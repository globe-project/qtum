Name "@PACKAGE_NAME@ (64-bit)"

RequestExecutionLevel highest
SetCompressor /SOLID lzma
SetDateSave off
Unicode true

# Uncomment these lines when investigating reproducibility errors
#SetCompress off
#SetDatablockOptimize off

# General Symbol Definitions
!define REGKEY "SOFTWARE\$(^Name)"
!define COMPANY "@PACKAGE_NAME@ project"
!define URL @PACKAGE_URL@

# MUI Symbol Definitions
!define MUI_ICON "@abs_top_srcdir@/share/pixmaps/bitcoin.ico"
!define MUI_WELCOMEFINISHPAGE_BITMAP "@abs_top_srcdir@/share/pixmaps/nsis-wizard.bmp"
!define MUI_HEADERIMAGE
!define MUI_HEADERIMAGE_RIGHT
!define MUI_HEADERIMAGE_BITMAP "@abs_top_srcdir@/share/pixmaps/nsis-header.bmp"
!define MUI_FINISHPAGE_NOAUTOCLOSE
!define MUI_STARTMENUPAGE_REGISTRY_ROOT HKLM
!define MUI_STARTMENUPAGE_REGISTRY_KEY ${REGKEY}
!define MUI_STARTMENUPAGE_REGISTRY_VALUENAME StartMenuGroup
!define MUI_STARTMENUPAGE_DEFAULTFOLDER "@PACKAGE_NAME@"
!define MUI_FINISHPAGE_RUN "$WINDIR\explorer.exe"
!define MUI_FINISHPAGE_RUN_PARAMETERS $INSTDIR\@BITCOIN_GUI_NAME@@EXEEXT@
!define MUI_UNICON "${NSISDIR}\Contrib\Graphics\Icons\modern-uninstall.ico"
!define MUI_UNWELCOMEFINISHPAGE_BITMAP "@abs_top_srcdir@/share/pixmaps/nsis-wizard.bmp"
!define MUI_UNFINISHPAGE_NOAUTOCLOSE

# Included files
!include Sections.nsh
!include MUI2.nsh
!include x64.nsh

# Variables
Var StartMenuGroup

# Installer pages
!insertmacro MUI_PAGE_WELCOME
!insertmacro MUI_PAGE_DIRECTORY
!insertmacro MUI_PAGE_STARTMENU Application $StartMenuGroup
!insertmacro MUI_PAGE_INSTFILES
!insertmacro MUI_PAGE_FINISH
!insertmacro MUI_UNPAGE_CONFIRM
!insertmacro MUI_UNPAGE_INSTFILES

# Installer languages
!insertmacro MUI_LANGUAGE English

# Installer attributes
InstallDir $PROGRAMFILES64\Qtum
<<<<<<< HEAD
CRCCheck on
=======
CRCCheck force
>>>>>>> ec86f1e9
XPStyle on
BrandingText " "
ShowInstDetails show
VIProductVersion @CLIENT_VERSION_MAJOR@.@CLIENT_VERSION_MINOR@.@CLIENT_VERSION_BUILD@.0
VIAddVersionKey ProductName "@PACKAGE_NAME@"
VIAddVersionKey ProductVersion "@PACKAGE_VERSION@"
VIAddVersionKey CompanyName "${COMPANY}"
VIAddVersionKey CompanyWebsite "${URL}"
VIAddVersionKey FileVersion "@PACKAGE_VERSION@"
VIAddVersionKey FileDescription "Installer for @PACKAGE_NAME@"
VIAddVersionKey LegalCopyright "Copyright (C) 2017-@COPYRIGHT_YEAR@ @COPYRIGHT_HOLDERS_FINAL@"
InstallDirRegKey HKCU "${REGKEY}" Path
ShowUninstDetails show

# Installer sections
Section -Main SEC0000
    SetOutPath $INSTDIR
    SetOverwrite on
    File @abs_top_builddir@/release/@BITCOIN_GUI_NAME@@EXEEXT@
    File /oname=COPYING.txt @abs_top_srcdir@/COPYING
    File /oname=readme.txt @abs_top_srcdir@/doc/README_windows.txt
    SetOutPath $INSTDIR\daemon
    File @abs_top_builddir@/release/@BITCOIN_DAEMON_NAME@@EXEEXT@
    File @abs_top_builddir@/release/@BITCOIN_CLI_NAME@@EXEEXT@
    File @abs_top_builddir@/release/@BITCOIN_TX_NAME@@EXEEXT@
    File @abs_top_builddir@/release/@BITCOIN_WALLET_TOOL_NAME@@EXEEXT@
    SetOutPath $INSTDIR\doc
    File /r /x Makefile* @abs_top_srcdir@/doc\*.*
    SetOutPath $INSTDIR
    WriteRegStr HKCU "${REGKEY}\Components" Main 1
SectionEnd

Section -post SEC0001
    WriteRegStr HKCU "${REGKEY}" Path $INSTDIR
    SetOutPath $INSTDIR
    WriteUninstaller $INSTDIR\uninstall.exe
    !insertmacro MUI_STARTMENU_WRITE_BEGIN Application
    CreateDirectory $SMPROGRAMS\$StartMenuGroup
    CreateShortcut "$SMPROGRAMS\$StartMenuGroup\$(^Name).lnk" $INSTDIR\@BITCOIN_GUI_NAME@@EXEEXT@
    CreateShortcut "$SMPROGRAMS\$StartMenuGroup\@PACKAGE_NAME@ (testnet, 64-bit).lnk" "$INSTDIR\@BITCOIN_GUI_NAME@@EXEEXT@" "-testnet" "$INSTDIR\@BITCOIN_GUI_NAME@@EXEEXT@" 1
    CreateShortcut "$SMPROGRAMS\$StartMenuGroup\Uninstall $(^Name).lnk" $INSTDIR\uninstall.exe
    !insertmacro MUI_STARTMENU_WRITE_END
    WriteRegStr HKCU "SOFTWARE\Microsoft\Windows\CurrentVersion\Uninstall\$(^Name)" DisplayName "$(^Name)"
    WriteRegStr HKCU "SOFTWARE\Microsoft\Windows\CurrentVersion\Uninstall\$(^Name)" DisplayVersion "@PACKAGE_VERSION@"
    WriteRegStr HKCU "SOFTWARE\Microsoft\Windows\CurrentVersion\Uninstall\$(^Name)" Publisher "${COMPANY}"
    WriteRegStr HKCU "SOFTWARE\Microsoft\Windows\CurrentVersion\Uninstall\$(^Name)" URLInfoAbout "${URL}"
    WriteRegStr HKCU "SOFTWARE\Microsoft\Windows\CurrentVersion\Uninstall\$(^Name)" DisplayIcon $INSTDIR\bitcoin-qt.exe
    WriteRegStr HKCU "SOFTWARE\Microsoft\Windows\CurrentVersion\Uninstall\$(^Name)" UninstallString $INSTDIR\uninstall.exe
    WriteRegDWORD HKCU "SOFTWARE\Microsoft\Windows\CurrentVersion\Uninstall\$(^Name)" NoModify 1
    WriteRegDWORD HKCU "SOFTWARE\Microsoft\Windows\CurrentVersion\Uninstall\$(^Name)" NoRepair 1
    WriteRegStr HKCR "@PACKAGE_TARNAME@" "URL Protocol" ""
    WriteRegStr HKCR "@PACKAGE_TARNAME@" "" "URL:Qtum"
    WriteRegStr HKCR "@PACKAGE_TARNAME@\DefaultIcon" "" $INSTDIR\@BITCOIN_GUI_NAME@@EXEEXT@
    WriteRegStr HKCR "@PACKAGE_TARNAME@\shell\open\command" "" '"$INSTDIR\@BITCOIN_GUI_NAME@@EXEEXT@" "%1"'
SectionEnd

# Macro for selecting uninstaller sections
!macro SELECT_UNSECTION SECTION_NAME UNSECTION_ID
    Push $R0
    ReadRegStr $R0 HKCU "${REGKEY}\Components" "${SECTION_NAME}"
    StrCmp $R0 1 0 next${UNSECTION_ID}
    !insertmacro SelectSection "${UNSECTION_ID}"
    GoTo done${UNSECTION_ID}
next${UNSECTION_ID}:
    !insertmacro UnselectSection "${UNSECTION_ID}"
done${UNSECTION_ID}:
    Pop $R0
!macroend

# Uninstaller sections
Section /o -un.Main UNSEC0000
    Delete /REBOOTOK $INSTDIR\@BITCOIN_GUI_NAME@@EXEEXT@
    Delete /REBOOTOK $INSTDIR\COPYING.txt
    Delete /REBOOTOK $INSTDIR\readme.txt
    RMDir /r /REBOOTOK $INSTDIR\daemon
    RMDir /r /REBOOTOK $INSTDIR\doc
    DeleteRegValue HKCU "${REGKEY}\Components" Main
SectionEnd

Section -un.post UNSEC0001
    DeleteRegKey HKCU "SOFTWARE\Microsoft\Windows\CurrentVersion\Uninstall\$(^Name)"
    Delete /REBOOTOK "$SMPROGRAMS\$StartMenuGroup\Uninstall $(^Name).lnk"
    Delete /REBOOTOK "$SMPROGRAMS\$StartMenuGroup\$(^Name).lnk"
    Delete /REBOOTOK "$SMPROGRAMS\$StartMenuGroup\@PACKAGE_NAME@ (testnet, 64-bit).lnk"
    Delete /REBOOTOK "$SMSTARTUP\Qtum.lnk"
    Delete /REBOOTOK $INSTDIR\uninstall.exe
    Delete /REBOOTOK $INSTDIR\debug.log
    Delete /REBOOTOK $INSTDIR\db.log
    DeleteRegValue HKCU "${REGKEY}" StartMenuGroup
    DeleteRegValue HKCU "${REGKEY}" Path
    DeleteRegKey /IfEmpty HKCU "${REGKEY}\Components"
    DeleteRegKey /IfEmpty HKCU "${REGKEY}"
    DeleteRegKey HKCR "@PACKAGE_TARNAME@"
    RmDir /REBOOTOK $SMPROGRAMS\$StartMenuGroup
    RmDir /REBOOTOK $INSTDIR
    Push $R0
    StrCpy $R0 $StartMenuGroup 1
    StrCmp $R0 ">" no_smgroup
no_smgroup:
    Pop $R0
SectionEnd

# Installer functions
Function .onInit
    InitPluginsDir
    ${If} ${RunningX64}
      ; disable registry redirection (enable access to 64-bit portion of registry)
      SetRegView 64
    ${Else}
      MessageBox MB_OK|MB_ICONSTOP "Cannot install 64-bit version on a 32-bit system."
      Abort
    ${EndIf}
FunctionEnd

# Uninstaller functions
Function un.onInit
    ReadRegStr $INSTDIR HKCU "${REGKEY}" Path
    !insertmacro MUI_STARTMENU_GETFOLDER Application $StartMenuGroup
    !insertmacro SELECT_UNSECTION Main ${UNSEC0000}
FunctionEnd<|MERGE_RESOLUTION|>--- conflicted
+++ resolved
@@ -53,11 +53,7 @@
 
 # Installer attributes
 InstallDir $PROGRAMFILES64\Qtum
-<<<<<<< HEAD
-CRCCheck on
-=======
 CRCCheck force
->>>>>>> ec86f1e9
 XPStyle on
 BrandingText " "
 ShowInstDetails show
