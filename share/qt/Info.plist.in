<?xml version="1.0" encoding="UTF-8"?>
<!DOCTYPE plist SYSTEM "file://localhost/System/Library/DTDs/PropertyList.dtd">
<plist version="0.9">
<dict>
  <key>LSMinimumSystemVersion</key>
  <string>10.10.0</string>

  <key>LSArchitecturePriority</key>
  <array>
    <string>x86_64</string>
  </array>

  <key>CFBundleIconFile</key>
  <string>bitcoin.icns</string>

  <key>CFBundlePackageType</key>
  <string>APPL</string>

  <key>CFBundleGetInfoString</key>
  <string>@CLIENT_VERSION_MAJOR@.@CLIENT_VERSION_MINOR@.@CLIENT_VERSION_REVISION@.@CLIENT_VERSION_BUILD@, Copyright © 2009-@COPYRIGHT_YEAR@ @COPYRIGHT_HOLDERS_FINAL@</string>

  <key>CFBundleShortVersionString</key>
  <string>@CLIENT_VERSION_MAJOR@.@CLIENT_VERSION_MINOR@.@CLIENT_VERSION_REVISION@</string>

  <key>CFBundleVersion</key>
  <string>@CLIENT_VERSION_MAJOR@.@CLIENT_VERSION_MINOR@.@CLIENT_VERSION_REVISION@</string>

  <key>CFBundleSignature</key>
  <string>????</string>

  <key>CFBundleExecutable</key>
  <string>Qtum-Qt</string>
<<<<<<< HEAD
  
=======

>>>>>>> 451880b9
  <key>CFBundleName</key>
  <string>Qtum-Qt</string>

  <key>LSHasLocalizedDisplayName</key>
  <true/>

  <key>CFBundleIdentifier</key>
  <string>org.qtumproject.Qtum-Qt</string>

  <key>CFBundleURLTypes</key>
  <array>
    <dict>
      <key>CFBundleTypeRole</key>
      <string>Editor</string>
      <key>CFBundleURLName</key>
      <string>org.qtum.QtumPayment</string>
      <key>CFBundleURLSchemes</key>
      <array>
        <string>qtum</string>
      </array>
    </dict>
  </array>

  <key>UTExportedTypeDeclarations</key>
  <array>
    <dict>
      <key>UTTypeIdentifier</key>
      <string>org.qtum.paymentrequest</string>
      <key>UTTypeDescription</key>
      <string>Qtum payment request</string>
      <key>UTTypeConformsTo</key>
      <array>
        <string>public.data</string>
      </array>
      <key>UTTypeTagSpecification</key>
      <dict>
        <key>public.mime-type</key>
        <string>application/x-qtum-payment-request</string>
        <key>public.filename-extension</key>
        <array>
          <string>qtumpaymentrequest</string>
        </array>
      </dict>
    </dict>
  </array>

  <key>CFBundleDocumentTypes</key>
  <array>
    <dict>
      <key>CFBundleTypeRole</key>
      <string>Editor</string>
      <key>LSItemContentTypes</key>
      <array>
        <string>org.qtum.paymentrequest</string>
      </array>
      <key>LSHandlerRank</key>
      <string>Owner</string>
    </dict>
  </array>

  <key>NSPrincipalClass</key>
    <string>NSApplication</string>

  <key>NSHighResolutionCapable</key>
    <string>True</string>

  <key>NSRequiresAquaSystemAppearance</key>
    <string>True</string>

  <key>LSApplicationCategoryType</key>
    <string>public.app-category.finance</string>
</dict>
</plist><|MERGE_RESOLUTION|>--- conflicted
+++ resolved
@@ -30,11 +30,7 @@
 
   <key>CFBundleExecutable</key>
   <string>Qtum-Qt</string>
-<<<<<<< HEAD
-  
-=======
 
->>>>>>> 451880b9
   <key>CFBundleName</key>
   <string>Qtum-Qt</string>
 
