# macOS Build Guide

**Updated for MacOS [11.2](https://www.apple.com/macos/big-sur/)**

This guide describes how to build qtumd, command-line utilities, and GUI on macOS

## Preparation

The commands in this guide should be executed in a Terminal application.
macOS comes with a built-in Terminal located in:

```
/Applications/Utilities/Terminal.app
```

### 1. Xcode Command Line Tools

The Xcode Command Line Tools are a collection of build tools for macOS.
These tools must be installed in order to build Qtum Core from source.

To install, run the following command from your terminal:

``` bash
xcode-select --install
```

Upon running the command, you should see a popup appear.
Click on `Install` to continue the installation process.

### 2. Homebrew Package Manager

Homebrew is a package manager for macOS that allows one to install packages from the command line easily.
While several package managers are available for macOS, this guide will focus on Homebrew as it is the most popular.
Since the examples in this guide which walk through the installation of a package will use Homebrew, it is recommended that you install it to follow along.
Otherwise, you can adapt the commands to your package manager of choice.

To install the Homebrew package manager, see: https://brew.sh

Note: If you run into issues while installing Homebrew or pulling packages, refer to [Homebrew's troubleshooting page](https://docs.brew.sh/Troubleshooting).

### 3. Install Required Dependencies

The first step is to download the required dependencies.
These dependencies represent the packages required to get a barebones installation up and running.

See [dependencies.md](dependencies.md) for a complete overview.

To install, run the following from your terminal:

``` bash
brew install cmake automake berkeley-db@4 libtool boost@1.76 miniupnpc openssl pkg-config protobuf qt@5 libevent imagemagick librsvg qrencode gmp
```

<<<<<<< HEAD
Link the specific boost version:
``` bash
brew link boost@1.76

### 4. Clone Qtum repository
=======
For macOS 11 (Big Sur) and 12 (Monterey) you need to install a more recent version of llvm.

``` bash
brew install llvm
```

And append the following to the configure commands below:

``` bash
CC=$(brew --prefix llvm)/bin/clang CXX=$(brew --prefix llvm)/bin/clang++
```

Try `llvm@17` if compilation fails with the default version of llvm.

### 4. Clone Bitcoin repository
>>>>>>> 1088a98f

`git` should already be installed by default on your system.
Now that all the required dependencies are installed, let's clone the Qtum Core repository to a directory.
All build scripts and commands will run from this directory.

``` bash
git clone --recursive https://github.com/qtumproject/qtum.git
```

### 5. Install Optional Dependencies

#### Wallet Dependencies

It is not necessary to build wallet functionality to run `qtumd` or  `qtum-qt`.

###### Descriptor Wallet Support

`sqlite` is required to support for descriptor wallets.

macOS ships with a useable `sqlite` package, meaning you don't need to
install anything.

###### Legacy Wallet Support

`berkeley-db@4` is only required to support for legacy wallets.
Skip if you don't intend to use legacy wallets.

``` bash
brew install berkeley-db@4
```
---

#### GUI Dependencies

###### Qt

Qtum Core includes a GUI built with the cross-platform Qt Framework.
To compile the GUI, we need to install `qt@5`.
Skip if you don't intend to use the GUI.

``` bash
brew install qt@5
```

Note: Building with Qt binaries downloaded from the Qt website is not officially supported.
See the notes in [#7714](https://github.com/bitcoin/bitcoin/issues/7714).

###### qrencode

The GUI can encode addresses in a QR Code. To build in QR support for the GUI, install `qrencode`.
Skip if not using the GUI or don't want QR code functionality.

``` bash
brew install qrencode
```
---

#### Port Mapping Dependencies

###### miniupnpc

miniupnpc may be used for UPnP port mapping.
Skip if you do not need this functionality.

``` bash
brew install miniupnpc
```

###### libnatpmp

libnatpmp may be used for NAT-PMP port mapping.
Skip if you do not need this functionality.

``` bash
brew install libnatpmp
```

Note: UPnP and NAT-PMP support will be compiled in and disabled by default.
Check out the [further configuration](#further-configuration) section for more information.

---

#### ZMQ Dependencies

Support for ZMQ notifications requires the following dependency.
Skip if you do not need ZMQ functionality.

``` bash
brew install zeromq
```

ZMQ is automatically compiled in and enabled if the dependency is detected.
Check out the [further configuration](#further-configuration) section for more information.

For more information on ZMQ, see: [zmq.md](zmq.md)

---

#### Test Suite Dependencies

There is an included test suite that is useful for testing code changes when developing.
To run the test suite (recommended), you will need to have Python 3 installed:

``` bash
brew install python
```

---

#### Deploy Dependencies

You can deploy a `.zip` containing the Qtum Core application using `make deploy`.
It is required that you have `python` installed.

## Building Qtum Core

### 1. Configuration

There are many ways to configure Qtum Core, here are a few common examples:

##### Wallet (BDB + SQlite) Support, No GUI:

If `berkeley-db@4` is installed, then legacy wallet support will be built.
If `sqlite` is installed, then descriptor wallet support will also be built.
Additionally, this explicitly disables the GUI.

``` bash
./autogen.sh
./configure --with-gui=no
```

##### Wallet (only SQlite) and GUI Support:

This explicitly enables the GUI and disables legacy wallet support.
If `qt` is not installed, this will throw an error.
If `sqlite` is installed then descriptor wallet functionality will be built.
If `sqlite` is not installed, then wallet functionality will be disabled.

``` bash
./autogen.sh
./configure --without-bdb --with-gui=yes
```

##### No Wallet or GUI

``` bash
./autogen.sh
./configure --without-wallet --with-gui=no
```

##### Further Configuration

You may want to dig deeper into the configuration options to achieve your desired behavior.
Examine the output of the following command for a full list of configuration options:

``` bash
./configure -help
```

### 2. Compile

After configuration, you are ready to compile.
Run the following in your terminal to compile Qtum Core:

``` bash
make        # use "-j N" here for N parallel jobs
make check  # Run tests if Python 3 is available
```

### 3. Deploy (optional)

You can also create a  `.zip` containing the `.app` bundle by running the following command:

``` bash
make deploy
```

## Running Qtum Core

Qtum Core should now be available at `./src/qtumd`.
If you compiled support for the GUI, it should be available at `./src/qt/qtum-qt`.

The first time you run `qtumd` or `qtum-qt`, it will start downloading the blockchain.
This process could take many hours, or even days on slower than average systems.

By default, blockchain and wallet data files will be stored in:

``` bash
/Users/${USER}/Library/Application Support/Qtum/
```

Before running, you may create an empty configuration file:

```shell
mkdir -p "/Users/${USER}/Library/Application Support/Qtum"

touch "/Users/${USER}/Library/Application Support/Qtum/qtum.conf"

chmod 600 "/Users/${USER}/Library/Application Support/Qtum/qtum.conf"
```

You can monitor the download process by looking at the debug.log file:

```shell
tail -f $HOME/Library/Application\ Support/Qtum/debug.log
```

## Other commands:

```shell
./src/qtumd -daemon      # Starts the qtum daemon.
./src/qtum-cli --help    # Outputs a list of command-line options.
./src/qtum-cli help      # Outputs a list of RPC commands when the daemon is running.
./src/qt/qtum-qt -server # Starts the qtum-qt server mode, allows qtum-cli control
```<|MERGE_RESOLUTION|>--- conflicted
+++ resolved
@@ -51,29 +51,25 @@
 brew install cmake automake berkeley-db@4 libtool boost@1.76 miniupnpc openssl pkg-config protobuf qt@5 libevent imagemagick librsvg qrencode gmp
 ```
 
-<<<<<<< HEAD
+For macOS 11 (Big Sur) and 12 (Monterey) you need to install a more recent version of llvm.
+
+``` bash
+brew install llvm
+```
+
+And append the following to the configure commands below:
+
+``` bash
+CC=$(brew --prefix llvm)/bin/clang CXX=$(brew --prefix llvm)/bin/clang++
+```
+
+Try `llvm@17` if compilation fails with the default version of llvm.
+
 Link the specific boost version:
 ``` bash
 brew link boost@1.76
 
 ### 4. Clone Qtum repository
-=======
-For macOS 11 (Big Sur) and 12 (Monterey) you need to install a more recent version of llvm.
-
-``` bash
-brew install llvm
-```
-
-And append the following to the configure commands below:
-
-``` bash
-CC=$(brew --prefix llvm)/bin/clang CXX=$(brew --prefix llvm)/bin/clang++
-```
-
-Try `llvm@17` if compilation fails with the default version of llvm.
-
-### 4. Clone Bitcoin repository
->>>>>>> 1088a98f
 
 `git` should already be installed by default on your system.
 Now that all the required dependencies are installed, let's clone the Qtum Core repository to a directory.
