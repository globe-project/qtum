# macOS Build Guide

**Updated for MacOS [11.2](https://www.apple.com/macos/big-sur/)**

This guide describes how to build qtumd, command-line utilities, and GUI on macOS

**Note:** The following is for Intel Macs only!

## Dependencies

The following dependencies are **required**:

Library                                                    | Purpose    | Description
-----------------------------------------------------------|------------|----------------------
[automake](https://formulae.brew.sh/formula/automake)      | Build      | Generate makefile
[libtool](https://formulae.brew.sh/formula/libtool)        | Build      | Shared library support
[pkg-config](https://formulae.brew.sh/formula/pkg-config)  | Build      | Configure compiler and linker flags
[boost](https://formulae.brew.sh/formula/boost)            | Utility    | Library for threading, data structures, etc
[libevent](https://formulae.brew.sh/formula/libevent)      | Networking | OS independent asynchronous networking

The following dependencies are **optional**:

Library                                                         | Purpose          | Description
--------------------------------------------------------------- |------------------|----------------------
[berkeley-db@4](https://formulae.brew.sh/formula/berkeley-db@4) | Berkeley DB      | Wallet storage (only needed when wallet enabled)
[qt@5](https://formulae.brew.sh/formula/qt@5)                   | GUI              | GUI toolkit (only needed when GUI enabled)
[qrencode](https://formulae.brew.sh/formula/qrencode)           | QR codes in GUI  | Generating QR codes (only needed when GUI enabled)
[zeromq](https://formulae.brew.sh/formula/zeromq)               | ZMQ notification | Allows generating ZMQ notifications (requires ZMQ version >= 4.0.0)
[sqlite](https://formulae.brew.sh/formula/sqlite)               | SQLite DB        | Wallet storage (only needed when wallet enabled)
[miniupnpc](https://formulae.brew.sh/formula/miniupnpc)         | UPnP Support     | Firewall-jumping support (needed for port mapping support)
[libnatpmp](https://formulae.brew.sh/formula/libnatpmp)         | NAT-PMP Support  | Firewall-jumping support (needed for port mapping support)
[python3](https://formulae.brew.sh/formula/python@3.9)          | Testing          | Python Interpreter (only needed when running the test suite)

The following dependencies are **optional** packages required for deploying:

Library                                             | Purpose          | Description
----------------------------------------------------|------------------|----------------------
[librsvg](https://formulae.brew.sh/formula/librsvg) | Deploy Dependency| Library to render SVG files
[ds_store](https://pypi.org/project/ds-store/)      | Deploy Dependency| Examine and modify .DS_Store files
[mac_alias](https://pypi.org/project/mac-alias/)    | Deploy Dependency| Generate/Read binary alias and bookmark records

See [dependencies.md](dependencies.md) for a complete overview.

## Preparation

The commands in this guide should be executed in a Terminal application.
macOS comes with a built-in Terminal located in:

```
/Applications/Utilities/Terminal.app
```

### 1. Xcode Command Line Tools

The Xcode Command Line Tools are a collection of build tools for macOS.
These tools must be installed in order to build Qtum Core from source.

To install, run the following command from your terminal:

``` bash
xcode-select --install
```

Upon running the command, you should see a popup appear.
Click on `Install` to continue the installation process.

### 2. Homebrew Package Manager

<<<<<<< HEAD
## Dependencies
```shell
brew install cmake automake berkeley-db4 libtool boost --c++11 --without-single --without-static miniupnpc pkg-config protobuf python qt libevent qrencode gmp
=======
Homebrew is a package manager for macOS that allows one to install packages from the command line easily.
While several package managers are available for macOS, this guide will focus on Homebrew as it is the most popular.
Since the examples in this guide which walk through the installation of a package will use Homebrew, it is recommended that you install it to follow along.
Otherwise, you can adapt the commands to your package manager of choice.

To install the Homebrew package manager, see: https://brew.sh

Note: If you run into issues while installing Homebrew or pulling packages, refer to [Homebrew's troubleshooting page](https://docs.brew.sh/Troubleshooting).

### 3. Install Required Dependencies

The first step is to download the required dependencies.
These dependencies represent the packages required to get a barebones installation up and running.
To install, run the following from your terminal:

``` bash
brew install cmake automake libtool boost --c++11 --without-single --without-static pkg-config protobuf libevent gmp
>>>>>>> 5ed36332
```

### 4. Clone Qtum repository

<<<<<<< HEAD
If you want to build the disk image with `make deploy` (.dmg / optional), you need RSVG:
```shell
brew imagemagick --with-librsvg
```

The wallet support requires one or both of the dependencies ([*SQLite*](#sqlite) and [*Berkeley DB*](#berkeley-db)) in the sections below.
To build Bitcoin Core without wallet, see [*Disable-wallet mode*](#disable-wallet-mode).

#### SQLite

Usually, macOS installation already has a suitable SQLite installation.
Also, the Homebrew package could be installed:

```shell
brew install sqlite
```

In that case the Homebrew package will prevail.

#### Berkeley DB

It is recommended to use Berkeley DB 4.8. If you have to build it yourself,
you can use [this](/contrib/install_db4.sh) script to install it
like so:
=======
`git` should already be installed by default on your system.
Now that all the required dependencies are installed, let's clone the Qtum Core repository to a directory.
All build scripts and commands will run from this directory.

``` bash
git clone --recursive https://github.com/qtumproject/qtum.git
```

### 5. Install Optional Dependencies
>>>>>>> 5ed36332

#### Wallet Dependencies

It is not necessary to build wallet functionality to run `qtumd` or  `qtum-qt`.
To enable legacy wallets, you must install `berkeley-db@4`.
To enable [descriptor wallets](https://github.com/bitcoin/bitcoin/blob/master/doc/descriptors.md), `sqlite` is required.
Skip `berkeley-db@4` if you intend to *exclusively* use descriptor wallets.

###### Legacy Wallet Support

`berkeley-db@4` is required to enable support for legacy wallets.
Skip if you don't intend to use legacy wallets.

``` bash
brew install berkeley-db@4
```

###### Descriptor Wallet Support

<<<<<<< HEAD
Also, the Homebrew package could be installed:

```shell
brew install berkeley-db4
```

## Build Qtum Core

1. Clone the Qtum Core source code:
    ```shell
    git clone --recursive https://github.com/qtumproject/qtum.git
    cd qtum
    ```

2.  Build Qtum Core:

    Configure and build the headless Qtum Core binaries as well as the GUI (if Qt is found).
=======
Note: Apple has included a useable `sqlite` package since macOS 10.14.
You may not need to install this package.

`sqlite` is required to enable support for descriptor wallets.
Skip if you don't intend to use descriptor wallets.

``` bash
brew install sqlite
```
---

#### GUI Dependencies

###### Qt
>>>>>>> 5ed36332

Qtum Core includes a GUI built with the cross-platform Qt Framework.
To compile the GUI, we need to install `qt@5`.
Skip if you don't intend to use the GUI.

``` bash
brew install qt@5
```

Ensure that the `qt@5` package is installed, not the `qt` package.
If 'qt' is installed, the build process will fail.
if installed, remove the `qt` package with the following command:

<<<<<<< HEAD
## Disable-wallet mode
When the intention is to run only a P2P node without a wallet, Bitcoin Core may be
compiled in disable-wallet mode with:
```shell
./configure --disable-wallet
```

In this case there is no dependency on [*Berkeley DB*](#berkeley-db) and [*SQLite*](#sqlite).
=======
``` bash
brew uninstall qt
```

Note: Building with Qt binaries downloaded from the Qt website is not officially supported.
See the notes in [#7714](https://github.com/bitcoin/bitcoin/issues/7714).

###### qrencode

The GUI can encode addresses in a QR Code. To build in QR support for the GUI, install `qrencode`.
Skip if not using the GUI or don't want QR code functionality.

``` bash
brew install qrencode
```
---

#### Port Mapping Dependencies

###### miniupnpc

miniupnpc may be used for UPnP port mapping.
Skip if you do not need this functionality.

``` bash
brew install miniupnpc
```

###### libnatpmp

libnatpmp may be used for NAT-PMP port mapping.
Skip if you do not need this functionality.

``` bash
brew install libnatpmp
```

Note: UPnP and NAT-PMP support will be compiled in and disabled by default.
Check out the [further configuration](#further-configuration) section for more information.

---

#### ZMQ Dependencies

Support for ZMQ notifications requires the following dependency.
Skip if you do not need ZMQ functionality.

``` bash
brew install zeromq
```

ZMQ is automatically compiled in and enabled if the dependency is detected.
Check out the [further configuration](#further-configuration) section for more information.

For more information on ZMQ, see: [zmq.md](zmq.md)

---

#### Test Suite Dependencies

There is an included test suite that is useful for testing code changes when developing.
To run the test suite (recommended), you will need to have Python 3 installed:

``` bash
brew install python
```

---

#### Deploy Dependencies

You can deploy a `.dmg` containing the Qtum Core application using `make deploy`.
This command depends on a couple of python packages, so it is required that you have `python` installed.

Ensuring that `python` is installed, you can install the deploy dependencies by running the following commands in your terminal:

``` bash
brew imagemagick --with-librsvg
```

``` bash
pip3 install ds_store mac_alias
```

## Building Qtum Core

### 1. Configuration

There are many ways to configure Qtum Core, here are a few common examples:

##### Wallet (BDB + SQlite) Support, No GUI:

If `berkeley-db@4` is installed, then legacy wallet support will be built.
If `berkeley-db@4` is not installed, then this will throw an error.
If `sqlite` is installed, then descriptor wallet support will also be built.
Additionally, this explicitly disables the GUI.

``` bash
./autogen.sh
./configure --with-gui=no
```

##### Wallet (only SQlite) and GUI Support:

This explicitly enables the GUI and disables legacy wallet support.
If `qt` is not installed, this will throw an error.
If `sqlite` is installed then descriptor wallet functionality will be built.
If `sqlite` is not installed, then wallet functionality will be disabled.

``` bash
./autogen.sh
./configure --without-bdb --with-gui=yes
```

##### No Wallet or GUI

``` bash
./autogen.sh
./configure --without-wallet --with-gui=no
```

##### Further Configuration

You may want to dig deeper into the configuration options to achieve your desired behavior.
Examine the output of the following command for a full list of configuration options:

``` bash
./configure -help
```

### 2. Compile
>>>>>>> 5ed36332

After configuration, you are ready to compile.
Run the following in your terminal to compile Qtum Core:

<<<<<<< HEAD
## Running
Qtum Core is now available at `./src/qtumd`
=======
``` bash
make        # use "-j N" here for N parallel jobs
make check  # Run tests if Python 3 is available
```

### 3. Deploy (optional)

You can also create a  `.dmg` containing the `.app` bundle by running the following command:

``` bash
make deploy
```

## Running Qtum Core

Qtum Core should now be available at `./src/qtumd`.
If you compiled support for the GUI, it should be available at `./src/qt/qtum-qt`.

The first time you run `qtumd` or `qtum-qt`, it will start downloading the blockchain.
This process could take many hours, or even days on slower than average systems.

By default, blockchain and wallet data files will be stored in:

``` bash
/Users/${USER}/Library/Application Support/Qtum/
```
>>>>>>> 5ed36332

Before running, you may create an empty configuration file:

```shell
mkdir -p "/Users/${USER}/Library/Application Support/Qtum"

touch "/Users/${USER}/Library/Application Support/Qtum/qtum.conf"

chmod 600 "/Users/${USER}/Library/Application Support/Qtum/qtum.conf"
```

<<<<<<< HEAD
The first time you run qtumd, it will start downloading the blockchain. This process could
take many hours, or even days on slower than average systems.

=======
>>>>>>> 5ed36332
You can monitor the download process by looking at the debug.log file:

```shell
tail -f $HOME/Library/Application\ Support/Qtum/debug.log
```

## Other commands:
<<<<<<< HEAD
```shell
./src/qtumd -daemon      # Starts the qtum daemon.
./src/qtum-cli --help    # Outputs a list of command-line options.
./src/qtum-cli help      # Outputs a list of RPC commands when the daemon is running.
```
=======
>>>>>>> 5ed36332

```shell
./src/qtumd -daemon      # Starts the qtum daemon.
./src/qtum-cli --help    # Outputs a list of command-line options.
./src/qtum-cli help      # Outputs a list of RPC commands when the daemon is running.
./src/qt/qtum-qt -server # Starts the qtum-qt server mode, allows qtum-cli control
```<|MERGE_RESOLUTION|>--- conflicted
+++ resolved
@@ -66,11 +66,6 @@
 
 ### 2. Homebrew Package Manager
 
-<<<<<<< HEAD
-## Dependencies
-```shell
-brew install cmake automake berkeley-db4 libtool boost --c++11 --without-single --without-static miniupnpc pkg-config protobuf python qt libevent qrencode gmp
-=======
 Homebrew is a package manager for macOS that allows one to install packages from the command line easily.
 While several package managers are available for macOS, this guide will focus on Homebrew as it is the most popular.
 Since the examples in this guide which walk through the installation of a package will use Homebrew, it is recommended that you install it to follow along.
@@ -88,37 +83,10 @@
 
 ``` bash
 brew install cmake automake libtool boost --c++11 --without-single --without-static pkg-config protobuf libevent gmp
->>>>>>> 5ed36332
 ```
 
 ### 4. Clone Qtum repository
 
-<<<<<<< HEAD
-If you want to build the disk image with `make deploy` (.dmg / optional), you need RSVG:
-```shell
-brew imagemagick --with-librsvg
-```
-
-The wallet support requires one or both of the dependencies ([*SQLite*](#sqlite) and [*Berkeley DB*](#berkeley-db)) in the sections below.
-To build Bitcoin Core without wallet, see [*Disable-wallet mode*](#disable-wallet-mode).
-
-#### SQLite
-
-Usually, macOS installation already has a suitable SQLite installation.
-Also, the Homebrew package could be installed:
-
-```shell
-brew install sqlite
-```
-
-In that case the Homebrew package will prevail.
-
-#### Berkeley DB
-
-It is recommended to use Berkeley DB 4.8. If you have to build it yourself,
-you can use [this](/contrib/install_db4.sh) script to install it
-like so:
-=======
 `git` should already be installed by default on your system.
 Now that all the required dependencies are installed, let's clone the Qtum Core repository to a directory.
 All build scripts and commands will run from this directory.
@@ -128,7 +96,6 @@
 ```
 
 ### 5. Install Optional Dependencies
->>>>>>> 5ed36332
 
 #### Wallet Dependencies
 
@@ -148,25 +115,6 @@
 
 ###### Descriptor Wallet Support
 
-<<<<<<< HEAD
-Also, the Homebrew package could be installed:
-
-```shell
-brew install berkeley-db4
-```
-
-## Build Qtum Core
-
-1. Clone the Qtum Core source code:
-    ```shell
-    git clone --recursive https://github.com/qtumproject/qtum.git
-    cd qtum
-    ```
-
-2.  Build Qtum Core:
-
-    Configure and build the headless Qtum Core binaries as well as the GUI (if Qt is found).
-=======
 Note: Apple has included a useable `sqlite` package since macOS 10.14.
 You may not need to install this package.
 
@@ -181,7 +129,6 @@
 #### GUI Dependencies
 
 ###### Qt
->>>>>>> 5ed36332
 
 Qtum Core includes a GUI built with the cross-platform Qt Framework.
 To compile the GUI, we need to install `qt@5`.
@@ -195,16 +142,6 @@
 If 'qt' is installed, the build process will fail.
 if installed, remove the `qt` package with the following command:
 
-<<<<<<< HEAD
-## Disable-wallet mode
-When the intention is to run only a P2P node without a wallet, Bitcoin Core may be
-compiled in disable-wallet mode with:
-```shell
-./configure --disable-wallet
-```
-
-In this case there is no dependency on [*Berkeley DB*](#berkeley-db) and [*SQLite*](#sqlite).
-=======
 ``` bash
 brew uninstall qt
 ```
@@ -336,15 +273,10 @@
 ```
 
 ### 2. Compile
->>>>>>> 5ed36332
 
 After configuration, you are ready to compile.
 Run the following in your terminal to compile Qtum Core:
 
-<<<<<<< HEAD
-## Running
-Qtum Core is now available at `./src/qtumd`
-=======
 ``` bash
 make        # use "-j N" here for N parallel jobs
 make check  # Run tests if Python 3 is available
@@ -371,7 +303,6 @@
 ``` bash
 /Users/${USER}/Library/Application Support/Qtum/
 ```
->>>>>>> 5ed36332
 
 Before running, you may create an empty configuration file:
 
@@ -383,12 +314,6 @@
 chmod 600 "/Users/${USER}/Library/Application Support/Qtum/qtum.conf"
 ```
 
-<<<<<<< HEAD
-The first time you run qtumd, it will start downloading the blockchain. This process could
-take many hours, or even days on slower than average systems.
-
-=======
->>>>>>> 5ed36332
 You can monitor the download process by looking at the debug.log file:
 
 ```shell
@@ -396,14 +321,6 @@
 ```
 
 ## Other commands:
-<<<<<<< HEAD
-```shell
-./src/qtumd -daemon      # Starts the qtum daemon.
-./src/qtum-cli --help    # Outputs a list of command-line options.
-./src/qtum-cli help      # Outputs a list of RPC commands when the daemon is running.
-```
-=======
->>>>>>> 5ed36332
 
 ```shell
 ./src/qtumd -daemon      # Starts the qtum daemon.
