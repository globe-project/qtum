# macOS Build Guide

**Updated for MacOS [11.2](https://www.apple.com/macos/big-sur/)**

This guide describes how to build qtumd, command-line utilities, and GUI on macOS

## Preparation

The commands in this guide should be executed in a Terminal application.
macOS comes with a built-in Terminal located in:

```
/Applications/Utilities/Terminal.app
```

### 1. Xcode Command Line Tools

The Xcode Command Line Tools are a collection of build tools for macOS.
These tools must be installed in order to build Qtum Core from source.

To install, run the following command from your terminal:

``` bash
xcode-select --install
```

Upon running the command, you should see a popup appear.
Click on `Install` to continue the installation process.

### 2. Homebrew Package Manager

Homebrew is a package manager for macOS that allows one to install packages from the command line easily.
While several package managers are available for macOS, this guide will focus on Homebrew as it is the most popular.
Since the examples in this guide which walk through the installation of a package will use Homebrew, it is recommended that you install it to follow along.
Otherwise, you can adapt the commands to your package manager of choice.

To install the Homebrew package manager, see: https://brew.sh

Note: If you run into issues while installing Homebrew or pulling packages, refer to [Homebrew's troubleshooting page](https://docs.brew.sh/Troubleshooting).

### 3. Install Required Dependencies

The first step is to download the required dependencies.
These dependencies represent the packages required to get a barebones installation up and running.

See [dependencies.md](dependencies.md) for a complete overview.

To install, run the following from your terminal:

``` bash
brew install cmake automake berkeley-db@4 libtool boost@1.76 miniupnpc openssl pkg-config protobuf qt@5 libevent imagemagick librsvg qrencode gmp
```

Link the specific boost version:
``` bash
brew link boost@1.76
<<<<<<< HEAD
```
=======
>>>>>>> 4985b774

### 4. Clone Qtum repository

`git` should already be installed by default on your system.
Now that all the required dependencies are installed, let's clone the Qtum Core repository to a directory.
All build scripts and commands will run from this directory.

``` bash
git clone --recursive https://github.com/qtumproject/qtum.git
```

### 5. Install Optional Dependencies

#### Wallet Dependencies

It is not necessary to build wallet functionality to run `qtumd` or  `qtum-qt`.

###### Descriptor Wallet Support

`sqlite` is required to support for descriptor wallets.

macOS ships with a useable `sqlite` package, meaning you don't need to
install anything.

###### Legacy Wallet Support

`berkeley-db@4` is only required to support for legacy wallets.
Skip if you don't intend to use legacy wallets.

``` bash
brew install berkeley-db@4
```
---

#### GUI Dependencies

###### Qt

Qtum Core includes a GUI built with the cross-platform Qt Framework.
To compile the GUI, we need to install `qt@5`.
Skip if you don't intend to use the GUI.

``` bash
brew install qt@5
```

Note: Building with Qt binaries downloaded from the Qt website is not officially supported.
See the notes in [#7714](https://github.com/bitcoin/bitcoin/issues/7714).

###### qrencode

The GUI can encode addresses in a QR Code. To build in QR support for the GUI, install `qrencode`.
Skip if not using the GUI or don't want QR code functionality.

``` bash
brew install qrencode
```
---

#### Port Mapping Dependencies

###### miniupnpc

miniupnpc may be used for UPnP port mapping.
Skip if you do not need this functionality.

``` bash
brew install miniupnpc
```

###### libnatpmp

libnatpmp may be used for NAT-PMP port mapping.
Skip if you do not need this functionality.

``` bash
brew install libnatpmp
```

Note: UPnP and NAT-PMP support will be compiled in and disabled by default.
Check out the [further configuration](#further-configuration) section for more information.

---

#### ZMQ Dependencies

Support for ZMQ notifications requires the following dependency.
Skip if you do not need ZMQ functionality.

``` bash
brew install zeromq
```

ZMQ is automatically compiled in and enabled if the dependency is detected.
Check out the [further configuration](#further-configuration) section for more information.

For more information on ZMQ, see: [zmq.md](zmq.md)

---

#### Test Suite Dependencies

There is an included test suite that is useful for testing code changes when developing.
To run the test suite (recommended), you will need to have Python 3 installed:

``` bash
brew install python
```

---

#### Deploy Dependencies

You can deploy a `.dmg` containing the Qtum Core application using `make deploy`.
This command depends on a couple of python packages, so it is required that you have `python` installed.

Ensuring that `python` is installed, you can install the deploy dependencies by running the following commands in your terminal:

``` bash
pip3 install ds_store mac_alias
```

## Building Qtum Core

### 1. Configuration

There are many ways to configure Qtum Core, here are a few common examples:

##### Wallet (BDB + SQlite) Support, No GUI:

If `berkeley-db@4` is installed, then legacy wallet support will be built.
If `berkeley-db@4` is not installed, then this will throw an error.
If `sqlite` is installed, then descriptor wallet support will also be built.
Additionally, this explicitly disables the GUI.

``` bash
./autogen.sh
./configure --with-gui=no
```

##### Wallet (only SQlite) and GUI Support:

This explicitly enables the GUI and disables legacy wallet support.
If `qt` is not installed, this will throw an error.
If `sqlite` is installed then descriptor wallet functionality will be built.
If `sqlite` is not installed, then wallet functionality will be disabled.

``` bash
./autogen.sh
./configure --without-bdb --with-gui=yes
```

##### No Wallet or GUI

``` bash
./autogen.sh
./configure --without-wallet --with-gui=no
```

##### Further Configuration

You may want to dig deeper into the configuration options to achieve your desired behavior.
Examine the output of the following command for a full list of configuration options:

``` bash
./configure -help
```

### 2. Compile

After configuration, you are ready to compile.
Run the following in your terminal to compile Qtum Core:

``` bash
make        # use "-j N" here for N parallel jobs
make check  # Run tests if Python 3 is available
```

### 3. Deploy (optional)

You can also create a  `.dmg` containing the `.app` bundle by running the following command:

``` bash
make deploy
```

## Running Qtum Core

Qtum Core should now be available at `./src/qtumd`.
If you compiled support for the GUI, it should be available at `./src/qt/qtum-qt`.

The first time you run `qtumd` or `qtum-qt`, it will start downloading the blockchain.
This process could take many hours, or even days on slower than average systems.

By default, blockchain and wallet data files will be stored in:

``` bash
/Users/${USER}/Library/Application Support/Qtum/
```

Before running, you may create an empty configuration file:

```shell
mkdir -p "/Users/${USER}/Library/Application Support/Qtum"

touch "/Users/${USER}/Library/Application Support/Qtum/qtum.conf"

chmod 600 "/Users/${USER}/Library/Application Support/Qtum/qtum.conf"
```

You can monitor the download process by looking at the debug.log file:

```shell
tail -f $HOME/Library/Application\ Support/Qtum/debug.log
```

## Other commands:

```shell
./src/qtumd -daemon      # Starts the qtum daemon.
./src/qtum-cli --help    # Outputs a list of command-line options.
./src/qtum-cli help      # Outputs a list of RPC commands when the daemon is running.
./src/qt/qtum-qt -server # Starts the qtum-qt server mode, allows qtum-cli control
```<|MERGE_RESOLUTION|>--- conflicted
+++ resolved
@@ -54,10 +54,6 @@
 Link the specific boost version:
 ``` bash
 brew link boost@1.76
-<<<<<<< HEAD
-```
-=======
->>>>>>> 4985b774
 
 ### 4. Clone Qtum repository
 
