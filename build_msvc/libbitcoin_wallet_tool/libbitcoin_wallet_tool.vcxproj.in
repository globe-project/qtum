<?xml version="1.0" encoding="utf-8"?>
<Project DefaultTargets="Build" xmlns="http://schemas.microsoft.com/developer/msbuild/2003">
  <Import Project="..\common.init.vcxproj" />
  <PropertyGroup Label="Globals">
    <ProjectGuid>{F91AC55E-6F5E-4C58-9AC5-B40DB7DEEF93}</ProjectGuid>
  </PropertyGroup>
  <PropertyGroup Label="Configuration">
    <ConfigurationType>StaticLibrary</ConfigurationType>
  </PropertyGroup>
  <ItemGroup>
@SOURCE_FILES@
  </ItemGroup>
  <Import Project="$(VCTargetsPath)\Microsoft.Cpp.props" />
<<<<<<< HEAD
  <ImportGroup Label="ExtensionSettings">
  </ImportGroup>
  <ImportGroup Label="Shared">
  </ImportGroup>
  <ImportGroup Label="PropertySheets" Condition="'$(Configuration)|$(Platform)'=='Debug|Win32'">
    <Import Project="$(UserRootDir)\Microsoft.Cpp.$(Platform).user.props" Condition="exists('$(UserRootDir)\Microsoft.Cpp.$(Platform).user.props')" Label="LocalAppDataPlatform" />
  </ImportGroup>
  <ImportGroup Label="PropertySheets" Condition="'$(Configuration)|$(Platform)'=='Release|Win32'">
    <Import Project="$(UserRootDir)\Microsoft.Cpp.$(Platform).user.props" Condition="exists('$(UserRootDir)\Microsoft.Cpp.$(Platform).user.props')" Label="LocalAppDataPlatform" />
  </ImportGroup>
  <ImportGroup Label="PropertySheets" Condition="'$(Configuration)|$(Platform)'=='Debug|x64'">
    <Import Project="$(UserRootDir)\Microsoft.Cpp.$(Platform).user.props" Condition="exists('$(UserRootDir)\Microsoft.Cpp.$(Platform).user.props')" Label="LocalAppDataPlatform" />
  </ImportGroup>
  <ImportGroup Label="PropertySheets" Condition="'$(Configuration)|$(Platform)'=='Release|x64'">
    <Import Project="$(UserRootDir)\Microsoft.Cpp.$(Platform).user.props" Condition="exists('$(UserRootDir)\Microsoft.Cpp.$(Platform).user.props')" Label="LocalAppDataPlatform" />
  </ImportGroup>
  <PropertyGroup Label="UserMacros" />
  <PropertyGroup Condition="'$(Configuration)|$(Platform)'=='Debug|Win32'">
    <LinkIncremental>true</LinkIncremental>
  </PropertyGroup>
  <PropertyGroup Condition="'$(Configuration)|$(Platform)'=='Debug|x64'">
    <LinkIncremental>true</LinkIncremental>
  </PropertyGroup>
  <PropertyGroup Condition="'$(Configuration)|$(Platform)'=='Release|Win32'">
    <LinkIncremental>false</LinkIncremental>
  </PropertyGroup>
  <PropertyGroup Condition="'$(Configuration)|$(Platform)'=='Release|x64'">
    <LinkIncremental>false</LinkIncremental>
  </PropertyGroup>
  <ItemDefinitionGroup Condition="'$(Configuration)|$(Platform)'=='Debug|Win32'">
    <ClCompile>
      <PrecompiledHeader>NotUsing</PrecompiledHeader>
      <WarningLevel>Level3</WarningLevel>
      <Optimization>Disabled</Optimization>
      <PreprocessorDefinitions>NOMINMAX;ZMQ_STATIC;HAVE_CONFIG_H;_SCL_SECURE_NO_WARNINGS;WIN32;_DEBUG;_CONSOLE;%(PreprocessorDefinitions)</PreprocessorDefinitions>
      <SDLCheck>true</SDLCheck>
      <RuntimeLibrary>MultiThreadedDebug</RuntimeLibrary>
      <SuppressStartupBanner>false</SuppressStartupBanner>
    </ClCompile>
    <Link>
      <SubSystem>Console</SubSystem>
      <GenerateDebugInformation>true</GenerateDebugInformation>
    </Link>
  </ItemDefinitionGroup>
  <ItemDefinitionGroup Condition="'$(Configuration)|$(Platform)'=='Debug|x64'">
    <ClCompile>
      <PrecompiledHeader>NotUsing</PrecompiledHeader>
      <WarningLevel>Level3</WarningLevel>
      <Optimization>Disabled</Optimization>
      <PreprocessorDefinitions>NOMINMAX;ZMQ_STATIC;HAVE_CONFIG_H;_SCL_SECURE_NO_WARNINGS;WIN32;_DEBUG;_CONSOLE;%(PreprocessorDefinitions)</PreprocessorDefinitions>
      <SDLCheck>true</SDLCheck>
      <RuntimeLibrary>MultiThreadedDebug</RuntimeLibrary>
      <SuppressStartupBanner>false</SuppressStartupBanner>
    </ClCompile>
    <Link>
      <SubSystem>Console</SubSystem>
      <GenerateDebugInformation>true</GenerateDebugInformation>
    </Link>
  </ItemDefinitionGroup>
  <ItemDefinitionGroup Condition="'$(Configuration)|$(Platform)'=='Release|Win32'">
    <ClCompile>
      <PrecompiledHeader>NotUsing</PrecompiledHeader>
      <WarningLevel>Level3</WarningLevel>
      <Optimization>MaxSpeed</Optimization>
      <FunctionLevelLinking>true</FunctionLevelLinking>
      <IntrinsicFunctions>true</IntrinsicFunctions>
      <PreprocessorDefinitions>NOMINMAX;ZMQ_STATIC;HAVE_CONFIG_H;_SCL_SECURE_NO_WARNINGS;WIN32;_CONSOLE;%(PreprocessorDefinitions)</PreprocessorDefinitions>
      <SDLCheck>true</SDLCheck>
      <RuntimeLibrary>MultiThreaded</RuntimeLibrary>
      <SuppressStartupBanner>false</SuppressStartupBanner>
    </ClCompile>
    <Link>
      <SubSystem>Console</SubSystem>
      <EnableCOMDATFolding>true</EnableCOMDATFolding>
      <OptimizeReferences>true</OptimizeReferences>
      <GenerateDebugInformation>true</GenerateDebugInformation>
    </Link>
  </ItemDefinitionGroup>
  <ItemDefinitionGroup Condition="'$(Configuration)|$(Platform)'=='Release|x64'">
    <ClCompile>
      <PrecompiledHeader>NotUsing</PrecompiledHeader>
      <WarningLevel>Level3</WarningLevel>
      <Optimization>MaxSpeed</Optimization>
      <FunctionLevelLinking>true</FunctionLevelLinking>
      <IntrinsicFunctions>true</IntrinsicFunctions>
      <PreprocessorDefinitions>NOMINMAX;ZMQ_STATIC;HAVE_CONFIG_H;_SCL_SECURE_NO_WARNINGS;WIN32;_CONSOLE;%(PreprocessorDefinitions)</PreprocessorDefinitions>
      <SDLCheck>true</SDLCheck>
      <RuntimeLibrary>MultiThreaded</RuntimeLibrary>
      <SuppressStartupBanner>false</SuppressStartupBanner>
    </ClCompile>
    <Link>
      <SubSystem>Console</SubSystem>
      <EnableCOMDATFolding>true</EnableCOMDATFolding>
      <OptimizeReferences>true</OptimizeReferences>
      <GenerateDebugInformation>true</GenerateDebugInformation>
    </Link>
  </ItemDefinitionGroup>
  <Import Label="configTarget" Project="..\common.vcxproj" />
=======
  <Import Project="$(VCTargetsPath)\Microsoft.Cpp.targets" />
  <Import Project="..\common.vcxproj" />
>>>>>>> 451880b9
</Project><|MERGE_RESOLUTION|>--- conflicted
+++ resolved
@@ -11,107 +11,6 @@
 @SOURCE_FILES@
   </ItemGroup>
   <Import Project="$(VCTargetsPath)\Microsoft.Cpp.props" />
-<<<<<<< HEAD
-  <ImportGroup Label="ExtensionSettings">
-  </ImportGroup>
-  <ImportGroup Label="Shared">
-  </ImportGroup>
-  <ImportGroup Label="PropertySheets" Condition="'$(Configuration)|$(Platform)'=='Debug|Win32'">
-    <Import Project="$(UserRootDir)\Microsoft.Cpp.$(Platform).user.props" Condition="exists('$(UserRootDir)\Microsoft.Cpp.$(Platform).user.props')" Label="LocalAppDataPlatform" />
-  </ImportGroup>
-  <ImportGroup Label="PropertySheets" Condition="'$(Configuration)|$(Platform)'=='Release|Win32'">
-    <Import Project="$(UserRootDir)\Microsoft.Cpp.$(Platform).user.props" Condition="exists('$(UserRootDir)\Microsoft.Cpp.$(Platform).user.props')" Label="LocalAppDataPlatform" />
-  </ImportGroup>
-  <ImportGroup Label="PropertySheets" Condition="'$(Configuration)|$(Platform)'=='Debug|x64'">
-    <Import Project="$(UserRootDir)\Microsoft.Cpp.$(Platform).user.props" Condition="exists('$(UserRootDir)\Microsoft.Cpp.$(Platform).user.props')" Label="LocalAppDataPlatform" />
-  </ImportGroup>
-  <ImportGroup Label="PropertySheets" Condition="'$(Configuration)|$(Platform)'=='Release|x64'">
-    <Import Project="$(UserRootDir)\Microsoft.Cpp.$(Platform).user.props" Condition="exists('$(UserRootDir)\Microsoft.Cpp.$(Platform).user.props')" Label="LocalAppDataPlatform" />
-  </ImportGroup>
-  <PropertyGroup Label="UserMacros" />
-  <PropertyGroup Condition="'$(Configuration)|$(Platform)'=='Debug|Win32'">
-    <LinkIncremental>true</LinkIncremental>
-  </PropertyGroup>
-  <PropertyGroup Condition="'$(Configuration)|$(Platform)'=='Debug|x64'">
-    <LinkIncremental>true</LinkIncremental>
-  </PropertyGroup>
-  <PropertyGroup Condition="'$(Configuration)|$(Platform)'=='Release|Win32'">
-    <LinkIncremental>false</LinkIncremental>
-  </PropertyGroup>
-  <PropertyGroup Condition="'$(Configuration)|$(Platform)'=='Release|x64'">
-    <LinkIncremental>false</LinkIncremental>
-  </PropertyGroup>
-  <ItemDefinitionGroup Condition="'$(Configuration)|$(Platform)'=='Debug|Win32'">
-    <ClCompile>
-      <PrecompiledHeader>NotUsing</PrecompiledHeader>
-      <WarningLevel>Level3</WarningLevel>
-      <Optimization>Disabled</Optimization>
-      <PreprocessorDefinitions>NOMINMAX;ZMQ_STATIC;HAVE_CONFIG_H;_SCL_SECURE_NO_WARNINGS;WIN32;_DEBUG;_CONSOLE;%(PreprocessorDefinitions)</PreprocessorDefinitions>
-      <SDLCheck>true</SDLCheck>
-      <RuntimeLibrary>MultiThreadedDebug</RuntimeLibrary>
-      <SuppressStartupBanner>false</SuppressStartupBanner>
-    </ClCompile>
-    <Link>
-      <SubSystem>Console</SubSystem>
-      <GenerateDebugInformation>true</GenerateDebugInformation>
-    </Link>
-  </ItemDefinitionGroup>
-  <ItemDefinitionGroup Condition="'$(Configuration)|$(Platform)'=='Debug|x64'">
-    <ClCompile>
-      <PrecompiledHeader>NotUsing</PrecompiledHeader>
-      <WarningLevel>Level3</WarningLevel>
-      <Optimization>Disabled</Optimization>
-      <PreprocessorDefinitions>NOMINMAX;ZMQ_STATIC;HAVE_CONFIG_H;_SCL_SECURE_NO_WARNINGS;WIN32;_DEBUG;_CONSOLE;%(PreprocessorDefinitions)</PreprocessorDefinitions>
-      <SDLCheck>true</SDLCheck>
-      <RuntimeLibrary>MultiThreadedDebug</RuntimeLibrary>
-      <SuppressStartupBanner>false</SuppressStartupBanner>
-    </ClCompile>
-    <Link>
-      <SubSystem>Console</SubSystem>
-      <GenerateDebugInformation>true</GenerateDebugInformation>
-    </Link>
-  </ItemDefinitionGroup>
-  <ItemDefinitionGroup Condition="'$(Configuration)|$(Platform)'=='Release|Win32'">
-    <ClCompile>
-      <PrecompiledHeader>NotUsing</PrecompiledHeader>
-      <WarningLevel>Level3</WarningLevel>
-      <Optimization>MaxSpeed</Optimization>
-      <FunctionLevelLinking>true</FunctionLevelLinking>
-      <IntrinsicFunctions>true</IntrinsicFunctions>
-      <PreprocessorDefinitions>NOMINMAX;ZMQ_STATIC;HAVE_CONFIG_H;_SCL_SECURE_NO_WARNINGS;WIN32;_CONSOLE;%(PreprocessorDefinitions)</PreprocessorDefinitions>
-      <SDLCheck>true</SDLCheck>
-      <RuntimeLibrary>MultiThreaded</RuntimeLibrary>
-      <SuppressStartupBanner>false</SuppressStartupBanner>
-    </ClCompile>
-    <Link>
-      <SubSystem>Console</SubSystem>
-      <EnableCOMDATFolding>true</EnableCOMDATFolding>
-      <OptimizeReferences>true</OptimizeReferences>
-      <GenerateDebugInformation>true</GenerateDebugInformation>
-    </Link>
-  </ItemDefinitionGroup>
-  <ItemDefinitionGroup Condition="'$(Configuration)|$(Platform)'=='Release|x64'">
-    <ClCompile>
-      <PrecompiledHeader>NotUsing</PrecompiledHeader>
-      <WarningLevel>Level3</WarningLevel>
-      <Optimization>MaxSpeed</Optimization>
-      <FunctionLevelLinking>true</FunctionLevelLinking>
-      <IntrinsicFunctions>true</IntrinsicFunctions>
-      <PreprocessorDefinitions>NOMINMAX;ZMQ_STATIC;HAVE_CONFIG_H;_SCL_SECURE_NO_WARNINGS;WIN32;_CONSOLE;%(PreprocessorDefinitions)</PreprocessorDefinitions>
-      <SDLCheck>true</SDLCheck>
-      <RuntimeLibrary>MultiThreaded</RuntimeLibrary>
-      <SuppressStartupBanner>false</SuppressStartupBanner>
-    </ClCompile>
-    <Link>
-      <SubSystem>Console</SubSystem>
-      <EnableCOMDATFolding>true</EnableCOMDATFolding>
-      <OptimizeReferences>true</OptimizeReferences>
-      <GenerateDebugInformation>true</GenerateDebugInformation>
-    </Link>
-  </ItemDefinitionGroup>
-  <Import Label="configTarget" Project="..\common.vcxproj" />
-=======
   <Import Project="$(VCTargetsPath)\Microsoft.Cpp.targets" />
   <Import Project="..\common.vcxproj" />
->>>>>>> 451880b9
 </Project>