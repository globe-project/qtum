// Copyright (c) 2018-2020 The Bitcoin Core developers
// Distributed under the MIT software license, see the accompanying
// file COPYING or http://www.opensource.org/licenses/mit-license.php.

#ifndef BITCOIN_BITCOIN_CONFIG_H
#define BITCOIN_BITCOIN_CONFIG_H

/* Define if building universal (internal helper macro) */
/* #undef AC_APPLE_UNIVERSAL_BUILD */

/* Version Build */
#define CLIENT_VERSION_BUILD 0

/* Version is release */
#define CLIENT_VERSION_IS_RELEASE true

/* Major version */
#define CLIENT_VERSION_MAJOR 22

/* Minor version */
<<<<<<< HEAD
#define CLIENT_VERSION_MINOR 21

/* Build revision */
#define CLIENT_VERSION_REVISION 1
=======
#define CLIENT_VERSION_MINOR 0
>>>>>>> 5ed36332

/* Copyright holder(s) before %s replacement */
#define COPYRIGHT_HOLDERS "The %s developers"

/* Copyright holder(s) */
#define COPYRIGHT_HOLDERS_FINAL "The Bitcoin Core developers"

/* Replacement for %s in copyright holders string */
#define COPYRIGHT_HOLDERS_SUBSTITUTION "Bitcoin Core"

/* Copyright year */
#define COPYRIGHT_YEAR 2021

/* Define to 1 to enable wallet functions */
#define ENABLE_WALLET 1

/* Define to 1 to enable BDB wallet */
#define USE_BDB 1

/* Define to 1 to enable SQLite wallet */
#define USE_SQLITE 1

/* Define to 1 to enable ZMQ functions */
#define ENABLE_ZMQ 1

/* define if the Boost library is available */
#define HAVE_BOOST /**/

/* define if the Boost::Filesystem library is available */
#define HAVE_BOOST_FILESYSTEM /**/

/* define if external signer support is enabled (requires Boost::Process) */
#define ENABLE_EXTERNAL_SIGNER /**/

/* define if the Boost::System library is available */
#define HAVE_BOOST_SYSTEM /**/

/* define if the Boost::Unit_Test_Framework library is available */
#define HAVE_BOOST_UNIT_TEST_FRAMEWORK /**/

/* Define to 1 if you have the <byteswap.h> header file. */
/* #undef HAVE_BYTESWAP_H */

/* Define this symbol if the consensus lib has been built */
#define HAVE_CONSENSUS_LIB 1

/* define if the compiler supports basic C++11 syntax */
#define HAVE_CXX11 1

/* Define to 1 if you have the declaration of `be16toh', and to 0 if you
   don't. */
#define HAVE_DECL_BE16TOH 0

/* Define to 1 if you have the declaration of `be32toh', and to 0 if you
   don't. */
#define HAVE_DECL_BE32TOH 0

/* Define to 1 if you have the declaration of `be64toh', and to 0 if you
   don't. */
#define HAVE_DECL_BE64TOH 0

/* Define to 1 if you have the declaration of `bswap_16', and to 0 if you
   don't. */
#define HAVE_DECL_BSWAP_16 0

/* Define to 1 if you have the declaration of `bswap_32', and to 0 if you
   don't. */
#define HAVE_DECL_BSWAP_32 0

/* Define to 1 if you have the declaration of `bswap_64', and to 0 if you
   don't. */
#define HAVE_DECL_BSWAP_64 0

/* Define to 1 if you have the declaration of `fork', and to 0 if you don't.
   */
#define HAVE_DECL_FORK 0

/* Define to 1 if you have the declaration of `htobe16', and to 0 if you
   don't. */
#define HAVE_DECL_HTOBE16 0

/* Define to 1 if you have the declaration of `htobe32', and to 0 if you
   don't. */
#define HAVE_DECL_HTOBE32 0

/* Define to 1 if you have the declaration of `htobe64', and to 0 if you
   don't. */
#define HAVE_DECL_HTOBE64 0

/* Define to 1 if you have the declaration of `htole16', and to 0 if you
   don't. */
#define HAVE_DECL_HTOLE16 0

/* Define to 1 if you have the declaration of `htole32', and to 0 if you
   don't. */
#define HAVE_DECL_HTOLE32 0

/* Define to 1 if you have the declaration of `htole64', and to 0 if you
   don't. */
#define HAVE_DECL_HTOLE64 0

/* Define to 1 if you have the declaration of `le16toh', and to 0 if you
   don't. */
#define HAVE_DECL_LE16TOH 0

/* Define to 1 if you have the declaration of `le32toh', and to 0 if you
   don't. */
#define HAVE_DECL_LE32TOH 0

/* Define to 1 if you have the declaration of `le64toh', and to 0 if you
   don't. */
#define HAVE_DECL_LE64TOH 0

/* Define to 1 if you have the declaration of `setsid', and to 0 if you don't.
   */
#define HAVE_DECL_SETSID 0

/* Define to 1 if you have the declaration of `strerror_r', and to 0 if you
   don't. */
#define HAVE_DECL_STRERROR_R 0

/* Define to 1 if you have the declaration of `strnlen', and to 0 if you
   don't. */
#define HAVE_DECL_STRNLEN 1

/* Define to 1 if you have the <dlfcn.h> header file. */
/* #undef HAVE_DLFCN_H */

/* Define to 1 if you have the <endian.h> header file. */
/* #undef HAVE_ENDIAN_H */

/* Define to 1 if the system has the `dllexport' function attribute */
#define HAVE_FUNC_ATTRIBUTE_DLLEXPORT 1

/* Define to 1 if the system has the `dllimport' function attribute */
#define HAVE_FUNC_ATTRIBUTE_DLLIMPORT 1

/* Define to 1 if the system has the `visibility' function attribute */
#define HAVE_FUNC_ATTRIBUTE_VISIBILITY 1

/* Define this symbol if the BSD getentropy system call is available */
/* #undef HAVE_GETENTROPY */

/* Define this symbol if the BSD getentropy system call is available with
   sys/random.h */
/* #undef HAVE_GETENTROPY_RAND */

/* Define to 1 if you have the <inttypes.h> header file. */
#define HAVE_INTTYPES_H 1

/* Define this symbol if you have malloc_info */
/* #undef HAVE_MALLOC_INFO */

/* Define this symbol if you have mallopt with M_ARENA_MAX */
/* #undef HAVE_MALLOPT_ARENA_MAX */

/* Define to 1 if you have the <memory.h> header file. */
#define HAVE_MEMORY_H 1

/* Define to 1 if you have the <miniupnpc/miniupnpc.h> header file. */
#define HAVE_MINIUPNPC_MINIUPNPC_H 1

/* Define to 1 if you have the <miniupnpc/upnpcommands.h> header file. */
#define HAVE_MINIUPNPC_UPNPCOMMANDS_H 1

/* Define to 1 if you have the <miniupnpc/upnperrors.h> header file. */
#define HAVE_MINIUPNPC_UPNPERRORS_H 1

/* Define this symbol if you have MSG_DONTWAIT */
/* #undef HAVE_MSG_DONTWAIT */

/* Define this symbol if you have MSG_NOSIGNAL */
/* #undef HAVE_MSG_NOSIGNAL */

/* Define if you have POSIX threads libraries and header files. */
//#define HAVE_PTHREAD 1

/* Have PTHREAD_PRIO_INHERIT. */
//#define HAVE_PTHREAD_PRIO_INHERIT 1

/* Define to 1 if you have the <stdint.h> header file. */
#define HAVE_STDINT_H 1

/* Define to 1 if you have the <stdio.h> header file. */
#define HAVE_STDIO_H 1

/* Define to 1 if you have the <stdlib.h> header file. */
#define HAVE_STDLIB_H 1

/* Define to 1 if you have the `strerror_r' function. */
/* #undef HAVE_STRERROR_R */

/* Define to 1 if you have the <strings.h> header file. */
#define HAVE_STRINGS_H 1

/* Define to 1 if you have the <string.h> header file. */
#define HAVE_STRING_H 1

/* Define this symbol if the BSD sysctl(KERN_ARND) is available */
/* #undef HAVE_SYSCTL_ARND */

/* Define to 1 if you have the <sys/endian.h> header file. */
/* #undef HAVE_SYS_ENDIAN_H */

/* Define this symbol if the Linux getrandom system call is available */
/* #undef HAVE_SYS_GETRANDOM */

/* Define to 1 if you have the <sys/prctl.h> header file. */
/* #undef HAVE_SYS_PRCTL_H */

/* Define to 1 if you have the <sys/select.h> header file. */
/* #undef HAVE_SYS_SELECT_H */

/* Define to 1 if you have the <sys/stat.h> header file. */
#define HAVE_SYS_STAT_H 1

/* Define to 1 if you have the <sys/types.h> header file. */
#define HAVE_SYS_TYPES_H 1

/* Define to 1 if you have the <unistd.h> header file. */
//#define HAVE_UNISTD_H 1

/* Define if the visibility attribute is supported. */
#define HAVE_VISIBILITY_ATTRIBUTE 1

/* Define to the sub-directory where libtool stores uninstalled libraries. */
#define LT_OBJDIR ".libs/"

/* Define to the address where bug reports for this package should be sent. */
#define PACKAGE_BUGREPORT "https://github.com/bitcoin/bitcoin/issues"

/* Define to the full name of this package. */
#define PACKAGE_NAME "Bitcoin Core"

/* Define to the full name and version of this package. */
<<<<<<< HEAD
#define PACKAGE_STRING "Bitcoin Core 0.21.1"
=======
#define PACKAGE_STRING "Bitcoin Core 22.0.0"
>>>>>>> 5ed36332

/* Define to the one symbol short name of this package. */
#define PACKAGE_TARNAME "bitcoin"

/* Define to the home page for this package. */
#define PACKAGE_URL "https://bitcoincore.org/"

/* Define to the version of this package. */
<<<<<<< HEAD
#define PACKAGE_VERSION "0.21.1"
=======
#define PACKAGE_VERSION "22.0.0"
>>>>>>> 5ed36332

/* Define to necessary symbol if this constant uses a non-standard name on
   your system. */
/* #undef PTHREAD_CREATE_JOINABLE */

/* Define this symbol if the qt platform is cocoa */
/* #undef QT_QPA_PLATFORM_COCOA */

/* Define this symbol if the minimal qt platform exists */
#define QT_QPA_PLATFORM_MINIMAL 1

/* Define this symbol if the qt platform is windows */
#define QT_QPA_PLATFORM_WINDOWS 1

/* Define this symbol if the qt platform is xcb */
/* #undef QT_QPA_PLATFORM_XCB */

/* Define this symbol if qt plugins are static */
#define QT_STATICPLUGIN 1

/* Define to 1 if you have the ANSI C header files. */
#define STDC_HEADERS 1

/* Define to 1 if strerror_r returns char *. */
/* #undef STRERROR_R_CHAR_P */

/* Define this symbol to build in assembly routines */
//#define USE_ASM 1

/* Define if dbus support should be compiled in */
/* #undef USE_DBUS */

/* Define if QR support should be compiled in */
//#define USE_QRCODE 1

/* UPnP support not compiled if undefined, otherwise value (0 or 1) determines
   default state */
//#define USE_UPNP 0

/* Define WORDS_BIGENDIAN to 1 if your processor stores words with the most
   significant byte first (like Motorola and SPARC, unlike Intel). */
#if defined AC_APPLE_UNIVERSAL_BUILD
# if defined __BIG_ENDIAN__
#  define WORDS_BIGENDIAN 1
# endif
#else
# ifndef WORDS_BIGENDIAN
/* #  undef WORDS_BIGENDIAN */
# endif
#endif

/* Enable large inode numbers on Mac OS X 10.5.  */
#ifndef _DARWIN_USE_64_BIT_INODE
# define _DARWIN_USE_64_BIT_INODE 1
#endif

/* Number of bits in a file offset, on hosts where this is settable. */
#define _FILE_OFFSET_BITS 64

/* Define for large files, on AIX-style hosts. */
/* #undef _LARGE_FILES */

/* Windows Universal Platform constraints */
#if !defined(WINAPI_FAMILY) || (WINAPI_FAMILY == WINAPI_FAMILY_DESKTOP_APP)
/* Either a desktop application without API restrictions, or and older system
   before these macros were defined. */

/* ::wsystem is available */
#define HAVE_SYSTEM 1

#endif // !WINAPI_FAMILY || WINAPI_FAMILY_DESKTOP_APP

#endif //BITCOIN_BITCOIN_CONFIG_H<|MERGE_RESOLUTION|>--- conflicted
+++ resolved
@@ -18,14 +18,7 @@
 #define CLIENT_VERSION_MAJOR 22
 
 /* Minor version */
-<<<<<<< HEAD
-#define CLIENT_VERSION_MINOR 21
-
-/* Build revision */
-#define CLIENT_VERSION_REVISION 1
-=======
 #define CLIENT_VERSION_MINOR 0
->>>>>>> 5ed36332
 
 /* Copyright holder(s) before %s replacement */
 #define COPYRIGHT_HOLDERS "The %s developers"
@@ -261,11 +254,7 @@
 #define PACKAGE_NAME "Bitcoin Core"
 
 /* Define to the full name and version of this package. */
-<<<<<<< HEAD
-#define PACKAGE_STRING "Bitcoin Core 0.21.1"
-=======
 #define PACKAGE_STRING "Bitcoin Core 22.0.0"
->>>>>>> 5ed36332
 
 /* Define to the one symbol short name of this package. */
 #define PACKAGE_TARNAME "bitcoin"
@@ -274,11 +263,7 @@
 #define PACKAGE_URL "https://bitcoincore.org/"
 
 /* Define to the version of this package. */
-<<<<<<< HEAD
-#define PACKAGE_VERSION "0.21.1"
-=======
 #define PACKAGE_VERSION "22.0.0"
->>>>>>> 5ed36332
 
 /* Define to necessary symbol if this constant uses a non-standard name on
    your system. */
