--- conflicted
+++ resolved
@@ -15,16 +15,8 @@
             "scriptPubKey": {
                 "asm": "0 a2516e770582864a6a56ed21a102044e388c62e3",
                 "hex": "0014a2516e770582864a6a56ed21a102044e388c62e3",
-<<<<<<< HEAD
-                "reqSigs": 1,
-                "type": "witness_v0_keyhash",
-                "addresses": [
-                    "qc1q5fgkuac9s2ry56jka5s6zqsyfcugcchrg8mzu4"
-                ]
-=======
                 "address": "qc1q5fgkuac9s2ry56jka5s6zqsyfcugcchrg8mzu4",
                 "type": "witness_v0_keyhash"
->>>>>>> 5ed36332
             }
         }
     ],
