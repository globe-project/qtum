--- conflicted
+++ resolved
@@ -15,16 +15,8 @@
             "scriptPubKey": {
                 "asm": "OP_HASH160 6edf12858999f0dae74f9c692e6694ee3621b2ac OP_EQUAL",
                 "hex": "a9146edf12858999f0dae74f9c692e6694ee3621b2ac87",
-<<<<<<< HEAD
-                "reqSigs": 1,
-                "type": "scripthash",
-                "addresses": [
-                    "MJ1PnsRQqxToRBkMf74x1etf2c8i2imj3Y"
-                ]
-=======
                 "address": "MJ1PnsRQqxToRBkMf74x1etf2c8i2imj3Y",
                 "type": "scripthash"
->>>>>>> 5ed36332
             }
         }
     ],
