--- conflicted
+++ resolved
@@ -24,16 +24,8 @@
             "scriptPubKey": {
                 "asm": "OP_DUP OP_HASH160 5834479edbbe0539b31ffd3a8f8ebadc2165ed01 OP_EQUALVERIFY OP_CHECKSIG",
                 "hex": "76a9145834479edbbe0539b31ffd3a8f8ebadc2165ed0188ac",
-<<<<<<< HEAD
-                "reqSigs": 1,
-                "type": "pubkeyhash",
-                "addresses": [
-                    "QUeNCeBdcXf2DtJwmVE1uHUVwgnQG6z1Y9"
-                ]
-=======
                 "address": "QUeNCeBdcXf2DtJwmVE1uHUVwgnQG6z1Y9",
                 "type": "pubkeyhash"
->>>>>>> 5ed36332
             }
         }
     ],
