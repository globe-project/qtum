--- conflicted
+++ resolved
@@ -15,16 +15,8 @@
             "scriptPubKey": {
                 "asm": "0 0bfe935e70c321c7ca3afc75ce0d0ca2f98b5422e008bb31c00c6d7f1f1c0ad6",
                 "hex": "00200bfe935e70c321c7ca3afc75ce0d0ca2f98b5422e008bb31c00c6d7f1f1c0ad6",
-<<<<<<< HEAD
-                "reqSigs": 1,
-                "type": "witness_v0_scripthash",
-                "addresses": [
-                    "qc1qp0lfxhnscvsu0j36l36uurgv5tuck4pzuqytkvwqp3kh78cupttqhuxuxq"
-                ]
-=======
                 "address": "qc1qp0lfxhnscvsu0j36l36uurgv5tuck4pzuqytkvwqp3kh78cupttqhuxuxq",
                 "type": "witness_v0_scripthash"
->>>>>>> 5ed36332
             }
         }
     ],
