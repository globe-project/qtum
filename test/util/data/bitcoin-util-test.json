--- conflicted
+++ resolved
@@ -1,7 +1,4 @@
 [
-<<<<<<< HEAD
-  { "exec": "./qtum-tx",
-=======
   { "exec": "./bitcoin-util",
     "args": ["foo"],
     "return_code": 1,
@@ -33,7 +30,6 @@
     "description": ""
   },
   { "exec": "./bitcoin-tx",
->>>>>>> 5ed36332
     "args": ["-create", "nversion=1"],
     "output_cmp": "blanktxv1.hex",
     "description": "Creates a blank v1 transaction"
