[
  { "exec": "./qtum-tx",
    "args": ["-create", "nversion=1"],
    "output_cmp": "blanktxv1.hex",
    "description": "Creates a blank v1 transaction"
  },
  { "exec": "./qtum-tx",
    "args": ["-json","-create", "nversion=1"],
    "output_cmp": "blanktxv1.json",
    "description": "Creates a blank v1 transaction (output in json)"
  },
  { "exec": "./qtum-tx",
    "args": ["-"],
    "input": "blanktxv2.hex",
    "output_cmp": "blanktxv2.hex",
    "description": "Creates a blank transaction when nothing is piped into qtum-tx"
  },
  { "exec": "./qtum-tx",
    "args": ["-json","-create"],
    "output_cmp": "blanktxv2.json",
    "description": "Creates a blank transaction (output in json)"
  },
  { "exec": "./qtum-tx",
    "args": ["-json","-"],
    "input": "blanktxv2.hex",
    "output_cmp": "blanktxv2.json",
    "description": "Creates a blank transaction when nothing is piped into qtum-tx (output in json)"
  },
  { "exec": "./qtum-tx",
    "args": ["-create", "nversion=1foo"],
    "return_code": 1,
    "error_txt": "error: Invalid TX version requested",
    "description": "Tests the check for invalid nversion value"
  },
  { "exec": "./qtum-tx",
    "args": ["-", "delin=1"],
    "input": "tx394b54bb.hex",
    "output_cmp": "tt-delin1-out.hex",
    "description": "Deletes a single input from a transaction"
  },
  { "exec": "./qtum-tx",
    "args": ["-json", "-", "delin=1"],
    "input": "tx394b54bb.hex",
    "output_cmp": "tt-delin1-out.json",
    "description": "Deletes a single input from a transaction (output in json)"
  },
  { "exec": "./qtum-tx",
    "args": ["-", "delin=31"],
    "input": "tx394b54bb.hex",
    "return_code": 1,
    "error_txt": "error: Invalid TX input index '31'",
    "description": "Attempts to delete an input with a bad index from a transaction. Expected to fail."
  },
  { "exec": "./qtum-tx",
    "args": ["-", "delin=1foo"],
    "input": "tx394b54bb.hex",
    "return_code": 1,
    "error_txt": "error: Invalid TX input index",
    "description": "Tests the check for an invalid input index with delin"
  },
  { "exec": "./qtum-tx",
    "args": ["-", "delout=1"],
    "input": "tx394b54bb.hex",
    "output_cmp": "tt-delout1-out.hex",
    "description": "Deletes a single output from a transaction"
  },
  { "exec": "./qtum-tx",
    "args": ["-json", "-", "delout=1"],
    "input": "tx394b54bb.hex",
    "output_cmp": "tt-delout1-out.json",
    "description": "Deletes a single output from a transaction (output in json)"
  },
  { "exec": "./qtum-tx",
    "args": ["-", "delout=2"],
    "input": "tx394b54bb.hex",
    "return_code": 1,
    "error_txt": "error: Invalid TX output index '2'",
    "description": "Attempts to delete an output with a bad index from a transaction. Expected to fail."
  },
  { "exec": "./qtum-tx",
    "args": ["-", "delout=1foo"],
    "input": "tx394b54bb.hex",
    "return_code": 1,
    "error_txt": "error: Invalid TX output index",
    "description": "Tests the check for an invalid output index with delout"
  },
  { "exec": "./qtum-tx",
    "args": ["-", "locktime=317000"],
    "input": "tx394b54bb.hex",
    "output_cmp": "tt-locktime317000-out.hex",
    "description": "Adds an nlocktime to a transaction"
  },
  { "exec": "./qtum-tx",
    "args": ["-json", "-", "locktime=317000"],
    "input": "tx394b54bb.hex",
    "output_cmp": "tt-locktime317000-out.json",
    "description": "Adds an nlocktime to a transaction (output in json)"
  },
  { "exec": "./qtum-tx",
    "args": ["-create", "locktime=317000foo"],
    "return_code": 1,
    "error_txt": "error: Invalid TX locktime requested",
    "description": "Tests the check for invalid locktime value"
  },
  { "exec": "./qtum-tx",
    "args":
    ["-create",
     "in=Z897de6bd6027a475eadd57019d4e6872c396d0716c4875a5f1a6fcfdf385c1f:0"],
    "return_code": 1,
    "error_txt": "error: invalid TX input txid",
    "description": "Tests the check for an invalid txid invalid hex"
  },
  { "exec": "./qtum-tx",
    "args":
    ["-create",
     "in=5897de6bd6:0"],
    "return_code": 1,
    "error_txt": "error: invalid TX input txid",
    "description": "Tests the check for an invalid txid valid hex but too short"
  },
  { "exec": "./qtum-tx",
    "args":
    ["-create",
     "in=5897de6bd6027a475eadd57019d4e6872c396d0716c4875a5f1a6fcfdf385c1f12:0"],
    "return_code": 1,
    "error_txt": "error: invalid TX input txid",
    "description": "Tests the check for an invalid txid valid hex but too long"
  },
  { "exec": "./qtum-tx",
    "args":
    ["-create",
     "in=5897de6bd6027a475eadd57019d4e6872c396d0716c4875a5f1a6fcfdf385c1f:0",
     "replaceable=0foo"],
    "return_code": 1,
    "error_txt": "error: Invalid TX input index",
    "description": "Tests the check for an invalid input index with replaceable"
  },
  { "exec": "./qtum-tx",
    "args":
    ["-create",
     "in=5897de6bd6027a475eadd57019d4e6872c396d0716c4875a5f1a6fcfdf385c1f:0x"],
    "return_code": 1,
    "error_txt": "error: invalid TX input vout",
    "description": "Tests the check for an invalid vout value when adding an input"
  },
  { "exec": "./qtum-tx",
    "args":
    ["-create",
     "outaddr=1"],
    "return_code": 1,
    "error_txt": "error: TX output missing or too many separators",
    "description": "Malformed outaddr argument (no address specified). Expected to fail."
  },
  { "exec": "./qtum-tx",
    "args":
    ["-create",
     "outaddr=1:13tuJJDR2RgArmgfv6JScSdreahzgc4T6o:garbage"],
    "return_code": 1,
    "error_txt": "error: TX output missing or too many separators",
    "description": "Malformed outaddr argument (too many separators). Expected to fail."
  },
  { "exec": "./qtum-tx",
    "args":
    ["-create",
     "outpubkey=0"],
    "return_code": 1,
    "error_txt": "error: TX output missing or too many separators",
    "description": "Malformed outpubkey argument (no pubkey specified). Expected to fail."
  },
  { "exec": "./qtum-tx",
    "args":
    ["-create",
     "outpubkey=0:02a5613bd857b7048924264d1e70e08fb2a7e6527d32b7ab1bb993ac59964ff397:W:non53nse"],
    "return_code": 1,
    "error_txt": "error: TX output missing or too many separators",
    "description": "Malformed outpubkey argument (too many separators). Expected to fail."
  },
  { "exec": "./qtum-tx",
    "args":
    ["-create",
     "in=5897de6bd6027a475eadd57019d4e6872c396d0716c4875a5f1a6fcfdf385c1f:0",
     "in=bf829c6bcf84579331337659d31f89dfd138f7f7785802d5501c92333145ca7c:18",
     "in=22a6f904655d53ae2ff70e701a0bbd90aa3975c0f40bfc6cc996a9049e31cdfc:1",
     "outaddr=0.18:QPVtQbW8CtYzHumhLRcvjiRV9qehuiyxVG",
     "outaddr=4:QijxdDrDKCNY8X6dQcyKnVrDJnKERgNCPU"],
    "output_cmp": "txcreate1.hex",
    "description": "Creates a new transaction with three inputs and two outputs"
  },
  { "exec": "./qtum-tx",
    "args":
    ["-json",
     "-create",
     "in=5897de6bd6027a475eadd57019d4e6872c396d0716c4875a5f1a6fcfdf385c1f:0",
     "in=bf829c6bcf84579331337659d31f89dfd138f7f7785802d5501c92333145ca7c:18",
     "in=22a6f904655d53ae2ff70e701a0bbd90aa3975c0f40bfc6cc996a9049e31cdfc:1",
     "outaddr=0.18:QPVtQbW8CtYzHumhLRcvjiRV9qehuiyxVG",
     "outaddr=4:QijxdDrDKCNY8X6dQcyKnVrDJnKERgNCPU"],
    "output_cmp": "txcreate1.json",
    "description": "Creates a new transaction with three inputs and two outputs (output in json)"
  },
  { "exec": "./qtum-tx",
    "args": ["-create", "outscript=0:"],
    "output_cmp": "txcreate2.hex",
    "description": "Creates a new transaction with a single empty output script"
  },
  { "exec": "./qtum-tx",
    "args": ["-json", "-create", "outscript=0:"],
    "output_cmp": "txcreate2.json",
    "description": "Creates a new transaction with a single empty output script (output in json)"
  },
  { "exec": "./qtum-tx",
    "args": ["02000000000100000000000000000000000000"],
    "output_cmp": "txcreate2.hex",
    "description": "Parses a transaction with no inputs and a single output script"
  },
  { "exec": "./qtum-tx",
    "args": ["-json", "02000000000100000000000000000000000000"],
    "output_cmp": "txcreate2.json",
    "description": "Parses a transaction with no inputs and a single output script (output in json)"
  },
  { "exec": "./qtum-tx",
<<<<<<< HEAD
=======
    "args": ["-create", "outscript=0:123badscript"],
    "return_code": 1,
    "error_txt": "error: script parse error",
    "description": "Create a new transaction with an invalid output script"
  },
  { "exec": "./qtum-tx",
>>>>>>> ee8ca219
    "args": ["-create", "outscript=0:OP_DROP", "nversion=1"],
    "output_cmp": "txcreatescript1.hex",
    "description": "Create a new transaction with a single output script (OP_DROP)"
  },
  { "exec": "./qtum-tx",
    "args": ["-json", "-create", "outscript=0:OP_DROP", "nversion=1"],
    "output_cmp": "txcreatescript1.json",
    "description": "Create a new transaction with a single output script (OP_DROP) (output as json)"
  },
  { "exec": "./qtum-tx",
    "args": ["-create", "outscript=0:OP_DROP:S", "nversion=1"],
    "output_cmp": "txcreatescript2.hex",
    "description": "Create a new transaction with a single output script (OP_DROP) in a P2SH"
  },
  { "exec": "./qtum-tx",
    "args": ["-json", "-create", "outscript=0:OP_DROP:S", "nversion=1"],
    "output_cmp": "txcreatescript2.json",
    "description": "Create a new transaction with a single output script (OP_DROP) in a P2SH (output as json)"
  },
  { "exec": "./qtum-tx",
    "args": ["-create", "outscript=0:OP_DROP:W", "nversion=1"],
    "output_cmp": "txcreatescript3.hex",
    "description": "Create a new transaction with a single output script (OP_DROP) in a P2WSH"
  },
  { "exec": "./qtum-tx",
    "args": ["-json", "-create", "outscript=0:OP_DROP:W", "nversion=1"],
    "output_cmp": "txcreatescript3.json",
    "description": "Create a new transaction with a single output script (OP_DROP) in a P2WSH (output as json)"
  },
  { "exec": "./qtum-tx",
    "args": ["-create", "outscript=0:OP_DROP:WS", "nversion=1"],
    "output_cmp": "txcreatescript4.hex",
    "description": "Create a new transaction with a single output script (OP_DROP) in a P2WSH, wrapped in a P2SH"
  },
  { "exec": "./qtum-tx",
    "args": ["-json", "-create", "outscript=0:OP_DROP:WS", "nversion=1"],
    "output_cmp": "txcreatescript4.json",
    "description": "Create a new transaction with a single output script (OP_DROP) in a P2SH, wrapped in a P2SH (output as json)"
  },
  { "exec": "./qtum-tx",
<<<<<<< HEAD
=======
    "args": ["-create", "outscript=0:9999999999"],
    "return_code": 1,
    "error_txt": "error: script parse error: decimal numeric value only allowed in the range -0xFFFFFFFF...0xFFFFFFFF",
    "description": "Try to parse an output script with a decimal number above the allowed range"
  },
  { "exec": "./qtum-tx",
    "args": ["-create", "outscript=0:4294967296"],
    "return_code": 1,
    "error_txt": "error: script parse error: decimal numeric value only allowed in the range -0xFFFFFFFF...0xFFFFFFFF",
    "description": "Try to parse an output script with a decimal number just above the allowed range"
  },
  { "exec": "./qtum-tx",
    "args": ["-create", "outscript=0:4294967295"],
    "output_cmp": "txcreatescript5.hex",
    "description": "Try to parse an output script with a decimal number at the upper limit of the allowed range"
  },
  { "exec": "./qtum-tx",
    "args": ["-create", "outscript=0:-9999999999"],
    "return_code": 1,
    "error_txt": "error: script parse error: decimal numeric value only allowed in the range -0xFFFFFFFF...0xFFFFFFFF",
    "description": "Try to parse an output script with a decimal number below the allowed range"
  },
  { "exec": "./qtum-tx",
    "args": ["-create", "outscript=0:-4294967296"],
    "return_code": 1,
    "error_txt": "error: script parse error: decimal numeric value only allowed in the range -0xFFFFFFFF...0xFFFFFFFF",
    "description": "Try to parse an output script with a decimal number just below the allowed range"
  },
  { "exec": "./qtum-tx",
    "args": ["-create", "outscript=0:-4294967295"],
    "output_cmp": "txcreatescript6.hex",
    "description": "Try to parse an output script with a decimal number at the lower limit of the allowed range"
  },
  { "exec": "./qtum-tx",
>>>>>>> ee8ca219
    "args":
    ["-create", "nversion=1",
     "in=4d49a71ec9da436f71ec4ee231d04f292a29cd316f598bb7068feccabdc59485:0",
     "set=privatekeys:[\"5HpHagT65TZzG1PH3CSu63k8DbpvD8s5ip4nEB3kEsreAnchuDf\"]",
     "set=prevtxs:[{\"txid\":\"4d49a71ec9da436f71ec4ee231d04f292a29cd316f598bb7068feccabdc59485\",\"vout\":0,\"scriptPubKey\":\"76a91491b24bf9f5288532960ac687abb035127b1d28a588ac\"}]",
     "sign=ALL",
     "outaddr=0.001:QUeNCeBdcXf2DtJwmVE1uHUVwgnQG6z1Y9"],
    "output_cmp": "txcreatesignv1.hex",
    "description": "Creates a new v1 transaction with a single input and a single output, and then signs the transaction"
  },
  { "exec": "./qtum-tx",
    "args":
    ["-json",
     "-create", "nversion=1",
     "in=4d49a71ec9da436f71ec4ee231d04f292a29cd316f598bb7068feccabdc59485:0",
     "set=privatekeys:[\"5HpHagT65TZzG1PH3CSu63k8DbpvD8s5ip4nEB3kEsreAnchuDf\"]",
     "set=prevtxs:[{\"txid\":\"4d49a71ec9da436f71ec4ee231d04f292a29cd316f598bb7068feccabdc59485\",\"vout\":0,\"scriptPubKey\":\"76a91491b24bf9f5288532960ac687abb035127b1d28a588ac\"}]",
     "sign=ALL",
     "outaddr=0.001:QUeNCeBdcXf2DtJwmVE1uHUVwgnQG6z1Y9"],
    "output_cmp": "txcreatesignv1.json",
    "description": "Creates a new v1 transaction with a single input and a single output, and then signs the transaction (output in json)"
  },
  { "exec": "./qtum-tx",
    "args":
    ["-create",
      "in=4d49a71ec9da436f71ec4ee231d04f292a29cd316f598bb7068feccabdc59485:0",
      "set=privatekeys:[\"5HpHagT65TZzG1PH3CSu63k8DbpvD8s5ip4nEB3kEsreAnchuDf\"]",
      "set=prevtxs:[{\"txid\":\"4d49a71ec9da436f71ec4ee231d04f292a29cd316f598bb7068feccabdc59485\",\"vout\":0,\"scriptPubKey\":\"76a91491b24bf9f5288532960ac687abb035127b1d28a588ac\"}]",
      "sign=ALL",
      "outaddr=0.001:QUeNCeBdcXf2DtJwmVE1uHUVwgnQG6z1Y9"],
    "output_cmp": "txcreatesignv2.hex",
    "description": "Creates a new transaction with a single input and a single output, and then signs the transaction"
  },
  { "exec": "./qtum-tx",
    "args":
    ["-create",
      "in=4d49a71ec9da436f71ec4ee231d04f292a29cd316f598bb7068feccabdc59485:0",
      "set=privatekeys:[\"5HpHagT65TZzG1PH3CSu63k8DbpvD8s5ip4nEB3kEsreAnchuDf\"]",
      "set=prevtxs:[{\"txid\":\"4d49a71ec9da436f71ec4ee231d04f292a29cd316f598bb7068feccabdc59485\",\"vout\":\"0foo\",\"scriptPubKey\":\"76a91491b24bf9f5288532960ac687abb035127b1d28a588ac\"}]",
      "sign=ALL",
      "outaddr=0.001:193P6LtvS4nCnkDvM9uXn1gsSRqh4aDAz7"],
    "return_code": 1,
    "error_txt": "error: prevtxs internal object typecheck fail",
    "description": "Tests the check for invalid vout index in prevtxs for sign"
  },
  { "exec": "./qtum-tx",
    "args":
    ["-create",
      "in=4d49a71ec9da436f71ec4ee231d04f292a29cd316f598bb7068feccabdc59485:0",
      "set=privatekeys:[\"5HpHagT65TZzG1PH3CSu63k8DbpvD8s5ip4nEB3kEsreAnchuDf\"]",
      "set=prevtxs:[{\"txid\":\"Zd49a71ec9da436f71ec4ee231d04f292a29cd316f598bb7068feccabdc59412\",\"vout\":0,\"scriptPubKey\":\"76a91491b24bf9f5288532960ac687abb035127b1d28a588ac\"}]",
      "sign=ALL",
      "outaddr=0.001:QUeNCeBdcXf2DtJwmVE1uHUVwgnQG6z1Y9"],
    "return_code": 1,
    "error_txt": "error: txid must be hexadecimal string (not 'Zd49a71ec9da436f71ec4ee231d04f292a29cd316f598bb7068feccabdc59412')",
    "description": "Tests the check for invalid txid due to invalid hex"
  },
  { "exec": "./qtum-tx",
    "args":
    ["-create",
      "in=4d49a71ec9da436f71ec4ee231d04f292a29cd316f598bb7068feccabdc59485:0",
      "set=privatekeys:[\"5HpHagT65TZzG1PH3CSu63k8DbpvD8s5ip4nEB3kEsreAnchuDf\"]",
      "set=prevtxs:[{\"txid\":\"4d49a71ec9da436f71ec4ee231d04f292a29cd316f598bb7068feccabdc594\",\"vout\":0,\"scriptPubKey\":\"76a91491b24bf9f5288532960ac687abb035127b1d28a588ac\"}]",
      "sign=ALL",
      "outaddr=0.001:QUeNCeBdcXf2DtJwmVE1uHUVwgnQG6z1Y9"],
    "return_code": 1,
    "error_txt": "error: txid must be hexadecimal string (not '4d49a71ec9da436f71ec4ee231d04f292a29cd316f598bb7068feccabdc594')",
    "description": "Tests the check for invalid txid valid hex, but too short"
  },
  { "exec": "./qtum-tx",
    "args":
    ["-create",
      "in=4d49a71ec9da436f71ec4ee231d04f292a29cd316f598bb7068feccabdc59485:0",
      "set=privatekeys:[\"5HpHagT65TZzG1PH3CSu63k8DbpvD8s5ip4nEB3kEsreAnchuDf\"]",
      "set=prevtxs:[{\"txid\":\"4d49a71ec9da436f71ec4ee231d04f292a29cd316f598bb7068feccabdc5948512\",\"vout\":0,\"scriptPubKey\":\"76a91491b24bf9f5288532960ac687abb035127b1d28a588ac\"}]",
      "sign=ALL",
      "outaddr=0.001:QUeNCeBdcXf2DtJwmVE1uHUVwgnQG6z1Y9"],
    "return_code": 1,
    "error_txt": "error: txid must be hexadecimal string (not '4d49a71ec9da436f71ec4ee231d04f292a29cd316f598bb7068feccabdc5948512')",
    "description": "Tests the check for invalid txid valid hex, but too long"
  },
  { "exec": "./qtum-tx",
    "args":
    ["-create", "outpubkey=0:02a5613bd857b7048924264d1e70e08fb2a7e6527d32b7ab1bb993ac59964ff397", "nversion=1"],
    "output_cmp": "txcreateoutpubkey1.hex",
    "description": "Creates a new transaction with a single pay-to-pubkey output"
  },
  { "exec": "./qtum-tx",
    "args":
    ["-json", "-create", "outpubkey=0:02a5613bd857b7048924264d1e70e08fb2a7e6527d32b7ab1bb993ac59964ff397", "nversion=1"],
    "output_cmp": "txcreateoutpubkey1.json",
    "description": "Creates a new transaction with a single pay-to-pubkey output (output as json)"
  },
  { "exec": "./qtum-tx",
    "args":
    ["-create", "outpubkey=0:02a5613bd857b7048924264d1e70e08fb2a7e6527d32b7ab1bb993ac59964ff397:W", "nversion=1"],
    "output_cmp": "txcreateoutpubkey2.hex",
    "description": "Creates a new transaction with a single pay-to-witness-pubkey output"
  },
  { "exec": "./qtum-tx",
    "args":
    ["-json", "-create", "outpubkey=0:02a5613bd857b7048924264d1e70e08fb2a7e6527d32b7ab1bb993ac59964ff397:W", "nversion=1"],
    "output_cmp": "txcreateoutpubkey2.json",
    "description": "Creates a new transaction with a single pay-to-witness-pubkey output (output as json)"
  },
  { "exec": "./qtum-tx",
    "args":
    ["-create", "outpubkey=0:02a5613bd857b7048924264d1e70e08fb2a7e6527d32b7ab1bb993ac59964ff397:WS", "nversion=1"],
    "output_cmp": "txcreateoutpubkey3.hex",
    "description": "Creates a new transaction with a single pay-to-witness-pubkey, wrapped in P2SH output"
  },
  { "exec": "./qtum-tx",
    "args":
    ["-json", "-create", "outpubkey=0:02a5613bd857b7048924264d1e70e08fb2a7e6527d32b7ab1bb993ac59964ff397:WS", "nversion=1"],
    "output_cmp": "txcreateoutpubkey3.json",
    "description": "Creates a new transaction with a single pay-to-pub-key output, wrapped in P2SH (output as json)"
  },
  { "exec": "./qtum-tx",
    "args":
    ["-json", "-create", "outpubkey=0:047d1368ba7ae01c94bc32293efd70bd7e3be7aa7912d07d0b1c659c1008d179b8642f5fb90f47580feb29f045e216ff5a4716d3a0fed36da414d332046303c44a:WS", "nversion=1"],
    "return_code": 1,
    "error_txt": "error: Uncompressed pubkeys are not useable for SegWit outputs",
    "description": "Creates a new transaction with a single pay-to-pub-key output, wrapped in P2SH (output as json)"
  },
  { "exec": "./qtum-tx",
    "args":
    ["-create",
     "in=5897de6bd6027a475eadd57019d4e6872c396d0716c4875a5f1a6fcfdf385c1f:0",
     "outdata=4:badhexdata"],
    "return_code": 1,
    "error_txt": "error: invalid TX output data",
    "description": "Attempts to create a new transaction with one input and an output with malformed hex data. Expected to fail"
  },
  { "exec": "./qtum-tx",
    "args":
    ["-create",
     "in=5897de6bd6027a475eadd57019d4e6872c396d0716c4875a5f1a6fcfdf385c1f:0",
     "outdata=badhexdata"],
    "return_code": 1,
    "error_txt": "error: invalid TX output data",
    "description": "Attempts to create a new transaction with one input and an output with no value and malformed hex data. Expected to fail"
  },
  { "exec": "./qtum-tx",
    "args":
    ["-create",
     "in=5897de6bd6027a475eadd57019d4e6872c396d0716c4875a5f1a6fcfdf385c1f:0",
     "outaddr=0.18:QPVtQbW8CtYzHumhLRcvjiRV9qehuiyxVG",
     "outdata=4:54686973204f505f52455455524e207472616e73616374696f6e206f7574707574207761732063726561746564206279206d6f646966696564206372656174657261777472616e73616374696f6e2e"],
    "output_cmp": "txcreatedata1.hex",
    "description": "Creates a new transaction with one input, one address output and one data output"
  },
  { "exec": "./qtum-tx",
    "args":
    ["-json",
     "-create", "nversion=1",
     "in=5897de6bd6027a475eadd57019d4e6872c396d0716c4875a5f1a6fcfdf385c1f:0",
     "outaddr=0.18:QPVtQbW8CtYzHumhLRcvjiRV9qehuiyxVG",
     "outdata=4:54686973204f505f52455455524e207472616e73616374696f6e206f7574707574207761732063726561746564206279206d6f646966696564206372656174657261777472616e73616374696f6e2e"],
    "output_cmp": "txcreatedata1.json",
    "description": "Creates a new v1 transaction with one input, one address output and one data output (output in json)"
  },
  { "exec": "./qtum-tx",
    "args":
    ["-create",
     "in=5897de6bd6027a475eadd57019d4e6872c396d0716c4875a5f1a6fcfdf385c1f:0",
     "outaddr=0.18:QPVtQbW8CtYzHumhLRcvjiRV9qehuiyxVG",
     "outdata=54686973204f505f52455455524e207472616e73616374696f6e206f7574707574207761732063726561746564206279206d6f646966696564206372656174657261777472616e73616374696f6e2e"],
    "output_cmp": "txcreatedata2.hex",
    "description": "Creates a new transaction with one input, one address output and one data (zero value) output"
  },
  { "exec": "./qtum-tx",
    "args":
    ["-json",
     "-create",
     "in=5897de6bd6027a475eadd57019d4e6872c396d0716c4875a5f1a6fcfdf385c1f:0",
     "outaddr=0.18:QPVtQbW8CtYzHumhLRcvjiRV9qehuiyxVG",
     "outdata=54686973204f505f52455455524e207472616e73616374696f6e206f7574707574207761732063726561746564206279206d6f646966696564206372656174657261777472616e73616374696f6e2e"],
    "output_cmp": "txcreatedata2.json",
    "description": "Creates a new transaction with one input, one address output and one data (zero value) output (output in json)"
  },
  { "exec": "./qtum-tx",
    "args":
    ["-create",
     "in=5897de6bd6027a475eadd57019d4e6872c396d0716c4875a5f1a6fcfdf385c1f:0:4294967293",
     "outaddr=0.18:QPVtQbW8CtYzHumhLRcvjiRV9qehuiyxVG"],
    "output_cmp": "txcreatedata_seq0.hex",
    "description": "Creates a new transaction with one input with sequence number and one address output"
  },
  { "exec": "./qtum-tx",
    "args":
    ["-json",
     "-create",
     "in=5897de6bd6027a475eadd57019d4e6872c396d0716c4875a5f1a6fcfdf385c1f:0:4294967293",
     "outaddr=0.18:QPVtQbW8CtYzHumhLRcvjiRV9qehuiyxVG"],
    "output_cmp": "txcreatedata_seq0.json",
    "description": "Creates a new transaction with one input with sequence number and one address output (output in json)"
  },
  { "exec": "./qtum-tx",
    "args":
    ["01000000011f5c38dfcf6f1a5f5a87c416076d392c87e6d41970d5ad5e477a02d66bde97580000000000fdffffff0180a81201000000001976a9141fc11f39be1729bf973a7ab6a615ca4729d6457488ac00000000",
     "in=5897de6bd6027a475eadd57019d4e6872c396d0716c4875a5f1a6fcfdf385c1f:0:1"],
    "output_cmp": "txcreatedata_seq1.hex",
    "description": "Adds a new input with sequence number to a transaction"
  },
  { "exec": "./qtum-tx",
    "args":
    ["-json",
     "01000000011f5c38dfcf6f1a5f5a87c416076d392c87e6d41970d5ad5e477a02d66bde97580000000000fdffffff0180a81201000000001976a9141fc11f39be1729bf973a7ab6a615ca4729d6457488ac00000000",
     "in=5897de6bd6027a475eadd57019d4e6872c396d0716c4875a5f1a6fcfdf385c1f:0:1"],
    "output_cmp": "txcreatedata_seq1.json",
    "description": "Adds a new input with sequence number to a transaction (output in json)"
  },
  { "exec": "./qtum-tx",
    "args": ["-create", "outmultisig=1:2:3:02a5613bd857b7048924264d1e70e08fb2a7e6527d32b7ab1bb993ac59964ff397:021ac43c7ff740014c3b33737ede99c967e4764553d1b2b83db77c83b8715fa72d:02df2089105c77f266fa11a9d33f05c735234075f2e8780824c6b709415f9fb485", "nversion=1"],
    "output_cmp": "txcreatemultisig1.hex",
    "description": "Creates a new transaction with a single 2-of-3 multisig output"
  },
  { "exec": "./qtum-tx",
    "args": ["-json", "-create", "outmultisig=1:2:3:02a5613bd857b7048924264d1e70e08fb2a7e6527d32b7ab1bb993ac59964ff397:021ac43c7ff740014c3b33737ede99c967e4764553d1b2b83db77c83b8715fa72d:02df2089105c77f266fa11a9d33f05c735234075f2e8780824c6b709415f9fb485", "nversion=1"],
    "output_cmp": "txcreatemultisig1.json",
    "description": "Creates a new transaction with a single 2-of-3 multisig output (output in json)"
  },
  { "exec": "./qtum-tx",
    "args": ["-create", "outmultisig=1:2:3:02a5613bd857b7048924264d1e70e08fb2a7e6527d32b7ab1bb993ac59964ff397:021ac43c7ff740014c3b33737ede99c967e4764553d1b2b83db77c83b8715fa72d:02df2089105c77f266fa11a9d33f05c735234075f2e8780824c6b709415f9fb485:S", "nversion=1"],
    "output_cmp": "txcreatemultisig2.hex",
    "description": "Creates a new transaction with a single 2-of-3 multisig in a P2SH output"
  },
  { "exec": "./qtum-tx",
    "args": ["-json", "-create", "outmultisig=1:2:3:02a5613bd857b7048924264d1e70e08fb2a7e6527d32b7ab1bb993ac59964ff397:021ac43c7ff740014c3b33737ede99c967e4764553d1b2b83db77c83b8715fa72d:02df2089105c77f266fa11a9d33f05c735234075f2e8780824c6b709415f9fb485:S", "nversion=1"],
    "output_cmp": "txcreatemultisig2.json",
    "description": "Creates a new transaction with a single 2-of-3 multisig in a P2SH output (output in json)"
  },
  { "exec": "./qtum-tx",
    "args": ["-create", "outmultisig=1:2:3:02a5613bd857b7048924264d1e70e08fb2a7e6527d32b7ab1bb993ac59964ff397:021ac43c7ff740014c3b33737ede99c967e4764553d1b2b83db77c83b8715fa72d:02df2089105c77f266fa11a9d33f05c735234075f2e8780824c6b709415f9fb485:W", "nversion=1"],
    "output_cmp": "txcreatemultisig3.hex",
    "description": "Creates a new transaction with a single 2-of-3 multisig in a P2WSH output"
  },
  { "exec": "./qtum-tx",
    "args": ["-json", "-create", "outmultisig=1:2:3:02a5613bd857b7048924264d1e70e08fb2a7e6527d32b7ab1bb993ac59964ff397:021ac43c7ff740014c3b33737ede99c967e4764553d1b2b83db77c83b8715fa72d:02df2089105c77f266fa11a9d33f05c735234075f2e8780824c6b709415f9fb485:W", "nversion=1"],
    "output_cmp": "txcreatemultisig3.json",
    "description": "Creates a new transaction with a single 2-of-3 multisig in a P2WSH output (output in json)"
  },
  { "exec": "./qtum-tx",
    "args": ["-create", "outmultisig=1:2:3:02a5613bd857b7048924264d1e70e08fb2a7e6527d32b7ab1bb993ac59964ff397:021ac43c7ff740014c3b33737ede99c967e4764553d1b2b83db77c83b8715fa72d:02df2089105c77f266fa11a9d33f05c735234075f2e8780824c6b709415f9fb485:WS", "nversion=1"],
    "output_cmp": "txcreatemultisig4.hex",
    "description": "Creates a new transaction with a single 2-of-3 multisig in a P2WSH output, wrapped in P2SH"
  },
  { "exec": "./qtum-tx",
    "args": ["-json", "-create", "outmultisig=1:2:3:02a5613bd857b7048924264d1e70e08fb2a7e6527d32b7ab1bb993ac59964ff397:021ac43c7ff740014c3b33737ede99c967e4764553d1b2b83db77c83b8715fa72d:02df2089105c77f266fa11a9d33f05c735234075f2e8780824c6b709415f9fb485:WS", "nversion=1"],
    "output_cmp": "txcreatemultisig4.json",
    "description": "Creates a new transaction with a single 2-of-3 multisig in a P2WSH output, wrapped in P2SH (output in json)"
  },
  { "exec": "./qtum-tx",
    "args": ["-json", "-create", "outmultisig=1:2:3:02a5613bd857b7048924264d1e70e08fb2a7e6527d32b7ab1bb993ac59964ff397:021ac43c7ff740014c3b33737ede99c967e4764553d1b2b83db77c83b8715fa72d:047d1368ba7ae01c94bc32293efd70bd7e3be7aa7912d07d0b1c659c1008d179b8642f5fb90f47580feb29f045e216ff5a4716d3a0fed36da414d332046303c44a:S"],
    "output_cmp": "txcreatemultisig5.json",
    "description": "Uncompressed pubkeys should work just fine for non-witness outputs"
  },
  { "exec": "./qtum-tx",
    "args": ["-json", "-create", "outmultisig=1:2:3:02a5613bd857b7048924264d1e70e08fb2a7e6527d32b7ab1bb993ac59964ff397:021ac43c7ff740014c3b33737ede99c967e4764553d1b2b83db77c83b8715fa72d:047d1368ba7ae01c94bc32293efd70bd7e3be7aa7912d07d0b1c659c1008d179b8642f5fb90f47580feb29f045e216ff5a4716d3a0fed36da414d332046303c44a:WS"],
    "return_code": 1,
    "error_txt": "error: Uncompressed pubkeys are not useable for SegWit outputs",
    "description": "Ensure adding witness outputs with uncompressed pubkeys fails"
  }
]<|MERGE_RESOLUTION|>--- conflicted
+++ resolved
@@ -219,15 +219,12 @@
     "description": "Parses a transaction with no inputs and a single output script (output in json)"
   },
   { "exec": "./qtum-tx",
-<<<<<<< HEAD
-=======
     "args": ["-create", "outscript=0:123badscript"],
     "return_code": 1,
     "error_txt": "error: script parse error",
     "description": "Create a new transaction with an invalid output script"
   },
   { "exec": "./qtum-tx",
->>>>>>> ee8ca219
     "args": ["-create", "outscript=0:OP_DROP", "nversion=1"],
     "output_cmp": "txcreatescript1.hex",
     "description": "Create a new transaction with a single output script (OP_DROP)"
@@ -268,8 +265,6 @@
     "description": "Create a new transaction with a single output script (OP_DROP) in a P2SH, wrapped in a P2SH (output as json)"
   },
   { "exec": "./qtum-tx",
-<<<<<<< HEAD
-=======
     "args": ["-create", "outscript=0:9999999999"],
     "return_code": 1,
     "error_txt": "error: script parse error: decimal numeric value only allowed in the range -0xFFFFFFFF...0xFFFFFFFF",
@@ -304,7 +299,6 @@
     "description": "Try to parse an output script with a decimal number at the lower limit of the allowed range"
   },
   { "exec": "./qtum-tx",
->>>>>>> ee8ca219
     "args":
     ["-create", "nversion=1",
      "in=4d49a71ec9da436f71ec4ee231d04f292a29cd316f598bb7068feccabdc59485:0",
