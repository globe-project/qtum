--- conflicted
+++ resolved
@@ -10,16 +10,12 @@
     from_hex,
 )
 from test_framework.test_framework import BitcoinTestFramework
-<<<<<<< HEAD
-from test_framework.util import assert_equal, assert_raises_rpc_error, connect_nodes, sync_blocks
-=======
 from test_framework.util import (
     assert_equal,
     assert_raises_rpc_error,
     connect_nodes,
     sync_blocks,
 )
->>>>>>> 5ed36332
 from test_framework.wallet import MiniWallet
 from test_framework.qtumconfig import *
 from test_framework.qtum import generatesynchronized
