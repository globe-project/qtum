--- conflicted
+++ resolved
@@ -22,10 +22,7 @@
     assert_raises_rpc_error,
     find_output,
 )
-<<<<<<< HEAD
-=======
 from test_framework.wallet_util import bytes_to_wif
->>>>>>> ec86f1e9
 from test_framework.qtum import convert_btc_bech32_address_to_qtum
 
 import json
