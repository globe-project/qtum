--- conflicted
+++ resolved
@@ -858,13 +858,8 @@
             self.nodes[0].importdescriptors([{"desc": descsum_create("tr({})".format(privkey)), "timestamp":"now"}])
 
             psbt = watchonly.sendall(recipients=[wallet.getnewaddress(), addr], options={"fee_rate": 65200})["psbt"]
-<<<<<<< HEAD
-            psbt = self.nodes[0].walletprocesspsbt(psbt)["psbt"]
-            txid = self.nodes[0].sendrawtransaction(self.nodes[0].finalizepsbt(psbt)["hex"])
-=======
             processed_psbt = self.nodes[0].walletprocesspsbt(psbt)
             txid = self.nodes[0].sendrawtransaction(processed_psbt["hex"])
->>>>>>> 86d0551a
             vout = find_vout_for_address(self.nodes[0], txid, addr)
 
             # Make sure tap tree is in psbt
