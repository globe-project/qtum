--- conflicted
+++ resolved
@@ -7,15 +7,6 @@
 
 from decimal import Decimal
 from itertools import product
-<<<<<<< HEAD
-from test_framework.qtumconfig import INITIAL_BLOCK_REWARD
-
-from test_framework.descriptors import descsum_create
-from test_framework.key import ECKey
-from test_framework.messages import (
-    ser_compact_size,
-    WITNESS_SCALE_FACTOR,
-=======
 from test_framework.qtumconfig import INITIAL_BLOCK_REWARD 
 
 from test_framework.descriptors import descsum_create
@@ -38,7 +29,6 @@
     PSBT_IN_HASH160,
     PSBT_IN_HASH256,
     PSBT_OUT_TAP_TREE,
->>>>>>> d82fec21
 )
 from test_framework.test_framework import BitcoinTestFramework
 from test_framework.util import (
@@ -51,11 +41,7 @@
     random_bytes,
 )
 from test_framework.wallet_util import bytes_to_wif
-<<<<<<< HEAD
-from test_framework.qtum import convert_btc_bech32_address_to_qtum
-=======
 from test_framework.qtum import convert_btc_bech32_address_to_qtum 
->>>>>>> d82fec21
 
 import json
 import os
