--- conflicted
+++ resolved
@@ -20,10 +20,6 @@
 from test_framework.test_framework import BitcoinTestFramework
 from test_framework.util import assert_equal, assert_raises_rpc_error, bytes_to_hex_str
 from test_framework.qtumconfig import COINBASE_MATURITY
-<<<<<<< HEAD
-
-=======
->>>>>>> ee8ca219
 
 NULLDUMMY_ERROR = "non-mandatory-script-verify-flag (Dummy CHECKMULTISIG argument must be zero)"
 
@@ -46,14 +42,10 @@
         self.setup_clean_chain = True
         # This script tests NULLDUMMY activation, which is part of the 'segwit' deployment, so we go through
         # normal segwit activation here (and don't use the default always-on behaviour).
-<<<<<<< HEAD
-        self.extra_args = [['-whitelist=127.0.0.1', '-segwitheight=864', '-addresstype=legacy']]
-=======
         self.extra_args = [[
             '-segwitheight=864',
             '-addresstype=legacy',
         ]]
->>>>>>> ee8ca219
 
     def skip_test_if_missing_module(self):
         self.skip_if_no_wallet()
@@ -100,6 +92,7 @@
 
         self.log.info("Test 3: Non-NULLDUMMY base transactions should be accepted in a block before activation [431]")
         self.block_submit(self.nodes[0], [test2tx], False, True)
+
         self.log.info("Test 4: Non-NULLDUMMY base multisig transaction is invalid after activation")
         test4tx = create_transaction(self.nodes[0], test2tx.hash, self.address, amount=46)
         test6txs = [CTransaction(test4tx)]
