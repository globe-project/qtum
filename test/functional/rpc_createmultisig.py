#!/usr/bin/env python3
# Copyright (c) 2015-2021 The Bitcoin Core developers
# Distributed under the MIT software license, see the accompanying
# file COPYING or http://www.opensource.org/licenses/mit-license.php.
"""Test multisig RPCs"""
import decimal
import itertools
import json
import os

from test_framework.authproxy import JSONRPCException
from test_framework.descriptors import descsum_create, drop_origins
from test_framework.key import ECPubKey, ECKey
from test_framework.test_framework import BitcoinTestFramework
from test_framework.util import (
    assert_raises_rpc_error,
    assert_equal,
)
from test_framework.wallet_util import bytes_to_wif
from test_framework.wallet import (
    MiniWallet,
    getnewdestination,
)

<<<<<<< HEAD
from test_framework.qtumconfig import COINBASE_MATURITY, INITIAL_BLOCK_REWARD
=======
from test_framework.qtumconfig import COINBASE_MATURITY, INITIAL_BLOCK_REWARD 
>>>>>>> d82fec21
class RpcCreateMultiSigTest(BitcoinTestFramework):
    def set_test_params(self):
        self.setup_clean_chain = True
        self.num_nodes = 3
        self.supports_cli = False
        self.extra_args = [['-addresstype=bech32']] * 3
        self.requires_wallet = True
        
    def skip_test_if_missing_module(self):
        self.skip_if_no_wallet()

    def get_keys(self):
        self.pub = []
        self.priv = []
        node0, node1, node2 = self.nodes
        for _ in range(self.nkeys):
            k = ECKey()
            k.generate()
            self.pub.append(k.get_pubkey().get_bytes().hex())
            self.priv.append(bytes_to_wif(k.get_bytes(), k.is_compressed))
        if self.is_bdb_compiled():
            self.final = node2.getnewaddress()
        else:
            self.final = getnewdestination('bech32')[2]

    def run_test(self):
        node0, node1, node2 = self.nodes
        self.wallet = MiniWallet(test_node=node0)

        if self.is_bdb_compiled():
            self.check_addmultisigaddress_errors()

        self.log.info('Generating blocks ...')
        node0.generate(COINBASE_MATURITY+49)

        self.moved = 0
        for self.nkeys in [3, 5]:
            for self.nsigs in [2, 3]:
                for self.output_type in ["bech32", "p2sh-segwit", "legacy"]:
                    self.get_keys()
                    self.do_multisig()
        if self.is_bdb_compiled():
            self.checkbalances()

        # Test mixed compressed and uncompressed pubkeys
        self.log.info('Mixed compressed and uncompressed multisigs are not allowed')
        pk0, pk1, pk2 = [getnewdestination('bech32')[0].hex() for _ in range(3)]

        # decompress pk2
        pk_obj = ECPubKey()
        pk_obj.set(bytes.fromhex(pk2))
        pk_obj.compressed = False
        pk2 = pk_obj.get_bytes().hex()

        if self.is_bdb_compiled():
            node0.createwallet(wallet_name='wmulti0', disable_private_keys=True)
            wmulti0 = node0.get_wallet_rpc('wmulti0')

        # Check all permutations of keys because order matters apparently
        for keys in itertools.permutations([pk0, pk1, pk2]):
            # Results should be the same as this legacy one
            legacy_addr = wmulti0.createmultisig(2, keys, 'legacy')['address']
            result = wmulti0.addmultisigaddress(2, keys, '', 'legacy')
            assert_equal(legacy_addr, result['address'])
            assert 'warnings' not in result

            # Generate addresses with the segwit types. These should all make legacy addresses
            err_msg = ["Unable to make chosen address type, please ensure no uncompressed public keys are present."]

            for addr_type in ['bech32', 'p2sh-segwit']:
<<<<<<< HEAD
                result = wmulti0.createmultisig(nrequired=2, keys=keys, address_type=addr_type)
                assert_equal(legacy_addr, result['address'])
                assert_equal(result['warnings'], err_msg)

                result = wmulti0.addmultisigaddress(nrequired=2, keys=keys, address_type=addr_type)
                assert_equal(legacy_addr, result['address'])
                assert_equal(result['warnings'], err_msg)
=======
                result = self.nodes[0].createmultisig(nrequired=2, keys=keys, address_type=addr_type)
                assert_equal(legacy_addr, result['address'])
                assert_equal(result['warnings'], err_msg)

                if self.is_bdb_compiled():
                    result = wmulti0.addmultisigaddress(nrequired=2, keys=keys, address_type=addr_type)
                    assert_equal(legacy_addr, result['address'])
                    assert_equal(result['warnings'], err_msg)
>>>>>>> d82fec21

        self.log.info('Testing sortedmulti descriptors with BIP 67 test vectors')
        with open(os.path.join(os.path.dirname(os.path.realpath(__file__)), 'data/rpc_bip67.json'), encoding='utf-8') as f:
            vectors = json.load(f)

        for t in vectors:
            key_str = ','.join(t['keys'])
            desc = descsum_create('sh(sortedmulti(2,{}))'.format(key_str))
            assert_equal(self.nodes[0].deriveaddresses(desc)[0], t['address'])
            sorted_key_str = ','.join(t['sorted_keys'])
            sorted_key_desc = descsum_create('sh(multi(2,{}))'.format(sorted_key_str))
            assert_equal(self.nodes[0].deriveaddresses(sorted_key_desc)[0], t['address'])
<<<<<<< HEAD

=======
>>>>>>> d82fec21
        node0.createwallet(wallet_name='wmulti1', disable_private_keys=False)
        wmulti1 = node0.get_wallet_rpc('wmulti1')
        # Check that bech32m is currently not allowed
        assert_raises_rpc_error(-5, "createmultisig cannot create bech32m multisig addresses", wmulti1.createmultisig, 2, self.pub, "bech32m")
<<<<<<< HEAD

=======
>>>>>>> d82fec21
    def check_addmultisigaddress_errors(self):
        if self.options.descriptors:
            return
        self.log.info('Check that addmultisigaddress fails when the private keys are missing')
        addresses = [self.nodes[1].getnewaddress(address_type='legacy') for _ in range(2)]
        assert_raises_rpc_error(-5, 'no full public key for address', lambda: self.nodes[0].addmultisigaddress(nrequired=1, keys=addresses))
        for a in addresses:
            # Importing all addresses should not change the result
            self.nodes[0].importaddress(a)
        assert_raises_rpc_error(-5, 'no full public key for address', lambda: self.nodes[0].addmultisigaddress(nrequired=1, keys=addresses))

        # Bech32m address type is disallowed for legacy wallets
        pubs = [self.nodes[1].getaddressinfo(addr)["pubkey"] for addr in addresses]
        assert_raises_rpc_error(-5, "Bech32m multisig addresses cannot be created with legacy wallets", self.nodes[0].addmultisigaddress, 2, pubs, "", "bech32m")

    def checkbalances(self):
        node0, node1, node2 = self.nodes
        node0.generate(COINBASE_MATURITY)

        bal0 = node0.getbalance()
        bal1 = node1.getbalance()
        bal2 = node2.getbalance()
        balw = self.wallet.get_balance()

        height = node0.getblockchaininfo()["blocks"]
        assert COINBASE_MATURITY + 50 < height < 2 * COINBASE_MATURITY + 100
        total = (height - COINBASE_MATURITY) * INITIAL_BLOCK_REWARD
        assert bal1 == 0
        assert bal2 == self.moved
        assert_equal(bal0 + bal1 + bal2 + balw, total)

    def do_multisig(self):
        node0, node1, node2 = self.nodes

        if self.is_bdb_compiled():
            if 'wmulti' not in node1.listwallets():
                try:
                    node1.loadwallet('wmulti')
                except JSONRPCException as e:
                    path = os.path.join(self.options.tmpdir, "node1", "regtest", "wallets", "wmulti")
                    if e.error['code'] == -18 and "Wallet file verification failed. Failed to load database path '{}'. Path does not exist.".format(path) in e.error['message']:
                        node1.createwallet(wallet_name='wmulti', disable_private_keys=True)
                    else:
                        raise
            wmulti = node1.get_wallet_rpc('wmulti')

        # Construct the expected descriptor
        desc = 'multi({},{})'.format(self.nsigs, ','.join(self.pub))
        if self.output_type == 'legacy':
            desc = 'sh({})'.format(desc)
        elif self.output_type == 'p2sh-segwit':
            desc = 'sh(wsh({}))'.format(desc)
        elif self.output_type == 'bech32':
            desc = 'wsh({})'.format(desc)
        desc = descsum_create(desc)

        msig = node2.createmultisig(self.nsigs, self.pub, self.output_type)
        assert 'warnings' not in msig
        madd = msig["address"]
        mredeem = msig["redeemScript"]
        assert_equal(desc, msig['descriptor'])
        if self.output_type == 'bech32':
<<<<<<< HEAD
            assert madd[0:4] == "qcrt"  # actually a bech32 address

        # compare against addmultisigaddress
        msigw = wmulti.addmultisigaddress(self.nsigs, self.pub, None, self.output_type)
        maddw = msigw["address"]
        mredeemw = msigw["redeemScript"]
        assert_equal(desc, drop_origins(msigw['descriptor']))
        # addmultisigiaddress and createmultisig work the same
        assert maddw == madd
        assert mredeemw == mredeem

        txid = node0.sendtoaddress(madd, 40)

=======
            assert madd[0:4] == "qcrt"  # actually a bech32 address 

        if self.is_bdb_compiled():
            # compare against addmultisigaddress
            msigw = wmulti.addmultisigaddress(self.nsigs, self.pub, None, self.output_type)
            maddw = msigw["address"]
            mredeemw = msigw["redeemScript"]
            assert_equal(desc, drop_origins(msigw['descriptor']))
            # addmultisigiaddress and createmultisig work the same
            assert maddw == madd
            assert mredeemw == mredeem
            wmulti.unloadwallet()

        spk = bytes.fromhex(node0.validateaddress(madd)["scriptPubKey"])
        txid, _ = self.wallet.send_to(from_node=self.nodes[0], scriptPubKey=spk, amount=1300)
>>>>>>> d82fec21
        tx = node0.getrawtransaction(txid, True)
        vout = [v["n"] for v in tx["vout"] if madd == v["scriptPubKey"]["address"]]
        assert len(vout) == 1
        vout = vout[0]
        scriptPubKey = tx["vout"][vout]["scriptPubKey"]["hex"]
        value = tx["vout"][vout]["value"]
        prevtxs = [{"txid": txid, "vout": vout, "scriptPubKey": scriptPubKey, "redeemScript": mredeem, "amount": value}]

        self.generate(node0, 1)

        outval = value - decimal.Decimal("0.01000000")
        rawtx = node2.createrawtransaction([{"txid": txid, "vout": vout}], [{self.final: outval}])

        prevtx_err = dict(prevtxs[0])
        del prevtx_err["redeemScript"]

        assert_raises_rpc_error(-8, "Missing redeemScript/witnessScript", node2.signrawtransactionwithkey, rawtx, self.priv[0:self.nsigs-1], [prevtx_err])

        # if witnessScript specified, all ok
        prevtx_err["witnessScript"] = prevtxs[0]["redeemScript"]
        node2.signrawtransactionwithkey(rawtx, self.priv[0:self.nsigs-1], [prevtx_err])

        # both specified, also ok
        prevtx_err["redeemScript"] = prevtxs[0]["redeemScript"]
        node2.signrawtransactionwithkey(rawtx, self.priv[0:self.nsigs-1], [prevtx_err])

        # redeemScript mismatch to witnessScript
        prevtx_err["redeemScript"] = "6a" # OP_RETURN
        assert_raises_rpc_error(-8, "redeemScript does not correspond to witnessScript", node2.signrawtransactionwithkey, rawtx, self.priv[0:self.nsigs-1], [prevtx_err])

        # redeemScript does not match scriptPubKey
        del prevtx_err["witnessScript"]
        assert_raises_rpc_error(-8, "redeemScript/witnessScript does not match scriptPubKey", node2.signrawtransactionwithkey, rawtx, self.priv[0:self.nsigs-1], [prevtx_err])

        # witnessScript does not match scriptPubKey
        prevtx_err["witnessScript"] = prevtx_err["redeemScript"]
        del prevtx_err["redeemScript"]
        assert_raises_rpc_error(-8, "redeemScript/witnessScript does not match scriptPubKey", node2.signrawtransactionwithkey, rawtx, self.priv[0:self.nsigs-1], [prevtx_err])

        rawtx2 = node2.signrawtransactionwithkey(rawtx, self.priv[0:self.nsigs - 1], prevtxs)
        rawtx3 = node2.signrawtransactionwithkey(rawtx2["hex"], [self.priv[-1]], prevtxs)

        self.moved += outval
        tx = node0.sendrawtransaction(rawtx3["hex"], 0)
        blk = self.generate(node0, 1)[0]
        assert tx in node0.getblock(blk)["tx"]

        txinfo = node0.getrawtransaction(tx, True, blk)
        self.log.info("n/m=%d/%d %s size=%d vsize=%d weight=%d" % (self.nsigs, self.nkeys, self.output_type, txinfo["size"], txinfo["vsize"], txinfo["weight"]))


if __name__ == '__main__':
    RpcCreateMultiSigTest().main()<|MERGE_RESOLUTION|>--- conflicted
+++ resolved
@@ -22,11 +22,7 @@
     getnewdestination,
 )
 
-<<<<<<< HEAD
-from test_framework.qtumconfig import COINBASE_MATURITY, INITIAL_BLOCK_REWARD
-=======
 from test_framework.qtumconfig import COINBASE_MATURITY, INITIAL_BLOCK_REWARD 
->>>>>>> d82fec21
 class RpcCreateMultiSigTest(BitcoinTestFramework):
     def set_test_params(self):
         self.setup_clean_chain = True
@@ -97,15 +93,6 @@
             err_msg = ["Unable to make chosen address type, please ensure no uncompressed public keys are present."]
 
             for addr_type in ['bech32', 'p2sh-segwit']:
-<<<<<<< HEAD
-                result = wmulti0.createmultisig(nrequired=2, keys=keys, address_type=addr_type)
-                assert_equal(legacy_addr, result['address'])
-                assert_equal(result['warnings'], err_msg)
-
-                result = wmulti0.addmultisigaddress(nrequired=2, keys=keys, address_type=addr_type)
-                assert_equal(legacy_addr, result['address'])
-                assert_equal(result['warnings'], err_msg)
-=======
                 result = self.nodes[0].createmultisig(nrequired=2, keys=keys, address_type=addr_type)
                 assert_equal(legacy_addr, result['address'])
                 assert_equal(result['warnings'], err_msg)
@@ -114,7 +101,6 @@
                     result = wmulti0.addmultisigaddress(nrequired=2, keys=keys, address_type=addr_type)
                     assert_equal(legacy_addr, result['address'])
                     assert_equal(result['warnings'], err_msg)
->>>>>>> d82fec21
 
         self.log.info('Testing sortedmulti descriptors with BIP 67 test vectors')
         with open(os.path.join(os.path.dirname(os.path.realpath(__file__)), 'data/rpc_bip67.json'), encoding='utf-8') as f:
@@ -127,18 +113,10 @@
             sorted_key_str = ','.join(t['sorted_keys'])
             sorted_key_desc = descsum_create('sh(multi(2,{}))'.format(sorted_key_str))
             assert_equal(self.nodes[0].deriveaddresses(sorted_key_desc)[0], t['address'])
-<<<<<<< HEAD
-
-=======
->>>>>>> d82fec21
         node0.createwallet(wallet_name='wmulti1', disable_private_keys=False)
         wmulti1 = node0.get_wallet_rpc('wmulti1')
         # Check that bech32m is currently not allowed
         assert_raises_rpc_error(-5, "createmultisig cannot create bech32m multisig addresses", wmulti1.createmultisig, 2, self.pub, "bech32m")
-<<<<<<< HEAD
-
-=======
->>>>>>> d82fec21
     def check_addmultisigaddress_errors(self):
         if self.options.descriptors:
             return
@@ -201,21 +179,6 @@
         mredeem = msig["redeemScript"]
         assert_equal(desc, msig['descriptor'])
         if self.output_type == 'bech32':
-<<<<<<< HEAD
-            assert madd[0:4] == "qcrt"  # actually a bech32 address
-
-        # compare against addmultisigaddress
-        msigw = wmulti.addmultisigaddress(self.nsigs, self.pub, None, self.output_type)
-        maddw = msigw["address"]
-        mredeemw = msigw["redeemScript"]
-        assert_equal(desc, drop_origins(msigw['descriptor']))
-        # addmultisigiaddress and createmultisig work the same
-        assert maddw == madd
-        assert mredeemw == mredeem
-
-        txid = node0.sendtoaddress(madd, 40)
-
-=======
             assert madd[0:4] == "qcrt"  # actually a bech32 address 
 
         if self.is_bdb_compiled():
@@ -231,7 +194,6 @@
 
         spk = bytes.fromhex(node0.validateaddress(madd)["scriptPubKey"])
         txid, _ = self.wallet.send_to(from_node=self.nodes[0], scriptPubKey=spk, amount=1300)
->>>>>>> d82fec21
         tx = node0.getrawtransaction(txid, True)
         vout = [v["n"] for v in tx["vout"] if madd == v["scriptPubKey"]["address"]]
         assert len(vout) == 1
