#!/usr/bin/env python3
# Copyright (c) 2015-2022 The Bitcoin Core developers
# Distributed under the MIT software license, see the accompanying
# file COPYING or http://www.opensource.org/licenses/mit-license.php.
"""Test multisig RPCs"""
import decimal
import itertools
import json
import os

from test_framework.address import address_to_scriptpubkey
from test_framework.authproxy import JSONRPCException
from test_framework.descriptors import descsum_create, drop_origins
from test_framework.key import ECPubKey, ECKey
from test_framework.test_framework import BitcoinTestFramework
from test_framework.util import (
    assert_raises_rpc_error,
    assert_equal,
)
from test_framework.wallet_util import bytes_to_wif
from test_framework.wallet import (
    MiniWallet,
    getnewdestination,
)

from test_framework.qtumconfig import COINBASE_MATURITY, INITIAL_BLOCK_REWARD
class RpcCreateMultiSigTest(BitcoinTestFramework):
    def add_options(self, parser):
        self.add_wallet_options(parser)

    def set_test_params(self):
        self.setup_clean_chain = True
        self.num_nodes = 3
        self.supports_cli = False
<<<<<<< HEAD
        self.extra_args = [['-addresstype=bech32']] * 3
=======
        if self.is_bdb_compiled():
            self.requires_wallet = True
        # self.extra_args = [['-addresstype=bech32']] * 3
>>>>>>> 691383a0

    def get_keys(self):
        self.pub = []
        self.priv = []
        node0, node1, node2 = self.nodes
        for _ in range(self.nkeys):
            k = ECKey()
            k.generate()
            self.pub.append(k.get_pubkey().get_bytes().hex())
            self.priv.append(bytes_to_wif(k.get_bytes(), k.is_compressed))
        if self.is_bdb_compiled():
            self.final = node2.getnewaddress()
        else:
            self.final = getnewdestination('bech32')[2]

    def run_test(self):
        node0, node1, node2 = self.nodes
        self.wallet = MiniWallet(test_node=node0)

        if self.is_bdb_compiled():
            self.import_deterministic_coinbase_privkeys()
            self.check_addmultisigaddress_errors()

        self.log.info('Generating blocks ...')
        self.generate(self.wallet, COINBASE_MATURITY + 49)

        self.moved = 0
        for self.nkeys in [3, 5]:
            for self.nsigs in [2, 3]:
                for self.output_type in ["bech32", "p2sh-segwit", "legacy"]:
                    self.get_keys()
                    self.do_multisig()
        if self.is_bdb_compiled():
            self.checkbalances()

        # Test mixed compressed and uncompressed pubkeys
        self.log.info('Mixed compressed and uncompressed multisigs are not allowed')
        pk0, pk1, pk2 = [getnewdestination('bech32')[0].hex() for _ in range(3)]

        # decompress pk2
        pk_obj = ECPubKey()
        pk_obj.set(bytes.fromhex(pk2))
        pk_obj.compressed = False
        pk2 = pk_obj.get_bytes().hex()

        if self.is_bdb_compiled():
            node0.createwallet(wallet_name='wmulti0', disable_private_keys=True)
            wmulti0 = node0.get_wallet_rpc('wmulti0')

        # Check all permutations of keys because order matters apparently
        for keys in itertools.permutations([pk0, pk1, pk2]):
            # Results should be the same as this legacy one
            legacy_addr = wmulti0.createmultisig(2, keys, 'legacy')['address']

            if self.is_bdb_compiled():
                result = wmulti0.addmultisigaddress(2, keys, '', 'legacy')
                assert_equal(legacy_addr, result['address'])
                assert 'warnings' not in result

            # Generate addresses with the segwit types. These should all make legacy addresses
            err_msg = ["Unable to make chosen address type, please ensure no uncompressed public keys are present."]

            for addr_type in ['bech32', 'p2sh-segwit']:
                result = wmulti0.createmultisig(nrequired=2, keys=keys, address_type=addr_type)
                assert_equal(legacy_addr, result['address'])
                assert_equal(result['warnings'], err_msg)

                if self.is_bdb_compiled():
                    result = wmulti0.addmultisigaddress(nrequired=2, keys=keys, address_type=addr_type)
                    assert_equal(legacy_addr, result['address'])
                    assert_equal(result['warnings'], err_msg)

        self.log.info('Testing sortedmulti descriptors with BIP 67 test vectors')
        with open(os.path.join(os.path.dirname(os.path.realpath(__file__)), 'data/rpc_bip67.json'), encoding='utf-8') as f:
            vectors = json.load(f)

        for t in vectors:
            key_str = ','.join(t['keys'])
            desc = descsum_create('sh(sortedmulti(2,{}))'.format(key_str))
            assert_equal(self.nodes[0].deriveaddresses(desc)[0], t['address'])
            sorted_key_str = ','.join(t['sorted_keys'])
            sorted_key_desc = descsum_create('sh(multi(2,{}))'.format(sorted_key_str))
            assert_equal(self.nodes[0].deriveaddresses(sorted_key_desc)[0], t['address'])

        node0.createwallet(wallet_name='wmulti1', disable_private_keys=False)
        wmulti1 = node0.get_wallet_rpc('wmulti1')
        # Check that bech32m is currently not allowed
        assert_raises_rpc_error(-5, "createmultisig cannot create bech32m multisig addresses", wmulti1.createmultisig, 2, self.pub, "bech32m")

    def check_addmultisigaddress_errors(self):
        if self.options.descriptors:
            return
        self.log.info('Check that addmultisigaddress fails when the private keys are missing')
        addresses = [self.nodes[1].getnewaddress(address_type='legacy') for _ in range(2)]
        assert_raises_rpc_error(-5, 'no full public key for address', lambda: self.nodes[0].addmultisigaddress(nrequired=1, keys=addresses))
        for a in addresses:
            # Importing all addresses should not change the result
            self.nodes[0].importaddress(a)
        assert_raises_rpc_error(-5, 'no full public key for address', lambda: self.nodes[0].addmultisigaddress(nrequired=1, keys=addresses))

        # Bech32m address type is disallowed for legacy wallets
        pubs = [self.nodes[1].getaddressinfo(addr)["pubkey"] for addr in addresses]
        assert_raises_rpc_error(-5, "Bech32m multisig addresses cannot be created with legacy wallets", self.nodes[0].addmultisigaddress, 2, pubs, "", "bech32m")

    def checkbalances(self):
        node0, node1, node2 = self.nodes
        self.generate(node0, COINBASE_MATURITY)

        bal0 = node0.getbalance()
        bal1 = node1.getbalance()
        bal2 = node2.getbalance()
        balw = self.wallet.get_balance()

        height = node0.getblockchaininfo()["blocks"]
        assert COINBASE_MATURITY + 50 < height < 2 * COINBASE_MATURITY + 100
        total = (height - COINBASE_MATURITY) * INITIAL_BLOCK_REWARD
        assert bal1 == 0
        assert bal2 == self.moved
        assert_equal(bal0 + bal1 + bal2 + balw, total)

    def do_multisig(self):
        node0, node1, node2 = self.nodes

        if self.is_bdb_compiled():
            if 'wmulti' not in node1.listwallets():
                try:
                    node1.loadwallet('wmulti')
                except JSONRPCException as e:
                    path = os.path.join(self.options.tmpdir, "node1", "regtest", "wallets", "wmulti")
                    if e.error['code'] == -18 and "Wallet file verification failed. Failed to load database path '{}'. Path does not exist.".format(path) in e.error['message']:
                        node1.createwallet(wallet_name='wmulti', disable_private_keys=True)
                    else:
                        raise
            wmulti = node1.get_wallet_rpc('wmulti')

        # Construct the expected descriptor
        desc = 'multi({},{})'.format(self.nsigs, ','.join(self.pub))
        if self.output_type == 'legacy':
            desc = 'sh({})'.format(desc)
        elif self.output_type == 'p2sh-segwit':
            desc = 'sh(wsh({}))'.format(desc)
        elif self.output_type == 'bech32':
            desc = 'wsh({})'.format(desc)
        desc = descsum_create(desc)

        msig = node2.createmultisig(self.nsigs, self.pub, self.output_type)
        assert 'warnings' not in msig
        madd = msig["address"]
        mredeem = msig["redeemScript"]
        assert_equal(desc, msig['descriptor'])
        if self.output_type == 'bech32':
            assert madd[0:4] == "qcrt"  # actually a bech32 address

        if self.is_bdb_compiled():
            # compare against addmultisigaddress
            msigw = wmulti.addmultisigaddress(self.nsigs, self.pub, None, self.output_type)
            maddw = msigw["address"]
            mredeemw = msigw["redeemScript"]
            assert_equal(desc, drop_origins(msigw['descriptor']))
            # addmultisigiaddress and createmultisig work the same
            assert maddw == madd
            assert mredeemw == mredeem
            wmulti.unloadwallet()

<<<<<<< HEAD
        spk = address_to_scriptpubkey(madd)
        txid, _ = self.wallet.send_to(from_node=self.nodes[0], scriptPubKey=spk, amount=1300)
=======
        spk = bytes.fromhex(node0.validateaddress(madd)["scriptPubKey"])
        txid, _ = self.wallet.send_to(from_node=self.nodes[0], scriptPubKey=spk, amount=1300000)
>>>>>>> 691383a0
        tx = node0.getrawtransaction(txid, True)
        vout = [v["n"] for v in tx["vout"] if madd == v["scriptPubKey"]["address"]]
        assert len(vout) == 1
        vout = vout[0]
        scriptPubKey = tx["vout"][vout]["scriptPubKey"]["hex"]
        value = tx["vout"][vout]["value"]
        prevtxs = [{"txid": txid, "vout": vout, "scriptPubKey": scriptPubKey, "redeemScript": mredeem, "amount": value}]

        self.generate(node0, 1)

        outval = value - decimal.Decimal("0.01000000")
        rawtx = node2.createrawtransaction([{"txid": txid, "vout": vout}], [{self.final: outval}])

        prevtx_err = dict(prevtxs[0])
        del prevtx_err["redeemScript"]

        assert_raises_rpc_error(-8, "Missing redeemScript/witnessScript", node2.signrawtransactionwithkey, rawtx, self.priv[0:self.nsigs-1], [prevtx_err])

        # if witnessScript specified, all ok
        prevtx_err["witnessScript"] = prevtxs[0]["redeemScript"]
        node2.signrawtransactionwithkey(rawtx, self.priv[0:self.nsigs-1], [prevtx_err])

        # both specified, also ok
        prevtx_err["redeemScript"] = prevtxs[0]["redeemScript"]
        node2.signrawtransactionwithkey(rawtx, self.priv[0:self.nsigs-1], [prevtx_err])

        # redeemScript mismatch to witnessScript
        prevtx_err["redeemScript"] = "6a" # OP_RETURN
        assert_raises_rpc_error(-8, "redeemScript does not correspond to witnessScript", node2.signrawtransactionwithkey, rawtx, self.priv[0:self.nsigs-1], [prevtx_err])

        # redeemScript does not match scriptPubKey
        del prevtx_err["witnessScript"]
        assert_raises_rpc_error(-8, "redeemScript/witnessScript does not match scriptPubKey", node2.signrawtransactionwithkey, rawtx, self.priv[0:self.nsigs-1], [prevtx_err])

        # witnessScript does not match scriptPubKey
        prevtx_err["witnessScript"] = prevtx_err["redeemScript"]
        del prevtx_err["redeemScript"]
        assert_raises_rpc_error(-8, "redeemScript/witnessScript does not match scriptPubKey", node2.signrawtransactionwithkey, rawtx, self.priv[0:self.nsigs-1], [prevtx_err])

        rawtx2 = node2.signrawtransactionwithkey(rawtx, self.priv[0:self.nsigs - 1], prevtxs)
        rawtx3 = node2.signrawtransactionwithkey(rawtx2["hex"], [self.priv[-1]], prevtxs)

        self.moved += outval
        tx = node0.sendrawtransaction(rawtx3["hex"], 0)
        blk = self.generate(node0, 1)[0]
        assert tx in node0.getblock(blk)["tx"]

        txinfo = node0.getrawtransaction(tx, True, blk)
        self.log.info("n/m=%d/%d %s size=%d vsize=%d weight=%d" % (self.nsigs, self.nkeys, self.output_type, txinfo["size"], txinfo["vsize"], txinfo["weight"]))


if __name__ == '__main__':
    RpcCreateMultiSigTest().main()<|MERGE_RESOLUTION|>--- conflicted
+++ resolved
@@ -32,13 +32,7 @@
         self.setup_clean_chain = True
         self.num_nodes = 3
         self.supports_cli = False
-<<<<<<< HEAD
-        self.extra_args = [['-addresstype=bech32']] * 3
-=======
-        if self.is_bdb_compiled():
-            self.requires_wallet = True
         # self.extra_args = [['-addresstype=bech32']] * 3
->>>>>>> 691383a0
 
     def get_keys(self):
         self.pub = []
@@ -203,13 +197,8 @@
             assert mredeemw == mredeem
             wmulti.unloadwallet()
 
-<<<<<<< HEAD
         spk = address_to_scriptpubkey(madd)
-        txid, _ = self.wallet.send_to(from_node=self.nodes[0], scriptPubKey=spk, amount=1300)
-=======
-        spk = bytes.fromhex(node0.validateaddress(madd)["scriptPubKey"])
         txid, _ = self.wallet.send_to(from_node=self.nodes[0], scriptPubKey=spk, amount=1300000)
->>>>>>> 691383a0
         tx = node0.getrawtransaction(txid, True)
         vout = [v["n"] for v in tx["vout"] if madd == v["scriptPubKey"]["address"]]
         assert len(vout) == 1
