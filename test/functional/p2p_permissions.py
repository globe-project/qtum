--- conflicted
+++ resolved
@@ -23,10 +23,7 @@
     assert_equal,
     p2p_port,
 )
-<<<<<<< HEAD
-=======
 
->>>>>>> ec86f1e9
 from test_framework.qtum import convert_btc_bech32_address_to_qtum, generatesynchronized
 from test_framework.qtumconfig import COINBASE_MATURITY
 
@@ -99,10 +96,6 @@
 
     def check_tx_relay(self):
         block_op_true = self.nodes[0].getblock(generatesynchronized(self.nodes[0], COINBASE_MATURITY+1, convert_btc_bech32_address_to_qtum(ADDRESS_BCRT1_P2WSH_OP_TRUE), self.nodes)[0])
-<<<<<<< HEAD
-        self.sync_all()
-=======
->>>>>>> ec86f1e9
 
         self.log.debug("Create a connection from a forcerelay peer that rebroadcasts raw txs")
         # A test framework p2p connection is needed to send the raw transaction directly. If a full node was used, it could only
