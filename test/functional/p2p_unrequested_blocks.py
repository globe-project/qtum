--- conflicted
+++ resolved
@@ -148,12 +148,6 @@
         # Then send the prev block as well
         self.nodes[0].submitblock(block_h2f.serialize().hex())
 
-<<<<<<< HEAD
-        # Then send the prev block as well
-        self.nodes[0].submitblock(block_h2f.serialize().hex())
-
-=======
->>>>>>> d82fec21
         test_node.sync_with_ping()
         # Since the earlier block was not processed by node, the new block
         # can't be fully validated.
