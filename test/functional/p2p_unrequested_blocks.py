#!/usr/bin/env python3
# Copyright (c) 2015-2022 The Bitcoin Core developers
# Distributed under the MIT software license, see the accompanying
# file COPYING or http://www.opensource.org/licenses/mit-license.php.
"""Test processing of unrequested blocks.

Setup: two nodes, node0 + node1, not connected to each other. Node1 will have
nMinimumChainWork set to 0x10, so it won't process low-work unrequested blocks.

We have one P2PInterface connection to node0 called test_node, and one to node1
called min_work_node.

The test:
1. Generate one block on each node, to leave IBD.

2. Mine a new block on each tip, and deliver to each node from node's peer.
   The tip should advance for node0, but node1 should skip processing due to
   nMinimumChainWork.

Node1 is unused in tests 3-7:

3. Mine a block that forks from the genesis block, and deliver to test_node.
   Node0 should not process this block (just accept the header), because it
   is unrequested and doesn't have more or equal work to the tip.

4a,b. Send another two blocks that build on the forking block.
   Node0 should process the second block but be stuck on the shorter chain,
   because it's missing an intermediate block.

4c.Send 288 more blocks on the longer chain (the number of blocks ahead
   we currently store).
   Node0 should process all but the last block (too far ahead in height).

5. Send a duplicate of the block in #3 to Node0.
   Node0 should not process the block because it is unrequested, and stay on
   the shorter chain.

6. Send Node0 an inv for the height 3 block produced in #4 above.
   Node0 should figure out that Node0 has the missing height 2 block and send a
   getdata.

7. Send Node0 the missing block again.
   Node0 should process and the tip should advance.

8. Create a fork which is invalid at a height longer than the current chain
   (ie to which the node will try to reorg) but which has headers built on top
   of the invalid block. Check that we get disconnected if we send more headers
   on the chain the node now knows to be invalid.

9. Test Node1 is able to sync when connected to node0 (which should have sufficient
   work on its chain).
"""

import time

from test_framework.blocktools import create_block, create_coinbase, create_tx_with_script
from test_framework.messages import CBlockHeader, CInv, MSG_BLOCK, msg_block, msg_headers, msg_inv
from test_framework.p2p import p2p_lock, P2PInterface
from test_framework.test_framework import BitcoinTestFramework
from test_framework.util import (
    assert_equal,
    assert_raises_rpc_error,
)


class AcceptBlockTest(BitcoinTestFramework):
    def set_test_params(self):
        self.setup_clean_chain = True
        self.num_nodes = 2
        self.extra_args = [[], ["-minimumchainwork=0x10"]]

    def setup_network(self):
        self.setup_nodes()

    def check_hash_in_chaintips(self, node, blockhash):
        tips = node.getchaintips()
        for x in tips:
            if x["hash"] == blockhash:
                return True
        return False

    def run_test(self):
        test_node = self.nodes[0].add_p2p_connection(P2PInterface())
        min_work_node = self.nodes[1].add_p2p_connection(P2PInterface())

        # 1. Have nodes mine a block (leave IBD)
        [self.generate(n, 1, sync_fun=self.no_op) for n in self.nodes]
        tips = [int("0x" + n.getbestblockhash(), 0) for n in self.nodes]

        # 2. Send one block that builds on each tip.
        # This should be accepted by node0
        blocks_h2 = []  # the height 2 blocks on each node's chain
        block_time = int(time.time()) + 1
        for i in range(2):
            blocks_h2.append(create_block(tips[i], create_coinbase(2), block_time))
            blocks_h2[i].solve()
            block_time += 1
        test_node.send_and_ping(msg_block(blocks_h2[0]))

        with self.nodes[1].assert_debug_log(expected_msgs=[f"AcceptBlockHeader: not adding new block header {blocks_h2[1].hash}, missing anti-dos proof-of-work validation"]):
            min_work_node.send_and_ping(msg_block(blocks_h2[1]))

        assert_equal(self.nodes[0].getblockcount(), 2)
        assert_equal(self.nodes[1].getblockcount(), 1)

        # Ensure that the header of the second block was also not accepted by node1
        assert_equal(self.check_hash_in_chaintips(self.nodes[1], blocks_h2[1].hash), False)
        self.log.info("First height 2 block accepted by node0; correctly rejected by node1")

        # 3. Send another block that builds on genesis.
        block_h1f = create_block(int("0x" + self.nodes[0].getblockhash(0), 0), create_coinbase(1), block_time)
        block_time += 1
        block_h1f.solve()
        test_node.send_and_ping(msg_block(block_h1f))

        tip_entry_found = False
        for x in self.nodes[0].getchaintips():
            if x['hash'] == block_h1f.hash:
                assert_equal(x['status'], "headers-only")
                tip_entry_found = True
        assert tip_entry_found
        assert_raises_rpc_error(-1, "Block not found on disk", self.nodes[0].getblock, block_h1f.hash)

        # 4. Send another two block that build on the fork.
        block_h2f = create_block(block_h1f.sha256, create_coinbase(2), block_time)
        block_time += 1
        block_h2f.solve()
        test_node.send_and_ping(msg_block(block_h2f))

        # Since the earlier block was not processed by node, the new block
        # can't be fully validated.
        tip_entry_found = False
        for x in self.nodes[0].getchaintips():
            if x['hash'] == block_h2f.hash:
                assert_equal(x['status'], "headers-only")
                tip_entry_found = True
        assert tip_entry_found

        # But this block should be accepted by node since it has equal work.
        # NOT true for qtum as we only store blocks with MORE work.
        self.nodes[0].getblockheader(block_h2f.hash)
        self.log.info("Second height 2 block accepted, but not reorg'ed to")

        # 4b. Now send another block that builds on the forking chain.
        block_h3 = create_block(block_h2f.sha256, create_coinbase(3), block_h2f.nTime+1)
        block_h3.solve()
        test_node.send_and_ping(msg_block(block_h3))
        # Then send the prev block as well
        self.nodes[0].submitblock(block_h2f.serialize().hex())

<<<<<<< HEAD
        test_node.sync_with_ping()
=======
        # Then send the prev block as well
        self.nodes[0].submitblock(block_h2f.serialize().hex())
        test_node.sync_with_ping()

>>>>>>> 4985b774
        # Since the earlier block was not processed by node, the new block
        # can't be fully validated.
        tip_entry_found = False
        for x in self.nodes[0].getchaintips():
            if x['hash'] == block_h3.hash:
                assert_equal(x['status'], "headers-only")
                tip_entry_found = True
        assert tip_entry_found
        self.nodes[0].getblock(block_h3.hash)

        # But this block should be accepted by node since it has more work.
        self.nodes[0].getblock(block_h3.hash)
        self.log.info("Unrequested more-work block accepted")

        # 4c. Now mine 288 more blocks and deliver; all should be processed but
        # the last (height-too-high) on node (as long as it is not missing any headers)
        tip = block_h3
        all_blocks = []
        for i in range(288):
            next_block = create_block(tip.sha256, create_coinbase(i + 4), tip.nTime+1)
            next_block.solve()
            all_blocks.append(next_block)
            tip = next_block

        # Now send the block at height 5 and check that it wasn't accepted (missing header)
        test_node.send_and_ping(msg_block(all_blocks[1]))
        assert_raises_rpc_error(-5, "Block not found", self.nodes[0].getblock, all_blocks[1].hash)
        assert_raises_rpc_error(-5, "Block not found", self.nodes[0].getblockheader, all_blocks[1].hash)

        # The block at height 5 should be accepted if we provide the missing header, though
        headers_message = msg_headers()
        headers_message.headers.append(CBlockHeader(all_blocks[0]))
        test_node.send_message(headers_message)
        test_node.send_and_ping(msg_block(all_blocks[1]))
        self.nodes[0].getblock(all_blocks[1].hash)

        # Now send the blocks in all_blocks
        for i in range(288):
            test_node.send_message(msg_block(all_blocks[i]))
        test_node.sync_with_ping()

        # Blocks 1-287 should be accepted, block 288 should be ignored because it's too far ahead
        for x in all_blocks[:-1]:
            self.nodes[0].getblock(x.hash)
        assert_raises_rpc_error(-1, "Block not found on disk", self.nodes[0].getblock, all_blocks[-1].hash)

        # 5. Test handling of unrequested block on the node that didn't process
        # Should still not be processed (even though it has a child that has more
        # work).

        # The node should have requested the blocks at some point, so
        # disconnect/reconnect first

        self.nodes[0].disconnect_p2ps()
        self.nodes[1].disconnect_p2ps()

        test_node = self.nodes[0].add_p2p_connection(P2PInterface())

        test_node.send_and_ping(msg_block(block_h1f))
        assert_equal(self.nodes[0].getblockcount(), 2)
        self.log.info("Unrequested block that would complete more-work chain was ignored")

        # 6. Try to get node to request the missing block.
        # Poke the node with an inv for block at height 3 and see if that
        # triggers a getdata on block 2 (it should if block 2 is missing).
        with p2p_lock:
            # Clear state so we can check the getdata request
            test_node.last_message.pop("getdata", None)
            test_node.send_message(msg_inv([CInv(MSG_BLOCK, block_h3.sha256)]))

        test_node.sync_with_ping()
        with p2p_lock:
            getdata = test_node.last_message["getdata"]

        # Check that the getdata includes the right block
        assert_equal(getdata.inv[0].hash, block_h1f.sha256)
        self.log.info("Inv at tip triggered getdata for unprocessed block")

        # 7. Send the missing block for the third time (now it is requested)
        test_node.send_and_ping(msg_block(block_h1f))
        assert_equal(self.nodes[0].getblockcount(), 290)
        self.nodes[0].getblock(all_blocks[286].hash)
        assert_equal(self.nodes[0].getbestblockhash(), all_blocks[286].hash)
        assert_raises_rpc_error(-1, "Block not found on disk", self.nodes[0].getblock, all_blocks[287].hash)
        self.log.info("Successfully reorged to longer chain")

        # 8. Create a chain which is invalid at a height longer than the
        # current chain, but which has more blocks on top of that
        block_289f = create_block(all_blocks[284].sha256, create_coinbase(289), all_blocks[284].nTime+1)
        block_289f.solve()
        block_290f = create_block(block_289f.sha256, create_coinbase(290), block_289f.nTime+1)
        block_290f.solve()
        # block_291 spends a coinbase below maturity!
        tx_to_add = create_tx_with_script(block_290f.vtx[0], 0, script_sig=b"42", amount=1)
        block_291 = create_block(block_290f.sha256, create_coinbase(291), block_290f.nTime+1, txlist=[tx_to_add])
        block_291.solve()
        block_292 = create_block(block_291.sha256, create_coinbase(292), block_291.nTime+1)
        block_292.solve()

        # Now send all the headers on the chain and enough blocks to trigger reorg
        headers_message = msg_headers()
        headers_message.headers.append(CBlockHeader(block_289f))
        headers_message.headers.append(CBlockHeader(block_290f))
        headers_message.headers.append(CBlockHeader(block_291))
        headers_message.headers.append(CBlockHeader(block_292))
        test_node.send_and_ping(headers_message)

        tip_entry_found = False
        for x in self.nodes[0].getchaintips():
            if x['hash'] == block_292.hash:
                assert_equal(x['status'], "headers-only")
                tip_entry_found = True
        assert tip_entry_found
        assert_raises_rpc_error(-1, "Block not found on disk", self.nodes[0].getblock, block_292.hash)

        test_node.send_message(msg_block(block_289f))
        test_node.send_and_ping(msg_block(block_290f))

        self.nodes[0].getblock(block_289f.hash)
        self.nodes[0].getblock(block_290f.hash)

        test_node.send_message(msg_block(block_291))

        # At this point we've sent an obviously-bogus block, wait for full processing
        # and assume disconnection
        test_node.wait_for_disconnect()

        self.nodes[0].disconnect_p2ps()
        test_node = self.nodes[0].add_p2p_connection(P2PInterface())

        # We should have failed reorg and switched back to 290 (but have block 291)
        assert_equal(self.nodes[0].getblockcount(), 290)
        assert_equal(self.nodes[0].getbestblockhash(), all_blocks[286].hash)
        assert_equal(self.nodes[0].getblock(block_291.hash)["confirmations"], -1)

        # Now send a new header on the invalid chain, indicating we're forked off, and expect to get disconnected
        block_293 = create_block(block_292.sha256, create_coinbase(293), block_292.nTime+1)
        block_293.solve()
        headers_message = msg_headers()
        headers_message.headers.append(CBlockHeader(block_293))
        test_node.send_message(headers_message)
        test_node.wait_for_disconnect()

        # 9. Connect node1 to node0 and ensure it is able to sync
        self.connect_nodes(0, 1)
        self.sync_blocks([self.nodes[0], self.nodes[1]])
        self.log.info("Successfully synced nodes 1 and 0")

if __name__ == '__main__':
    AcceptBlockTest().main()<|MERGE_RESOLUTION|>--- conflicted
+++ resolved
@@ -145,17 +145,11 @@
         block_h3 = create_block(block_h2f.sha256, create_coinbase(3), block_h2f.nTime+1)
         block_h3.solve()
         test_node.send_and_ping(msg_block(block_h3))
-        # Then send the prev block as well
-        self.nodes[0].submitblock(block_h2f.serialize().hex())
-
-<<<<<<< HEAD
-        test_node.sync_with_ping()
-=======
+
         # Then send the prev block as well
         self.nodes[0].submitblock(block_h2f.serialize().hex())
         test_node.sync_with_ping()
 
->>>>>>> 4985b774
         # Since the earlier block was not processed by node, the new block
         # can't be fully validated.
         tip_entry_found = False
