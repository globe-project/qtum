--- conflicted
+++ resolved
@@ -60,75 +60,43 @@
         addr = self.nodes[0].getnewaddress("", "legacy")
         addr_info = self.nodes[0].getaddressinfo(addr)
         assert addr_info['desc'].startswith('pkh(')
-<<<<<<< HEAD
-        assert_equal(addr_info['hdkeypath'], 'm/44\'/88\'/0\'/0/0')
-=======
         assert_equal(addr_info['hdkeypath'], 'm/44h/88h/0h/0/0')
->>>>>>> 86d0551a
 
         addr = self.nodes[0].getnewaddress("", "p2sh-segwit")
         addr_info = self.nodes[0].getaddressinfo(addr)
         assert addr_info['desc'].startswith('sh(wpkh(')
-<<<<<<< HEAD
-        assert_equal(addr_info['hdkeypath'], 'm/49\'/88\'/0\'/0/0')
-=======
         assert_equal(addr_info['hdkeypath'], 'm/49h/88h/0h/0/0')
->>>>>>> 86d0551a
 
         addr = self.nodes[0].getnewaddress("", "bech32")
         addr_info = self.nodes[0].getaddressinfo(addr)
         assert addr_info['desc'].startswith('wpkh(')
-<<<<<<< HEAD
-        assert_equal(addr_info['hdkeypath'], 'm/84\'/88\'/0\'/0/0')
-=======
         assert_equal(addr_info['hdkeypath'], 'm/84h/88h/0h/0/0')
->>>>>>> 86d0551a
 
         addr = self.nodes[0].getnewaddress("", "bech32m")
         addr_info = self.nodes[0].getaddressinfo(addr)
         assert addr_info['desc'].startswith('tr(')
-<<<<<<< HEAD
-        assert_equal(addr_info['hdkeypath'], 'm/86\'/88\'/0\'/0/0')
-=======
         assert_equal(addr_info['hdkeypath'], 'm/86h/88h/0h/0/0')
->>>>>>> 86d0551a
 
         # Check that getrawchangeaddress works
         addr = self.nodes[0].getrawchangeaddress("legacy")
         addr_info = self.nodes[0].getaddressinfo(addr)
         assert addr_info['desc'].startswith('pkh(')
-<<<<<<< HEAD
-        assert_equal(addr_info['hdkeypath'], 'm/44\'/88\'/0\'/1/0')
-=======
         assert_equal(addr_info['hdkeypath'], 'm/44h/88h/0h/1/0')
->>>>>>> 86d0551a
 
         addr = self.nodes[0].getrawchangeaddress("p2sh-segwit")
         addr_info = self.nodes[0].getaddressinfo(addr)
         assert addr_info['desc'].startswith('sh(wpkh(')
-<<<<<<< HEAD
-        assert_equal(addr_info['hdkeypath'], 'm/49\'/88\'/0\'/1/0')
-=======
         assert_equal(addr_info['hdkeypath'], 'm/49h/88h/0h/1/0')
->>>>>>> 86d0551a
 
         addr = self.nodes[0].getrawchangeaddress("bech32")
         addr_info = self.nodes[0].getaddressinfo(addr)
         assert addr_info['desc'].startswith('wpkh(')
-<<<<<<< HEAD
-        assert_equal(addr_info['hdkeypath'], 'm/84\'/88\'/0\'/1/0')
-=======
         assert_equal(addr_info['hdkeypath'], 'm/84h/88h/0h/1/0')
->>>>>>> 86d0551a
 
         addr = self.nodes[0].getrawchangeaddress("bech32m")
         addr_info = self.nodes[0].getaddressinfo(addr)
         assert addr_info['desc'].startswith('tr(')
-<<<<<<< HEAD
-        assert_equal(addr_info['hdkeypath'], 'm/86\'/88\'/0\'/1/0')
-=======
         assert_equal(addr_info['hdkeypath'], 'm/86h/88h/0h/1/0')
->>>>>>> 86d0551a
 
         # Make a wallet to receive coins at
         self.nodes[0].createwallet(wallet_name="desc2", descriptors=True)
@@ -208,16 +176,6 @@
         self.nodes[0].createwallet(wallet_name='desc_import', disable_private_keys=True, descriptors=True)
         imp_rpc = self.nodes[0].get_wallet_rpc('desc_import')
 
-<<<<<<< HEAD
-        addr_types = [('legacy', False, 'pkh(', '44\'/88\'/0\'', -13),
-                      ('p2sh-segwit', False, 'sh(wpkh(', '49\'/88\'/0\'', -14),
-                      ('bech32', False, 'wpkh(', '84\'/88\'/0\'', -13),
-                      ('bech32m', False, 'tr(', '86\'/88\'/0\'', -13),
-                      ('legacy', True, 'pkh(', '44\'/88\'/0\'', -13),
-                      ('p2sh-segwit', True, 'sh(wpkh(', '49\'/88\'/0\'', -14),
-                      ('bech32', True, 'wpkh(', '84\'/88\'/0\'', -13),
-                      ('bech32m', True, 'tr(', '86\'/88\'/0\'', -13)]
-=======
         addr_types = [('legacy', False, 'pkh(', '44h/88h/0h', -13),
                       ('p2sh-segwit', False, 'sh(wpkh(', '49h/88h/0h', -14),
                       ('bech32', False, 'wpkh(', '84h/88h/0h', -13),
@@ -226,7 +184,6 @@
                       ('p2sh-segwit', True, 'sh(wpkh(', '49h/88h/0h', -14),
                       ('bech32', True, 'wpkh(', '84h/88h/0h', -13),
                       ('bech32m', True, 'tr(', '86h/88h/0h', -13)]
->>>>>>> 86d0551a
 
         for addr_type, internal, desc_prefix, deriv_path, int_idx in addr_types:
             int_str = 'internal' if internal else 'external'
