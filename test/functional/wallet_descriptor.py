--- conflicted
+++ resolved
@@ -5,16 +5,12 @@
 """Test descriptor wallet function."""
 import os
 
-<<<<<<< HEAD
-from test_framework.qtumconfig import COINBASE_MATURITY 
-=======
 try:
     import sqlite3
 except ImportError:
     pass
 
 from test_framework.qtumconfig import COINBASE_MATURITY
->>>>>>> 4985b774
 from test_framework.test_framework import BitcoinTestFramework
 from test_framework.util import (
     assert_equal,
@@ -75,14 +71,11 @@
         addr_info = self.nodes[0].getaddressinfo(addr)
         assert addr_info['desc'].startswith('wpkh(')
         assert_equal(addr_info['hdkeypath'], 'm/84\'/88\'/0\'/0/0')
-<<<<<<< HEAD
-=======
 
         addr = self.nodes[0].getnewaddress("", "bech32m")
         addr_info = self.nodes[0].getaddressinfo(addr)
         assert addr_info['desc'].startswith('tr(')
         assert_equal(addr_info['hdkeypath'], 'm/86\'/88\'/0\'/0/0')
->>>>>>> 4985b774
 
         # Check that getrawchangeaddress works
         addr = self.nodes[0].getrawchangeaddress("legacy")
@@ -99,14 +92,11 @@
         addr_info = self.nodes[0].getaddressinfo(addr)
         assert addr_info['desc'].startswith('wpkh(')
         assert_equal(addr_info['hdkeypath'], 'm/84\'/88\'/0\'/1/0')
-<<<<<<< HEAD
-=======
 
         addr = self.nodes[0].getrawchangeaddress("bech32m")
         addr_info = self.nodes[0].getaddressinfo(addr)
         assert addr_info['desc'].startswith('tr(')
         assert_equal(addr_info['hdkeypath'], 'm/86\'/88\'/0\'/1/0')
->>>>>>> 4985b774
 
         # Make a wallet to receive coins at
         self.nodes[0].createwallet(wallet_name="desc2", descriptors=True)
@@ -191,17 +181,11 @@
         addr_types = [('legacy', False, 'pkh(', '44\'/88\'/0\'', -13),
                       ('p2sh-segwit', False, 'sh(wpkh(', '49\'/88\'/0\'', -14),
                       ('bech32', False, 'wpkh(', '84\'/88\'/0\'', -13),
-<<<<<<< HEAD
-                      ('legacy', True, 'pkh(', '44\'/88\'/0\'', -13),
-                      ('p2sh-segwit', True, 'sh(wpkh(', '49\'/88\'/0\'', -14),
-                      ('bech32', True, 'wpkh(', '84\'/88\'/0\'', -13)]
-=======
                       ('bech32m', False, 'tr(', '86\'/88\'/0\'', -13),
                       ('legacy', True, 'pkh(', '44\'/88\'/0\'', -13),
                       ('p2sh-segwit', True, 'sh(wpkh(', '49\'/88\'/0\'', -14),
                       ('bech32', True, 'wpkh(', '84\'/88\'/0\'', -13),
                       ('bech32m', True, 'tr(', '86\'/88\'/0\'', -13)]
->>>>>>> 4985b774
 
         for addr_type, internal, desc_prefix, deriv_path, int_idx in addr_types:
             int_str = 'internal' if internal else 'external'
