#!/usr/bin/env python3
# Copyright (c) 2015-2020 The Bitcoin Core developers
# Distributed under the MIT software license, see the accompanying
# file COPYING or http://www.opensource.org/licenses/mit-license.php.
"""Test the ZMQ notification interface."""
import struct

from test_framework.address import (
    ADDRESS_BCRT1_P2WSH_OP_TRUE,
    ADDRESS_BCRT1_UNSPENDABLE,
)
from test_framework.blocktools import (
    add_witness_commitment,
    create_block,
    create_coinbase,
)
from test_framework.test_framework import BitcoinTestFramework
<<<<<<< HEAD
from test_framework.messages import CTransaction, hash256, FromHex, CBlockHeader
=======
from test_framework.messages import (
    CTransaction,
    hash256,
    tx_from_hex,
    CBlockHeader,
)
>>>>>>> 5ed36332
from test_framework.util import (
    assert_equal,
    assert_raises_rpc_error,
)
from io import BytesIO
from time import sleep

# Test may be skipped and not have zmq installed
try:
    import zmq
except ImportError:
    pass

def hash256_reversed(byte_str):
    return hash256(byte_str)[::-1]

class ZMQSubscriber:
    def __init__(self, socket, topic):
        self.sequence = None  # no sequence number received yet
        self.socket = socket
        self.topic = topic

        self.socket.setsockopt(zmq.SUBSCRIBE, self.topic)

    # Receive message from publisher and verify that topic and sequence match
    def _receive_from_publisher_and_check(self):
        topic, body, seq = self.socket.recv_multipart()
        # Topic should match the subscriber topic.
        assert_equal(topic, self.topic)
        # Sequence should be incremental.
        received_seq = struct.unpack('<I', seq)[-1]
        if self.sequence is None:
            self.sequence = received_seq
        else:
            assert_equal(received_seq, self.sequence)
        self.sequence += 1
        return body

    def receive(self):
        return self._receive_from_publisher_and_check()

    def receive_sequence(self):
        body = self._receive_from_publisher_and_check()
        hash = body[:32].hex()
        label = chr(body[32])
        mempool_sequence = None if len(body) != 32+1+8 else struct.unpack("<Q", body[32+1:])[0]
        if mempool_sequence is not None:
            assert label == "A" or label == "R"
        else:
            assert label == "D" or label == "C"
        return (hash, label, mempool_sequence)


class ZMQTestSetupBlock:
    """Helper class for setting up a ZMQ test via the "sync up" procedure.
    Generates a block on the specified node on instantiation and provides a
    method to check whether a ZMQ notification matches, i.e. the event was
    caused by this generated block.  Assumes that a notification either contains
    the generated block's hash, it's (coinbase) transaction id, the raw block or
    raw transaction data.
    """

    def __init__(self, node):
        self.block_hash = node.generate(1)[0]
        coinbase = node.getblock(self.block_hash, 2)['tx'][0]
        self.tx_hash = coinbase['txid']
        self.raw_tx = coinbase['hex']
        self.raw_block = node.getblock(self.block_hash, 0)

    def caused_notification(self, notification):
        return (
            self.block_hash in notification
            or self.tx_hash in notification
            or self.raw_block in notification
            or self.raw_tx in notification
        )


class ZMQTest (BitcoinTestFramework):
    def set_test_params(self):
        self.num_nodes = 2
        if self.is_wallet_compiled():
            self.requires_wallet = True
        # This test isn't testing txn relay/timing, so set whitelist on the
        # peers for instant txn relay. This speeds up the test run time 2-3x.
        self.extra_args = [["-whitelist=noban@127.0.0.1"]] * self.num_nodes

    def skip_test_if_missing_module(self):
        self.skip_if_no_py3_zmq()
        self.skip_if_no_bitcoind_zmq()

    def run_test(self):
        self.ctx = zmq.Context()
        try:
            self.test_basic()
            self.test_sequence()
            self.test_mempool_sync()
            self.test_reorg()
            self.test_multiple_interfaces()
        finally:
            # Destroy the ZMQ context.
            self.log.debug("Destroying ZMQ context")
            self.ctx.destroy(linger=None)

    # Restart node with the specified zmq notifications enabled, subscribe to
    # all of them and return the corresponding ZMQSubscriber objects.
    def setup_zmq_test(self, services, *, recv_timeout=60, sync_blocks=True):
        subscribers = []
        for topic, address in services:
            socket = self.ctx.socket(zmq.SUB)
            subscribers.append(ZMQSubscriber(socket, topic.encode()))

        self.restart_node(0, ["-zmqpub%s=%s" % (topic, address) for topic, address in services] +
                             self.extra_args[0])

        for i, sub in enumerate(subscribers):
            sub.socket.connect(services[i][1])

        # Ensure that all zmq publisher notification interfaces are ready by
        # running the following "sync up" procedure:
        #   1. Generate a block on the node
        #   2. Try to receive the corresponding notification on all subscribers
        #   3. If all subscribers get the message within the timeout (1 second),
        #      we are done, otherwise repeat starting from step 1
        for sub in subscribers:
            sub.socket.set(zmq.RCVTIMEO, 1000)
        while True:
            test_block = ZMQTestSetupBlock(self.nodes[0])
            recv_failed = False
            for sub in subscribers:
                try:
                    while not test_block.caused_notification(sub.receive().hex()):
                        self.log.debug("Ignoring sync-up notification for previously generated block.")
                except zmq.error.Again:
                    self.log.debug("Didn't receive sync-up notification, trying again.")
                    recv_failed = True
            if not recv_failed:
                self.log.debug("ZMQ sync-up completed, all subscribers are ready.")
                break

        # set subscriber's desired timeout for the test
        for sub in subscribers:
            sub.socket.set(zmq.RCVTIMEO, recv_timeout*1000)

        self.connect_nodes(0, 1)
        if sync_blocks:
            self.sync_blocks()

        return subscribers

    def test_basic(self):

        # Invalid zmq arguments don't take down the node, see #17185.
        self.restart_node(0, ["-zmqpubrawtx=foo", "-zmqpubhashtx=bar"])

        address = 'tcp://127.0.0.1:28332'
        subs = self.setup_zmq_test([(topic, address) for topic in ["hashblock", "hashtx", "rawblock", "rawtx"]])

        hashblock = subs[0]
        hashtx = subs[1]
        rawblock = subs[2]
        rawtx = subs[3]

        num_blocks = 5
        self.log.info("Generate %(n)d blocks (and %(n)d coinbase txes)" % {"n": num_blocks})
        genhashes = self.nodes[0].generatetoaddress(num_blocks, ADDRESS_BCRT1_UNSPENDABLE)

        self.sync_all()

        for x in range(num_blocks):
            # Should receive the coinbase txid.
            txid = hashtx.receive()

            # Should receive the coinbase raw transaction.
            hex = rawtx.receive()
            tx = CTransaction()
            tx.deserialize(BytesIO(hex))
            tx.calc_sha256()
            assert_equal(tx.hash, txid.hex())

            # Should receive the generated raw block.
            block = rawblock.receive()
            f = BytesIO(block)
            header = CBlockHeader()
            header.deserialize(f)
            header.rehash()
            assert_equal(genhashes[x], header.hash)

            # Should receive the generated block hash.
            hash = hashblock.receive().hex()
            assert_equal(genhashes[x], hash)
            # The block should only have the coinbase txid.
            assert_equal([txid.hex()], self.nodes[1].getblock(hash)["tx"])


        if self.is_wallet_compiled():
            self.log.info("Wait for tx from second node")
            payment_txid = self.nodes[1].sendtoaddress(self.nodes[0].getnewaddress(), 1.0)
            self.sync_all()

            # Should receive the broadcasted txid.
            txid = hashtx.receive()
            assert_equal(payment_txid, txid.hex())

            # Should receive the broadcasted raw transaction.
            hex = rawtx.receive()
            assert_equal(payment_txid, hash256_reversed(hex).hex())

            # Mining the block with this tx should result in second notification
            # after coinbase tx notification
            self.nodes[0].generatetoaddress(1, ADDRESS_BCRT1_UNSPENDABLE)
            hashtx.receive()
            txid = hashtx.receive()
            assert_equal(payment_txid, txid.hex())


        self.log.info("Test the getzmqnotifications RPC")
        assert_equal(self.nodes[0].getzmqnotifications(), [
            {"type": "pubhashblock", "address": address, "hwm": 1000},
            {"type": "pubhashtx", "address": address, "hwm": 1000},
            {"type": "pubrawblock", "address": address, "hwm": 1000},
            {"type": "pubrawtx", "address": address, "hwm": 1000},
        ])

        assert_equal(self.nodes[1].getzmqnotifications(), [])

    def test_reorg(self):
        if not self.is_wallet_compiled():
            self.log.info("Skipping reorg test because wallet is disabled")
            return

        address = 'tcp://127.0.0.1:28333'

        # Should only notify the tip if a reorg occurs
        hashblock, hashtx = self.setup_zmq_test(
            [(topic, address) for topic in ["hashblock", "hashtx"]],
            recv_timeout=2)  # 2 second timeout to check end of notifications
        self.disconnect_nodes(0, 1)

        # Generate 1 block in nodes[0] with 1 mempool tx and receive all notifications
        payment_txid = self.nodes[0].sendtoaddress(self.nodes[0].getnewaddress(), 1.0)
        disconnect_block = self.nodes[0].generatetoaddress(1, ADDRESS_BCRT1_UNSPENDABLE)[0]
        disconnect_cb = self.nodes[0].getblock(disconnect_block)["tx"][0]
        assert_equal(self.nodes[0].getbestblockhash(), hashblock.receive().hex())
        assert_equal(hashtx.receive().hex(), payment_txid)
        assert_equal(hashtx.receive().hex(), disconnect_cb)

        # Generate 2 blocks in nodes[1] to a different address to ensure split
        connect_blocks = self.nodes[1].generatetoaddress(2, ADDRESS_BCRT1_P2WSH_OP_TRUE)

        # nodes[0] will reorg chain after connecting back nodes[1]
        self.connect_nodes(0, 1)
        self.sync_blocks() # tx in mempool valid but not advertised

        # Should receive nodes[1] tip
        assert_equal(self.nodes[1].getbestblockhash(), hashblock.receive().hex())

        # During reorg:
        # Get old payment transaction notification from disconnect and disconnected cb
        assert_equal(hashtx.receive().hex(), payment_txid)
        assert_equal(hashtx.receive().hex(), disconnect_cb)
        # And the payment transaction again due to mempool entry
        assert_equal(hashtx.receive().hex(), payment_txid)
        assert_equal(hashtx.receive().hex(), payment_txid)
        # And the new connected coinbases
        for i in [0, 1]:
            assert_equal(hashtx.receive().hex(), self.nodes[1].getblock(connect_blocks[i])["tx"][0])

        # If we do a simple invalidate we announce the disconnected coinbase
        self.nodes[0].invalidateblock(connect_blocks[1])
        assert_equal(hashtx.receive().hex(), self.nodes[1].getblock(connect_blocks[1])["tx"][0])
        # And the current tip
        assert_equal(hashtx.receive().hex(), self.nodes[1].getblock(connect_blocks[0])["tx"][0])

    def test_sequence(self):
        """
        Sequence zmq notifications give every blockhash and txhash in order
        of processing, regardless of IBD, re-orgs, etc.
        Format of messages:
        <32-byte hash>C :                 Blockhash connected
        <32-byte hash>D :                 Blockhash disconnected
        <32-byte hash>R<8-byte LE uint> : Transactionhash removed from mempool for non-block inclusion reason
        <32-byte hash>A<8-byte LE uint> : Transactionhash added mempool
        """
        self.log.info("Testing 'sequence' publisher")
        [seq] = self.setup_zmq_test([("sequence", "tcp://127.0.0.1:28333")])
        self.disconnect_nodes(0, 1)

        # Mempool sequence number starts at 1
        seq_num = 1

        # Generate 1 block in nodes[0] and receive all notifications
        dc_block = self.nodes[0].generatetoaddress(1, ADDRESS_BCRT1_UNSPENDABLE)[0]

        # Note: We are not notified of any block transactions, coinbase or mined
        assert_equal((self.nodes[0].getbestblockhash(), "C", None), seq.receive_sequence())

        # Generate 2 blocks in nodes[1] to a different address to ensure a chain split
        self.nodes[1].generatetoaddress(2, ADDRESS_BCRT1_P2WSH_OP_TRUE)

        # nodes[0] will reorg chain after connecting back nodes[1]
        self.connect_nodes(0, 1)

        # Then we receive all block (dis)connect notifications for the 2 block reorg
        assert_equal((dc_block, "D", None), seq.receive_sequence())
        block_count = self.nodes[1].getblockcount()
        assert_equal((self.nodes[1].getblockhash(block_count-1), "C", None), seq.receive_sequence())
        assert_equal((self.nodes[1].getblockhash(block_count), "C", None), seq.receive_sequence())

        # Rest of test requires wallet functionality
        if self.is_wallet_compiled():
            self.log.info("Wait for tx from second node")
            payment_txid = self.nodes[1].sendtoaddress(address=self.nodes[0].getnewaddress(), amount=5.0, replaceable=True)
            self.sync_all()
            self.log.info("Testing sequence notifications with mempool sequence values")

            # Should receive the broadcasted txid.
            assert_equal((payment_txid, "A", seq_num), seq.receive_sequence())
            seq_num += 1

            self.log.info("Testing RBF notification")
            # Replace it to test eviction/addition notification
            rbf_info = self.nodes[1].bumpfee(payment_txid)
            self.sync_all()
            assert_equal((payment_txid, "R", seq_num), seq.receive_sequence())
            seq_num += 1
            assert_equal((rbf_info["txid"], "A", seq_num), seq.receive_sequence())
            seq_num += 1

            # Doesn't get published when mined, make a block and tx to "flush" the possibility
            # though the mempool sequence number does go up by the number of transactions
            # removed from the mempool by the block mining it.
            mempool_size = len(self.nodes[0].getrawmempool())
            c_block = self.nodes[0].generatetoaddress(1, ADDRESS_BCRT1_UNSPENDABLE)[0]
            self.sync_all()
            # Make sure the number of mined transactions matches the number of txs out of mempool
            mempool_size_delta = mempool_size - len(self.nodes[0].getrawmempool())
            assert_equal(len(self.nodes[0].getblock(c_block)["tx"])-1, mempool_size_delta)
            seq_num += mempool_size_delta
            payment_txid_2 = self.nodes[1].sendtoaddress(self.nodes[0].getnewaddress(), 1.0)
            self.sync_all()
            assert_equal((c_block, "C", None), seq.receive_sequence())
            assert_equal((payment_txid_2, "A", seq_num), seq.receive_sequence())
            seq_num += 1

            # Spot check getrawmempool results that they only show up when asked for
            assert type(self.nodes[0].getrawmempool()) is list
            assert type(self.nodes[0].getrawmempool(mempool_sequence=False)) is list
            assert "mempool_sequence" not in self.nodes[0].getrawmempool(verbose=True)
            assert_raises_rpc_error(-8, "Verbose results cannot contain mempool sequence values.", self.nodes[0].getrawmempool, True, True)
            assert_equal(self.nodes[0].getrawmempool(mempool_sequence=True)["mempool_sequence"], seq_num)

            self.log.info("Testing reorg notifications")
            # Manually invalidate the last block to test mempool re-entry
            # N.B. This part could be made more lenient in exact ordering
            # since it greatly depends on inner-workings of blocks/mempool
            # during "deep" re-orgs. Probably should "re-construct"
            # blockchain/mempool state from notifications instead.
            block_count = self.nodes[0].getblockcount()
            best_hash = self.nodes[0].getbestblockhash()
            self.nodes[0].invalidateblock(best_hash)
            sleep(2)  # Bit of room to make sure transaction things happened

            # Make sure getrawmempool mempool_sequence results aren't "queued" but immediately reflective
            # of the time they were gathered.
            assert self.nodes[0].getrawmempool(mempool_sequence=True)["mempool_sequence"] > seq_num

            assert_equal((best_hash, "D", None), seq.receive_sequence())
            assert_equal((rbf_info["txid"], "A", seq_num), seq.receive_sequence())
            seq_num += 1

            # Other things may happen but aren't wallet-deterministic so we don't test for them currently
            self.nodes[0].reconsiderblock(best_hash)
            self.nodes[1].generatetoaddress(1, ADDRESS_BCRT1_UNSPENDABLE)
            self.sync_all()

            self.log.info("Evict mempool transaction by block conflict")
            orig_txid = self.nodes[0].sendtoaddress(address=self.nodes[0].getnewaddress(), amount=1.0, replaceable=True)

            # More to be simply mined
            more_tx = []
            for _ in range(5):
                more_tx.append(self.nodes[0].sendtoaddress(self.nodes[0].getnewaddress(), 0.1))

            raw_tx = self.nodes[0].getrawtransaction(orig_txid)
            bump_info = self.nodes[0].bumpfee(orig_txid)
            # Mine the pre-bump tx
            block = create_block(int(self.nodes[0].getbestblockhash(), 16), create_coinbase(self.nodes[0].getblockcount()+1))
            tx = tx_from_hex(raw_tx)
            block.vtx.append(tx)
            for txid in more_tx:
                tx = tx_from_hex(self.nodes[0].getrawtransaction(txid))
                block.vtx.append(tx)
            add_witness_commitment(block)
            block.solve()
            assert_equal(self.nodes[0].submitblock(block.serialize().hex()), None)
            tip = self.nodes[0].getbestblockhash()
            assert_equal(int(tip, 16), block.sha256)
            orig_txid_2 = self.nodes[0].sendtoaddress(address=self.nodes[0].getnewaddress(), amount=1.0, replaceable=True)

            # Flush old notifications until evicted tx original entry
            (hash_str, label, mempool_seq) = seq.receive_sequence()
            while hash_str != orig_txid:
                (hash_str, label, mempool_seq) = seq.receive_sequence()
            mempool_seq += 1

            # Added original tx
            assert_equal(label, "A")
            # More transactions to be simply mined
            for i in range(len(more_tx)):
                assert_equal((more_tx[i], "A", mempool_seq), seq.receive_sequence())
                mempool_seq += 1
            # Bumped by rbf
            assert_equal((orig_txid, "R", mempool_seq), seq.receive_sequence())
            mempool_seq += 1
            assert_equal((bump_info["txid"], "A", mempool_seq), seq.receive_sequence())
            mempool_seq += 1
            # Conflict announced first, then block
            assert_equal((bump_info["txid"], "R", mempool_seq), seq.receive_sequence())
            mempool_seq += 1
            assert_equal((tip, "C", None), seq.receive_sequence())
            mempool_seq += len(more_tx)
            # Last tx
            assert_equal((orig_txid_2, "A", mempool_seq), seq.receive_sequence())
            mempool_seq += 1
            self.nodes[0].generatetoaddress(1, ADDRESS_BCRT1_UNSPENDABLE)
            self.sync_all()  # want to make sure we didn't break "consensus" for other tests

    def test_mempool_sync(self):
        """
        Use sequence notification plus getrawmempool sequence results to "sync mempool"
        """
        if not self.is_wallet_compiled():
            self.log.info("Skipping mempool sync test")
            return

        self.log.info("Testing 'mempool sync' usage of sequence notifier")
        [seq] = self.setup_zmq_test([("sequence", "tcp://127.0.0.1:28333")])

        # In-memory counter, should always start at 1
        next_mempool_seq = self.nodes[0].getrawmempool(mempool_sequence=True)["mempool_sequence"]
        assert_equal(next_mempool_seq, 1)

        # Some transactions have been happening but we aren't consuming zmq notifications yet
        # or we lost a ZMQ message somehow and want to start over
        txids = []
        num_txs = 5
        for _ in range(num_txs):
            txids.append(self.nodes[1].sendtoaddress(address=self.nodes[0].getnewaddress(), amount=1.0, replaceable=True))
        self.sync_all()

        # 1) Consume backlog until we get a mempool sequence number
        (hash_str, label, zmq_mem_seq) = seq.receive_sequence()
        while zmq_mem_seq is None:
                (hash_str, label, zmq_mem_seq) = seq.receive_sequence()

        assert label == "A" or label == "R"
        assert hash_str is not None

        # 2) We need to "seed" our view of the mempool
        mempool_snapshot = self.nodes[0].getrawmempool(mempool_sequence=True)
        mempool_view = set(mempool_snapshot["txids"])
        get_raw_seq = mempool_snapshot["mempool_sequence"]
        assert_equal(get_raw_seq, 6)
        # Snapshot may be too old compared to zmq message we read off latest
        while zmq_mem_seq >= get_raw_seq:
            sleep(2)
            mempool_snapshot = self.nodes[0].getrawmempool(mempool_sequence=True)
            mempool_view = set(mempool_snapshot["txids"])
            get_raw_seq = mempool_snapshot["mempool_sequence"]

        # Things continue to happen in the "interim" while waiting for snapshot results
        # We have node 0 do all these to avoid p2p races with RBF announcements
        for _ in range(num_txs):
            txids.append(self.nodes[0].sendtoaddress(address=self.nodes[0].getnewaddress(), amount=0.1, replaceable=True))
        self.nodes[0].bumpfee(txids[-1])
        self.sync_all()
        self.nodes[0].generatetoaddress(1, ADDRESS_BCRT1_UNSPENDABLE)
        final_txid = self.nodes[0].sendtoaddress(address=self.nodes[0].getnewaddress(), amount=0.1, replaceable=True)

        # 3) Consume ZMQ backlog until we get to "now" for the mempool snapshot
        while True:
            if zmq_mem_seq == get_raw_seq - 1:
                break
            (hash_str, label, mempool_sequence) = seq.receive_sequence()
            if mempool_sequence is not None:
                zmq_mem_seq = mempool_sequence
                if zmq_mem_seq > get_raw_seq:
                    raise Exception("We somehow jumped mempool sequence numbers! zmq_mem_seq: {} > get_raw_seq: {}".format(zmq_mem_seq, get_raw_seq))

        # 4) Moving forward, we apply the delta to our local view
        #    remaining txs(5) + 1 rbf(A+R) + 1 block connect + 1 final tx
        expected_sequence = get_raw_seq
        r_gap = 0
        for _ in range(num_txs + 2 + 1 + 1):
            (hash_str, label, mempool_sequence) = seq.receive_sequence()
            if mempool_sequence is not None:
                if mempool_sequence != expected_sequence:
                    # Detected "R" gap, means this a conflict eviction, and mempool tx are being evicted before its
                    # position in the incoming block message "C"
                    if label == "R":
                        assert mempool_sequence > expected_sequence
                        r_gap += mempool_sequence - expected_sequence
                    else:
                        raise Exception("WARNING: txhash has unexpected mempool sequence value: {} vs expected {}".format(mempool_sequence, expected_sequence))
            if label == "A":
                assert hash_str not in mempool_view
                mempool_view.add(hash_str)
                expected_sequence = mempool_sequence + 1
            elif label == "R":
                assert hash_str in mempool_view
                mempool_view.remove(hash_str)
                expected_sequence = mempool_sequence + 1
            elif label == "C":
                # (Attempt to) remove all txids from known block connects
                block_txids = self.nodes[0].getblock(hash_str)["tx"][1:]
                for txid in block_txids:
                    if txid in mempool_view:
                        expected_sequence += 1
                        mempool_view.remove(txid)
                expected_sequence -= r_gap
                r_gap = 0
            elif label == "D":
                # Not useful for mempool tracking per se
                continue
            else:
                raise Exception("Unexpected ZMQ sequence label!")

        assert_equal(self.nodes[0].getrawmempool(), [final_txid])
        assert_equal(self.nodes[0].getrawmempool(mempool_sequence=True)["mempool_sequence"], expected_sequence)

        # 5) If you miss a zmq/mempool sequence number, go back to step (2)

        self.nodes[0].generatetoaddress(1, ADDRESS_BCRT1_UNSPENDABLE)

    def test_multiple_interfaces(self):
        # Set up two subscribers with different addresses
        # (note that after the reorg test, syncing would fail due to different
        # chain lengths on node0 and node1; for this test we only need node0, so
        # we can disable syncing blocks on the setup)
        subscribers = self.setup_zmq_test([
            ("hashblock", "tcp://127.0.0.1:28334"),
            ("hashblock", "tcp://127.0.0.1:28335"),
        ], sync_blocks=False)

        # Generate 1 block in nodes[0] and receive all notifications
        self.nodes[0].generatetoaddress(1, ADDRESS_BCRT1_UNSPENDABLE)

        # Should receive the same block hash on both subscribers
        assert_equal(self.nodes[0].getbestblockhash(), subscribers[0].receive().hex())
        assert_equal(self.nodes[0].getbestblockhash(), subscribers[1].receive().hex())

if __name__ == '__main__':
    ZMQTest().main()<|MERGE_RESOLUTION|>--- conflicted
+++ resolved
@@ -15,16 +15,12 @@
     create_coinbase,
 )
 from test_framework.test_framework import BitcoinTestFramework
-<<<<<<< HEAD
-from test_framework.messages import CTransaction, hash256, FromHex, CBlockHeader
-=======
 from test_framework.messages import (
     CTransaction,
     hash256,
     tx_from_hex,
     CBlockHeader,
 )
->>>>>>> 5ed36332
 from test_framework.util import (
     assert_equal,
     assert_raises_rpc_error,
