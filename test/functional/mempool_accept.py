--- conflicted
+++ resolved
@@ -126,11 +126,7 @@
         )
 
         self.log.info('A transaction that replaces a mempool transaction')
-<<<<<<< HEAD
-        tx.deserialize(BytesIO(hex_str_to_bytes(raw_tx_0)))
-=======
-        tx = tx_from_hex(raw_tx_0)
->>>>>>> 5ed36332
+        tx = tx_from_hex(raw_tx_0)
         tx.vout[0].nValue -= 5*int(fee * COIN)  # Double the fee
         tx.vin[0].nSequence = BIP125_SEQUENCE_NUMBER + 1  # Now, opt out of RBF
         raw_tx_0 = node.signrawtransactionwithwallet(tx.serialize().hex())['hex']
@@ -213,11 +209,7 @@
         )
 
         self.log.info('A really large transaction')
-<<<<<<< HEAD
-        tx.deserialize(BytesIO(hex_str_to_bytes(raw_tx_reference)))
-=======
-        tx = tx_from_hex(raw_tx_reference)
->>>>>>> 5ed36332
+        tx = tx_from_hex(raw_tx_reference)
         tx.vin = [tx.vin[0]] * 2*(MAX_BLOCK_BASE_SIZE // len(tx.vin[0].serialize()))
         self.check_mempool_result(
             result_expected=[{'txid': tx.rehash(), 'allowed': False, 'reject-reason': 'bad-txns-oversize'}],
@@ -234,11 +226,7 @@
 
         # The following two validations prevent overflow of the output amounts (see CVE-2010-5139).
         self.log.info('A transaction with too large output value')
-<<<<<<< HEAD
-        tx.deserialize(BytesIO(hex_str_to_bytes(raw_tx_reference)))
-=======
-        tx = tx_from_hex(raw_tx_reference)
->>>>>>> 5ed36332
+        tx = tx_from_hex(raw_tx_reference)
         tx.vout[0].nValue = int(107822406.25 * COIN + 2)
         self.check_mempool_result(
             result_expected=[{'txid': tx.rehash(), 'allowed': False, 'reject-reason': 'bad-txns-vout-toolarge'}],
