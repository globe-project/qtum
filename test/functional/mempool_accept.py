#!/usr/bin/env python3
# Copyright (c) 2017-2022 The Bitcoin Core developers
# Distributed under the MIT software license, see the accompanying
# file COPYING or http://www.opensource.org/licenses/mit-license.php.
"""Test mempool acceptance of raw transactions."""

from copy import deepcopy
from decimal import Decimal
import math

from test_framework.test_framework import BitcoinTestFramework
from test_framework.key import ECKey
from test_framework.messages import (
    MAX_BIP125_RBF_SEQUENCE,
    COIN,
    COutPoint,
    CTransaction,
    CTxIn,
    CTxInWitness,
    CTxOut,
    MAX_BLOCK_WEIGHT,
    MAX_MONEY,
    SEQUENCE_FINAL,
    tx_from_hex,
)
from test_framework.script import (
    CScript,
    OP_0,
    OP_HASH160,
    OP_RETURN,
    OP_TRUE,
)
from test_framework.script_util import (
    DUMMY_MIN_OP_RETURN_SCRIPT,
    keys_to_multisig_script,
    MIN_PADDING,
    MIN_STANDARD_TX_NONWITNESS_SIZE,
    script_to_p2sh_script,
    script_to_p2wsh_script,
)
from test_framework.util import (
    assert_equal,
    assert_greater_than,
    assert_raises_rpc_error,
)
from test_framework.wallet import MiniWallet
<<<<<<< HEAD
from test_framework.qtumconfig import COINBASE_MATURITY  
=======
from test_framework.qtumconfig import COINBASE_MATURITY

>>>>>>> 4985b774

class MempoolAcceptanceTest(BitcoinTestFramework):
    def set_test_params(self):
        self.num_nodes = 1
        self.extra_args = [[
<<<<<<< HEAD
            '-txindex','-permitbaremultisig=0','-minrelaytxfee=0.0000001' 
=======
            '-txindex','-permitbaremultisig=0','-minrelaytxfee=0.0000001'
>>>>>>> 4985b774
        ]] * self.num_nodes
        self.supports_cli = False

    def check_mempool_result(self, result_expected, *args, **kwargs):
        """Wrapper to check result of testmempoolaccept on node_0's mempool"""
        result_test = self.nodes[0].testmempoolaccept(*args, **kwargs)
        for r in result_test:
            # Skip these checks for now
            r.pop('wtxid')
            if "fees" in r:
                r["fees"].pop("effective-feerate")
                r["fees"].pop("effective-includes")
        assert_equal(result_expected, result_test)
        assert_equal(self.nodes[0].getmempoolinfo()['size'], self.mempool_size)  # Must not change mempool state

    def run_test(self):
        node = self.nodes[0]
        self.wallet = MiniWallet(node)

        self.log.info('Start with empty mempool, and 200 blocks')
        self.mempool_size = 0
        assert_equal(node.getblockcount(), COINBASE_MATURITY+100)
        assert_equal(node.getmempoolinfo()['size'], self.mempool_size)

        self.log.info('Should not accept garbage to testmempoolaccept')
        assert_raises_rpc_error(-3, 'JSON value of type string is not of expected type array', lambda: node.testmempoolaccept(rawtxs='ff00baar'))
        assert_raises_rpc_error(-8, 'Array must contain between 1 and 25 transactions.', lambda: node.testmempoolaccept(rawtxs=['ff22']*26))
        assert_raises_rpc_error(-8, 'Array must contain between 1 and 25 transactions.', lambda: node.testmempoolaccept(rawtxs=[]))
        assert_raises_rpc_error(-22, 'TX decode failed', lambda: node.testmempoolaccept(rawtxs=['ff00baar']))

        self.log.info('A transaction already in the blockchain')
        tx = self.wallet.create_self_transfer()['tx']  # Pick a random coin(base) to spend
        tx.vout.append(deepcopy(tx.vout[0]))
        tx.vout[0].nValue = int(0.3 * COIN)
        tx.vout[1].nValue = int(49 * COIN)
        raw_tx_in_block = tx.serialize().hex()
        txid_in_block = self.wallet.sendrawtransaction(from_node=node, tx_hex=raw_tx_in_block)
        self.generate(node, 1)
        self.mempool_size = 0
        self.check_mempool_result(
            result_expected=[{'txid': txid_in_block, 'allowed': False, 'reject-reason': 'txn-already-known'}],
            rawtxs=[raw_tx_in_block],
        )

        self.log.info('A transaction not in the mempool')
        fee = Decimal('0.003')
        utxo_to_spend = self.wallet.get_utxo(txid=txid_in_block)  # use 0.3 BTC UTXO
        tx = self.wallet.create_self_transfer(utxo_to_spend=utxo_to_spend, sequence=MAX_BIP125_RBF_SEQUENCE)['tx']
        tx.vout[0].nValue = int((Decimal('0.3') - fee) * COIN)
        raw_tx_0 = tx.serialize().hex()
        txid_0 = tx.rehash()
        self.check_mempool_result(
            result_expected=[{'txid': txid_0, 'allowed': True, 'vsize': tx.get_vsize(), 'fees': {'base': fee}}],
            rawtxs=[raw_tx_0],
        )

        self.log.info('A final transaction not in the mempool')
        output_amount = Decimal('0.025')
        tx = self.wallet.create_self_transfer(
            sequence=SEQUENCE_FINAL,
            locktime=node.getblockcount() + 2000,  # Can be anything
        )['tx']
        tx.vout[0].nValue = int(output_amount * COIN)
        raw_tx_final = tx.serialize().hex()
        tx = tx_from_hex(raw_tx_final)
        fee_expected = Decimal('20000') - output_amount
        self.check_mempool_result(
            result_expected=[{'txid': tx.rehash(), 'allowed': True, 'vsize': tx.get_vsize(), 'fees': {'base': fee_expected}}],
            rawtxs=[tx.serialize().hex()],
            maxfeerate=0,
        )
        node.sendrawtransaction(hexstring=raw_tx_final, maxfeerate=0)
        self.mempool_size += 1

        self.log.info('A transaction in the mempool')
        node.sendrawtransaction(hexstring=raw_tx_0)
        self.mempool_size += 1
        self.check_mempool_result(
            result_expected=[{'txid': txid_0, 'allowed': False, 'reject-reason': 'txn-already-in-mempool'}],
            rawtxs=[raw_tx_0],
        )

        self.log.info('A transaction that replaces a mempool transaction')
        tx = tx_from_hex(raw_tx_0)
        tx.vout[0].nValue -= int(fee * COIN)  # Double the fee
        tx.vin[0].nSequence = MAX_BIP125_RBF_SEQUENCE + 1  # Now, opt out of RBF
        raw_tx_0 = tx.serialize().hex()
        txid_0 = tx.rehash()
        self.check_mempool_result(
            result_expected=[{'txid': txid_0, 'allowed': True, 'vsize': tx.get_vsize(), 'fees': {'base': (2 * fee)}}],
            rawtxs=[raw_tx_0],
        )

        self.log.info('A transaction that conflicts with an unconfirmed tx')
        # Send the transaction that replaces the mempool transaction and opts out of replaceability
        node.sendrawtransaction(hexstring=tx.serialize().hex(), maxfeerate=0)
        # take original raw_tx_0
        tx = tx_from_hex(raw_tx_0)
        tx.vout[0].nValue -= int(4 * fee * COIN)  # Set more fee
        self.check_mempool_result(
            result_expected=[{'txid': tx.rehash(), 'allowed': False, 'reject-reason': 'txn-mempool-conflict'}],
            rawtxs=[tx.serialize().hex()],
            maxfeerate=0,
        )

        self.log.info('A transaction with missing inputs, that never existed')
        tx = tx_from_hex(raw_tx_0)
        tx.vin[0].prevout = COutPoint(hash=int('ff' * 32, 16), n=14)
        self.check_mempool_result(
            result_expected=[{'txid': tx.rehash(), 'allowed': False, 'reject-reason': 'missing-inputs'}],
            rawtxs=[tx.serialize().hex()],
        )

        self.log.info('A transaction with missing inputs, that existed once in the past')
        tx = tx_from_hex(raw_tx_0)
        tx.vin[0].prevout.n = 1  # Set vout to 1, to spend the other outpoint (49 coins) of the in-chain-tx we want to double spend
        raw_tx_1 = tx.serialize().hex()
        txid_1 = node.sendrawtransaction(hexstring=raw_tx_1, maxfeerate=0)
        # Now spend both to "clearly hide" the outputs, ie. remove the coins from the utxo set by spending them
        tx = self.wallet.create_self_transfer()['tx']
        tx.vin.append(deepcopy(tx.vin[0]))
        tx.wit.vtxinwit.append(deepcopy(tx.wit.vtxinwit[0]))
        tx.vin[0].prevout = COutPoint(hash=int(txid_0, 16), n=0)
        tx.vin[1].prevout = COutPoint(hash=int(txid_1, 16), n=0)
        tx.vout[0].nValue = int(0.1 * COIN)
        raw_tx_spend_both = tx.serialize().hex()
        txid_spend_both = self.wallet.sendrawtransaction(from_node=node, tx_hex=raw_tx_spend_both)
        self.generate(node, 1)
        self.mempool_size = 0
        # Now see if we can add the coins back to the utxo set by sending the exact txs again
        self.check_mempool_result(
            result_expected=[{'txid': txid_0, 'allowed': False, 'reject-reason': 'missing-inputs'}],
            rawtxs=[raw_tx_0],
        )
        self.check_mempool_result(
            result_expected=[{'txid': txid_1, 'allowed': False, 'reject-reason': 'missing-inputs'}],
            rawtxs=[raw_tx_1],
        )

        self.log.info('Create a "reference" tx for later use')
        utxo_to_spend = self.wallet.get_utxo(txid=txid_spend_both)
        tx = self.wallet.create_self_transfer(utxo_to_spend=utxo_to_spend, sequence=SEQUENCE_FINAL)['tx']
        tx.vout[0].nValue = int(0.05 * COIN)
        raw_tx_reference = tx.serialize().hex()
        # Reference tx should be valid on itself
        self.check_mempool_result(
            result_expected=[{'txid': tx.rehash(), 'allowed': True, 'vsize': tx.get_vsize(), 'fees': { 'base': Decimal('0.1') - Decimal('0.05')}}],
            rawtxs=[tx.serialize().hex()],
            maxfeerate=0,
        )

        self.log.info('A transaction with no outputs')
        tx = tx_from_hex(raw_tx_reference)
        tx.vout = []
        self.check_mempool_result(
            result_expected=[{'txid': tx.rehash(), 'allowed': False, 'reject-reason': 'bad-txns-vout-empty'}],
            rawtxs=[tx.serialize().hex()],
        )

        self.log.info('A really large transaction')
        tx = tx_from_hex(raw_tx_reference)
        tx.vin = [tx.vin[0]] * math.ceil(MAX_BLOCK_WEIGHT / len(tx.vin[0].serialize()))
        self.check_mempool_result(
            result_expected=[{'txid': tx.rehash(), 'allowed': False, 'reject-reason': 'bad-txns-oversize'}],
            rawtxs=[tx.serialize().hex()],
        )

        self.log.info('A transaction with negative output value')
        tx = tx_from_hex(raw_tx_reference)
        tx.vout[0].nValue *= -1
        self.check_mempool_result(
            result_expected=[{'txid': tx.rehash(), 'allowed': False, 'reject-reason': 'bad-txns-vout-negative'}],
            rawtxs=[tx.serialize().hex()],
        )

        # The following two validations prevent overflow of the output amounts (see CVE-2010-5139).
        self.log.info('A transaction with too large output value')
        tx = tx_from_hex(raw_tx_reference)
        tx.vout[0].nValue = MAX_MONEY + 1
        self.check_mempool_result(
            result_expected=[{'txid': tx.rehash(), 'allowed': False, 'reject-reason': 'bad-txns-vout-toolarge'}],
            rawtxs=[tx.serialize().hex()],
        )

        self.log.info('A transaction with too large sum of output values')
        tx = tx_from_hex(raw_tx_reference)
        tx.vout = [tx.vout[0]] * 2
        tx.vout[0].nValue = MAX_MONEY
        self.check_mempool_result(
            result_expected=[{'txid': tx.rehash(), 'allowed': False, 'reject-reason': 'bad-txns-txouttotal-toolarge'}],
            rawtxs=[tx.serialize().hex()],
        )

        self.log.info('A transaction with duplicate inputs')
        tx = tx_from_hex(raw_tx_reference)
        tx.vin = [tx.vin[0]] * 2
        self.check_mempool_result(
            result_expected=[{'txid': tx.rehash(), 'allowed': False, 'reject-reason': 'bad-txns-inputs-duplicate'}],
            rawtxs=[tx.serialize().hex()],
        )

        self.log.info('A non-coinbase transaction with coinbase-like outpoint')
        tx = tx_from_hex(raw_tx_reference)
        tx.vin.append(CTxIn(COutPoint(hash=0, n=0xffffffff)))
        self.check_mempool_result(
            result_expected=[{'txid': tx.rehash(), 'allowed': False, 'reject-reason': 'bad-txns-prevout-null'}],
            rawtxs=[tx.serialize().hex()],
        )

        self.log.info('A coinbase transaction')
        # Pick the input of the first tx we created, so it has to be a coinbase tx
        raw_tx_coinbase_spent = node.getrawtransaction(txid=node.decoderawtransaction(hexstring=raw_tx_in_block)['vin'][0]['txid'])
        tx = tx_from_hex(raw_tx_coinbase_spent)
        self.check_mempool_result(
            result_expected=[{'txid': tx.rehash(), 'allowed': False, 'reject-reason': 'coinbase'}],
            rawtxs=[tx.serialize().hex()],
        )

        self.log.info('Some nonstandard transactions')
        tx = tx_from_hex(raw_tx_reference)
        tx.nVersion = 3  # A version currently non-standard
        self.check_mempool_result(
            result_expected=[{'txid': tx.rehash(), 'allowed': False, 'reject-reason': 'version'}],
            rawtxs=[tx.serialize().hex()],
        )
        tx = tx_from_hex(raw_tx_reference)
        tx.vout[0].scriptPubKey = CScript([OP_0])  # Some non-standard script
        self.check_mempool_result(
            result_expected=[{'txid': tx.rehash(), 'allowed': False, 'reject-reason': 'scriptpubkey'}],
            rawtxs=[tx.serialize().hex()],
        )
        tx = tx_from_hex(raw_tx_reference)
        key = ECKey()
        key.generate()
        pubkey = key.get_pubkey().get_bytes()
        tx.vout[0].scriptPubKey = keys_to_multisig_script([pubkey] * 3, k=2)  # Some bare multisig script (2-of-3)
        self.check_mempool_result(
            result_expected=[{'txid': tx.rehash(), 'allowed': False, 'reject-reason': 'bare-multisig'}],
            rawtxs=[tx.serialize().hex()],
        )
        tx = tx_from_hex(raw_tx_reference)
        tx.vin[0].scriptSig = CScript([OP_HASH160])  # Some not-pushonly scriptSig
        self.check_mempool_result(
            result_expected=[{'txid': tx.rehash(), 'allowed': False, 'reject-reason': 'scriptsig-not-pushonly'}],
            rawtxs=[tx.serialize().hex()],
        )
        tx = tx_from_hex(raw_tx_reference)
        tx.vin[0].scriptSig = CScript([b'a' * 1648]) # Some too large scriptSig (>1650 bytes)
        self.check_mempool_result(
            result_expected=[{'txid': tx.rehash(), 'allowed': False, 'reject-reason': 'scriptsig-size'}],
            rawtxs=[tx.serialize().hex()],
        )
        tx = tx_from_hex(raw_tx_reference)
        output_p2sh_burn = CTxOut(nValue=540, scriptPubKey=script_to_p2sh_script(b'burn'))
        num_scripts = 100000 // len(output_p2sh_burn.serialize())  # Use enough outputs to make the tx too large for our policy
        tx.vout = [output_p2sh_burn] * num_scripts
        self.check_mempool_result(
            result_expected=[{'txid': tx.rehash(), 'allowed': False, 'reject-reason': 'tx-size'}],
            rawtxs=[tx.serialize().hex()],
        )
        tx = tx_from_hex(raw_tx_reference)
        tx.vout[0] = output_p2sh_burn
        tx.vout[0].nValue -= 1  # Make output smaller, such that it is dust for our policy
        self.check_mempool_result(
            result_expected=[{'txid': tx.rehash(), 'allowed': False, 'reject-reason': 'dust'}],
            rawtxs=[tx.serialize().hex()],
        )
        tx = tx_from_hex(raw_tx_reference)
        tx.vout[0].scriptPubKey = CScript([OP_RETURN, b'\xff'])
        tx.vout = [tx.vout[0]] * 2
        self.check_mempool_result(
            result_expected=[{'txid': tx.rehash(), 'allowed': False, 'reject-reason': 'multi-op-return'}],
            rawtxs=[tx.serialize().hex()],
        )

        self.log.info('A timelocked transaction')
        tx = tx_from_hex(raw_tx_reference)
        tx.vin[0].nSequence -= 1  # Should be non-max, so locktime is not ignored
        tx.nLockTime = node.getblockcount() + 1
        self.check_mempool_result(
            result_expected=[{'txid': tx.rehash(), 'allowed': False, 'reject-reason': 'non-final'}],
            rawtxs=[tx.serialize().hex()],
        )

        self.log.info('A transaction that is locked by BIP68 sequence logic')
        tx = tx_from_hex(raw_tx_reference)
        tx.vin[0].nSequence = 2  # We could include it in the second block mined from now, but not the very next one
        self.check_mempool_result(
            result_expected=[{'txid': tx.rehash(), 'allowed': False, 'reject-reason': 'non-BIP68-final'}],
            rawtxs=[tx.serialize().hex()],
            maxfeerate=0,
        )

        # Prep for tiny-tx tests with wsh(OP_TRUE) output
        seed_tx = self.wallet.send_to(from_node=node, scriptPubKey=script_to_p2wsh_script(CScript([OP_TRUE])), amount=COIN)
        self.generate(node, 1)

        self.log.info('A tiny transaction(in non-witness bytes) that is disallowed')
        tx = CTransaction()
        tx.vin.append(CTxIn(COutPoint(int(seed_tx[0], 16), seed_tx[1]), b"", SEQUENCE_FINAL))
        tx.wit.vtxinwit = [CTxInWitness()]
        tx.wit.vtxinwit[0].scriptWitness.stack = [CScript([OP_TRUE])]
        tx.vout.append(CTxOut(0, CScript([OP_RETURN] + ([OP_0] * (MIN_PADDING - 2)))))
        # Note it's only non-witness size that matters!
        assert_equal(len(tx.serialize_without_witness()), 64)
        assert_equal(MIN_STANDARD_TX_NONWITNESS_SIZE - 1, 64)
        assert_greater_than(len(tx.serialize()), 64)

        self.check_mempool_result(
            result_expected=[{'txid': tx.rehash(), 'allowed': False, 'reject-reason': 'tx-size-small'}],
            rawtxs=[tx.serialize().hex()],
            maxfeerate=0,
        )

        self.log.info('Minimally-small transaction(in non-witness bytes) that is allowed')
        tx.vout[0] = CTxOut(COIN - 1000, DUMMY_MIN_OP_RETURN_SCRIPT)
        assert_equal(len(tx.serialize_without_witness()), MIN_STANDARD_TX_NONWITNESS_SIZE)
        self.check_mempool_result(
            result_expected=[{'txid': tx.rehash(), 'allowed': True, 'vsize': tx.get_vsize(), 'fees': { 'base': Decimal('0.00001000')}}],
            rawtxs=[tx.serialize().hex()],
            maxfeerate=0,
        )

if __name__ == '__main__':
    MempoolAcceptanceTest().main()<|MERGE_RESOLUTION|>--- conflicted
+++ resolved
@@ -44,22 +44,14 @@
     assert_raises_rpc_error,
 )
 from test_framework.wallet import MiniWallet
-<<<<<<< HEAD
-from test_framework.qtumconfig import COINBASE_MATURITY  
-=======
 from test_framework.qtumconfig import COINBASE_MATURITY
 
->>>>>>> 4985b774
 
 class MempoolAcceptanceTest(BitcoinTestFramework):
     def set_test_params(self):
         self.num_nodes = 1
         self.extra_args = [[
-<<<<<<< HEAD
-            '-txindex','-permitbaremultisig=0','-minrelaytxfee=0.0000001' 
-=======
             '-txindex','-permitbaremultisig=0','-minrelaytxfee=0.0000001'
->>>>>>> 4985b774
         ]] * self.num_nodes
         self.supports_cli = False
 
