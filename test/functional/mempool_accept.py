#!/usr/bin/env python3
# Copyright (c) 2017-2021 The Bitcoin Core developers
# Distributed under the MIT software license, see the accompanying
# file COPYING or http://www.opensource.org/licenses/mit-license.php.
"""Test mempool acceptance of raw transactions."""

from copy import deepcopy
from decimal import Decimal
import math

from test_framework.test_framework import BitcoinTestFramework
from test_framework.key import ECKey
from test_framework.messages import (
    BIP125_SEQUENCE_NUMBER,
    COIN,
    COutPoint,
    CTxIn,
    CTxOut,
    MAX_BLOCK_WEIGHT,
    MAX_MONEY,
    SEQUENCE_FINAL,
    tx_from_hex,
)
from test_framework.script import (
    CScript,
    OP_0,
    OP_HASH160,
    OP_RETURN,
)
from test_framework.script_util import (
    keys_to_multisig_script,
    script_to_p2sh_script,
)
from test_framework.util import (
    assert_equal,
    assert_raises_rpc_error,
)
from test_framework.wallet import MiniWallet
from test_framework.qtumconfig import COINBASE_MATURITY

class MempoolAcceptanceTest(BitcoinTestFramework):
    def set_test_params(self):
        self.num_nodes = 1
        self.extra_args = [[
            '-txindex','-permitbaremultisig=0','-minrelaytxfee=0.0000001' 
        ]] * self.num_nodes
        self.supports_cli = False

    def check_mempool_result(self, result_expected, *args, **kwargs):
        """Wrapper to check result of testmempoolaccept on node_0's mempool"""
        result_test = self.nodes[0].testmempoolaccept(*args, **kwargs)
        for r in result_test:
            r.pop('wtxid')  # Skip check for now
        assert_equal(result_expected, result_test)
        assert_equal(self.nodes[0].getmempoolinfo()['size'], self.mempool_size)  # Must not change mempool state

    def run_test(self):
        node = self.nodes[0]
        self.wallet = MiniWallet(node)
        self.wallet.rescan_utxos()

        self.log.info('Start with empty mempool, and 200 blocks')
        self.mempool_size = 0
        assert_equal(node.getblockcount(), COINBASE_MATURITY+100)
        assert_equal(node.getmempoolinfo()['size'], self.mempool_size)

        self.log.info('Should not accept garbage to testmempoolaccept')
        assert_raises_rpc_error(-3, 'Expected type array, got string', lambda: node.testmempoolaccept(rawtxs='ff00baar'))
        assert_raises_rpc_error(-8, 'Array must contain between 1 and 25 transactions.', lambda: node.testmempoolaccept(rawtxs=['ff22']*26))
        assert_raises_rpc_error(-8, 'Array must contain between 1 and 25 transactions.', lambda: node.testmempoolaccept(rawtxs=[]))
        assert_raises_rpc_error(-22, 'TX decode failed', lambda: node.testmempoolaccept(rawtxs=['ff00baar']))

        self.log.info('A transaction already in the blockchain')
        tx = self.wallet.create_self_transfer()['tx']  # Pick a random coin(base) to spend
        tx.vout.append(deepcopy(tx.vout[0]))
        tx.vout[0].nValue = int(0.3 * COIN)
        tx.vout[1].nValue = int(49 * COIN)
        raw_tx_in_block = tx.serialize().hex()
        txid_in_block = self.wallet.sendrawtransaction(from_node=node, tx_hex=raw_tx_in_block, maxfeerate=0)
        self.generate(node, 1)
        self.mempool_size = 0
        self.check_mempool_result(
            result_expected=[{'txid': txid_in_block, 'allowed': False, 'reject-reason': 'txn-already-known'}],
            rawtxs=[raw_tx_in_block],
        )

        self.log.info('A transaction not in the mempool')
<<<<<<< HEAD
        fee = Decimal('0.000007')
        utxo_to_spend = self.wallet.get_utxo(txid=txid_in_block)  # use 0.3 BTC UTXO
        tx = self.wallet.create_self_transfer(utxo_to_spend=utxo_to_spend, sequence=BIP125_SEQUENCE_NUMBER)['tx']
        tx.vout[0].nValue = int((Decimal('0.3') - fee) * COIN)
        raw_tx_0 = tx.serialize().hex()
=======
        fee = Decimal('0.003')
        raw_tx_0 = node.signrawtransactionwithwallet(node.createrawtransaction(
            inputs=[{"txid": txid_in_block, "vout": 0, "sequence": BIP125_SEQUENCE_NUMBER}],  # RBF is used later
            outputs=[{node.getnewaddress(): Decimal('0.3') - fee}],
        ))['hex']
        tx = tx_from_hex(raw_tx_0)
>>>>>>> f45f2e07
        txid_0 = tx.rehash()
        self.check_mempool_result(
            result_expected=[{'txid': txid_0, 'allowed': True, 'vsize': tx.get_vsize(), 'fees': {'base': fee}}],
            rawtxs=[raw_tx_0],
        )

        self.log.info('A final transaction not in the mempool')
        output_amount = Decimal('0.025')
        tx = self.wallet.create_self_transfer(
            sequence=SEQUENCE_FINAL,
            locktime=node.getblockcount() + 2000,  # Can be anything
        )['tx']
        tx.vout[0].nValue = int(output_amount * COIN)
        raw_tx_final = tx.serialize().hex()
        tx = tx_from_hex(raw_tx_final)
        fee_expected = Decimal('50.0') - output_amount
        self.check_mempool_result(
            result_expected=[{'txid': tx.rehash(), 'allowed': True, 'vsize': tx.get_vsize(), 'fees': {'base': fee_expected}}],
            rawtxs=[tx.serialize().hex()],
            maxfeerate=0,
        )
        node.sendrawtransaction(hexstring=raw_tx_final, maxfeerate=0)
        self.mempool_size += 1

        self.log.info('A transaction in the mempool')
        node.sendrawtransaction(hexstring=raw_tx_0)
        self.mempool_size += 1
        self.check_mempool_result(
            result_expected=[{'txid': txid_0, 'allowed': False, 'reject-reason': 'txn-already-in-mempool'}],
            rawtxs=[raw_tx_0],
        )

        self.log.info('A transaction that replaces a mempool transaction')
        tx = tx_from_hex(raw_tx_0)
        tx.vout[0].nValue -= int(fee * COIN)  # Double the fee
        tx.vin[0].nSequence = BIP125_SEQUENCE_NUMBER + 1  # Now, opt out of RBF
        raw_tx_0 = tx.serialize().hex()
        txid_0 = tx.rehash()
        self.check_mempool_result(
            result_expected=[{'txid': txid_0, 'allowed': True, 'vsize': tx.get_vsize(), 'fees': {'base': (2 * fee)}}],
            rawtxs=[raw_tx_0],
        )

        self.log.info('A transaction that conflicts with an unconfirmed tx')
        # Send the transaction that replaces the mempool transaction and opts out of replaceability
        node.sendrawtransaction(hexstring=tx.serialize().hex(), maxfeerate=0)
        # take original raw_tx_0
        tx = tx_from_hex(raw_tx_0)
        tx.vout[0].nValue -= int(4 * fee * COIN)  # Set more fee
        self.check_mempool_result(
            result_expected=[{'txid': tx.rehash(), 'allowed': False, 'reject-reason': 'txn-mempool-conflict'}],
            rawtxs=[tx.serialize().hex()],
            maxfeerate=0,
        )

        self.log.info('A transaction with missing inputs, that never existed')
        tx = tx_from_hex(raw_tx_0)
        tx.vin[0].prevout = COutPoint(hash=int('ff' * 32, 16), n=14)
        self.check_mempool_result(
            result_expected=[{'txid': tx.rehash(), 'allowed': False, 'reject-reason': 'missing-inputs'}],
            rawtxs=[tx.serialize().hex()],
        )

        self.log.info('A transaction with missing inputs, that existed once in the past')
        tx = tx_from_hex(raw_tx_0)
        tx.vin[0].prevout.n = 1  # Set vout to 1, to spend the other outpoint (49 coins) of the in-chain-tx we want to double spend
        raw_tx_1 = tx.serialize().hex()
        txid_1 = node.sendrawtransaction(hexstring=raw_tx_1, maxfeerate=0)
        # Now spend both to "clearly hide" the outputs, ie. remove the coins from the utxo set by spending them
        tx = self.wallet.create_self_transfer()['tx']
        tx.vin.append(deepcopy(tx.vin[0]))
        tx.wit.vtxinwit.append(deepcopy(tx.wit.vtxinwit[0]))
        tx.vin[0].prevout = COutPoint(hash=int(txid_0, 16), n=0)
        tx.vin[1].prevout = COutPoint(hash=int(txid_1, 16), n=0)
        tx.vout[0].nValue = int(0.1 * COIN)
        raw_tx_spend_both = tx.serialize().hex()
        txid_spend_both = self.wallet.sendrawtransaction(from_node=node, tx_hex=raw_tx_spend_both, maxfeerate=0)
        self.generate(node, 1)
        self.mempool_size = 0
        # Now see if we can add the coins back to the utxo set by sending the exact txs again
        self.check_mempool_result(
            result_expected=[{'txid': txid_0, 'allowed': False, 'reject-reason': 'missing-inputs'}],
            rawtxs=[raw_tx_0],
        )
        self.check_mempool_result(
            result_expected=[{'txid': txid_1, 'allowed': False, 'reject-reason': 'missing-inputs'}],
            rawtxs=[raw_tx_1],
        )

        self.log.info('Create a "reference" tx for later use')
        utxo_to_spend = self.wallet.get_utxo(txid=txid_spend_both)
        tx = self.wallet.create_self_transfer(utxo_to_spend=utxo_to_spend, sequence=SEQUENCE_FINAL)['tx']
        tx.vout[0].nValue = int(0.05 * COIN)
        raw_tx_reference = tx.serialize().hex()
        # Reference tx should be valid on itself
        self.check_mempool_result(
            result_expected=[{'txid': tx.rehash(), 'allowed': True, 'vsize': tx.get_vsize(), 'fees': { 'base': Decimal('0.1') - Decimal('0.05')}}],
            rawtxs=[tx.serialize().hex()],
            maxfeerate=0,
        )

        self.log.info('A transaction with no outputs')
        tx = tx_from_hex(raw_tx_reference)
        tx.vout = []
        self.check_mempool_result(
            result_expected=[{'txid': tx.rehash(), 'allowed': False, 'reject-reason': 'bad-txns-vout-empty'}],
            rawtxs=[tx.serialize().hex()],
        )

        self.log.info('A really large transaction')
        tx = tx_from_hex(raw_tx_reference)
        tx.vin = [tx.vin[0]] * math.ceil(MAX_BLOCK_BASE_SIZE / len(tx.vin[0].serialize()))
        self.check_mempool_result(
            result_expected=[{'txid': tx.rehash(), 'allowed': False, 'reject-reason': 'bad-txns-oversize'}],
            rawtxs=[tx.serialize().hex()],
        )

        self.log.info('A transaction with negative output value')
        tx = tx_from_hex(raw_tx_reference)
        tx.vout[0].nValue *= -1
        self.check_mempool_result(
            result_expected=[{'txid': tx.rehash(), 'allowed': False, 'reject-reason': 'bad-txns-vout-negative'}],
            rawtxs=[tx.serialize().hex()],
        )

        # The following two validations prevent overflow of the output amounts (see CVE-2010-5139).
        self.log.info('A transaction with too large output value')
        tx = tx_from_hex(raw_tx_reference)
        tx.vout[0].nValue = MAX_MONEY + 1
        self.check_mempool_result(
            result_expected=[{'txid': tx.rehash(), 'allowed': False, 'reject-reason': 'bad-txns-vout-toolarge'}],
            rawtxs=[tx.serialize().hex()],
        )

        self.log.info('A transaction with too large sum of output values')
        tx = tx_from_hex(raw_tx_reference)
        tx.vout = [tx.vout[0]] * 2
        tx.vout[0].nValue = MAX_MONEY
        self.check_mempool_result(
            result_expected=[{'txid': tx.rehash(), 'allowed': False, 'reject-reason': 'bad-txns-txouttotal-toolarge'}],
            rawtxs=[tx.serialize().hex()],
        )

        self.log.info('A transaction with duplicate inputs')
        tx = tx_from_hex(raw_tx_reference)
        tx.vin = [tx.vin[0]] * 2
        self.check_mempool_result(
            result_expected=[{'txid': tx.rehash(), 'allowed': False, 'reject-reason': 'bad-txns-inputs-duplicate'}],
            rawtxs=[tx.serialize().hex()],
        )

        self.log.info('A non-coinbase transaction with coinbase-like outpoint')
        tx = tx_from_hex(raw_tx_reference)
        tx.vin.append(CTxIn(COutPoint(hash=0, n=0xffffffff)))
        self.check_mempool_result(
            result_expected=[{'txid': tx.rehash(), 'allowed': False, 'reject-reason': 'bad-txns-prevout-null'}],
            rawtxs=[tx.serialize().hex()],
        )

        self.log.info('A coinbase transaction')
        # Pick the input of the first tx we created, so it has to be a coinbase tx
        raw_tx_coinbase_spent = node.getrawtransaction(txid=node.decoderawtransaction(hexstring=raw_tx_in_block)['vin'][0]['txid'])
        tx = tx_from_hex(raw_tx_coinbase_spent)
        self.check_mempool_result(
            result_expected=[{'txid': tx.rehash(), 'allowed': False, 'reject-reason': 'coinbase'}],
            rawtxs=[tx.serialize().hex()],
        )

        self.log.info('Some nonstandard transactions')
        tx = tx_from_hex(raw_tx_reference)
        tx.nVersion = 3  # A version currently non-standard
        self.check_mempool_result(
            result_expected=[{'txid': tx.rehash(), 'allowed': False, 'reject-reason': 'version'}],
            rawtxs=[tx.serialize().hex()],
        )
        tx = tx_from_hex(raw_tx_reference)
        tx.vout[0].scriptPubKey = CScript([OP_0])  # Some non-standard script
        self.check_mempool_result(
            result_expected=[{'txid': tx.rehash(), 'allowed': False, 'reject-reason': 'scriptpubkey'}],
            rawtxs=[tx.serialize().hex()],
        )
        tx = tx_from_hex(raw_tx_reference)
        key = ECKey()
        key.generate()
        pubkey = key.get_pubkey().get_bytes()
        tx.vout[0].scriptPubKey = keys_to_multisig_script([pubkey] * 3, k=2)  # Some bare multisig script (2-of-3)
        self.check_mempool_result(
            result_expected=[{'txid': tx.rehash(), 'allowed': False, 'reject-reason': 'bare-multisig'}],
            rawtxs=[tx.serialize().hex()],
        )
        tx = tx_from_hex(raw_tx_reference)
        tx.vin[0].scriptSig = CScript([OP_HASH160])  # Some not-pushonly scriptSig
        self.check_mempool_result(
            result_expected=[{'txid': tx.rehash(), 'allowed': False, 'reject-reason': 'scriptsig-not-pushonly'}],
            rawtxs=[tx.serialize().hex()],
        )
        tx = tx_from_hex(raw_tx_reference)
        tx.vin[0].scriptSig = CScript([b'a' * 1648]) # Some too large scriptSig (>1650 bytes)
        self.check_mempool_result(
            result_expected=[{'txid': tx.rehash(), 'allowed': False, 'reject-reason': 'scriptsig-size'}],
            rawtxs=[tx.serialize().hex()],
        )
        tx = tx_from_hex(raw_tx_reference)
        output_p2sh_burn = CTxOut(nValue=540, scriptPubKey=script_to_p2sh_script(b'burn'))
        num_scripts = 100000 // len(output_p2sh_burn.serialize())  # Use enough outputs to make the tx too large for our policy
        tx.vout = [output_p2sh_burn] * num_scripts
        self.check_mempool_result(
            result_expected=[{'txid': tx.rehash(), 'allowed': False, 'reject-reason': 'tx-size'}],
            rawtxs=[tx.serialize().hex()],
        )
        tx = tx_from_hex(raw_tx_reference)
        tx.vout[0] = output_p2sh_burn
        tx.vout[0].nValue -= 1  # Make output smaller, such that it is dust for our policy
        self.check_mempool_result(
            result_expected=[{'txid': tx.rehash(), 'allowed': False, 'reject-reason': 'dust'}],
            rawtxs=[tx.serialize().hex()],
        )
        tx = tx_from_hex(raw_tx_reference)
        tx.vout[0].scriptPubKey = CScript([OP_RETURN, b'\xff'])
        tx.vout = [tx.vout[0]] * 2
        self.check_mempool_result(
            result_expected=[{'txid': tx.rehash(), 'allowed': False, 'reject-reason': 'multi-op-return'}],
            rawtxs=[tx.serialize().hex()],
        )

        self.log.info('A timelocked transaction')
        tx = tx_from_hex(raw_tx_reference)
        tx.vin[0].nSequence -= 1  # Should be non-max, so locktime is not ignored
        tx.nLockTime = node.getblockcount() + 1
        self.check_mempool_result(
            result_expected=[{'txid': tx.rehash(), 'allowed': False, 'reject-reason': 'non-final'}],
            rawtxs=[tx.serialize().hex()],
        )

        self.log.info('A transaction that is locked by BIP68 sequence logic')
        tx = tx_from_hex(raw_tx_reference)
        tx.vin[0].nSequence = 2  # We could include it in the second block mined from now, but not the very next one
        self.check_mempool_result(
            result_expected=[{'txid': tx.rehash(), 'allowed': False, 'reject-reason': 'non-BIP68-final'}],
            rawtxs=[tx.serialize().hex()],
            maxfeerate=0,
        )


if __name__ == '__main__':
    MempoolAcceptanceTest().main()<|MERGE_RESOLUTION|>--- conflicted
+++ resolved
@@ -85,20 +85,11 @@
         )
 
         self.log.info('A transaction not in the mempool')
-<<<<<<< HEAD
-        fee = Decimal('0.000007')
+        fee = Decimal('0.003')
         utxo_to_spend = self.wallet.get_utxo(txid=txid_in_block)  # use 0.3 BTC UTXO
         tx = self.wallet.create_self_transfer(utxo_to_spend=utxo_to_spend, sequence=BIP125_SEQUENCE_NUMBER)['tx']
         tx.vout[0].nValue = int((Decimal('0.3') - fee) * COIN)
         raw_tx_0 = tx.serialize().hex()
-=======
-        fee = Decimal('0.003')
-        raw_tx_0 = node.signrawtransactionwithwallet(node.createrawtransaction(
-            inputs=[{"txid": txid_in_block, "vout": 0, "sequence": BIP125_SEQUENCE_NUMBER}],  # RBF is used later
-            outputs=[{node.getnewaddress(): Decimal('0.3') - fee}],
-        ))['hex']
-        tx = tx_from_hex(raw_tx_0)
->>>>>>> f45f2e07
         txid_0 = tx.rehash()
         self.check_mempool_result(
             result_expected=[{'txid': txid_0, 'allowed': True, 'vsize': tx.get_vsize(), 'fees': {'base': fee}}],
