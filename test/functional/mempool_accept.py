--- conflicted
+++ resolved
@@ -35,11 +35,7 @@
     assert_equal,
     assert_raises_rpc_error,
 )
-<<<<<<< HEAD
-
-=======
 from test_framework.wallet import MiniWallet
->>>>>>> ec86f1e9
 from test_framework.qtumconfig import COINBASE_MATURITY
 
 class MempoolAcceptanceTest(BitcoinTestFramework):
