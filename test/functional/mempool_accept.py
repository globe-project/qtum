#!/usr/bin/env python3
# Copyright (c) 2017-2022 The Bitcoin Core developers
# Distributed under the MIT software license, see the accompanying
# file COPYING or http://www.opensource.org/licenses/mit-license.php.
"""Test mempool acceptance of raw transactions."""

from copy import deepcopy
from decimal import Decimal
import math

from test_framework.test_framework import BitcoinTestFramework
from test_framework.messages import (
    MAX_BIP125_RBF_SEQUENCE,
    COIN,
    COutPoint,
    CTransaction,
    CTxIn,
    CTxInWitness,
    CTxOut,
    MAX_BLOCK_WEIGHT,
    MAX_MONEY,
    SEQUENCE_FINAL,
    tx_from_hex,
)
from test_framework.script import (
    CScript,
    OP_0,
    OP_HASH160,
    OP_RETURN,
    OP_TRUE,
)
from test_framework.script_util import (
    DUMMY_MIN_OP_RETURN_SCRIPT,
    keys_to_multisig_script,
    MIN_PADDING,
    MIN_STANDARD_TX_NONWITNESS_SIZE,
    script_to_p2sh_script,
    script_to_p2wsh_script,
)
from test_framework.util import (
    assert_equal,
    assert_greater_than,
    assert_raises_rpc_error,
)
from test_framework.wallet import MiniWallet
<<<<<<< HEAD
=======
from test_framework.wallet_util import generate_keypair
>>>>>>> 86d0551a
from test_framework.qtumconfig import COINBASE_MATURITY


class MempoolAcceptanceTest(BitcoinTestFramework):
    def set_test_params(self):
        self.num_nodes = 1
        self.extra_args = [[
            '-txindex','-permitbaremultisig=0','-minrelaytxfee=0.0000001'
        ]] * self.num_nodes
        self.supports_cli = False

    def check_mempool_result(self, result_expected, *args, **kwargs):
        """Wrapper to check result of testmempoolaccept on node_0's mempool"""
        result_test = self.nodes[0].testmempoolaccept(*args, **kwargs)
        for r in result_test:
            # Skip these checks for now
            r.pop('wtxid')
            if "fees" in r:
                r["fees"].pop("effective-feerate")
                r["fees"].pop("effective-includes")
        assert_equal(result_expected, result_test)
        assert_equal(self.nodes[0].getmempoolinfo()['size'], self.mempool_size)  # Must not change mempool state

    def run_test(self):
        node = self.nodes[0]
        self.wallet = MiniWallet(node)

        self.log.info('Start with empty mempool, and 200 blocks')
        self.mempool_size = 0
        assert_equal(node.getblockcount(), COINBASE_MATURITY+100)
        assert_equal(node.getmempoolinfo()['size'], self.mempool_size)

        self.log.info('Should not accept garbage to testmempoolaccept')
        assert_raises_rpc_error(-3, 'JSON value of type string is not of expected type array', lambda: node.testmempoolaccept(rawtxs='ff00baar'))
        assert_raises_rpc_error(-8, 'Array must contain between 1 and 25 transactions.', lambda: node.testmempoolaccept(rawtxs=['ff22']*26))
        assert_raises_rpc_error(-8, 'Array must contain between 1 and 25 transactions.', lambda: node.testmempoolaccept(rawtxs=[]))
        assert_raises_rpc_error(-22, 'TX decode failed', lambda: node.testmempoolaccept(rawtxs=['ff00baar']))

        self.log.info('A transaction already in the blockchain')
        tx = self.wallet.create_self_transfer()['tx']  # Pick a random coin(base) to spend
        tx.vout.append(deepcopy(tx.vout[0]))
        tx.vout[0].nValue = int(0.3 * COIN)
        tx.vout[1].nValue = int(49 * COIN)
        raw_tx_in_block = tx.serialize().hex()
        txid_in_block = self.wallet.sendrawtransaction(from_node=node, tx_hex=raw_tx_in_block)
        self.generate(node, 1)
        self.mempool_size = 0
        self.check_mempool_result(
            result_expected=[{'txid': txid_in_block, 'allowed': False, 'reject-reason': 'txn-already-known'}],
            rawtxs=[raw_tx_in_block],
        )

        self.log.info('A transaction not in the mempool')
        fee = Decimal('0.003')
        utxo_to_spend = self.wallet.get_utxo(txid=txid_in_block)  # use 0.3 BTC UTXO
        tx = self.wallet.create_self_transfer(utxo_to_spend=utxo_to_spend, sequence=MAX_BIP125_RBF_SEQUENCE)['tx']
        tx.vout[0].nValue = int((Decimal('0.3') - fee) * COIN)
        raw_tx_0 = tx.serialize().hex()
        txid_0 = tx.rehash()
        self.check_mempool_result(
            result_expected=[{'txid': txid_0, 'allowed': True, 'vsize': tx.get_vsize(), 'fees': {'base': fee}}],
            rawtxs=[raw_tx_0],
        )

        self.log.info('A final transaction not in the mempool')
        output_amount = Decimal('0.025')
        tx = self.wallet.create_self_transfer(
            sequence=SEQUENCE_FINAL,
            locktime=node.getblockcount() + 2000,  # Can be anything
        )['tx']
        tx.vout[0].nValue = int(output_amount * COIN)
        raw_tx_final = tx.serialize().hex()
        tx = tx_from_hex(raw_tx_final)
        fee_expected = Decimal('20000') - output_amount
        self.check_mempool_result(
            result_expected=[{'txid': tx.rehash(), 'allowed': True, 'vsize': tx.get_vsize(), 'fees': {'base': fee_expected}}],
            rawtxs=[tx.serialize().hex()],
            maxfeerate=0,
        )
        node.sendrawtransaction(hexstring=raw_tx_final, maxfeerate=0)
        self.mempool_size += 1

        self.log.info('A transaction in the mempool')
        node.sendrawtransaction(hexstring=raw_tx_0)
        self.mempool_size += 1
        self.check_mempool_result(
            result_expected=[{'txid': txid_0, 'allowed': False, 'reject-reason': 'txn-already-in-mempool'}],
            rawtxs=[raw_tx_0],
        )

        self.log.info('A transaction that replaces a mempool transaction')
        tx = tx_from_hex(raw_tx_0)
        tx.vout[0].nValue -= int(fee * COIN)  # Double the fee
        tx.vin[0].nSequence = MAX_BIP125_RBF_SEQUENCE + 1  # Now, opt out of RBF
        raw_tx_0 = tx.serialize().hex()
        txid_0 = tx.rehash()
        self.check_mempool_result(
            result_expected=[{'txid': txid_0, 'allowed': True, 'vsize': tx.get_vsize(), 'fees': {'base': (2 * fee)}}],
            rawtxs=[raw_tx_0],
        )

        self.log.info('A transaction that conflicts with an unconfirmed tx')
        # Send the transaction that replaces the mempool transaction and opts out of replaceability
        node.sendrawtransaction(hexstring=tx.serialize().hex(), maxfeerate=0)
        # take original raw_tx_0
        tx = tx_from_hex(raw_tx_0)
        tx.vout[0].nValue -= int(4 * fee * COIN)  # Set more fee
        self.check_mempool_result(
            result_expected=[{'txid': tx.rehash(), 'allowed': False, 'reject-reason': 'txn-mempool-conflict'}],
            rawtxs=[tx.serialize().hex()],
            maxfeerate=0,
        )

        self.log.info('A transaction with missing inputs, that never existed')
        tx = tx_from_hex(raw_tx_0)
        tx.vin[0].prevout = COutPoint(hash=int('ff' * 32, 16), n=14)
        self.check_mempool_result(
            result_expected=[{'txid': tx.rehash(), 'allowed': False, 'reject-reason': 'missing-inputs'}],
            rawtxs=[tx.serialize().hex()],
        )

        self.log.info('A transaction with missing inputs, that existed once in the past')
        tx = tx_from_hex(raw_tx_0)
        tx.vin[0].prevout.n = 1  # Set vout to 1, to spend the other outpoint (49 coins) of the in-chain-tx we want to double spend
        raw_tx_1 = tx.serialize().hex()
        txid_1 = node.sendrawtransaction(hexstring=raw_tx_1, maxfeerate=0)
        # Now spend both to "clearly hide" the outputs, ie. remove the coins from the utxo set by spending them
        tx = self.wallet.create_self_transfer()['tx']
        tx.vin.append(deepcopy(tx.vin[0]))
        tx.wit.vtxinwit.append(deepcopy(tx.wit.vtxinwit[0]))
        tx.vin[0].prevout = COutPoint(hash=int(txid_0, 16), n=0)
        tx.vin[1].prevout = COutPoint(hash=int(txid_1, 16), n=0)
        tx.vout[0].nValue = int(0.1 * COIN)
        raw_tx_spend_both = tx.serialize().hex()
        txid_spend_both = self.wallet.sendrawtransaction(from_node=node, tx_hex=raw_tx_spend_both)
        self.generate(node, 1)
        self.mempool_size = 0
        # Now see if we can add the coins back to the utxo set by sending the exact txs again
        self.check_mempool_result(
            result_expected=[{'txid': txid_0, 'allowed': False, 'reject-reason': 'missing-inputs'}],
            rawtxs=[raw_tx_0],
        )
        self.check_mempool_result(
            result_expected=[{'txid': txid_1, 'allowed': False, 'reject-reason': 'missing-inputs'}],
            rawtxs=[raw_tx_1],
        )

        self.log.info('Create a "reference" tx for later use')
        utxo_to_spend = self.wallet.get_utxo(txid=txid_spend_both)
        tx = self.wallet.create_self_transfer(utxo_to_spend=utxo_to_spend, sequence=SEQUENCE_FINAL)['tx']
        tx.vout[0].nValue = int(0.05 * COIN)
        raw_tx_reference = tx.serialize().hex()
        # Reference tx should be valid on itself
        self.check_mempool_result(
            result_expected=[{'txid': tx.rehash(), 'allowed': True, 'vsize': tx.get_vsize(), 'fees': { 'base': Decimal('0.1') - Decimal('0.05')}}],
            rawtxs=[tx.serialize().hex()],
            maxfeerate=0,
        )

        self.log.info('A transaction with no outputs')
        tx = tx_from_hex(raw_tx_reference)
        tx.vout = []
        self.check_mempool_result(
            result_expected=[{'txid': tx.rehash(), 'allowed': False, 'reject-reason': 'bad-txns-vout-empty'}],
            rawtxs=[tx.serialize().hex()],
        )

        self.log.info('A really large transaction')
        tx = tx_from_hex(raw_tx_reference)
        tx.vin = [tx.vin[0]] * math.ceil(MAX_BLOCK_WEIGHT / len(tx.vin[0].serialize()))
        self.check_mempool_result(
            result_expected=[{'txid': tx.rehash(), 'allowed': False, 'reject-reason': 'bad-txns-oversize'}],
            rawtxs=[tx.serialize().hex()],
        )

        self.log.info('A transaction with negative output value')
        tx = tx_from_hex(raw_tx_reference)
        tx.vout[0].nValue *= -1
        self.check_mempool_result(
            result_expected=[{'txid': tx.rehash(), 'allowed': False, 'reject-reason': 'bad-txns-vout-negative'}],
            rawtxs=[tx.serialize().hex()],
        )

        # The following two validations prevent overflow of the output amounts (see CVE-2010-5139).
        self.log.info('A transaction with too large output value')
        tx = tx_from_hex(raw_tx_reference)
        tx.vout[0].nValue = MAX_MONEY + 1
        self.check_mempool_result(
            result_expected=[{'txid': tx.rehash(), 'allowed': False, 'reject-reason': 'bad-txns-vout-toolarge'}],
            rawtxs=[tx.serialize().hex()],
        )

        self.log.info('A transaction with too large sum of output values')
        tx = tx_from_hex(raw_tx_reference)
        tx.vout = [tx.vout[0]] * 2
        tx.vout[0].nValue = MAX_MONEY
        self.check_mempool_result(
            result_expected=[{'txid': tx.rehash(), 'allowed': False, 'reject-reason': 'bad-txns-txouttotal-toolarge'}],
            rawtxs=[tx.serialize().hex()],
        )

        self.log.info('A transaction with duplicate inputs')
        tx = tx_from_hex(raw_tx_reference)
        tx.vin = [tx.vin[0]] * 2
        self.check_mempool_result(
            result_expected=[{'txid': tx.rehash(), 'allowed': False, 'reject-reason': 'bad-txns-inputs-duplicate'}],
            rawtxs=[tx.serialize().hex()],
        )

        self.log.info('A non-coinbase transaction with coinbase-like outpoint')
        tx = tx_from_hex(raw_tx_reference)
        tx.vin.append(CTxIn(COutPoint(hash=0, n=0xffffffff)))
        self.check_mempool_result(
            result_expected=[{'txid': tx.rehash(), 'allowed': False, 'reject-reason': 'bad-txns-prevout-null'}],
            rawtxs=[tx.serialize().hex()],
        )

        self.log.info('A coinbase transaction')
        # Pick the input of the first tx we created, so it has to be a coinbase tx
        raw_tx_coinbase_spent = node.getrawtransaction(txid=node.decoderawtransaction(hexstring=raw_tx_in_block)['vin'][0]['txid'])
        tx = tx_from_hex(raw_tx_coinbase_spent)
        self.check_mempool_result(
            result_expected=[{'txid': tx.rehash(), 'allowed': False, 'reject-reason': 'coinbase'}],
            rawtxs=[tx.serialize().hex()],
        )

        self.log.info('Some nonstandard transactions')
        tx = tx_from_hex(raw_tx_reference)
        tx.nVersion = 3  # A version currently non-standard
        self.check_mempool_result(
            result_expected=[{'txid': tx.rehash(), 'allowed': False, 'reject-reason': 'version'}],
            rawtxs=[tx.serialize().hex()],
        )
        tx = tx_from_hex(raw_tx_reference)
        tx.vout[0].scriptPubKey = CScript([OP_0])  # Some non-standard script
        self.check_mempool_result(
            result_expected=[{'txid': tx.rehash(), 'allowed': False, 'reject-reason': 'scriptpubkey'}],
            rawtxs=[tx.serialize().hex()],
        )
        tx = tx_from_hex(raw_tx_reference)
        _, pubkey = generate_keypair()
        tx.vout[0].scriptPubKey = keys_to_multisig_script([pubkey] * 3, k=2)  # Some bare multisig script (2-of-3)
        self.check_mempool_result(
            result_expected=[{'txid': tx.rehash(), 'allowed': False, 'reject-reason': 'bare-multisig'}],
            rawtxs=[tx.serialize().hex()],
        )
        tx = tx_from_hex(raw_tx_reference)
        tx.vin[0].scriptSig = CScript([OP_HASH160])  # Some not-pushonly scriptSig
        self.check_mempool_result(
            result_expected=[{'txid': tx.rehash(), 'allowed': False, 'reject-reason': 'scriptsig-not-pushonly'}],
            rawtxs=[tx.serialize().hex()],
        )
        tx = tx_from_hex(raw_tx_reference)
        tx.vin[0].scriptSig = CScript([b'a' * 1648]) # Some too large scriptSig (>1650 bytes)
        self.check_mempool_result(
            result_expected=[{'txid': tx.rehash(), 'allowed': False, 'reject-reason': 'scriptsig-size'}],
            rawtxs=[tx.serialize().hex()],
        )
        tx = tx_from_hex(raw_tx_reference)
        output_p2sh_burn = CTxOut(nValue=540, scriptPubKey=script_to_p2sh_script(b'burn'))
        num_scripts = 100000 // len(output_p2sh_burn.serialize())  # Use enough outputs to make the tx too large for our policy
        tx.vout = [output_p2sh_burn] * num_scripts
        self.check_mempool_result(
            result_expected=[{'txid': tx.rehash(), 'allowed': False, 'reject-reason': 'tx-size'}],
            rawtxs=[tx.serialize().hex()],
        )
        tx = tx_from_hex(raw_tx_reference)
        tx.vout[0] = output_p2sh_burn
        tx.vout[0].nValue -= 1  # Make output smaller, such that it is dust for our policy
        self.check_mempool_result(
            result_expected=[{'txid': tx.rehash(), 'allowed': False, 'reject-reason': 'dust'}],
            rawtxs=[tx.serialize().hex()],
        )
        tx = tx_from_hex(raw_tx_reference)
        tx.vout[0].scriptPubKey = CScript([OP_RETURN, b'\xff'])
        tx.vout = [tx.vout[0]] * 2
        self.check_mempool_result(
            result_expected=[{'txid': tx.rehash(), 'allowed': False, 'reject-reason': 'multi-op-return'}],
            rawtxs=[tx.serialize().hex()],
        )

        self.log.info('A timelocked transaction')
        tx = tx_from_hex(raw_tx_reference)
        tx.vin[0].nSequence -= 1  # Should be non-max, so locktime is not ignored
        tx.nLockTime = node.getblockcount() + 1
        self.check_mempool_result(
            result_expected=[{'txid': tx.rehash(), 'allowed': False, 'reject-reason': 'non-final'}],
            rawtxs=[tx.serialize().hex()],
        )

        self.log.info('A transaction that is locked by BIP68 sequence logic')
        tx = tx_from_hex(raw_tx_reference)
        tx.vin[0].nSequence = 2  # We could include it in the second block mined from now, but not the very next one
        self.check_mempool_result(
            result_expected=[{'txid': tx.rehash(), 'allowed': False, 'reject-reason': 'non-BIP68-final'}],
            rawtxs=[tx.serialize().hex()],
            maxfeerate=0,
        )

        # Prep for tiny-tx tests with wsh(OP_TRUE) output
        seed_tx = self.wallet.send_to(from_node=node, scriptPubKey=script_to_p2wsh_script(CScript([OP_TRUE])), amount=COIN)
        self.generate(node, 1)

        self.log.info('A tiny transaction(in non-witness bytes) that is disallowed')
        tx = CTransaction()
        tx.vin.append(CTxIn(COutPoint(int(seed_tx["txid"], 16), seed_tx["sent_vout"]), b"", SEQUENCE_FINAL))
        tx.wit.vtxinwit = [CTxInWitness()]
        tx.wit.vtxinwit[0].scriptWitness.stack = [CScript([OP_TRUE])]
        tx.vout.append(CTxOut(0, CScript([OP_RETURN] + ([OP_0] * (MIN_PADDING - 2)))))
        # Note it's only non-witness size that matters!
        assert_equal(len(tx.serialize_without_witness()), 64)
        assert_equal(MIN_STANDARD_TX_NONWITNESS_SIZE - 1, 64)
        assert_greater_than(len(tx.serialize()), 64)

        self.check_mempool_result(
            result_expected=[{'txid': tx.rehash(), 'allowed': False, 'reject-reason': 'tx-size-small'}],
            rawtxs=[tx.serialize().hex()],
            maxfeerate=0,
        )

        self.log.info('Minimally-small transaction(in non-witness bytes) that is allowed')
        tx.vout[0] = CTxOut(COIN - 1000, DUMMY_MIN_OP_RETURN_SCRIPT)
        assert_equal(len(tx.serialize_without_witness()), MIN_STANDARD_TX_NONWITNESS_SIZE)
        self.check_mempool_result(
            result_expected=[{'txid': tx.rehash(), 'allowed': True, 'vsize': tx.get_vsize(), 'fees': { 'base': Decimal('0.00001000')}}],
            rawtxs=[tx.serialize().hex()],
            maxfeerate=0,
        )

if __name__ == '__main__':
    MempoolAcceptanceTest().main()<|MERGE_RESOLUTION|>--- conflicted
+++ resolved
@@ -43,10 +43,7 @@
     assert_raises_rpc_error,
 )
 from test_framework.wallet import MiniWallet
-<<<<<<< HEAD
-=======
 from test_framework.wallet_util import generate_keypair
->>>>>>> 86d0551a
 from test_framework.qtumconfig import COINBASE_MATURITY
 
 
