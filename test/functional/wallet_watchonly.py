#!/usr/bin/env python3
# Copyright (c) 2018-2019 The Bitcoin Core developers
# Distributed under the MIT software license, see the accompanying
# file COPYING or http://www.opensource.org/licenses/mit-license.php.
"""Test createwallet watchonly arguments.
"""

from test_framework.blocktools import COINBASE_MATURITY
from test_framework.test_framework import BitcoinTestFramework
from test_framework.util import (
    assert_equal,
    assert_raises_rpc_error
)
from test_framework.qtumconfig import COINBASE_MATURITY


class CreateWalletWatchonlyTest(BitcoinTestFramework):
    def set_test_params(self):
        self.num_nodes = 1

    def skip_test_if_missing_module(self):
        self.skip_if_no_wallet()

    def run_test(self):
        node = self.nodes[0]

        self.nodes[0].createwallet(wallet_name='default')
        def_wallet = node.get_wallet_rpc('default')

        a1 = def_wallet.getnewaddress()
        wo_change = def_wallet.getnewaddress()
        wo_addr = def_wallet.getnewaddress()

        self.nodes[0].createwallet(wallet_name='wo', disable_private_keys=True)
        wo_wallet = node.get_wallet_rpc('wo')

        wo_wallet.importpubkey(pubkey=def_wallet.getaddressinfo(wo_addr)['pubkey'])
        wo_wallet.importpubkey(pubkey=def_wallet.getaddressinfo(wo_change)['pubkey'])

        # generate some btc for testing
<<<<<<< HEAD
        node.generatetoaddress(COINBASE_MATURITY+1, a1)
=======
        node.generatetoaddress(COINBASE_MATURITY + 1, a1)
>>>>>>> 5ed36332

        # send 1 btc to our watch-only address
        txid = def_wallet.sendtoaddress(wo_addr, 1)
        self.nodes[0].generate(1)

        # getbalance
        self.log.info('include_watchonly should default to true for watch-only wallets')
        self.log.info('Testing getbalance watch-only defaults')
        assert_equal(wo_wallet.getbalance(), 1)
        assert_equal(len(wo_wallet.listtransactions()), 1)
        assert_equal(wo_wallet.getbalance(include_watchonly=False), 0)

        self.log.info('Test sending from a watch-only wallet raises RPC error')
        msg = "Error: Private keys are disabled for this wallet"
        assert_raises_rpc_error(-4, msg, wo_wallet.sendtoaddress, a1, 0.1)
        assert_raises_rpc_error(-4, msg, wo_wallet.sendmany, amounts={a1: 0.1})

        self.log.info('Testing listreceivedbyaddress watch-only defaults')
        result = wo_wallet.listreceivedbyaddress()
        assert_equal(len(result), 1)
        assert_equal(result[0]["involvesWatchonly"], True)
        result = wo_wallet.listreceivedbyaddress(include_watchonly=False)
        assert_equal(len(result), 0)

        self.log.info('Testing listreceivedbylabel watch-only defaults')
        result = wo_wallet.listreceivedbylabel()
        assert_equal(len(result), 1)
        assert_equal(result[0]["involvesWatchonly"], True)
        result = wo_wallet.listreceivedbylabel(include_watchonly=False)
        assert_equal(len(result), 0)

        self.log.info('Testing listtransactions watch-only defaults')
        result = wo_wallet.listtransactions()
        assert_equal(len(result), 1)
        assert_equal(result[0]["involvesWatchonly"], True)
        result = wo_wallet.listtransactions(include_watchonly=False)
        assert_equal(len(result), 0)

        self.log.info('Testing listsinceblock watch-only defaults')
        result = wo_wallet.listsinceblock()
        assert_equal(len(result["transactions"]), 1)
        assert_equal(result["transactions"][0]["involvesWatchonly"], True)
        result = wo_wallet.listsinceblock(include_watchonly=False)
        assert_equal(len(result["transactions"]), 0)

        self.log.info('Testing gettransaction watch-only defaults')
        result = wo_wallet.gettransaction(txid)
        assert_equal(result["details"][0]["involvesWatchonly"], True)
        result = wo_wallet.gettransaction(txid=txid, include_watchonly=False)
        assert_equal(len(result["details"]), 0)

        self.log.info('Testing walletcreatefundedpsbt watch-only defaults')
        inputs = []
        outputs = [{a1: 0.5}]
        options = {'changeAddress': wo_change}
        no_wo_options = {'changeAddress': wo_change, 'includeWatching': False}

        result = wo_wallet.walletcreatefundedpsbt(inputs=inputs, outputs=outputs, options=options)
        assert_equal("psbt" in result, True)
        assert_raises_rpc_error(-4, "Insufficient funds", wo_wallet.walletcreatefundedpsbt, inputs, outputs, 0, no_wo_options)

        self.log.info('Testing fundrawtransaction watch-only defaults')
        rawtx = wo_wallet.createrawtransaction(inputs=inputs, outputs=outputs)
        result = wo_wallet.fundrawtransaction(hexstring=rawtx, options=options)
        assert_equal("hex" in result, True)
        assert_raises_rpc_error(-4, "Insufficient funds", wo_wallet.fundrawtransaction, rawtx, no_wo_options)



if __name__ == '__main__':
    CreateWalletWatchonlyTest().main()<|MERGE_RESOLUTION|>--- conflicted
+++ resolved
@@ -11,7 +11,6 @@
     assert_equal,
     assert_raises_rpc_error
 )
-from test_framework.qtumconfig import COINBASE_MATURITY
 
 
 class CreateWalletWatchonlyTest(BitcoinTestFramework):
@@ -38,11 +37,7 @@
         wo_wallet.importpubkey(pubkey=def_wallet.getaddressinfo(wo_change)['pubkey'])
 
         # generate some btc for testing
-<<<<<<< HEAD
-        node.generatetoaddress(COINBASE_MATURITY+1, a1)
-=======
         node.generatetoaddress(COINBASE_MATURITY + 1, a1)
->>>>>>> 5ed36332
 
         # send 1 btc to our watch-only address
         txid = def_wallet.sendtoaddress(wo_addr, 1)
