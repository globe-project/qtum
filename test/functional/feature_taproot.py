#!/usr/bin/env python3
# Copyright (c) 2019-2020 The Bitcoin Core developers
# Distributed under the MIT software license, see the accompanying
# file COPYING or http://www.opensource.org/licenses/mit-license.php.
# Test Taproot softfork (BIPs 340-342)

from test_framework.blocktools import (
    COINBASE_MATURITY,
    create_coinbase,
    create_block,
    add_witness_commitment,
    MAX_BLOCK_SIGOPS_WEIGHT,
    NORMAL_GBT_REQUEST_PARAMS,
    WITNESS_SCALE_FACTOR,
)
from test_framework.messages import (
    COutPoint,
    CTransaction,
    CTxIn,
    CTxInWitness,
    CTxOut,
)
from test_framework.script import (
    ANNEX_TAG,
    CScript,
    CScriptNum,
    CScriptOp,
    LEAF_VERSION_TAPSCRIPT,
    LegacySignatureHash,
    LOCKTIME_THRESHOLD,
    MAX_SCRIPT_ELEMENT_SIZE,
    OP_0,
    OP_1,
    OP_2,
    OP_3,
    OP_4,
    OP_5,
    OP_6,
    OP_7,
    OP_8,
    OP_9,
    OP_10,
    OP_11,
    OP_12,
    OP_16,
    OP_2DROP,
    OP_2DUP,
    OP_CHECKMULTISIG,
    OP_CHECKMULTISIGVERIFY,
    OP_CHECKSIG,
    OP_CHECKSIGADD,
    OP_CHECKSIGVERIFY,
    OP_CODESEPARATOR,
    OP_DROP,
    OP_DUP,
    OP_ELSE,
    OP_ENDIF,
    OP_EQUAL,
    OP_EQUALVERIFY,
    OP_IF,
    OP_NOP,
    OP_NOT,
    OP_NOTIF,
    OP_PUSHDATA1,
    OP_RETURN,
    OP_SWAP,
    OP_VERIFY,
    SIGHASH_DEFAULT,
    SIGHASH_ALL,
    SIGHASH_NONE,
    SIGHASH_SINGLE,
    SIGHASH_ANYONECANPAY,
    SegwitV0SignatureHash,
    TaprootSignatureHash,
    is_op_success,
    taproot_construct,
)
from test_framework.script_util import (
    key_to_p2wpkh_script,
    keyhash_to_p2pkh_script,
    script_to_p2sh_script,
    script_to_p2wsh_script,
)
from test_framework.test_framework import BitcoinTestFramework
from test_framework.util import assert_raises_rpc_error, assert_equal
from test_framework.key import generate_privkey, compute_xonly_pubkey, sign_schnorr, tweak_add_privkey, ECKey
from test_framework.address import (
    hash160,
)
from collections import OrderedDict, namedtuple
from io import BytesIO
import json
import hashlib
import os
import random

# === Framework for building spending transactions. ===
#
# The computation is represented as a "context" dict, whose entries store potentially-unevaluated expressions that
# refer to lower-level ones. By overwriting these expression, many aspects - both high and low level - of the signing
# process can be overridden.
#
# Specifically, a context object is a dict that maps names to compositions of:
# - values
# - lists of values
# - callables which, when fed the context object as argument, produce any of these
#
# The DEFAULT_CONTEXT object specifies a standard signing process, with many overridable knobs.
#
# The get(ctx, name) function can evaluate a name, and cache its result in the context.
# getter(name) can be used to construct a callable that evaluates name. For example:
#
#   ctx1 = {**DEFAULT_CONTEXT, inputs=[getter("sign"), b'\x01']}
#
# creates a context where the script inputs are a signature plus the bytes 0x01.
#
# override(expr, name1=expr1, name2=expr2, ...) can be used to cause an expression to be evaluated in a selectively
# modified context. For example:
#
#   ctx2 = {**DEFAULT_CONTEXT, sighash=override(default_sighash, hashtype=SIGHASH_DEFAULT)}
#
# creates a context ctx2 where the sighash is modified to use hashtype=SIGHASH_DEFAULT. This differs from
#
#   ctx3 = {**DEFAULT_CONTEXT, hashtype=SIGHASH_DEFAULT}
#
# in that ctx3 will globally use hashtype=SIGHASH_DEFAULT (including in the hashtype byte appended to the signature)
# while ctx2 only uses the modified hashtype inside the sighash calculation.

def deep_eval(ctx, expr):
    """Recursively replace any callables c in expr (including inside lists) with c(ctx)."""
    while callable(expr):
        expr = expr(ctx)
    if isinstance(expr, list):
        expr = [deep_eval(ctx, x) for x in expr]
    return expr

# Data type to represent fully-evaluated expressions in a context dict (so we can avoid reevaluating them).
Final = namedtuple("Final", "value")

def get(ctx, name):
    """Evaluate name in context ctx."""
    assert name in ctx, "Missing '%s' in context" % name
    expr = ctx[name]
    if not isinstance(expr, Final):
        # Evaluate and cache the result.
        expr = Final(deep_eval(ctx, expr))
        ctx[name] = expr
    return expr.value

def getter(name):
    """Return a callable that evaluates name in its passed context."""
    return lambda ctx: get(ctx, name)

def override(expr, **kwargs):
    """Return a callable that evaluates expr in a modified context."""
    return lambda ctx: deep_eval({**ctx, **kwargs}, expr)

# === Implementations for the various default expressions in DEFAULT_CONTEXT ===

def default_hashtype(ctx):
    """Default expression for "hashtype": SIGHASH_DEFAULT for taproot, SIGHASH_ALL otherwise."""
    mode = get(ctx, "mode")
    if mode == "taproot":
        return SIGHASH_DEFAULT
    else:
        return SIGHASH_ALL

def default_tapleaf(ctx):
    """Default expression for "tapleaf": looking up leaf in tap[2]."""
    return get(ctx, "tap").leaves[get(ctx, "leaf")]

def default_script_taproot(ctx):
    """Default expression for "script_taproot": tapleaf.script."""
    return get(ctx, "tapleaf").script

def default_leafversion(ctx):
    """Default expression for "leafversion": tapleaf.version"""
    return get(ctx, "tapleaf").version

def default_negflag(ctx):
    """Default expression for "negflag": tap.negflag."""
    return get(ctx, "tap").negflag

def default_pubkey_internal(ctx):
    """Default expression for "pubkey_internal": tap.internal_pubkey."""
    return get(ctx, "tap").internal_pubkey

def default_merklebranch(ctx):
    """Default expression for "merklebranch": tapleaf.merklebranch."""
    return get(ctx, "tapleaf").merklebranch

def default_controlblock(ctx):
    """Default expression for "controlblock": combine leafversion, negflag, pubkey_internal, merklebranch."""
    return bytes([get(ctx, "leafversion") + get(ctx, "negflag")]) + get(ctx, "pubkey_internal") + get(ctx, "merklebranch")

def default_sighash(ctx):
    """Default expression for "sighash": depending on mode, compute BIP341, BIP143, or legacy sighash."""
    tx = get(ctx, "tx")
    idx = get(ctx, "idx")
    hashtype = get(ctx, "hashtype_actual")
    mode = get(ctx, "mode")
    if mode == "taproot":
        # BIP341 signature hash
        utxos = get(ctx, "utxos")
        annex = get(ctx, "annex")
        if get(ctx, "leaf") is not None:
            codeseppos = get(ctx, "codeseppos")
            leaf_ver = get(ctx, "leafversion")
            script = get(ctx, "script_taproot")
            return TaprootSignatureHash(tx, utxos, hashtype, idx, scriptpath=True, script=script, leaf_ver=leaf_ver, codeseparator_pos=codeseppos, annex=annex)
        else:
            return TaprootSignatureHash(tx, utxos, hashtype, idx, scriptpath=False, annex=annex)
    elif mode == "witv0":
        # BIP143 signature hash
        scriptcode = get(ctx, "scriptcode")
        utxos = get(ctx, "utxos")
        return SegwitV0SignatureHash(scriptcode, tx, idx, hashtype, utxos[idx].nValue)
    else:
        # Pre-segwit signature hash
        scriptcode = get(ctx, "scriptcode")
        return LegacySignatureHash(scriptcode, tx, idx, hashtype)[0]

def default_tweak(ctx):
    """Default expression for "tweak": None if a leaf is specified, tap[0] otherwise."""
    if get(ctx, "leaf") is None:
        return get(ctx, "tap").tweak
    return None

def default_key_tweaked(ctx):
    """Default expression for "key_tweaked": key if tweak is None, tweaked with it otherwise."""
    key = get(ctx, "key")
    tweak = get(ctx, "tweak")
    if tweak is None:
        return key
    else:
        return tweak_add_privkey(key, tweak)

def default_signature(ctx):
    """Default expression for "signature": BIP340 signature or ECDSA signature depending on mode."""
    sighash = get(ctx, "sighash")
    if get(ctx, "mode") == "taproot":
        key = get(ctx, "key_tweaked")
        flip_r = get(ctx, "flag_flip_r")
        flip_p = get(ctx, "flag_flip_p")
        return sign_schnorr(key, sighash, flip_r=flip_r, flip_p=flip_p)
    else:
        key = get(ctx, "key")
        return key.sign_ecdsa(sighash)

def default_hashtype_actual(ctx):
    """Default expression for "hashtype_actual": hashtype, unless mismatching SIGHASH_SINGLE in taproot."""
    hashtype = get(ctx, "hashtype")
    mode = get(ctx, "mode")
    if mode != "taproot":
        return hashtype
    idx = get(ctx, "idx")
    tx = get(ctx, "tx")
    if hashtype & 3 == SIGHASH_SINGLE and idx >= len(tx.vout):
        return (hashtype & ~3) | SIGHASH_NONE
    return hashtype

def default_bytes_hashtype(ctx):
    """Default expression for "bytes_hashtype": bytes([hashtype_actual]) if not 0, b"" otherwise."""
    return bytes([x for x in [get(ctx, "hashtype_actual")] if x != 0])

def default_sign(ctx):
    """Default expression for "sign": concatenation of signature and bytes_hashtype."""
    return get(ctx, "signature") + get(ctx, "bytes_hashtype")

def default_inputs_keypath(ctx):
    """Default expression for "inputs_keypath": a signature."""
    return [get(ctx, "sign")]

def default_witness_taproot(ctx):
    """Default expression for "witness_taproot", consisting of inputs, script, control block, and annex as needed."""
    annex = get(ctx, "annex")
    suffix_annex = []
    if annex is not None:
        suffix_annex = [annex]
    if get(ctx, "leaf") is None:
        return get(ctx, "inputs_keypath") + suffix_annex
    else:
        return get(ctx, "inputs") + [bytes(get(ctx, "script_taproot")), get(ctx, "controlblock")] + suffix_annex

def default_witness_witv0(ctx):
    """Default expression for "witness_witv0", consisting of inputs and witness script, as needed."""
    script = get(ctx, "script_witv0")
    inputs = get(ctx, "inputs")
    if script is None:
        return inputs
    else:
        return inputs + [script]

def default_witness(ctx):
    """Default expression for "witness", delegating to "witness_taproot" or "witness_witv0" as needed."""
    mode = get(ctx, "mode")
    if mode == "taproot":
        return get(ctx, "witness_taproot")
    elif mode == "witv0":
        return get(ctx, "witness_witv0")
    else:
        return []

def default_scriptsig(ctx):
    """Default expression for "scriptsig", consisting of inputs and redeemscript, as needed."""
    scriptsig = []
    mode = get(ctx, "mode")
    if mode == "legacy":
        scriptsig = get(ctx, "inputs")
    redeemscript = get(ctx, "script_p2sh")
    if redeemscript is not None:
        scriptsig += [bytes(redeemscript)]
    return scriptsig

# The default context object.
DEFAULT_CONTEXT = {
    # == The main expressions to evaluate. Only override these for unusual or invalid spends. ==
    # The overall witness stack, as a list of bytes objects.
    "witness": default_witness,
    # The overall scriptsig, as a list of CScript objects (to be concatenated) and bytes objects (to be pushed)
    "scriptsig": default_scriptsig,

    # == Expressions you'll generally only override for intentionally invalid spends. ==
    # The witness stack for spending a taproot output.
    "witness_taproot": default_witness_taproot,
    # The witness stack for spending a P2WPKH/P2WSH output.
    "witness_witv0": default_witness_witv0,
    # The script inputs for a taproot key path spend.
    "inputs_keypath": default_inputs_keypath,
    # The actual hashtype to use (usually equal to hashtype, but in taproot SIGHASH_SINGLE is not always allowed).
    "hashtype_actual": default_hashtype_actual,
    # The bytes object for a full signature (including hashtype byte, if needed).
    "bytes_hashtype": default_bytes_hashtype,
    # A full script signature (bytes including hashtype, if needed)
    "sign": default_sign,
    # An ECDSA or Schnorr signature (excluding hashtype byte).
    "signature": default_signature,
    # The 32-byte tweaked key (equal to key for script path spends, or key+tweak for key path spends).
    "key_tweaked": default_key_tweaked,
    # The tweak to use (None for script path spends, the actual tweak for key path spends).
    "tweak": default_tweak,
    # The sighash value (32 bytes)
    "sighash": default_sighash,
    # The information about the chosen script path spend (TaprootLeafInfo object).
    "tapleaf": default_tapleaf,
    # The script to push, and include in the sighash, for a taproot script path spend.
    "script_taproot": default_script_taproot,
    # The internal pubkey for a taproot script path spend (32 bytes).
    "pubkey_internal": default_pubkey_internal,
    # The negation flag of the internal pubkey for a taproot script path spend.
    "negflag": default_negflag,
    # The leaf version to include in the sighash (this does not affect the one in the control block).
    "leafversion": default_leafversion,
    # The Merkle path to include in the control block for a script path spend.
    "merklebranch": default_merklebranch,
    # The control block to push for a taproot script path spend.
    "controlblock": default_controlblock,
    # Whether to produce signatures with invalid P sign (Schnorr signatures only).
    "flag_flip_p": False,
    # Whether to produce signatures with invalid R sign (Schnorr signatures only).
    "flag_flip_r": False,

    # == Parameters that can be changed without invalidating, but do have a default: ==
    # The hashtype (as an integer).
    "hashtype": default_hashtype,
    # The annex (only when mode=="taproot").
    "annex": None,
    # The codeseparator position (only when mode=="taproot").
    "codeseppos": -1,
    # The redeemscript to add to the scriptSig (if P2SH; None implies not P2SH).
    "script_p2sh": None,
    # The script to add to the witness in (if P2WSH; None implies P2WPKH)
    "script_witv0": None,
    # The leaf to use in taproot spends (if script path spend; None implies key path spend).
    "leaf": None,
    # The input arguments to provide to the executed script
    "inputs": [],

    # == Parameters to be set before evaluation: ==
    # - mode: what spending style to use ("taproot", "witv0", or "legacy").
    # - key: the (untweaked) private key to sign with (ECKey object for ECDSA, 32 bytes for Schnorr).
    # - tap: the TaprootInfo object (see taproot_construct; needed in mode=="taproot").
    # - tx: the transaction to sign.
    # - utxos: the UTXOs being spent (needed in mode=="witv0" and mode=="taproot").
    # - idx: the input position being signed.
    # - scriptcode: the scriptcode to include in legacy and witv0 sighashes.
}

def flatten(lst):
    ret = []
    for elem in lst:
        if isinstance(elem, list):
            ret += flatten(elem)
        else:
            ret.append(elem)
    return ret

def spend(tx, idx, utxos, **kwargs):
    """Sign transaction input idx of tx, provided utxos is the list of outputs being spent.

    Additional arguments may be provided that override any aspect of the signing process.
    See DEFAULT_CONTEXT above for what can be overridden, and what must be provided.
    """

    ctx = {**DEFAULT_CONTEXT, "tx":tx, "idx":idx, "utxos":utxos, **kwargs}

    def to_script(elem):
        """If fed a CScript, return it; if fed bytes, return a CScript that pushes it."""
        if isinstance(elem, CScript):
            return elem
        else:
            return CScript([elem])

    scriptsig_list = flatten(get(ctx, "scriptsig"))
    scriptsig = CScript(b"".join(bytes(to_script(elem)) for elem in scriptsig_list))
    witness_stack = flatten(get(ctx, "witness"))
    return (scriptsig, witness_stack)


# === Spender objects ===
#
# Each spender is a tuple of:
# - A scriptPubKey which is to be spent from (CScript)
# - A comment describing the test (string)
# - Whether the spending (on itself) is expected to be standard (bool)
# - A tx-signing lambda returning (scriptsig, witness_stack), taking as inputs:
#   - A transaction to sign (CTransaction)
#   - An input position (int)
#   - The spent UTXOs by this transaction (list of CTxOut)
#   - Whether to produce a valid spend (bool)
# - A string with an expected error message for failure case if known
# - The (pre-taproot) sigops weight consumed by a successful spend
# - Whether this spend cannot fail
# - Whether this test demands being placed in a txin with no corresponding txout (for testing SIGHASH_SINGLE behavior)

Spender = namedtuple("Spender", "script,comment,is_standard,sat_function,err_msg,sigops_weight,no_fail,need_vin_vout_mismatch")

def make_spender(comment, *, tap=None, witv0=False, script=None, pkh=None, p2sh=False, spk_mutate_pre_p2sh=None, failure=None, standard=True, err_msg=None, sigops_weight=0, need_vin_vout_mismatch=False, **kwargs):
    """Helper for constructing Spender objects using the context signing framework.

    * tap: a TaprootInfo object (see taproot_construct), for Taproot spends (cannot be combined with pkh, witv0, or script)
    * witv0: boolean indicating the use of witness v0 spending (needs one of script or pkh)
    * script: the actual script executed (for bare/P2WSH/P2SH spending)
    * pkh: the public key for P2PKH or P2WPKH spending
    * p2sh: whether the output is P2SH wrapper (this is supported even for Taproot, where it makes the output unencumbered)
    * spk_mutate_pre_psh: a callable to be applied to the script (before potentially P2SH-wrapping it)
    * failure: a dict of entries to override in the context when intentionally failing to spend (if None, no_fail will be set)
    * standard: whether the (valid version of) spending is expected to be standard
    * err_msg: a string with an expected error message for failure (or None, if not cared about)
    * sigops_weight: the pre-taproot sigops weight consumed by a successful spend
    * need_vin_vout_mismatch: whether this test requires being tested in a transaction input that has no corresponding
                              transaction output.
    """

    conf = dict()

    # Compute scriptPubKey and set useful defaults based on the inputs.
    if witv0:
        assert tap is None
        conf["mode"] = "witv0"
        if pkh is not None:
            # P2WPKH
            assert script is None
            pubkeyhash = hash160(pkh)
            spk = key_to_p2wpkh_script(pkh)
            conf["scriptcode"] = keyhash_to_p2pkh_script(pubkeyhash)
            conf["script_witv0"] = None
            conf["inputs"] = [getter("sign"), pkh]
        elif script is not None:
            # P2WSH
            spk = script_to_p2wsh_script(script)
            conf["scriptcode"] = script
            conf["script_witv0"] = script
        else:
            assert False
    elif tap is None:
        conf["mode"] = "legacy"
        if pkh is not None:
            # P2PKH
            assert script is None
            pubkeyhash = hash160(pkh)
            spk = keyhash_to_p2pkh_script(pubkeyhash)
            conf["scriptcode"] = spk
            conf["inputs"] = [getter("sign"), pkh]
        elif script is not None:
            # bare
            spk = script
            conf["scriptcode"] = script
        else:
            assert False
    else:
        assert script is None
        conf["mode"] = "taproot"
        conf["tap"] = tap
        spk = tap.scriptPubKey

    if spk_mutate_pre_p2sh is not None:
        spk = spk_mutate_pre_p2sh(spk)

    if p2sh:
        # P2SH wrapper can be combined with anything else
        conf["script_p2sh"] = spk
        spk = script_to_p2sh_script(spk)

    conf = {**conf, **kwargs}

    def sat_fn(tx, idx, utxos, valid):
        if valid:
            return spend(tx, idx, utxos, **conf)
        else:
            assert failure is not None
            return spend(tx, idx, utxos, **{**conf, **failure})

    return Spender(script=spk, comment=comment, is_standard=standard, sat_function=sat_fn, err_msg=err_msg, sigops_weight=sigops_weight, no_fail=failure is None, need_vin_vout_mismatch=need_vin_vout_mismatch)

def add_spender(spenders, *args, **kwargs):
    """Make a spender using make_spender, and add it to spenders."""
    spenders.append(make_spender(*args, **kwargs))

# === Helpers for the test ===

def random_checksig_style(pubkey):
    """Creates a random CHECKSIG* tapscript that would succeed with only the valid signature on witness stack."""
    opcode = random.choice([OP_CHECKSIG, OP_CHECKSIGVERIFY, OP_CHECKSIGADD])
    if opcode == OP_CHECKSIGVERIFY:
        ret = CScript([pubkey, opcode, OP_1])
    elif opcode == OP_CHECKSIGADD:
        num = random.choice([0, 0x7fffffff, -0x7fffffff])
        ret = CScript([num, pubkey, opcode, num + 1, OP_EQUAL])
    else:
        ret = CScript([pubkey, opcode])
    return bytes(ret)

def random_bytes(n):
    """Return a random bytes object of length n."""
    return bytes(random.getrandbits(8) for i in range(n))

def bitflipper(expr):
    """Return a callable that evaluates expr and returns it with a random bitflip."""
    def fn(ctx):
        sub = deep_eval(ctx, expr)
        assert isinstance(sub, bytes)
        return (int.from_bytes(sub, 'little') ^ (1 << random.randrange(len(sub) * 8))).to_bytes(len(sub), 'little')
    return fn

def zero_appender(expr):
    """Return a callable that evaluates expr and returns it with a zero added."""
    return lambda ctx: deep_eval(ctx, expr) + b"\x00"

def byte_popper(expr):
    """Return a callable that evaluates expr and returns it with its last byte removed."""
    return lambda ctx: deep_eval(ctx, expr)[:-1]

# Expected error strings

ERR_SIG_SIZE = {"err_msg": "Invalid Schnorr signature size"}
ERR_SIG_HASHTYPE = {"err_msg": "Invalid Schnorr signature hash type"}
ERR_SIG_SCHNORR = {"err_msg": "Invalid Schnorr signature"}
ERR_OP_RETURN = {"err_msg": "OP_RETURN was encountered"}
ERR_CONTROLBLOCK_SIZE = {"err_msg": "Invalid Taproot control block size"}
ERR_WITNESS_PROGRAM_MISMATCH = {"err_msg": "Witness program hash mismatch"}
ERR_PUSH_LIMIT = {"err_msg": "Push value size limit exceeded"}
ERR_DISABLED_OPCODE = {"err_msg": "Attempted to use a disabled opcode"}
ERR_TAPSCRIPT_CHECKMULTISIG = {"err_msg": "OP_CHECKMULTISIG(VERIFY) is not available in tapscript"}
ERR_MINIMALIF = {"err_msg": "OP_IF/NOTIF argument must be minimal in tapscript"}
ERR_UNKNOWN_PUBKEY = {"err_msg": "Public key is neither compressed or uncompressed"}
ERR_STACK_SIZE = {"err_msg": "Stack size limit exceeded"}
ERR_CLEANSTACK = {"err_msg": "Stack size must be exactly one after execution"}
ERR_STACK_EMPTY = {"err_msg": "Operation not valid with the current stack size"}
ERR_SIGOPS_RATIO = {"err_msg": "Too much signature validation relative to witness weight"}
ERR_UNDECODABLE = {"err_msg": "Opcode missing or not understood"}
ERR_NO_SUCCESS = {"err_msg": "Script evaluated without error but finished with a false/empty top stack element"}
ERR_EMPTY_WITNESS = {"err_msg": "Witness program was passed an empty witness"}
ERR_CHECKSIGVERIFY = {"err_msg": "Script failed an OP_CHECKSIGVERIFY operation"}

VALID_SIGHASHES_ECDSA = [
    SIGHASH_ALL,
    SIGHASH_NONE,
    SIGHASH_SINGLE,
    SIGHASH_ANYONECANPAY + SIGHASH_ALL,
    SIGHASH_ANYONECANPAY + SIGHASH_NONE,
    SIGHASH_ANYONECANPAY + SIGHASH_SINGLE
]

VALID_SIGHASHES_TAPROOT = [SIGHASH_DEFAULT] + VALID_SIGHASHES_ECDSA

VALID_SIGHASHES_TAPROOT_SINGLE = [
    SIGHASH_SINGLE,
    SIGHASH_ANYONECANPAY + SIGHASH_SINGLE
]

VALID_SIGHASHES_TAPROOT_NO_SINGLE = [h for h in VALID_SIGHASHES_TAPROOT if h not in VALID_SIGHASHES_TAPROOT_SINGLE]

SIGHASH_BITFLIP = {"failure": {"sighash": bitflipper(default_sighash)}}
SIG_POP_BYTE = {"failure": {"sign": byte_popper(default_sign)}}
SINGLE_SIG = {"inputs": [getter("sign")]}
SIG_ADD_ZERO = {"failure": {"sign": zero_appender(default_sign)}}

DUST_LIMIT = 600
MIN_FEE = 50000

# === Actual test cases ===


def spenders_taproot_active():
    """Return a list of Spenders for testing post-Taproot activation behavior."""

    secs = [generate_privkey() for _ in range(8)]
    pubs = [compute_xonly_pubkey(sec)[0] for sec in secs]

    spenders = []

    # == Tests for BIP340 signature validation. ==
    # These are primarily tested through the test vectors implemented in libsecp256k1, and in src/tests/key_tests.cpp.
    # Some things are tested programmatically as well here.

    tap = taproot_construct(pubs[0])
    # Test with key with bit flipped.
    add_spender(spenders, "sig/key", tap=tap, key=secs[0], failure={"key_tweaked": bitflipper(default_key_tweaked)}, **ERR_SIG_SCHNORR)
    # Test with sighash with bit flipped.
    add_spender(spenders, "sig/sighash", tap=tap, key=secs[0], failure={"sighash": bitflipper(default_sighash)}, **ERR_SIG_SCHNORR)
    # Test with invalid R sign.
    add_spender(spenders, "sig/flip_r", tap=tap, key=secs[0], failure={"flag_flip_r": True}, **ERR_SIG_SCHNORR)
    # Test with invalid P sign.
    add_spender(spenders, "sig/flip_p", tap=tap, key=secs[0], failure={"flag_flip_p": True}, **ERR_SIG_SCHNORR)
    # Test with signature with bit flipped.
    add_spender(spenders, "sig/bitflip", tap=tap, key=secs[0], failure={"signature": bitflipper(default_signature)}, **ERR_SIG_SCHNORR)

    # == Tests for signature hashing ==

    # Run all tests once with no annex, and once with a valid random annex.
    for annex in [None, lambda _: bytes([ANNEX_TAG]) + random_bytes(random.randrange(0, 250))]:
        # Non-empty annex is non-standard
        no_annex = annex is None

        # Sighash mutation tests (test all sighash combinations)
        for hashtype in VALID_SIGHASHES_TAPROOT:
            common = {"annex": annex, "hashtype": hashtype, "standard": no_annex}

            # Pure pubkey
            tap = taproot_construct(pubs[0])
            add_spender(spenders, "sighash/purepk", tap=tap, key=secs[0], **common, **SIGHASH_BITFLIP, **ERR_SIG_SCHNORR)

            # Pubkey/P2PK script combination
            scripts = [("s0", CScript(random_checksig_style(pubs[1])))]
            tap = taproot_construct(pubs[0], scripts)
            add_spender(spenders, "sighash/keypath_hashtype_%x" % hashtype, tap=tap, key=secs[0], **common, **SIGHASH_BITFLIP, **ERR_SIG_SCHNORR)
            add_spender(spenders, "sighash/scriptpath_hashtype_%x" % hashtype, tap=tap, leaf="s0", key=secs[1], **common, **SINGLE_SIG, **SIGHASH_BITFLIP, **ERR_SIG_SCHNORR)

            # Test SIGHASH_SINGLE behavior in combination with mismatching outputs
            if hashtype in VALID_SIGHASHES_TAPROOT_SINGLE:
                add_spender(spenders, "sighash/keypath_hashtype_mis_%x" % hashtype, tap=tap, key=secs[0], annex=annex, standard=no_annex, hashtype_actual=random.choice(VALID_SIGHASHES_TAPROOT_NO_SINGLE), failure={"hashtype_actual": hashtype}, **ERR_SIG_HASHTYPE, need_vin_vout_mismatch=True)
                add_spender(spenders, "sighash/scriptpath_hashtype_mis_%x" % hashtype, tap=tap, leaf="s0", key=secs[1], annex=annex, standard=no_annex, hashtype_actual=random.choice(VALID_SIGHASHES_TAPROOT_NO_SINGLE), **SINGLE_SIG, failure={"hashtype_actual": hashtype}, **ERR_SIG_HASHTYPE, need_vin_vout_mismatch=True)

        # Test OP_CODESEPARATOR impact on sighashing.
        hashtype = lambda _: random.choice(VALID_SIGHASHES_TAPROOT)
        common = {"annex": annex, "hashtype": hashtype, "standard": no_annex}
        scripts = [
            ("pk_codesep", CScript(random_checksig_style(pubs[1]) + bytes([OP_CODESEPARATOR]))),  # codesep after checksig
            ("codesep_pk", CScript(bytes([OP_CODESEPARATOR]) + random_checksig_style(pubs[1]))),  # codesep before checksig
            ("branched_codesep", CScript([random_bytes(random.randrange(511)), OP_DROP, OP_IF, OP_CODESEPARATOR, pubs[0], OP_ELSE, OP_CODESEPARATOR, pubs[1], OP_ENDIF, OP_CHECKSIG])),  # branch dependent codesep
        ]
        random.shuffle(scripts)
        tap = taproot_construct(pubs[0], scripts)
        add_spender(spenders, "sighash/pk_codesep", tap=tap, leaf="pk_codesep", key=secs[1], **common, **SINGLE_SIG, **SIGHASH_BITFLIP, **ERR_SIG_SCHNORR)
        add_spender(spenders, "sighash/codesep_pk", tap=tap, leaf="codesep_pk", key=secs[1], codeseppos=0, **common, **SINGLE_SIG, **SIGHASH_BITFLIP, **ERR_SIG_SCHNORR)
        add_spender(spenders, "sighash/branched_codesep/left", tap=tap, leaf="branched_codesep", key=secs[0], codeseppos=3, **common, inputs=[getter("sign"), b'\x01'], **SIGHASH_BITFLIP, **ERR_SIG_SCHNORR)
        add_spender(spenders, "sighash/branched_codesep/right", tap=tap, leaf="branched_codesep", key=secs[1], codeseppos=6, **common, inputs=[getter("sign"), b''], **SIGHASH_BITFLIP, **ERR_SIG_SCHNORR)

    # Reusing the scripts above, test that various features affect the sighash.
    add_spender(spenders, "sighash/annex", tap=tap, leaf="pk_codesep", key=secs[1], hashtype=hashtype, standard=False, **SINGLE_SIG, annex=bytes([ANNEX_TAG]), failure={"sighash": override(default_sighash, annex=None)}, **ERR_SIG_SCHNORR)
    add_spender(spenders, "sighash/script", tap=tap, leaf="pk_codesep", key=secs[1], **common, **SINGLE_SIG, failure={"sighash": override(default_sighash, script_taproot=tap.leaves["codesep_pk"].script)}, **ERR_SIG_SCHNORR)
    add_spender(spenders, "sighash/leafver", tap=tap, leaf="pk_codesep", key=secs[1], **common, **SINGLE_SIG, failure={"sighash": override(default_sighash, leafversion=random.choice([x & 0xFE for x in range(0x100) if x & 0xFE != 0xC0]))}, **ERR_SIG_SCHNORR)
    add_spender(spenders, "sighash/scriptpath", tap=tap, leaf="pk_codesep", key=secs[1], **common, **SINGLE_SIG, failure={"sighash": override(default_sighash, leaf=None)}, **ERR_SIG_SCHNORR)
    add_spender(spenders, "sighash/keypath", tap=tap, key=secs[0], **common, failure={"sighash": override(default_sighash, leaf="pk_codesep")}, **ERR_SIG_SCHNORR)

    # Test that invalid hashtypes don't work, both in key path and script path spends
    hashtype = lambda _: random.choice(VALID_SIGHASHES_TAPROOT)
    for invalid_hashtype in [x for x in range(0x100) if x not in VALID_SIGHASHES_TAPROOT]:
        add_spender(spenders, "sighash/keypath_unk_hashtype_%x" % invalid_hashtype, tap=tap, key=secs[0], hashtype=hashtype, failure={"hashtype": invalid_hashtype}, **ERR_SIG_HASHTYPE)
        add_spender(spenders, "sighash/scriptpath_unk_hashtype_%x" % invalid_hashtype, tap=tap, leaf="pk_codesep", key=secs[1], **SINGLE_SIG, hashtype=hashtype, failure={"hashtype": invalid_hashtype}, **ERR_SIG_HASHTYPE)

    # Test that hashtype 0 cannot have a hashtype byte, and 1 must have one.
    add_spender(spenders, "sighash/hashtype0_byte_keypath", tap=tap, key=secs[0], hashtype=SIGHASH_DEFAULT, failure={"bytes_hashtype": bytes([SIGHASH_DEFAULT])}, **ERR_SIG_HASHTYPE)
    add_spender(spenders, "sighash/hashtype0_byte_scriptpath", tap=tap, leaf="pk_codesep", key=secs[1], **SINGLE_SIG, hashtype=SIGHASH_DEFAULT, failure={"bytes_hashtype": bytes([SIGHASH_DEFAULT])}, **ERR_SIG_HASHTYPE)
    add_spender(spenders, "sighash/hashtype1_byte_keypath", tap=tap, key=secs[0], hashtype=SIGHASH_ALL, failure={"bytes_hashtype": b''}, **ERR_SIG_SCHNORR)
    add_spender(spenders, "sighash/hashtype1_byte_scriptpath", tap=tap, leaf="pk_codesep", key=secs[1], **SINGLE_SIG, hashtype=SIGHASH_ALL, failure={"bytes_hashtype": b''}, **ERR_SIG_SCHNORR)
    # Test that hashtype 0 and hashtype 1 cannot be transmuted into each other.
    add_spender(spenders, "sighash/hashtype0to1_keypath", tap=tap, key=secs[0], hashtype=SIGHASH_DEFAULT, failure={"bytes_hashtype": bytes([SIGHASH_ALL])}, **ERR_SIG_SCHNORR)
    add_spender(spenders, "sighash/hashtype0to1_scriptpath", tap=tap, leaf="pk_codesep", key=secs[1], **SINGLE_SIG, hashtype=SIGHASH_DEFAULT, failure={"bytes_hashtype": bytes([SIGHASH_ALL])}, **ERR_SIG_SCHNORR)
    add_spender(spenders, "sighash/hashtype1to0_keypath", tap=tap, key=secs[0], hashtype=SIGHASH_ALL, failure={"bytes_hashtype": b''}, **ERR_SIG_SCHNORR)
    add_spender(spenders, "sighash/hashtype1to0_scriptpath", tap=tap, leaf="pk_codesep", key=secs[1], **SINGLE_SIG, hashtype=SIGHASH_ALL, failure={"bytes_hashtype": b''}, **ERR_SIG_SCHNORR)

    # Test aspects of signatures with unusual lengths
    for hashtype in [SIGHASH_DEFAULT, random.choice(VALID_SIGHASHES_TAPROOT)]:
        scripts = [
            ("csv", CScript([pubs[2], OP_CHECKSIGVERIFY, OP_1])),
            ("cs_pos", CScript([pubs[2], OP_CHECKSIG])),
            ("csa_pos", CScript([OP_0, pubs[2], OP_CHECKSIGADD, OP_1, OP_EQUAL])),
            ("cs_neg", CScript([pubs[2], OP_CHECKSIG, OP_NOT])),
            ("csa_neg", CScript([OP_2, pubs[2], OP_CHECKSIGADD, OP_2, OP_EQUAL]))
        ]
        random.shuffle(scripts)
        tap = taproot_construct(pubs[3], scripts)
        # Empty signatures
        add_spender(spenders, "siglen/empty_keypath", tap=tap, key=secs[3], hashtype=hashtype, failure={"sign": b""}, **ERR_SIG_SIZE)
        add_spender(spenders, "siglen/empty_csv", tap=tap, key=secs[2], leaf="csv", hashtype=hashtype, **SINGLE_SIG, failure={"sign": b""}, **ERR_CHECKSIGVERIFY)
        add_spender(spenders, "siglen/empty_cs", tap=tap, key=secs[2], leaf="cs_pos", hashtype=hashtype, **SINGLE_SIG, failure={"sign": b""}, **ERR_NO_SUCCESS)
        add_spender(spenders, "siglen/empty_csa", tap=tap, key=secs[2], leaf="csa_pos", hashtype=hashtype, **SINGLE_SIG, failure={"sign": b""}, **ERR_NO_SUCCESS)
        add_spender(spenders, "siglen/empty_cs_neg", tap=tap, key=secs[2], leaf="cs_neg", hashtype=hashtype, **SINGLE_SIG, sign=b"", failure={"sign": lambda _: random_bytes(random.randrange(1, 63))}, **ERR_SIG_SIZE)
        add_spender(spenders, "siglen/empty_csa_neg", tap=tap, key=secs[2], leaf="csa_neg", hashtype=hashtype, **SINGLE_SIG, sign=b"", failure={"sign": lambda _: random_bytes(random.randrange(66, 100))}, **ERR_SIG_SIZE)
        # Appending a zero byte to signatures invalidates them
        add_spender(spenders, "siglen/padzero_keypath", tap=tap, key=secs[3], hashtype=hashtype, **SIG_ADD_ZERO, **(ERR_SIG_HASHTYPE if hashtype == SIGHASH_DEFAULT else ERR_SIG_SIZE))
        add_spender(spenders, "siglen/padzero_csv", tap=tap, key=secs[2], leaf="csv", hashtype=hashtype, **SINGLE_SIG, **SIG_ADD_ZERO, **(ERR_SIG_HASHTYPE if hashtype == SIGHASH_DEFAULT else ERR_SIG_SIZE))
        add_spender(spenders, "siglen/padzero_cs", tap=tap, key=secs[2], leaf="cs_pos", hashtype=hashtype, **SINGLE_SIG, **SIG_ADD_ZERO, **(ERR_SIG_HASHTYPE if hashtype == SIGHASH_DEFAULT else ERR_SIG_SIZE))
        add_spender(spenders, "siglen/padzero_csa", tap=tap, key=secs[2], leaf="csa_pos", hashtype=hashtype, **SINGLE_SIG, **SIG_ADD_ZERO, **(ERR_SIG_HASHTYPE if hashtype == SIGHASH_DEFAULT else ERR_SIG_SIZE))
        add_spender(spenders, "siglen/padzero_cs_neg", tap=tap, key=secs[2], leaf="cs_neg", hashtype=hashtype, **SINGLE_SIG, sign=b"", **SIG_ADD_ZERO, **(ERR_SIG_HASHTYPE if hashtype == SIGHASH_DEFAULT else ERR_SIG_SIZE))
        add_spender(spenders, "siglen/padzero_csa_neg", tap=tap, key=secs[2], leaf="csa_neg", hashtype=hashtype, **SINGLE_SIG, sign=b"", **SIG_ADD_ZERO, **(ERR_SIG_HASHTYPE if hashtype == SIGHASH_DEFAULT else ERR_SIG_SIZE))
        # Removing the last byte from signatures invalidates them
        add_spender(spenders, "siglen/popbyte_keypath", tap=tap, key=secs[3], hashtype=hashtype, **SIG_POP_BYTE, **(ERR_SIG_SIZE if hashtype == SIGHASH_DEFAULT else ERR_SIG_SCHNORR))
        add_spender(spenders, "siglen/popbyte_csv", tap=tap, key=secs[2], leaf="csv", hashtype=hashtype, **SINGLE_SIG, **SIG_POP_BYTE, **(ERR_SIG_SIZE if hashtype == SIGHASH_DEFAULT else ERR_SIG_SCHNORR))
        add_spender(spenders, "siglen/popbyte_cs", tap=tap, key=secs[2], leaf="cs_pos", hashtype=hashtype, **SINGLE_SIG, **SIG_POP_BYTE, **(ERR_SIG_SIZE if hashtype == SIGHASH_DEFAULT else ERR_SIG_SCHNORR))
        add_spender(spenders, "siglen/popbyte_csa", tap=tap, key=secs[2], leaf="csa_pos", hashtype=hashtype, **SINGLE_SIG, **SIG_POP_BYTE, **(ERR_SIG_SIZE if hashtype == SIGHASH_DEFAULT else ERR_SIG_SCHNORR))
        add_spender(spenders, "siglen/popbyte_cs_neg", tap=tap, key=secs[2], leaf="cs_neg", hashtype=hashtype, **SINGLE_SIG, sign=b"", **SIG_POP_BYTE, **(ERR_SIG_SIZE if hashtype == SIGHASH_DEFAULT else ERR_SIG_SCHNORR))
        add_spender(spenders, "siglen/popbyte_csa_neg", tap=tap, key=secs[2], leaf="csa_neg", hashtype=hashtype, **SINGLE_SIG, sign=b"", **SIG_POP_BYTE, **(ERR_SIG_SIZE if hashtype == SIGHASH_DEFAULT else ERR_SIG_SCHNORR))
        # Verify that an invalid signature is not allowed, not even when the CHECKSIG* is expected to fail.
        add_spender(spenders, "siglen/invalid_cs_neg", tap=tap, key=secs[2], leaf="cs_neg", hashtype=hashtype, **SINGLE_SIG, sign=b"", failure={"sign": default_sign, "sighash": bitflipper(default_sighash)}, **ERR_SIG_SCHNORR)
        add_spender(spenders, "siglen/invalid_csa_neg", tap=tap, key=secs[2], leaf="csa_neg", hashtype=hashtype, **SINGLE_SIG, sign=b"", failure={"sign": default_sign, "sighash": bitflipper(default_sighash)}, **ERR_SIG_SCHNORR)

    # == Test that BIP341 spending only applies to witness version 1, program length 32, no P2SH ==

    for p2sh in [False, True]:
        for witver in range(1, 17):
            for witlen in [20, 31, 32, 33]:
                def mutate(spk):
                    prog = spk[2:]
                    assert len(prog) == 32
                    if witlen < 32:
                        prog = prog[0:witlen]
                    elif witlen > 32:
                        prog += bytes([0 for _ in range(witlen - 32)])
                    return CScript([CScriptOp.encode_op_n(witver), prog])
                scripts = [("s0", CScript([pubs[0], OP_CHECKSIG])), ("dummy", CScript([OP_RETURN]))]
                tap = taproot_construct(pubs[1], scripts)
                if not p2sh and witver == 1 and witlen == 32:
                    add_spender(spenders, "applic/keypath", p2sh=p2sh, spk_mutate_pre_p2sh=mutate, tap=tap, key=secs[1], **SIGHASH_BITFLIP, **ERR_SIG_SCHNORR)
                    add_spender(spenders, "applic/scriptpath", p2sh=p2sh, leaf="s0", spk_mutate_pre_p2sh=mutate, tap=tap, key=secs[0], **SINGLE_SIG, failure={"leaf": "dummy"}, **ERR_OP_RETURN)
                else:
                    add_spender(spenders, "applic/keypath", p2sh=p2sh, spk_mutate_pre_p2sh=mutate, tap=tap, key=secs[1], standard=False)
                    add_spender(spenders, "applic/scriptpath", p2sh=p2sh, leaf="s0", spk_mutate_pre_p2sh=mutate, tap=tap, key=secs[0], **SINGLE_SIG, standard=False)

    # == Test various aspects of BIP341 spending paths ==

    # A set of functions that compute the hashing partner in a Merkle tree, designed to exercise
    # edge cases. This relies on the taproot_construct feature that a lambda can be passed in
    # instead of a subtree, to compute the partner to be hashed with.
    PARTNER_MERKLE_FN = [
        # Combine with itself
        lambda h: h,
        # Combine with hash 0
        lambda h: bytes([0 for _ in range(32)]),
        # Combine with hash 2^256-1
        lambda h: bytes([0xff for _ in range(32)]),
        # Combine with itself-1 (BE)
        lambda h: (int.from_bytes(h, 'big') - 1).to_bytes(32, 'big'),
        # Combine with itself+1 (BE)
        lambda h: (int.from_bytes(h, 'big') + 1).to_bytes(32, 'big'),
        # Combine with itself-1 (LE)
        lambda h: (int.from_bytes(h, 'little') - 1).to_bytes(32, 'big'),
        # Combine with itself+1 (LE)
        lambda h: (int.from_bytes(h, 'little') + 1).to_bytes(32, 'little'),
        # Combine with random bitflipped version of self.
        lambda h: (int.from_bytes(h, 'little') ^ (1 << random.randrange(256))).to_bytes(32, 'little')
    ]
    # Start with a tree of that has depth 1 for "128deep" and depth 2 for "129deep".
    scripts = [("128deep", CScript([pubs[0], OP_CHECKSIG])), [("129deep", CScript([pubs[0], OP_CHECKSIG])), random.choice(PARTNER_MERKLE_FN)]]
    # Add 127 nodes on top of that tree, so that "128deep" and "129deep" end up at their designated depths.
    for _ in range(127):
        scripts = [scripts, random.choice(PARTNER_MERKLE_FN)]
    tap = taproot_construct(pubs[0], scripts)
    # Test that spends with a depth of 128 work, but 129 doesn't (even with a tree with weird Merkle branches in it).
    add_spender(spenders, "spendpath/merklelimit", tap=tap, leaf="128deep", **SINGLE_SIG, key=secs[0], failure={"leaf": "129deep"}, **ERR_CONTROLBLOCK_SIZE)
    # Test that flipping the negation bit invalidates spends.
    add_spender(spenders, "spendpath/negflag", tap=tap, leaf="128deep", **SINGLE_SIG, key=secs[0], failure={"negflag": lambda ctx: 1 - default_negflag(ctx)}, **ERR_WITNESS_PROGRAM_MISMATCH)
    # Test that bitflips in the Merkle branch invalidate it.
    add_spender(spenders, "spendpath/bitflipmerkle", tap=tap, leaf="128deep", **SINGLE_SIG, key=secs[0], failure={"merklebranch": bitflipper(default_merklebranch)}, **ERR_WITNESS_PROGRAM_MISMATCH)
    # Test that bitflips in the internal pubkey invalidate it.
    add_spender(spenders, "spendpath/bitflippubkey", tap=tap, leaf="128deep", **SINGLE_SIG, key=secs[0], failure={"pubkey_internal": bitflipper(default_pubkey_internal)}, **ERR_WITNESS_PROGRAM_MISMATCH)
    # Test that empty witnesses are invalid.
    add_spender(spenders, "spendpath/emptywit", tap=tap, leaf="128deep", **SINGLE_SIG, key=secs[0], failure={"witness": []}, **ERR_EMPTY_WITNESS)
    # Test that adding garbage to the control block invalidates it.
    add_spender(spenders, "spendpath/padlongcontrol", tap=tap, leaf="128deep", **SINGLE_SIG, key=secs[0], failure={"controlblock": lambda ctx: default_controlblock(ctx) + random_bytes(random.randrange(1, 32))}, **ERR_CONTROLBLOCK_SIZE)
    # Test that truncating the control block invalidates it.
    add_spender(spenders, "spendpath/trunclongcontrol", tap=tap, leaf="128deep", **SINGLE_SIG, key=secs[0], failure={"controlblock": lambda ctx: default_merklebranch(ctx)[0:random.randrange(1, 32)]}, **ERR_CONTROLBLOCK_SIZE)

    scripts = [("s", CScript([pubs[0], OP_CHECKSIG]))]
    tap = taproot_construct(pubs[1], scripts)
    # Test that adding garbage to the control block invalidates it.
    add_spender(spenders, "spendpath/padshortcontrol", tap=tap, leaf="s", **SINGLE_SIG, key=secs[0], failure={"controlblock": lambda ctx: default_controlblock(ctx) + random_bytes(random.randrange(1, 32))}, **ERR_CONTROLBLOCK_SIZE)
    # Test that truncating the control block invalidates it.
    add_spender(spenders, "spendpath/truncshortcontrol", tap=tap, leaf="s", **SINGLE_SIG, key=secs[0], failure={"controlblock": lambda ctx: default_merklebranch(ctx)[0:random.randrange(1, 32)]}, **ERR_CONTROLBLOCK_SIZE)
    # Test that truncating the control block to 1 byte ("-1 Merkle length") invalidates it
    add_spender(spenders, "spendpath/trunc1shortcontrol", tap=tap, leaf="s", **SINGLE_SIG, key=secs[0], failure={"controlblock": lambda ctx: default_merklebranch(ctx)[0:1]}, **ERR_CONTROLBLOCK_SIZE)

    # == Test BIP342 edge cases ==

    csa_low_val = random.randrange(0, 17) # Within range for OP_n
    csa_low_result = csa_low_val + 1

    csa_high_val = random.randrange(17, 100) if random.getrandbits(1) else random.randrange(-100, -1) # Outside OP_n range
    csa_high_result = csa_high_val + 1

    OVERSIZE_NUMBER = 2**31
    assert_equal(len(CScriptNum.encode(CScriptNum(OVERSIZE_NUMBER))), 6)
    assert_equal(len(CScriptNum.encode(CScriptNum(OVERSIZE_NUMBER-1))), 5)

    big_choices = []
    big_scriptops = []
    for i in range(1000):
        r = random.randrange(len(pubs))
        big_choices.append(r)
        big_scriptops += [pubs[r], OP_CHECKSIGVERIFY]


    def big_spend_inputs(ctx):
        """Helper function to construct the script input for t33/t34 below."""
        # Instead of signing 999 times, precompute signatures for every (key, hashtype) combination
        sigs = {}
        for ht in VALID_SIGHASHES_TAPROOT:
            for k in range(len(pubs)):
                sigs[(k, ht)] = override(default_sign, hashtype=ht, key=secs[k])(ctx)
        num = get(ctx, "num")
        return [sigs[(big_choices[i], random.choice(VALID_SIGHASHES_TAPROOT))] for i in range(num - 1, -1, -1)]

    # Various BIP342 features
    scripts = [
        # 0) drop stack element and OP_CHECKSIG
        ("t0", CScript([OP_DROP, pubs[1], OP_CHECKSIG])),
        # 1) normal OP_CHECKSIG
        ("t1", CScript([pubs[1], OP_CHECKSIG])),
        # 2) normal OP_CHECKSIGVERIFY
        ("t2", CScript([pubs[1], OP_CHECKSIGVERIFY, OP_1])),
        # 3) Hypothetical OP_CHECKMULTISIG script that takes a single sig as input
        ("t3", CScript([OP_0, OP_SWAP, OP_1, pubs[1], OP_1, OP_CHECKMULTISIG])),
        # 4) Hypothetical OP_CHECKMULTISIGVERIFY script that takes a single sig as input
        ("t4", CScript([OP_0, OP_SWAP, OP_1, pubs[1], OP_1, OP_CHECKMULTISIGVERIFY, OP_1])),
        # 5) OP_IF script that needs a true input
        ("t5", CScript([OP_IF, pubs[1], OP_CHECKSIG, OP_ELSE, OP_RETURN, OP_ENDIF])),
        # 6) OP_NOTIF script that needs a true input
        ("t6", CScript([OP_NOTIF, OP_RETURN, OP_ELSE, pubs[1], OP_CHECKSIG, OP_ENDIF])),
        # 7) OP_CHECKSIG with an empty key
        ("t7", CScript([OP_0, OP_CHECKSIG])),
        # 8) OP_CHECKSIGVERIFY with an empty key
        ("t8", CScript([OP_0, OP_CHECKSIGVERIFY, OP_1])),
        # 9) normal OP_CHECKSIGADD that also ensures return value is correct
        ("t9", CScript([csa_low_val, pubs[1], OP_CHECKSIGADD, csa_low_result, OP_EQUAL])),
        # 10) OP_CHECKSIGADD with empty key
        ("t10", CScript([csa_low_val, OP_0, OP_CHECKSIGADD, csa_low_result, OP_EQUAL])),
        # 11) OP_CHECKSIGADD with missing counter stack element
        ("t11", CScript([pubs[1], OP_CHECKSIGADD, OP_1, OP_EQUAL])),
        # 12) OP_CHECKSIG that needs invalid signature
        ("t12", CScript([pubs[1], OP_CHECKSIGVERIFY, pubs[0], OP_CHECKSIG, OP_NOT])),
        # 13) OP_CHECKSIG with empty key that needs invalid signature
        ("t13", CScript([pubs[1], OP_CHECKSIGVERIFY, OP_0, OP_CHECKSIG, OP_NOT])),
        # 14) OP_CHECKSIGADD that needs invalid signature
        ("t14", CScript([pubs[1], OP_CHECKSIGVERIFY, OP_0, pubs[0], OP_CHECKSIGADD, OP_NOT])),
        # 15) OP_CHECKSIGADD with empty key that needs invalid signature
        ("t15", CScript([pubs[1], OP_CHECKSIGVERIFY, OP_0, OP_0, OP_CHECKSIGADD, OP_NOT])),
        # 16) OP_CHECKSIG with unknown pubkey type
        ("t16", CScript([OP_1, OP_CHECKSIG])),
        # 17) OP_CHECKSIGADD with unknown pubkey type
        ("t17", CScript([OP_0, OP_1, OP_CHECKSIGADD])),
        # 18) OP_CHECKSIGVERIFY with unknown pubkey type
        ("t18", CScript([OP_1, OP_CHECKSIGVERIFY, OP_1])),
        # 19) script longer than 10000 bytes and over 201 non-push opcodes
        ("t19", CScript([OP_0, OP_0, OP_2DROP] * 10001 + [pubs[1], OP_CHECKSIG])),
        # 20) OP_CHECKSIGVERIFY with empty key
        ("t20", CScript([pubs[1], OP_CHECKSIGVERIFY, OP_0, OP_0, OP_CHECKSIGVERIFY, OP_1])),
        # 21) Script that grows the stack to 1000 elements
        ("t21", CScript([pubs[1], OP_CHECKSIGVERIFY, OP_1] + [OP_DUP] * 999 + [OP_DROP] * 999)),
        # 22) Script that grows the stack to 1001 elements
        ("t22", CScript([pubs[1], OP_CHECKSIGVERIFY, OP_1] + [OP_DUP] * 1000 + [OP_DROP] * 1000)),
        # 23) Script that expects an input stack of 1000 elements
        ("t23", CScript([OP_DROP] * 999 + [pubs[1], OP_CHECKSIG])),
        # 24) Script that expects an input stack of 1001 elements
        ("t24", CScript([OP_DROP] * 1000 + [pubs[1], OP_CHECKSIG])),
        # 25) Script that pushes a MAX_SCRIPT_ELEMENT_SIZE-bytes element
        ("t25", CScript([random_bytes(MAX_SCRIPT_ELEMENT_SIZE), OP_DROP, pubs[1], OP_CHECKSIG])),
        # 26) Script that pushes a (MAX_SCRIPT_ELEMENT_SIZE+1)-bytes element
        ("t26", CScript([random_bytes(MAX_SCRIPT_ELEMENT_SIZE+1), OP_DROP, pubs[1], OP_CHECKSIG])),
        # 27) CHECKSIGADD that must fail because numeric argument number is >4 bytes
        ("t27", CScript([CScriptNum(OVERSIZE_NUMBER), pubs[1], OP_CHECKSIGADD])),
        # 28) Pushes random CScriptNum value, checks OP_CHECKSIGADD result
        ("t28", CScript([csa_high_val, pubs[1], OP_CHECKSIGADD, csa_high_result, OP_EQUAL])),
        # 29) CHECKSIGADD that succeeds with proper sig because numeric argument number is <=4 bytes
        ("t29", CScript([CScriptNum(OVERSIZE_NUMBER-1), pubs[1], OP_CHECKSIGADD])),
        # 30) Variant of t1 with "normal" 33-byte pubkey
        ("t30", CScript([b'\x03' + pubs[1], OP_CHECKSIG])),
        # 31) Variant of t2 with "normal" 33-byte pubkey
        ("t31", CScript([b'\x02' + pubs[1], OP_CHECKSIGVERIFY, OP_1])),
        # 32) Variant of t28 with "normal" 33-byte pubkey
        ("t32", CScript([csa_high_val, b'\x03' + pubs[1], OP_CHECKSIGADD, csa_high_result, OP_EQUAL])),
        # 33) 999-of-999 multisig
        ("t33", CScript(big_scriptops[:1998] + [OP_1])),
        # 34) 1000-of-1000 multisig
        ("t34", CScript(big_scriptops[:2000] + [OP_1])),
        # 35) Variant of t9 that uses a non-minimally encoded input arg
        ("t35", CScript([bytes([csa_low_val]), pubs[1], OP_CHECKSIGADD, csa_low_result, OP_EQUAL])),
        # 36) Empty script
        ("t36", CScript([])),
    ]
    # Add many dummies to test huge trees
    for j in range(100000):
        scripts.append((None, CScript([OP_RETURN, random.randrange(100000)])))
    random.shuffle(scripts)
    tap = taproot_construct(pubs[0], scripts)
    common = {
        "hashtype": hashtype,
        "key": secs[1],
        "tap": tap,
    }
    # Test that MAX_SCRIPT_ELEMENT_SIZE byte stack element inputs are valid, but not one more (and 80 bytes is standard but 81 is not).
    add_spender(spenders, "tapscript/inputmaxlimit", leaf="t0", **common, standard=False, inputs=[getter("sign"), random_bytes(MAX_SCRIPT_ELEMENT_SIZE)], failure={"inputs": [getter("sign"), random_bytes(MAX_SCRIPT_ELEMENT_SIZE+1)]}, **ERR_PUSH_LIMIT)
    add_spender(spenders, "tapscript/input80limit", leaf="t0", **common, inputs=[getter("sign"), random_bytes(80)])
    add_spender(spenders, "tapscript/input81limit", leaf="t0", **common, standard=False, inputs=[getter("sign"), random_bytes(81)])
    # Test that OP_CHECKMULTISIG and OP_CHECKMULTISIGVERIFY cause failure, but OP_CHECKSIG and OP_CHECKSIGVERIFY work.
    add_spender(spenders, "tapscript/disabled_checkmultisig", leaf="t1", **common, **SINGLE_SIG, failure={"leaf": "t3"}, **ERR_TAPSCRIPT_CHECKMULTISIG)
    add_spender(spenders, "tapscript/disabled_checkmultisigverify", leaf="t2", **common, **SINGLE_SIG, failure={"leaf": "t4"}, **ERR_TAPSCRIPT_CHECKMULTISIG)
    # Test that OP_IF and OP_NOTIF do not accept non-0x01 as truth value (the MINIMALIF rule is consensus in Tapscript)
    add_spender(spenders, "tapscript/minimalif", leaf="t5", **common, inputs=[getter("sign"), b'\x01'], failure={"inputs": [getter("sign"), b'\x02']}, **ERR_MINIMALIF)
    add_spender(spenders, "tapscript/minimalnotif", leaf="t6", **common, inputs=[getter("sign"), b'\x01'], failure={"inputs": [getter("sign"), b'\x03']}, **ERR_MINIMALIF)
    add_spender(spenders, "tapscript/minimalif", leaf="t5", **common, inputs=[getter("sign"), b'\x01'], failure={"inputs": [getter("sign"), b'\x0001']}, **ERR_MINIMALIF)
    add_spender(spenders, "tapscript/minimalnotif", leaf="t6", **common, inputs=[getter("sign"), b'\x01'], failure={"inputs": [getter("sign"), b'\x0100']}, **ERR_MINIMALIF)
    # Test that 1-byte public keys (which are unknown) are acceptable but nonstandard with unrelated signatures, but 0-byte public keys are not valid.
    add_spender(spenders, "tapscript/unkpk/checksig", leaf="t16", standard=False, **common, **SINGLE_SIG, failure={"leaf": "t7"}, **ERR_UNKNOWN_PUBKEY)
    add_spender(spenders, "tapscript/unkpk/checksigadd", leaf="t17", standard=False, **common, **SINGLE_SIG, failure={"leaf": "t10"}, **ERR_UNKNOWN_PUBKEY)
    add_spender(spenders, "tapscript/unkpk/checksigverify", leaf="t18", standard=False, **common, **SINGLE_SIG, failure={"leaf": "t8"}, **ERR_UNKNOWN_PUBKEY)
    # Test that 33-byte public keys (which are unknown) are acceptable but nonstandard with valid signatures, but normal pubkeys are not valid in that case.
    add_spender(spenders, "tapscript/oldpk/checksig", leaf="t30", standard=False, **common, **SINGLE_SIG, sighash=bitflipper(default_sighash), failure={"leaf": "t1"}, **ERR_SIG_SCHNORR)
    add_spender(spenders, "tapscript/oldpk/checksigadd", leaf="t31", standard=False, **common, **SINGLE_SIG, sighash=bitflipper(default_sighash), failure={"leaf": "t2"}, **ERR_SIG_SCHNORR)
    add_spender(spenders, "tapscript/oldpk/checksigverify", leaf="t32", standard=False, **common, **SINGLE_SIG, sighash=bitflipper(default_sighash), failure={"leaf": "t28"}, **ERR_SIG_SCHNORR)
    # Test that 0-byte public keys are not acceptable.
    add_spender(spenders, "tapscript/emptypk/checksig", leaf="t1", **SINGLE_SIG, **common, failure={"leaf": "t7"}, **ERR_UNKNOWN_PUBKEY)
    add_spender(spenders, "tapscript/emptypk/checksigverify", leaf="t2", **SINGLE_SIG, **common, failure={"leaf": "t8"}, **ERR_UNKNOWN_PUBKEY)
    add_spender(spenders, "tapscript/emptypk/checksigadd", leaf="t9", **SINGLE_SIG, **common, failure={"leaf": "t10"}, **ERR_UNKNOWN_PUBKEY)
    add_spender(spenders, "tapscript/emptypk/checksigadd", leaf="t35", standard=False, **SINGLE_SIG, **common, failure={"leaf": "t10"}, **ERR_UNKNOWN_PUBKEY)
    # Test that OP_CHECKSIGADD results are as expected
    add_spender(spenders, "tapscript/checksigaddresults", leaf="t28", **SINGLE_SIG, **common, failure={"leaf": "t27"}, err_msg="unknown error")
    add_spender(spenders, "tapscript/checksigaddoversize", leaf="t29", **SINGLE_SIG, **common, failure={"leaf": "t27"}, err_msg="unknown error")
    # Test that OP_CHECKSIGADD requires 3 stack elements.
    add_spender(spenders, "tapscript/checksigadd3args", leaf="t9", **SINGLE_SIG, **common, failure={"leaf": "t11"}, **ERR_STACK_EMPTY)
    # Test that empty signatures do not cause script failure in OP_CHECKSIG and OP_CHECKSIGADD (but do fail with empty pubkey, and do fail OP_CHECKSIGVERIFY)
    add_spender(spenders, "tapscript/emptysigs/checksig", leaf="t12", **common, inputs=[b'', getter("sign")], failure={"leaf": "t13"}, **ERR_UNKNOWN_PUBKEY)
    add_spender(spenders, "tapscript/emptysigs/nochecksigverify", leaf="t12", **common, inputs=[b'', getter("sign")], failure={"leaf": "t20"}, **ERR_UNKNOWN_PUBKEY)
    add_spender(spenders, "tapscript/emptysigs/checksigadd", leaf="t14", **common, inputs=[b'', getter("sign")], failure={"leaf": "t15"}, **ERR_UNKNOWN_PUBKEY)
    # Test that scripts over 10000 bytes (and over 201 non-push ops) are acceptable.
    add_spender(spenders, "tapscript/no10000limit", leaf="t19", **SINGLE_SIG, **common)
    # Test that a stack size of 1000 elements is permitted, but 1001 isn't.
    add_spender(spenders, "tapscript/1000stack", leaf="t21", **SINGLE_SIG, **common, failure={"leaf": "t22"}, **ERR_STACK_SIZE)
    # Test that an input stack size of 1000 elements is permitted, but 1001 isn't.
    add_spender(spenders, "tapscript/1000inputs", leaf="t23", **common, inputs=[getter("sign")] + [b'' for _ in range(999)], failure={"leaf": "t24", "inputs": [getter("sign")] + [b'' for _ in range(1000)]}, **ERR_STACK_SIZE)
    # Test that pushing a MAX_SCRIPT_ELEMENT_SIZE byte stack element is valid, but one longer is not.
    add_spender(spenders, "tapscript/pushmaxlimit", leaf="t25", **common, **SINGLE_SIG, failure={"leaf": "t26"}, **ERR_PUSH_LIMIT)
    # Test that 999-of-999 multisig works (but 1000-of-1000 triggers stack size limits)
    add_spender(spenders, "tapscript/bigmulti", leaf="t33", **common, inputs=big_spend_inputs, num=999, failure={"leaf": "t34", "num": 1000}, **ERR_STACK_SIZE)
    # Test that the CLEANSTACK rule is consensus critical in tapscript
    add_spender(spenders, "tapscript/cleanstack", leaf="t36", tap=tap, inputs=[b'\x01'], failure={"inputs": [b'\x01', b'\x01']}, **ERR_CLEANSTACK)

    # == Test for sigops ratio limit ==

    # Given a number n, and a public key pk, functions that produce a (CScript, sigops). Each script takes as
    # input a valid signature with the passed pk followed by a dummy push of bytes that are to be dropped, and
    # will execute sigops signature checks.
    SIGOPS_RATIO_SCRIPTS = [
        # n OP_CHECKSIGVERFIYs and 1 OP_CHECKSIG.
        lambda n, pk: (CScript([OP_DROP, pk] + [OP_2DUP, OP_CHECKSIGVERIFY] * n + [OP_CHECKSIG]), n + 1),
        # n OP_CHECKSIGVERIFYs and 1 OP_CHECKSIGADD, but also one unexecuted OP_CHECKSIGVERIFY.
        lambda n, pk: (CScript([OP_DROP, pk, OP_0, OP_IF, OP_2DUP, OP_CHECKSIGVERIFY, OP_ENDIF] + [OP_2DUP, OP_CHECKSIGVERIFY] * n + [OP_2, OP_SWAP, OP_CHECKSIGADD, OP_3, OP_EQUAL]), n + 1),
        # n OP_CHECKSIGVERIFYs and 1 OP_CHECKSIGADD, but also one unexecuted OP_CHECKSIG.
        lambda n, pk: (CScript([random_bytes(220), OP_2DROP, pk, OP_1, OP_NOTIF, OP_2DUP, OP_CHECKSIG, OP_VERIFY, OP_ENDIF] + [OP_2DUP, OP_CHECKSIGVERIFY] * n + [OP_4, OP_SWAP, OP_CHECKSIGADD, OP_5, OP_EQUAL]), n + 1),
        # n OP_CHECKSIGVERFIYs and 1 OP_CHECKSIGADD, but also one unexecuted OP_CHECKSIGADD.
        lambda n, pk: (CScript([OP_DROP, pk, OP_1, OP_IF, OP_ELSE, OP_2DUP, OP_6, OP_SWAP, OP_CHECKSIGADD, OP_7, OP_EQUALVERIFY, OP_ENDIF] + [OP_2DUP, OP_CHECKSIGVERIFY] * n + [OP_8, OP_SWAP, OP_CHECKSIGADD, OP_9, OP_EQUAL]), n + 1),
        # n+1 OP_CHECKSIGs, but also one OP_CHECKSIG with an empty signature.
        lambda n, pk: (CScript([OP_DROP, OP_0, pk, OP_CHECKSIG, OP_NOT, OP_VERIFY, pk] + [OP_2DUP, OP_CHECKSIG, OP_VERIFY] * n + [OP_CHECKSIG]), n + 1),
        # n OP_CHECKSIGADDs and 1 OP_CHECKSIG, but also an OP_CHECKSIGADD with an empty signature.
        lambda n, pk: (CScript([OP_DROP, OP_0, OP_10, pk, OP_CHECKSIGADD, OP_10, OP_EQUALVERIFY, pk] + [OP_2DUP, OP_16, OP_SWAP, OP_CHECKSIGADD, b'\x11', OP_EQUALVERIFY] * n + [OP_CHECKSIG]), n + 1),
    ]
    for annex in [None, bytes([ANNEX_TAG]) + random_bytes(random.randrange(1000))]:
        for hashtype in [SIGHASH_DEFAULT, SIGHASH_ALL]:
            for pubkey in [pubs[1], random_bytes(random.choice([x for x in range(2, 81) if x != 32]))]:
                for fn_num, fn in enumerate(SIGOPS_RATIO_SCRIPTS):
                    merkledepth = random.randrange(129)


                    def predict_sigops_ratio(n, dummy_size):
                        """Predict whether spending fn(n, pubkey) with dummy_size will pass the ratio test."""
                        script, sigops = fn(n, pubkey)
                        # Predict the size of the witness for a given choice of n
                        stacklen_size = 1
                        sig_size = 64 + (hashtype != SIGHASH_DEFAULT)
                        siglen_size = 1
                        dummylen_size = 1 + 2 * (dummy_size >= 253)
                        script_size = len(script)
                        scriptlen_size = 1 + 2 * (script_size >= 253)
                        control_size = 33 + 32 * merkledepth
                        controllen_size = 1 + 2 * (control_size >= 253)
                        annex_size = 0 if annex is None else len(annex)
                        annexlen_size = 0 if annex is None else 1 + 2 * (annex_size >= 253)
                        witsize = stacklen_size + sig_size + siglen_size + dummy_size + dummylen_size + script_size + scriptlen_size + control_size + controllen_size + annex_size + annexlen_size
                        # sigops ratio test
                        return witsize + 50 >= 50 * sigops
                    # Make sure n is high enough that with empty dummy, the script is not valid
                    n = 0
                    while predict_sigops_ratio(n, 0):
                        n += 1
                    # But allow picking a bit higher still
                    n += random.randrange(5)
                    # Now pick dummy size *just* large enough that the overall construction passes
                    dummylen = 0
                    while not predict_sigops_ratio(n, dummylen):
                        dummylen += 1
                    scripts = [("s", fn(n, pubkey)[0])]
                    for _ in range(merkledepth):
                        scripts = [scripts, random.choice(PARTNER_MERKLE_FN)]
                    tap = taproot_construct(pubs[0], scripts)
                    standard = annex is None and dummylen <= 80 and len(pubkey) == 32
                    add_spender(spenders, "tapscript/sigopsratio_%i" % fn_num, tap=tap, leaf="s", annex=annex, hashtype=hashtype, key=secs[1], inputs=[getter("sign"), random_bytes(dummylen)], standard=standard, failure={"inputs": [getter("sign"), random_bytes(dummylen - 1)]}, **ERR_SIGOPS_RATIO)

    # Future leaf versions
    for leafver in range(0, 0x100, 2):
        if leafver == LEAF_VERSION_TAPSCRIPT or leafver == ANNEX_TAG:
            # Skip the defined LEAF_VERSION_TAPSCRIPT, and the ANNEX_TAG which is not usable as leaf version
            continue
        scripts = [
            ("bare_c0", CScript([OP_NOP])),
            ("bare_unkver", CScript([OP_NOP]), leafver),
            ("return_c0", CScript([OP_RETURN])),
            ("return_unkver", CScript([OP_RETURN]), leafver),
            ("undecodable_c0", CScript([OP_PUSHDATA1])),
            ("undecodable_unkver", CScript([OP_PUSHDATA1]), leafver),
            ("bigpush_c0", CScript([random_bytes(MAX_SCRIPT_ELEMENT_SIZE+1), OP_DROP])),
            ("bigpush_unkver", CScript([random_bytes(MAX_SCRIPT_ELEMENT_SIZE+1), OP_DROP]), leafver),
            ("1001push_c0", CScript([OP_0] * 1001)),
            ("1001push_unkver", CScript([OP_0] * 1001), leafver),
        ]
        random.shuffle(scripts)
        tap = taproot_construct(pubs[0], scripts)
        add_spender(spenders, "unkver/bare", standard=False, tap=tap, leaf="bare_unkver", failure={"leaf": "bare_c0"}, **ERR_CLEANSTACK)
        add_spender(spenders, "unkver/return", standard=False, tap=tap, leaf="return_unkver", failure={"leaf": "return_c0"}, **ERR_OP_RETURN)
        add_spender(spenders, "unkver/undecodable", standard=False, tap=tap, leaf="undecodable_unkver", failure={"leaf": "undecodable_c0"}, **ERR_UNDECODABLE)
        add_spender(spenders, "unkver/bigpush", standard=False, tap=tap, leaf="bigpush_unkver", failure={"leaf": "bigpush_c0"}, **ERR_PUSH_LIMIT)
        add_spender(spenders, "unkver/1001push", standard=False, tap=tap, leaf="1001push_unkver", failure={"leaf": "1001push_c0"}, **ERR_STACK_SIZE)
        add_spender(spenders, "unkver/1001inputs", standard=False, tap=tap, leaf="bare_unkver", inputs=[b'']*1001, failure={"leaf": "bare_c0"}, **ERR_STACK_SIZE)

    # OP_SUCCESSx tests.
    hashtype = lambda _: random.choice(VALID_SIGHASHES_TAPROOT)
    for opval in range(76, 0x100):
        opcode = CScriptOp(opval)
        if not is_op_success(opcode):
            continue
        scripts = [
            ("bare_success", CScript([opcode])),
            ("bare_nop", CScript([OP_NOP])),
            ("unexecif_success", CScript([OP_0, OP_IF, opcode, OP_ENDIF])),
            ("unexecif_nop", CScript([OP_0, OP_IF, OP_NOP, OP_ENDIF])),
            ("return_success", CScript([OP_RETURN, opcode])),
            ("return_nop", CScript([OP_RETURN, OP_NOP])),
            ("undecodable_success", CScript([opcode, OP_PUSHDATA1])),
            ("undecodable_nop", CScript([OP_NOP, OP_PUSHDATA1])),
            ("undecodable_bypassed_success", CScript([OP_PUSHDATA1, OP_2, opcode])),
            ("bigpush_success", CScript([random_bytes(MAX_SCRIPT_ELEMENT_SIZE+1), OP_DROP, opcode])),
            ("bigpush_nop", CScript([random_bytes(MAX_SCRIPT_ELEMENT_SIZE+1), OP_DROP, OP_NOP])),
            ("1001push_success", CScript([OP_0] * 1001 + [opcode])),
            ("1001push_nop", CScript([OP_0] * 1001 + [OP_NOP])),
        ]
        random.shuffle(scripts)
        tap = taproot_construct(pubs[0], scripts)
        add_spender(spenders, "opsuccess/bare", standard=False, tap=tap, leaf="bare_success", failure={"leaf": "bare_nop"}, **ERR_CLEANSTACK)
        add_spender(spenders, "opsuccess/unexecif", standard=False, tap=tap, leaf="unexecif_success", failure={"leaf": "unexecif_nop"}, **ERR_CLEANSTACK)
        add_spender(spenders, "opsuccess/return", standard=False, tap=tap, leaf="return_success", failure={"leaf": "return_nop"}, **ERR_OP_RETURN)
        add_spender(spenders, "opsuccess/undecodable", standard=False, tap=tap, leaf="undecodable_success", failure={"leaf": "undecodable_nop"}, **ERR_UNDECODABLE)
        add_spender(spenders, "opsuccess/undecodable_bypass", standard=False, tap=tap, leaf="undecodable_success", failure={"leaf": "undecodable_bypassed_success"}, **ERR_UNDECODABLE)
        add_spender(spenders, "opsuccess/bigpush", standard=False, tap=tap, leaf="bigpush_success", failure={"leaf": "bigpush_nop"}, **ERR_PUSH_LIMIT)
        add_spender(spenders, "opsuccess/1001push", standard=False, tap=tap, leaf="1001push_success", failure={"leaf": "1001push_nop"}, **ERR_STACK_SIZE)
        add_spender(spenders, "opsuccess/1001inputs", standard=False, tap=tap, leaf="bare_success", inputs=[b'']*1001, failure={"leaf": "bare_nop"}, **ERR_STACK_SIZE)

    # Non-OP_SUCCESSx (verify that those aren't accidentally treated as OP_SUCCESSx)
    for opval in range(0, 0x100):
        opcode = CScriptOp(opval)
        if is_op_success(opcode):
            continue
        scripts = [
            ("normal", CScript([OP_RETURN, opcode] + [OP_NOP] * 75)),
            ("op_success", CScript([OP_RETURN, CScriptOp(0x50)]))
        ]
        tap = taproot_construct(pubs[0], scripts)
        add_spender(spenders, "alwaysvalid/notsuccessx", tap=tap, leaf="op_success", inputs=[], standard=False, failure={"leaf": "normal"}) # err_msg differs based on opcode

    # == Legacy tests ==

    # Also add a few legacy spends into the mix, so that transactions which combine taproot and pre-taproot spends get tested too.
    for compressed in [False, True]:
        eckey1 = ECKey()
        eckey1.set(generate_privkey(), compressed)
        pubkey1 = eckey1.get_pubkey().get_bytes()
        eckey2 = ECKey()
        eckey2.set(generate_privkey(), compressed)
        for p2sh in [False, True]:
            for witv0 in [False, True]:
                for hashtype in VALID_SIGHASHES_ECDSA + [random.randrange(0x04, 0x80), random.randrange(0x84, 0x100)]:
                    standard = (hashtype in VALID_SIGHASHES_ECDSA) and (compressed or not witv0)
                    add_spender(spenders, "legacy/pk-wrongkey", hashtype=hashtype, p2sh=p2sh, witv0=witv0, standard=standard, script=CScript([pubkey1, OP_CHECKSIG]), **SINGLE_SIG, key=eckey1, failure={"key": eckey2}, sigops_weight=4-3*witv0, **ERR_NO_SUCCESS)
                    add_spender(spenders, "legacy/pkh-sighashflip", hashtype=hashtype, p2sh=p2sh, witv0=witv0, standard=standard, pkh=pubkey1, key=eckey1, **SIGHASH_BITFLIP, sigops_weight=4-3*witv0, **ERR_NO_SUCCESS)

    # Verify that OP_CHECKSIGADD wasn't accidentally added to pre-taproot validation logic.
    for p2sh in [False, True]:
        for witv0 in [False, True]:
            for hashtype in VALID_SIGHASHES_ECDSA + [random.randrange(0x04, 0x80), random.randrange(0x84, 0x100)]:
                standard = hashtype in VALID_SIGHASHES_ECDSA and (p2sh or witv0)
                add_spender(spenders, "compat/nocsa", hashtype=hashtype, p2sh=p2sh, witv0=witv0, standard=standard, script=CScript([OP_IF, OP_11, pubkey1, OP_CHECKSIGADD, OP_12, OP_EQUAL, OP_ELSE, pubkey1, OP_CHECKSIG, OP_ENDIF]), key=eckey1, sigops_weight=4-3*witv0, inputs=[getter("sign"), b''], failure={"inputs": [getter("sign"), b'\x01']}, **ERR_UNDECODABLE)

    return spenders

def spenders_taproot_inactive():
    """Spenders for testing that pre-activation Taproot rules don't apply."""

    spenders = []

    sec = generate_privkey()
    pub, _ = compute_xonly_pubkey(sec)
    scripts = [
        ("pk", CScript([pub, OP_CHECKSIG])),
        ("future_leaf", CScript([pub, OP_CHECKSIG]), 0xc2),
        ("op_success", CScript([pub, OP_CHECKSIG, OP_0, OP_IF, CScriptOp(0x50), OP_ENDIF])),
    ]
    tap = taproot_construct(pub, scripts)

    # Test that keypath spending is valid & non-standard, regardless of validity.
    add_spender(spenders, "inactive/keypath_valid", key=sec, tap=tap, standard=False)
    add_spender(spenders, "inactive/keypath_invalidsig", key=sec, tap=tap, standard=False, sighash=bitflipper(default_sighash))
    add_spender(spenders, "inactive/keypath_empty", key=sec, tap=tap, standard=False, witness=[])

    # Same for scriptpath spending (and features like annex, leaf versions, or OP_SUCCESS don't change this)
    add_spender(spenders, "inactive/scriptpath_valid", key=sec, tap=tap, leaf="pk", standard=False, inputs=[getter("sign")])
    add_spender(spenders, "inactive/scriptpath_invalidsig", key=sec, tap=tap, leaf="pk", standard=False, inputs=[getter("sign")], sighash=bitflipper(default_sighash))
    add_spender(spenders, "inactive/scriptpath_invalidcb", key=sec, tap=tap, leaf="pk", standard=False, inputs=[getter("sign")], controlblock=bitflipper(default_controlblock))
    add_spender(spenders, "inactive/scriptpath_valid_unkleaf", key=sec, tap=tap, leaf="future_leaf", standard=False, inputs=[getter("sign")])
    add_spender(spenders, "inactive/scriptpath_invalid_unkleaf", key=sec, tap=tap, leaf="future_leaf", standard=False, inputs=[getter("sign")], sighash=bitflipper(default_sighash))
    add_spender(spenders, "inactive/scriptpath_valid_opsuccess", key=sec, tap=tap, leaf="op_success", standard=False, inputs=[getter("sign")])
    add_spender(spenders, "inactive/scriptpath_valid_opsuccess", key=sec, tap=tap, leaf="op_success", standard=False, inputs=[getter("sign")], sighash=bitflipper(default_sighash))

    return spenders

# Consensus validation flags to use in dumps for tests with "legacy/" or "inactive/" prefix.
LEGACY_FLAGS = "P2SH,DERSIG,CHECKLOCKTIMEVERIFY,CHECKSEQUENCEVERIFY,WITNESS,NULLDUMMY"
# Consensus validation flags to use in dumps for all other tests.
TAPROOT_FLAGS = "P2SH,DERSIG,CHECKLOCKTIMEVERIFY,CHECKSEQUENCEVERIFY,WITNESS,NULLDUMMY,TAPROOT"

def dump_json_test(tx, input_utxos, idx, success, failure):
    spender = input_utxos[idx].spender
    # Determine flags to dump
    flags = LEGACY_FLAGS if spender.comment.startswith("legacy/") or spender.comment.startswith("inactive/") else TAPROOT_FLAGS

    fields = [
        ("tx", tx.serialize().hex()),
        ("prevouts", [x.output.serialize().hex() for x in input_utxos]),
        ("index", idx),
        ("flags", flags),
        ("comment", spender.comment)
    ]

    # The "final" field indicates that a spend should be always valid, even with more validation flags enabled
    # than the listed ones. Use standardness as a proxy for this (which gives a conservative underestimate).
    if spender.is_standard:
        fields.append(("final", True))

    def dump_witness(wit):
        return OrderedDict([("scriptSig", wit[0].hex()), ("witness", [x.hex() for x in wit[1]])])
    if success is not None:
        fields.append(("success", dump_witness(success)))
    if failure is not None:
        fields.append(("failure", dump_witness(failure)))

    # Write the dump to $TEST_DUMP_DIR/x/xyz... where x,y,z,... are the SHA1 sum of the dump (which makes the
    # file naming scheme compatible with fuzzing infrastructure).
    dump = json.dumps(OrderedDict(fields)) + ",\n"
    sha1 = hashlib.sha1(dump.encode("utf-8")).hexdigest()
    dirname = os.environ.get("TEST_DUMP_DIR", ".") + ("/%s" % sha1[0])
    os.makedirs(dirname, exist_ok=True)
    with open(dirname + ("/%s" % sha1), 'w', encoding="utf8") as f:
        f.write(dump)

# Data type to keep track of UTXOs, where they were created, and how to spend them.
UTXOData = namedtuple('UTXOData', 'outpoint,output,spender')


class TaprootTest(BitcoinTestFramework):
    def add_options(self, parser):
        parser.add_argument("--dumptests", dest="dump_tests", default=False, action="store_true",
                            help="Dump generated test cases to directory set by TEST_DUMP_DIR environment variable")
        parser.add_argument("--previous_release", dest="previous_release", default=False, action="store_true",
                            help="Use a previous release as taproot-inactive node")

    def skip_test_if_missing_module(self):
        self.skip_if_no_wallet()
        if self.options.previous_release:
            self.skip_if_no_previous_releases()

    def set_test_params(self):
        self.num_nodes = 2
        self.setup_clean_chain = True
        # Node 0 has Taproot inactive, Node 1 active.
        self.extra_args = [["-par=1"], ["-par=1"]]
        if self.options.previous_release:
            self.wallet_names = [None, self.default_wallet_name]
        else:
            self.extra_args[0].append("-vbparams=taproot:1:1")

    def setup_nodes(self):
        self.add_nodes(self.num_nodes, self.extra_args, versions=[
            200100 if self.options.previous_release else None,
            None,
        ])
        self.start_nodes()
        self.import_deterministic_coinbase_privkeys()

    def block_submit(self, node, txs, msg, err_msg, cb_pubkey=None, fees=0, sigops_weight=0, witness=False, accept=False):

        # Deplete block of any non-tapscript sigops using a single additional 0-value coinbase output.
        # It is not impossible to fit enough tapscript sigops to hit the old 80k limit without
        # busting txin-level limits. We simply have to account for the p2pk outputs in all
        # transactions.
        extra_output_script = CScript([OP_CHECKSIG]*((MAX_BLOCK_SIGOPS_WEIGHT - sigops_weight) // WITNESS_SCALE_FACTOR))

        block = create_block(self.tip, create_coinbase(self.lastblockheight + 1, pubkey=cb_pubkey, extra_output_script=extra_output_script, fees=fees), self.lastblocktime + 1)
        block.nVersion = 4
        for tx in txs:
            tx.rehash()
            block.vtx.append(tx)
        block.hashMerkleRoot = block.calc_merkle_root()
        witness and add_witness_commitment(block)
        block.rehash()
        block.solve()
        block_response = node.submitblock(block.serialize().hex())
        if err_msg is not None:
            assert block_response is not None and err_msg in block_response, "Missing error message '%s' from block response '%s': %s" % (err_msg, "(None)" if block_response is None else block_response, msg)
        if accept:
            assert node.getbestblockhash() == block.hash, "Failed to accept: %s (response: %s)" % (msg, block_response)
            self.tip = block.sha256
            self.lastblockhash = block.hash
            self.lastblocktime += 1
            self.lastblockheight += 1
        else:
            assert node.getbestblockhash() == self.lastblockhash, "Failed to reject: " + msg

    def test_spenders(self, node, spenders, input_counts):
        """Run randomized tests with a number of "spenders".

        Steps:
            1) Generate an appropriate UTXO for each spender to test spend conditions
            2) Generate 100 random addresses of all wallet types: pkh/sh_wpkh/wpkh
            3) Select random number of inputs from (1)
            4) Select random number of addresses from (2) as outputs

        Each spender embodies a test; in a large randomized test, it is verified
        that toggling the valid argument to each lambda toggles the validity of
        the transaction. This is accomplished by constructing transactions consisting
        of all valid inputs, except one invalid one.
        """

        # Construct a bunch of sPKs that send coins back to the host wallet
        self.log.info("- Constructing addresses for returning coins")
        host_spks = []
        host_pubkeys = []
        for i in range(16):
            addr = node.getnewaddress(address_type=random.choice(["legacy", "p2sh-segwit", "bech32"]))
            info = node.getaddressinfo(addr)
            spk = bytes.fromhex(info['scriptPubKey'])
            host_spks.append(spk)
            host_pubkeys.append(bytes.fromhex(info['pubkey']))

        # Initialize variables used by block_submit().
        self.lastblockhash = node.getbestblockhash()
        self.tip = int(self.lastblockhash, 16)
        block = node.getblock(self.lastblockhash)
        self.lastblockheight = block['height']
        self.lastblocktime = block['time']

        # Create transactions spending up to 50 of the wallet's inputs, with one output for each spender, and
        # one change output at the end. The transaction is constructed on the Python side to enable
        # having multiple outputs to the same address and outputs with no assigned address. The wallet
        # is then asked to sign it through signrawtransactionwithwallet, and then added to a block on the
        # Python side (to bypass standardness rules).
        self.log.info("- Creating test UTXOs...")
        random.shuffle(spenders)
        normal_utxos = []
        mismatching_utxos = [] # UTXOs with input that requires mismatching output position
        done = 0
        while done < len(spenders):
            # Compute how many UTXOs to create with this transaction
            count_this_tx = min(len(spenders) - done, (len(spenders) + 4) // 5, 10000)

            fund_tx = CTransaction()
            # Add the 50 highest-value inputs
            unspents = node.listunspent()
            random.shuffle(unspents)
            unspents.sort(key=lambda x: int(x["amount"] * 100000000), reverse=True)
            if len(unspents) > 50:
                unspents = unspents[:50]
            random.shuffle(unspents)
            balance = 0
            for unspent in unspents:
                balance += int(unspent["amount"] * 100000000)
                txid = int(unspent["txid"], 16)
                fund_tx.vin.append(CTxIn(COutPoint(txid, int(unspent["vout"])), CScript()))
            # Add outputs
            cur_progress = done / len(spenders)
            next_progress = (done + count_this_tx) / len(spenders)
            change_goal = (1.0 - 0.6 * next_progress) / (1.0 - 0.6 * cur_progress) * balance
            self.log.debug("Create %i UTXOs in a transaction spending %i inputs worth %.8f (sending ~%.8f to change)" % (count_this_tx, len(unspents), balance * 0.00000001, change_goal * 0.00000001))
            for i in range(count_this_tx):
                avg = (balance - change_goal) / (count_this_tx - i)
                amount = int(random.randrange(int(avg*0.85 + 0.5), int(avg*1.15 + 0.5)) + 0.5)
                balance -= amount
                fund_tx.vout.append(CTxOut(amount, spenders[done + i].script))
            # Add change
            fund_tx.vout.append(CTxOut(balance - 10000, random.choice(host_spks)))
            # Ask the wallet to sign
            ss = BytesIO(bytes.fromhex(node.signrawtransactionwithwallet(fund_tx.serialize().hex())["hex"]))
            fund_tx.deserialize(ss)
            # Construct UTXOData entries
            fund_tx.rehash()
            for i in range(count_this_tx):
                utxodata = UTXOData(outpoint=COutPoint(fund_tx.sha256, i), output=fund_tx.vout[i], spender=spenders[done])
                if utxodata.spender.need_vin_vout_mismatch:
                    mismatching_utxos.append(utxodata)
                else:
                    normal_utxos.append(utxodata)
                done += 1
            # Mine into a block
            self.block_submit(node, [fund_tx], "Funding tx", None, random.choice(host_pubkeys), 10000, MAX_BLOCK_SIGOPS_WEIGHT, True, True)

        # Consume groups of choice(input_coins) from utxos in a tx, testing the spenders.
        self.log.info("- Running %i spending tests" % done)
        random.shuffle(normal_utxos)
        random.shuffle(mismatching_utxos)
        assert done == len(normal_utxos) + len(mismatching_utxos)

        left = done
        while left:
            # Construct CTransaction with random nVersion, nLocktime
            tx = CTransaction()
            tx.nVersion = random.choice([1, 2, random.randint(-0x80000000, 0x7fffffff)])
            min_sequence = (tx.nVersion != 1 and tx.nVersion != 0) * 0x80000000  # The minimum sequence number to disable relative locktime
            if random.choice([True, False]):
                tx.nLockTime = random.randrange(LOCKTIME_THRESHOLD, self.lastblocktime - 7200)  # all absolute locktimes in the past
            else:
                tx.nLockTime = random.randrange(self.lastblockheight + 1)  # all block heights in the past

            # Decide how many UTXOs to test with.
            acceptable = [n for n in input_counts if n <= left and (left - n > max(input_counts) or (left - n) in [0] + input_counts)]
            num_inputs = random.choice(acceptable)

            # If we have UTXOs that require mismatching inputs/outputs left, include exactly one of those
            # unless there is only one normal UTXO left (as tests with mismatching UTXOs require at least one
            # normal UTXO to go in the first position), and we don't want to run out of normal UTXOs.
            input_utxos = []
            while len(mismatching_utxos) and (len(input_utxos) == 0 or len(normal_utxos) == 1):
                input_utxos.append(mismatching_utxos.pop())
                left -= 1

            # Top up until we hit num_inputs (but include at least one normal UTXO always).
            for _ in range(max(1, num_inputs - len(input_utxos))):
                input_utxos.append(normal_utxos.pop())
                left -= 1

            # The first input cannot require a mismatching output (as there is at least one output).
            while True:
                random.shuffle(input_utxos)
                if not input_utxos[0].spender.need_vin_vout_mismatch:
                    break
            first_mismatch_input = None
            for i in range(len(input_utxos)):
                if input_utxos[i].spender.need_vin_vout_mismatch:
                    first_mismatch_input = i
            assert first_mismatch_input is None or first_mismatch_input > 0

            # Decide fee, and add CTxIns to tx.
            amount = sum(utxo.output.nValue for utxo in input_utxos)
            fee = min(random.randrange(MIN_FEE * 2, MIN_FEE * 4), amount - DUST_LIMIT)  # 10000-20000 sat fee
            in_value = amount - fee
            tx.vin = [CTxIn(outpoint=utxo.outpoint, nSequence=random.randint(min_sequence, 0xffffffff)) for utxo in input_utxos]
            tx.wit.vtxinwit = [CTxInWitness() for _ in range(len(input_utxos))]
            sigops_weight = sum(utxo.spender.sigops_weight for utxo in input_utxos)
            self.log.debug("Test: %s" % (", ".join(utxo.spender.comment for utxo in input_utxos)))

            # Add 1 to 4 random outputs (but constrained by inputs that require mismatching outputs)
            num_outputs = random.choice(range(1, 1 + min(4, 4 if first_mismatch_input is None else first_mismatch_input)))
            assert in_value >= 0 and fee - num_outputs * DUST_LIMIT >= MIN_FEE
            for i in range(num_outputs):
                tx.vout.append(CTxOut())
                if in_value <= DUST_LIMIT:
                    tx.vout[-1].nValue = DUST_LIMIT
                elif i < num_outputs - 1:
                    tx.vout[-1].nValue = in_value
                else:
                    tx.vout[-1].nValue = random.randint(DUST_LIMIT, in_value)
                in_value -= tx.vout[-1].nValue
                tx.vout[-1].scriptPubKey = random.choice(host_spks)
                sigops_weight += CScript(tx.vout[-1].scriptPubKey).GetSigOpCount(False) * WITNESS_SCALE_FACTOR
            fee += in_value
            assert fee >= 0

            # Select coinbase pubkey
            cb_pubkey = random.choice(host_pubkeys)
            sigops_weight += 1 * WITNESS_SCALE_FACTOR

            # Precompute one satisfying and one failing scriptSig/witness for each input.
            input_data = []
            for i in range(len(input_utxos)):
                fn = input_utxos[i].spender.sat_function
                fail = None
                success = fn(tx, i, [utxo.output for utxo in input_utxos], True)
                if not input_utxos[i].spender.no_fail:
                    fail = fn(tx, i, [utxo.output for utxo in input_utxos], False)
                input_data.append((fail, success))
                if self.options.dump_tests:
                    dump_json_test(tx, input_utxos, i, success, fail)

            # Sign each input incorrectly once on each complete signing pass, except the very last.
            for fail_input in list(range(len(input_utxos))) + [None]:
                # Skip trying to fail at spending something that can't be made to fail.
                if fail_input is not None and input_utxos[fail_input].spender.no_fail:
                    continue
                # Expected message with each input failure, may be None(which is ignored)
                expected_fail_msg = None if fail_input is None else input_utxos[fail_input].spender.err_msg
                # Fill inputs/witnesses
                for i in range(len(input_utxos)):
                    tx.vin[i].scriptSig = input_data[i][i != fail_input][0]
                    tx.wit.vtxinwit[i].scriptWitness.stack = input_data[i][i != fail_input][1]
                # Submit to mempool to check standardness
                is_standard_tx = fail_input is None and all(utxo.spender.is_standard for utxo in input_utxos) and tx.nVersion >= 1 and tx.nVersion <= 2
                tx.rehash()
                msg = ','.join(utxo.spender.comment + ("*" if n == fail_input else "") for n, utxo in enumerate(input_utxos))
                if is_standard_tx:
                    node.sendrawtransaction(tx.serialize().hex(), 0)
                    assert node.getmempoolentry(tx.hash) is not None, "Failed to accept into mempool: " + msg
                else:
                    assert_raises_rpc_error(-26, None, node.sendrawtransaction, tx.serialize().hex(), 0)
                # Submit in a block
                self.block_submit(node, [tx], msg, witness=True, accept=fail_input is None, cb_pubkey=cb_pubkey, fees=fee, sigops_weight=sigops_weight, err_msg=expected_fail_msg)

            if (len(spenders) - left) // 200 > (len(spenders) - left - len(input_utxos)) // 200:
                self.log.info("  - %i tests done" % (len(spenders) - left))

        assert left == 0
        assert len(normal_utxos) == 0
        assert len(mismatching_utxos) == 0
        self.log.info("  - Done")

    def run_test(self):
        # Post-taproot activation tests go first (pre-taproot tests' blocks are invalid post-taproot).
        self.log.info("Post-activation tests...")
        self.nodes[1].generate(COINBASE_MATURITY + 1)
        self.test_spenders(self.nodes[1], spenders_taproot_active(), input_counts=[1, 2, 2, 2, 2, 3])

<<<<<<< HEAD
=======
        # Re-connect nodes in case they have been disconnected
        self.disconnect_nodes(0, 1)
        self.connect_nodes(0, 1)

>>>>>>> 5ed36332
        # Transfer value of the largest 500 coins to pre-taproot node.
        addr = self.nodes[0].getnewaddress()

        unsp = self.nodes[1].listunspent()
        unsp = sorted(unsp, key=lambda i: i['amount'], reverse=True)
        unsp = unsp[:500]

        rawtx = self.nodes[1].createrawtransaction(
            inputs=[{
                'txid': i['txid'],
                'vout': i['vout']
            } for i in unsp],
            outputs={addr: sum(i['amount'] for i in unsp)}
        )
        rawtx = self.nodes[1].signrawtransactionwithwallet(rawtx)['hex']

        # Mine a block with the transaction
        block = create_block(tmpl=self.nodes[1].getblocktemplate(NORMAL_GBT_REQUEST_PARAMS), txlist=[rawtx])
        add_witness_commitment(block)
        block.rehash()
        block.solve()
        assert_equal(None, self.nodes[1].submitblock(block.serialize().hex()))
        self.sync_blocks()

        # Pre-taproot activation tests.
        self.log.info("Pre-activation tests...")
        # Run each test twice; once in isolation, and once combined with others. Testing in isolation
        # means that the standardness is verified in every test (as combined transactions are only standard
        # when all their inputs are standard).
        self.test_spenders(self.nodes[0], spenders_taproot_inactive(), input_counts=[1])
        self.test_spenders(self.nodes[0], spenders_taproot_inactive(), input_counts=[2, 3])


if __name__ == '__main__':
    TaprootTest().main()<|MERGE_RESOLUTION|>--- conflicted
+++ resolved
@@ -1464,13 +1464,10 @@
         self.nodes[1].generate(COINBASE_MATURITY + 1)
         self.test_spenders(self.nodes[1], spenders_taproot_active(), input_counts=[1, 2, 2, 2, 2, 3])
 
-<<<<<<< HEAD
-=======
         # Re-connect nodes in case they have been disconnected
         self.disconnect_nodes(0, 1)
         self.connect_nodes(0, 1)
 
->>>>>>> 5ed36332
         # Transfer value of the largest 500 coins to pre-taproot node.
         addr = self.nodes[0].getnewaddress()
 
