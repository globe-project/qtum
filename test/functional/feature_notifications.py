--- conflicted
+++ resolved
@@ -115,10 +115,6 @@
             self.log.info("test -walletnotify with conflicting transactions")
             self.nodes[0].rescanblockchain()
             generatesynchronized(self.nodes[0], COINBASE_MATURITY, ADDRESS_BCRT1_UNSPENDABLE, self.nodes)
-<<<<<<< HEAD
-            self.sync_blocks()
-=======
->>>>>>> ec86f1e9
 
             # Generate transaction on node 0, sync mempools, and check for
             # notification on node 1.
