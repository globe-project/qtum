#!/usr/bin/env python3
# Copyright (c) 2014-2021 The Bitcoin Core developers
# Distributed under the MIT software license, see the accompanying
# file COPYING or http://www.opensource.org/licenses/mit-license.php.
"""Test the -alertnotify, -blocknotify and -walletnotify options."""
import os

from test_framework.address import ADDRESS_BCRT1_UNSPENDABLE
from test_framework.descriptors import descsum_create
from test_framework.test_framework import BitcoinTestFramework
from test_framework.util import (
    assert_equal,
)
<<<<<<< HEAD
from test_framework.qtumconfig import *
=======
from test_framework.qtumconfig import * 
>>>>>>> d82fec21

# Linux allow all characters other than \x00
# Windows disallow control characters (0-31) and /\?%:|"<>
FILE_CHAR_START = 32 if os.name == 'nt' else 1
FILE_CHAR_END = 128
FILE_CHARS_DISALLOWED = '/\\?%*:|"<>' if os.name == 'nt' else '/'
UNCONFIRMED_HASH_STRING = 'unconfirmed'

def notify_outputname(walletname, txid):
    return txid if os.name == 'nt' else f'{walletname}_{txid}'


class NotificationsTest(BitcoinTestFramework):
    def set_test_params(self):
        self.num_nodes = 2
        self.setup_clean_chain = True
        # The experimental syscall sandbox feature (-sandbox) is not compatible with -alertnotify,
        # -blocknotify or -walletnotify (which all invoke execve).
        self.disable_syscall_sandbox = True

    def setup_network(self):
        self.wallet = ''.join(chr(i) for i in range(FILE_CHAR_START, FILE_CHAR_END) if chr(i) not in FILE_CHARS_DISALLOWED)
        self.alertnotify_dir = os.path.join(self.options.tmpdir, "alertnotify")
        self.blocknotify_dir = os.path.join(self.options.tmpdir, "blocknotify")
        self.walletnotify_dir = os.path.join(self.options.tmpdir, "walletnotify")
        os.mkdir(self.alertnotify_dir)
        os.mkdir(self.blocknotify_dir)
        os.mkdir(self.walletnotify_dir)

        # -alertnotify and -blocknotify on node0, walletnotify on node1
        self.extra_args = [[
            f"-alertnotify=echo > {os.path.join(self.alertnotify_dir, '%s')}",
            f"-blocknotify=echo > {os.path.join(self.blocknotify_dir, '%s')}",
        ], [
            f"-walletnotify=echo %h_%b > {os.path.join(self.walletnotify_dir, notify_outputname('%w', '%s'))}",
        ]]
        self.wallet_names = [self.default_wallet_name, self.wallet]
        super().setup_network()

    def run_test(self):
        if self.is_wallet_compiled():
            # Setup the descriptors to be imported to the wallet
            seed = "cTdGmKFWpbvpKQ7ejrdzqYT2hhjyb3GPHnLAK7wdi5Em67YLwSm9"
            xpriv = "tprv8ZgxMBicQKsPfHCsTwkiM1KT56RXbGGTqvc2hgqzycpwbHqqpcajQeMRZoBD35kW4RtyCemu6j34Ku5DEspmgjKdt2qe4SvRch5Kk8B8A2v"
            desc_imports = [{
                "desc": descsum_create(f"wpkh({xpriv}/0/*)"),
                "timestamp": 0,
                "active": True,
                "keypool": True,
            },{
                "desc": descsum_create(f"wpkh({xpriv}/1/*)"),
                "timestamp": 0,
                "active": True,
                "keypool": True,
                "internal": True,
            }]
            # Make the wallets and import the descriptors
            # Ensures that node 0 and node 1 share the same wallet for the conflicting transaction tests below.
            for i, name in enumerate(self.wallet_names):
                self.nodes[i].createwallet(wallet_name=name, descriptors=self.options.descriptors, blank=True, load_on_startup=True)
                if self.options.descriptors:
                    self.nodes[i].importdescriptors(desc_imports)
                else:
                    self.nodes[i].sethdseed(True, seed)

        self.log.info("test -blocknotify")
        block_count = 10
        blocks = self.generatetoaddress(self.nodes[1], block_count, self.nodes[1].getnewaddress() if self.is_wallet_compiled() else ADDRESS_BCRT1_UNSPENDABLE)

        # wait at most 10 seconds for expected number of files before reading the content
        self.wait_until(lambda: len(os.listdir(self.blocknotify_dir)) == block_count, timeout=10)

        # directory content should equal the generated blocks hashes
        assert_equal(sorted(blocks), sorted(os.listdir(self.blocknotify_dir)))

        if self.is_wallet_compiled():
            self.log.info("test -walletnotify")
            # wait at most 10 seconds for expected number of files before reading the content
            self.wait_until(lambda: len(os.listdir(self.walletnotify_dir)) == block_count, timeout=10)

            # directory content should equal the generated transaction hashes
            tx_details = list(map(lambda t: (t['txid'], t['blockheight'], t['blockhash']), self.nodes[1].listtransactions("*", block_count)))
            self.expect_wallet_notify(tx_details)

            self.log.info("test -walletnotify after rescan")
            # rescan to force wallet notifications
            self.nodes[1].rescanblockchain()
            self.wait_until(lambda: len(os.listdir(self.walletnotify_dir)) == block_count, timeout=10)

            self.connect_nodes(0, 1)

            # directory content should equal the generated transaction hashes
            tx_details = list(map(lambda t: (t['txid'], t['blockheight'], t['blockhash']), self.nodes[1].listtransactions("*", block_count)))
            self.expect_wallet_notify(tx_details)

            # Conflicting transactions tests.
            # Generate spends from node 0, and check notifications
            # triggered by node 1
            self.log.info("test -walletnotify with conflicting transactions")
            self.nodes[0].rescanblockchain()
            generatesynchronized(self.nodes[0], COINBASE_MATURITY, ADDRESS_BCRT1_UNSPENDABLE, self.nodes)

            # Generate transaction on node 0, sync mempools, and check for
            # notification on node 1.
            tx1 = self.nodes[0].sendtoaddress(address=ADDRESS_BCRT1_UNSPENDABLE, amount=1, replaceable=True)
            assert_equal(tx1 in self.nodes[0].getrawmempool(), True)
            self.sync_mempools()
            self.expect_wallet_notify([(tx1, -1, UNCONFIRMED_HASH_STRING)])

            # Generate bump transaction, sync mempools, and check for bump1
            # notification. In the future, per
            # https://github.com/bitcoin/bitcoin/pull/9371, it might be better
            # to have notifications for both tx1 and bump1.
            bump1 = self.nodes[0].bumpfee(tx1)["txid"]
            assert_equal(bump1 in self.nodes[0].getrawmempool(), True)
            self.sync_mempools()
            self.expect_wallet_notify([(bump1, -1, UNCONFIRMED_HASH_STRING)])

            # Add bump1 transaction to new block, checking for a notification
            # and the correct number of confirmations.
            blockhash1 = self.generatetoaddress(self.nodes[0], 1, ADDRESS_BCRT1_UNSPENDABLE)[0]
            blockheight1 = self.nodes[0].getblockcount()
            self.sync_blocks()
            self.expect_wallet_notify([(bump1, blockheight1, blockhash1)])
            assert_equal(self.nodes[1].gettransaction(bump1)["confirmations"], 1)

            # Generate a second transaction to be bumped.
            tx2 = self.nodes[0].sendtoaddress(address=ADDRESS_BCRT1_UNSPENDABLE, amount=1, replaceable=True)
            assert_equal(tx2 in self.nodes[0].getrawmempool(), True)
            self.sync_mempools()
            self.expect_wallet_notify([(tx2, -1, UNCONFIRMED_HASH_STRING)])

            # Bump tx2 as bump2 and generate a block on node 0 while
            # disconnected, then reconnect and check for notifications on node 1
            # about newly confirmed bump2 and newly conflicted tx2.
            self.disconnect_nodes(0, 1)
            bump2 = self.nodes[0].bumpfee(tx2)["txid"]
            blockhash2 = self.generatetoaddress(self.nodes[0], 1, ADDRESS_BCRT1_UNSPENDABLE, sync_fun=self.no_op)[0]
            blockheight2 = self.nodes[0].getblockcount()
            assert_equal(self.nodes[0].gettransaction(bump2)["confirmations"], 1)
            assert_equal(tx2 in self.nodes[1].getrawmempool(), True)
            self.connect_nodes(0, 1)
            self.sync_blocks()
            self.expect_wallet_notify([(bump2, blockheight2, blockhash2), (tx2, -1, UNCONFIRMED_HASH_STRING)])
            assert_equal(self.nodes[1].gettransaction(bump2)["confirmations"], 1)

        # TODO: add test for `-alertnotify` large fork notifications

    def expect_wallet_notify(self, tx_details):
        self.wait_until(lambda: len(os.listdir(self.walletnotify_dir)) >= len(tx_details), timeout=10)
        # Should have no more and no less files than expected
        assert_equal(sorted(notify_outputname(self.wallet, tx_id) for tx_id, _, _ in tx_details), sorted(os.listdir(self.walletnotify_dir)))
        # Should now verify contents of each file
        for tx_id, blockheight, blockhash in tx_details:
            fname = os.path.join(self.walletnotify_dir, notify_outputname(self.wallet, tx_id))
            # Wait for the cached writes to hit storage
            self.wait_until(lambda: os.path.getsize(fname) > 0, timeout=10)
            with open(fname, 'rt', encoding='utf-8') as f:
                text = f.read()
                # Universal newline ensures '\n' on 'nt'
                assert_equal(text[-1], '\n')
                text = text[:-1]
                if os.name == 'nt':
                    # On Windows, echo as above will append a whitespace
                    assert_equal(text[-1], ' ')
                    text = text[:-1]
                expected = str(blockheight) + '_' + blockhash
                assert_equal(text, expected)

        for tx_file in os.listdir(self.walletnotify_dir):
            os.remove(os.path.join(self.walletnotify_dir, tx_file))


if __name__ == '__main__':
    NotificationsTest().main()<|MERGE_RESOLUTION|>--- conflicted
+++ resolved
@@ -11,11 +11,7 @@
 from test_framework.util import (
     assert_equal,
 )
-<<<<<<< HEAD
-from test_framework.qtumconfig import *
-=======
 from test_framework.qtumconfig import * 
->>>>>>> d82fec21
 
 # Linux allow all characters other than \x00
 # Windows disallow control characters (0-31) and /\?%:|"<>
