--- conflicted
+++ resolved
@@ -69,11 +69,7 @@
             "p2sh": "mRzr2wAhREe64Sb8MBAu2PbbHmJQLx4MtX",
             "segwit": {
                 "asm": "0 96c2368fc30514a438a8bd909f93c49a1549d77198ccbdb792043b666cb24f42",
-<<<<<<< HEAD
-                "desc": "addr(qcrt1qjmprdr7rq522gw9ghkgfly7yng25n4m3nrxtmdujqsakvm9jfapq7t7237)#ywfr0lrp",
-=======
                 "desc": "wsh(raw(02eeee))#gtay4y0z",
->>>>>>> 4985b774
                 "hex": "002096c2368fc30514a438a8bd909f93c49a1549d77198ccbdb792043b666cb24f42",
                 "address": "qcrt1qjmprdr7rq522gw9ghkgfly7yng25n4m3nrxtmdujqsakvm9jfapq7t7237",
                 "type": "witness_v0_scripthash",
