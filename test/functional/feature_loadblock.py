#!/usr/bin/env python3
# Copyright (c) 2017-2021 The Bitcoin Core developers
# Distributed under the MIT software license, see the accompanying
# file COPYING or http://www.opensource.org/licenses/mit-license.php.
"""Test loadblock option

Test the option to start a node with the option loadblock which loads
a serialized blockchain from a file (usually called bootstrap.dat).
To generate that file this test uses the helper scripts available
in contrib/linearize.
"""

import os
import subprocess
import sys
import tempfile
import urllib

from test_framework.blocktools import COINBASE_MATURITY
from test_framework.test_framework import BitcoinTestFramework
from test_framework.util import assert_equal


class LoadblockTest(BitcoinTestFramework):
    def set_test_params(self):
        self.setup_clean_chain = True
        self.num_nodes = 2
        self.supports_cli = False

    def run_test(self):
        self.nodes[1].setnetworkactive(state=False)
        self.generate(self.nodes[0], COINBASE_MATURITY, sync_fun=self.no_op)

        # Parsing the url of our node to get settings for config file
        data_dir = self.nodes[0].datadir
        node_url = urllib.parse.urlparse(self.nodes[0].url)
        cfg_file = os.path.join(data_dir, "linearize.cfg")
        bootstrap_file = os.path.join(self.options.tmpdir, "bootstrap.dat")
        genesis_block = self.nodes[0].getblockhash(0)
        blocks_dir = os.path.join(data_dir, self.chain, "blocks")
        hash_list = tempfile.NamedTemporaryFile(dir=data_dir,
                                                mode='w',
                                                delete=False,
                                                encoding="utf-8")

        self.log.info("Create linearization config file")
        with open(cfg_file, "a", encoding="utf-8") as cfg:
<<<<<<< HEAD
            cfg.write("datadir={}\n".format(data_dir))
            cfg.write("rpcuser={}\n".format(node_url.username))
            cfg.write("rpcpassword={}\n".format(node_url.password))
            cfg.write("port={}\n".format(node_url.port))
            cfg.write("host={}\n".format(node_url.hostname))
            cfg.write("output_file={}\n".format(bootstrap_file))
            cfg.write("max_height="+str(COINBASE_MATURITY)+"\n")
            cfg.write("netmagic=fdddc6e1\n")
            cfg.write("input={}\n".format(blocks_dir))
            cfg.write("genesis={}\n".format(genesis_block))
            cfg.write("hashlist={}\n".format(hash_list.name))
=======
            cfg.write(f"datadir={data_dir}\n")
            cfg.write(f"rpcuser={node_url.username}\n")
            cfg.write(f"rpcpassword={node_url.password}\n")
            cfg.write(f"port={node_url.port}\n")
            cfg.write(f"host={node_url.hostname}\n")
            cfg.write(f"output_file={bootstrap_file}\n")
            cfg.write("max_height="+str(COINBASE_MATURITY)+"\n")
            cfg.write("netmagic=fdddc6e1\n")
            cfg.write(f"input={blocks_dir}\n")
            cfg.write(f"genesis={genesis_block}\n")
            cfg.write(f"hashlist={hash_list.name}\n")
>>>>>>> ec86f1e9

        base_dir = self.config["environment"]["SRCDIR"]
        linearize_dir = os.path.join(base_dir, "contrib", "linearize")

        self.log.info("Run linearization of block hashes")
        linearize_hashes_file = os.path.join(linearize_dir, "linearize-hashes.py")
        subprocess.run([sys.executable, linearize_hashes_file, cfg_file],
                       stdout=hash_list,
                       check=True)

        self.log.info("Run linearization of block data")
        linearize_data_file = os.path.join(linearize_dir, "linearize-data.py")
        subprocess.run([sys.executable, linearize_data_file, cfg_file],
                       check=True)

        self.log.info("Restart second, unsynced node with bootstrap file")
<<<<<<< HEAD
        self.restart_node(1, extra_args=["-loadblock=" + bootstrap_file])
=======
        self.restart_node(1, extra_args=[f"-loadblock={bootstrap_file}"])
>>>>>>> ec86f1e9
        assert_equal(self.nodes[1].getblockcount(), COINBASE_MATURITY)  # start_node is blocking on all block files being imported

        assert_equal(self.nodes[1].getblockchaininfo()['blocks'], COINBASE_MATURITY)
        assert_equal(self.nodes[0].getbestblockhash(), self.nodes[1].getbestblockhash())


if __name__ == '__main__':
    LoadblockTest().main()<|MERGE_RESOLUTION|>--- conflicted
+++ resolved
@@ -45,19 +45,6 @@
 
         self.log.info("Create linearization config file")
         with open(cfg_file, "a", encoding="utf-8") as cfg:
-<<<<<<< HEAD
-            cfg.write("datadir={}\n".format(data_dir))
-            cfg.write("rpcuser={}\n".format(node_url.username))
-            cfg.write("rpcpassword={}\n".format(node_url.password))
-            cfg.write("port={}\n".format(node_url.port))
-            cfg.write("host={}\n".format(node_url.hostname))
-            cfg.write("output_file={}\n".format(bootstrap_file))
-            cfg.write("max_height="+str(COINBASE_MATURITY)+"\n")
-            cfg.write("netmagic=fdddc6e1\n")
-            cfg.write("input={}\n".format(blocks_dir))
-            cfg.write("genesis={}\n".format(genesis_block))
-            cfg.write("hashlist={}\n".format(hash_list.name))
-=======
             cfg.write(f"datadir={data_dir}\n")
             cfg.write(f"rpcuser={node_url.username}\n")
             cfg.write(f"rpcpassword={node_url.password}\n")
@@ -69,7 +56,6 @@
             cfg.write(f"input={blocks_dir}\n")
             cfg.write(f"genesis={genesis_block}\n")
             cfg.write(f"hashlist={hash_list.name}\n")
->>>>>>> ec86f1e9
 
         base_dir = self.config["environment"]["SRCDIR"]
         linearize_dir = os.path.join(base_dir, "contrib", "linearize")
@@ -86,11 +72,7 @@
                        check=True)
 
         self.log.info("Restart second, unsynced node with bootstrap file")
-<<<<<<< HEAD
-        self.restart_node(1, extra_args=["-loadblock=" + bootstrap_file])
-=======
         self.restart_node(1, extra_args=[f"-loadblock={bootstrap_file}"])
->>>>>>> ec86f1e9
         assert_equal(self.nodes[1].getblockcount(), COINBASE_MATURITY)  # start_node is blocking on all block files being imported
 
         assert_equal(self.nodes[1].getblockchaininfo()['blocks'], COINBASE_MATURITY)
