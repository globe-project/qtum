#!/usr/bin/env python3
# Copyright (c) 2017-2021 The Bitcoin Core developers
# Distributed under the MIT software license, see the accompanying
# file COPYING or http://www.opensource.org/licenses/mit-license.php.
"""Test loadblock option

Test the option to start a node with the option loadblock which loads
a serialized blockchain from a file (usually called bootstrap.dat).
To generate that file this test uses the helper scripts available
in contrib/linearize.
"""

import os
import subprocess
import sys
import tempfile
import urllib

from test_framework.blocktools import COINBASE_MATURITY
from test_framework.test_framework import BitcoinTestFramework
from test_framework.util import assert_equal


class LoadblockTest(BitcoinTestFramework):
    def set_test_params(self):
        self.setup_clean_chain = True
        self.num_nodes = 2
        self.supports_cli = False

    def run_test(self):
        self.nodes[1].setnetworkactive(state=False)
        self.generate(self.nodes[0], COINBASE_MATURITY, sync_fun=self.no_op)

        # Parsing the url of our node to get settings for config file
        data_dir = self.nodes[0].datadir
        node_url = urllib.parse.urlparse(self.nodes[0].url)
        cfg_file = os.path.join(data_dir, "linearize.cfg")
        bootstrap_file = os.path.join(self.options.tmpdir, "bootstrap.dat")
        genesis_block = self.nodes[0].getblockhash(0)
        blocks_dir = os.path.join(data_dir, self.chain, "blocks")
        hash_list = tempfile.NamedTemporaryFile(dir=data_dir,
                                                mode='w',
                                                delete=False,
                                                encoding="utf-8")

        self.log.info("Create linearization config file")
        with open(cfg_file, "a", encoding="utf-8") as cfg:
            cfg.write(f"datadir={data_dir}\n")
            cfg.write(f"rpcuser={node_url.username}\n")
            cfg.write(f"rpcpassword={node_url.password}\n")
            cfg.write(f"port={node_url.port}\n")
            cfg.write(f"host={node_url.hostname}\n")
            cfg.write(f"output_file={bootstrap_file}\n")
            cfg.write("max_height="+str(COINBASE_MATURITY)+"\n")
            cfg.write("netmagic=fdddc6e1\n")
            cfg.write(f"input={blocks_dir}\n")
            cfg.write(f"genesis={genesis_block}\n")
            cfg.write(f"hashlist={hash_list.name}\n")

        base_dir = self.config["environment"]["SRCDIR"]
        linearize_dir = os.path.join(base_dir, "contrib", "linearize")

        self.log.info("Run linearization of block hashes")
        linearize_hashes_file = os.path.join(linearize_dir, "linearize-hashes.py")
        subprocess.run([sys.executable, linearize_hashes_file, cfg_file],
                       stdout=hash_list,
                       check=True)

        self.log.info("Run linearization of block data")
        linearize_data_file = os.path.join(linearize_dir, "linearize-data.py")
        subprocess.run([sys.executable, linearize_data_file, cfg_file],
                       check=True)

        self.log.info("Restart second, unsynced node with bootstrap file")
        self.restart_node(1, extra_args=[f"-loadblock={bootstrap_file}"])
<<<<<<< HEAD
        assert_equal(self.nodes[1].getblockcount(), COINBASE_MATURITY)  # start_node is blocking on all block files being imported

=======
        assert_equal(self.nodes[1].getblockcount(), COINBASE_MATURITY)  # start_node is blocking on all block files being imported 
>>>>>>> d82fec21
        assert_equal(self.nodes[1].getblockchaininfo()['blocks'], COINBASE_MATURITY)
        assert_equal(self.nodes[0].getbestblockhash(), self.nodes[1].getbestblockhash())


if __name__ == '__main__':
    LoadblockTest().main()<|MERGE_RESOLUTION|>--- conflicted
+++ resolved
@@ -73,12 +73,7 @@
 
         self.log.info("Restart second, unsynced node with bootstrap file")
         self.restart_node(1, extra_args=[f"-loadblock={bootstrap_file}"])
-<<<<<<< HEAD
-        assert_equal(self.nodes[1].getblockcount(), COINBASE_MATURITY)  # start_node is blocking on all block files being imported
-
-=======
         assert_equal(self.nodes[1].getblockcount(), COINBASE_MATURITY)  # start_node is blocking on all block files being imported 
->>>>>>> d82fec21
         assert_equal(self.nodes[1].getblockchaininfo()['blocks'], COINBASE_MATURITY)
         assert_equal(self.nodes[0].getbestblockhash(), self.nodes[1].getbestblockhash())
 
