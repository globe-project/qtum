--- conflicted
+++ resolved
@@ -18,15 +18,12 @@
     def set_test_params(self):
         self.num_nodes = 2
         self.setup_clean_chain = True
-<<<<<<< HEAD
-=======
         self.extra_args = [
             [
                 '-whitelist=noban@127.0.0.1',  # immediate tx relay
             ],
             []
         ]
->>>>>>> da23532c
 
     def skip_test_if_missing_module(self):
         self.skip_if_no_wallet()
@@ -55,24 +52,13 @@
         # 3. Indirect (coinbase and child both in chain) : spend_103 and spend_103_1
         # Use invalidatblock to make all of the above coinbase spends invalid (immature coinbase),
         # and make sure the mempool code behaves correctly.
-<<<<<<< HEAD
-        b = [ self.nodes[0].getblockhash(n) for n in range(51, 55) ]
-        coinbase_txids = [ self.nodes[0].getblock(h)['tx'][0] for h in b ]
-=======
         b = [self.nodes[0].getblockhash(n) for n in range(51, 55)]
         coinbase_txids = [self.nodes[0].getblock(h)['tx'][0] for h in b]
->>>>>>> da23532c
         spend_101_raw = create_raw_transaction(self.nodes[0], coinbase_txids[1], node1_address, amount=INITIAL_BLOCK_REWARD-0.01)
         spend_102_raw = create_raw_transaction(self.nodes[0], coinbase_txids[2], node0_address, amount=INITIAL_BLOCK_REWARD-0.01)
         spend_103_raw = create_raw_transaction(self.nodes[0], coinbase_txids[3], node0_address, amount=INITIAL_BLOCK_REWARD-0.01)
 
         # Create a block-height-locked transaction which will be invalid after reorg
-<<<<<<< HEAD
-        timelock_tx = self.nodes[0].createrawtransaction([{"txid": coinbase_txids[0], "vout": 0}], {node0_address: INITIAL_BLOCK_REWARD-0.01})
-        # Set the time lock
-        timelock_tx = timelock_tx.replace("ffffffff", "11111191", 1)
-        timelock_tx = timelock_tx[:-8] + hex(self.nodes[0].getblockcount() + 2)[3:] + "0" + hex(self.nodes[0].getblockcount() + 2)[2:3] + "0000"
-=======
         timelock_tx = self.nodes[0].createrawtransaction(
             inputs=[{
                 "txid": coinbase_txids[0],
@@ -81,7 +67,6 @@
             outputs={node0_address: INITIAL_BLOCK_REWARD-0.01},
             locktime=self.nodes[0].getblockcount() + 2,
         )
->>>>>>> da23532c
         timelock_tx = self.nodes[0].signrawtransactionwithwallet(timelock_tx)["hex"]
         # This will raise an exception because the timelock transaction is too immature to spend
         assert_raises_rpc_error(-26, "non-final", self.nodes[0].sendrawtransaction, timelock_tx)
