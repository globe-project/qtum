--- conflicted
+++ resolved
@@ -72,11 +72,7 @@
 
         self.log.info("Create spend_2_1 and spend_3_1")
         spend_2_utxo = wallet.get_utxo(txid=spend_2['txid'])
-<<<<<<< HEAD
-        spend_2_1 = wallet.create_self_transfer(utxo_to_spend=spend_2_utxo, fee_rate=Decimal("0.03"))
-=======
         spend_2_1 = wallet.create_self_transfer(utxo_to_spend=spend_2_utxo, fee_rate=Decimal("0.03")) 
->>>>>>> d82fec21
         spend_3_utxo = wallet.get_utxo(txid=spend_3['txid'])
         spend_3_1 = wallet.create_self_transfer(utxo_to_spend=spend_3_utxo, fee_rate=Decimal("0.03"))
 
