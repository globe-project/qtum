--- conflicted
+++ resolved
@@ -5,11 +5,7 @@
 """Test BIP68 implementation."""
 
 import time
-<<<<<<< HEAD
-import random
-=======
 import random 
->>>>>>> d82fec21
 
 from test_framework.blocktools import (
 	COINBASE_MATURITY,
