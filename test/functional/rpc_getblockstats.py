--- conflicted
+++ resolved
@@ -13,11 +13,7 @@
     assert_equal,
     assert_raises_rpc_error,
 )
-<<<<<<< HEAD
-from test_framework.qtumconfig import * 
-=======
 from test_framework.qtumconfig import *
->>>>>>> 4985b774
 import json
 import os
 
@@ -25,11 +21,7 @@
 
 class GetblockstatsTest(BitcoinTestFramework):
 
-<<<<<<< HEAD
-    start_height = COINBASE_MATURITY+1 
-=======
     start_height = COINBASE_MATURITY+1
->>>>>>> 4985b774
     max_stat_pos = 2
 
     def add_options(self, parser):
