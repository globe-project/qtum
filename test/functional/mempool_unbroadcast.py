--- conflicted
+++ resolved
@@ -30,12 +30,6 @@
         self.log.info("Test that mempool reattempts delivery of locally submitted transaction")
         node = self.nodes[0]
 
-<<<<<<< HEAD
-        min_relay_fee = node.getnetworkinfo()["relayfee"]
-        utxos = create_confirmed_utxos(self, min_relay_fee, node, 10, sync_lambda=lambda: self.sync_blocks())
-
-=======
->>>>>>> d82fec21
         self.disconnect_nodes(0, 1)
 
         self.log.info("Generate transactions that only node 0 knows about")
@@ -45,17 +39,7 @@
         wallet_tx_hsh = node.sendtoaddress(addr, 0.01)
 
         # generate a txn using sendrawtransaction
-<<<<<<< HEAD
-        us0 = utxos.pop()
-        inputs = [{"txid": us0["txid"], "vout": us0["vout"]}]
-        outputs = {addr: 0.01}
-        tx = node.createrawtransaction(inputs, outputs)
-        node.settxfee(min_relay_fee)
-        txF = node.fundrawtransaction(tx)
-        txFS = node.signrawtransactionwithwallet(txF["hex"])
-=======
         txFS = self.wallet.create_self_transfer()
->>>>>>> d82fec21
         rpc_tx_hsh = node.sendrawtransaction(txFS["hex"])
 
         # check transactions are in unbroadcast using rpc
