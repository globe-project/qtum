--- conflicted
+++ resolved
@@ -40,11 +40,7 @@
         change_addr = self.nodes[1].getrawchangeaddress()
         change_addrV = self.nodes[1].getaddressinfo(change_addr)
         if self.options.descriptors:
-<<<<<<< HEAD
-            assert_equal(change_addrV["hdkeypath"], "m/44'/88'/0'/1/0")
-=======
             assert_equal(change_addrV["hdkeypath"], "m/44h/88h/0h/1/0")
->>>>>>> 86d0551a
         else:
             assert_equal(change_addrV["hdkeypath"], "m/88'/1'/0'")  #first internal child key
 
@@ -59,22 +55,14 @@
 
         # Derive some HD addresses and remember the last
         # Also send funds to each add
-<<<<<<< HEAD
-        generatesynchronized(self.nodes[0], COINBASE_MATURITY+1, None, self.nodes)
-=======
         generatesynchronized(self.nodes[0], COINBASE_MATURITY + 1, None, self.nodes)
->>>>>>> 86d0551a
         hd_add = None
         NUM_HD_ADDS = 10
         for i in range(1, NUM_HD_ADDS + 1):
             hd_add = self.nodes[1].getnewaddress()
             hd_info = self.nodes[1].getaddressinfo(hd_add)
             if self.options.descriptors:
-<<<<<<< HEAD
-                assert_equal(hd_info["hdkeypath"], "m/44'/88'/0'/0/" + str(i))
-=======
                 assert_equal(hd_info["hdkeypath"], "m/44h/88h/0h/0/" + str(i))
->>>>>>> 86d0551a
             else:
                 assert_equal(hd_info["hdkeypath"], "m/88'/0'/" + str(i) + "'")
             assert_equal(hd_info["hdmasterfingerprint"], hd_fingerprint)
@@ -87,11 +75,7 @@
         change_addr = self.nodes[1].getrawchangeaddress()
         change_addrV = self.nodes[1].getaddressinfo(change_addr)
         if self.options.descriptors:
-<<<<<<< HEAD
-            assert_equal(change_addrV["hdkeypath"], "m/44'/88'/0'/1/1")
-=======
             assert_equal(change_addrV["hdkeypath"], "m/44h/88h/0h/1/1")
->>>>>>> 86d0551a
         else:
             assert_equal(change_addrV["hdkeypath"], "m/88'/1'/1'")  #second internal child key
 
@@ -116,11 +100,7 @@
             hd_add_2 = self.nodes[1].getnewaddress()
             hd_info_2 = self.nodes[1].getaddressinfo(hd_add_2)
             if self.options.descriptors:
-<<<<<<< HEAD
-                assert_equal(hd_info_2["hdkeypath"], "m/44'/88'/0'/0/" + str(i))
-=======
                 assert_equal(hd_info_2["hdkeypath"], "m/44h/88h/0h/0/" + str(i))
->>>>>>> 86d0551a
             else:
                 assert_equal(hd_info_2["hdkeypath"], "m/88'/0'/" + str(i) + "'")
             assert_equal(hd_info_2["hdmasterfingerprint"], hd_fingerprint)
@@ -162,11 +142,7 @@
                 keypath = self.nodes[1].getaddressinfo(out['scriptPubKey']['address'])['hdkeypath']
 
         if self.options.descriptors:
-<<<<<<< HEAD
-            assert_equal(keypath[0:15], "m/44'/88'/0'/1/")
-=======
             assert_equal(keypath[0:15], "m/44h/88h/0h/1/")
->>>>>>> 86d0551a
         else:
             assert_equal(keypath[0:8], "m/88'/1'")
 
