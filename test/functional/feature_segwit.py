#!/usr/bin/env python3
# Copyright (c) 2016-2021 The Bitcoin Core developers
# Distributed under the MIT software license, see the accompanying
# file COPYING or http://www.opensource.org/licenses/mit-license.php.
"""Test the SegWit changeover logic."""

from decimal import Decimal
from io import BytesIO
import time

from test_framework.address import (
    key_to_p2pkh,
    program_to_witness,
    script_to_p2sh,
    script_to_p2sh_p2wsh,
    script_to_p2wsh,
)
from test_framework.blocktools import (
    send_to_witness,
    witness_script,
	create_block, 
	create_coinbase
)
from test_framework.messages import (
    COIN,
    COutPoint,
    CTransaction,
    CTxIn,
    CTxOut,
    tx_from_hex,
)
from test_framework.script import (
    CScript,
    OP_0,
    OP_1,
    OP_DROP,
    OP_TRUE,
)
from test_framework.script_util import (
    key_to_p2pk_script,
    key_to_p2pkh_script,
    key_to_p2wpkh_script,
    keys_to_multisig_script,
    script_to_p2sh_script,
    script_to_p2wsh_script,
)
from test_framework.test_framework import BitcoinTestFramework
from test_framework.util import (
    assert_equal,
    assert_greater_than_or_equal,
    assert_is_hex_string,
    assert_raises_rpc_error,
    bytes_to_hex_str,
    try_rpc,
)
from test_framework.wallet_util import (
from test_framework.qtumconfig import COINBASE_MATURITY, INITIAL_BLOCK_REWARD, ENABLE_REDUCED_BLOCK_TIME, MAX_BLOCK_BASE_SIZE, MAX_BLOCK_SIGOPS, FACTOR_REDUCED_BLOCK_TIME
from test_framework.qtum import convert_btc_address_to_qtum, generatesynchronized

NODE_0 = 0
NODE_2 = 2
P2WPKH = 0
P2WSH = 1


def getutxo(txid):
    utxo = {}
    utxo["vout"] = 0
    utxo["txid"] = txid
    return utxo


def find_unspent(node, min_value):
    for utxo in node.listunspent():
        if utxo['amount'] >= min_value:
            return utxo
def find_spendable_utxo(node, min_value):
    for utxo in node.listunspent(query_options={'minimumAmount': min_value}):
        if utxo['spendable']:
            return utxo

    raise AssertionError(f"Unspent output equal or higher than {min_value} not found")


txs_mined = {}  # txindex from txid to blockhash


class SegWitTest(BitcoinTestFramework):
    def set_test_params(self):
        self.setup_clean_chain = True
        self.num_nodes = 3
        # This test tests SegWit both pre and post-activation, so use the normal BIP9 activation.
        self.extra_args = [
            [
                "-acceptnonstdtxn=1",
                "-rpcserialversion=0",
                "-segwitheight=2364" if ENABLE_REDUCED_BLOCK_TIME else "-segwitheight=864",
                "-addresstype=legacy",
            ],
            [
                "-acceptnonstdtxn=1",
                "-rpcserialversion=1",
                "-segwitheight=2364" if ENABLE_REDUCED_BLOCK_TIME else "-segwitheight=864",
                "-addresstype=legacy",
            ],
            [
                "-acceptnonstdtxn=1",
                "-segwitheight=2364" if ENABLE_REDUCED_BLOCK_TIME else "-segwitheight=864",
                "-addresstype=legacy",
            ],
        ]
        self.rpc_timeout = 120

    def skip_test_if_missing_module(self):
        self.skip_if_no_wallet()

    def setup_network(self):
        super().setup_network()
        self.connect_nodes(0, 2)
        self.sync_all()

    def success_mine(self, node, txid, sign, redeem_script=""):
        send_to_witness(1, node, getutxo(txid), self.pubkey[0], False, INITIAL_BLOCK_REWARD - Decimal("0.002"), sign, redeem_script)
        block = self.generate(node, 1)
        assert_equal(len(node.getblock(block[0])["tx"]), 2)
        self.sync_blocks()

    def skip_mine(self, node, txid, sign, redeem_script=""):
        send_to_witness(1, node, getutxo(txid), self.pubkey[0], False, INITIAL_BLOCK_REWARD - Decimal("0.002"), sign, redeem_script)
        block = self.generate(node, 1)
        assert_equal(len(node.getblock(block[0])["tx"]), 1)
        self.sync_blocks()

    def fail_accept(self, node, error_msg, txid, sign, redeem_script=""):
        assert_raises_rpc_error(-26, error_msg, send_to_witness, use_p2wsh=1, node=node, utxo=getutxo(txid), pubkey=self.pubkey[0], encode_p2sh=False, amount=INITIAL_BLOCK_REWARD - Decimal("0.002"), sign=sign, insert_redeem_script=redeem_script)

    def run_test(self):
        self.generate(self.nodes[0], 161)  # block 161
        for i in range((4*4*144 if ENABLE_REDUCED_BLOCK_TIME else 4*144) - 161):
            block = create_block(int(self.nodes[0].getbestblockhash(), 16), create_coinbase(self.nodes[0].getblockcount() + 1), int(time.time())+2+i)
            block.nVersion = 4
            block.hashMerkleRoot = block.calc_merkle_root()
            block.rehash()
            block.solve()
            self.nodes[0].submitblock(bytes_to_hex_str(block.serialize()))
        generatesynchronized(self.nodes[0], 17, None, self.nodes)

        self.log.info("Verify sigops are counted in GBT with pre-BIP141 rules before the fork")
        txid = self.nodes[0].sendtoaddress(self.nodes[0].getnewaddress(), 1)
        tmpl = self.nodes[0].getblocktemplate({'rules': ['segwit']})
        assert tmpl['sizelimit'] == MAX_BLOCK_BASE_SIZE
        assert 'weightlimit' not in tmpl
        assert tmpl['sigoplimit'] == MAX_BLOCK_SIGOPS
        assert_equal(tmpl['transactions'][0]['hash'], txid)
        assert_equal(tmpl['transactions'][0]['sigops'], 2)
        assert '!segwit' not in tmpl['rules']
        self.generate(self.nodes[0], 1)  # block 162

        balance_presetup = self.nodes[0].getbalance()
        self.pubkey = []
        p2sh_ids = []  # p2sh_ids[NODE][TYPE] is an array of txids that spend to P2WPKH (TYPE=0) or P2WSH (TYPE=1) scripts to an address for NODE embedded in p2sh
        wit_ids = []  # wit_ids[NODE][TYPE] is an array of txids that spend to P2WPKH (TYPE=0) or P2WSH (TYPE=1) scripts to an address for NODE via bare witness
        for i in range(3):
            key = get_generate_key()
            self.pubkey.append(key.pubkey)

            multiscript = keys_to_multisig_script([self.pubkey[-1]])
            p2sh_ms_addr = self.nodes[i].createmultisig(1, [self.pubkey[-1]], 'p2sh-segwit')['address']
            bip173_ms_addr = self.nodes[i].createmultisig(1, [self.pubkey[-1]], 'bech32')['address']
            assert_equal(p2sh_ms_addr, script_to_p2sh_p2wsh(multiscript))
            assert_equal(bip173_ms_addr, script_to_p2wsh(multiscript))

            p2sh_ms_desc = descsum_create(f"sh(wsh(multi(1,{key.privkey})))")
            bip173_ms_desc = descsum_create(f"wsh(multi(1,{key.privkey}))")
            assert_equal(self.nodes[i].deriveaddresses(p2sh_ms_desc)[0], p2sh_ms_addr)
            assert_equal(self.nodes[i].deriveaddresses(bip173_ms_desc)[0], bip173_ms_addr)

            sh_wpkh_desc = descsum_create(f"sh(wpkh({key.privkey}))")
            wpkh_desc = descsum_create(f"wpkh({key.privkey})")
            assert_equal(self.nodes[i].deriveaddresses(sh_wpkh_desc)[0], key.p2sh_p2wpkh_addr)
            assert_equal(self.nodes[i].deriveaddresses(wpkh_desc)[0], key.p2wpkh_addr)

            if self.options.descriptors:
                res = self.nodes[i].importdescriptors([
                {"desc": p2sh_ms_desc, "timestamp": "now"},
                {"desc": bip173_ms_desc, "timestamp": "now"},
                {"desc": sh_wpkh_desc, "timestamp": "now"},
                {"desc": wpkh_desc, "timestamp": "now"},
            ])
            else:
                # The nature of the legacy wallet is that this import results in also adding all of the necessary scripts
                res = self.nodes[i].importmulti([
                    {"desc": p2sh_ms_desc, "timestamp": "now"},
                ])
            assert all([r["success"] for r in res])

            p2sh_ids.append([])
            wit_ids.append([])
            for _ in range(2):
                p2sh_ids[i].append([])
                wit_ids[i].append([])

        for _ in range(5):
            for n in range(3):
                for v in range(2):
                    wit_ids[n][v].append(send_to_witness(v, self.nodes[0], find_unspent(self.nodes[0], INITIAL_BLOCK_REWARD), self.pubkey[n], False, INITIAL_BLOCK_REWARD - Decimal("0.001")))
                    p2sh_ids[n][v].append(send_to_witness(v, self.nodes[0], find_unspent(self.nodes[0], INITIAL_BLOCK_REWARD), self.pubkey[n], True, INITIAL_BLOCK_REWARD - Decimal("0.001")))
<<<<<<< HEAD

=======
>>>>>>> d82fec21
        self.generate(self.nodes[0], 1)  # block 163

        # Make sure all nodes recognize the transactions as theirs
        assert_equal(self.nodes[0].getbalance(), balance_presetup - 60*INITIAL_BLOCK_REWARD + 20*(INITIAL_BLOCK_REWARD - Decimal("0.001")) + (0 if ENABLE_REDUCED_BLOCK_TIME else INITIAL_BLOCK_REWARD))
        assert_equal(self.nodes[1].getbalance(), 20*(INITIAL_BLOCK_REWARD - Decimal("0.001")))
        assert_equal(self.nodes[2].getbalance(), 20*(INITIAL_BLOCK_REWARD - Decimal("0.001")))
<<<<<<< HEAD

        self.nodes[0].generate(32 if ENABLE_REDUCED_BLOCK_TIME else 260)  # block 423
=======
>>>>>>> d82fec21

        self.nodes[0].generate(32 if ENABLE_REDUCED_BLOCK_TIME else 260)  # block 423
        self.log.info("Verify witness txs are skipped for mining before the fork")
        self.skip_mine(self.nodes[2], wit_ids[NODE_2][P2WPKH][0], True)  # block 424
        self.skip_mine(self.nodes[2], wit_ids[NODE_2][P2WSH][0], True)  # block 425
        self.skip_mine(self.nodes[2], p2sh_ids[NODE_2][P2WPKH][0], True)  # block 426
        self.skip_mine(self.nodes[2], p2sh_ids[NODE_2][P2WSH][0], True)  # block 427

        self.log.info("Verify unsigned p2sh witness txs without a redeem script are invalid")
        self.fail_accept(self.nodes[2], "mandatory-script-verify-flag-failed (Operation not valid with the current stack size)", p2sh_ids[NODE_2][P2WPKH][1], sign=False)
        self.fail_accept(self.nodes[2], "mandatory-script-verify-flag-failed (Operation not valid with the current stack size)", p2sh_ids[NODE_2][P2WSH][1], sign=False)
<<<<<<< HEAD
        self.generate(self.nodes[2], 4)  # blocks 428-431
=======

        self.generate(self.nodes[0], 1)  # block 164

        self.log.info("Verify witness txs are mined as soon as segwit activates")

        send_to_witness(1, self.nodes[2], getutxo(wit_ids[NODE_2][P2WPKH][0]), self.pubkey[0], encode_p2sh=False, amount=Decimal("49.998"), sign=True)
        send_to_witness(1, self.nodes[2], getutxo(wit_ids[NODE_2][P2WSH][0]), self.pubkey[0], encode_p2sh=False, amount=Decimal("49.998"), sign=True)
        send_to_witness(1, self.nodes[2], getutxo(p2sh_ids[NODE_2][P2WPKH][0]), self.pubkey[0], encode_p2sh=False, amount=Decimal("49.998"), sign=True)
        send_to_witness(1, self.nodes[2], getutxo(p2sh_ids[NODE_2][P2WSH][0]), self.pubkey[0], encode_p2sh=False, amount=Decimal("49.998"), sign=True)
>>>>>>> d82fec21

        assert_equal(len(self.nodes[2].getrawmempool()), 4)
        blockhash = self.generate(self.nodes[2], 1)[0]  # block 165 (first block with new rules)
        assert_equal(len(self.nodes[2].getrawmempool()), 0)
        segwit_tx_list = self.nodes[2].getblock(blockhash)["tx"]
        assert_equal(len(segwit_tx_list), 5)

        self.log.info("Verify default node can't accept txs with missing witness")
        # unsigned, no scriptsig
        self.fail_accept(self.nodes[0], "non-mandatory-script-verify-flag (Witness program hash mismatch)", wit_ids[NODE_0][P2WPKH][0], sign=False)
        self.fail_accept(self.nodes[0], "non-mandatory-script-verify-flag (Witness program was passed an empty witness)", wit_ids[NODE_0][P2WSH][0], sign=False)
        self.fail_accept(self.nodes[0], "mandatory-script-verify-flag-failed (Operation not valid with the current stack size)", p2sh_ids[NODE_0][P2WPKH][0], sign=False)
        self.fail_accept(self.nodes[0], "mandatory-script-verify-flag-failed (Operation not valid with the current stack size)", p2sh_ids[NODE_0][P2WSH][0], sign=False)
        # unsigned with redeem script
        self.fail_accept(self.nodes[0], "non-mandatory-script-verify-flag (Witness program hash mismatch)", p2sh_ids[NODE_0][P2WPKH][0], sign=False, redeem_script=witness_script(False, self.pubkey[0]))
        self.fail_accept(self.nodes[0], "non-mandatory-script-verify-flag (Witness program was passed an empty witness)", p2sh_ids[NODE_0][P2WSH][0], sign=False, redeem_script=witness_script(True, self.pubkey[0]))

        self.log.info("Verify block and transaction serialization rpcs return differing serializations depending on rpc serialization flag")
        assert self.nodes[2].getblock(blockhash, False) != self.nodes[0].getblock(blockhash, False)
        assert self.nodes[1].getblock(blockhash, False) == self.nodes[2].getblock(blockhash, False)

        for tx_id in segwit_tx_list:
            tx = tx_from_hex(self.nodes[2].gettransaction(tx_id)["hex"])
            assert self.nodes[2].getrawtransaction(tx_id, False, blockhash) != self.nodes[0].getrawtransaction(tx_id, False, blockhash)
            assert self.nodes[1].getrawtransaction(tx_id, False, blockhash) == self.nodes[2].getrawtransaction(tx_id, False, blockhash)
            assert self.nodes[0].getrawtransaction(tx_id, False, blockhash) != self.nodes[2].gettransaction(tx_id)["hex"]
            assert self.nodes[1].getrawtransaction(tx_id, False, blockhash) == self.nodes[2].gettransaction(tx_id)["hex"]
            assert self.nodes[0].getrawtransaction(tx_id, False, blockhash) == tx.serialize_without_witness().hex()

        # Coinbase contains the witness commitment nonce, check that RPC shows us
        coinbase_txid = self.nodes[2].getblock(blockhash)['tx'][0]
        coinbase_tx = self.nodes[2].gettransaction(txid=coinbase_txid, verbose=True)
        witnesses = coinbase_tx["decoded"]["vin"][0]["txinwitness"]
        assert_equal(len(witnesses), 1)
        assert_is_hex_string(witnesses[0])
        assert_equal(witnesses[0], '00' * 32)

        self.log.info("Verify witness txs without witness data are invalid after the fork")
        self.fail_accept(self.nodes[2], 'non-mandatory-script-verify-flag (Witness program hash mismatch)', wit_ids[NODE_2][P2WPKH][2], sign=False)
        self.fail_accept(self.nodes[2], 'non-mandatory-script-verify-flag (Witness program was passed an empty witness)', wit_ids[NODE_2][P2WSH][2], sign=False)
        self.fail_accept(self.nodes[2], 'non-mandatory-script-verify-flag (Witness program hash mismatch)', p2sh_ids[NODE_2][P2WPKH][2], sign=False, redeem_script=witness_script(False, self.pubkey[2]))
        self.fail_accept(self.nodes[2], 'non-mandatory-script-verify-flag (Witness program was passed an empty witness)', p2sh_ids[NODE_2][P2WSH][2], sign=False, redeem_script=witness_script(True, self.pubkey[2]))

        self.log.info("Verify default node can now use witness txs")
        self.success_mine(self.nodes[0], wit_ids[NODE_0][P2WPKH][0], True)
        self.success_mine(self.nodes[0], wit_ids[NODE_0][P2WSH][0], True)
        self.success_mine(self.nodes[0], p2sh_ids[NODE_0][P2WPKH][0], True)
        self.success_mine(self.nodes[0], p2sh_ids[NODE_0][P2WSH][0], True)

        self.log.info("Verify sigops are counted in GBT with BIP141 rules after the fork")
        txid = self.nodes[0].sendtoaddress(self.nodes[0].getnewaddress(), 1)
        raw_tx = self.nodes[0].getrawtransaction(txid, True)
        tmpl = self.nodes[0].getblocktemplate({'rules': ['segwit']})
        assert tmpl['sizelimit'] >= 7999577/FACTOR_REDUCED_BLOCK_TIME  # actual maximum size is lower due to minimum mandatory non-witness data
        assert tmpl['weightlimit'] == 8000000//FACTOR_REDUCED_BLOCK_TIME
        assert tmpl['sigoplimit'] == 80000//FACTOR_REDUCED_BLOCK_TIME
        assert_equal(tmpl['transactions'][0]['txid'], txid)
        expected_sigops = 9 if 'txinwitness' in raw_tx["vin"][0] else 8
        assert_equal(tmpl['transactions'][0]['sigops'], expected_sigops)
        assert '!segwit' in tmpl['rules']

        self.generate(self.nodes[0], 1)  # Mine a block to clear the gbt cache

        self.log.info("Non-segwit miners are able to use GBT response after activation.")
        # Create a 3-tx chain: tx1 (non-segwit input, paying to a segwit output) ->
        #                      tx2 (segwit input, paying to a non-segwit output) ->
        #                      tx3 (non-segwit input, paying to a non-segwit output).
        # tx1 is allowed to appear in the block, but no others.
        txid1 = send_to_witness(1, self.nodes[0], find_unspent(self.nodes[0], INITIAL_BLOCK_REWARD), self.pubkey[0], False, INITIAL_BLOCK_REWARD - Decimal("0.004"))
        hex_tx = self.nodes[0].gettransaction(txid)['hex']
        tx = tx_from_hex(hex_tx)
        assert tx.wit.is_null()  # This should not be a segwit input
        assert txid1 in self.nodes[0].getrawmempool()

        tx1_hex = self.nodes[0].gettransaction(txid1)['hex']
        tx1 = tx_from_hex(tx1_hex)

        # Check that wtxid is properly reported in mempool entry (txid1)
        assert_equal(int(self.nodes[0].getmempoolentry(txid1)["wtxid"], 16), tx1.calc_sha256(True))

        # Check that weight and vsize are properly reported in mempool entry (txid1)
        assert_equal(self.nodes[0].getmempoolentry(txid1)["vsize"], tx1.get_vsize())
        assert_equal(self.nodes[0].getmempoolentry(txid1)["weight"], tx1.get_weight())

        # Now create tx2, which will spend from txid1.
        tx = CTransaction()
        tx.vin.append(CTxIn(COutPoint(int(txid1, 16), 0), b''))
        tx.vout.append(CTxOut(int((INITIAL_BLOCK_REWARD-Decimal('0.01'))*COIN), CScript([OP_TRUE, OP_DROP] * 15 + [OP_TRUE])))
        tx2_hex = self.nodes[0].signrawtransactionwithwallet(tx.serialize().hex())['hex']
        txid2 = self.nodes[0].sendrawtransaction(tx2_hex)
        tx = tx_from_hex(tx2_hex)
        assert not tx.wit.is_null()

        # Check that wtxid is properly reported in mempool entry (txid2)
        assert_equal(int(self.nodes[0].getmempoolentry(txid2)["wtxid"], 16), tx.calc_sha256(True))

        # Check that weight and vsize are properly reported in mempool entry (txid2)
        assert_equal(self.nodes[0].getmempoolentry(txid2)["vsize"], tx.get_vsize())
        assert_equal(self.nodes[0].getmempoolentry(txid2)["weight"], tx.get_weight())

        # Now create tx3, which will spend from txid2
        tx = CTransaction()
        tx.vin.append(CTxIn(COutPoint(int(txid2, 16), 0), b""))
<<<<<<< HEAD
        tx.vout.append(CTxOut(int((INITIAL_BLOCK_REWARD-Decimal('0.05'))*COIN), CScript([OP_TRUE, OP_DROP] * 15 + [OP_TRUE])))  # Huge fee
=======
        tx.vout.append(CTxOut(int((INITIAL_BLOCK_REWARD-Decimal('0.05'))*COIN), CScript([OP_TRUE, OP_DROP] * 15 + [OP_TRUE])))  # Huge fee 
>>>>>>> d82fec21
        tx.calc_sha256()
        txid3 = self.nodes[0].sendrawtransaction(hexstring=tx.serialize().hex(), maxfeerate=0)
        assert tx.wit.is_null()
        assert txid3 in self.nodes[0].getrawmempool()

        # Check that getblocktemplate includes all transactions.
        template = self.nodes[0].getblocktemplate({"rules": ["segwit"]})
        template_txids = [t['txid'] for t in template['transactions']]
        assert txid1 in template_txids
        assert txid2 in template_txids
        assert txid3 in template_txids

        # Check that wtxid is properly reported in mempool entry (txid3)
        assert_equal(int(self.nodes[0].getmempoolentry(txid3)["wtxid"], 16), tx.calc_sha256(True))

        # Check that weight and vsize are properly reported in mempool entry (txid3)
        assert_equal(self.nodes[0].getmempoolentry(txid3)["vsize"], tx.get_vsize())
        assert_equal(self.nodes[0].getmempoolentry(txid3)["weight"], tx.get_weight())

        # Mine a block to clear the gbt cache again.
        self.generate(self.nodes[0], 1)

        if not self.options.descriptors:
            self.log.info("Verify behaviour of importaddress and listunspent")

            # Some public keys to be used later
            pubkeys = [
                "0363D44AABD0F1699138239DF2F042C3282C0671CC7A76826A55C8203D90E39242",  # cPiM8Ub4heR9NBYmgVzJQiUH1if44GSBGiqaeJySuL2BKxubvgwb
                "02D3E626B3E616FC8662B489C123349FECBFC611E778E5BE739B257EAE4721E5BF",  # cPpAdHaD6VoYbW78kveN2bsvb45Q7G5PhaPApVUGwvF8VQ9brD97
                "04A47F2CBCEFFA7B9BCDA184E7D5668D3DA6F9079AD41E422FA5FD7B2D458F2538A62F5BD8EC85C2477F39650BD391EA6250207065B2A81DA8B009FC891E898F0E",  # 91zqCU5B9sdWxzMt1ca3VzbtVm2YM6Hi5Rxn4UDtxEaN9C9nzXV
                "02A47F2CBCEFFA7B9BCDA184E7D5668D3DA6F9079AD41E422FA5FD7B2D458F2538",  # cPQFjcVRpAUBG8BA9hzr2yEzHwKoMgLkJZBBtK9vJnvGJgMjzTbd
                "036722F784214129FEB9E8129D626324F3F6716555B603FFE8300BBCB882151228",  # cQGtcm34xiLjB1v7bkRa4V3aAc9tS2UTuBZ1UnZGeSeNy627fN66
                "0266A8396EE936BF6D99D17920DB21C6C7B1AB14C639D5CD72B300297E416FD2EC",  # cTW5mR5M45vHxXkeChZdtSPozrFwFgmEvTNnanCW6wrqwaCZ1X7K
                "0450A38BD7F0AC212FEBA77354A9B036A32E0F7C81FC4E0C5ADCA7C549C4505D2522458C2D9AE3CEFD684E039194B72C8A10F9CB9D4764AB26FCC2718D421D3B84",  # 92h2XPssjBpsJN5CqSP7v9a7cf2kgDunBC6PDFwJHMACM1rrVBJ
            ]

            # Import a compressed key and an uncompressed key, generate some multisig addresses
            self.nodes[0].importprivkey("92e6XLo5jVAVwrQKPNTs93oQco8f8sDNBcpv73Dsrs397fQtFQn")
            uncompressed_spendable_address = [convert_btc_address_to_qtum("mvozP4UwyGD2mGZU4D2eMvMLPB9WkMmMQu")]
            self.nodes[0].importprivkey("cNC8eQ5dg3mFAVePDX4ddmPYpPbw41r9bm2jd1nLJT77e6RrzTRR")
            compressed_spendable_address = [convert_btc_address_to_qtum("mmWQubrDomqpgSYekvsU7HWEVjLFHAakLe")]
            assert not self.nodes[0].getaddressinfo(uncompressed_spendable_address[0])['iscompressed']
            assert self.nodes[0].getaddressinfo(compressed_spendable_address[0])['iscompressed']

            self.nodes[0].importpubkey(pubkeys[0])
            compressed_solvable_address = [key_to_p2pkh(pubkeys[0])]
            self.nodes[0].importpubkey(pubkeys[1])
            compressed_solvable_address.append(key_to_p2pkh(pubkeys[1]))
            self.nodes[0].importpubkey(pubkeys[2])
            uncompressed_solvable_address = [key_to_p2pkh(pubkeys[2])]

            spendable_anytime = []                      # These outputs should be seen anytime after importprivkey and addmultisigaddress
            spendable_after_importaddress = []          # These outputs should be seen after importaddress
            solvable_after_importaddress = []           # These outputs should be seen after importaddress but not spendable
            unsolvable_after_importaddress = []         # These outputs should be unsolvable after importaddress
            solvable_anytime = []                       # These outputs should be solvable after importpubkey
            unseen_anytime = []                         # These outputs should never be seen

            uncompressed_spendable_address.append(self.nodes[0].addmultisigaddress(2, [uncompressed_spendable_address[0], compressed_spendable_address[0]])['address'])
            uncompressed_spendable_address.append(self.nodes[0].addmultisigaddress(2, [uncompressed_spendable_address[0], uncompressed_spendable_address[0]])['address'])
            compressed_spendable_address.append(self.nodes[0].addmultisigaddress(2, [compressed_spendable_address[0], compressed_spendable_address[0]])['address'])
            uncompressed_solvable_address.append(self.nodes[0].addmultisigaddress(2, [compressed_spendable_address[0], uncompressed_solvable_address[0]])['address'])
            compressed_solvable_address.append(self.nodes[0].addmultisigaddress(2, [compressed_spendable_address[0], compressed_solvable_address[0]])['address'])
            compressed_solvable_address.append(self.nodes[0].addmultisigaddress(2, [compressed_solvable_address[0], compressed_solvable_address[1]])['address'])
            unknown_address = [convert_btc_address_to_qtum("mtKKyoHabkk6e4ppT7NaM7THqPUt7AzPrT"), convert_btc_address_to_qtum("2NDP3jLWAFT8NDAiUa9qiE6oBt2awmMq7Dx")]

            # Test multisig_without_privkey
            # We have 2 public keys without private keys, use addmultisigaddress to add to wallet.
            # Money sent to P2SH of multisig of this should only be seen after importaddress with the BASE58 P2SH address.

            multisig_without_privkey_address = self.nodes[0].addmultisigaddress(2, [pubkeys[3], pubkeys[4]])['address']
            script = keys_to_multisig_script([pubkeys[3], pubkeys[4]])
            solvable_after_importaddress.append(script_to_p2sh_script(script))

            for i in compressed_spendable_address:
                v = self.nodes[0].getaddressinfo(i)
                if v['isscript']:
                    [bare, p2sh, p2wsh, p2sh_p2wsh] = self.p2sh_address_to_script(v)
                    # p2sh multisig with compressed keys should always be spendable
                    spendable_anytime.extend([p2sh])
                    # bare multisig can be watched and signed, but is not treated as ours
                    solvable_after_importaddress.extend([bare])
                    # P2WSH and P2SH(P2WSH) multisig with compressed keys are spendable after direct importaddress
                    spendable_after_importaddress.extend([p2wsh, p2sh_p2wsh])
                else:
                    [p2wpkh, p2sh_p2wpkh, p2pk, p2pkh, p2sh_p2pk, p2sh_p2pkh, p2wsh_p2pk, p2wsh_p2pkh, p2sh_p2wsh_p2pk, p2sh_p2wsh_p2pkh] = self.p2pkh_address_to_script(v)
                    # normal P2PKH and P2PK with compressed keys should always be spendable
                    spendable_anytime.extend([p2pkh, p2pk])
                    # P2SH_P2PK, P2SH_P2PKH with compressed keys are spendable after direct importaddress
                    spendable_after_importaddress.extend([p2sh_p2pk, p2sh_p2pkh, p2wsh_p2pk, p2wsh_p2pkh, p2sh_p2wsh_p2pk, p2sh_p2wsh_p2pkh])
                    # P2WPKH and P2SH_P2WPKH with compressed keys should always be spendable
                    spendable_anytime.extend([p2wpkh, p2sh_p2wpkh])

            for i in uncompressed_spendable_address:
                v = self.nodes[0].getaddressinfo(i)
                if v['isscript']:
                    [bare, p2sh, p2wsh, p2sh_p2wsh] = self.p2sh_address_to_script(v)
                    # p2sh multisig with uncompressed keys should always be spendable
                    spendable_anytime.extend([p2sh])
                    # bare multisig can be watched and signed, but is not treated as ours
                    solvable_after_importaddress.extend([bare])
                    # P2WSH and P2SH(P2WSH) multisig with uncompressed keys are never seen
                    unseen_anytime.extend([p2wsh, p2sh_p2wsh])
                else:
                    [p2wpkh, p2sh_p2wpkh, p2pk, p2pkh, p2sh_p2pk, p2sh_p2pkh, p2wsh_p2pk, p2wsh_p2pkh, p2sh_p2wsh_p2pk, p2sh_p2wsh_p2pkh] = self.p2pkh_address_to_script(v)
                    # normal P2PKH and P2PK with uncompressed keys should always be spendable
                    spendable_anytime.extend([p2pkh, p2pk])
                    # P2SH_P2PK and P2SH_P2PKH are spendable after direct importaddress
                    spendable_after_importaddress.extend([p2sh_p2pk, p2sh_p2pkh])
                    # Witness output types with uncompressed keys are never seen
                    unseen_anytime.extend([p2wpkh, p2sh_p2wpkh, p2wsh_p2pk, p2wsh_p2pkh, p2sh_p2wsh_p2pk, p2sh_p2wsh_p2pkh])

            for i in compressed_solvable_address:
                v = self.nodes[0].getaddressinfo(i)
                if v['isscript']:
                    # Multisig without private is not seen after addmultisigaddress, but seen after importaddress
                    [bare, p2sh, p2wsh, p2sh_p2wsh] = self.p2sh_address_to_script(v)
                    solvable_after_importaddress.extend([bare, p2sh, p2wsh, p2sh_p2wsh])
                else:
                    [p2wpkh, p2sh_p2wpkh, p2pk, p2pkh, p2sh_p2pk, p2sh_p2pkh, p2wsh_p2pk, p2wsh_p2pkh, p2sh_p2wsh_p2pk, p2sh_p2wsh_p2pkh] = self.p2pkh_address_to_script(v)
                    # normal P2PKH, P2PK, P2WPKH and P2SH_P2WPKH with compressed keys should always be seen
                    solvable_anytime.extend([p2pkh, p2pk, p2wpkh, p2sh_p2wpkh])
                    # P2SH_P2PK, P2SH_P2PKH with compressed keys are seen after direct importaddress
                    solvable_after_importaddress.extend([p2sh_p2pk, p2sh_p2pkh, p2wsh_p2pk, p2wsh_p2pkh, p2sh_p2wsh_p2pk, p2sh_p2wsh_p2pkh])

            for i in uncompressed_solvable_address:
                v = self.nodes[0].getaddressinfo(i)
                if v['isscript']:
                    [bare, p2sh, p2wsh, p2sh_p2wsh] = self.p2sh_address_to_script(v)
                    # Base uncompressed multisig without private is not seen after addmultisigaddress, but seen after importaddress
                    solvable_after_importaddress.extend([bare, p2sh])
                    # P2WSH and P2SH(P2WSH) multisig with uncompressed keys are never seen
                    unseen_anytime.extend([p2wsh, p2sh_p2wsh])
                else:
                    [p2wpkh, p2sh_p2wpkh, p2pk, p2pkh, p2sh_p2pk, p2sh_p2pkh, p2wsh_p2pk, p2wsh_p2pkh, p2sh_p2wsh_p2pk, p2sh_p2wsh_p2pkh] = self.p2pkh_address_to_script(v)
                    # normal P2PKH and P2PK with uncompressed keys should always be seen
                    solvable_anytime.extend([p2pkh, p2pk])
                    # P2SH_P2PK, P2SH_P2PKH with uncompressed keys are seen after direct importaddress
                    solvable_after_importaddress.extend([p2sh_p2pk, p2sh_p2pkh])
                    # Witness output types with uncompressed keys are never seen
                    unseen_anytime.extend([p2wpkh, p2sh_p2wpkh, p2wsh_p2pk, p2wsh_p2pkh, p2sh_p2wsh_p2pk, p2sh_p2wsh_p2pkh])

            op1 = CScript([OP_1])
            op0 = CScript([OP_0])
            # 2N7MGY19ti4KDMSzRfPAssP6Pxyuxoi6jLe is the P2SH(P2PKH) version of mjoE3sSrb8ByYEvgnC3Aox86u1CHnfJA4V
            unsolvable_address = [convert_btc_address_to_qtum("mjoE3sSrb8ByYEvgnC3Aox86u1CHnfJA4V"), convert_btc_address_to_qtum("2N7MGY19ti4KDMSzRfPAssP6Pxyuxoi6jLe"), script_to_p2sh(op1), script_to_p2sh(op0)]
            unsolvable_address_key = bytes.fromhex("02341AEC7587A51CDE5279E0630A531AEA2615A9F80B17E8D9376327BAEAA59E3D")
            unsolvablep2pkh = key_to_p2pkh_script(unsolvable_address_key)
            unsolvablep2wshp2pkh = script_to_p2wsh_script(unsolvablep2pkh)
            p2shop0 = script_to_p2sh_script(op0)
            p2wshop1 = script_to_p2wsh_script(op1)
            unsolvable_after_importaddress.append(unsolvablep2pkh)
            unsolvable_after_importaddress.append(unsolvablep2wshp2pkh)
            unsolvable_after_importaddress.append(op1)  # OP_1 will be imported as script
            unsolvable_after_importaddress.append(p2wshop1)
            unseen_anytime.append(op0)  # OP_0 will be imported as P2SH address with no script provided
            unsolvable_after_importaddress.append(p2shop0)

            spendable_txid = []
            solvable_txid = []
            spendable_txid.append(self.mine_and_test_listunspent(spendable_anytime, 2))
            solvable_txid.append(self.mine_and_test_listunspent(solvable_anytime, 1))
            self.mine_and_test_listunspent(spendable_after_importaddress + solvable_after_importaddress + unseen_anytime + unsolvable_after_importaddress, 0)

            importlist = []
            for i in compressed_spendable_address + uncompressed_spendable_address + compressed_solvable_address + uncompressed_solvable_address:
                v = self.nodes[0].getaddressinfo(i)
                if v['isscript']:
                    bare = bytes.fromhex(v['hex'])
                    importlist.append(bare.hex())
                    importlist.append(script_to_p2wsh_script(bare).hex())
                else:
                    pubkey = bytes.fromhex(v['pubkey'])
                    p2pk = key_to_p2pk_script(pubkey)
                    p2pkh = key_to_p2pkh_script(pubkey)
                    importlist.append(p2pk.hex())
                    importlist.append(p2pkh.hex())
                    importlist.append(key_to_p2wpkh_script(pubkey).hex())
                    importlist.append(script_to_p2wsh_script(p2pk).hex())
                    importlist.append(script_to_p2wsh_script(p2pkh).hex())

            importlist.append(unsolvablep2pkh.hex())
            importlist.append(unsolvablep2wshp2pkh.hex())
            importlist.append(op1.hex())
            importlist.append(p2wshop1.hex())

            for i in importlist:
                # import all generated addresses. The wallet already has the private keys for some of these, so catch JSON RPC
                # exceptions and continue.
                try_rpc(-4, "The wallet already contains the private key for this address or script", self.nodes[0].importaddress, i, "", False, True)

            self.nodes[0].importaddress(script_to_p2sh(op0))  # import OP_0 as address only
            self.nodes[0].importaddress(multisig_without_privkey_address)  # Test multisig_without_privkey

            spendable_txid.append(self.mine_and_test_listunspent(spendable_anytime + spendable_after_importaddress, 2))
            solvable_txid.append(self.mine_and_test_listunspent(solvable_anytime + solvable_after_importaddress, 1))
            self.mine_and_test_listunspent(unsolvable_after_importaddress, 1)
            self.mine_and_test_listunspent(unseen_anytime, 0)

            spendable_txid.append(self.mine_and_test_listunspent(spendable_anytime + spendable_after_importaddress, 2))
            solvable_txid.append(self.mine_and_test_listunspent(solvable_anytime + solvable_after_importaddress, 1))
            self.mine_and_test_listunspent(unsolvable_after_importaddress, 1)
            self.mine_and_test_listunspent(unseen_anytime, 0)

            # Repeat some tests. This time we don't add witness scripts with importaddress
            # Import a compressed key and an uncompressed key, generate some multisig addresses
            self.nodes[0].importprivkey("927pw6RW8ZekycnXqBQ2JS5nPyo1yRfGNN8oq74HeddWSpafDJH")
            uncompressed_spendable_address = [convert_btc_address_to_qtum("mguN2vNSCEUh6rJaXoAVwY3YZwZvEmf5xi")]
            self.nodes[0].importprivkey("cMcrXaaUC48ZKpcyydfFo8PxHAjpsYLhdsp6nmtB3E2ER9UUHWnw")
            compressed_spendable_address = [convert_btc_address_to_qtum("n1UNmpmbVUJ9ytXYXiurmGPQ3TRrXqPWKL")]

            self.nodes[0].importpubkey(pubkeys[5])
            compressed_solvable_address = [key_to_p2pkh(pubkeys[5])]
            self.nodes[0].importpubkey(pubkeys[6])
            uncompressed_solvable_address = [key_to_p2pkh(pubkeys[6])]

            unseen_anytime = []                         # These outputs should never be seen
            solvable_anytime = []                       # These outputs should be solvable after importpubkey
            unseen_anytime = []                         # These outputs should never be seen

            uncompressed_spendable_address.append(self.nodes[0].addmultisigaddress(2, [uncompressed_spendable_address[0], compressed_spendable_address[0]])['address'])
            uncompressed_spendable_address.append(self.nodes[0].addmultisigaddress(2, [uncompressed_spendable_address[0], uncompressed_spendable_address[0]])['address'])
            compressed_spendable_address.append(self.nodes[0].addmultisigaddress(2, [compressed_spendable_address[0], compressed_spendable_address[0]])['address'])
            uncompressed_solvable_address.append(self.nodes[0].addmultisigaddress(2, [compressed_solvable_address[0], uncompressed_solvable_address[0]])['address'])
            compressed_solvable_address.append(self.nodes[0].addmultisigaddress(2, [compressed_spendable_address[0], compressed_solvable_address[0]])['address'])

            premature_witaddress = []

            for i in compressed_spendable_address:
                v = self.nodes[0].getaddressinfo(i)
                if v['isscript']:
                    [bare, p2sh, p2wsh, p2sh_p2wsh] = self.p2sh_address_to_script(v)
                    premature_witaddress.append(script_to_p2sh(p2wsh))
                else:
                    [p2wpkh, p2sh_p2wpkh, p2pk, p2pkh, p2sh_p2pk, p2sh_p2pkh, p2wsh_p2pk, p2wsh_p2pkh, p2sh_p2wsh_p2pk, p2sh_p2wsh_p2pkh] = self.p2pkh_address_to_script(v)
                    # P2WPKH, P2SH_P2WPKH are always spendable
                    spendable_anytime.extend([p2wpkh, p2sh_p2wpkh])

            for i in uncompressed_spendable_address + uncompressed_solvable_address:
                v = self.nodes[0].getaddressinfo(i)
                if v['isscript']:
                    [bare, p2sh, p2wsh, p2sh_p2wsh] = self.p2sh_address_to_script(v)
                    # P2WSH and P2SH(P2WSH) multisig with uncompressed keys are never seen
                    unseen_anytime.extend([p2wsh, p2sh_p2wsh])
                else:
                    [p2wpkh, p2sh_p2wpkh, p2pk, p2pkh, p2sh_p2pk, p2sh_p2pkh, p2wsh_p2pk, p2wsh_p2pkh, p2sh_p2wsh_p2pk, p2sh_p2wsh_p2pkh] = self.p2pkh_address_to_script(v)
                    # P2WPKH, P2SH_P2WPKH with uncompressed keys are never seen
                    unseen_anytime.extend([p2wpkh, p2sh_p2wpkh])

            for i in compressed_solvable_address:
                v = self.nodes[0].getaddressinfo(i)
                if v['isscript']:
                    [bare, p2sh, p2wsh, p2sh_p2wsh] = self.p2sh_address_to_script(v)
                    premature_witaddress.append(script_to_p2sh(p2wsh))
                else:
                    [p2wpkh, p2sh_p2wpkh, p2pk, p2pkh, p2sh_p2pk, p2sh_p2pkh, p2wsh_p2pk, p2wsh_p2pkh, p2sh_p2wsh_p2pk, p2sh_p2wsh_p2pkh] = self.p2pkh_address_to_script(v)
                    # P2SH_P2PK, P2SH_P2PKH with compressed keys are always solvable
                    solvable_anytime.extend([p2wpkh, p2sh_p2wpkh])

            self.mine_and_test_listunspent(spendable_anytime, 2)
            self.mine_and_test_listunspent(solvable_anytime, 1)
            self.mine_and_test_listunspent(unseen_anytime, 0)

            # Check that createrawtransaction/decoderawtransaction with non-v0 Bech32 works
            v1_addr = program_to_witness(1, [3, 5])
            v1_tx = self.nodes[0].createrawtransaction([getutxo(spendable_txid[0])], {v1_addr: 1})
            v1_decoded = self.nodes[1].decoderawtransaction(v1_tx)
            assert_equal(v1_decoded['vout'][0]['scriptPubKey']['address'], v1_addr)
            assert_equal(v1_decoded['vout'][0]['scriptPubKey']['hex'], "51020305")

            # Check that spendable outputs are really spendable
            self.create_and_mine_tx_from_txids(spendable_txid)

            # import all the private keys so solvable addresses become spendable
            self.nodes[0].importprivkey("cPiM8Ub4heR9NBYmgVzJQiUH1if44GSBGiqaeJySuL2BKxubvgwb")
            self.nodes[0].importprivkey("cPpAdHaD6VoYbW78kveN2bsvb45Q7G5PhaPApVUGwvF8VQ9brD97")
            self.nodes[0].importprivkey("91zqCU5B9sdWxzMt1ca3VzbtVm2YM6Hi5Rxn4UDtxEaN9C9nzXV")
            self.nodes[0].importprivkey("cPQFjcVRpAUBG8BA9hzr2yEzHwKoMgLkJZBBtK9vJnvGJgMjzTbd")
            self.nodes[0].importprivkey("cQGtcm34xiLjB1v7bkRa4V3aAc9tS2UTuBZ1UnZGeSeNy627fN66")
            self.nodes[0].importprivkey("cTW5mR5M45vHxXkeChZdtSPozrFwFgmEvTNnanCW6wrqwaCZ1X7K")
            self.create_and_mine_tx_from_txids(solvable_txid)

            # Test that importing native P2WPKH/P2WSH scripts works
            for use_p2wsh in [False, True]:
                if use_p2wsh:
                    scriptPubKey = "00203a59f3f56b713fdcf5d1a57357f02c44342cbf306ffe0c4741046837bf90561a"
                    transaction = "01000000000100e1f505000000002200203a59f3f56b713fdcf5d1a57357f02c44342cbf306ffe0c4741046837bf90561a00000000"
                else:
                    scriptPubKey = "a9142f8c469c2f0084c48e11f998ffbe7efa7549f26d87"
                    transaction = "01000000000100e1f5050000000017a9142f8c469c2f0084c48e11f998ffbe7efa7549f26d8700000000"

                self.nodes[1].importaddress(scriptPubKey, "", False)
                rawtxfund = self.nodes[1].fundrawtransaction(transaction)['hex']
                rawtxfund = self.nodes[1].signrawtransactionwithwallet(rawtxfund)["hex"]
                txid = self.nodes[1].sendrawtransaction(rawtxfund)

                assert_equal(self.nodes[1].gettransaction(txid, True)["txid"], txid)
                assert_equal(self.nodes[1].listtransactions("*", 1, 0, True)[0]["txid"], txid)

                # Assert it is properly saved
                self.restart_node(1)
                assert_equal(self.nodes[1].gettransaction(txid, True)["txid"], txid)
                assert_equal(self.nodes[1].listtransactions("*", 1, 0, True)[0]["txid"], txid)

        self.log.info('Test negative and unknown rpcserialversion throw an init error')
        self.stop_node(0)
        self.nodes[0].assert_start_raises_init_error(["-rpcserialversion=-1"], "Error: rpcserialversion must be non-negative.")
        self.nodes[0].assert_start_raises_init_error(["-rpcserialversion=100"], "Error: Unknown rpcserialversion requested.")

    def mine_and_test_listunspent(self, script_list, ismine):
        utxo = find_spendable_utxo(self.nodes[0], 50)
        tx = CTransaction()
        tx.vin.append(CTxIn(COutPoint(int('0x' + utxo['txid'], 0), utxo['vout'])))
        for i in script_list:
            tx.vout.append(CTxOut(10000000, i))
        tx.rehash()
        signresults = self.nodes[0].signrawtransactionwithwallet(tx.serialize_without_witness().hex())['hex']
        txid = self.nodes[0].sendrawtransaction(hexstring=signresults, maxfeerate=0)
        txs_mined[txid] = self.generate(self.nodes[0], 1)[0]
        watchcount = 0
        spendcount = 0
        for i in self.nodes[0].listunspent():
            if i['txid'] == txid:
                watchcount += 1
                if i['spendable']:
                    spendcount += 1
        if ismine == 2:
            assert_equal(spendcount, len(script_list))
        elif ismine == 1:
            assert_equal(watchcount, len(script_list))
            assert_equal(spendcount, 0)
        else:
            assert_equal(watchcount, 0)
        return txid

    def p2sh_address_to_script(self, v):
        bare = CScript(bytes.fromhex(v['hex']))
        p2sh = CScript(bytes.fromhex(v['scriptPubKey']))
        p2wsh = script_to_p2wsh_script(bare)
        p2sh_p2wsh = script_to_p2sh_script(p2wsh)
        return [bare, p2sh, p2wsh, p2sh_p2wsh]

    def p2pkh_address_to_script(self, v):
        pubkey = bytes.fromhex(v['pubkey'])
        p2wpkh = key_to_p2wpkh_script(pubkey)
        p2sh_p2wpkh = script_to_p2sh_script(p2wpkh)
        p2pk = key_to_p2pk_script(pubkey)
        p2pkh = CScript(bytes.fromhex(v['scriptPubKey']))
        p2sh_p2pk = script_to_p2sh_script(p2pk)
        p2sh_p2pkh = script_to_p2sh_script(p2pkh)
        p2wsh_p2pk = script_to_p2wsh_script(p2pk)
        p2wsh_p2pkh = script_to_p2wsh_script(p2pkh)
        p2sh_p2wsh_p2pk = script_to_p2sh_script(p2wsh_p2pk)
        p2sh_p2wsh_p2pkh = script_to_p2sh_script(p2wsh_p2pkh)
        return [p2wpkh, p2sh_p2wpkh, p2pk, p2pkh, p2sh_p2pk, p2sh_p2pkh, p2wsh_p2pk, p2wsh_p2pkh, p2sh_p2wsh_p2pk, p2sh_p2wsh_p2pkh]

    def create_and_mine_tx_from_txids(self, txids, success=True):
        tx = CTransaction()
        for i in txids:
            txtmp = CTransaction()
            txraw = self.nodes[0].getrawtransaction(i, 0, txs_mined[i])
            f = BytesIO(hex_str_to_bytes(txraw))
            txtmp.deserialize(f)
            for j in range(len(txtmp.vout)):
                tx.vin.append(CTxIn(COutPoint(int('0x' + i, 0), j)))
        tx.vout.append(CTxOut(0, CScript([OP_TRUE])))
        tx.rehash()
        signresults = self.nodes[0].signrawtransactionwithwallet(tx.serialize_without_witness().hex())['hex']
        self.nodes[0].sendrawtransaction(hexstring=signresults, maxfeerate=0)
        self.generate(self.nodes[0], 1)


if __name__ == '__main__':
    SegWitTest().main()<|MERGE_RESOLUTION|>--- conflicted
+++ resolved
@@ -205,21 +205,12 @@
                 for v in range(2):
                     wit_ids[n][v].append(send_to_witness(v, self.nodes[0], find_unspent(self.nodes[0], INITIAL_BLOCK_REWARD), self.pubkey[n], False, INITIAL_BLOCK_REWARD - Decimal("0.001")))
                     p2sh_ids[n][v].append(send_to_witness(v, self.nodes[0], find_unspent(self.nodes[0], INITIAL_BLOCK_REWARD), self.pubkey[n], True, INITIAL_BLOCK_REWARD - Decimal("0.001")))
-<<<<<<< HEAD
-
-=======
->>>>>>> d82fec21
         self.generate(self.nodes[0], 1)  # block 163
 
         # Make sure all nodes recognize the transactions as theirs
         assert_equal(self.nodes[0].getbalance(), balance_presetup - 60*INITIAL_BLOCK_REWARD + 20*(INITIAL_BLOCK_REWARD - Decimal("0.001")) + (0 if ENABLE_REDUCED_BLOCK_TIME else INITIAL_BLOCK_REWARD))
         assert_equal(self.nodes[1].getbalance(), 20*(INITIAL_BLOCK_REWARD - Decimal("0.001")))
         assert_equal(self.nodes[2].getbalance(), 20*(INITIAL_BLOCK_REWARD - Decimal("0.001")))
-<<<<<<< HEAD
-
-        self.nodes[0].generate(32 if ENABLE_REDUCED_BLOCK_TIME else 260)  # block 423
-=======
->>>>>>> d82fec21
 
         self.nodes[0].generate(32 if ENABLE_REDUCED_BLOCK_TIME else 260)  # block 423
         self.log.info("Verify witness txs are skipped for mining before the fork")
@@ -231,9 +222,6 @@
         self.log.info("Verify unsigned p2sh witness txs without a redeem script are invalid")
         self.fail_accept(self.nodes[2], "mandatory-script-verify-flag-failed (Operation not valid with the current stack size)", p2sh_ids[NODE_2][P2WPKH][1], sign=False)
         self.fail_accept(self.nodes[2], "mandatory-script-verify-flag-failed (Operation not valid with the current stack size)", p2sh_ids[NODE_2][P2WSH][1], sign=False)
-<<<<<<< HEAD
-        self.generate(self.nodes[2], 4)  # blocks 428-431
-=======
 
         self.generate(self.nodes[0], 1)  # block 164
 
@@ -243,7 +231,6 @@
         send_to_witness(1, self.nodes[2], getutxo(wit_ids[NODE_2][P2WSH][0]), self.pubkey[0], encode_p2sh=False, amount=Decimal("49.998"), sign=True)
         send_to_witness(1, self.nodes[2], getutxo(p2sh_ids[NODE_2][P2WPKH][0]), self.pubkey[0], encode_p2sh=False, amount=Decimal("49.998"), sign=True)
         send_to_witness(1, self.nodes[2], getutxo(p2sh_ids[NODE_2][P2WSH][0]), self.pubkey[0], encode_p2sh=False, amount=Decimal("49.998"), sign=True)
->>>>>>> d82fec21
 
         assert_equal(len(self.nodes[2].getrawmempool()), 4)
         blockhash = self.generate(self.nodes[2], 1)[0]  # block 165 (first block with new rules)
@@ -347,11 +334,7 @@
         # Now create tx3, which will spend from txid2
         tx = CTransaction()
         tx.vin.append(CTxIn(COutPoint(int(txid2, 16), 0), b""))
-<<<<<<< HEAD
-        tx.vout.append(CTxOut(int((INITIAL_BLOCK_REWARD-Decimal('0.05'))*COIN), CScript([OP_TRUE, OP_DROP] * 15 + [OP_TRUE])))  # Huge fee
-=======
         tx.vout.append(CTxOut(int((INITIAL_BLOCK_REWARD-Decimal('0.05'))*COIN), CScript([OP_TRUE, OP_DROP] * 15 + [OP_TRUE])))  # Huge fee 
->>>>>>> d82fec21
         tx.calc_sha256()
         txid3 = self.nodes[0].sendrawtransaction(hexstring=tx.serialize().hex(), maxfeerate=0)
         assert tx.wit.is_null()
