#!/usr/bin/env python3
# Copyright (c) 2016-2022 The Bitcoin Core developers
# Distributed under the MIT software license, see the accompanying
# file COPYING or http://www.opensource.org/licenses/mit-license.php.
"""Test the SegWit changeover logic."""

from decimal import Decimal
from io import BytesIO
import time

from test_framework.address import (
    key_to_p2pkh,
    program_to_witness,
    script_to_p2sh,
    script_to_p2sh_p2wsh,
    script_to_p2wsh,
)
from test_framework.blocktools import (
    send_to_witness,
    witness_script,
    create_block, 
    create_coinbase,
)
from test_framework.descriptors import descsum_create
from test_framework.messages import (
    COIN,
    COutPoint,
    CTransaction,
    CTxIn,
    CTxOut,
    tx_from_hex,
)
from test_framework.script import (
    CScript,
    OP_0,
    OP_1,
    OP_DROP,
    OP_TRUE,
)
from test_framework.script_util import (
    key_to_p2pk_script,
    key_to_p2pkh_script,
    key_to_p2wpkh_script,
    keys_to_multisig_script,
    script_to_p2sh_script,
    script_to_p2wsh_script,
)
from test_framework.test_framework import BitcoinTestFramework
from test_framework.util import (
    assert_equal,
    assert_greater_than_or_equal,
    assert_is_hex_string,
    assert_raises_rpc_error,
    bytes_to_hex_str,
    hex_str_to_bytes,
    try_rpc,
)
from test_framework.wallet_util import (
    get_generate_key,
)
from test_framework.qtumconfig import COINBASE_MATURITY, INITIAL_BLOCK_REWARD, ENABLE_REDUCED_BLOCK_TIME, MAX_BLOCK_BASE_SIZE, MAX_BLOCK_SIGOPS, FACTOR_REDUCED_BLOCK_TIME
from test_framework.qtum import convert_btc_address_to_qtum, generatesynchronized


NODE_0 = 0
NODE_2 = 2
P2WPKH = 0
P2WSH = 1


def getutxo(txid):
    utxo = {}
    utxo["vout"] = 0
    utxo["txid"] = txid
    return utxo

def find_unspent(node, min_value):
    for utxo in node.listunspent():
        if utxo['amount'] >= min_value:
            return utxo

def find_unspent(node, min_value):
    for utxo in node.listunspent():
        if utxo['amount'] >= min_value:
            return utxo

def find_spendable_utxo(node, min_value):
    for utxo in node.listunspent(query_options={'minimumAmount': min_value}):
        if utxo['spendable']:
            return utxo

    raise AssertionError(f"Unspent output equal or higher than {min_value} not found")


txs_mined = {}  # txindex from txid to blockhash


class SegWitTest(BitcoinTestFramework):
    def add_options(self, parser):
        self.add_wallet_options(parser)

    def set_test_params(self):
        self.setup_clean_chain = True
        self.num_nodes = 3
        # This test tests SegWit both pre and post-activation, so use the normal BIP9 activation.
        self.extra_args = [
            [
                "-acceptnonstdtxn=1",
                "-rpcserialversion=0",
                "-testactivationheight=segwit@2364" if ENABLE_REDUCED_BLOCK_TIME else "-testactivationheight=segwit@864",
                "-addresstype=legacy",
            ],
            [
                "-acceptnonstdtxn=1",
                "-rpcserialversion=1",
                "-testactivationheight=segwit@2364" if ENABLE_REDUCED_BLOCK_TIME else "-testactivationheight=segwit@864",
                "-addresstype=legacy",
            ],
            [
                "-acceptnonstdtxn=1",
                "-testactivationheight=segwit@2364" if ENABLE_REDUCED_BLOCK_TIME else "-testactivationheight=segwit@864",
                "-addresstype=legacy",
            ],
        ]
        self.rpc_timeout = 120

    def skip_test_if_missing_module(self):
        self.skip_if_no_wallet()

    def setup_network(self):
        super().setup_network()
        self.connect_nodes(0, 2)
        self.sync_all()

    def success_mine(self, node, txid, sign, redeem_script=""):
        send_to_witness(1, node, getutxo(txid), self.pubkey[0], False, INITIAL_BLOCK_REWARD - Decimal("0.002"), sign, redeem_script)
        block = self.generate(node, 1)
        assert_equal(len(node.getblock(block[0])["tx"]), 2)
        self.sync_blocks()

    def fail_accept(self, node, error_msg, txid, sign, redeem_script=""):
        assert_raises_rpc_error(-26, error_msg, send_to_witness, use_p2wsh=1, node=node, utxo=getutxo(txid), pubkey=self.pubkey[0], encode_p2sh=False, amount=INITIAL_BLOCK_REWARD - Decimal("0.002"), sign=sign, insert_redeem_script=redeem_script)

    def run_test(self):
        self.generate(self.nodes[0], 161)  # block 161
        for i in range((4*4*144 if ENABLE_REDUCED_BLOCK_TIME else 4*144) - 161):
            block = create_block(int(self.nodes[0].getbestblockhash(), 16), create_coinbase(self.nodes[0].getblockcount() + 1), int(time.time())+2+i)
            block.nVersion = 4
            block.hashMerkleRoot = block.calc_merkle_root()
            block.rehash()
            block.solve()
            self.nodes[0].submitblock(bytes_to_hex_str(block.serialize()))
        generatesynchronized(self.nodes[0], 18, None, self.nodes)

        self.log.info("Verify sigops are counted in GBT with pre-BIP141 rules before the fork")
        txid = self.nodes[0].sendtoaddress(self.nodes[0].getnewaddress(), 1)
        tmpl = self.nodes[0].getblocktemplate({'rules': ['segwit']})
<<<<<<< HEAD
        assert tmpl['sizelimit'] == MAX_BLOCK_BASE_SIZE
        assert 'weightlimit' not in tmpl
        assert tmpl['sigoplimit'] == MAX_BLOCK_SIGOPS
=======
        assert_equal(tmpl['sizelimit'], MAX_BLOCK_BASE_SIZE)
        assert 'weightlimit' not in tmpl
        assert_equal(tmpl['sigoplimit'], MAX_BLOCK_SIGOPS)
>>>>>>> 4985b774
        assert_equal(tmpl['transactions'][0]['hash'], txid)
        assert_equal(tmpl['transactions'][0]['sigops'], 2)
        assert '!segwit' not in tmpl['rules']
        self.generate(self.nodes[0], 1)  # block 162

        balance_presetup = self.nodes[0].getbalance()
        self.pubkey = []
        p2sh_ids = []  # p2sh_ids[NODE][TYPE] is an array of txids that spend to P2WPKH (TYPE=0) or P2WSH (TYPE=1) scripts to an address for NODE embedded in p2sh
        wit_ids = []  # wit_ids[NODE][TYPE] is an array of txids that spend to P2WPKH (TYPE=0) or P2WSH (TYPE=1) scripts to an address for NODE via bare witness
        for i in range(3):
            key = get_generate_key()
            self.pubkey.append(key.pubkey)

            multiscript = keys_to_multisig_script([self.pubkey[-1]])
            p2sh_ms_addr = self.nodes[i].createmultisig(1, [self.pubkey[-1]], 'p2sh-segwit')['address']
            bip173_ms_addr = self.nodes[i].createmultisig(1, [self.pubkey[-1]], 'bech32')['address']
            assert_equal(p2sh_ms_addr, script_to_p2sh_p2wsh(multiscript))
            assert_equal(bip173_ms_addr, script_to_p2wsh(multiscript))

            p2sh_ms_desc = descsum_create(f"sh(wsh(multi(1,{key.privkey})))")
            bip173_ms_desc = descsum_create(f"wsh(multi(1,{key.privkey}))")
            assert_equal(self.nodes[i].deriveaddresses(p2sh_ms_desc)[0], p2sh_ms_addr)
            assert_equal(self.nodes[i].deriveaddresses(bip173_ms_desc)[0], bip173_ms_addr)

            sh_wpkh_desc = descsum_create(f"sh(wpkh({key.privkey}))")
            wpkh_desc = descsum_create(f"wpkh({key.privkey})")
            assert_equal(self.nodes[i].deriveaddresses(sh_wpkh_desc)[0], key.p2sh_p2wpkh_addr)
            assert_equal(self.nodes[i].deriveaddresses(wpkh_desc)[0], key.p2wpkh_addr)

            if self.options.descriptors:
                res = self.nodes[i].importdescriptors([
                {"desc": p2sh_ms_desc, "timestamp": "now"},
                {"desc": bip173_ms_desc, "timestamp": "now"},
                {"desc": sh_wpkh_desc, "timestamp": "now"},
                {"desc": wpkh_desc, "timestamp": "now"},
            ])
            else:
                # The nature of the legacy wallet is that this import results in also adding all of the necessary scripts
                res = self.nodes[i].importmulti([
                    {"desc": p2sh_ms_desc, "timestamp": "now"},
                ])
            assert all([r["success"] for r in res])

            p2sh_ids.append([])
            wit_ids.append([])
            for _ in range(2):
                p2sh_ids[i].append([])
                wit_ids[i].append([])

        for _ in range(5):
            for n in range(3):
                for v in range(2):
                    wit_ids[n][v].append(send_to_witness(v, self.nodes[0], find_unspent(self.nodes[0], INITIAL_BLOCK_REWARD), self.pubkey[n], False, INITIAL_BLOCK_REWARD - Decimal("0.001")))
                    p2sh_ids[n][v].append(send_to_witness(v, self.nodes[0], find_unspent(self.nodes[0], INITIAL_BLOCK_REWARD), self.pubkey[n], True, INITIAL_BLOCK_REWARD - Decimal("0.001")))

        self.generate(self.nodes[0], 1)  # block 163

        # Make sure all nodes recognize the transactions as theirs
        assert_equal(self.nodes[0].getbalance(), balance_presetup - 60*INITIAL_BLOCK_REWARD + 20*(INITIAL_BLOCK_REWARD - Decimal("0.001")) + (0 if ENABLE_REDUCED_BLOCK_TIME else INITIAL_BLOCK_REWARD))
        assert_equal(self.nodes[1].getbalance(), 20*(INITIAL_BLOCK_REWARD - Decimal("0.001")))
        assert_equal(self.nodes[2].getbalance(), 20*(INITIAL_BLOCK_REWARD - Decimal("0.001")))
        self.nodes[0].generate(32 if ENABLE_REDUCED_BLOCK_TIME else 260)  # block 423

        self.log.info("Verify unsigned p2sh witness txs without a redeem script are invalid")
        self.fail_accept(self.nodes[2], "mandatory-script-verify-flag-failed (Operation not valid with the current stack size)", p2sh_ids[NODE_2][P2WPKH][1], sign=False)
        self.fail_accept(self.nodes[2], "mandatory-script-verify-flag-failed (Operation not valid with the current stack size)", p2sh_ids[NODE_2][P2WSH][1], sign=False)

        self.generate(self.nodes[0], 1)  # block 164

        self.log.info("Verify witness txs are mined as soon as segwit activates")

        send_to_witness(1, self.nodes[2], getutxo(wit_ids[NODE_2][P2WPKH][0]), self.pubkey[0], encode_p2sh=False, amount=INITIAL_BLOCK_REWARD - Decimal("0.002"), sign=True)
        send_to_witness(1, self.nodes[2], getutxo(wit_ids[NODE_2][P2WSH][0]), self.pubkey[0], encode_p2sh=False, amount=INITIAL_BLOCK_REWARD - Decimal("0.002"), sign=True)
        send_to_witness(1, self.nodes[2], getutxo(p2sh_ids[NODE_2][P2WPKH][0]), self.pubkey[0], encode_p2sh=False, amount=INITIAL_BLOCK_REWARD - Decimal("0.002"), sign=True)
        send_to_witness(1, self.nodes[2], getutxo(p2sh_ids[NODE_2][P2WSH][0]), self.pubkey[0], encode_p2sh=False, amount=INITIAL_BLOCK_REWARD - Decimal("0.002"), sign=True)

        assert_equal(len(self.nodes[2].getrawmempool()), 4)
        blockhash = self.generate(self.nodes[2], 1)[0]  # block 165 (first block with new rules)
        assert_equal(len(self.nodes[2].getrawmempool()), 0)
        segwit_tx_list = self.nodes[2].getblock(blockhash)["tx"]
        assert_equal(len(segwit_tx_list), 5)

        self.log.info("Verify default node can't accept txs with missing witness")
        # unsigned, no scriptsig
        self.fail_accept(self.nodes[0], "non-mandatory-script-verify-flag (Witness program hash mismatch)", wit_ids[NODE_0][P2WPKH][0], sign=False)
        self.fail_accept(self.nodes[0], "non-mandatory-script-verify-flag (Witness program was passed an empty witness)", wit_ids[NODE_0][P2WSH][0], sign=False)
        self.fail_accept(self.nodes[0], "mandatory-script-verify-flag-failed (Operation not valid with the current stack size)", p2sh_ids[NODE_0][P2WPKH][0], sign=False)
        self.fail_accept(self.nodes[0], "mandatory-script-verify-flag-failed (Operation not valid with the current stack size)", p2sh_ids[NODE_0][P2WSH][0], sign=False)
        # unsigned with redeem script
        self.fail_accept(self.nodes[0], "non-mandatory-script-verify-flag (Witness program hash mismatch)", p2sh_ids[NODE_0][P2WPKH][0], sign=False, redeem_script=witness_script(False, self.pubkey[0]))
        self.fail_accept(self.nodes[0], "non-mandatory-script-verify-flag (Witness program was passed an empty witness)", p2sh_ids[NODE_0][P2WSH][0], sign=False, redeem_script=witness_script(True, self.pubkey[0]))

        self.log.info("Verify block and transaction serialization rpcs return differing serializations depending on rpc serialization flag")
        assert self.nodes[2].getblock(blockhash, False) != self.nodes[0].getblock(blockhash, False)
        assert self.nodes[1].getblock(blockhash, False) == self.nodes[2].getblock(blockhash, False)

        for tx_id in segwit_tx_list:
            tx = tx_from_hex(self.nodes[2].gettransaction(tx_id)["hex"])
            assert self.nodes[2].getrawtransaction(tx_id, False, blockhash) != self.nodes[0].getrawtransaction(tx_id, False, blockhash)
            assert self.nodes[1].getrawtransaction(tx_id, False, blockhash) == self.nodes[2].getrawtransaction(tx_id, False, blockhash)
            assert self.nodes[0].getrawtransaction(tx_id, False, blockhash) != self.nodes[2].gettransaction(tx_id)["hex"]
            assert self.nodes[1].getrawtransaction(tx_id, False, blockhash) == self.nodes[2].gettransaction(tx_id)["hex"]
            assert self.nodes[0].getrawtransaction(tx_id, False, blockhash) == tx.serialize_without_witness().hex()

        # Coinbase contains the witness commitment nonce, check that RPC shows us
        coinbase_txid = self.nodes[2].getblock(blockhash)['tx'][0]
        coinbase_tx = self.nodes[2].gettransaction(txid=coinbase_txid, verbose=True)
        witnesses = coinbase_tx["decoded"]["vin"][0]["txinwitness"]
        assert_equal(len(witnesses), 1)
        assert_is_hex_string(witnesses[0])
        assert_equal(witnesses[0], '00' * 32)

        self.log.info("Verify witness txs without witness data are invalid after the fork")
        self.fail_accept(self.nodes[2], 'non-mandatory-script-verify-flag (Witness program hash mismatch)', wit_ids[NODE_2][P2WPKH][2], sign=False)
        self.fail_accept(self.nodes[2], 'non-mandatory-script-verify-flag (Witness program was passed an empty witness)', wit_ids[NODE_2][P2WSH][2], sign=False)
        self.fail_accept(self.nodes[2], 'non-mandatory-script-verify-flag (Witness program hash mismatch)', p2sh_ids[NODE_2][P2WPKH][2], sign=False, redeem_script=witness_script(False, self.pubkey[2]))
        self.fail_accept(self.nodes[2], 'non-mandatory-script-verify-flag (Witness program was passed an empty witness)', p2sh_ids[NODE_2][P2WSH][2], sign=False, redeem_script=witness_script(True, self.pubkey[2]))

        self.log.info("Verify default node can now use witness txs")
        self.success_mine(self.nodes[0], wit_ids[NODE_0][P2WPKH][0], True)
        self.success_mine(self.nodes[0], wit_ids[NODE_0][P2WSH][0], True)
        self.success_mine(self.nodes[0], p2sh_ids[NODE_0][P2WPKH][0], True)
        self.success_mine(self.nodes[0], p2sh_ids[NODE_0][P2WSH][0], True)

        self.log.info("Verify sigops are counted in GBT with BIP141 rules after the fork")
        txid = self.nodes[0].sendtoaddress(self.nodes[0].getnewaddress(), 1)
        raw_tx = self.nodes[0].getrawtransaction(txid, True)
        tmpl = self.nodes[0].getblocktemplate({'rules': ['segwit']})
<<<<<<< HEAD
        assert tmpl['sizelimit'] >= 7999577/FACTOR_REDUCED_BLOCK_TIME  # actual maximum size is lower due to minimum mandatory non-witness data
        assert tmpl['weightlimit'] == 8000000//FACTOR_REDUCED_BLOCK_TIME
        assert tmpl['sigoplimit'] == 80000//FACTOR_REDUCED_BLOCK_TIME
=======
        assert_greater_than_or_equal(tmpl['sizelimit'], 7999577/FACTOR_REDUCED_BLOCK_TIME)  # actual maximum size is lower due to minimum mandatory non-witness data
        assert_equal(tmpl['weightlimit'], 8000000//FACTOR_REDUCED_BLOCK_TIME)
        assert_equal(tmpl['sigoplimit'], 80000//FACTOR_REDUCED_BLOCK_TIME)
>>>>>>> 4985b774
        assert_equal(tmpl['transactions'][0]['txid'], txid)
        expected_sigops = 9 if 'txinwitness' in raw_tx["vin"][0] else 8
        assert_equal(tmpl['transactions'][0]['sigops'], expected_sigops)
        assert '!segwit' in tmpl['rules']

        self.generate(self.nodes[0], 1)  # Mine a block to clear the gbt cache

        self.log.info("Non-segwit miners are able to use GBT response after activation.")
        # Create a 3-tx chain: tx1 (non-segwit input, paying to a segwit output) ->
        #                      tx2 (segwit input, paying to a non-segwit output) ->
        #                      tx3 (non-segwit input, paying to a non-segwit output).
        # tx1 is allowed to appear in the block, but no others.
        txid1 = send_to_witness(1, self.nodes[0], find_unspent(self.nodes[0], INITIAL_BLOCK_REWARD), self.pubkey[0], False, INITIAL_BLOCK_REWARD - Decimal("0.004"))
        hex_tx = self.nodes[0].gettransaction(txid)['hex']
        tx = tx_from_hex(hex_tx)
        assert tx.wit.is_null()  # This should not be a segwit input
        assert txid1 in self.nodes[0].getrawmempool()

        tx1_hex = self.nodes[0].gettransaction(txid1)['hex']
        tx1 = tx_from_hex(tx1_hex)

        # Check that wtxid is properly reported in mempool entry (txid1)
        assert_equal(int(self.nodes[0].getmempoolentry(txid1)["wtxid"], 16), tx1.calc_sha256(True))

        # Check that weight and vsize are properly reported in mempool entry (txid1)
        assert_equal(self.nodes[0].getmempoolentry(txid1)["vsize"], tx1.get_vsize())
        assert_equal(self.nodes[0].getmempoolentry(txid1)["weight"], tx1.get_weight())

        # Now create tx2, which will spend from txid1.
        tx = CTransaction()
        tx.vin.append(CTxIn(COutPoint(int(txid1, 16), 0), b''))
        tx.vout.append(CTxOut(int((INITIAL_BLOCK_REWARD-Decimal('0.01'))*COIN), CScript([OP_TRUE, OP_DROP] * 15 + [OP_TRUE])))
        tx2_hex = self.nodes[0].signrawtransactionwithwallet(tx.serialize().hex())['hex']
        txid2 = self.nodes[0].sendrawtransaction(tx2_hex)
        tx = tx_from_hex(tx2_hex)
        assert not tx.wit.is_null()

        # Check that wtxid is properly reported in mempool entry (txid2)
        assert_equal(int(self.nodes[0].getmempoolentry(txid2)["wtxid"], 16), tx.calc_sha256(True))

        # Check that weight and vsize are properly reported in mempool entry (txid2)
        assert_equal(self.nodes[0].getmempoolentry(txid2)["vsize"], tx.get_vsize())
        assert_equal(self.nodes[0].getmempoolentry(txid2)["weight"], tx.get_weight())

        # Now create tx3, which will spend from txid2
        tx = CTransaction()
        tx.vin.append(CTxIn(COutPoint(int(txid2, 16), 0), b""))
        tx.vout.append(CTxOut(int((INITIAL_BLOCK_REWARD-Decimal('0.05'))*COIN), CScript([OP_TRUE, OP_DROP] * 15 + [OP_TRUE])))  # Huge fee
        tx.calc_sha256()
        txid3 = self.nodes[0].sendrawtransaction(hexstring=tx.serialize().hex(), maxfeerate=0)
        assert tx.wit.is_null()
        assert txid3 in self.nodes[0].getrawmempool()

        # Check that getblocktemplate includes all transactions.
        template = self.nodes[0].getblocktemplate({"rules": ["segwit"]})
        template_txids = [t['txid'] for t in template['transactions']]
        assert txid1 in template_txids
        assert txid2 in template_txids
        assert txid3 in template_txids

        # Check that wtxid is properly reported in mempool entry (txid3)
        assert_equal(int(self.nodes[0].getmempoolentry(txid3)["wtxid"], 16), tx.calc_sha256(True))

        # Check that weight and vsize are properly reported in mempool entry (txid3)
        assert_equal(self.nodes[0].getmempoolentry(txid3)["vsize"], tx.get_vsize())
        assert_equal(self.nodes[0].getmempoolentry(txid3)["weight"], tx.get_weight())

        # Mine a block to clear the gbt cache again.
        self.generate(self.nodes[0], 1)

        if not self.options.descriptors:
            self.log.info("Verify behaviour of importaddress and listunspent")

            # Some public keys to be used later
            pubkeys = [
                "0363D44AABD0F1699138239DF2F042C3282C0671CC7A76826A55C8203D90E39242",  # cPiM8Ub4heR9NBYmgVzJQiUH1if44GSBGiqaeJySuL2BKxubvgwb
                "02D3E626B3E616FC8662B489C123349FECBFC611E778E5BE739B257EAE4721E5BF",  # cPpAdHaD6VoYbW78kveN2bsvb45Q7G5PhaPApVUGwvF8VQ9brD97
                "04A47F2CBCEFFA7B9BCDA184E7D5668D3DA6F9079AD41E422FA5FD7B2D458F2538A62F5BD8EC85C2477F39650BD391EA6250207065B2A81DA8B009FC891E898F0E",  # 91zqCU5B9sdWxzMt1ca3VzbtVm2YM6Hi5Rxn4UDtxEaN9C9nzXV
                "02A47F2CBCEFFA7B9BCDA184E7D5668D3DA6F9079AD41E422FA5FD7B2D458F2538",  # cPQFjcVRpAUBG8BA9hzr2yEzHwKoMgLkJZBBtK9vJnvGJgMjzTbd
                "036722F784214129FEB9E8129D626324F3F6716555B603FFE8300BBCB882151228",  # cQGtcm34xiLjB1v7bkRa4V3aAc9tS2UTuBZ1UnZGeSeNy627fN66
                "0266A8396EE936BF6D99D17920DB21C6C7B1AB14C639D5CD72B300297E416FD2EC",  # cTW5mR5M45vHxXkeChZdtSPozrFwFgmEvTNnanCW6wrqwaCZ1X7K
                "0450A38BD7F0AC212FEBA77354A9B036A32E0F7C81FC4E0C5ADCA7C549C4505D2522458C2D9AE3CEFD684E039194B72C8A10F9CB9D4764AB26FCC2718D421D3B84",  # 92h2XPssjBpsJN5CqSP7v9a7cf2kgDunBC6PDFwJHMACM1rrVBJ
            ]

            # Import a compressed key and an uncompressed key, generate some multisig addresses
            self.nodes[0].importprivkey("92e6XLo5jVAVwrQKPNTs93oQco8f8sDNBcpv73Dsrs397fQtFQn")
            uncompressed_spendable_address = [convert_btc_address_to_qtum("mvozP4UwyGD2mGZU4D2eMvMLPB9WkMmMQu")]
            self.nodes[0].importprivkey("cNC8eQ5dg3mFAVePDX4ddmPYpPbw41r9bm2jd1nLJT77e6RrzTRR")
            compressed_spendable_address = [convert_btc_address_to_qtum("mmWQubrDomqpgSYekvsU7HWEVjLFHAakLe")]
            assert not self.nodes[0].getaddressinfo(uncompressed_spendable_address[0])['iscompressed']
            assert self.nodes[0].getaddressinfo(compressed_spendable_address[0])['iscompressed']

            self.nodes[0].importpubkey(pubkeys[0])
            compressed_solvable_address = [key_to_p2pkh(pubkeys[0])]
            self.nodes[0].importpubkey(pubkeys[1])
            compressed_solvable_address.append(key_to_p2pkh(pubkeys[1]))
            self.nodes[0].importpubkey(pubkeys[2])
            uncompressed_solvable_address = [key_to_p2pkh(pubkeys[2])]

            spendable_anytime = []                      # These outputs should be seen anytime after importprivkey and addmultisigaddress
            spendable_after_importaddress = []          # These outputs should be seen after importaddress
            solvable_after_importaddress = []           # These outputs should be seen after importaddress but not spendable
            unsolvable_after_importaddress = []         # These outputs should be unsolvable after importaddress
            solvable_anytime = []                       # These outputs should be solvable after importpubkey
            unseen_anytime = []                         # These outputs should never be seen

            uncompressed_spendable_address.append(self.nodes[0].addmultisigaddress(2, [uncompressed_spendable_address[0], compressed_spendable_address[0]])['address'])
            uncompressed_spendable_address.append(self.nodes[0].addmultisigaddress(2, [uncompressed_spendable_address[0], uncompressed_spendable_address[0]])['address'])
            compressed_spendable_address.append(self.nodes[0].addmultisigaddress(2, [compressed_spendable_address[0], compressed_spendable_address[0]])['address'])
            uncompressed_solvable_address.append(self.nodes[0].addmultisigaddress(2, [compressed_spendable_address[0], uncompressed_solvable_address[0]])['address'])
            compressed_solvable_address.append(self.nodes[0].addmultisigaddress(2, [compressed_spendable_address[0], compressed_solvable_address[0]])['address'])
            compressed_solvable_address.append(self.nodes[0].addmultisigaddress(2, [compressed_solvable_address[0], compressed_solvable_address[1]])['address'])
            unknown_address = [convert_btc_address_to_qtum("mtKKyoHabkk6e4ppT7NaM7THqPUt7AzPrT"), convert_btc_address_to_qtum("2NDP3jLWAFT8NDAiUa9qiE6oBt2awmMq7Dx")]

            # Test multisig_without_privkey
            # We have 2 public keys without private keys, use addmultisigaddress to add to wallet.
            # Money sent to P2SH of multisig of this should only be seen after importaddress with the BASE58 P2SH address.

            multisig_without_privkey_address = self.nodes[0].addmultisigaddress(2, [pubkeys[3], pubkeys[4]])['address']
            script = keys_to_multisig_script([pubkeys[3], pubkeys[4]])
            solvable_after_importaddress.append(script_to_p2sh_script(script))

            for i in compressed_spendable_address:
                v = self.nodes[0].getaddressinfo(i)
                if v['isscript']:
                    [bare, p2sh, p2wsh, p2sh_p2wsh] = self.p2sh_address_to_script(v)
                    # p2sh multisig with compressed keys should always be spendable
                    spendable_anytime.extend([p2sh])
                    # bare multisig can be watched and signed, but is not treated as ours
                    solvable_after_importaddress.extend([bare])
                    # P2WSH and P2SH(P2WSH) multisig with compressed keys are spendable after direct importaddress
                    spendable_after_importaddress.extend([p2wsh, p2sh_p2wsh])
                else:
                    [p2wpkh, p2sh_p2wpkh, p2pk, p2pkh, p2sh_p2pk, p2sh_p2pkh, p2wsh_p2pk, p2wsh_p2pkh, p2sh_p2wsh_p2pk, p2sh_p2wsh_p2pkh] = self.p2pkh_address_to_script(v)
                    # normal P2PKH and P2PK with compressed keys should always be spendable
                    spendable_anytime.extend([p2pkh, p2pk])
                    # P2SH_P2PK, P2SH_P2PKH with compressed keys are spendable after direct importaddress
                    spendable_after_importaddress.extend([p2sh_p2pk, p2sh_p2pkh, p2wsh_p2pk, p2wsh_p2pkh, p2sh_p2wsh_p2pk, p2sh_p2wsh_p2pkh])
                    # P2WPKH and P2SH_P2WPKH with compressed keys should always be spendable
                    spendable_anytime.extend([p2wpkh, p2sh_p2wpkh])

            for i in uncompressed_spendable_address:
                v = self.nodes[0].getaddressinfo(i)
                if v['isscript']:
                    [bare, p2sh, p2wsh, p2sh_p2wsh] = self.p2sh_address_to_script(v)
                    # p2sh multisig with uncompressed keys should always be spendable
                    spendable_anytime.extend([p2sh])
                    # bare multisig can be watched and signed, but is not treated as ours
                    solvable_after_importaddress.extend([bare])
                    # P2WSH and P2SH(P2WSH) multisig with uncompressed keys are never seen
                    unseen_anytime.extend([p2wsh, p2sh_p2wsh])
                else:
                    [p2wpkh, p2sh_p2wpkh, p2pk, p2pkh, p2sh_p2pk, p2sh_p2pkh, p2wsh_p2pk, p2wsh_p2pkh, p2sh_p2wsh_p2pk, p2sh_p2wsh_p2pkh] = self.p2pkh_address_to_script(v)
                    # normal P2PKH and P2PK with uncompressed keys should always be spendable
                    spendable_anytime.extend([p2pkh, p2pk])
                    # P2SH_P2PK and P2SH_P2PKH are spendable after direct importaddress
                    spendable_after_importaddress.extend([p2sh_p2pk, p2sh_p2pkh])
                    # Witness output types with uncompressed keys are never seen
                    unseen_anytime.extend([p2wpkh, p2sh_p2wpkh, p2wsh_p2pk, p2wsh_p2pkh, p2sh_p2wsh_p2pk, p2sh_p2wsh_p2pkh])

            for i in compressed_solvable_address:
                v = self.nodes[0].getaddressinfo(i)
                if v['isscript']:
                    # Multisig without private is not seen after addmultisigaddress, but seen after importaddress
                    [bare, p2sh, p2wsh, p2sh_p2wsh] = self.p2sh_address_to_script(v)
                    solvable_after_importaddress.extend([bare, p2sh, p2wsh, p2sh_p2wsh])
                else:
                    [p2wpkh, p2sh_p2wpkh, p2pk, p2pkh, p2sh_p2pk, p2sh_p2pkh, p2wsh_p2pk, p2wsh_p2pkh, p2sh_p2wsh_p2pk, p2sh_p2wsh_p2pkh] = self.p2pkh_address_to_script(v)
                    # normal P2PKH, P2PK, P2WPKH and P2SH_P2WPKH with compressed keys should always be seen
                    solvable_anytime.extend([p2pkh, p2pk, p2wpkh, p2sh_p2wpkh])
                    # P2SH_P2PK, P2SH_P2PKH with compressed keys are seen after direct importaddress
                    solvable_after_importaddress.extend([p2sh_p2pk, p2sh_p2pkh, p2wsh_p2pk, p2wsh_p2pkh, p2sh_p2wsh_p2pk, p2sh_p2wsh_p2pkh])

            for i in uncompressed_solvable_address:
                v = self.nodes[0].getaddressinfo(i)
                if v['isscript']:
                    [bare, p2sh, p2wsh, p2sh_p2wsh] = self.p2sh_address_to_script(v)
                    # Base uncompressed multisig without private is not seen after addmultisigaddress, but seen after importaddress
                    solvable_after_importaddress.extend([bare, p2sh])
                    # P2WSH and P2SH(P2WSH) multisig with uncompressed keys are never seen
                    unseen_anytime.extend([p2wsh, p2sh_p2wsh])
                else:
                    [p2wpkh, p2sh_p2wpkh, p2pk, p2pkh, p2sh_p2pk, p2sh_p2pkh, p2wsh_p2pk, p2wsh_p2pkh, p2sh_p2wsh_p2pk, p2sh_p2wsh_p2pkh] = self.p2pkh_address_to_script(v)
                    # normal P2PKH and P2PK with uncompressed keys should always be seen
                    solvable_anytime.extend([p2pkh, p2pk])
                    # P2SH_P2PK, P2SH_P2PKH with uncompressed keys are seen after direct importaddress
                    solvable_after_importaddress.extend([p2sh_p2pk, p2sh_p2pkh])
                    # Witness output types with uncompressed keys are never seen
                    unseen_anytime.extend([p2wpkh, p2sh_p2wpkh, p2wsh_p2pk, p2wsh_p2pkh, p2sh_p2wsh_p2pk, p2sh_p2wsh_p2pkh])

            op1 = CScript([OP_1])
            op0 = CScript([OP_0])
            # 2N7MGY19ti4KDMSzRfPAssP6Pxyuxoi6jLe is the P2SH(P2PKH) version of mjoE3sSrb8ByYEvgnC3Aox86u1CHnfJA4V
            unsolvable_address = [convert_btc_address_to_qtum("mjoE3sSrb8ByYEvgnC3Aox86u1CHnfJA4V"), convert_btc_address_to_qtum("2N7MGY19ti4KDMSzRfPAssP6Pxyuxoi6jLe"), script_to_p2sh(op1), script_to_p2sh(op0)]
            unsolvable_address_key = bytes.fromhex("02341AEC7587A51CDE5279E0630A531AEA2615A9F80B17E8D9376327BAEAA59E3D")
            unsolvablep2pkh = key_to_p2pkh_script(unsolvable_address_key)
            unsolvablep2wshp2pkh = script_to_p2wsh_script(unsolvablep2pkh)
            p2shop0 = script_to_p2sh_script(op0)
            p2wshop1 = script_to_p2wsh_script(op1)
            unsolvable_after_importaddress.append(unsolvablep2pkh)
            unsolvable_after_importaddress.append(unsolvablep2wshp2pkh)
            unsolvable_after_importaddress.append(op1)  # OP_1 will be imported as script
            unsolvable_after_importaddress.append(p2wshop1)
            unseen_anytime.append(op0)  # OP_0 will be imported as P2SH address with no script provided
            unsolvable_after_importaddress.append(p2shop0)

            spendable_txid = []
            solvable_txid = []
            spendable_txid.append(self.mine_and_test_listunspent(spendable_anytime, 2))
            solvable_txid.append(self.mine_and_test_listunspent(solvable_anytime, 1))
            self.mine_and_test_listunspent(spendable_after_importaddress + solvable_after_importaddress + unseen_anytime + unsolvable_after_importaddress, 0)

            importlist = []
            for i in compressed_spendable_address + uncompressed_spendable_address + compressed_solvable_address + uncompressed_solvable_address:
                v = self.nodes[0].getaddressinfo(i)
                if v['isscript']:
                    bare = bytes.fromhex(v['hex'])
                    importlist.append(bare.hex())
                    importlist.append(script_to_p2wsh_script(bare).hex())
                else:
                    pubkey = bytes.fromhex(v['pubkey'])
                    p2pk = key_to_p2pk_script(pubkey)
                    p2pkh = key_to_p2pkh_script(pubkey)
                    importlist.append(p2pk.hex())
                    importlist.append(p2pkh.hex())
                    importlist.append(key_to_p2wpkh_script(pubkey).hex())
                    importlist.append(script_to_p2wsh_script(p2pk).hex())
                    importlist.append(script_to_p2wsh_script(p2pkh).hex())

            importlist.append(unsolvablep2pkh.hex())
            importlist.append(unsolvablep2wshp2pkh.hex())
            importlist.append(op1.hex())
            importlist.append(p2wshop1.hex())

            for i in importlist:
                # import all generated addresses. The wallet already has the private keys for some of these, so catch JSON RPC
                # exceptions and continue.
                try_rpc(-4, "The wallet already contains the private key for this address or script", self.nodes[0].importaddress, i, "", False, True)

            self.nodes[0].importaddress(script_to_p2sh(op0))  # import OP_0 as address only
            self.nodes[0].importaddress(multisig_without_privkey_address)  # Test multisig_without_privkey

            spendable_txid.append(self.mine_and_test_listunspent(spendable_anytime + spendable_after_importaddress, 2))
            solvable_txid.append(self.mine_and_test_listunspent(solvable_anytime + solvable_after_importaddress, 1))
            self.mine_and_test_listunspent(unsolvable_after_importaddress, 1)
            self.mine_and_test_listunspent(unseen_anytime, 0)

            spendable_txid.append(self.mine_and_test_listunspent(spendable_anytime + spendable_after_importaddress, 2))
            solvable_txid.append(self.mine_and_test_listunspent(solvable_anytime + solvable_after_importaddress, 1))
            self.mine_and_test_listunspent(unsolvable_after_importaddress, 1)
            self.mine_and_test_listunspent(unseen_anytime, 0)

            # Repeat some tests. This time we don't add witness scripts with importaddress
            # Import a compressed key and an uncompressed key, generate some multisig addresses
            self.nodes[0].importprivkey("927pw6RW8ZekycnXqBQ2JS5nPyo1yRfGNN8oq74HeddWSpafDJH")
            uncompressed_spendable_address = [convert_btc_address_to_qtum("mguN2vNSCEUh6rJaXoAVwY3YZwZvEmf5xi")]
            self.nodes[0].importprivkey("cMcrXaaUC48ZKpcyydfFo8PxHAjpsYLhdsp6nmtB3E2ER9UUHWnw")
            compressed_spendable_address = [convert_btc_address_to_qtum("n1UNmpmbVUJ9ytXYXiurmGPQ3TRrXqPWKL")]

            self.nodes[0].importpubkey(pubkeys[5])
            compressed_solvable_address = [key_to_p2pkh(pubkeys[5])]
            self.nodes[0].importpubkey(pubkeys[6])
            uncompressed_solvable_address = [key_to_p2pkh(pubkeys[6])]

            unseen_anytime = []                         # These outputs should never be seen
            solvable_anytime = []                       # These outputs should be solvable after importpubkey
            unseen_anytime = []                         # These outputs should never be seen

            uncompressed_spendable_address.append(self.nodes[0].addmultisigaddress(2, [uncompressed_spendable_address[0], compressed_spendable_address[0]])['address'])
            uncompressed_spendable_address.append(self.nodes[0].addmultisigaddress(2, [uncompressed_spendable_address[0], uncompressed_spendable_address[0]])['address'])
            compressed_spendable_address.append(self.nodes[0].addmultisigaddress(2, [compressed_spendable_address[0], compressed_spendable_address[0]])['address'])
            uncompressed_solvable_address.append(self.nodes[0].addmultisigaddress(2, [compressed_solvable_address[0], uncompressed_solvable_address[0]])['address'])
            compressed_solvable_address.append(self.nodes[0].addmultisigaddress(2, [compressed_spendable_address[0], compressed_solvable_address[0]])['address'])

            premature_witaddress = []

            for i in compressed_spendable_address:
                v = self.nodes[0].getaddressinfo(i)
                if v['isscript']:
                    [bare, p2sh, p2wsh, p2sh_p2wsh] = self.p2sh_address_to_script(v)
                    premature_witaddress.append(script_to_p2sh(p2wsh))
                else:
                    [p2wpkh, p2sh_p2wpkh, p2pk, p2pkh, p2sh_p2pk, p2sh_p2pkh, p2wsh_p2pk, p2wsh_p2pkh, p2sh_p2wsh_p2pk, p2sh_p2wsh_p2pkh] = self.p2pkh_address_to_script(v)
                    # P2WPKH, P2SH_P2WPKH are always spendable
                    spendable_anytime.extend([p2wpkh, p2sh_p2wpkh])

            for i in uncompressed_spendable_address + uncompressed_solvable_address:
                v = self.nodes[0].getaddressinfo(i)
                if v['isscript']:
                    [bare, p2sh, p2wsh, p2sh_p2wsh] = self.p2sh_address_to_script(v)
                    # P2WSH and P2SH(P2WSH) multisig with uncompressed keys are never seen
                    unseen_anytime.extend([p2wsh, p2sh_p2wsh])
                else:
                    [p2wpkh, p2sh_p2wpkh, p2pk, p2pkh, p2sh_p2pk, p2sh_p2pkh, p2wsh_p2pk, p2wsh_p2pkh, p2sh_p2wsh_p2pk, p2sh_p2wsh_p2pkh] = self.p2pkh_address_to_script(v)
                    # P2WPKH, P2SH_P2WPKH with uncompressed keys are never seen
                    unseen_anytime.extend([p2wpkh, p2sh_p2wpkh])

            for i in compressed_solvable_address:
                v = self.nodes[0].getaddressinfo(i)
                if v['isscript']:
                    [bare, p2sh, p2wsh, p2sh_p2wsh] = self.p2sh_address_to_script(v)
                    premature_witaddress.append(script_to_p2sh(p2wsh))
                else:
                    [p2wpkh, p2sh_p2wpkh, p2pk, p2pkh, p2sh_p2pk, p2sh_p2pkh, p2wsh_p2pk, p2wsh_p2pkh, p2sh_p2wsh_p2pk, p2sh_p2wsh_p2pkh] = self.p2pkh_address_to_script(v)
                    # P2SH_P2PK, P2SH_P2PKH with compressed keys are always solvable
                    solvable_anytime.extend([p2wpkh, p2sh_p2wpkh])

            self.mine_and_test_listunspent(spendable_anytime, 2)
            self.mine_and_test_listunspent(solvable_anytime, 1)
            self.mine_and_test_listunspent(unseen_anytime, 0)

            # Check that createrawtransaction/decoderawtransaction with non-v0 Bech32 works
            v1_addr = program_to_witness(1, [3, 5])
            v1_tx = self.nodes[0].createrawtransaction([getutxo(spendable_txid[0])], {v1_addr: 1})
            v1_decoded = self.nodes[1].decoderawtransaction(v1_tx)
            assert_equal(v1_decoded['vout'][0]['scriptPubKey']['address'], v1_addr)
            assert_equal(v1_decoded['vout'][0]['scriptPubKey']['hex'], "51020305")

            # Check that spendable outputs are really spendable
            self.create_and_mine_tx_from_txids(spendable_txid)

            # import all the private keys so solvable addresses become spendable
            self.nodes[0].importprivkey("cPiM8Ub4heR9NBYmgVzJQiUH1if44GSBGiqaeJySuL2BKxubvgwb")
            self.nodes[0].importprivkey("cPpAdHaD6VoYbW78kveN2bsvb45Q7G5PhaPApVUGwvF8VQ9brD97")
            self.nodes[0].importprivkey("91zqCU5B9sdWxzMt1ca3VzbtVm2YM6Hi5Rxn4UDtxEaN9C9nzXV")
            self.nodes[0].importprivkey("cPQFjcVRpAUBG8BA9hzr2yEzHwKoMgLkJZBBtK9vJnvGJgMjzTbd")
            self.nodes[0].importprivkey("cQGtcm34xiLjB1v7bkRa4V3aAc9tS2UTuBZ1UnZGeSeNy627fN66")
            self.nodes[0].importprivkey("cTW5mR5M45vHxXkeChZdtSPozrFwFgmEvTNnanCW6wrqwaCZ1X7K")
            self.create_and_mine_tx_from_txids(solvable_txid)

            # Test that importing native P2WPKH/P2WSH scripts works
            for use_p2wsh in [False, True]:
                if use_p2wsh:
                    scriptPubKey = "00203a59f3f56b713fdcf5d1a57357f02c44342cbf306ffe0c4741046837bf90561a"
                    transaction = "01000000000100e1f505000000002200203a59f3f56b713fdcf5d1a57357f02c44342cbf306ffe0c4741046837bf90561a00000000"
                else:
                    scriptPubKey = "a9142f8c469c2f0084c48e11f998ffbe7efa7549f26d87"
                    transaction = "01000000000100e1f5050000000017a9142f8c469c2f0084c48e11f998ffbe7efa7549f26d8700000000"

                self.nodes[1].importaddress(scriptPubKey, "", False)
                rawtxfund = self.nodes[1].fundrawtransaction(transaction)['hex']
                rawtxfund = self.nodes[1].signrawtransactionwithwallet(rawtxfund)["hex"]
                txid = self.nodes[1].sendrawtransaction(rawtxfund)

                assert_equal(self.nodes[1].gettransaction(txid, True)["txid"], txid)
                assert_equal(self.nodes[1].listtransactions("*", 1, 0, True)[0]["txid"], txid)

                # Assert it is properly saved
                self.restart_node(1)
                assert_equal(self.nodes[1].gettransaction(txid, True)["txid"], txid)
                assert_equal(self.nodes[1].listtransactions("*", 1, 0, True)[0]["txid"], txid)

        self.log.info('Test negative and unknown rpcserialversion throw an init error')
        self.stop_node(0)
        self.nodes[0].assert_start_raises_init_error(["-rpcserialversion=-1"], "Error: rpcserialversion must be non-negative.")
        self.nodes[0].assert_start_raises_init_error(["-rpcserialversion=100"], "Error: Unknown rpcserialversion requested.")

    def mine_and_test_listunspent(self, script_list, ismine):
        utxo = find_spendable_utxo(self.nodes[0], 50)
        tx = CTransaction()
        tx.vin.append(CTxIn(COutPoint(int('0x' + utxo['txid'], 0), utxo['vout'])))
        for i in script_list:
            tx.vout.append(CTxOut(10000000, i))
        tx.rehash()
        signresults = self.nodes[0].signrawtransactionwithwallet(tx.serialize_without_witness().hex())['hex']
        txid = self.nodes[0].sendrawtransaction(hexstring=signresults, maxfeerate=0)
        txs_mined[txid] = self.generate(self.nodes[0], 1)[0]
        watchcount = 0
        spendcount = 0
        for i in self.nodes[0].listunspent():
            if i['txid'] == txid:
                watchcount += 1
                if i['spendable']:
                    spendcount += 1
        if ismine == 2:
            assert_equal(spendcount, len(script_list))
        elif ismine == 1:
            assert_equal(watchcount, len(script_list))
            assert_equal(spendcount, 0)
        else:
            assert_equal(watchcount, 0)
        return txid

    def p2sh_address_to_script(self, v):
        bare = CScript(bytes.fromhex(v['hex']))
        p2sh = CScript(bytes.fromhex(v['scriptPubKey']))
        p2wsh = script_to_p2wsh_script(bare)
        p2sh_p2wsh = script_to_p2sh_script(p2wsh)
        return [bare, p2sh, p2wsh, p2sh_p2wsh]

    def p2pkh_address_to_script(self, v):
        pubkey = bytes.fromhex(v['pubkey'])
        p2wpkh = key_to_p2wpkh_script(pubkey)
        p2sh_p2wpkh = script_to_p2sh_script(p2wpkh)
        p2pk = key_to_p2pk_script(pubkey)
        p2pkh = CScript(bytes.fromhex(v['scriptPubKey']))
        p2sh_p2pk = script_to_p2sh_script(p2pk)
        p2sh_p2pkh = script_to_p2sh_script(p2pkh)
        p2wsh_p2pk = script_to_p2wsh_script(p2pk)
        p2wsh_p2pkh = script_to_p2wsh_script(p2pkh)
        p2sh_p2wsh_p2pk = script_to_p2sh_script(p2wsh_p2pk)
        p2sh_p2wsh_p2pkh = script_to_p2sh_script(p2wsh_p2pkh)
        return [p2wpkh, p2sh_p2wpkh, p2pk, p2pkh, p2sh_p2pk, p2sh_p2pkh, p2wsh_p2pk, p2wsh_p2pkh, p2sh_p2wsh_p2pk, p2sh_p2wsh_p2pkh]

    def create_and_mine_tx_from_txids(self, txids, success=True):
        tx = CTransaction()
        for i in txids:
            txtmp = CTransaction()
            txraw = self.nodes[0].getrawtransaction(i, 0, txs_mined[i])
            f = BytesIO(hex_str_to_bytes(txraw))
            txtmp.deserialize(f)
            for j in range(len(txtmp.vout)):
                tx.vin.append(CTxIn(COutPoint(int('0x' + i, 0), j)))
        tx.vout.append(CTxOut(0, CScript([OP_TRUE])))
        tx.rehash()
        signresults = self.nodes[0].signrawtransactionwithwallet(tx.serialize_without_witness().hex())['hex']
        self.nodes[0].sendrawtransaction(hexstring=signresults, maxfeerate=0)
        self.generate(self.nodes[0], 1)


if __name__ == '__main__':
    SegWitTest().main()<|MERGE_RESOLUTION|>--- conflicted
+++ resolved
@@ -79,11 +79,6 @@
         if utxo['amount'] >= min_value:
             return utxo
 
-def find_unspent(node, min_value):
-    for utxo in node.listunspent():
-        if utxo['amount'] >= min_value:
-            return utxo
-
 def find_spendable_utxo(node, min_value):
     for utxo in node.listunspent(query_options={'minimumAmount': min_value}):
         if utxo['spendable']:
@@ -155,15 +150,9 @@
         self.log.info("Verify sigops are counted in GBT with pre-BIP141 rules before the fork")
         txid = self.nodes[0].sendtoaddress(self.nodes[0].getnewaddress(), 1)
         tmpl = self.nodes[0].getblocktemplate({'rules': ['segwit']})
-<<<<<<< HEAD
-        assert tmpl['sizelimit'] == MAX_BLOCK_BASE_SIZE
-        assert 'weightlimit' not in tmpl
-        assert tmpl['sigoplimit'] == MAX_BLOCK_SIGOPS
-=======
         assert_equal(tmpl['sizelimit'], MAX_BLOCK_BASE_SIZE)
         assert 'weightlimit' not in tmpl
         assert_equal(tmpl['sigoplimit'], MAX_BLOCK_SIGOPS)
->>>>>>> 4985b774
         assert_equal(tmpl['transactions'][0]['hash'], txid)
         assert_equal(tmpl['transactions'][0]['sigops'], 2)
         assert '!segwit' not in tmpl['rules']
@@ -292,15 +281,9 @@
         txid = self.nodes[0].sendtoaddress(self.nodes[0].getnewaddress(), 1)
         raw_tx = self.nodes[0].getrawtransaction(txid, True)
         tmpl = self.nodes[0].getblocktemplate({'rules': ['segwit']})
-<<<<<<< HEAD
-        assert tmpl['sizelimit'] >= 7999577/FACTOR_REDUCED_BLOCK_TIME  # actual maximum size is lower due to minimum mandatory non-witness data
-        assert tmpl['weightlimit'] == 8000000//FACTOR_REDUCED_BLOCK_TIME
-        assert tmpl['sigoplimit'] == 80000//FACTOR_REDUCED_BLOCK_TIME
-=======
         assert_greater_than_or_equal(tmpl['sizelimit'], 7999577/FACTOR_REDUCED_BLOCK_TIME)  # actual maximum size is lower due to minimum mandatory non-witness data
         assert_equal(tmpl['weightlimit'], 8000000//FACTOR_REDUCED_BLOCK_TIME)
         assert_equal(tmpl['sigoplimit'], 80000//FACTOR_REDUCED_BLOCK_TIME)
->>>>>>> 4985b774
         assert_equal(tmpl['transactions'][0]['txid'], txid)
         expected_sigops = 9 if 'txinwitness' in raw_tx["vin"][0] else 8
         assert_equal(tmpl['transactions'][0]['sigops'], expected_sigops)
