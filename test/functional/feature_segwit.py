#!/usr/bin/env python3
# Copyright (c) 2016-2018 The Bitcoin Core developers
# Distributed under the MIT software license, see the accompanying
# file COPYING or http://www.opensource.org/licenses/mit-license.php.
"""Test the SegWit changeover logic."""

from decimal import Decimal

from test_framework.address import (
    key_to_p2pkh,
    key_to_p2sh_p2wpkh,
    key_to_p2wpkh,
    program_to_witness,
    script_to_p2sh,
    script_to_p2sh_p2wsh,
    script_to_p2wsh,
)
from test_framework.blocktools import witness_script, send_to_witness
from test_framework.messages import COIN, COutPoint, CTransaction, CTxIn, CTxOut, FromHex, sha256, ToHex
from test_framework.script import CScript, OP_HASH160, OP_CHECKSIG, OP_0, hash160, OP_EQUAL, OP_DUP, OP_EQUALVERIFY, OP_1, OP_2, OP_CHECKMULTISIG, OP_TRUE, OP_DROP
from test_framework.test_framework import BitcoinTestFramework
from test_framework.util import assert_equal, assert_raises_rpc_error, bytes_to_hex_str, connect_nodes, hex_str_to_bytes, sync_blocks, try_rpc

from io import BytesIO

NODE_0 = 0
NODE_2 = 2
WIT_V0 = 0
WIT_V1 = 1

def getutxo(txid):
    utxo = {}
    utxo["vout"] = 0
    utxo["txid"] = txid
    return utxo

def find_spendable_utxo(node, min_value):
    for utxo in node.listunspent(query_options={'minimumAmount': min_value}):
        if utxo['spendable']:
            return utxo

    raise AssertionError("Unspent output equal or higher than %s not found" % min_value)

class SegWitTest(BitcoinTestFramework):
    def set_test_params(self):
        self.setup_clean_chain = True
        self.num_nodes = 3
        # This test tests SegWit both pre and post-activation, so use the normal BIP9 activation.
        self.extra_args = [["-rpcserialversion=0", "-vbparams=segwit:0:999999999999", "-addresstype=legacy", "-deprecatedrpc=addwitnessaddress"],
                           ["-blockversion=4", "-rpcserialversion=1", "-vbparams=segwit:0:999999999999", "-addresstype=legacy", "-deprecatedrpc=addwitnessaddress"],
                           ["-blockversion=536870915", "-vbparams=segwit:0:999999999999", "-addresstype=legacy", "-deprecatedrpc=addwitnessaddress"]]

    def setup_network(self):
        super().setup_network()
        connect_nodes(self.nodes[0], 2)
        self.sync_all()

    def success_mine(self, node, txid, sign, redeem_script=""):
        send_to_witness(1, node, getutxo(txid), self.pubkey[0], False, INITIAL_BLOCK_REWARD - Decimal("0.002"), sign, redeem_script)
        block = node.generate(1)
        assert_equal(len(node.getblock(block[0])["tx"]), 2)
        sync_blocks(self.nodes)

    def skip_mine(self, node, txid, sign, redeem_script=""):
        send_to_witness(1, node, getutxo(txid), self.pubkey[0], False, INITIAL_BLOCK_REWARD - Decimal("0.002"), sign, redeem_script)
        block = node.generate(1)
        assert_equal(len(node.getblock(block[0])["tx"]), 1)
        sync_blocks(self.nodes)

    def fail_accept(self, node, error_msg, txid, sign, redeem_script=""):
<<<<<<< HEAD
        assert_raises_rpc_error(-26, error_msg, send_to_witness, use_p2wsh=1, node=node, utxo=getutxo(txid), pubkey=self.pubkey[0], encode_p2sh=False, amount=Decimal("49.998"), sign=sign, insert_redeem_script=redeem_script)

=======
        assert_raises_rpc_error(-26, error_msg, send_to_witness, 1, node, getutxo(txid), self.pubkey[0], False, INITIAL_BLOCK_REWARD - Decimal("0.002"), sign, redeem_script)

    def fail_mine(self, node, txid, sign, redeem_script=""):
        send_to_witness(1, node, getutxo(txid), self.pubkey[0], False, INITIAL_BLOCK_REWARD - Decimal("0.002"), sign, redeem_script)
        assert_raises_rpc_error(-1, "CreateNewBlock: TestBlockValidity failed", node.generate, 1)
        sync_blocks(self.nodes)
>>>>>>> 0806c12c

    def run_test(self):
        self.nodes[0].generate(161) #block 161
        for i in range(4*144 - 161):
            block = create_block(int(self.nodes[0].getbestblockhash(), 16), create_coinbase(self.nodes[0].getblockcount() + 1), int(time.time())+2+i)
            block.nVersion = 4
            block.hashMerkleRoot = block.calc_merkle_root()
            block.rehash()
            block.solve()
            self.nodes[0].submitblock(bytes_to_hex_str(block.serialize()))
        self.nodes[0].generate(17)

        self.log.info("Verify sigops are counted in GBT with pre-BIP141 rules before the fork")
        txid = self.nodes[0].sendtoaddress(self.nodes[0].getnewaddress(), 1)
        tmpl = self.nodes[0].getblocktemplate({})
        assert(tmpl['sizelimit'] == 2000000)
        assert('weightlimit' not in tmpl)
        assert(tmpl['sigoplimit'] == 20000)
        assert(tmpl['transactions'][0]['hash'] == txid)
        assert(tmpl['transactions'][0]['sigops'] == 2)
        tmpl = self.nodes[0].getblocktemplate({'rules':['segwit']})
        assert(tmpl['sizelimit'] == 2000000)
        assert('weightlimit' not in tmpl)
        assert(tmpl['sigoplimit'] == 20000)
        assert(tmpl['transactions'][0]['hash'] == txid)
        assert(tmpl['transactions'][0]['sigops'] == 2)
        self.nodes[0].generate(1) #block 162

        balance_presetup = self.nodes[0].getbalance()
        self.pubkey = []
        p2sh_ids = [] # p2sh_ids[NODE][VER] is an array of txids that spend to a witness version VER pkscript to an address for NODE embedded in p2sh
        wit_ids = [] # wit_ids[NODE][VER] is an array of txids that spend to a witness version VER pkscript to an address for NODE via bare witness
        for i in range(3):
            newaddress = self.nodes[i].getnewaddress()
            self.pubkey.append(self.nodes[i].getaddressinfo(newaddress)["pubkey"])
            multiscript = CScript([OP_1, hex_str_to_bytes(self.pubkey[-1]), OP_1, OP_CHECKMULTISIG])
            p2sh_addr = self.nodes[i].addwitnessaddress(newaddress)
            bip173_addr = self.nodes[i].addwitnessaddress(newaddress, False)
            p2sh_ms_addr = self.nodes[i].addmultisigaddress(1, [self.pubkey[-1]], '', 'p2sh-segwit')['address']
            bip173_ms_addr = self.nodes[i].addmultisigaddress(1, [self.pubkey[-1]], '', 'bech32')['address']
            assert_equal(p2sh_addr, key_to_p2sh_p2wpkh(self.pubkey[-1]))
            assert_equal(bip173_addr, key_to_p2wpkh(self.pubkey[-1]))
            assert_equal(p2sh_ms_addr, script_to_p2sh_p2wsh(multiscript))
            assert_equal(bip173_ms_addr, script_to_p2wsh(multiscript))
            p2sh_ids.append([])
            wit_ids.append([])
            for v in range(2):
                p2sh_ids[i].append([])
                wit_ids[i].append([])

        for i in range(5):
            for n in range(3):
                for v in range(2):
                    wit_ids[n][v].append(send_to_witness(v, self.nodes[0], find_spendable_utxo(self.nodes[0], 50), self.pubkey[n], False, Decimal("49.999")))
                    p2sh_ids[n][v].append(send_to_witness(v, self.nodes[0], find_spendable_utxo(self.nodes[0], 50), self.pubkey[n], True, Decimal("49.999")))

        self.nodes[0].generate(1) #block 163
        sync_blocks(self.nodes)

        # Make sure all nodes recognize the transactions as theirs
        assert_equal(self.nodes[0].getbalance(), balance_presetup - 60*INITIAL_BLOCK_REWARD + 20*(INITIAL_BLOCK_REWARD - Decimal("0.001")) + INITIAL_BLOCK_REWARD)
        assert_equal(self.nodes[1].getbalance(), 20*(INITIAL_BLOCK_REWARD - Decimal("0.001")))
        assert_equal(self.nodes[2].getbalance(), 20*(INITIAL_BLOCK_REWARD - Decimal("0.001")))

        self.nodes[0].generate(260) #block 423
        sync_blocks(self.nodes)

        self.log.info("Verify witness txs are skipped for mining before the fork")
        self.skip_mine(self.nodes[2], wit_ids[NODE_2][WIT_V0][0], True) #block 424
        self.skip_mine(self.nodes[2], wit_ids[NODE_2][WIT_V1][0], True) #block 425
        self.skip_mine(self.nodes[2], p2sh_ids[NODE_2][WIT_V0][0], True) #block 426
        self.skip_mine(self.nodes[2], p2sh_ids[NODE_2][WIT_V1][0], True) #block 427

        self.log.info("Verify unsigned p2sh witness txs without a redeem script are invalid")
        self.fail_accept(self.nodes[2], "mandatory-script-verify-flag", p2sh_ids[NODE_2][WIT_V0][1], False)
        self.fail_accept(self.nodes[2], "mandatory-script-verify-flag", p2sh_ids[NODE_2][WIT_V1][1], False)

        self.nodes[2].generate(4) # blocks 428-431

        self.log.info("Verify previous witness txs skipped for mining can now be mined")
        assert_equal(len(self.nodes[2].getrawmempool()), 4)
        block = self.nodes[2].generate(1) #block 432 (first block with new rules; 432 = 144 * 3)
        sync_blocks(self.nodes)
        assert_equal(len(self.nodes[2].getrawmempool()), 0)
        segwit_tx_list = self.nodes[2].getblock(block[0])["tx"]
        assert_equal(len(segwit_tx_list), 5)

        self.log.info("Verify default node can't accept txs with missing witness")
        # unsigned, no scriptsig
        self.fail_accept(self.nodes[0], "mandatory-script-verify-flag", wit_ids[NODE_0][WIT_V0][0], False)
        self.fail_accept(self.nodes[0], "mandatory-script-verify-flag", wit_ids[NODE_0][WIT_V1][0], False)
        self.fail_accept(self.nodes[0], "mandatory-script-verify-flag", p2sh_ids[NODE_0][WIT_V0][0], False)
        self.fail_accept(self.nodes[0], "mandatory-script-verify-flag", p2sh_ids[NODE_0][WIT_V1][0], False)
        # unsigned with redeem script
        self.fail_accept(self.nodes[0], "mandatory-script-verify-flag", p2sh_ids[NODE_0][WIT_V0][0], False, witness_script(False, self.pubkey[0]))
        self.fail_accept(self.nodes[0], "mandatory-script-verify-flag", p2sh_ids[NODE_0][WIT_V1][0], False, witness_script(True, self.pubkey[0]))

        self.log.info("Verify block and transaction serialization rpcs return differing serializations depending on rpc serialization flag")
        assert(self.nodes[2].getblock(block[0], False) !=  self.nodes[0].getblock(block[0], False))
        assert(self.nodes[1].getblock(block[0], False) ==  self.nodes[2].getblock(block[0], False))
        for i in range(len(segwit_tx_list)):
            tx = FromHex(CTransaction(), self.nodes[2].gettransaction(segwit_tx_list[i])["hex"])
            assert(self.nodes[2].getrawtransaction(segwit_tx_list[i]) != self.nodes[0].getrawtransaction(segwit_tx_list[i]))
            assert(self.nodes[1].getrawtransaction(segwit_tx_list[i], 0) == self.nodes[2].getrawtransaction(segwit_tx_list[i]))
            assert(self.nodes[0].getrawtransaction(segwit_tx_list[i]) != self.nodes[2].gettransaction(segwit_tx_list[i])["hex"])
            assert(self.nodes[1].getrawtransaction(segwit_tx_list[i]) == self.nodes[2].gettransaction(segwit_tx_list[i])["hex"])
            assert(self.nodes[0].getrawtransaction(segwit_tx_list[i]) == bytes_to_hex_str(tx.serialize_without_witness()))

        self.log.info("Verify witness txs without witness data are invalid after the fork")
        self.fail_accept(self.nodes[2], 'non-mandatory-script-verify-flag (Witness program hash mismatch) (code 64)', wit_ids[NODE_2][WIT_V0][2], sign=False)
        self.fail_accept(self.nodes[2], 'non-mandatory-script-verify-flag (Witness program was passed an empty witness) (code 64)', wit_ids[NODE_2][WIT_V1][2], sign=False)
        self.fail_accept(self.nodes[2], 'non-mandatory-script-verify-flag (Witness program hash mismatch) (code 64)', p2sh_ids[NODE_2][WIT_V0][2], sign=False, redeem_script=witness_script(False, self.pubkey[2]))
        self.fail_accept(self.nodes[2], 'non-mandatory-script-verify-flag (Witness program was passed an empty witness) (code 64)', p2sh_ids[NODE_2][WIT_V1][2], sign=False, redeem_script=witness_script(True, self.pubkey[2]))

        self.log.info("Verify default node can now use witness txs")
        self.success_mine(self.nodes[0], wit_ids[NODE_0][WIT_V0][0], True) #block 432
        self.success_mine(self.nodes[0], wit_ids[NODE_0][WIT_V1][0], True) #block 433
        self.success_mine(self.nodes[0], p2sh_ids[NODE_0][WIT_V0][0], True) #block 434
        self.success_mine(self.nodes[0], p2sh_ids[NODE_0][WIT_V1][0], True) #block 435

        self.log.info("Verify sigops are counted in GBT with BIP141 rules after the fork")
        txid = self.nodes[0].sendtoaddress(self.nodes[0].getnewaddress(), 1)
        tmpl = self.nodes[0].getblocktemplate({'rules':['segwit']})
        assert(tmpl['sizelimit'] >= 3999577)  # actual maximum size is lower due to minimum mandatory non-witness data
        assert(tmpl['weightlimit'] == 8000000)
        assert(tmpl['sigoplimit'] == 80000)
        assert(tmpl['transactions'][0]['txid'] == txid)
        assert(tmpl['transactions'][0]['sigops'] == 8)

        self.nodes[0].generate(1) # Mine a block to clear the gbt cache

        self.log.info("Non-segwit miners are able to use GBT response after activation.")
        # Create a 3-tx chain: tx1 (non-segwit input, paying to a segwit output) ->
        #                      tx2 (segwit input, paying to a non-segwit output) ->
        #                      tx3 (non-segwit input, paying to a non-segwit output).
        # tx1 is allowed to appear in the block, but no others.
        txid1 = send_to_witness(1, self.nodes[0], find_spendable_utxo(self.nodes[0], 50), self.pubkey[0], False, Decimal("49.996"))
        hex_tx = self.nodes[0].gettransaction(txid)['hex']
        tx = FromHex(CTransaction(), hex_tx)
        assert(tx.wit.is_null()) # This should not be a segwit input
        assert(txid1 in self.nodes[0].getrawmempool())

        # Now create tx2, which will spend from txid1.
        tx = CTransaction()
        tx.vin.append(CTxIn(COutPoint(int(txid1, 16), 0), b''))
        tx.vout.append(CTxOut(int(49.99 * COIN), CScript([OP_TRUE, OP_DROP] * 15 + [OP_TRUE])))
        tx2_hex = self.nodes[0].signrawtransactionwithwallet(ToHex(tx))['hex']
        txid2 = self.nodes[0].sendrawtransaction(tx2_hex)
        tx = FromHex(CTransaction(), tx2_hex)
        assert(not tx.wit.is_null())

        # Now create tx3, which will spend from txid2
        tx = CTransaction()
        tx.vin.append(CTxIn(COutPoint(int(txid2, 16), 0), b""))
        tx.vout.append(CTxOut(int(49.95 * COIN), CScript([OP_TRUE, OP_DROP] * 15 + [OP_TRUE])))  # Huge fee
        tx.calc_sha256()
        txid3 = self.nodes[0].sendrawtransaction(ToHex(tx))
        assert(tx.wit.is_null())
        assert(txid3 in self.nodes[0].getrawmempool())

        # Now try calling getblocktemplate() without segwit support.
        template = self.nodes[0].getblocktemplate()

        # Check that tx1 is the only transaction of the 3 in the template.
        template_txids = [ t['txid'] for t in template['transactions'] ]
        assert(txid2 not in template_txids and txid3 not in template_txids)
        assert(txid1 in template_txids)

        # Check that running with segwit support results in all 3 being included.
        template = self.nodes[0].getblocktemplate({"rules": ["segwit"]})
        template_txids = [ t['txid'] for t in template['transactions'] ]
        assert(txid1 in template_txids)
        assert(txid2 in template_txids)
        assert(txid3 in template_txids)

        # Check that wtxid is properly reported in mempool entry
        assert_equal(int(self.nodes[0].getmempoolentry(txid3)["wtxid"], 16), tx.calc_sha256(True))

        # Mine a block to clear the gbt cache again.
        self.nodes[0].generate(1)

        self.log.info("Verify behaviour of importaddress, addwitnessaddress and listunspent")

        # Some public keys to be used later
        pubkeys = [
            "0363D44AABD0F1699138239DF2F042C3282C0671CC7A76826A55C8203D90E39242", # cPiM8Ub4heR9NBYmgVzJQiUH1if44GSBGiqaeJySuL2BKxubvgwb
            "02D3E626B3E616FC8662B489C123349FECBFC611E778E5BE739B257EAE4721E5BF", # cPpAdHaD6VoYbW78kveN2bsvb45Q7G5PhaPApVUGwvF8VQ9brD97
            "04A47F2CBCEFFA7B9BCDA184E7D5668D3DA6F9079AD41E422FA5FD7B2D458F2538A62F5BD8EC85C2477F39650BD391EA6250207065B2A81DA8B009FC891E898F0E", # 91zqCU5B9sdWxzMt1ca3VzbtVm2YM6Hi5Rxn4UDtxEaN9C9nzXV
            "02A47F2CBCEFFA7B9BCDA184E7D5668D3DA6F9079AD41E422FA5FD7B2D458F2538", # cPQFjcVRpAUBG8BA9hzr2yEzHwKoMgLkJZBBtK9vJnvGJgMjzTbd
            "036722F784214129FEB9E8129D626324F3F6716555B603FFE8300BBCB882151228", # cQGtcm34xiLjB1v7bkRa4V3aAc9tS2UTuBZ1UnZGeSeNy627fN66
            "0266A8396EE936BF6D99D17920DB21C6C7B1AB14C639D5CD72B300297E416FD2EC", # cTW5mR5M45vHxXkeChZdtSPozrFwFgmEvTNnanCW6wrqwaCZ1X7K
            "0450A38BD7F0AC212FEBA77354A9B036A32E0F7C81FC4E0C5ADCA7C549C4505D2522458C2D9AE3CEFD684E039194B72C8A10F9CB9D4764AB26FCC2718D421D3B84", # 92h2XPssjBpsJN5CqSP7v9a7cf2kgDunBC6PDFwJHMACM1rrVBJ
        ]

        # Import a compressed key and an uncompressed key, generate some multisig addresses
        self.nodes[0].importprivkey("92e6XLo5jVAVwrQKPNTs93oQco8f8sDNBcpv73Dsrs397fQtFQn")
        uncompressed_spendable_address = [convert_btc_address_to_qtum("mvozP4UwyGD2mGZU4D2eMvMLPB9WkMmMQu")]
        self.nodes[0].importprivkey("cNC8eQ5dg3mFAVePDX4ddmPYpPbw41r9bm2jd1nLJT77e6RrzTRR")
        compressed_spendable_address = ["mmWQubrDomqpgSYekvsU7HWEVjLFHAakLe"]
        assert ((self.nodes[0].getaddressinfo(uncompressed_spendable_address[0])['iscompressed'] == False))
        assert ((self.nodes[0].getaddressinfo(compressed_spendable_address[0])['iscompressed'] == True))

        self.nodes[0].importpubkey(pubkeys[0])
        compressed_solvable_address = [key_to_p2pkh(pubkeys[0])]
        self.nodes[0].importpubkey(pubkeys[1])
        compressed_solvable_address.append(key_to_p2pkh(pubkeys[1]))
        self.nodes[0].importpubkey(pubkeys[2])
        uncompressed_solvable_address = [key_to_p2pkh(pubkeys[2])]

        spendable_anytime = []                      # These outputs should be seen anytime after importprivkey and addmultisigaddress
        spendable_after_importaddress = []          # These outputs should be seen after importaddress
        solvable_after_importaddress = []           # These outputs should be seen after importaddress but not spendable
        unsolvable_after_importaddress = []         # These outputs should be unsolvable after importaddress
        solvable_anytime = []                       # These outputs should be solvable after importpubkey
        unseen_anytime = []                         # These outputs should never be seen

        uncompressed_spendable_address.append(self.nodes[0].addmultisigaddress(2, [uncompressed_spendable_address[0], compressed_spendable_address[0]])['address'])
        uncompressed_spendable_address.append(self.nodes[0].addmultisigaddress(2, [uncompressed_spendable_address[0], uncompressed_spendable_address[0]])['address'])
        compressed_spendable_address.append(self.nodes[0].addmultisigaddress(2, [compressed_spendable_address[0], compressed_spendable_address[0]])['address'])
        uncompressed_solvable_address.append(self.nodes[0].addmultisigaddress(2, [compressed_spendable_address[0], uncompressed_solvable_address[0]])['address'])
        compressed_solvable_address.append(self.nodes[0].addmultisigaddress(2, [compressed_spendable_address[0], compressed_solvable_address[0]])['address'])
        compressed_solvable_address.append(self.nodes[0].addmultisigaddress(2, [compressed_solvable_address[0], compressed_solvable_address[1]])['address'])
        unknown_address = [convert_btc_address_to_qtum("mtKKyoHabkk6e4ppT7NaM7THqPUt7AzPrT"), convert_btc_address_to_qtum("2NDP3jLWAFT8NDAiUa9qiE6oBt2awmMq7Dx")]

        # Test multisig_without_privkey
        # We have 2 public keys without private keys, use addmultisigaddress to add to wallet.
        # Money sent to P2SH of multisig of this should only be seen after importaddress with the BASE58 P2SH address.

        multisig_without_privkey_address = self.nodes[0].addmultisigaddress(2, [pubkeys[3], pubkeys[4]])['address']
        script = CScript([OP_2, hex_str_to_bytes(pubkeys[3]), hex_str_to_bytes(pubkeys[4]), OP_2, OP_CHECKMULTISIG])
        solvable_after_importaddress.append(CScript([OP_HASH160, hash160(script), OP_EQUAL]))

        for i in compressed_spendable_address:
            v = self.nodes[0].getaddressinfo(i)
            if (v['isscript']):
                [bare, p2sh, p2wsh, p2sh_p2wsh] = self.p2sh_address_to_script(v)
                # p2sh multisig with compressed keys should always be spendable
                spendable_anytime.extend([p2sh])
                # bare multisig can be watched and signed, but is not treated as ours
                solvable_after_importaddress.extend([bare])
                # P2WSH and P2SH(P2WSH) multisig with compressed keys are spendable after direct importaddress
                spendable_after_importaddress.extend([p2wsh, p2sh_p2wsh])
            else:
                [p2wpkh, p2sh_p2wpkh, p2pk, p2pkh, p2sh_p2pk, p2sh_p2pkh, p2wsh_p2pk, p2wsh_p2pkh, p2sh_p2wsh_p2pk, p2sh_p2wsh_p2pkh] = self.p2pkh_address_to_script(v)
                # normal P2PKH and P2PK with compressed keys should always be spendable
                spendable_anytime.extend([p2pkh, p2pk])
                # P2SH_P2PK, P2SH_P2PKH with compressed keys are spendable after direct importaddress
                spendable_after_importaddress.extend([p2sh_p2pk, p2sh_p2pkh, p2wsh_p2pk, p2wsh_p2pkh, p2sh_p2wsh_p2pk, p2sh_p2wsh_p2pkh])
                # P2WPKH and P2SH_P2WPKH with compressed keys should always be spendable
                spendable_anytime.extend([p2wpkh, p2sh_p2wpkh])

        for i in uncompressed_spendable_address:
            v = self.nodes[0].getaddressinfo(i)
            if (v['isscript']):
                [bare, p2sh, p2wsh, p2sh_p2wsh] = self.p2sh_address_to_script(v)
                # p2sh multisig with uncompressed keys should always be spendable
                spendable_anytime.extend([p2sh])
                # bare multisig can be watched and signed, but is not treated as ours
                solvable_after_importaddress.extend([bare])
                # P2WSH and P2SH(P2WSH) multisig with uncompressed keys are never seen
                unseen_anytime.extend([p2wsh, p2sh_p2wsh])
            else:
                [p2wpkh, p2sh_p2wpkh, p2pk, p2pkh, p2sh_p2pk, p2sh_p2pkh, p2wsh_p2pk, p2wsh_p2pkh, p2sh_p2wsh_p2pk, p2sh_p2wsh_p2pkh] = self.p2pkh_address_to_script(v)
                # normal P2PKH and P2PK with uncompressed keys should always be spendable
                spendable_anytime.extend([p2pkh, p2pk])
                # P2SH_P2PK and P2SH_P2PKH are spendable after direct importaddress
                spendable_after_importaddress.extend([p2sh_p2pk, p2sh_p2pkh])
                # Witness output types with uncompressed keys are never seen
                unseen_anytime.extend([p2wpkh, p2sh_p2wpkh, p2wsh_p2pk, p2wsh_p2pkh, p2sh_p2wsh_p2pk, p2sh_p2wsh_p2pkh])

        for i in compressed_solvable_address:
            v = self.nodes[0].getaddressinfo(i)
            if (v['isscript']):
                # Multisig without private is not seen after addmultisigaddress, but seen after importaddress
                [bare, p2sh, p2wsh, p2sh_p2wsh] = self.p2sh_address_to_script(v)
                solvable_after_importaddress.extend([bare, p2sh, p2wsh, p2sh_p2wsh])
            else:
                [p2wpkh, p2sh_p2wpkh, p2pk, p2pkh, p2sh_p2pk, p2sh_p2pkh, p2wsh_p2pk, p2wsh_p2pkh, p2sh_p2wsh_p2pk, p2sh_p2wsh_p2pkh] = self.p2pkh_address_to_script(v)
                # normal P2PKH, P2PK, P2WPKH and P2SH_P2WPKH with compressed keys should always be seen
                solvable_anytime.extend([p2pkh, p2pk, p2wpkh, p2sh_p2wpkh])
                # P2SH_P2PK, P2SH_P2PKH with compressed keys are seen after direct importaddress
                solvable_after_importaddress.extend([p2sh_p2pk, p2sh_p2pkh, p2wsh_p2pk, p2wsh_p2pkh, p2sh_p2wsh_p2pk, p2sh_p2wsh_p2pkh])

        for i in uncompressed_solvable_address:
            v = self.nodes[0].getaddressinfo(i)
            if (v['isscript']):
                [bare, p2sh, p2wsh, p2sh_p2wsh] = self.p2sh_address_to_script(v)
                # Base uncompressed multisig without private is not seen after addmultisigaddress, but seen after importaddress
                solvable_after_importaddress.extend([bare, p2sh])
                # P2WSH and P2SH(P2WSH) multisig with uncompressed keys are never seen
                unseen_anytime.extend([p2wsh, p2sh_p2wsh])
            else:
                [p2wpkh, p2sh_p2wpkh, p2pk, p2pkh, p2sh_p2pk, p2sh_p2pkh, p2wsh_p2pk, p2wsh_p2pkh, p2sh_p2wsh_p2pk, p2sh_p2wsh_p2pkh] = self.p2pkh_address_to_script(v)
                # normal P2PKH and P2PK with uncompressed keys should always be seen
                solvable_anytime.extend([p2pkh, p2pk])
                # P2SH_P2PK, P2SH_P2PKH with uncompressed keys are seen after direct importaddress
                solvable_after_importaddress.extend([p2sh_p2pk, p2sh_p2pkh])
                # Witness output types with uncompressed keys are never seen
                unseen_anytime.extend([p2wpkh, p2sh_p2wpkh, p2wsh_p2pk, p2wsh_p2pkh, p2sh_p2wsh_p2pk, p2sh_p2wsh_p2pkh])

        op1 = CScript([OP_1])
        op0 = CScript([OP_0])
        # 2N7MGY19ti4KDMSzRfPAssP6Pxyuxoi6jLe is the P2SH(P2PKH) version of mjoE3sSrb8ByYEvgnC3Aox86u1CHnfJA4V
        unsolvable_address = [convert_btc_address_to_qtum("mjoE3sSrb8ByYEvgnC3Aox86u1CHnfJA4V"), convert_btc_address_to_qtum("2N7MGY19ti4KDMSzRfPAssP6Pxyuxoi6jLe"), script_to_p2sh(op1), script_to_p2sh(op0)]
        unsolvable_address_key = hex_str_to_bytes("02341AEC7587A51CDE5279E0630A531AEA2615A9F80B17E8D9376327BAEAA59E3D")
        unsolvablep2pkh = CScript([OP_DUP, OP_HASH160, hash160(unsolvable_address_key), OP_EQUALVERIFY, OP_CHECKSIG])
        unsolvablep2wshp2pkh = CScript([OP_0, sha256(unsolvablep2pkh)])
        p2shop0 = CScript([OP_HASH160, hash160(op0), OP_EQUAL])
        p2wshop1 = CScript([OP_0, sha256(op1)])
        unsolvable_after_importaddress.append(unsolvablep2pkh)
        unsolvable_after_importaddress.append(unsolvablep2wshp2pkh)
        unsolvable_after_importaddress.append(op1) # OP_1 will be imported as script
        unsolvable_after_importaddress.append(p2wshop1)
        unseen_anytime.append(op0) # OP_0 will be imported as P2SH address with no script provided
        unsolvable_after_importaddress.append(p2shop0)

        spendable_txid = []
        solvable_txid = []
        spendable_txid.append(self.mine_and_test_listunspent(spendable_anytime, 2))
        solvable_txid.append(self.mine_and_test_listunspent(solvable_anytime, 1))
        self.mine_and_test_listunspent(spendable_after_importaddress + solvable_after_importaddress + unseen_anytime + unsolvable_after_importaddress, 0)

        importlist = []
        for i in compressed_spendable_address + uncompressed_spendable_address + compressed_solvable_address + uncompressed_solvable_address:
            v = self.nodes[0].getaddressinfo(i)
            if (v['isscript']):
                bare = hex_str_to_bytes(v['hex'])
                importlist.append(bytes_to_hex_str(bare))
                importlist.append(bytes_to_hex_str(CScript([OP_0, sha256(bare)])))
            else:
                pubkey = hex_str_to_bytes(v['pubkey'])
                p2pk = CScript([pubkey, OP_CHECKSIG])
                p2pkh = CScript([OP_DUP, OP_HASH160, hash160(pubkey), OP_EQUALVERIFY, OP_CHECKSIG])
                importlist.append(bytes_to_hex_str(p2pk))
                importlist.append(bytes_to_hex_str(p2pkh))
                importlist.append(bytes_to_hex_str(CScript([OP_0, hash160(pubkey)])))
                importlist.append(bytes_to_hex_str(CScript([OP_0, sha256(p2pk)])))
                importlist.append(bytes_to_hex_str(CScript([OP_0, sha256(p2pkh)])))

        importlist.append(bytes_to_hex_str(unsolvablep2pkh))
        importlist.append(bytes_to_hex_str(unsolvablep2wshp2pkh))
        importlist.append(bytes_to_hex_str(op1))
        importlist.append(bytes_to_hex_str(p2wshop1))

        for i in importlist:
            # import all generated addresses. The wallet already has the private keys for some of these, so catch JSON RPC
            # exceptions and continue.
            try_rpc(-4, "The wallet already contains the private key for this address or script", self.nodes[0].importaddress, i, "", False, True)

        self.nodes[0].importaddress(script_to_p2sh(op0)) # import OP_0 as address only
        self.nodes[0].importaddress(multisig_without_privkey_address) # Test multisig_without_privkey

        spendable_txid.append(self.mine_and_test_listunspent(spendable_anytime + spendable_after_importaddress, 2))
        solvable_txid.append(self.mine_and_test_listunspent(solvable_anytime + solvable_after_importaddress, 1))
        self.mine_and_test_listunspent(unsolvable_after_importaddress, 1)
        self.mine_and_test_listunspent(unseen_anytime, 0)

        # addwitnessaddress should refuse to return a witness address if an uncompressed key is used
        # note that no witness address should be returned by unsolvable addresses
        for i in uncompressed_spendable_address + uncompressed_solvable_address + unknown_address + unsolvable_address:
            assert_raises_rpc_error(-4, "Public key or redeemscript not known to wallet, or the key is uncompressed", self.nodes[0].addwitnessaddress, i)

        # addwitnessaddress should return a witness addresses even if keys are not in the wallet
        self.nodes[0].addwitnessaddress(multisig_without_privkey_address)

        for i in compressed_spendable_address + compressed_solvable_address:
            witaddress = self.nodes[0].addwitnessaddress(i)
            # addwitnessaddress should return the same address if it is a known P2SH-witness address
            assert_equal(witaddress, self.nodes[0].addwitnessaddress(witaddress))

        spendable_txid.append(self.mine_and_test_listunspent(spendable_anytime + spendable_after_importaddress, 2))
        solvable_txid.append(self.mine_and_test_listunspent(solvable_anytime + solvable_after_importaddress, 1))
        self.mine_and_test_listunspent(unsolvable_after_importaddress, 1)
        self.mine_and_test_listunspent(unseen_anytime, 0)

        # Repeat some tests. This time we don't add witness scripts with importaddress
        # Import a compressed key and an uncompressed key, generate some multisig addresses
        self.nodes[0].importprivkey("927pw6RW8ZekycnXqBQ2JS5nPyo1yRfGNN8oq74HeddWSpafDJH")
        uncompressed_spendable_address = [convert_btc_address_to_qtum("mguN2vNSCEUh6rJaXoAVwY3YZwZvEmf5xi")]
        self.nodes[0].importprivkey("cMcrXaaUC48ZKpcyydfFo8PxHAjpsYLhdsp6nmtB3E2ER9UUHWnw")
        compressed_spendable_address = [convert_btc_address_to_qtum("n1UNmpmbVUJ9ytXYXiurmGPQ3TRrXqPWKL")]

        self.nodes[0].importpubkey(pubkeys[5])
        compressed_solvable_address = [key_to_p2pkh(pubkeys[5])]
        self.nodes[0].importpubkey(pubkeys[6])
        uncompressed_solvable_address = [key_to_p2pkh(pubkeys[6])]

        spendable_after_addwitnessaddress = []      # These outputs should be seen after importaddress
        solvable_after_addwitnessaddress=[]         # These outputs should be seen after importaddress but not spendable
        unseen_anytime = []                         # These outputs should never be seen
        solvable_anytime = []                       # These outputs should be solvable after importpubkey
        unseen_anytime = []                         # These outputs should never be seen

        uncompressed_spendable_address.append(self.nodes[0].addmultisigaddress(2, [uncompressed_spendable_address[0], compressed_spendable_address[0]])['address'])
        uncompressed_spendable_address.append(self.nodes[0].addmultisigaddress(2, [uncompressed_spendable_address[0], uncompressed_spendable_address[0]])['address'])
        compressed_spendable_address.append(self.nodes[0].addmultisigaddress(2, [compressed_spendable_address[0], compressed_spendable_address[0]])['address'])
        uncompressed_solvable_address.append(self.nodes[0].addmultisigaddress(2, [compressed_solvable_address[0], uncompressed_solvable_address[0]])['address'])
        compressed_solvable_address.append(self.nodes[0].addmultisigaddress(2, [compressed_spendable_address[0], compressed_solvable_address[0]])['address'])

        premature_witaddress = []

        for i in compressed_spendable_address:
            v = self.nodes[0].getaddressinfo(i)
            if (v['isscript']):
                [bare, p2sh, p2wsh, p2sh_p2wsh] = self.p2sh_address_to_script(v)
                # P2WSH and P2SH(P2WSH) multisig with compressed keys are spendable after addwitnessaddress
                spendable_after_addwitnessaddress.extend([p2wsh, p2sh_p2wsh])
                premature_witaddress.append(script_to_p2sh(p2wsh))
            else:
                [p2wpkh, p2sh_p2wpkh, p2pk, p2pkh, p2sh_p2pk, p2sh_p2pkh, p2wsh_p2pk, p2wsh_p2pkh, p2sh_p2wsh_p2pk, p2sh_p2wsh_p2pkh] = self.p2pkh_address_to_script(v)
                # P2WPKH, P2SH_P2WPKH are always spendable
                spendable_anytime.extend([p2wpkh, p2sh_p2wpkh])

        for i in uncompressed_spendable_address + uncompressed_solvable_address:
            v = self.nodes[0].getaddressinfo(i)
            if (v['isscript']):
                [bare, p2sh, p2wsh, p2sh_p2wsh] = self.p2sh_address_to_script(v)
                # P2WSH and P2SH(P2WSH) multisig with uncompressed keys are never seen
                unseen_anytime.extend([p2wsh, p2sh_p2wsh])
            else:
                [p2wpkh, p2sh_p2wpkh, p2pk, p2pkh, p2sh_p2pk, p2sh_p2pkh, p2wsh_p2pk, p2wsh_p2pkh, p2sh_p2wsh_p2pk, p2sh_p2wsh_p2pkh] = self.p2pkh_address_to_script(v)
                # P2WPKH, P2SH_P2WPKH with uncompressed keys are never seen
                unseen_anytime.extend([p2wpkh, p2sh_p2wpkh])

        for i in compressed_solvable_address:
            v = self.nodes[0].getaddressinfo(i)
            if (v['isscript']):
                # P2WSH multisig without private key are seen after addwitnessaddress
                [bare, p2sh, p2wsh, p2sh_p2wsh] = self.p2sh_address_to_script(v)
                solvable_after_addwitnessaddress.extend([p2wsh, p2sh_p2wsh])
                premature_witaddress.append(script_to_p2sh(p2wsh))
            else:
                [p2wpkh, p2sh_p2wpkh, p2pk, p2pkh, p2sh_p2pk, p2sh_p2pkh, p2wsh_p2pk, p2wsh_p2pkh, p2sh_p2wsh_p2pk, p2sh_p2wsh_p2pkh] = self.p2pkh_address_to_script(v)
                # P2SH_P2PK, P2SH_P2PKH with compressed keys are always solvable
                solvable_anytime.extend([p2wpkh, p2sh_p2wpkh])

        self.mine_and_test_listunspent(spendable_anytime, 2)
        self.mine_and_test_listunspent(solvable_anytime, 1)
        self.mine_and_test_listunspent(spendable_after_addwitnessaddress + solvable_after_addwitnessaddress + unseen_anytime, 0)

        # addwitnessaddress should refuse to return a witness address if an uncompressed key is used
        # note that a multisig address returned by addmultisigaddress is not solvable until it is added with importaddress
        # premature_witaddress are not accepted until the script is added with addwitnessaddress first
        for i in uncompressed_spendable_address + uncompressed_solvable_address + premature_witaddress:
            # This will raise an exception
            assert_raises_rpc_error(-4, "Public key or redeemscript not known to wallet, or the key is uncompressed", self.nodes[0].addwitnessaddress, i)

        # after importaddress it should pass addwitnessaddress
        v = self.nodes[0].getaddressinfo(compressed_solvable_address[1])
        self.nodes[0].importaddress(v['hex'],"",False,True)
        for i in compressed_spendable_address + compressed_solvable_address + premature_witaddress:
            witaddress = self.nodes[0].addwitnessaddress(i)
            assert_equal(witaddress, self.nodes[0].addwitnessaddress(witaddress))

        spendable_txid.append(self.mine_and_test_listunspent(spendable_after_addwitnessaddress + spendable_anytime, 2))
        solvable_txid.append(self.mine_and_test_listunspent(solvable_after_addwitnessaddress + solvable_anytime, 1))
        self.mine_and_test_listunspent(unseen_anytime, 0)

        # Check that createrawtransaction/decoderawtransaction with non-v0 Bech32 works
        v1_addr = program_to_witness(1, [3,5])
        v1_tx = self.nodes[0].createrawtransaction([getutxo(spendable_txid[0])],{v1_addr: 1})
        v1_decoded = self.nodes[1].decoderawtransaction(v1_tx)
        assert_equal(v1_decoded['vout'][0]['scriptPubKey']['addresses'][0], v1_addr)
        assert_equal(v1_decoded['vout'][0]['scriptPubKey']['hex'], "51020305")

        # Check that spendable outputs are really spendable
        self.create_and_mine_tx_from_txids(spendable_txid)

        # import all the private keys so solvable addresses become spendable
        self.nodes[0].importprivkey("cPiM8Ub4heR9NBYmgVzJQiUH1if44GSBGiqaeJySuL2BKxubvgwb")
        self.nodes[0].importprivkey("cPpAdHaD6VoYbW78kveN2bsvb45Q7G5PhaPApVUGwvF8VQ9brD97")
        self.nodes[0].importprivkey("91zqCU5B9sdWxzMt1ca3VzbtVm2YM6Hi5Rxn4UDtxEaN9C9nzXV")
        self.nodes[0].importprivkey("cPQFjcVRpAUBG8BA9hzr2yEzHwKoMgLkJZBBtK9vJnvGJgMjzTbd")
        self.nodes[0].importprivkey("cQGtcm34xiLjB1v7bkRa4V3aAc9tS2UTuBZ1UnZGeSeNy627fN66")
        self.nodes[0].importprivkey("cTW5mR5M45vHxXkeChZdtSPozrFwFgmEvTNnanCW6wrqwaCZ1X7K")
        self.create_and_mine_tx_from_txids(solvable_txid)

        # Test that importing native P2WPKH/P2WSH scripts works
        for use_p2wsh in [False, True]:
            if use_p2wsh:
                scriptPubKey = "00203a59f3f56b713fdcf5d1a57357f02c44342cbf306ffe0c4741046837bf90561a"
                transaction = "01000000000100e1f505000000002200203a59f3f56b713fdcf5d1a57357f02c44342cbf306ffe0c4741046837bf90561a00000000"
            else:
                scriptPubKey = "a9142f8c469c2f0084c48e11f998ffbe7efa7549f26d87"
                transaction = "01000000000100e1f5050000000017a9142f8c469c2f0084c48e11f998ffbe7efa7549f26d8700000000"

            self.nodes[1].importaddress(scriptPubKey, "", False)
            rawtxfund = self.nodes[1].fundrawtransaction(transaction)['hex']
            rawtxfund = self.nodes[1].signrawtransactionwithwallet(rawtxfund)["hex"]
            txid = self.nodes[1].sendrawtransaction(rawtxfund)

            assert_equal(self.nodes[1].gettransaction(txid, True)["txid"], txid)
            assert_equal(self.nodes[1].listtransactions("*", 1, 0, True)[0]["txid"], txid)

            # Assert it is properly saved
            self.stop_node(1)
            self.start_node(1)
            assert_equal(self.nodes[1].gettransaction(txid, True)["txid"], txid)
            assert_equal(self.nodes[1].listtransactions("*", 1, 0, True)[0]["txid"], txid)

    def mine_and_test_listunspent(self, script_list, ismine):
        utxo = find_spendable_utxo(self.nodes[0], 50)
        tx = CTransaction()
        tx.vin.append(CTxIn(COutPoint(int('0x'+utxo['txid'],0), utxo['vout'])))
        for i in script_list:
            tx.vout.append(CTxOut(10000000, i))
        tx.rehash()
        signresults = self.nodes[0].signrawtransactionwithwallet(bytes_to_hex_str(tx.serialize_without_witness()))['hex']
        txid = self.nodes[0].sendrawtransaction(signresults, True)
        self.nodes[0].generate(1)
        sync_blocks(self.nodes)
        watchcount = 0
        spendcount = 0
        for i in self.nodes[0].listunspent():
            if (i['txid'] == txid):
                watchcount += 1
                if (i['spendable'] == True):
                    spendcount += 1
        if (ismine == 2):
            assert_equal(spendcount, len(script_list))
        elif (ismine == 1):
            assert_equal(watchcount, len(script_list))
            assert_equal(spendcount, 0)
        else:
            assert_equal(watchcount, 0)
        return txid

    def p2sh_address_to_script(self,v):
        bare = CScript(hex_str_to_bytes(v['hex']))
        p2sh = CScript(hex_str_to_bytes(v['scriptPubKey']))
        p2wsh = CScript([OP_0, sha256(bare)])
        p2sh_p2wsh = CScript([OP_HASH160, hash160(p2wsh), OP_EQUAL])
        return([bare, p2sh, p2wsh, p2sh_p2wsh])

    def p2pkh_address_to_script(self,v):
        pubkey = hex_str_to_bytes(v['pubkey'])
        p2wpkh = CScript([OP_0, hash160(pubkey)])
        p2sh_p2wpkh = CScript([OP_HASH160, hash160(p2wpkh), OP_EQUAL])
        p2pk = CScript([pubkey, OP_CHECKSIG])
        p2pkh = CScript(hex_str_to_bytes(v['scriptPubKey']))
        p2sh_p2pk = CScript([OP_HASH160, hash160(p2pk), OP_EQUAL])
        p2sh_p2pkh = CScript([OP_HASH160, hash160(p2pkh), OP_EQUAL])
        p2wsh_p2pk = CScript([OP_0, sha256(p2pk)])
        p2wsh_p2pkh = CScript([OP_0, sha256(p2pkh)])
        p2sh_p2wsh_p2pk = CScript([OP_HASH160, hash160(p2wsh_p2pk), OP_EQUAL])
        p2sh_p2wsh_p2pkh = CScript([OP_HASH160, hash160(p2wsh_p2pkh), OP_EQUAL])
        return [p2wpkh, p2sh_p2wpkh, p2pk, p2pkh, p2sh_p2pk, p2sh_p2pkh, p2wsh_p2pk, p2wsh_p2pkh, p2sh_p2wsh_p2pk, p2sh_p2wsh_p2pkh]

    def create_and_mine_tx_from_txids(self, txids, success = True):
        tx = CTransaction()
        for i in txids:
            txtmp = CTransaction()
            txraw = self.nodes[0].getrawtransaction(i)
            f = BytesIO(hex_str_to_bytes(txraw))
            txtmp.deserialize(f)
            for j in range(len(txtmp.vout)):
                tx.vin.append(CTxIn(COutPoint(int('0x'+i,0), j)))
        tx.vout.append(CTxOut(0, CScript([OP_TRUE])))
        tx.rehash()
        signresults = self.nodes[0].signrawtransactionwithwallet(bytes_to_hex_str(tx.serialize_without_witness()))['hex']
        self.nodes[0].sendrawtransaction(signresults, True)
        self.nodes[0].generate(1)
        sync_blocks(self.nodes)


if __name__ == '__main__':
    SegWitTest().main()<|MERGE_RESOLUTION|>--- conflicted
+++ resolved
@@ -68,17 +68,8 @@
         sync_blocks(self.nodes)
 
     def fail_accept(self, node, error_msg, txid, sign, redeem_script=""):
-<<<<<<< HEAD
-        assert_raises_rpc_error(-26, error_msg, send_to_witness, use_p2wsh=1, node=node, utxo=getutxo(txid), pubkey=self.pubkey[0], encode_p2sh=False, amount=Decimal("49.998"), sign=sign, insert_redeem_script=redeem_script)
-
-=======
-        assert_raises_rpc_error(-26, error_msg, send_to_witness, 1, node, getutxo(txid), self.pubkey[0], False, INITIAL_BLOCK_REWARD - Decimal("0.002"), sign, redeem_script)
-
-    def fail_mine(self, node, txid, sign, redeem_script=""):
-        send_to_witness(1, node, getutxo(txid), self.pubkey[0], False, INITIAL_BLOCK_REWARD - Decimal("0.002"), sign, redeem_script)
-        assert_raises_rpc_error(-1, "CreateNewBlock: TestBlockValidity failed", node.generate, 1)
-        sync_blocks(self.nodes)
->>>>>>> 0806c12c
+        assert_raises_rpc_error(-26, error_msg, send_to_witness, use_p2wsh=1, node=node, utxo=getutxo(txid), pubkey=self.pubkey[0], encode_p2sh=False, amount=INITIAL_BLOCK_REWARD - Decimal("0.002"), sign=sign, insert_redeem_script=redeem_script)
+
 
     def run_test(self):
         self.nodes[0].generate(161) #block 161
