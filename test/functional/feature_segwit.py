#!/usr/bin/env python3
# Copyright (c) 2016-2022 The Bitcoin Core developers
# Distributed under the MIT software license, see the accompanying
# file COPYING or http://www.opensource.org/licenses/mit-license.php.
"""Test the SegWit changeover logic."""

from decimal import Decimal
from io import BytesIO
import time

from test_framework.address import (
    key_to_p2pkh,
    program_to_witness,
    script_to_p2sh,
    script_to_p2sh_p2wsh,
    script_to_p2wsh,
)
from test_framework.blocktools import (
    send_to_witness,
    witness_script,
    create_block, 
    create_coinbase,
)
from test_framework.descriptors import descsum_create
from test_framework.messages import (
    COIN,
    COutPoint,
    CTransaction,
    CTxIn,
    CTxOut,
    tx_from_hex,
)
from test_framework.script import (
    CScript,
    OP_0,
    OP_1,
    OP_DROP,
    OP_TRUE,
)
from test_framework.script_util import (
    key_to_p2pk_script,
    key_to_p2pkh_script,
    key_to_p2wpkh_script,
    keys_to_multisig_script,
    script_to_p2sh_script,
    script_to_p2wsh_script,
)
from test_framework.test_framework import BitcoinTestFramework
from test_framework.util import (
    assert_equal,
    assert_greater_than_or_equal,
    assert_is_hex_string,
    assert_raises_rpc_error,
    bytes_to_hex_str,
    hex_str_to_bytes,
    try_rpc,
)
from test_framework.wallet_util import (
    get_generate_key,
)
from test_framework.qtumconfig import COINBASE_MATURITY, INITIAL_BLOCK_REWARD, ENABLE_REDUCED_BLOCK_TIME, MAX_BLOCK_BASE_SIZE, MAX_BLOCK_SIGOPS, FACTOR_REDUCED_BLOCK_TIME
from test_framework.qtum import convert_btc_address_to_qtum, generatesynchronized

NODE_0 = 0
NODE_2 = 2
P2WPKH = 0
P2WSH = 1


def getutxo(txid):
    utxo = {}
    utxo["vout"] = 0
    utxo["txid"] = txid
    return utxo

def find_unspent(node, min_value):
    for utxo in node.listunspent():
        if utxo['amount'] >= min_value:
            return utxo

def find_spendable_utxo(node, min_value):
    for utxo in node.listunspent(query_options={'minimumAmount': min_value}):
        if utxo['spendable']:
            return utxo

    raise AssertionError(f"Unspent output equal or higher than {min_value} not found")


txs_mined = {}  # txindex from txid to blockhash


class SegWitTest(BitcoinTestFramework):
    def add_options(self, parser):
        self.add_wallet_options(parser)

    def set_test_params(self):
        self.setup_clean_chain = True
        self.num_nodes = 3
        # This test tests SegWit both pre and post-activation, so use the normal BIP9 activation.
        self.extra_args = [
            [
                "-acceptnonstdtxn=1",
<<<<<<< HEAD
                "-rpcserialversion=0",
                "-deprecatedrpc=serialversion",
=======
>>>>>>> 258457a4
                "-testactivationheight=segwit@2357" if ENABLE_REDUCED_BLOCK_TIME else "-testactivationheight=segwit@857",
                "-addresstype=legacy",
            ],
            [
                "-acceptnonstdtxn=1",
<<<<<<< HEAD
                "-rpcserialversion=1",
=======
>>>>>>> 258457a4
                "-testactivationheight=segwit@2357" if ENABLE_REDUCED_BLOCK_TIME else "-testactivationheight=segwit@857",
                "-addresstype=legacy",
            ],
            [
                "-acceptnonstdtxn=1",
                "-testactivationheight=segwit@2357" if ENABLE_REDUCED_BLOCK_TIME else "-testactivationheight=segwit@857",
                "-addresstype=legacy",
            ],
        ]
        self.rpc_timeout = 120

    def skip_test_if_missing_module(self):
        self.skip_if_no_wallet()

    def setup_network(self):
        super().setup_network()
        self.connect_nodes(0, 2)
        self.sync_all()

    def success_mine(self, node, txid, sign, redeem_script=""):
        send_to_witness(1, node, getutxo(txid), self.pubkey[0], False, INITIAL_BLOCK_REWARD - Decimal("0.002"), sign, redeem_script)
        block = self.generate(node, 1)
        assert_equal(len(node.getblock(block[0])["tx"]), 2)
        self.sync_blocks()

    def fail_accept(self, node, error_msg, txid, sign, redeem_script=""):
        assert_raises_rpc_error(-26, error_msg, send_to_witness, use_p2wsh=1, node=node, utxo=getutxo(txid), pubkey=self.pubkey[0], encode_p2sh=False, amount=INITIAL_BLOCK_REWARD - Decimal("0.002"), sign=sign, insert_redeem_script=redeem_script)

    def run_test(self):
        self.generate(self.nodes[0], 161)  # block 161
        for i in range((4*4*144 if ENABLE_REDUCED_BLOCK_TIME else 4*144) - 161):
            block = create_block(int(self.nodes[0].getbestblockhash(), 16), create_coinbase(self.nodes[0].getblockcount() + 1), int(time.time())+2+i)
            block.nVersion = 4
            block.hashMerkleRoot = block.calc_merkle_root()
            block.rehash()
            block.solve()
            self.nodes[0].submitblock(bytes_to_hex_str(block.serialize()))
        generatesynchronized(self.nodes[0], 18, None, self.nodes)

        self.log.info("Verify sigops are counted in GBT with pre-BIP141 rules before the fork")
        txid = self.nodes[0].sendtoaddress(self.nodes[0].getnewaddress(), 1)
        tmpl = self.nodes[0].getblocktemplate({'rules': ['segwit']})
        assert_equal(tmpl['sizelimit'], MAX_BLOCK_BASE_SIZE)
        assert 'weightlimit' not in tmpl
        assert_equal(tmpl['sigoplimit'], MAX_BLOCK_SIGOPS)
        assert_equal(tmpl['transactions'][0]['hash'], txid)
        assert_equal(tmpl['transactions'][0]['sigops'], 2)
        assert '!segwit' not in tmpl['rules']
        self.generate(self.nodes[0], 1)  # block 162

        balance_presetup = self.nodes[0].getbalance()
        self.pubkey = []
        p2sh_ids = []  # p2sh_ids[NODE][TYPE] is an array of txids that spend to P2WPKH (TYPE=0) or P2WSH (TYPE=1) scripts to an address for NODE embedded in p2sh
        wit_ids = []  # wit_ids[NODE][TYPE] is an array of txids that spend to P2WPKH (TYPE=0) or P2WSH (TYPE=1) scripts to an address for NODE via bare witness
        for i in range(3):
            key = get_generate_key()
            self.pubkey.append(key.pubkey)

            multiscript = keys_to_multisig_script([self.pubkey[-1]])
            p2sh_ms_addr = self.nodes[i].createmultisig(1, [self.pubkey[-1]], 'p2sh-segwit')['address']
            bip173_ms_addr = self.nodes[i].createmultisig(1, [self.pubkey[-1]], 'bech32')['address']
            assert_equal(p2sh_ms_addr, script_to_p2sh_p2wsh(multiscript))
            assert_equal(bip173_ms_addr, script_to_p2wsh(multiscript))

            p2sh_ms_desc = descsum_create(f"sh(wsh(multi(1,{key.privkey})))")
            bip173_ms_desc = descsum_create(f"wsh(multi(1,{key.privkey}))")
            assert_equal(self.nodes[i].deriveaddresses(p2sh_ms_desc)[0], p2sh_ms_addr)
            assert_equal(self.nodes[i].deriveaddresses(bip173_ms_desc)[0], bip173_ms_addr)

            sh_wpkh_desc = descsum_create(f"sh(wpkh({key.privkey}))")
            wpkh_desc = descsum_create(f"wpkh({key.privkey})")
            assert_equal(self.nodes[i].deriveaddresses(sh_wpkh_desc)[0], key.p2sh_p2wpkh_addr)
            assert_equal(self.nodes[i].deriveaddresses(wpkh_desc)[0], key.p2wpkh_addr)

            if self.options.descriptors:
                res = self.nodes[i].importdescriptors([
                {"desc": p2sh_ms_desc, "timestamp": "now"},
                {"desc": bip173_ms_desc, "timestamp": "now"},
                {"desc": sh_wpkh_desc, "timestamp": "now"},
                {"desc": wpkh_desc, "timestamp": "now"},
            ])
            else:
                # The nature of the legacy wallet is that this import results in also adding all of the necessary scripts
                res = self.nodes[i].importmulti([
                    {"desc": p2sh_ms_desc, "timestamp": "now"},
                ])
            assert all([r["success"] for r in res])

            p2sh_ids.append([])
            wit_ids.append([])
            for _ in range(2):
                p2sh_ids[i].append([])
                wit_ids[i].append([])

        for _ in range(5):
            for n in range(3):
                for v in range(2):
                    wit_ids[n][v].append(send_to_witness(v, self.nodes[0], find_spendable_utxo(self.nodes[0], INITIAL_BLOCK_REWARD), self.pubkey[n], False, INITIAL_BLOCK_REWARD - Decimal("0.001")))
                    p2sh_ids[n][v].append(send_to_witness(v, self.nodes[0], find_spendable_utxo(self.nodes[0], INITIAL_BLOCK_REWARD), self.pubkey[n], True, INITIAL_BLOCK_REWARD - Decimal("0.001")))

        self.generate(self.nodes[0], 1)  # block 163

        # Make sure all nodes recognize the transactions as theirs
        assert_equal(self.nodes[0].getbalance(), balance_presetup - 60 * INITIAL_BLOCK_REWARD + 20 * (INITIAL_BLOCK_REWARD - Decimal("0.001")) + (0 if ENABLE_REDUCED_BLOCK_TIME else INITIAL_BLOCK_REWARD))
        assert_equal(self.nodes[1].getbalance(), 20 * (INITIAL_BLOCK_REWARD - Decimal("0.001")))
        assert_equal(self.nodes[2].getbalance(), 20 * (INITIAL_BLOCK_REWARD - Decimal("0.001")))
        self.nodes[0].generate(32 if ENABLE_REDUCED_BLOCK_TIME else 260)  # block 423

        self.log.info("Verify unsigned p2sh witness txs without a redeem script are invalid")
        self.fail_accept(self.nodes[2], "mandatory-script-verify-flag-failed (Operation not valid with the current stack size)", p2sh_ids[NODE_2][P2WPKH][1], sign=False)
        self.fail_accept(self.nodes[2], "mandatory-script-verify-flag-failed (Operation not valid with the current stack size)", p2sh_ids[NODE_2][P2WSH][1], sign=False)

        self.generate(self.nodes[0], 1)  # block 164

        self.log.info("Verify witness txs are mined as soon as segwit activates")

        send_to_witness(1, self.nodes[2], getutxo(wit_ids[NODE_2][P2WPKH][0]), self.pubkey[0], encode_p2sh=False, amount=INITIAL_BLOCK_REWARD - Decimal("0.002"), sign=True)
        send_to_witness(1, self.nodes[2], getutxo(wit_ids[NODE_2][P2WSH][0]), self.pubkey[0], encode_p2sh=False, amount=INITIAL_BLOCK_REWARD - Decimal("0.002"), sign=True)
        send_to_witness(1, self.nodes[2], getutxo(p2sh_ids[NODE_2][P2WPKH][0]), self.pubkey[0], encode_p2sh=False, amount=INITIAL_BLOCK_REWARD - Decimal("0.002"), sign=True)
        send_to_witness(1, self.nodes[2], getutxo(p2sh_ids[NODE_2][P2WSH][0]), self.pubkey[0], encode_p2sh=False, amount=INITIAL_BLOCK_REWARD - Decimal("0.002"), sign=True)

        assert_equal(len(self.nodes[2].getrawmempool()), 4)
        blockhash = self.generate(self.nodes[2], 1)[0]  # block 165 (first block with new rules)
        assert_equal(len(self.nodes[2].getrawmempool()), 0)
        segwit_tx_list = self.nodes[2].getblock(blockhash)["tx"]
        assert_equal(len(segwit_tx_list), 5)

        self.log.info("Verify default node can't accept txs with missing witness")
        # unsigned, no scriptsig
        self.fail_accept(self.nodes[0], "mandatory-script-verify-flag-failed (Witness program hash mismatch)", wit_ids[NODE_0][P2WPKH][0], sign=False)
        self.fail_accept(self.nodes[0], "mandatory-script-verify-flag-failed (Witness program was passed an empty witness)", wit_ids[NODE_0][P2WSH][0], sign=False)
        self.fail_accept(self.nodes[0], "mandatory-script-verify-flag-failed (Operation not valid with the current stack size)", p2sh_ids[NODE_0][P2WPKH][0], sign=False)
        self.fail_accept(self.nodes[0], "mandatory-script-verify-flag-failed (Operation not valid with the current stack size)", p2sh_ids[NODE_0][P2WSH][0], sign=False)
        # unsigned with redeem script
        self.fail_accept(self.nodes[0], "mandatory-script-verify-flag-failed (Witness program hash mismatch)", p2sh_ids[NODE_0][P2WPKH][0], sign=False, redeem_script=witness_script(False, self.pubkey[0]))
        self.fail_accept(self.nodes[0], "mandatory-script-verify-flag-failed (Witness program was passed an empty witness)", p2sh_ids[NODE_0][P2WSH][0], sign=False, redeem_script=witness_script(True, self.pubkey[0]))

        # Coinbase contains the witness commitment nonce, check that RPC shows us
        coinbase_txid = self.nodes[2].getblock(blockhash)['tx'][0]
        coinbase_tx = self.nodes[2].gettransaction(txid=coinbase_txid, verbose=True)
        witnesses = coinbase_tx["decoded"]["vin"][0]["txinwitness"]
        assert_equal(len(witnesses), 1)
        assert_is_hex_string(witnesses[0])
        assert_equal(witnesses[0], '00' * 32)

        self.log.info("Verify witness txs without witness data are invalid after the fork")
        self.fail_accept(self.nodes[2], 'mandatory-script-verify-flag-failed (Witness program hash mismatch)', wit_ids[NODE_2][P2WPKH][2], sign=False)
        self.fail_accept(self.nodes[2], 'mandatory-script-verify-flag-failed (Witness program was passed an empty witness)', wit_ids[NODE_2][P2WSH][2], sign=False)
        self.fail_accept(self.nodes[2], 'mandatory-script-verify-flag-failed (Witness program hash mismatch)', p2sh_ids[NODE_2][P2WPKH][2], sign=False, redeem_script=witness_script(False, self.pubkey[2]))
        self.fail_accept(self.nodes[2], 'mandatory-script-verify-flag-failed (Witness program was passed an empty witness)', p2sh_ids[NODE_2][P2WSH][2], sign=False, redeem_script=witness_script(True, self.pubkey[2]))

        self.log.info("Verify default node can now use witness txs")
        self.success_mine(self.nodes[0], wit_ids[NODE_0][P2WPKH][0], True)
        self.success_mine(self.nodes[0], wit_ids[NODE_0][P2WSH][0], True)
        self.success_mine(self.nodes[0], p2sh_ids[NODE_0][P2WPKH][0], True)
        self.success_mine(self.nodes[0], p2sh_ids[NODE_0][P2WSH][0], True)

        self.log.info("Verify sigops are counted in GBT with BIP141 rules after the fork")
        txid = self.nodes[0].sendtoaddress(self.nodes[0].getnewaddress(), 1)
        raw_tx = self.nodes[0].getrawtransaction(txid, True)
        tmpl = self.nodes[0].getblocktemplate({'rules': ['segwit']})
        assert_greater_than_or_equal(tmpl['sizelimit'], 7999577/FACTOR_REDUCED_BLOCK_TIME)  # actual maximum size is lower due to minimum mandatory non-witness data
        assert_equal(tmpl['weightlimit'], 8000000//FACTOR_REDUCED_BLOCK_TIME)
        assert_equal(tmpl['sigoplimit'], 80000//FACTOR_REDUCED_BLOCK_TIME)
        assert_equal(tmpl['transactions'][0]['txid'], txid)
        expected_sigops = 9 if 'txinwitness' in raw_tx["vin"][0] else 8
        assert_equal(tmpl['transactions'][0]['sigops'], expected_sigops)
        assert '!segwit' in tmpl['rules']

        self.generate(self.nodes[0], 1)  # Mine a block to clear the gbt cache

        self.log.info("Non-segwit miners are able to use GBT response after activation.")
        # Create a 3-tx chain: tx1 (non-segwit input, paying to a segwit output) ->
        #                      tx2 (segwit input, paying to a non-segwit output) ->
        #                      tx3 (non-segwit input, paying to a non-segwit output).
        # tx1 is allowed to appear in the block, but no others.
        txid1 = send_to_witness(1, self.nodes[0], find_spendable_utxo(self.nodes[0], INITIAL_BLOCK_REWARD), self.pubkey[0], False, INITIAL_BLOCK_REWARD - Decimal("0.004"))
<<<<<<< HEAD
        hex_tx = self.nodes[0].gettransaction(txid)['hex']
        tx = tx_from_hex(hex_tx)
        assert tx.wit.is_null()  # This should not be a segwit input
=======
>>>>>>> 258457a4
        assert txid1 in self.nodes[0].getrawmempool()

        tx1_hex = self.nodes[0].gettransaction(txid1)['hex']
        tx1 = tx_from_hex(tx1_hex)

        # Check that wtxid is properly reported in mempool entry (txid1)
        assert_equal(int(self.nodes[0].getmempoolentry(txid1)["wtxid"], 16), tx1.calc_sha256(True))

        # Check that weight and vsize are properly reported in mempool entry (txid1)
        assert_equal(self.nodes[0].getmempoolentry(txid1)["vsize"], tx1.get_vsize())
        assert_equal(self.nodes[0].getmempoolentry(txid1)["weight"], tx1.get_weight())

        # Now create tx2, which will spend from txid1.
        tx = CTransaction()
        tx.vin.append(CTxIn(COutPoint(int(txid1, 16), 0), b''))
        tx.vout.append(CTxOut(int((INITIAL_BLOCK_REWARD-Decimal('0.01')) * COIN), CScript([OP_TRUE, OP_DROP] * 15 + [OP_TRUE])))
        tx2_hex = self.nodes[0].signrawtransactionwithwallet(tx.serialize().hex())['hex']
        txid2 = self.nodes[0].sendrawtransaction(tx2_hex)
        tx = tx_from_hex(tx2_hex)
        assert not tx.wit.is_null()

        # Check that wtxid is properly reported in mempool entry (txid2)
        assert_equal(int(self.nodes[0].getmempoolentry(txid2)["wtxid"], 16), tx.calc_sha256(True))

        # Check that weight and vsize are properly reported in mempool entry (txid2)
        assert_equal(self.nodes[0].getmempoolentry(txid2)["vsize"], tx.get_vsize())
        assert_equal(self.nodes[0].getmempoolentry(txid2)["weight"], tx.get_weight())

        # Now create tx3, which will spend from txid2
        tx = CTransaction()
        tx.vin.append(CTxIn(COutPoint(int(txid2, 16), 0), b""))
        tx.vout.append(CTxOut(int((INITIAL_BLOCK_REWARD-Decimal('0.05')) * COIN), CScript([OP_TRUE, OP_DROP] * 15 + [OP_TRUE])))  # Huge fee
        tx.calc_sha256()
        txid3 = self.nodes[0].sendrawtransaction(hexstring=tx.serialize().hex(), maxfeerate=0)
        assert tx.wit.is_null()
        assert txid3 in self.nodes[0].getrawmempool()

        # Check that getblocktemplate includes all transactions.
        template = self.nodes[0].getblocktemplate({"rules": ["segwit"]})
        template_txids = [t['txid'] for t in template['transactions']]
        assert txid1 in template_txids
        assert txid2 in template_txids
        assert txid3 in template_txids

        # Check that wtxid is properly reported in mempool entry (txid3)
        assert_equal(int(self.nodes[0].getmempoolentry(txid3)["wtxid"], 16), tx.calc_sha256(True))

        # Check that weight and vsize are properly reported in mempool entry (txid3)
        assert_equal(self.nodes[0].getmempoolentry(txid3)["vsize"], tx.get_vsize())
        assert_equal(self.nodes[0].getmempoolentry(txid3)["weight"], tx.get_weight())

        # Mine a block to clear the gbt cache again.
        self.generate(self.nodes[0], 1)

        if not self.options.descriptors:
            self.log.info("Verify behaviour of importaddress and listunspent")

            # Some public keys to be used later
            pubkeys = [
                "0363D44AABD0F1699138239DF2F042C3282C0671CC7A76826A55C8203D90E39242",  # cPiM8Ub4heR9NBYmgVzJQiUH1if44GSBGiqaeJySuL2BKxubvgwb
                "02D3E626B3E616FC8662B489C123349FECBFC611E778E5BE739B257EAE4721E5BF",  # cPpAdHaD6VoYbW78kveN2bsvb45Q7G5PhaPApVUGwvF8VQ9brD97
                "04A47F2CBCEFFA7B9BCDA184E7D5668D3DA6F9079AD41E422FA5FD7B2D458F2538A62F5BD8EC85C2477F39650BD391EA6250207065B2A81DA8B009FC891E898F0E",  # 91zqCU5B9sdWxzMt1ca3VzbtVm2YM6Hi5Rxn4UDtxEaN9C9nzXV
                "02A47F2CBCEFFA7B9BCDA184E7D5668D3DA6F9079AD41E422FA5FD7B2D458F2538",  # cPQFjcVRpAUBG8BA9hzr2yEzHwKoMgLkJZBBtK9vJnvGJgMjzTbd
                "036722F784214129FEB9E8129D626324F3F6716555B603FFE8300BBCB882151228",  # cQGtcm34xiLjB1v7bkRa4V3aAc9tS2UTuBZ1UnZGeSeNy627fN66
                "0266A8396EE936BF6D99D17920DB21C6C7B1AB14C639D5CD72B300297E416FD2EC",  # cTW5mR5M45vHxXkeChZdtSPozrFwFgmEvTNnanCW6wrqwaCZ1X7K
                "0450A38BD7F0AC212FEBA77354A9B036A32E0F7C81FC4E0C5ADCA7C549C4505D2522458C2D9AE3CEFD684E039194B72C8A10F9CB9D4764AB26FCC2718D421D3B84",  # 92h2XPssjBpsJN5CqSP7v9a7cf2kgDunBC6PDFwJHMACM1rrVBJ
            ]

            # Import a compressed key and an uncompressed key, generate some multisig addresses
            self.nodes[0].importprivkey("92e6XLo5jVAVwrQKPNTs93oQco8f8sDNBcpv73Dsrs397fQtFQn")
            uncompressed_spendable_address = [convert_btc_address_to_qtum("mvozP4UwyGD2mGZU4D2eMvMLPB9WkMmMQu")]
            self.nodes[0].importprivkey("cNC8eQ5dg3mFAVePDX4ddmPYpPbw41r9bm2jd1nLJT77e6RrzTRR")
            compressed_spendable_address = [convert_btc_address_to_qtum("mmWQubrDomqpgSYekvsU7HWEVjLFHAakLe")]
            assert not self.nodes[0].getaddressinfo(uncompressed_spendable_address[0])['iscompressed']
            assert self.nodes[0].getaddressinfo(compressed_spendable_address[0])['iscompressed']

            self.nodes[0].importpubkey(pubkeys[0])
            compressed_solvable_address = [key_to_p2pkh(pubkeys[0])]
            self.nodes[0].importpubkey(pubkeys[1])
            compressed_solvable_address.append(key_to_p2pkh(pubkeys[1]))
            self.nodes[0].importpubkey(pubkeys[2])
            uncompressed_solvable_address = [key_to_p2pkh(pubkeys[2])]

            spendable_anytime = []                      # These outputs should be seen anytime after importprivkey and addmultisigaddress
            spendable_after_importaddress = []          # These outputs should be seen after importaddress
            solvable_after_importaddress = []           # These outputs should be seen after importaddress but not spendable
            unsolvable_after_importaddress = []         # These outputs should be unsolvable after importaddress
            solvable_anytime = []                       # These outputs should be solvable after importpubkey
            unseen_anytime = []                         # These outputs should never be seen

            uncompressed_spendable_address.append(self.nodes[0].addmultisigaddress(2, [uncompressed_spendable_address[0], compressed_spendable_address[0]])['address'])
            uncompressed_spendable_address.append(self.nodes[0].addmultisigaddress(2, [uncompressed_spendable_address[0], uncompressed_spendable_address[0]])['address'])
            compressed_spendable_address.append(self.nodes[0].addmultisigaddress(2, [compressed_spendable_address[0], compressed_spendable_address[0]])['address'])
            uncompressed_solvable_address.append(self.nodes[0].addmultisigaddress(2, [compressed_spendable_address[0], uncompressed_solvable_address[0]])['address'])
            compressed_solvable_address.append(self.nodes[0].addmultisigaddress(2, [compressed_spendable_address[0], compressed_solvable_address[0]])['address'])
            compressed_solvable_address.append(self.nodes[0].addmultisigaddress(2, [compressed_solvable_address[0], compressed_solvable_address[1]])['address'])
            unknown_address = [convert_btc_address_to_qtum("mtKKyoHabkk6e4ppT7NaM7THqPUt7AzPrT"), convert_btc_address_to_qtum("2NDP3jLWAFT8NDAiUa9qiE6oBt2awmMq7Dx")]

            # Test multisig_without_privkey
            # We have 2 public keys without private keys, use addmultisigaddress to add to wallet.
            # Money sent to P2SH of multisig of this should only be seen after importaddress with the BASE58 P2SH address.

            multisig_without_privkey_address = self.nodes[0].addmultisigaddress(2, [pubkeys[3], pubkeys[4]])['address']
            script = keys_to_multisig_script([pubkeys[3], pubkeys[4]])
            solvable_after_importaddress.append(script_to_p2sh_script(script))

            for i in compressed_spendable_address:
                v = self.nodes[0].getaddressinfo(i)
                if v['isscript']:
                    [bare, p2sh, p2wsh, p2sh_p2wsh] = self.p2sh_address_to_script(v)
                    # p2sh multisig with compressed keys should always be spendable
                    spendable_anytime.extend([p2sh])
                    # bare multisig can be watched and signed, but is not treated as ours
                    solvable_after_importaddress.extend([bare])
                    # P2WSH and P2SH(P2WSH) multisig with compressed keys are spendable after direct importaddress
                    spendable_after_importaddress.extend([p2wsh, p2sh_p2wsh])
                else:
                    [p2wpkh, p2sh_p2wpkh, p2pk, p2pkh, p2sh_p2pk, p2sh_p2pkh, p2wsh_p2pk, p2wsh_p2pkh, p2sh_p2wsh_p2pk, p2sh_p2wsh_p2pkh] = self.p2pkh_address_to_script(v)
                    # normal P2PKH and P2PK with compressed keys should always be spendable
                    spendable_anytime.extend([p2pkh, p2pk])
                    # P2SH_P2PK, P2SH_P2PKH with compressed keys are spendable after direct importaddress
                    spendable_after_importaddress.extend([p2sh_p2pk, p2sh_p2pkh, p2wsh_p2pk, p2wsh_p2pkh, p2sh_p2wsh_p2pk, p2sh_p2wsh_p2pkh])
                    # P2WPKH and P2SH_P2WPKH with compressed keys should always be spendable
                    spendable_anytime.extend([p2wpkh, p2sh_p2wpkh])

            for i in uncompressed_spendable_address:
                v = self.nodes[0].getaddressinfo(i)
                if v['isscript']:
                    [bare, p2sh, p2wsh, p2sh_p2wsh] = self.p2sh_address_to_script(v)
                    # p2sh multisig with uncompressed keys should always be spendable
                    spendable_anytime.extend([p2sh])
                    # bare multisig can be watched and signed, but is not treated as ours
                    solvable_after_importaddress.extend([bare])
                    # P2WSH and P2SH(P2WSH) multisig with uncompressed keys are never seen
                    unseen_anytime.extend([p2wsh, p2sh_p2wsh])
                else:
                    [p2wpkh, p2sh_p2wpkh, p2pk, p2pkh, p2sh_p2pk, p2sh_p2pkh, p2wsh_p2pk, p2wsh_p2pkh, p2sh_p2wsh_p2pk, p2sh_p2wsh_p2pkh] = self.p2pkh_address_to_script(v)
                    # normal P2PKH and P2PK with uncompressed keys should always be spendable
                    spendable_anytime.extend([p2pkh, p2pk])
                    # P2SH_P2PK and P2SH_P2PKH are spendable after direct importaddress
                    spendable_after_importaddress.extend([p2sh_p2pk, p2sh_p2pkh])
                    # Witness output types with uncompressed keys are never seen
                    unseen_anytime.extend([p2wpkh, p2sh_p2wpkh, p2wsh_p2pk, p2wsh_p2pkh, p2sh_p2wsh_p2pk, p2sh_p2wsh_p2pkh])

            for i in compressed_solvable_address:
                v = self.nodes[0].getaddressinfo(i)
                if v['isscript']:
                    # Multisig without private is not seen after addmultisigaddress, but seen after importaddress
                    [bare, p2sh, p2wsh, p2sh_p2wsh] = self.p2sh_address_to_script(v)
                    solvable_after_importaddress.extend([bare, p2sh, p2wsh, p2sh_p2wsh])
                else:
                    [p2wpkh, p2sh_p2wpkh, p2pk, p2pkh, p2sh_p2pk, p2sh_p2pkh, p2wsh_p2pk, p2wsh_p2pkh, p2sh_p2wsh_p2pk, p2sh_p2wsh_p2pkh] = self.p2pkh_address_to_script(v)
                    # normal P2PKH, P2PK, P2WPKH and P2SH_P2WPKH with compressed keys should always be seen
                    solvable_anytime.extend([p2pkh, p2pk, p2wpkh, p2sh_p2wpkh])
                    # P2SH_P2PK, P2SH_P2PKH with compressed keys are seen after direct importaddress
                    solvable_after_importaddress.extend([p2sh_p2pk, p2sh_p2pkh, p2wsh_p2pk, p2wsh_p2pkh, p2sh_p2wsh_p2pk, p2sh_p2wsh_p2pkh])

            for i in uncompressed_solvable_address:
                v = self.nodes[0].getaddressinfo(i)
                if v['isscript']:
                    [bare, p2sh, p2wsh, p2sh_p2wsh] = self.p2sh_address_to_script(v)
                    # Base uncompressed multisig without private is not seen after addmultisigaddress, but seen after importaddress
                    solvable_after_importaddress.extend([bare, p2sh])
                    # P2WSH and P2SH(P2WSH) multisig with uncompressed keys are never seen
                    unseen_anytime.extend([p2wsh, p2sh_p2wsh])
                else:
                    [p2wpkh, p2sh_p2wpkh, p2pk, p2pkh, p2sh_p2pk, p2sh_p2pkh, p2wsh_p2pk, p2wsh_p2pkh, p2sh_p2wsh_p2pk, p2sh_p2wsh_p2pkh] = self.p2pkh_address_to_script(v)
                    # normal P2PKH and P2PK with uncompressed keys should always be seen
                    solvable_anytime.extend([p2pkh, p2pk])
                    # P2SH_P2PK, P2SH_P2PKH with uncompressed keys are seen after direct importaddress
                    solvable_after_importaddress.extend([p2sh_p2pk, p2sh_p2pkh])
                    # Witness output types with uncompressed keys are never seen
                    unseen_anytime.extend([p2wpkh, p2sh_p2wpkh, p2wsh_p2pk, p2wsh_p2pkh, p2sh_p2wsh_p2pk, p2sh_p2wsh_p2pkh])

            op1 = CScript([OP_1])
            op0 = CScript([OP_0])
            # 2N7MGY19ti4KDMSzRfPAssP6Pxyuxoi6jLe is the P2SH(P2PKH) version of mjoE3sSrb8ByYEvgnC3Aox86u1CHnfJA4V
            unsolvable_address = [convert_btc_address_to_qtum("mjoE3sSrb8ByYEvgnC3Aox86u1CHnfJA4V"), convert_btc_address_to_qtum("2N7MGY19ti4KDMSzRfPAssP6Pxyuxoi6jLe"), script_to_p2sh(op1), script_to_p2sh(op0)]
            unsolvable_address_key = bytes.fromhex("02341AEC7587A51CDE5279E0630A531AEA2615A9F80B17E8D9376327BAEAA59E3D")
            unsolvablep2pkh = key_to_p2pkh_script(unsolvable_address_key)
            unsolvablep2wshp2pkh = script_to_p2wsh_script(unsolvablep2pkh)
            p2shop0 = script_to_p2sh_script(op0)
            p2wshop1 = script_to_p2wsh_script(op1)
            unsolvable_after_importaddress.append(unsolvablep2pkh)
            unsolvable_after_importaddress.append(unsolvablep2wshp2pkh)
            unsolvable_after_importaddress.append(op1)  # OP_1 will be imported as script
            unsolvable_after_importaddress.append(p2wshop1)
            unseen_anytime.append(op0)  # OP_0 will be imported as P2SH address with no script provided
            unsolvable_after_importaddress.append(p2shop0)

            spendable_txid = []
            solvable_txid = []
            spendable_txid.append(self.mine_and_test_listunspent(spendable_anytime, 2))
            solvable_txid.append(self.mine_and_test_listunspent(solvable_anytime, 1))
            self.mine_and_test_listunspent(spendable_after_importaddress + solvable_after_importaddress + unseen_anytime + unsolvable_after_importaddress, 0)

            importlist = []
            for i in compressed_spendable_address + uncompressed_spendable_address + compressed_solvable_address + uncompressed_solvable_address:
                v = self.nodes[0].getaddressinfo(i)
                if v['isscript']:
                    bare = bytes.fromhex(v['hex'])
                    importlist.append(bare.hex())
                    importlist.append(script_to_p2wsh_script(bare).hex())
                else:
                    pubkey = bytes.fromhex(v['pubkey'])
                    p2pk = key_to_p2pk_script(pubkey)
                    p2pkh = key_to_p2pkh_script(pubkey)
                    importlist.append(p2pk.hex())
                    importlist.append(p2pkh.hex())
                    importlist.append(key_to_p2wpkh_script(pubkey).hex())
                    importlist.append(script_to_p2wsh_script(p2pk).hex())
                    importlist.append(script_to_p2wsh_script(p2pkh).hex())

            importlist.append(unsolvablep2pkh.hex())
            importlist.append(unsolvablep2wshp2pkh.hex())
            importlist.append(op1.hex())
            importlist.append(p2wshop1.hex())

            for i in importlist:
                # import all generated addresses. The wallet already has the private keys for some of these, so catch JSON RPC
                # exceptions and continue.
                try_rpc(-4, "The wallet already contains the private key for this address or script", self.nodes[0].importaddress, i, "", False, True)

            self.nodes[0].importaddress(script_to_p2sh(op0))  # import OP_0 as address only
            self.nodes[0].importaddress(multisig_without_privkey_address)  # Test multisig_without_privkey

            spendable_txid.append(self.mine_and_test_listunspent(spendable_anytime + spendable_after_importaddress, 2))
            solvable_txid.append(self.mine_and_test_listunspent(solvable_anytime + solvable_after_importaddress, 1))
            self.mine_and_test_listunspent(unsolvable_after_importaddress, 1)
            self.mine_and_test_listunspent(unseen_anytime, 0)

            spendable_txid.append(self.mine_and_test_listunspent(spendable_anytime + spendable_after_importaddress, 2))
            solvable_txid.append(self.mine_and_test_listunspent(solvable_anytime + solvable_after_importaddress, 1))
            self.mine_and_test_listunspent(unsolvable_after_importaddress, 1)
            self.mine_and_test_listunspent(unseen_anytime, 0)

            # Repeat some tests. This time we don't add witness scripts with importaddress
            # Import a compressed key and an uncompressed key, generate some multisig addresses
            self.nodes[0].importprivkey("927pw6RW8ZekycnXqBQ2JS5nPyo1yRfGNN8oq74HeddWSpafDJH")
            uncompressed_spendable_address = [convert_btc_address_to_qtum("mguN2vNSCEUh6rJaXoAVwY3YZwZvEmf5xi")]
            self.nodes[0].importprivkey("cMcrXaaUC48ZKpcyydfFo8PxHAjpsYLhdsp6nmtB3E2ER9UUHWnw")
            compressed_spendable_address = [convert_btc_address_to_qtum("n1UNmpmbVUJ9ytXYXiurmGPQ3TRrXqPWKL")]

            self.nodes[0].importpubkey(pubkeys[5])
            compressed_solvable_address = [key_to_p2pkh(pubkeys[5])]
            self.nodes[0].importpubkey(pubkeys[6])
            uncompressed_solvable_address = [key_to_p2pkh(pubkeys[6])]

            unseen_anytime = []                         # These outputs should never be seen
            solvable_anytime = []                       # These outputs should be solvable after importpubkey
            unseen_anytime = []                         # These outputs should never be seen

            uncompressed_spendable_address.append(self.nodes[0].addmultisigaddress(2, [uncompressed_spendable_address[0], compressed_spendable_address[0]])['address'])
            uncompressed_spendable_address.append(self.nodes[0].addmultisigaddress(2, [uncompressed_spendable_address[0], uncompressed_spendable_address[0]])['address'])
            compressed_spendable_address.append(self.nodes[0].addmultisigaddress(2, [compressed_spendable_address[0], compressed_spendable_address[0]])['address'])
            uncompressed_solvable_address.append(self.nodes[0].addmultisigaddress(2, [compressed_solvable_address[0], uncompressed_solvable_address[0]])['address'])
            compressed_solvable_address.append(self.nodes[0].addmultisigaddress(2, [compressed_spendable_address[0], compressed_solvable_address[0]])['address'])

            premature_witaddress = []

            for i in compressed_spendable_address:
                v = self.nodes[0].getaddressinfo(i)
                if v['isscript']:
                    [bare, p2sh, p2wsh, p2sh_p2wsh] = self.p2sh_address_to_script(v)
                    premature_witaddress.append(script_to_p2sh(p2wsh))
                else:
                    [p2wpkh, p2sh_p2wpkh, p2pk, p2pkh, p2sh_p2pk, p2sh_p2pkh, p2wsh_p2pk, p2wsh_p2pkh, p2sh_p2wsh_p2pk, p2sh_p2wsh_p2pkh] = self.p2pkh_address_to_script(v)
                    # P2WPKH, P2SH_P2WPKH are always spendable
                    spendable_anytime.extend([p2wpkh, p2sh_p2wpkh])

            for i in uncompressed_spendable_address + uncompressed_solvable_address:
                v = self.nodes[0].getaddressinfo(i)
                if v['isscript']:
                    [bare, p2sh, p2wsh, p2sh_p2wsh] = self.p2sh_address_to_script(v)
                    # P2WSH and P2SH(P2WSH) multisig with uncompressed keys are never seen
                    unseen_anytime.extend([p2wsh, p2sh_p2wsh])
                else:
                    [p2wpkh, p2sh_p2wpkh, p2pk, p2pkh, p2sh_p2pk, p2sh_p2pkh, p2wsh_p2pk, p2wsh_p2pkh, p2sh_p2wsh_p2pk, p2sh_p2wsh_p2pkh] = self.p2pkh_address_to_script(v)
                    # P2WPKH, P2SH_P2WPKH with uncompressed keys are never seen
                    unseen_anytime.extend([p2wpkh, p2sh_p2wpkh])

            for i in compressed_solvable_address:
                v = self.nodes[0].getaddressinfo(i)
                if v['isscript']:
                    [bare, p2sh, p2wsh, p2sh_p2wsh] = self.p2sh_address_to_script(v)
                    premature_witaddress.append(script_to_p2sh(p2wsh))
                else:
                    [p2wpkh, p2sh_p2wpkh, p2pk, p2pkh, p2sh_p2pk, p2sh_p2pkh, p2wsh_p2pk, p2wsh_p2pkh, p2sh_p2wsh_p2pk, p2sh_p2wsh_p2pkh] = self.p2pkh_address_to_script(v)
                    # P2SH_P2PK, P2SH_P2PKH with compressed keys are always solvable
                    solvable_anytime.extend([p2wpkh, p2sh_p2wpkh])

            self.mine_and_test_listunspent(spendable_anytime, 2)
            self.mine_and_test_listunspent(solvable_anytime, 1)
            self.mine_and_test_listunspent(unseen_anytime, 0)

            # Check that createrawtransaction/decoderawtransaction with non-v0 Bech32 works
            v1_addr = program_to_witness(1, [3, 5])
            v1_tx = self.nodes[0].createrawtransaction([getutxo(spendable_txid[0])], {v1_addr: 1})
            v1_decoded = self.nodes[1].decoderawtransaction(v1_tx)
            assert_equal(v1_decoded['vout'][0]['scriptPubKey']['address'], v1_addr)
            assert_equal(v1_decoded['vout'][0]['scriptPubKey']['hex'], "51020305")

            # Check that spendable outputs are really spendable
            self.create_and_mine_tx_from_txids(spendable_txid)

            # import all the private keys so solvable addresses become spendable
            self.nodes[0].importprivkey("cPiM8Ub4heR9NBYmgVzJQiUH1if44GSBGiqaeJySuL2BKxubvgwb")
            self.nodes[0].importprivkey("cPpAdHaD6VoYbW78kveN2bsvb45Q7G5PhaPApVUGwvF8VQ9brD97")
            self.nodes[0].importprivkey("91zqCU5B9sdWxzMt1ca3VzbtVm2YM6Hi5Rxn4UDtxEaN9C9nzXV")
            self.nodes[0].importprivkey("cPQFjcVRpAUBG8BA9hzr2yEzHwKoMgLkJZBBtK9vJnvGJgMjzTbd")
            self.nodes[0].importprivkey("cQGtcm34xiLjB1v7bkRa4V3aAc9tS2UTuBZ1UnZGeSeNy627fN66")
            self.nodes[0].importprivkey("cTW5mR5M45vHxXkeChZdtSPozrFwFgmEvTNnanCW6wrqwaCZ1X7K")
            self.create_and_mine_tx_from_txids(solvable_txid)

            # Test that importing native P2WPKH/P2WSH scripts works
            for use_p2wsh in [False, True]:
                if use_p2wsh:
                    scriptPubKey = "00203a59f3f56b713fdcf5d1a57357f02c44342cbf306ffe0c4741046837bf90561a"
                    transaction = "01000000000100e1f505000000002200203a59f3f56b713fdcf5d1a57357f02c44342cbf306ffe0c4741046837bf90561a00000000"
                else:
                    scriptPubKey = "a9142f8c469c2f0084c48e11f998ffbe7efa7549f26d87"
                    transaction = "01000000000100e1f5050000000017a9142f8c469c2f0084c48e11f998ffbe7efa7549f26d8700000000"

                self.nodes[1].importaddress(scriptPubKey, "", False)
                rawtxfund = self.nodes[1].fundrawtransaction(transaction)['hex']
                rawtxfund = self.nodes[1].signrawtransactionwithwallet(rawtxfund)["hex"]
                txid = self.nodes[1].sendrawtransaction(rawtxfund)

                assert_equal(self.nodes[1].gettransaction(txid, True)["txid"], txid)
                assert_equal(self.nodes[1].listtransactions("*", 1, 0, True)[0]["txid"], txid)

                # Assert it is properly saved
                self.restart_node(1)
                assert_equal(self.nodes[1].gettransaction(txid, True)["txid"], txid)
                assert_equal(self.nodes[1].listtransactions("*", 1, 0, True)[0]["txid"], txid)

    def mine_and_test_listunspent(self, script_list, ismine):
        utxo = find_spendable_utxo(self.nodes[0], 50)
        tx = CTransaction()
        tx.vin.append(CTxIn(COutPoint(int('0x' + utxo['txid'], 0), utxo['vout'])))
        for i in script_list:
            tx.vout.append(CTxOut(10000000, i))
        tx.rehash()
        signresults = self.nodes[0].signrawtransactionwithwallet(tx.serialize_without_witness().hex())['hex']
        txid = self.nodes[0].sendrawtransaction(hexstring=signresults, maxfeerate=0)
        txs_mined[txid] = self.generate(self.nodes[0], 1)[0]
        watchcount = 0
        spendcount = 0
        for i in self.nodes[0].listunspent():
            if i['txid'] == txid:
                watchcount += 1
                if i['spendable']:
                    spendcount += 1
        if ismine == 2:
            assert_equal(spendcount, len(script_list))
        elif ismine == 1:
            assert_equal(watchcount, len(script_list))
            assert_equal(spendcount, 0)
        else:
            assert_equal(watchcount, 0)
        return txid

    def p2sh_address_to_script(self, v):
        bare = CScript(bytes.fromhex(v['hex']))
        p2sh = CScript(bytes.fromhex(v['scriptPubKey']))
        p2wsh = script_to_p2wsh_script(bare)
        p2sh_p2wsh = script_to_p2sh_script(p2wsh)
        return [bare, p2sh, p2wsh, p2sh_p2wsh]

    def p2pkh_address_to_script(self, v):
        pubkey = bytes.fromhex(v['pubkey'])
        p2wpkh = key_to_p2wpkh_script(pubkey)
        p2sh_p2wpkh = script_to_p2sh_script(p2wpkh)
        p2pk = key_to_p2pk_script(pubkey)
        p2pkh = CScript(bytes.fromhex(v['scriptPubKey']))
        p2sh_p2pk = script_to_p2sh_script(p2pk)
        p2sh_p2pkh = script_to_p2sh_script(p2pkh)
        p2wsh_p2pk = script_to_p2wsh_script(p2pk)
        p2wsh_p2pkh = script_to_p2wsh_script(p2pkh)
        p2sh_p2wsh_p2pk = script_to_p2sh_script(p2wsh_p2pk)
        p2sh_p2wsh_p2pkh = script_to_p2sh_script(p2wsh_p2pkh)
        return [p2wpkh, p2sh_p2wpkh, p2pk, p2pkh, p2sh_p2pk, p2sh_p2pkh, p2wsh_p2pk, p2wsh_p2pkh, p2sh_p2wsh_p2pk, p2sh_p2wsh_p2pkh]

    def create_and_mine_tx_from_txids(self, txids, success=True):
        tx = CTransaction()
        for i in txids:
            txtmp = CTransaction()
            txraw = self.nodes[0].getrawtransaction(i, 0, txs_mined[i])
            f = BytesIO(hex_str_to_bytes(txraw))
            txtmp.deserialize(f)
            for j in range(len(txtmp.vout)):
                tx.vin.append(CTxIn(COutPoint(int('0x' + i, 0), j)))
        tx.vout.append(CTxOut(0, CScript([OP_TRUE])))
        tx.rehash()
        signresults = self.nodes[0].signrawtransactionwithwallet(tx.serialize_without_witness().hex())['hex']
        self.nodes[0].sendrawtransaction(hexstring=signresults, maxfeerate=0)
        self.generate(self.nodes[0], 1)


if __name__ == '__main__':
    SegWitTest().main()<|MERGE_RESOLUTION|>--- conflicted
+++ resolved
@@ -100,20 +100,11 @@
         self.extra_args = [
             [
                 "-acceptnonstdtxn=1",
-<<<<<<< HEAD
-                "-rpcserialversion=0",
-                "-deprecatedrpc=serialversion",
-=======
->>>>>>> 258457a4
                 "-testactivationheight=segwit@2357" if ENABLE_REDUCED_BLOCK_TIME else "-testactivationheight=segwit@857",
                 "-addresstype=legacy",
             ],
             [
                 "-acceptnonstdtxn=1",
-<<<<<<< HEAD
-                "-rpcserialversion=1",
-=======
->>>>>>> 258457a4
                 "-testactivationheight=segwit@2357" if ENABLE_REDUCED_BLOCK_TIME else "-testactivationheight=segwit@857",
                 "-addresstype=legacy",
             ],
@@ -291,12 +282,6 @@
         #                      tx3 (non-segwit input, paying to a non-segwit output).
         # tx1 is allowed to appear in the block, but no others.
         txid1 = send_to_witness(1, self.nodes[0], find_spendable_utxo(self.nodes[0], INITIAL_BLOCK_REWARD), self.pubkey[0], False, INITIAL_BLOCK_REWARD - Decimal("0.004"))
-<<<<<<< HEAD
-        hex_tx = self.nodes[0].gettransaction(txid)['hex']
-        tx = tx_from_hex(hex_tx)
-        assert tx.wit.is_null()  # This should not be a segwit input
-=======
->>>>>>> 258457a4
         assert txid1 in self.nodes[0].getrawmempool()
 
         tx1_hex = self.nodes[0].gettransaction(txid1)['hex']
