--- conflicted
+++ resolved
@@ -125,16 +125,7 @@
         assert tmpl['sigoplimit'] == 20000
         assert tmpl['transactions'][0]['hash'] == txid
         assert tmpl['transactions'][0]['sigops'] == 2
-<<<<<<< HEAD
-        tmpl = self.nodes[0].getblocktemplate({'rules': ['segwit']})
-        assert tmpl['sizelimit'] == 2000000
-        assert 'weightlimit' not in tmpl
-        assert tmpl['sigoplimit'] == 20000
-        assert tmpl['transactions'][0]['hash'] == txid
-        assert tmpl['transactions'][0]['sigops'] == 2
-=======
         assert '!segwit' not in tmpl['rules']
->>>>>>> cd32134b
         self.nodes[0].generate(1)  # block 162
 
         balance_presetup = self.nodes[0].getbalance()
