#!/usr/bin/env python3
# Copyright (c) 2016-2020 The Bitcoin Core developers
# Distributed under the MIT software license, see the accompanying
# file COPYING or http://www.opensource.org/licenses/mit-license.php.
"""Test the SegWit changeover logic."""

from decimal import Decimal
from io import BytesIO
import time

from test_framework.address import (
    key_to_p2pkh,
    program_to_witness,
    script_to_p2sh,
    script_to_p2sh_p2wsh,
    script_to_p2wsh,
)
from test_framework.blocktools import witness_script, send_to_witness, create_block, create_coinbase
from test_framework.messages import COIN, COutPoint, CTransaction, CTxIn, CTxOut, FromHex, sha256, ToHex
from test_framework.script import CScript, OP_HASH160, OP_CHECKSIG, OP_0, hash160, OP_EQUAL, OP_DUP, OP_EQUALVERIFY, OP_1, OP_2, OP_CHECKMULTISIG, OP_TRUE, OP_DROP
from test_framework.test_framework import BitcoinTestFramework
from test_framework.util import (
    assert_equal,
    assert_is_hex_string,
    assert_raises_rpc_error,
    hex_str_to_bytes,
    bytes_to_hex_str,
    try_rpc,
)
from test_framework.qtumconfig import COINBASE_MATURITY, INITIAL_BLOCK_REWARD, ENABLE_REDUCED_BLOCK_TIME, MAX_BLOCK_BASE_SIZE, MAX_BLOCK_SIGOPS, FACTOR_REDUCED_BLOCK_TIME
from test_framework.qtum import convert_btc_address_to_qtum, generatesynchronized

NODE_0 = 0
NODE_2 = 2
P2WPKH = 0
P2WSH = 1

def getutxo(txid):
    utxo = {}
    utxo["vout"] = 0
    utxo["txid"] = txid
    return utxo

def find_unspent(node, min_value):
    for utxo in node.listunspent():
        if utxo['amount'] >= min_value:
            return utxo

def find_spendable_utxo(node, min_value):
    for utxo in node.listunspent(query_options={'minimumAmount': min_value}):
        if utxo['spendable']:
            return utxo

    raise AssertionError("Unspent output equal or higher than %s not found" % min_value)

txs_mined = {} # txindex from txid to blockhash

class SegWitTest(BitcoinTestFramework):
    def set_test_params(self):
        self.setup_clean_chain = True
        self.num_nodes = 3
        # This test tests SegWit both pre and post-activation, so use the normal BIP9 activation.
        self.extra_args = [
            [
                "-acceptnonstdtxn=1",
                "-rpcserialversion=0",
                "-segwitheight=2364" if ENABLE_REDUCED_BLOCK_TIME else "-segwitheight=864",
                "-addresstype=legacy",
            ],
            [
                "-acceptnonstdtxn=1",
                "-rpcserialversion=1",
<<<<<<< HEAD
                "-segwitheight=2364" if ENABLE_REDUCED_BLOCK_TIME else "-segwitheight=864",
=======
                "-segwitheight=2364" if ENABLE_REDUCED_BLOCK_TIME else "-segwitheight=864",/
>>>>>>> da23532c
                "-addresstype=legacy",
            ],
            [
                "-acceptnonstdtxn=1",
<<<<<<< HEAD
                "-blockversion=536870915",
=======
>>>>>>> da23532c
                "-segwitheight=2364" if ENABLE_REDUCED_BLOCK_TIME else "-segwitheight=864",
                "-addresstype=legacy",
            ],
        ]
        self.rpc_timeout = 120

    def skip_test_if_missing_module(self):
        self.skip_if_no_wallet()

    def setup_network(self):
        super().setup_network()
        self.connect_nodes(0, 2)
        self.sync_all()

    def success_mine(self, node, txid, sign, redeem_script=""):
        send_to_witness(1, node, getutxo(txid), self.pubkey[0], False, INITIAL_BLOCK_REWARD - Decimal("0.002"), sign, redeem_script)
        block = node.generate(1)
        assert_equal(len(node.getblock(block[0])["tx"]), 2)
        self.sync_blocks()

    def skip_mine(self, node, txid, sign, redeem_script=""):
        send_to_witness(1, node, getutxo(txid), self.pubkey[0], False, INITIAL_BLOCK_REWARD - Decimal("0.002"), sign, redeem_script)
        block = node.generate(1)
        assert_equal(len(node.getblock(block[0])["tx"]), 1)
        self.sync_blocks()

    def fail_accept(self, node, error_msg, txid, sign, redeem_script=""):
        assert_raises_rpc_error(-26, error_msg, send_to_witness, use_p2wsh=1, node=node, utxo=getutxo(txid), pubkey=self.pubkey[0], encode_p2sh=False, amount=INITIAL_BLOCK_REWARD - Decimal("0.002"), sign=sign, insert_redeem_script=redeem_script)

    def run_test(self):
        self.nodes[0].generate(161)  # block 161
        for i in range((4*4*144 if ENABLE_REDUCED_BLOCK_TIME else 4*144) - 161):
            block = create_block(int(self.nodes[0].getbestblockhash(), 16), create_coinbase(self.nodes[0].getblockcount() + 1), int(time.time())+2+i)
            block.nVersion = 4
            block.hashMerkleRoot = block.calc_merkle_root()
            block.rehash()
            block.solve()
            self.nodes[0].submitblock(bytes_to_hex_str(block.serialize()))
        generatesynchronized(self.nodes[0], 17, None, self.nodes)

        self.log.info("Verify sigops are counted in GBT with pre-BIP141 rules before the fork")
        txid = self.nodes[0].sendtoaddress(self.nodes[0].getnewaddress(), 1)
        tmpl = self.nodes[0].getblocktemplate({'rules': ['segwit']})
        assert tmpl['sizelimit'] == MAX_BLOCK_BASE_SIZE
        assert 'weightlimit' not in tmpl
        assert tmpl['sigoplimit'] == MAX_BLOCK_SIGOPS
        assert tmpl['transactions'][0]['hash'] == txid
        assert tmpl['transactions'][0]['sigops'] == 2
        assert '!segwit' not in tmpl['rules']
        self.nodes[0].generate(1)  # block 162

        balance_presetup = self.nodes[0].getbalance()
        self.pubkey = []
        p2sh_ids = [] # p2sh_ids[NODE][TYPE] is an array of txids that spend to P2WPKH (TYPE=0) or P2WSH (TYPE=1) scripts to an address for NODE embedded in p2sh
        wit_ids = [] # wit_ids[NODE][TYPE] is an array of txids that spend to P2WPKH (TYPE=0) or P2WSH (TYPE=1) scripts to an address for NODE via bare witness
        for i in range(3):
            newaddress = self.nodes[i].getnewaddress()
            self.pubkey.append(self.nodes[i].getaddressinfo(newaddress)["pubkey"])
            multiscript = CScript([OP_1, hex_str_to_bytes(self.pubkey[-1]), OP_1, OP_CHECKMULTISIG])
            p2sh_ms_addr = self.nodes[i].addmultisigaddress(1, [self.pubkey[-1]], '', 'p2sh-segwit')['address']
            bip173_ms_addr = self.nodes[i].addmultisigaddress(1, [self.pubkey[-1]], '', 'bech32')['address']
            assert_equal(p2sh_ms_addr, script_to_p2sh_p2wsh(multiscript))
            assert_equal(bip173_ms_addr, script_to_p2wsh(multiscript))
            p2sh_ids.append([])
            wit_ids.append([])
            for _ in range(2):
                p2sh_ids[i].append([])
                wit_ids[i].append([])

        for _ in range(5):
            for n in range(3):
                for v in range(2):
                    wit_ids[n][v].append(send_to_witness(v, self.nodes[0], find_unspent(self.nodes[0], INITIAL_BLOCK_REWARD), self.pubkey[n], False, INITIAL_BLOCK_REWARD - Decimal("0.001")))
                    p2sh_ids[n][v].append(send_to_witness(v, self.nodes[0], find_unspent(self.nodes[0], INITIAL_BLOCK_REWARD), self.pubkey[n], True, INITIAL_BLOCK_REWARD - Decimal("0.001")))

        self.nodes[0].generate(1)  # block 163
        self.sync_blocks()

        # Make sure all nodes recognize the transactions as theirs
        assert_equal(self.nodes[0].getbalance(), balance_presetup - 60*INITIAL_BLOCK_REWARD + 20*(INITIAL_BLOCK_REWARD - Decimal("0.001")) + (0 if ENABLE_REDUCED_BLOCK_TIME else INITIAL_BLOCK_REWARD))
        assert_equal(self.nodes[1].getbalance(), 20*(INITIAL_BLOCK_REWARD - Decimal("0.001")))
        assert_equal(self.nodes[2].getbalance(), 20*(INITIAL_BLOCK_REWARD - Decimal("0.001")))

        self.nodes[0].generate(32 if ENABLE_REDUCED_BLOCK_TIME else 260)  # block 423
        self.sync_blocks()

        self.log.info("Verify witness txs are skipped for mining before the fork")
        self.skip_mine(self.nodes[2], wit_ids[NODE_2][P2WPKH][0], True)  # block 424
        self.skip_mine(self.nodes[2], wit_ids[NODE_2][P2WSH][0], True)  # block 425
        self.skip_mine(self.nodes[2], p2sh_ids[NODE_2][P2WPKH][0], True)  # block 426
        self.skip_mine(self.nodes[2], p2sh_ids[NODE_2][P2WSH][0], True)  # block 427

        self.log.info("Verify unsigned p2sh witness txs without a redeem script are invalid")
<<<<<<< HEAD
        self.fail_accept(self.nodes[2], "mandatory-script-verify-flag", p2sh_ids[NODE_2][WIT_V0][1], False)
        self.fail_accept(self.nodes[2], "mandatory-script-verify-flag", p2sh_ids[NODE_2][WIT_V1][1], False)
=======
        self.fail_accept(self.nodes[2], "mandatory-script-verify-flag-failed (Operation not valid with the current stack size)", p2sh_ids[NODE_2][P2WPKH][1], sign=False)
        self.fail_accept(self.nodes[2], "mandatory-script-verify-flag-failed (Operation not valid with the current stack size)", p2sh_ids[NODE_2][P2WSH][1], sign=False)
>>>>>>> da23532c
        self.sync_blocks()

        self.nodes[2].generate(4)  # blocks 428-431
        self.sync_blocks()

        self.log.info("Verify previous witness txs skipped for mining can now be mined")
        assert_equal(len(self.nodes[2].getrawmempool()), 4)
        blockhash = self.nodes[2].generate(1)[0]  # block 432 (first block with new rules; 432 = 144 * 3)
        self.sync_blocks()
        assert_equal(len(self.nodes[2].getrawmempool()), 0)
        segwit_tx_list = self.nodes[2].getblock(blockhash)["tx"]
        assert_equal(len(segwit_tx_list), 5)

        self.log.info("Verify default node can't accept txs with missing witness")
        # unsigned, no scriptsig
        self.fail_accept(self.nodes[0], "non-mandatory-script-verify-flag (Witness program hash mismatch)", wit_ids[NODE_0][P2WPKH][0], sign=False)
        self.fail_accept(self.nodes[0], "non-mandatory-script-verify-flag (Witness program was passed an empty witness)", wit_ids[NODE_0][P2WSH][0], sign=False)
        self.fail_accept(self.nodes[0], "mandatory-script-verify-flag-failed (Operation not valid with the current stack size)", p2sh_ids[NODE_0][P2WPKH][0], sign=False)
        self.fail_accept(self.nodes[0], "mandatory-script-verify-flag-failed (Operation not valid with the current stack size)", p2sh_ids[NODE_0][P2WSH][0], sign=False)
        # unsigned with redeem script
        self.fail_accept(self.nodes[0], "non-mandatory-script-verify-flag (Witness program hash mismatch)", p2sh_ids[NODE_0][P2WPKH][0], sign=False, redeem_script=witness_script(False, self.pubkey[0]))
        self.fail_accept(self.nodes[0], "non-mandatory-script-verify-flag (Witness program was passed an empty witness)", p2sh_ids[NODE_0][P2WSH][0], sign=False, redeem_script=witness_script(True, self.pubkey[0]))

        self.log.info("Verify block and transaction serialization rpcs return differing serializations depending on rpc serialization flag")
        assert self.nodes[2].getblock(blockhash, False) != self.nodes[0].getblock(blockhash, False)
        assert self.nodes[1].getblock(blockhash, False) == self.nodes[2].getblock(blockhash, False)

        for tx_id in segwit_tx_list:
            tx = FromHex(CTransaction(), self.nodes[2].gettransaction(tx_id)["hex"])
            assert self.nodes[2].getrawtransaction(tx_id, False, blockhash) != self.nodes[0].getrawtransaction(tx_id, False, blockhash)
            assert self.nodes[1].getrawtransaction(tx_id, False, blockhash) == self.nodes[2].getrawtransaction(tx_id, False, blockhash)
            assert self.nodes[0].getrawtransaction(tx_id, False, blockhash) != self.nodes[2].gettransaction(tx_id)["hex"]
            assert self.nodes[1].getrawtransaction(tx_id, False, blockhash) == self.nodes[2].gettransaction(tx_id)["hex"]
            assert self.nodes[0].getrawtransaction(tx_id, False, blockhash) == tx.serialize_without_witness().hex()

        # Coinbase contains the witness commitment nonce, check that RPC shows us
        coinbase_txid = self.nodes[2].getblock(blockhash)['tx'][0]
        coinbase_tx = self.nodes[2].gettransaction(txid=coinbase_txid, verbose=True)
        witnesses = coinbase_tx["decoded"]["vin"][0]["txinwitness"]
        assert_equal(len(witnesses), 1)
        assert_is_hex_string(witnesses[0])
        assert_equal(witnesses[0], '00'*32)

        self.log.info("Verify witness txs without witness data are invalid after the fork")
        self.fail_accept(self.nodes[2], 'non-mandatory-script-verify-flag (Witness program hash mismatch)', wit_ids[NODE_2][P2WPKH][2], sign=False)
        self.fail_accept(self.nodes[2], 'non-mandatory-script-verify-flag (Witness program was passed an empty witness)', wit_ids[NODE_2][P2WSH][2], sign=False)
        self.fail_accept(self.nodes[2], 'non-mandatory-script-verify-flag (Witness program hash mismatch)', p2sh_ids[NODE_2][P2WPKH][2], sign=False, redeem_script=witness_script(False, self.pubkey[2]))
        self.fail_accept(self.nodes[2], 'non-mandatory-script-verify-flag (Witness program was passed an empty witness)', p2sh_ids[NODE_2][P2WSH][2], sign=False, redeem_script=witness_script(True, self.pubkey[2]))

        self.log.info("Verify default node can now use witness txs")
        self.success_mine(self.nodes[0], wit_ids[NODE_0][P2WPKH][0], True)  # block 432
        self.success_mine(self.nodes[0], wit_ids[NODE_0][P2WSH][0], True)  # block 433
        self.success_mine(self.nodes[0], p2sh_ids[NODE_0][P2WPKH][0], True)  # block 434
        self.success_mine(self.nodes[0], p2sh_ids[NODE_0][P2WSH][0], True)  # block 435

        self.log.info("Verify sigops are counted in GBT with BIP141 rules after the fork")
        txid = self.nodes[0].sendtoaddress(self.nodes[0].getnewaddress(), 1)
        tmpl = self.nodes[0].getblocktemplate({'rules': ['segwit']})
        assert tmpl['sizelimit'] >= 7999577/FACTOR_REDUCED_BLOCK_TIME  # actual maximum size is lower due to minimum mandatory non-witness data
        assert tmpl['weightlimit'] == 8000000//FACTOR_REDUCED_BLOCK_TIME
        assert tmpl['sigoplimit'] == 80000//FACTOR_REDUCED_BLOCK_TIME
        assert tmpl['transactions'][0]['txid'] == txid
        assert tmpl['transactions'][0]['sigops'] == 8
        assert '!segwit' in tmpl['rules']

        self.nodes[0].generate(1)  # Mine a block to clear the gbt cache

        self.log.info("Non-segwit miners are able to use GBT response after activation.")
        # Create a 3-tx chain: tx1 (non-segwit input, paying to a segwit output) ->
        #                      tx2 (segwit input, paying to a non-segwit output) ->
        #                      tx3 (non-segwit input, paying to a non-segwit output).
        # tx1 is allowed to appear in the block, but no others.
        txid1 = send_to_witness(1, self.nodes[0], find_unspent(self.nodes[0], INITIAL_BLOCK_REWARD), self.pubkey[0], False, INITIAL_BLOCK_REWARD - Decimal("0.004"))
        hex_tx = self.nodes[0].gettransaction(txid)['hex']
        tx = FromHex(CTransaction(), hex_tx)
        assert tx.wit.is_null()  # This should not be a segwit input
        assert txid1 in self.nodes[0].getrawmempool()

        tx1_hex = self.nodes[0].gettransaction(txid1)['hex']
        tx1 = FromHex(CTransaction(), tx1_hex)

        # Check that wtxid is properly reported in mempool entry (txid1)
        assert_equal(int(self.nodes[0].getmempoolentry(txid1)["wtxid"], 16), tx1.calc_sha256(True))

        # Check that weight and vsize are properly reported in mempool entry (txid1)
        assert_equal(self.nodes[0].getmempoolentry(txid1)["vsize"], (self.nodes[0].getmempoolentry(txid1)["weight"] + 3) // 4)
        assert_equal(self.nodes[0].getmempoolentry(txid1)["weight"], len(tx1.serialize_without_witness())*3 + len(tx1.serialize_with_witness()))

        # Now create tx2, which will spend from txid1.
        tx = CTransaction()
        tx.vin.append(CTxIn(COutPoint(int(txid1, 16), 0), b''))
        tx.vout.append(CTxOut(int((INITIAL_BLOCK_REWARD-Decimal('0.01'))*COIN), CScript([OP_TRUE, OP_DROP] * 15 + [OP_TRUE])))
        tx2_hex = self.nodes[0].signrawtransactionwithwallet(ToHex(tx))['hex']
        txid2 = self.nodes[0].sendrawtransaction(tx2_hex)
        tx = FromHex(CTransaction(), tx2_hex)
        assert not tx.wit.is_null()

        # Check that wtxid is properly reported in mempool entry (txid2)
        assert_equal(int(self.nodes[0].getmempoolentry(txid2)["wtxid"], 16), tx.calc_sha256(True))

        # Check that weight and vsize are properly reported in mempool entry (txid2)
        assert_equal(self.nodes[0].getmempoolentry(txid2)["vsize"], (self.nodes[0].getmempoolentry(txid2)["weight"] + 3) // 4)
        assert_equal(self.nodes[0].getmempoolentry(txid2)["weight"], len(tx.serialize_without_witness())*3 + len(tx.serialize_with_witness()))

        # Now create tx3, which will spend from txid2
        tx = CTransaction()
        tx.vin.append(CTxIn(COutPoint(int(txid2, 16), 0), b""))
        tx.vout.append(CTxOut(int((INITIAL_BLOCK_REWARD-Decimal('0.05'))*COIN), CScript([OP_TRUE, OP_DROP] * 15 + [OP_TRUE])))  # Huge fee
        tx.calc_sha256()
        txid3 = self.nodes[0].sendrawtransaction(hexstring=ToHex(tx), maxfeerate=0)
        assert tx.wit.is_null()
        assert txid3 in self.nodes[0].getrawmempool()

        # Check that getblocktemplate includes all transactions.
        template = self.nodes[0].getblocktemplate({"rules": ["segwit"]})
        template_txids = [t['txid'] for t in template['transactions']]
        assert txid1 in template_txids
        assert txid2 in template_txids
        assert txid3 in template_txids

        # Check that wtxid is properly reported in mempool entry (txid3)
        assert_equal(int(self.nodes[0].getmempoolentry(txid3)["wtxid"], 16), tx.calc_sha256(True))

        # Check that weight and vsize are properly reported in mempool entry (txid3)
        assert_equal(self.nodes[0].getmempoolentry(txid3)["vsize"], (self.nodes[0].getmempoolentry(txid3)["weight"] + 3) // 4)
        assert_equal(self.nodes[0].getmempoolentry(txid3)["weight"], len(tx.serialize_without_witness())*3 + len(tx.serialize_with_witness()))

        # Mine a block to clear the gbt cache again.
        self.nodes[0].generate(1)

        self.log.info("Verify behaviour of importaddress and listunspent")

        # Some public keys to be used later
        pubkeys = [
            "0363D44AABD0F1699138239DF2F042C3282C0671CC7A76826A55C8203D90E39242",  # cPiM8Ub4heR9NBYmgVzJQiUH1if44GSBGiqaeJySuL2BKxubvgwb
            "02D3E626B3E616FC8662B489C123349FECBFC611E778E5BE739B257EAE4721E5BF",  # cPpAdHaD6VoYbW78kveN2bsvb45Q7G5PhaPApVUGwvF8VQ9brD97
            "04A47F2CBCEFFA7B9BCDA184E7D5668D3DA6F9079AD41E422FA5FD7B2D458F2538A62F5BD8EC85C2477F39650BD391EA6250207065B2A81DA8B009FC891E898F0E",  # 91zqCU5B9sdWxzMt1ca3VzbtVm2YM6Hi5Rxn4UDtxEaN9C9nzXV
            "02A47F2CBCEFFA7B9BCDA184E7D5668D3DA6F9079AD41E422FA5FD7B2D458F2538",  # cPQFjcVRpAUBG8BA9hzr2yEzHwKoMgLkJZBBtK9vJnvGJgMjzTbd
            "036722F784214129FEB9E8129D626324F3F6716555B603FFE8300BBCB882151228",  # cQGtcm34xiLjB1v7bkRa4V3aAc9tS2UTuBZ1UnZGeSeNy627fN66
            "0266A8396EE936BF6D99D17920DB21C6C7B1AB14C639D5CD72B300297E416FD2EC",  # cTW5mR5M45vHxXkeChZdtSPozrFwFgmEvTNnanCW6wrqwaCZ1X7K
            "0450A38BD7F0AC212FEBA77354A9B036A32E0F7C81FC4E0C5ADCA7C549C4505D2522458C2D9AE3CEFD684E039194B72C8A10F9CB9D4764AB26FCC2718D421D3B84",  # 92h2XPssjBpsJN5CqSP7v9a7cf2kgDunBC6PDFwJHMACM1rrVBJ
        ]

        # Import a compressed key and an uncompressed key, generate some multisig addresses
        self.nodes[0].importprivkey("92e6XLo5jVAVwrQKPNTs93oQco8f8sDNBcpv73Dsrs397fQtFQn")
        uncompressed_spendable_address = [convert_btc_address_to_qtum("mvozP4UwyGD2mGZU4D2eMvMLPB9WkMmMQu")]
        self.nodes[0].importprivkey("cNC8eQ5dg3mFAVePDX4ddmPYpPbw41r9bm2jd1nLJT77e6RrzTRR")
        compressed_spendable_address = [convert_btc_address_to_qtum("mmWQubrDomqpgSYekvsU7HWEVjLFHAakLe")]
        assert not self.nodes[0].getaddressinfo(uncompressed_spendable_address[0])['iscompressed']
        assert self.nodes[0].getaddressinfo(compressed_spendable_address[0])['iscompressed']

        self.nodes[0].importpubkey(pubkeys[0])
        compressed_solvable_address = [key_to_p2pkh(pubkeys[0])]
        self.nodes[0].importpubkey(pubkeys[1])
        compressed_solvable_address.append(key_to_p2pkh(pubkeys[1]))
        self.nodes[0].importpubkey(pubkeys[2])
        uncompressed_solvable_address = [key_to_p2pkh(pubkeys[2])]

        spendable_anytime = []                      # These outputs should be seen anytime after importprivkey and addmultisigaddress
        spendable_after_importaddress = []          # These outputs should be seen after importaddress
        solvable_after_importaddress = []           # These outputs should be seen after importaddress but not spendable
        unsolvable_after_importaddress = []         # These outputs should be unsolvable after importaddress
        solvable_anytime = []                       # These outputs should be solvable after importpubkey
        unseen_anytime = []                         # These outputs should never be seen

        uncompressed_spendable_address.append(self.nodes[0].addmultisigaddress(2, [uncompressed_spendable_address[0], compressed_spendable_address[0]])['address'])
        uncompressed_spendable_address.append(self.nodes[0].addmultisigaddress(2, [uncompressed_spendable_address[0], uncompressed_spendable_address[0]])['address'])
        compressed_spendable_address.append(self.nodes[0].addmultisigaddress(2, [compressed_spendable_address[0], compressed_spendable_address[0]])['address'])
        uncompressed_solvable_address.append(self.nodes[0].addmultisigaddress(2, [compressed_spendable_address[0], uncompressed_solvable_address[0]])['address'])
        compressed_solvable_address.append(self.nodes[0].addmultisigaddress(2, [compressed_spendable_address[0], compressed_solvable_address[0]])['address'])
        compressed_solvable_address.append(self.nodes[0].addmultisigaddress(2, [compressed_solvable_address[0], compressed_solvable_address[1]])['address'])
        unknown_address = [convert_btc_address_to_qtum("mtKKyoHabkk6e4ppT7NaM7THqPUt7AzPrT"), convert_btc_address_to_qtum("2NDP3jLWAFT8NDAiUa9qiE6oBt2awmMq7Dx")]

        # Test multisig_without_privkey
        # We have 2 public keys without private keys, use addmultisigaddress to add to wallet.
        # Money sent to P2SH of multisig of this should only be seen after importaddress with the BASE58 P2SH address.

        multisig_without_privkey_address = self.nodes[0].addmultisigaddress(2, [pubkeys[3], pubkeys[4]])['address']
        script = CScript([OP_2, hex_str_to_bytes(pubkeys[3]), hex_str_to_bytes(pubkeys[4]), OP_2, OP_CHECKMULTISIG])
        solvable_after_importaddress.append(CScript([OP_HASH160, hash160(script), OP_EQUAL]))

        for i in compressed_spendable_address:
            v = self.nodes[0].getaddressinfo(i)
            if (v['isscript']):
                [bare, p2sh, p2wsh, p2sh_p2wsh] = self.p2sh_address_to_script(v)
                # p2sh multisig with compressed keys should always be spendable
                spendable_anytime.extend([p2sh])
                # bare multisig can be watched and signed, but is not treated as ours
                solvable_after_importaddress.extend([bare])
                # P2WSH and P2SH(P2WSH) multisig with compressed keys are spendable after direct importaddress
                spendable_after_importaddress.extend([p2wsh, p2sh_p2wsh])
            else:
                [p2wpkh, p2sh_p2wpkh, p2pk, p2pkh, p2sh_p2pk, p2sh_p2pkh, p2wsh_p2pk, p2wsh_p2pkh, p2sh_p2wsh_p2pk, p2sh_p2wsh_p2pkh] = self.p2pkh_address_to_script(v)
                # normal P2PKH and P2PK with compressed keys should always be spendable
                spendable_anytime.extend([p2pkh, p2pk])
                # P2SH_P2PK, P2SH_P2PKH with compressed keys are spendable after direct importaddress
                spendable_after_importaddress.extend([p2sh_p2pk, p2sh_p2pkh, p2wsh_p2pk, p2wsh_p2pkh, p2sh_p2wsh_p2pk, p2sh_p2wsh_p2pkh])
                # P2WPKH and P2SH_P2WPKH with compressed keys should always be spendable
                spendable_anytime.extend([p2wpkh, p2sh_p2wpkh])

        for i in uncompressed_spendable_address:
            v = self.nodes[0].getaddressinfo(i)
            if (v['isscript']):
                [bare, p2sh, p2wsh, p2sh_p2wsh] = self.p2sh_address_to_script(v)
                # p2sh multisig with uncompressed keys should always be spendable
                spendable_anytime.extend([p2sh])
                # bare multisig can be watched and signed, but is not treated as ours
                solvable_after_importaddress.extend([bare])
                # P2WSH and P2SH(P2WSH) multisig with uncompressed keys are never seen
                unseen_anytime.extend([p2wsh, p2sh_p2wsh])
            else:
                [p2wpkh, p2sh_p2wpkh, p2pk, p2pkh, p2sh_p2pk, p2sh_p2pkh, p2wsh_p2pk, p2wsh_p2pkh, p2sh_p2wsh_p2pk, p2sh_p2wsh_p2pkh] = self.p2pkh_address_to_script(v)
                # normal P2PKH and P2PK with uncompressed keys should always be spendable
                spendable_anytime.extend([p2pkh, p2pk])
                # P2SH_P2PK and P2SH_P2PKH are spendable after direct importaddress
                spendable_after_importaddress.extend([p2sh_p2pk, p2sh_p2pkh])
                # Witness output types with uncompressed keys are never seen
                unseen_anytime.extend([p2wpkh, p2sh_p2wpkh, p2wsh_p2pk, p2wsh_p2pkh, p2sh_p2wsh_p2pk, p2sh_p2wsh_p2pkh])

        for i in compressed_solvable_address:
            v = self.nodes[0].getaddressinfo(i)
            if (v['isscript']):
                # Multisig without private is not seen after addmultisigaddress, but seen after importaddress
                [bare, p2sh, p2wsh, p2sh_p2wsh] = self.p2sh_address_to_script(v)
                solvable_after_importaddress.extend([bare, p2sh, p2wsh, p2sh_p2wsh])
            else:
                [p2wpkh, p2sh_p2wpkh, p2pk, p2pkh, p2sh_p2pk, p2sh_p2pkh, p2wsh_p2pk, p2wsh_p2pkh, p2sh_p2wsh_p2pk, p2sh_p2wsh_p2pkh] = self.p2pkh_address_to_script(v)
                # normal P2PKH, P2PK, P2WPKH and P2SH_P2WPKH with compressed keys should always be seen
                solvable_anytime.extend([p2pkh, p2pk, p2wpkh, p2sh_p2wpkh])
                # P2SH_P2PK, P2SH_P2PKH with compressed keys are seen after direct importaddress
                solvable_after_importaddress.extend([p2sh_p2pk, p2sh_p2pkh, p2wsh_p2pk, p2wsh_p2pkh, p2sh_p2wsh_p2pk, p2sh_p2wsh_p2pkh])

        for i in uncompressed_solvable_address:
            v = self.nodes[0].getaddressinfo(i)
            if (v['isscript']):
                [bare, p2sh, p2wsh, p2sh_p2wsh] = self.p2sh_address_to_script(v)
                # Base uncompressed multisig without private is not seen after addmultisigaddress, but seen after importaddress
                solvable_after_importaddress.extend([bare, p2sh])
                # P2WSH and P2SH(P2WSH) multisig with uncompressed keys are never seen
                unseen_anytime.extend([p2wsh, p2sh_p2wsh])
            else:
                [p2wpkh, p2sh_p2wpkh, p2pk, p2pkh, p2sh_p2pk, p2sh_p2pkh, p2wsh_p2pk, p2wsh_p2pkh, p2sh_p2wsh_p2pk, p2sh_p2wsh_p2pkh] = self.p2pkh_address_to_script(v)
                # normal P2PKH and P2PK with uncompressed keys should always be seen
                solvable_anytime.extend([p2pkh, p2pk])
                # P2SH_P2PK, P2SH_P2PKH with uncompressed keys are seen after direct importaddress
                solvable_after_importaddress.extend([p2sh_p2pk, p2sh_p2pkh])
                # Witness output types with uncompressed keys are never seen
                unseen_anytime.extend([p2wpkh, p2sh_p2wpkh, p2wsh_p2pk, p2wsh_p2pkh, p2sh_p2wsh_p2pk, p2sh_p2wsh_p2pkh])

        op1 = CScript([OP_1])
        op0 = CScript([OP_0])
        # 2N7MGY19ti4KDMSzRfPAssP6Pxyuxoi6jLe is the P2SH(P2PKH) version of mjoE3sSrb8ByYEvgnC3Aox86u1CHnfJA4V
        unsolvable_address = [convert_btc_address_to_qtum("mjoE3sSrb8ByYEvgnC3Aox86u1CHnfJA4V"), convert_btc_address_to_qtum("2N7MGY19ti4KDMSzRfPAssP6Pxyuxoi6jLe"), script_to_p2sh(op1), script_to_p2sh(op0)]
        unsolvable_address_key = hex_str_to_bytes("02341AEC7587A51CDE5279E0630A531AEA2615A9F80B17E8D9376327BAEAA59E3D")
        unsolvablep2pkh = CScript([OP_DUP, OP_HASH160, hash160(unsolvable_address_key), OP_EQUALVERIFY, OP_CHECKSIG])
        unsolvablep2wshp2pkh = CScript([OP_0, sha256(unsolvablep2pkh)])
        p2shop0 = CScript([OP_HASH160, hash160(op0), OP_EQUAL])
        p2wshop1 = CScript([OP_0, sha256(op1)])
        unsolvable_after_importaddress.append(unsolvablep2pkh)
        unsolvable_after_importaddress.append(unsolvablep2wshp2pkh)
        unsolvable_after_importaddress.append(op1)  # OP_1 will be imported as script
        unsolvable_after_importaddress.append(p2wshop1)
        unseen_anytime.append(op0)  # OP_0 will be imported as P2SH address with no script provided
        unsolvable_after_importaddress.append(p2shop0)

        spendable_txid = []
        solvable_txid = []
        spendable_txid.append(self.mine_and_test_listunspent(spendable_anytime, 2))
        solvable_txid.append(self.mine_and_test_listunspent(solvable_anytime, 1))
        self.mine_and_test_listunspent(spendable_after_importaddress + solvable_after_importaddress + unseen_anytime + unsolvable_after_importaddress, 0)

        importlist = []
        for i in compressed_spendable_address + uncompressed_spendable_address + compressed_solvable_address + uncompressed_solvable_address:
            v = self.nodes[0].getaddressinfo(i)
            if (v['isscript']):
                bare = hex_str_to_bytes(v['hex'])
                importlist.append(bare.hex())
                importlist.append(CScript([OP_0, sha256(bare)]).hex())
            else:
                pubkey = hex_str_to_bytes(v['pubkey'])
                p2pk = CScript([pubkey, OP_CHECKSIG])
                p2pkh = CScript([OP_DUP, OP_HASH160, hash160(pubkey), OP_EQUALVERIFY, OP_CHECKSIG])
                importlist.append(p2pk.hex())
                importlist.append(p2pkh.hex())
                importlist.append(CScript([OP_0, hash160(pubkey)]).hex())
                importlist.append(CScript([OP_0, sha256(p2pk)]).hex())
                importlist.append(CScript([OP_0, sha256(p2pkh)]).hex())

        importlist.append(unsolvablep2pkh.hex())
        importlist.append(unsolvablep2wshp2pkh.hex())
        importlist.append(op1.hex())
        importlist.append(p2wshop1.hex())

        for i in importlist:
            # import all generated addresses. The wallet already has the private keys for some of these, so catch JSON RPC
            # exceptions and continue.
            try_rpc(-4, "The wallet already contains the private key for this address or script", self.nodes[0].importaddress, i, "", False, True)

        self.nodes[0].importaddress(script_to_p2sh(op0))  # import OP_0 as address only
        self.nodes[0].importaddress(multisig_without_privkey_address)  # Test multisig_without_privkey

        spendable_txid.append(self.mine_and_test_listunspent(spendable_anytime + spendable_after_importaddress, 2))
        solvable_txid.append(self.mine_and_test_listunspent(solvable_anytime + solvable_after_importaddress, 1))
        self.mine_and_test_listunspent(unsolvable_after_importaddress, 1)
        self.mine_and_test_listunspent(unseen_anytime, 0)

        spendable_txid.append(self.mine_and_test_listunspent(spendable_anytime + spendable_after_importaddress, 2))
        solvable_txid.append(self.mine_and_test_listunspent(solvable_anytime + solvable_after_importaddress, 1))
        self.mine_and_test_listunspent(unsolvable_after_importaddress, 1)
        self.mine_and_test_listunspent(unseen_anytime, 0)

        # Repeat some tests. This time we don't add witness scripts with importaddress
        # Import a compressed key and an uncompressed key, generate some multisig addresses
        self.nodes[0].importprivkey("927pw6RW8ZekycnXqBQ2JS5nPyo1yRfGNN8oq74HeddWSpafDJH")
        uncompressed_spendable_address = [convert_btc_address_to_qtum("mguN2vNSCEUh6rJaXoAVwY3YZwZvEmf5xi")]
        self.nodes[0].importprivkey("cMcrXaaUC48ZKpcyydfFo8PxHAjpsYLhdsp6nmtB3E2ER9UUHWnw")
        compressed_spendable_address = [convert_btc_address_to_qtum("n1UNmpmbVUJ9ytXYXiurmGPQ3TRrXqPWKL")]

        self.nodes[0].importpubkey(pubkeys[5])
        compressed_solvable_address = [key_to_p2pkh(pubkeys[5])]
        self.nodes[0].importpubkey(pubkeys[6])
        uncompressed_solvable_address = [key_to_p2pkh(pubkeys[6])]

        unseen_anytime = []                         # These outputs should never be seen
        solvable_anytime = []                       # These outputs should be solvable after importpubkey
        unseen_anytime = []                         # These outputs should never be seen

        uncompressed_spendable_address.append(self.nodes[0].addmultisigaddress(2, [uncompressed_spendable_address[0], compressed_spendable_address[0]])['address'])
        uncompressed_spendable_address.append(self.nodes[0].addmultisigaddress(2, [uncompressed_spendable_address[0], uncompressed_spendable_address[0]])['address'])
        compressed_spendable_address.append(self.nodes[0].addmultisigaddress(2, [compressed_spendable_address[0], compressed_spendable_address[0]])['address'])
        uncompressed_solvable_address.append(self.nodes[0].addmultisigaddress(2, [compressed_solvable_address[0], uncompressed_solvable_address[0]])['address'])
        compressed_solvable_address.append(self.nodes[0].addmultisigaddress(2, [compressed_spendable_address[0], compressed_solvable_address[0]])['address'])

        premature_witaddress = []

        for i in compressed_spendable_address:
            v = self.nodes[0].getaddressinfo(i)
            if (v['isscript']):
                [bare, p2sh, p2wsh, p2sh_p2wsh] = self.p2sh_address_to_script(v)
                premature_witaddress.append(script_to_p2sh(p2wsh))
            else:
                [p2wpkh, p2sh_p2wpkh, p2pk, p2pkh, p2sh_p2pk, p2sh_p2pkh, p2wsh_p2pk, p2wsh_p2pkh, p2sh_p2wsh_p2pk, p2sh_p2wsh_p2pkh] = self.p2pkh_address_to_script(v)
                # P2WPKH, P2SH_P2WPKH are always spendable
                spendable_anytime.extend([p2wpkh, p2sh_p2wpkh])

        for i in uncompressed_spendable_address + uncompressed_solvable_address:
            v = self.nodes[0].getaddressinfo(i)
            if (v['isscript']):
                [bare, p2sh, p2wsh, p2sh_p2wsh] = self.p2sh_address_to_script(v)
                # P2WSH and P2SH(P2WSH) multisig with uncompressed keys are never seen
                unseen_anytime.extend([p2wsh, p2sh_p2wsh])
            else:
                [p2wpkh, p2sh_p2wpkh, p2pk, p2pkh, p2sh_p2pk, p2sh_p2pkh, p2wsh_p2pk, p2wsh_p2pkh, p2sh_p2wsh_p2pk, p2sh_p2wsh_p2pkh] = self.p2pkh_address_to_script(v)
                # P2WPKH, P2SH_P2WPKH with uncompressed keys are never seen
                unseen_anytime.extend([p2wpkh, p2sh_p2wpkh])

        for i in compressed_solvable_address:
            v = self.nodes[0].getaddressinfo(i)
            if (v['isscript']):
                [bare, p2sh, p2wsh, p2sh_p2wsh] = self.p2sh_address_to_script(v)
                premature_witaddress.append(script_to_p2sh(p2wsh))
            else:
                [p2wpkh, p2sh_p2wpkh, p2pk, p2pkh, p2sh_p2pk, p2sh_p2pkh, p2wsh_p2pk, p2wsh_p2pkh, p2sh_p2wsh_p2pk, p2sh_p2wsh_p2pkh] = self.p2pkh_address_to_script(v)
                # P2SH_P2PK, P2SH_P2PKH with compressed keys are always solvable
                solvable_anytime.extend([p2wpkh, p2sh_p2wpkh])

        self.mine_and_test_listunspent(spendable_anytime, 2)
        self.mine_and_test_listunspent(solvable_anytime, 1)
        self.mine_and_test_listunspent(unseen_anytime, 0)

        # Check that createrawtransaction/decoderawtransaction with non-v0 Bech32 works
        v1_addr = program_to_witness(1, [3, 5])
        v1_tx = self.nodes[0].createrawtransaction([getutxo(spendable_txid[0])], {v1_addr: 1})
        v1_decoded = self.nodes[1].decoderawtransaction(v1_tx)
        assert_equal(v1_decoded['vout'][0]['scriptPubKey']['addresses'][0], v1_addr)
        assert_equal(v1_decoded['vout'][0]['scriptPubKey']['hex'], "51020305")

        # Check that spendable outputs are really spendable
        self.create_and_mine_tx_from_txids(spendable_txid)

        # import all the private keys so solvable addresses become spendable
        self.nodes[0].importprivkey("cPiM8Ub4heR9NBYmgVzJQiUH1if44GSBGiqaeJySuL2BKxubvgwb")
        self.nodes[0].importprivkey("cPpAdHaD6VoYbW78kveN2bsvb45Q7G5PhaPApVUGwvF8VQ9brD97")
        self.nodes[0].importprivkey("91zqCU5B9sdWxzMt1ca3VzbtVm2YM6Hi5Rxn4UDtxEaN9C9nzXV")
        self.nodes[0].importprivkey("cPQFjcVRpAUBG8BA9hzr2yEzHwKoMgLkJZBBtK9vJnvGJgMjzTbd")
        self.nodes[0].importprivkey("cQGtcm34xiLjB1v7bkRa4V3aAc9tS2UTuBZ1UnZGeSeNy627fN66")
        self.nodes[0].importprivkey("cTW5mR5M45vHxXkeChZdtSPozrFwFgmEvTNnanCW6wrqwaCZ1X7K")
        self.create_and_mine_tx_from_txids(solvable_txid)

        # Test that importing native P2WPKH/P2WSH scripts works
        for use_p2wsh in [False, True]:
            if use_p2wsh:
                scriptPubKey = "00203a59f3f56b713fdcf5d1a57357f02c44342cbf306ffe0c4741046837bf90561a"
                transaction = "01000000000100e1f505000000002200203a59f3f56b713fdcf5d1a57357f02c44342cbf306ffe0c4741046837bf90561a00000000"
            else:
                scriptPubKey = "a9142f8c469c2f0084c48e11f998ffbe7efa7549f26d87"
                transaction = "01000000000100e1f5050000000017a9142f8c469c2f0084c48e11f998ffbe7efa7549f26d8700000000"

            self.nodes[1].importaddress(scriptPubKey, "", False)
            rawtxfund = self.nodes[1].fundrawtransaction(transaction)['hex']
            rawtxfund = self.nodes[1].signrawtransactionwithwallet(rawtxfund)["hex"]
            txid = self.nodes[1].sendrawtransaction(rawtxfund)

            assert_equal(self.nodes[1].gettransaction(txid, True)["txid"], txid)
            assert_equal(self.nodes[1].listtransactions("*", 1, 0, True)[0]["txid"], txid)

            # Assert it is properly saved
            self.restart_node(1)
            assert_equal(self.nodes[1].gettransaction(txid, True)["txid"], txid)
            assert_equal(self.nodes[1].listtransactions("*", 1, 0, True)[0]["txid"], txid)

    def mine_and_test_listunspent(self, script_list, ismine):
        utxo = find_spendable_utxo(self.nodes[0], 50)
        tx = CTransaction()
        tx.vin.append(CTxIn(COutPoint(int('0x' + utxo['txid'], 0), utxo['vout'])))
        for i in script_list:
            tx.vout.append(CTxOut(10000000, i))
        tx.rehash()
        signresults = self.nodes[0].signrawtransactionwithwallet(tx.serialize_without_witness().hex())['hex']
        txid = self.nodes[0].sendrawtransaction(hexstring=signresults, maxfeerate=0)
        txs_mined[txid] = self.nodes[0].generate(1)[0]
        self.sync_blocks()
        watchcount = 0
        spendcount = 0
        for i in self.nodes[0].listunspent():
            if (i['txid'] == txid):
                watchcount += 1
                if i['spendable']:
                    spendcount += 1
        if (ismine == 2):
            assert_equal(spendcount, len(script_list))
        elif (ismine == 1):
            assert_equal(watchcount, len(script_list))
            assert_equal(spendcount, 0)
        else:
            assert_equal(watchcount, 0)
        return txid

    def p2sh_address_to_script(self, v):
        bare = CScript(hex_str_to_bytes(v['hex']))
        p2sh = CScript(hex_str_to_bytes(v['scriptPubKey']))
        p2wsh = CScript([OP_0, sha256(bare)])
        p2sh_p2wsh = CScript([OP_HASH160, hash160(p2wsh), OP_EQUAL])
        return([bare, p2sh, p2wsh, p2sh_p2wsh])

    def p2pkh_address_to_script(self, v):
        pubkey = hex_str_to_bytes(v['pubkey'])
        p2wpkh = CScript([OP_0, hash160(pubkey)])
        p2sh_p2wpkh = CScript([OP_HASH160, hash160(p2wpkh), OP_EQUAL])
        p2pk = CScript([pubkey, OP_CHECKSIG])
        p2pkh = CScript(hex_str_to_bytes(v['scriptPubKey']))
        p2sh_p2pk = CScript([OP_HASH160, hash160(p2pk), OP_EQUAL])
        p2sh_p2pkh = CScript([OP_HASH160, hash160(p2pkh), OP_EQUAL])
        p2wsh_p2pk = CScript([OP_0, sha256(p2pk)])
        p2wsh_p2pkh = CScript([OP_0, sha256(p2pkh)])
        p2sh_p2wsh_p2pk = CScript([OP_HASH160, hash160(p2wsh_p2pk), OP_EQUAL])
        p2sh_p2wsh_p2pkh = CScript([OP_HASH160, hash160(p2wsh_p2pkh), OP_EQUAL])
        return [p2wpkh, p2sh_p2wpkh, p2pk, p2pkh, p2sh_p2pk, p2sh_p2pkh, p2wsh_p2pk, p2wsh_p2pkh, p2sh_p2wsh_p2pk, p2sh_p2wsh_p2pkh]

    def create_and_mine_tx_from_txids(self, txids, success=True):
        tx = CTransaction()
        for i in txids:
            txtmp = CTransaction()
            txraw = self.nodes[0].getrawtransaction(i, 0, txs_mined[i])
            f = BytesIO(hex_str_to_bytes(txraw))
            txtmp.deserialize(f)
            for j in range(len(txtmp.vout)):
                tx.vin.append(CTxIn(COutPoint(int('0x' + i, 0), j)))
        tx.vout.append(CTxOut(0, CScript([OP_TRUE])))
        tx.rehash()
        signresults = self.nodes[0].signrawtransactionwithwallet(tx.serialize_without_witness().hex())['hex']
        self.nodes[0].sendrawtransaction(hexstring=signresults, maxfeerate=0)
        self.nodes[0].generate(1)
        self.sync_blocks()


if __name__ == '__main__':
    SegWitTest().main()<|MERGE_RESOLUTION|>--- conflicted
+++ resolved
@@ -70,19 +70,11 @@
             [
                 "-acceptnonstdtxn=1",
                 "-rpcserialversion=1",
-<<<<<<< HEAD
-                "-segwitheight=2364" if ENABLE_REDUCED_BLOCK_TIME else "-segwitheight=864",
-=======
                 "-segwitheight=2364" if ENABLE_REDUCED_BLOCK_TIME else "-segwitheight=864",/
->>>>>>> da23532c
                 "-addresstype=legacy",
             ],
             [
                 "-acceptnonstdtxn=1",
-<<<<<<< HEAD
-                "-blockversion=536870915",
-=======
->>>>>>> da23532c
                 "-segwitheight=2364" if ENABLE_REDUCED_BLOCK_TIME else "-segwitheight=864",
                 "-addresstype=legacy",
             ],
@@ -176,13 +168,8 @@
         self.skip_mine(self.nodes[2], p2sh_ids[NODE_2][P2WSH][0], True)  # block 427
 
         self.log.info("Verify unsigned p2sh witness txs without a redeem script are invalid")
-<<<<<<< HEAD
-        self.fail_accept(self.nodes[2], "mandatory-script-verify-flag", p2sh_ids[NODE_2][WIT_V0][1], False)
-        self.fail_accept(self.nodes[2], "mandatory-script-verify-flag", p2sh_ids[NODE_2][WIT_V1][1], False)
-=======
         self.fail_accept(self.nodes[2], "mandatory-script-verify-flag-failed (Operation not valid with the current stack size)", p2sh_ids[NODE_2][P2WPKH][1], sign=False)
         self.fail_accept(self.nodes[2], "mandatory-script-verify-flag-failed (Operation not valid with the current stack size)", p2sh_ids[NODE_2][P2WSH][1], sign=False)
->>>>>>> da23532c
         self.sync_blocks()
 
         self.nodes[2].generate(4)  # blocks 428-431
