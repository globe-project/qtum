#!/usr/bin/env python3
# Copyright (c) 2022 The Bitcoin Core developers
# Distributed under the MIT software license, see the accompanying
# file COPYING or http://www.opensource.org/licenses/mit-license.php.
"""Test SENDTXRCNCL message
"""

from test_framework.messages import (
    msg_sendtxrcncl,
    msg_verack,
    msg_version,
    msg_wtxidrelay,
    NODE_BLOOM,
)
from test_framework.p2p import (
    P2PInterface,
    P2P_SERVICES,
    P2P_SUBVERSION,
    P2P_VERSION,
)
from test_framework.test_framework import BitcoinTestFramework
from test_framework.util import assert_equal

class PeerNoVerack(P2PInterface):
    def __init__(self, wtxidrelay=True):
        super().__init__(wtxidrelay=wtxidrelay)

    def on_version(self, message):
        # Avoid sending verack in response to version.
        # When calling add_p2p_connection, wait_for_verack=False must be set (see
        # comment in add_p2p_connection).
        self.send_version()
        if message.nVersion >= 70016 and self.wtxidrelay:
            self.send_message(msg_wtxidrelay())

class SendTxrcnclReceiver(P2PInterface):
    def __init__(self):
        super().__init__()
        self.sendtxrcncl_msg_received = None

    def on_sendtxrcncl(self, message):
        self.sendtxrcncl_msg_received = message


class P2PFeelerReceiver(SendTxrcnclReceiver):
    def on_version(self, message):
        # feeler connections can not send any message other than their own version
        self.send_version()


class PeerTrackMsgOrder(P2PInterface):
    def __init__(self):
        super().__init__()
        self.messages = []

    def on_message(self, message):
        super().on_message(message)
        self.messages.append(message)

def create_sendtxrcncl_msg():
    sendtxrcncl_msg = msg_sendtxrcncl()
    sendtxrcncl_msg.version = 1
    sendtxrcncl_msg.salt = 2
    return sendtxrcncl_msg

class SendTxRcnclTest(BitcoinTestFramework):
    def set_test_params(self):
        self.num_nodes = 1
        self.extra_args = [['-txreconciliation']]

    def run_test(self):
        # Check everything concerning *sending* SENDTXRCNCL
        # First, *sending* to *inbound*.
        self.log.info('SENDTXRCNCL sent to an inbound')
        peer = self.nodes[0].add_p2p_connection(SendTxrcnclReceiver(), send_version=True, wait_for_verack=True)
        assert peer.sendtxrcncl_msg_received
        assert_equal(peer.sendtxrcncl_msg_received.version, 1)
        self.nodes[0].disconnect_p2ps()

        self.log.info('SENDTXRCNCL should be sent before VERACK')
        peer = self.nodes[0].add_p2p_connection(PeerTrackMsgOrder(), send_version=True, wait_for_verack=True)
        peer.wait_for_verack()
        verack_index = [i for i, msg in enumerate(peer.messages) if msg.msgtype == b'verack'][0]
        sendtxrcncl_index = [i for i, msg in enumerate(peer.messages) if msg.msgtype == b'sendtxrcncl'][0]
        assert sendtxrcncl_index < verack_index
        self.nodes[0].disconnect_p2ps()
<<<<<<< HEAD
        #
=======

>>>>>>> 258457a4
        # self.log.info('SENDTXRCNCL on pre-WTXID version should not be sent')
        # peer = self.nodes[0].add_p2p_connection(SendTxrcnclReceiver(), send_version=False, wait_for_verack=False)
        # pre_wtxid_version_msg = msg_version()
        # pre_wtxid_version_msg.nVersion = 70015
        # pre_wtxid_version_msg.strSubVer = P2P_SUBVERSION
        # pre_wtxid_version_msg.nServices = P2P_SERVICES
        # pre_wtxid_version_msg.relay = 1
        # peer.send_message(pre_wtxid_version_msg)
        # peer.wait_for_verack()
        # assert not peer.sendtxrcncl_msg_received
        # self.nodes[0].disconnect_p2ps()

        self.log.info('SENDTXRCNCL for fRelay=false should not be sent')
        peer = self.nodes[0].add_p2p_connection(SendTxrcnclReceiver(), send_version=False, wait_for_verack=False)
        no_txrelay_version_msg = msg_version()
        no_txrelay_version_msg.nVersion = P2P_VERSION
        no_txrelay_version_msg.strSubVer = P2P_SUBVERSION
        no_txrelay_version_msg.nServices = P2P_SERVICES
        no_txrelay_version_msg.relay = 0
        peer.send_message(no_txrelay_version_msg)
        peer.wait_for_verack()
        assert not peer.sendtxrcncl_msg_received
        self.nodes[0].disconnect_p2ps()

        self.log.info('SENDTXRCNCL for fRelay=false should not be sent (with NODE_BLOOM offered)')
        self.restart_node(0, ["-peerbloomfilters", "-txreconciliation"])
        peer = self.nodes[0].add_p2p_connection(SendTxrcnclReceiver(), send_version=False, wait_for_verack=False)
        no_txrelay_version_msg = msg_version()
        no_txrelay_version_msg.nVersion = P2P_VERSION
        no_txrelay_version_msg.strSubVer = P2P_SUBVERSION
        no_txrelay_version_msg.nServices = P2P_SERVICES
        no_txrelay_version_msg.relay = 0
        peer.send_message(no_txrelay_version_msg)
        peer.wait_for_verack()
        assert peer.nServices & NODE_BLOOM != 0
        assert not peer.sendtxrcncl_msg_received
        self.nodes[0].disconnect_p2ps()

        # Now, *sending* to *outbound*.
        self.log.info('SENDTXRCNCL sent to an outbound')
        peer = self.nodes[0].add_outbound_p2p_connection(
            SendTxrcnclReceiver(), wait_for_verack=True, p2p_idx=0, connection_type="outbound-full-relay")
        assert peer.sendtxrcncl_msg_received
        assert_equal(peer.sendtxrcncl_msg_received.version, 1)
        self.nodes[0].disconnect_p2ps()

        self.log.info('SENDTXRCNCL should not be sent if block-relay-only')
        peer = self.nodes[0].add_outbound_p2p_connection(
            SendTxrcnclReceiver(), wait_for_verack=True, p2p_idx=0, connection_type="block-relay-only")
        assert not peer.sendtxrcncl_msg_received
        self.nodes[0].disconnect_p2ps()

        self.log.info("SENDTXRCNCL should not be sent if feeler")
        peer = self.nodes[0].add_outbound_p2p_connection(P2PFeelerReceiver(), p2p_idx=0, connection_type="feeler")
        assert not peer.sendtxrcncl_msg_received
        self.nodes[0].disconnect_p2ps()

        self.log.info("SENDTXRCNCL should not be sent if addrfetch")
        peer = self.nodes[0].add_outbound_p2p_connection(
            SendTxrcnclReceiver(), wait_for_verack=True, p2p_idx=0, connection_type="addr-fetch")
        assert not peer.sendtxrcncl_msg_received
        self.nodes[0].disconnect_p2ps()

        self.log.info('SENDTXRCNCL not sent if -txreconciliation flag is not set')
        self.restart_node(0, [])
        peer = self.nodes[0].add_p2p_connection(SendTxrcnclReceiver(), send_version=True, wait_for_verack=True)
        assert not peer.sendtxrcncl_msg_received
        self.nodes[0].disconnect_p2ps()

        self.log.info('SENDTXRCNCL not sent if blocksonly is set')
        self.restart_node(0, ["-txreconciliation", "-blocksonly"])
        peer = self.nodes[0].add_p2p_connection(SendTxrcnclReceiver(), send_version=True, wait_for_verack=True)
        assert not peer.sendtxrcncl_msg_received
        self.nodes[0].disconnect_p2ps()

        # Check everything concerning *receiving* SENDTXRCNCL
        # First, receiving from *inbound*.
        self.restart_node(0, ["-txreconciliation"])
        self.log.info('valid SENDTXRCNCL received')
        peer = self.nodes[0].add_p2p_connection(PeerNoVerack(), send_version=True, wait_for_verack=False)
        with self.nodes[0].assert_debug_log(["received: sendtxrcncl"]):
            peer.send_message(create_sendtxrcncl_msg())
        self.log.info('second SENDTXRCNCL triggers a disconnect')
        with self.nodes[0].assert_debug_log(["(sendtxrcncl received from already registered peer); disconnecting"]):
            peer.send_message(create_sendtxrcncl_msg())
            peer.wait_for_disconnect()

        self.restart_node(0, [])
        self.log.info('SENDTXRCNCL if no txreconciliation supported is ignored')
        peer = self.nodes[0].add_p2p_connection(PeerNoVerack(), send_version=True, wait_for_verack=False)
        with self.nodes[0].assert_debug_log(['ignored, as our node does not have txreconciliation enabled']):
            peer.send_message(create_sendtxrcncl_msg())
        self.nodes[0].disconnect_p2ps()

        self.restart_node(0, ["-txreconciliation"])

        self.log.info('SENDTXRCNCL with version=0 triggers a disconnect')
        sendtxrcncl_low_version = create_sendtxrcncl_msg()
        sendtxrcncl_low_version.version = 0
        peer = self.nodes[0].add_p2p_connection(PeerNoVerack(), send_version=True, wait_for_verack=False)
        with self.nodes[0].assert_debug_log(["txreconciliation protocol violation"]):
            peer.send_message(sendtxrcncl_low_version)
            peer.wait_for_disconnect()

        self.log.info('SENDTXRCNCL with version=2 is valid')
        sendtxrcncl_higher_version = create_sendtxrcncl_msg()
        sendtxrcncl_higher_version.version = 2
        peer = self.nodes[0].add_p2p_connection(PeerNoVerack(), send_version=True, wait_for_verack=False)
        with self.nodes[0].assert_debug_log(['Register peer=1']):
            peer.send_message(sendtxrcncl_higher_version)
        self.nodes[0].disconnect_p2ps()

        # self.log.info('unexpected SENDTXRCNCL is ignored')
        # peer = self.nodes[0].add_p2p_connection(PeerNoVerack(), send_version=False, wait_for_verack=False)
        # old_version_msg = msg_version()
        # old_version_msg.nVersion = 70015
        # old_version_msg.strSubVer = P2P_SUBVERSION
        # old_version_msg.nServices = P2P_SERVICES
        # old_version_msg.relay = 1
        # peer.send_message(old_version_msg)
        # with self.nodes[0].assert_debug_log(['Ignore unexpected txreconciliation signal']):
        #     peer.send_message(create_sendtxrcncl_msg())
        # self.nodes[0].disconnect_p2ps()

        self.log.info('sending SENDTXRCNCL after sending VERACK triggers a disconnect')
        peer = self.nodes[0].add_p2p_connection(P2PInterface())
        with self.nodes[0].assert_debug_log(["sendtxrcncl received after verack"]):
            peer.send_message(create_sendtxrcncl_msg())
            peer.wait_for_disconnect()

        self.log.info('SENDTXRCNCL without WTXIDRELAY is ignored (recon state is erased after VERACK)')
        peer = self.nodes[0].add_p2p_connection(PeerNoVerack(wtxidrelay=False), send_version=True, wait_for_verack=False)
        with self.nodes[0].assert_debug_log(['Forget txreconciliation state of peer']):
            peer.send_message(create_sendtxrcncl_msg())
            peer.send_message(msg_verack())
        self.nodes[0].disconnect_p2ps()

        # Now, *receiving* from *outbound*.
        self.log.info('SENDTXRCNCL if block-relay-only triggers a disconnect')
        peer = self.nodes[0].add_outbound_p2p_connection(
            PeerNoVerack(), wait_for_verack=False, p2p_idx=0, connection_type="block-relay-only")
        with self.nodes[0].assert_debug_log(["we indicated no tx relay; disconnecting"]):
            peer.send_message(create_sendtxrcncl_msg())
            peer.wait_for_disconnect()


if __name__ == '__main__':
    SendTxRcnclTest().main()<|MERGE_RESOLUTION|>--- conflicted
+++ resolved
@@ -84,11 +84,7 @@
         sendtxrcncl_index = [i for i, msg in enumerate(peer.messages) if msg.msgtype == b'sendtxrcncl'][0]
         assert sendtxrcncl_index < verack_index
         self.nodes[0].disconnect_p2ps()
-<<<<<<< HEAD
-        #
-=======
-
->>>>>>> 258457a4
+
         # self.log.info('SENDTXRCNCL on pre-WTXID version should not be sent')
         # peer = self.nodes[0].add_p2p_connection(SendTxrcnclReceiver(), send_version=False, wait_for_verack=False)
         # pre_wtxid_version_msg = msg_version()
