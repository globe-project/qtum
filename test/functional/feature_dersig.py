#!/usr/bin/env python3
# Copyright (c) 2015-2022 The Bitcoin Core developers
# Distributed under the MIT software license, see the accompanying
# file COPYING or http://www.opensource.org/licenses/mit-license.php.
"""Test BIP66 (DER SIG).

Test the DERSIG soft-fork activation on regtest.
"""
<<<<<<< HEAD
=======

>>>>>>> 258457a4
from decimal import Decimal
from test_framework.blocktools import (
    create_block,
    create_coinbase,
)
from test_framework.messages import msg_block
from test_framework.p2p import P2PInterface
from test_framework.script import CScript
from test_framework.test_framework import BitcoinTestFramework
from test_framework.util import (
    assert_equal,
)
from test_framework.wallet import (
    MiniWallet,
    MiniWalletMode,
)


# A canonical signature consists of:
# <30> <total len> <02> <len R> <R> <02> <len S> <S> <hashtype>
def unDERify(tx):
    """
    Make the signature in vin 0 of a tx non-DER-compliant,
    by adding padding after the S-value.
    """
    scriptSig = CScript(tx.vin[0].scriptSig)
    newscript = []
    for i in scriptSig:
        if (len(newscript) == 0):
            newscript.append(i[0:-1] + b'\0' + i[-1:])
        else:
            newscript.append(i)
    tx.vin[0].scriptSig = CScript(newscript)


DERSIG_HEIGHT = 2002


class BIP66Test(BitcoinTestFramework):
    def set_test_params(self):
        self.num_nodes = 1
        self.extra_args = [[
            f'-testactivationheight=dersig@{DERSIG_HEIGHT}',
            '-whitelist=noban@127.0.0.1',
            '-par=1',  # Use only one script thread to get the exact log msg for testing
        ]]
        self.setup_clean_chain = True
        self.rpc_timeout = 240

    def create_tx(self, input_txid):
        utxo_to_spend = self.miniwallet.get_utxo(txid=input_txid, mark_as_spent=False)
        return self.miniwallet.create_self_transfer(fee_rate=Decimal("0.01"), utxo_to_spend=utxo_to_spend)['tx']

    def test_dersig_info(self, *, is_active):
        assert_equal(self.nodes[0].getdeploymentinfo()['deployments']['bip66'],
            {
                "active": is_active,
                "height": DERSIG_HEIGHT,
                "type": "buried",
            },
        )

    def run_test(self):
        peer = self.nodes[0].add_p2p_connection(P2PInterface())
        self.miniwallet = MiniWallet(self.nodes[0], mode=MiniWalletMode.RAW_P2PK)

<<<<<<< HEAD
=======

>>>>>>> 258457a4
        self.log.info("Mining %d blocks", DERSIG_HEIGHT - 2)
        self.coinbase_txids = [self.nodes[0].getblock(b)['tx'][0] for b in self.generate(self.miniwallet, DERSIG_HEIGHT - 2)]

        self.log.info("Test that a transaction with non-DER signature can still appear in a block")

        spendtx = self.create_tx(self.coinbase_txids[0])
        unDERify(spendtx)
        spendtx.rehash()

        tip = self.nodes[0].getbestblockhash()
        block_time = self.nodes[0].getblockheader(tip)['mediantime'] + 1
        block = create_block(int(tip, 16), create_coinbase(DERSIG_HEIGHT - 1), block_time, txlist=[spendtx])
        block.solve()

        assert_equal(self.nodes[0].getblockcount(), DERSIG_HEIGHT - 2)
        self.test_dersig_info(is_active=False)  # Not active as of current tip and next block does not need to obey rules
        peer.send_and_ping(msg_block(block))
        assert_equal(self.nodes[0].getblockcount(), DERSIG_HEIGHT - 1)
        self.test_dersig_info(is_active=True)  # Not active as of current tip, but next block must obey rules
        assert_equal(self.nodes[0].getbestblockhash(), block.hash)

        self.log.info("Test that blocks must now be at least version 3")
        tip = int(self.nodes[0].getbestblockhash(), 16)
        block_time = self.nodes[0].getblock(self.nodes[0].getbestblockhash())['time']+1
        block = create_block(tip, create_coinbase(self.nodes[0].getblockcount()+1), block_time)
        block.nVersion = 2
        block.solve()

        with self.nodes[0].assert_debug_log(expected_msgs=[f'{block.hash}, bad-version(0x00000002)']):
            peer.send_and_ping(msg_block(block))
            assert_equal(int(self.nodes[0].getbestblockhash(), 16), tip)
            peer.sync_with_ping()

        self.log.info("Test that transactions with non-DER signatures cannot appear in a block")
        block.nVersion = 4

        spendtx = self.create_tx(self.coinbase_txids[1])
        unDERify(spendtx)
        spendtx.rehash()

        # First we show that this tx is valid except for DERSIG by getting it
        # rejected from the mempool for exactly that reason.
        assert_equal(
            [{
                'txid': spendtx.hash,
                'wtxid': spendtx.getwtxid(),
                'allowed': False,
                'reject-reason': 'mandatory-script-verify-flag-failed (Non-canonical DER signature)',
            }],
            self.nodes[0].testmempoolaccept(rawtxs=[spendtx.serialize().hex()], maxfeerate=0),
        )

        # Now we verify that a block with this transaction is also invalid.
        block.vtx.append(spendtx)
        block.hashMerkleRoot = block.calc_merkle_root()
        block.solve()

        with self.nodes[0].assert_debug_log(expected_msgs=[f'CheckInputScripts on {block.vtx[-1].hash} failed with mandatory-script-verify-flag-failed (Non-canonical DER signature)']):
            peer.send_and_ping(msg_block(block))
            assert_equal(int(self.nodes[0].getbestblockhash(), 16), tip)
            peer.sync_with_ping()

        self.log.info("Test that a block with a DERSIG-compliant transaction is accepted")
        block.vtx[1] = self.create_tx(self.coinbase_txids[1])
        block.hashMerkleRoot = block.calc_merkle_root()
        block.solve()

        self.test_dersig_info(is_active=True)  # Not active as of current tip, but next block must obey rules
        peer.send_and_ping(msg_block(block))
        self.test_dersig_info(is_active=True)  # Active as of current tip
        assert_equal(int(self.nodes[0].getbestblockhash(), 16), block.sha256)


if __name__ == '__main__':
    BIP66Test().main()<|MERGE_RESOLUTION|>--- conflicted
+++ resolved
@@ -6,10 +6,7 @@
 
 Test the DERSIG soft-fork activation on regtest.
 """
-<<<<<<< HEAD
-=======
 
->>>>>>> 258457a4
 from decimal import Decimal
 from test_framework.blocktools import (
     create_block,
@@ -76,10 +73,7 @@
         peer = self.nodes[0].add_p2p_connection(P2PInterface())
         self.miniwallet = MiniWallet(self.nodes[0], mode=MiniWalletMode.RAW_P2PK)
 
-<<<<<<< HEAD
-=======
 
->>>>>>> 258457a4
         self.log.info("Mining %d blocks", DERSIG_HEIGHT - 2)
         self.coinbase_txids = [self.nodes[0].getblock(b)['tx'][0] for b in self.generate(self.miniwallet, DERSIG_HEIGHT - 2)]
 
