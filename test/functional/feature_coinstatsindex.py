#!/usr/bin/env python3
# Copyright (c) 2020-2021 The Bitcoin Core developers
# Distributed under the MIT software license, see the accompanying
# file COPYING or http://www.opensource.org/licenses/mit-license.php.
"""Test coinstatsindex across nodes.

Test that the values returned by gettxoutsetinfo are consistent
between a node running the coinstatsindex and a node without
the index.
"""

from decimal import Decimal

from test_framework.blocktools import (
    COINBASE_MATURITY,
    create_block,
    create_coinbase,
)
from test_framework.messages import (
    COIN,
    COutPoint,
    CTransaction,
    CTxIn,
    CTxOut,
)
from test_framework.script import (
    CScript,
    OP_FALSE,
    OP_RETURN,
)
from test_framework.test_framework import BitcoinTestFramework
from test_framework.util import (
    assert_equal,
    assert_raises_rpc_error,
)

class CoinStatsIndexTest(BitcoinTestFramework):
    def set_test_params(self):
        self.setup_clean_chain = True
        self.num_nodes = 2
        self.supports_cli = False
        self.extra_args = [
            # Explicitly set the output type in order to have consistent tx vsize / fees
            # for both legacy and descriptor wallets (disables the change address type detection algorithm)
            ["-addresstype=bech32", "-changetype=bech32"],
            ["-coinstatsindex"]
        ]

    def skip_test_if_missing_module(self):
        self.skip_if_no_wallet()

    def run_test(self):
        self._test_coin_stats_index()
        self._test_use_index_option()
        self._test_reorg_index()
        self._test_index_rejects_hash_serialized()

    def block_sanity_check(self, block_info):
        block_subsidy = 20000
        assert_equal(
            block_info['prevout_spent'] + block_subsidy,
            block_info['new_outputs_ex_coinbase'] + block_info['coinbase'] + block_info['unspendable']
        )

    def _test_coin_stats_index(self):
        node = self.nodes[0]
        index_node = self.nodes[1]
        # Both none and muhash options allow the usage of the index
        index_hash_options = ['none', 'muhash']

        # Generate a normal transaction and mine it
        self.generate(node, COINBASE_MATURITY + 1)
        address = self.nodes[0].get_deterministic_priv_key().address
        node.sendtoaddress(address=address, amount=10, subtractfeefromamount=True)
        self.generate(node, 1)

        self.log.info("Test that gettxoutsetinfo() output is consistent with or without coinstatsindex option")
        res0 = node.gettxoutsetinfo('none')

        # The fields 'disk_size' and 'transactions' do not exist on the index
        del res0['disk_size'], res0['transactions']

        for hash_option in index_hash_options:
            res1 = index_node.gettxoutsetinfo(hash_option)
            # The fields 'block_info' and 'total_unspendable_amount' only exist on the index
            del res1['block_info'], res1['total_unspendable_amount']
            res1.pop('muhash', None)

            # Everything left should be the same
            assert_equal(res1, res0)

        self.log.info("Test that gettxoutsetinfo() can get fetch data on specific heights with index")

        # Generate a new tip
        self.generate(node, 5)

        for hash_option in index_hash_options:
            # Fetch old stats by height
            res2 = index_node.gettxoutsetinfo(hash_option, 2002)
            del res2['block_info'], res2['total_unspendable_amount']
            res2.pop('muhash', None)
            assert_equal(res0, res2)

            # Fetch old stats by hash
            res3 = index_node.gettxoutsetinfo(hash_option, res0['bestblock'])
            del res3['block_info'], res3['total_unspendable_amount']
            res3.pop('muhash', None)
            assert_equal(res0, res3)

            # It does not work without coinstatsindex
            assert_raises_rpc_error(-8, "Querying specific block heights requires coinstatsindex", node.gettxoutsetinfo, hash_option, 102)

        self.log.info("Test gettxoutsetinfo() with index and verbose flag")

        for hash_option in index_hash_options:
            # Genesis block is unspendable
            res4 = index_node.gettxoutsetinfo(hash_option, 0)
            assert_equal(res4['total_unspendable_amount'], 20000)
            assert_equal(res4['block_info'], {
                'unspendable': 20000,
                'prevout_spent': 0,
                'new_outputs_ex_coinbase': 0,
                'coinbase': 0,
                'unspendables': {
                    'genesis_block': 20000,
                    'bip30': 0,
                    'scripts': 0,
                    'unclaimed_rewards': 0
                }
            })
            self.block_sanity_check(res4['block_info'])

            # Test an older block height that included a normal tx
            res5 = index_node.gettxoutsetinfo(hash_option, 2002)
            assert_equal(res5['total_unspendable_amount'], 20000)
            assert_equal(res5['block_info'], {
                'unspendable': 0,
                'prevout_spent': 20000,
                'new_outputs_ex_coinbase': Decimal('19999.99910000'),
                'coinbase': Decimal('20000.00090000'),
                'unspendables': {
                    'genesis_block': 0,
                    'bip30': 0,
                    'scripts': 0,
                    'unclaimed_rewards': 0
                }
            })
            self.block_sanity_check(res5['block_info'])

        # Generate and send a normal tx with two outputs
        tx1_inputs = []
        tx1_outputs = {self.nodes[0].getnewaddress(): 21, self.nodes[0].getnewaddress(): 42}
        raw_tx1 = self.nodes[0].createrawtransaction(tx1_inputs, tx1_outputs)
        funded_tx1 = self.nodes[0].fundrawtransaction(raw_tx1)
        signed_tx1 = self.nodes[0].signrawtransactionwithwallet(funded_tx1['hex'])
        tx1_txid = self.nodes[0].sendrawtransaction(signed_tx1['hex'])

        # Find the right position of the 21 BTC output
        tx1_final = self.nodes[0].gettransaction(tx1_txid)
        for output in tx1_final['details']:
            if output['amount'] == Decimal('21.00000000') and output['category'] == 'receive':
                n = output['vout']

        # Generate and send another tx with an OP_RETURN output (which is unspendable)
        tx2 = CTransaction()
        tx2.vin.append(CTxIn(COutPoint(int(tx1_txid, 16), n), b''))
        tx2.vout.append(CTxOut(int(Decimal('20.99') * COIN), CScript([OP_RETURN] + [OP_FALSE]*30)))
        tx2_hex = self.nodes[0].signrawtransactionwithwallet(tx2.serialize().hex())['hex']
        self.nodes[0].sendrawtransaction(tx2_hex)

        # Include both txs in a block
        self.generate(self.nodes[0], 1)

        for hash_option in index_hash_options:
            # Check all amounts were registered correctly
<<<<<<< HEAD
            res6 = index_node.gettxoutsetinfo(hash_option, 108)
            assert_equal(res6['total_unspendable_amount'], Decimal('70.99000000'))
            assert_equal(res6['block_info'], {
                'unspendable': Decimal('20.99000000'),
                'prevout_spent': 111,
                'new_outputs_ex_coinbase': Decimal('89.99993620'),
                'coinbase': Decimal('50.01006380'),
=======
            res6 = index_node.gettxoutsetinfo(hash_option, 2008)
            assert_equal(res6['total_unspendable_amount'], Decimal('20020.98999999'))
            assert_equal(res6['block_info'], {
                'unspendable': Decimal('20.98999999'),
                'prevout_spent': 20011.0,
                'new_outputs_ex_coinbase': Decimal('19989.99896400'),
                'coinbase': Decimal('20000.01103601'),
>>>>>>> f45f2e07
                'unspendables': {
                    'genesis_block': 0,
                    'bip30': 0,
                    'scripts': Decimal('20.99000000'),
                    'unclaimed_rewards': 0
                }
            })
            self.block_sanity_check(res6['block_info'])

        # Create a coinbase that does not claim full subsidy and also
        # has two outputs
        cb = create_coinbase(2009, nValue=35)
        cb.vout.append(CTxOut(5000 * COIN, CScript([OP_FALSE])))
        cb.rehash()

        # Generate a block that includes previous coinbase
        tip = self.nodes[0].getbestblockhash()
        block_time = self.nodes[0].getblock(tip)['time'] + 1
        block = create_block(int(tip, 16), cb, block_time)
        block.solve()
        self.nodes[0].submitblock(block.serialize().hex())
        self.sync_all()

        for hash_option in index_hash_options:
<<<<<<< HEAD
            res7 = index_node.gettxoutsetinfo(hash_option, 109)
            assert_equal(res7['total_unspendable_amount'], Decimal('80.99000000'))
=======
            res7 = index_node.gettxoutsetinfo(hash_option, 2009)
            assert_equal(res7['total_unspendable_amount'], Decimal('35020.98999964'))
>>>>>>> f45f2e07
            assert_equal(res7['block_info'], {
                'unspendable': Decimal('14999.99999965'),
                'prevout_spent': 0,
                'new_outputs_ex_coinbase': 0,
                'coinbase': Decimal('5000.00000035'),
                'unspendables': {
                    'genesis_block': 0,
                    'bip30': 0,
                    'scripts': 0,
                    'unclaimed_rewards': Decimal('14999.99999965')
                }
            })
            self.block_sanity_check(res7['block_info'])

        self.log.info("Test that the index is robust across restarts")

        res8 = index_node.gettxoutsetinfo('muhash')
        self.restart_node(1, extra_args=self.extra_args[1])
        res9 = index_node.gettxoutsetinfo('muhash')
        assert_equal(res8, res9)

        self.generate(index_node, 1, sync_fun=self.no_op)
        res10 = index_node.gettxoutsetinfo('muhash')
        assert(res8['txouts'] < res10['txouts'])

    def _test_use_index_option(self):
        self.log.info("Test use_index option for nodes running the index")

        self.connect_nodes(0, 1)
        self.nodes[0].waitforblockheight(2010)
        res = self.nodes[0].gettxoutsetinfo('muhash')
        option_res = self.nodes[1].gettxoutsetinfo(hash_type='muhash', hash_or_height=None, use_index=False)
        del res['disk_size'], option_res['disk_size']
        assert_equal(res, option_res)

    def _test_reorg_index(self):
        self.log.info("Test that index can handle reorgs")

        # Generate two block, let the index catch up, then invalidate the blocks
        index_node = self.nodes[1]
        reorg_blocks = self.generatetoaddress(index_node, 2, index_node.getnewaddress())
        reorg_block = reorg_blocks[1]
        res_invalid = index_node.gettxoutsetinfo('muhash')
        index_node.invalidateblock(reorg_blocks[0])
        assert_equal(index_node.gettxoutsetinfo('muhash')['height'], 2010)

        # Add two new blocks
        block = self.generate(index_node, 2, sync_fun=self.no_op)[1]
        res = index_node.gettxoutsetinfo(hash_type='muhash', hash_or_height=None, use_index=False)

        # Test that the result of the reorged block is not returned for its old block height
        res2 = index_node.gettxoutsetinfo(hash_type='muhash', hash_or_height=2012)
        assert_equal(res["bestblock"], block)
        assert_equal(res["muhash"], res2["muhash"])
        assert(res["muhash"] != res_invalid["muhash"])

        # Test that requesting reorged out block by hash is still returning correct results
        res_invalid2 = index_node.gettxoutsetinfo(hash_type='muhash', hash_or_height=reorg_block)
        assert_equal(res_invalid2["muhash"], res_invalid["muhash"])
        assert(res["muhash"] != res_invalid2["muhash"])

        # Add another block, so we don't depend on reconsiderblock remembering which
        # blocks were touched by invalidateblock
        self.generate(index_node, 1)

        # Ensure that removing and re-adding blocks yields consistent results
        block = index_node.getblockhash(1999)
        index_node.invalidateblock(block)
        index_node.reconsiderblock(block)
<<<<<<< HEAD
        res3 = index_node.gettxoutsetinfo(hash_type='muhash', hash_or_height=112)
=======
        self.wait_until(lambda: not try_rpc(-32603, "Unable to read UTXO set", index_node.gettxoutsetinfo, 'muhash'))
        res3 = index_node.gettxoutsetinfo(hash_type='muhash', hash_or_height=2012)
>>>>>>> f45f2e07
        assert_equal(res2, res3)

    def _test_index_rejects_hash_serialized(self):
        self.log.info("Test that the rpc raises if the legacy hash is passed with the index")

        msg = "hash_serialized_2 hash type cannot be queried for a specific block"
        assert_raises_rpc_error(-8, msg, self.nodes[1].gettxoutsetinfo, hash_type='hash_serialized_2', hash_or_height=2011)

        for use_index in {True, False, None}:
            assert_raises_rpc_error(-8, msg, self.nodes[1].gettxoutsetinfo, hash_type='hash_serialized_2', hash_or_height=2011, use_index=use_index)


if __name__ == '__main__':
    CoinStatsIndexTest().main()<|MERGE_RESOLUTION|>--- conflicted
+++ resolved
@@ -173,23 +173,13 @@
 
         for hash_option in index_hash_options:
             # Check all amounts were registered correctly
-<<<<<<< HEAD
-            res6 = index_node.gettxoutsetinfo(hash_option, 108)
-            assert_equal(res6['total_unspendable_amount'], Decimal('70.99000000'))
+            res6 = index_node.gettxoutsetinfo(hash_option, 2008)
+            assert_equal(res6['total_unspendable_amount'], Decimal('20020.98999999'))
             assert_equal(res6['block_info'], {
                 'unspendable': Decimal('20.99000000'),
                 'prevout_spent': 111,
-                'new_outputs_ex_coinbase': Decimal('89.99993620'),
-                'coinbase': Decimal('50.01006380'),
-=======
-            res6 = index_node.gettxoutsetinfo(hash_option, 2008)
-            assert_equal(res6['total_unspendable_amount'], Decimal('20020.98999999'))
-            assert_equal(res6['block_info'], {
-                'unspendable': Decimal('20.98999999'),
-                'prevout_spent': 20011.0,
                 'new_outputs_ex_coinbase': Decimal('19989.99896400'),
                 'coinbase': Decimal('20000.01103601'),
->>>>>>> f45f2e07
                 'unspendables': {
                     'genesis_block': 0,
                     'bip30': 0,
@@ -214,13 +204,8 @@
         self.sync_all()
 
         for hash_option in index_hash_options:
-<<<<<<< HEAD
-            res7 = index_node.gettxoutsetinfo(hash_option, 109)
-            assert_equal(res7['total_unspendable_amount'], Decimal('80.99000000'))
-=======
             res7 = index_node.gettxoutsetinfo(hash_option, 2009)
             assert_equal(res7['total_unspendable_amount'], Decimal('35020.98999964'))
->>>>>>> f45f2e07
             assert_equal(res7['block_info'], {
                 'unspendable': Decimal('14999.99999965'),
                 'prevout_spent': 0,
@@ -290,12 +275,7 @@
         block = index_node.getblockhash(1999)
         index_node.invalidateblock(block)
         index_node.reconsiderblock(block)
-<<<<<<< HEAD
-        res3 = index_node.gettxoutsetinfo(hash_type='muhash', hash_or_height=112)
-=======
-        self.wait_until(lambda: not try_rpc(-32603, "Unable to read UTXO set", index_node.gettxoutsetinfo, 'muhash'))
         res3 = index_node.gettxoutsetinfo(hash_type='muhash', hash_or_height=2012)
->>>>>>> f45f2e07
         assert_equal(res2, res3)
 
     def _test_index_rejects_hash_serialized(self):
