#!/usr/bin/env python3
# Copyright (c) 2020-2022 The Bitcoin Core developers
# Distributed under the MIT software license, see the accompanying
# file COPYING or http://www.opensource.org/licenses/mit-license.php.
"""Test coinstatsindex across nodes.

Test that the values returned by gettxoutsetinfo are consistent
between a node running the coinstatsindex and a node without
the index.
"""

from decimal import Decimal

from test_framework.blocktools import (
    COINBASE_MATURITY,
    create_block,
    create_coinbase,
)
from test_framework.messages import (
    COIN,
    CTxOut,
)
from test_framework.script import (
    CScript,
    OP_FALSE,
    OP_RETURN,
)
from test_framework.test_framework import BitcoinTestFramework
from test_framework.util import (
    assert_equal,
    assert_raises_rpc_error,
)
from test_framework.wallet import (
    MiniWallet,
    getnewdestination,
)


class CoinStatsIndexTest(BitcoinTestFramework):
    def set_test_params(self):
        self.setup_clean_chain = True
        self.num_nodes = 2
        self.supports_cli = False
        self.extra_args = [
            [],
            ["-coinstatsindex"]
        ]

    def run_test(self):
        self.wallet = MiniWallet(self.nodes[0])
        self._test_coin_stats_index()
        self._test_use_index_option()
        self._test_reorg_index()
        self._test_index_rejects_hash_serialized()
        self._test_init_index_after_reorg()

    def block_sanity_check(self, block_info):
        block_subsidy = 20000
        assert_equal(
            block_info['prevout_spent'] + block_subsidy,
            block_info['new_outputs_ex_coinbase'] + block_info['coinbase'] + block_info['unspendable']
        )

    def sync_index_node(self):
        self.wait_until(lambda: self.nodes[1].getindexinfo()['coinstatsindex']['synced'] is True)

    def _test_coin_stats_index(self):
        node = self.nodes[0]
        index_node = self.nodes[1]
        # Both none and muhash options allow the usage of the index
        index_hash_options = ['none', 'muhash']

        # Generate a normal transaction and mine it
        self.generate(self.wallet, COINBASE_MATURITY + 1)
        self.wallet.send_self_transfer(from_node=node)
        self.generate(node, 1)

        self.log.info("Test that gettxoutsetinfo() output is consistent with or without coinstatsindex option")
        res0 = node.gettxoutsetinfo('none')

        # The fields 'disk_size' and 'transactions' do not exist on the index
        del res0['disk_size'], res0['transactions']

        for hash_option in index_hash_options:
            res1 = index_node.gettxoutsetinfo(hash_option)
            # The fields 'block_info' and 'total_unspendable_amount' only exist on the index
            del res1['block_info'], res1['total_unspendable_amount']
            res1.pop('muhash', None)

            # Everything left should be the same
            assert_equal(res1, res0)

        self.log.info("Test that gettxoutsetinfo() can get fetch data on specific heights with index")

        # Generate a new tip
        self.generate(node, 5)

        for hash_option in index_hash_options:
            # Fetch old stats by height
            res2 = index_node.gettxoutsetinfo(hash_option, 2002)
            del res2['block_info'], res2['total_unspendable_amount']
            res2.pop('muhash', None)
            assert_equal(res0, res2)

            # Fetch old stats by hash
            res3 = index_node.gettxoutsetinfo(hash_option, res0['bestblock'])
            del res3['block_info'], res3['total_unspendable_amount']
            res3.pop('muhash', None)
            assert_equal(res0, res3)

            # It does not work without coinstatsindex
            assert_raises_rpc_error(-8, "Querying specific block heights requires coinstatsindex", node.gettxoutsetinfo, hash_option, 102)

        self.log.info("Test gettxoutsetinfo() with index and verbose flag")

        for hash_option in index_hash_options:
            # Genesis block is unspendable
            res4 = index_node.gettxoutsetinfo(hash_option, 0)
            assert_equal(res4['total_unspendable_amount'], 20000)
            assert_equal(res4['block_info'], {
                'unspendable': 20000,
                'prevout_spent': 0,
                'new_outputs_ex_coinbase': 0,
                'coinbase': 0,
                'unspendables': {
                    'genesis_block': 20000,
                    'bip30': 0,
                    'scripts': 0,
                    'unclaimed_rewards': 0
                }
            })
            self.block_sanity_check(res4['block_info'])

            # Test an older block height that included a normal tx
            res5 = index_node.gettxoutsetinfo(hash_option, 2002)
            assert_equal(res5['total_unspendable_amount'], 20000)
            assert_equal(res5['block_info'], {
                'unspendable': Decimal('0E-8'),
                'prevout_spent': Decimal('20000.00000000'),
                'new_outputs_ex_coinbase': Decimal('19999.99688000'),
                'coinbase': Decimal('20000.00312000'),
                'unspendables': {
                    'genesis_block': Decimal('0E-8'),
                    'bip30': Decimal('0E-8'),
                    'scripts': Decimal('0E-8'),
                    'unclaimed_rewards': Decimal('0E-8'),
                }
            })
            self.block_sanity_check(res5['block_info'])

        # Generate and send a normal tx with two outputs
        tx1 = self.wallet.send_to(
            from_node=node,
            scriptPubKey=self.wallet.get_scriptPubKey(),
            amount=21 * COIN,
        )

        # Find the right position of the 21 BTC output
        tx1_out_21 = self.wallet.get_utxo(txid=tx1["txid"], vout=tx1["sent_vout"])

        # Generate and send another tx with an OP_RETURN output (which is unspendable)
        tx2 = self.wallet.create_self_transfer(utxo_to_spend=tx1_out_21)['tx']
        tx2_val = '20.99'
        tx2.vout = [CTxOut(int(Decimal(tx2_val) * COIN), CScript([OP_RETURN] + [OP_FALSE] * 30))]
        tx2_hex = tx2.serialize().hex()
        self.nodes[0].sendrawtransaction(tx2_hex, 0, tx2_val)

        # Include both txs in a block
        self.generate(self.nodes[0], 1)

        for hash_option in index_hash_options:
            # Check all amounts were registered correctly
            res6 = index_node.gettxoutsetinfo(hash_option, 2008)
            assert_equal(res6['total_unspendable_amount'], Decimal('20020.99000000'))
            assert_equal(res6['block_info'], {
                'unspendable': Decimal('20.99000000'),
                'prevout_spent': Decimal('20021.00000000'),
                'new_outputs_ex_coinbase': Decimal('19999.99920000'),
                'coinbase': Decimal('20000.01080000'),
                'unspendables': {
                    'genesis_block': Decimal('0E-8'),
                    'bip30': Decimal('0E-8'),
                    'scripts': Decimal('20.99000000'),
                    'unclaimed_rewards': Decimal('0E-8'),
                }
            })
            self.block_sanity_check(res6['block_info'])

        # Create a coinbase that does not claim full subsidy and also
        # has two outputs
        cb = create_coinbase(2009, nValue=35)
        cb.vout.append(CTxOut(5000 * COIN, CScript([OP_FALSE])))
        cb.rehash()

        # Generate a block that includes previous coinbase
        tip = self.nodes[0].getbestblockhash()
        block_time = self.nodes[0].getblock(tip)['time'] + 1
        block = create_block(int(tip, 16), cb, block_time)
        block.solve()
        self.nodes[0].submitblock(block.serialize().hex())
        self.sync_all()

        for hash_option in index_hash_options:
            res7 = index_node.gettxoutsetinfo(hash_option, 2009)
            assert_equal(res7['total_unspendable_amount'], Decimal('35020.98999965'))
            assert_equal(res7['block_info'], {
                'unspendable': Decimal('14999.99999965'),
                'prevout_spent': 0,
                'new_outputs_ex_coinbase': 0,
                'coinbase': Decimal('5000.00000035'),
                'unspendables': {
                    'genesis_block': 0,
                    'bip30': 0,
                    'scripts': 0,
                    'unclaimed_rewards': Decimal('14999.99999965')
                }
            })
            self.block_sanity_check(res7['block_info'])

        self.log.info("Test that the index is robust across restarts")

        res8 = index_node.gettxoutsetinfo('muhash')
        self.restart_node(1, extra_args=self.extra_args[1])
        res9 = index_node.gettxoutsetinfo('muhash')
        assert_equal(res8, res9)

        self.generate(index_node, 1, sync_fun=self.no_op)
        res10 = index_node.gettxoutsetinfo('muhash')
        assert res8['txouts'] < res10['txouts']

        self.log.info("Test that the index works with -reindex")

        self.restart_node(1, extra_args=["-coinstatsindex", "-reindex"])
        self.sync_index_node()
        res11 = index_node.gettxoutsetinfo('muhash')
        assert_equal(res11, res10)

        self.log.info("Test that the index works with -reindex-chainstate")

        self.restart_node(1, extra_args=["-coinstatsindex", "-reindex-chainstate"])
        self.sync_index_node()
        res12 = index_node.gettxoutsetinfo('muhash')
        assert_equal(res12, res10)

    def _test_use_index_option(self):
        self.log.info("Test use_index option for nodes running the index")

        self.connect_nodes(0, 1)
        self.nodes[0].waitforblockheight(2010)
        res = self.nodes[0].gettxoutsetinfo('muhash')
        option_res = self.nodes[1].gettxoutsetinfo(hash_type='muhash', hash_or_height=None, use_index=False)
        del res['disk_size'], option_res['disk_size']
        assert_equal(res, option_res)

    def _test_reorg_index(self):
        self.log.info("Test that index can handle reorgs")

        # Generate two block, let the index catch up, then invalidate the blocks
        index_node = self.nodes[1]
        reorg_blocks = self.generatetoaddress(index_node, 2, getnewdestination()[2])
        reorg_block = reorg_blocks[1]
        self.sync_index_node()
        res_invalid = index_node.gettxoutsetinfo('muhash')
        index_node.invalidateblock(reorg_blocks[0])
        assert_equal(index_node.gettxoutsetinfo('muhash')['height'], 2010)

        # Add two new blocks
        block = self.generate(index_node, 2, sync_fun=self.no_op)[1]
        res = index_node.gettxoutsetinfo(hash_type='muhash', hash_or_height=None, use_index=False)

        # Test that the result of the reorged block is not returned for its old block height
        res2 = index_node.gettxoutsetinfo(hash_type='muhash', hash_or_height=2012)
        assert_equal(res["bestblock"], block)
        assert_equal(res["muhash"], res2["muhash"])
        assert res["muhash"] != res_invalid["muhash"]

        # Test that requesting reorged out block by hash is still returning correct results
        res_invalid2 = index_node.gettxoutsetinfo(hash_type='muhash', hash_or_height=reorg_block)
        assert_equal(res_invalid2["muhash"], res_invalid["muhash"])
        assert res["muhash"] != res_invalid2["muhash"]

        # Add another block, so we don't depend on reconsiderblock remembering which
        # blocks were touched by invalidateblock
        self.generate(index_node, 1)

        # Ensure that removing and re-adding blocks yields consistent results
        block = index_node.getblockhash(1999)
        index_node.invalidateblock(block)
        index_node.reconsiderblock(block)
        res3 = index_node.gettxoutsetinfo(hash_type='muhash', hash_or_height=2012)
        assert_equal(res2, res3)

    def _test_index_rejects_hash_serialized(self):
        self.log.info("Test that the rpc raises if the legacy hash is passed with the index")

<<<<<<< HEAD
        msg = "hash_serialized_2 hash type cannot be queried for a specific block"
        assert_raises_rpc_error(-8, msg, self.nodes[1].gettxoutsetinfo, hash_type='hash_serialized_2', hash_or_height=2011)

        for use_index in {True, False, None}:
            assert_raises_rpc_error(-8, msg, self.nodes[1].gettxoutsetinfo, hash_type='hash_serialized_2', hash_or_height=2011, use_index=use_index)
=======
        msg = "hash_serialized_3 hash type cannot be queried for a specific block"
        assert_raises_rpc_error(-8, msg, self.nodes[1].gettxoutsetinfo, hash_type='hash_serialized_3', hash_or_height=2011)

        for use_index in {True, False, None}:
            assert_raises_rpc_error(-8, msg, self.nodes[1].gettxoutsetinfo, hash_type='hash_serialized_3', hash_or_height=2011, use_index=use_index)

    def _test_init_index_after_reorg(self):
        self.log.info("Test a reorg while the index is deactivated")
        index_node = self.nodes[1]
        block = self.nodes[0].getbestblockhash()
        self.generate(index_node, 2, sync_fun=self.no_op)
        self.sync_index_node()

        # Restart without index
        self.restart_node(1, extra_args=[])
        self.connect_nodes(0, 1)
        index_node.invalidateblock(block)
        self.generatetoaddress(index_node, 5, getnewdestination()[2])
        res = index_node.gettxoutsetinfo(hash_type='muhash', hash_or_height=None, use_index=False)

        # Restart with index that still has its best block on the old chain
        self.restart_node(1, extra_args=self.extra_args[1])
        self.sync_index_node()
        res1 = index_node.gettxoutsetinfo(hash_type='muhash', hash_or_height=None, use_index=True)
        assert_equal(res["muhash"], res1["muhash"])
>>>>>>> 86d0551a


if __name__ == '__main__':
    CoinStatsIndexTest().main()<|MERGE_RESOLUTION|>--- conflicted
+++ resolved
@@ -293,13 +293,6 @@
     def _test_index_rejects_hash_serialized(self):
         self.log.info("Test that the rpc raises if the legacy hash is passed with the index")
 
-<<<<<<< HEAD
-        msg = "hash_serialized_2 hash type cannot be queried for a specific block"
-        assert_raises_rpc_error(-8, msg, self.nodes[1].gettxoutsetinfo, hash_type='hash_serialized_2', hash_or_height=2011)
-
-        for use_index in {True, False, None}:
-            assert_raises_rpc_error(-8, msg, self.nodes[1].gettxoutsetinfo, hash_type='hash_serialized_2', hash_or_height=2011, use_index=use_index)
-=======
         msg = "hash_serialized_3 hash type cannot be queried for a specific block"
         assert_raises_rpc_error(-8, msg, self.nodes[1].gettxoutsetinfo, hash_type='hash_serialized_3', hash_or_height=2011)
 
@@ -325,7 +318,6 @@
         self.sync_index_node()
         res1 = index_node.gettxoutsetinfo(hash_type='muhash', hash_or_height=None, use_index=True)
         assert_equal(res["muhash"], res1["muhash"])
->>>>>>> 86d0551a
 
 
 if __name__ == '__main__':
