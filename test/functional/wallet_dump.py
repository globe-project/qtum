--- conflicted
+++ resolved
@@ -211,8 +211,6 @@
 
         # Overwriting should fail
         assert_raises_rpc_error(-8, "already exists", lambda: self.nodes[0].dumpwallet(wallet_enc_dump))
-<<<<<<< HEAD
-=======
 
         # Make sure that dumpwallet doesn't have a lock order issue when there is an unconfirmed tx and it is reloaded
         # See https://github.com/bitcoin/bitcoin/issues/22489
@@ -223,7 +221,6 @@
         w3.unloadwallet()
         self.nodes[0].loadwallet("w3")
         w3.dumpwallet(os.path.join(self.nodes[0].datadir, "w3.dump"))
->>>>>>> 5ed36332
 
 if __name__ == '__main__':
     WalletDumpTest().main()