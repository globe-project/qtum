--- conflicted
+++ resolved
@@ -15,14 +15,9 @@
 from test_framework.test_framework import BitcoinTestFramework
 from test_framework.util import assert_equal, assert_raises_rpc_error
 from test_framework.wallet_util import test_address
-<<<<<<< HEAD
-
-from test_framework.qtumconfig import INITIAL_BLOCK_REWARD
-from test_framework.qtum import convert_btc_address_to_qtum
-=======
+
 from test_framework.qtumconfig import COINBASE_MATURITY, INITIAL_BLOCK_REWARD
 from test_framework.qtum import convert_btc_address_to_qtum, convert_btc_bech32_address_to_qtum
->>>>>>> f45f2e07
 
 class WalletLabelsTest(BitcoinTestFramework):
     def set_test_params(self):
@@ -39,13 +34,8 @@
 
         # Note each time we call generate, all generated coins go into
         # the same address, so we call twice to get two addresses w/50 each
-<<<<<<< HEAD
         self.generatetoaddress(node, nblocks=1, address=node.getnewaddress(label='coinbase'))
         self.generatetoaddress(node, nblocks=COINBASE_MATURITY + 1, address=node.getnewaddress(label='coinbase'))
-=======
-        node.generatetoaddress(nblocks=1, address=node.getnewaddress(label='coinbase'))
-        node.generatetoaddress(nblocks=1+COINBASE_MATURITY, address=node.getnewaddress(label='coinbase'))
->>>>>>> f45f2e07
         assert_equal(node.getbalance(), 2*INITIAL_BLOCK_REWARD)
 
         # there should be 2 address groups
