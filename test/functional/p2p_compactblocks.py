#!/usr/bin/env python3
# Copyright (c) 2016-2021 The Bitcoin Core developers
# Distributed under the MIT software license, see the accompanying
# file COPYING or http://www.opensource.org/licenses/mit-license.php.
"""Test compact blocks (BIP 152).

Version 1 compact blocks are pre-segwit (txids)
Version 2 compact blocks are post-segwit (wtxids)
"""
import random
<<<<<<< HEAD
from decimal import Decimal
=======
from decimal import Decimal 
>>>>>>> ec86f1e9

from test_framework.blocktools import (
    COINBASE_MATURITY,
    NORMAL_GBT_REQUEST_PARAMS,
    add_witness_commitment,
    create_block,
)
from test_framework.messages import (
    BlockTransactions,
    BlockTransactionsRequest,
    CBlock,
    CBlockHeader,
    CInv,
    COutPoint,
    CTransaction,
    CTxIn,
    CTxInWitness,
    CTxOut,
    from_hex,
    HeaderAndShortIDs,
    MSG_BLOCK,
    MSG_CMPCT_BLOCK,
    MSG_WITNESS_FLAG,
    NODE_NETWORK,
    P2PHeaderAndShortIDs,
    PrefilledTransaction,
    calculate_shortid,
    msg_block,
    msg_blocktxn,
    msg_cmpctblock,
    msg_getblocktxn,
    msg_getdata,
    msg_getheaders,
    msg_headers,
    msg_inv,
    msg_no_witness_block,
    msg_no_witness_blocktxn,
    msg_sendcmpct,
    msg_sendheaders,
    msg_tx,
    ser_uint256,
    tx_from_hex,
)
from test_framework.p2p import (
    P2PInterface,
    p2p_lock,
)
from test_framework.script import (
    CScript,
    OP_DROP,
    OP_TRUE,
)
from test_framework.test_framework import BitcoinTestFramework
from test_framework.util import (
    assert_equal,
    softfork_active,
    satoshi_round,
<<<<<<< HEAD
)
=======
from test_framework.wallet import MiniWallet

>>>>>>> ec86f1e9

# TestP2PConn: A peer we use to send messages to bitcoind, and store responses.
class TestP2PConn(P2PInterface):
    def __init__(self, cmpct_version):
        super().__init__()
        self.last_sendcmpct = []
        self.block_announced = False
        # Store the hashes of blocks we've seen announced.
        # This is for synchronizing the p2p message traffic,
        # so we can eg wait until a particular block is announced.
        self.announced_blockhashes = set()
        self.cmpct_version = cmpct_version

    def on_sendcmpct(self, message):
        self.last_sendcmpct.append(message)

    def on_cmpctblock(self, message):
        self.block_announced = True
        self.last_message["cmpctblock"].header_and_shortids.header.calc_sha256()
        self.announced_blockhashes.add(self.last_message["cmpctblock"].header_and_shortids.header.sha256)

    def on_headers(self, message):
        self.block_announced = True
        for x in self.last_message["headers"].headers:
            x.calc_sha256()
            self.announced_blockhashes.add(x.sha256)

    def on_inv(self, message):
        for x in self.last_message["inv"].inv:
            if x.type == MSG_BLOCK:
                self.block_announced = True
                self.announced_blockhashes.add(x.hash)

    # Requires caller to hold p2p_lock
    def received_block_announcement(self):
        return self.block_announced

    def clear_block_announcement(self):
        with p2p_lock:
            self.block_announced = False
            self.last_message.pop("inv", None)
            self.last_message.pop("headers", None)
            self.last_message.pop("cmpctblock", None)

    def get_headers(self, locator, hashstop):
        msg = msg_getheaders()
        msg.locator.vHave = locator
        msg.hashstop = hashstop
        self.send_message(msg)

    def send_header_for_blocks(self, new_blocks):
        headers_message = msg_headers()
        headers_message.headers = [CBlockHeader(b) for b in new_blocks]
        self.send_message(headers_message)

    def request_headers_and_sync(self, locator, hashstop=0):
        self.clear_block_announcement()
        self.get_headers(locator, hashstop)
        self.wait_until(self.received_block_announcement, timeout=30)
        self.clear_block_announcement()

    # Block until a block announcement for a particular block hash is
    # received.
    def wait_for_block_announcement(self, block_hash, timeout=30):
        def received_hash():
            return (block_hash in self.announced_blockhashes)
        self.wait_until(received_hash, timeout=timeout)

    def send_await_disconnect(self, message, timeout=30):
        """Sends a message to the node and wait for disconnect.

        This is used when we want to send a message into the node that we expect
        will get us disconnected, eg an invalid block."""
        self.send_message(message)
        self.wait_for_disconnect(timeout)

class CompactBlocksTest(BitcoinTestFramework):
    def set_test_params(self):
        self.setup_clean_chain = True
        self.num_nodes = 1
        self.extra_args = [[
            "-acceptnonstdtxn=1",
        ]]
        self.utxos = []

    def build_block_on_tip(self, node, segwit=False):
        block = create_block(tmpl=node.getblocktemplate(NORMAL_GBT_REQUEST_PARAMS))
        if segwit:
            add_witness_commitment(block)
        block.solve()
        return block

    # Create 10 more anyone-can-spend utxo's for testing.
    def make_utxos(self):
        block = self.build_block_on_tip(self.nodes[0])
        self.segwit_node.send_and_ping(msg_no_witness_block(block))
        assert int(self.nodes[0].getbestblockhash(), 16) == block.sha256
        self.generate(self.wallet, COINBASE_MATURITY)

        total_value = block.vtx[0].vout[0].nValue
        out_value = total_value // 10
        tx = CTransaction()
        tx.vin.append(CTxIn(COutPoint(block.vtx[0].sha256, 0), b''))
        for _ in range(10):
            tx.vout.append(CTxOut(out_value, CScript([OP_TRUE])))
        tx.rehash()

        block2 = self.build_block_on_tip(self.nodes[0])
        block2.vtx.append(tx)
        block2.hashMerkleRoot = block2.calc_merkle_root()
        block2.solve()
        self.segwit_node.send_and_ping(msg_no_witness_block(block2))
        assert_equal(int(self.nodes[0].getbestblockhash(), 16), block2.sha256)
        self.utxos.extend([[tx.sha256, i, out_value] for i in range(10)])


    # Test "sendcmpct" (between peers preferring the same version):
    # - No compact block announcements unless sendcmpct is sent.
    # - If sendcmpct is sent with version > preferred_version, the message is ignored.
    # - If sendcmpct is sent with boolean 0, then block announcements are not
    #   made with compact blocks.
    # - If sendcmpct is then sent with boolean 1, then new block announcements
    #   are made with compact blocks.
    # If old_node is passed in, request compact blocks with version=preferred-1
    # and verify that it receives block announcements via compact block.
    def test_sendcmpct(self, test_node, old_node=None):
        preferred_version = test_node.cmpct_version
        node = self.nodes[0]

        # Make sure we get a SENDCMPCT message from our peer
        def received_sendcmpct():
            return (len(test_node.last_sendcmpct) > 0)
        test_node.wait_until(received_sendcmpct, timeout=30)
        with p2p_lock:
            # Check that the first version received is the preferred one
            assert_equal(test_node.last_sendcmpct[0].version, preferred_version)
            # And that we receive versions down to 1.
            assert_equal(test_node.last_sendcmpct[-1].version, 1)
            test_node.last_sendcmpct = []

        tip = int(node.getbestblockhash(), 16)

        def check_announcement_of_new_block(node, peer, predicate):
            peer.clear_block_announcement()
            block_hash = int(self.generate(node, 1)[0], 16)
            peer.wait_for_block_announcement(block_hash, timeout=30)
            assert peer.block_announced

            with p2p_lock:
                assert predicate(peer), (
                    "block_hash={!r}, cmpctblock={!r}, inv={!r}".format(
                        block_hash, peer.last_message.get("cmpctblock", None), peer.last_message.get("inv", None)))

        # We shouldn't get any block announcements via cmpctblock yet.
        check_announcement_of_new_block(node, test_node, lambda p: "cmpctblock" not in p.last_message)

        # Try one more time, this time after requesting headers.
        test_node.request_headers_and_sync(locator=[tip])
        check_announcement_of_new_block(node, test_node, lambda p: "cmpctblock" not in p.last_message and "inv" in p.last_message)

        # Test a few ways of using sendcmpct that should NOT
        # result in compact block announcements.
        # Before each test, sync the headers chain.
        test_node.request_headers_and_sync(locator=[tip])

        # Now try a SENDCMPCT message with too-high version
        test_node.send_and_ping(msg_sendcmpct(announce=True, version=preferred_version+1))
        check_announcement_of_new_block(node, test_node, lambda p: "cmpctblock" not in p.last_message)

        # Headers sync before next test.
        test_node.request_headers_and_sync(locator=[tip])

        # Now try a SENDCMPCT message with valid version, but announce=False
        test_node.send_and_ping(msg_sendcmpct(announce=False, version=preferred_version))
        check_announcement_of_new_block(node, test_node, lambda p: "cmpctblock" not in p.last_message)

        # Headers sync before next test.
        test_node.request_headers_and_sync(locator=[tip])

        # Finally, try a SENDCMPCT message with announce=True
        test_node.send_and_ping(msg_sendcmpct(announce=True, version=preferred_version))
        check_announcement_of_new_block(node, test_node, lambda p: "cmpctblock" in p.last_message)

        # Try one more time (no headers sync should be needed!)
        check_announcement_of_new_block(node, test_node, lambda p: "cmpctblock" in p.last_message)

        # Try one more time, after turning on sendheaders
        test_node.send_and_ping(msg_sendheaders())
        check_announcement_of_new_block(node, test_node, lambda p: "cmpctblock" in p.last_message)

        # Try one more time, after sending a version-1, announce=false message.
        test_node.send_and_ping(msg_sendcmpct(announce=False, version=preferred_version-1))
        check_announcement_of_new_block(node, test_node, lambda p: "cmpctblock" in p.last_message)

        # Now turn off announcements
        test_node.send_and_ping(msg_sendcmpct(announce=False, version=preferred_version))
        check_announcement_of_new_block(node, test_node, lambda p: "cmpctblock" not in p.last_message and "headers" in p.last_message)

        if old_node is not None:
            # Verify that a peer using an older protocol version can receive
            # announcements from this node.
            old_node.send_and_ping(msg_sendcmpct(announce=True, version=preferred_version-1))
            # Header sync
            old_node.request_headers_and_sync(locator=[tip])
            check_announcement_of_new_block(node, old_node, lambda p: "cmpctblock" in p.last_message)

    # This test actually causes bitcoind to (reasonably!) disconnect us, so do this last.
    def test_invalid_cmpctblock_message(self):
        self.generate(self.nodes[0], COINBASE_MATURITY + 1)
        block = self.build_block_on_tip(self.nodes[0])

        cmpct_block = P2PHeaderAndShortIDs()
        cmpct_block.header = CBlockHeader(block)
        cmpct_block.prefilled_txn_length = 1
        # This index will be too high
        prefilled_txn = PrefilledTransaction(1, block.vtx[0])
        cmpct_block.prefilled_txn = [prefilled_txn]
        self.segwit_node.send_await_disconnect(msg_cmpctblock(cmpct_block))
        assert_equal(int(self.nodes[0].getbestblockhash(), 16), block.hashPrevBlock)

    # Compare the generated shortids to what we expect based on BIP 152, given
    # bitcoind's choice of nonce.
    def test_compactblock_construction(self, test_node, use_witness_address=True):
        version = test_node.cmpct_version
        node = self.nodes[0]
        # Generate a bunch of transactions.
        self.generate(node, COINBASE_MATURITY + 1)
        num_transactions = 25
<<<<<<< HEAD
        address = node.getnewaddress()
        if use_witness_address:
            # Want at least one segwit spend, so move all funds to
            # a witness address.
            address = node.getnewaddress(address_type='bech32')
            value_to_send = node.getbalance()
            node.sendtoaddress(address, satoshi_round(value_to_send - Decimal(0.2)))
            node.generate(1)

        segwit_tx_generated = False
        for _ in range(num_transactions):
            txid = node.sendtoaddress(address, 0.2)
            hex_tx = node.gettransaction(txid)["hex"]
=======

        segwit_tx_generated = False
        for _ in range(num_transactions):
            hex_tx = self.wallet.send_self_transfer(from_node=self.nodes[0])['hex']
>>>>>>> ec86f1e9
            tx = tx_from_hex(hex_tx)
            if not tx.wit.is_null():
                segwit_tx_generated = True

        if use_witness_address:
            # Want at least one segwit spend, so move all funds to
            # a witness address.
            address = node.getnewaddress(address_type='bech32')
            value_to_send = node.getbalance()
            node.sendtoaddress(address, satoshi_round(value_to_send - Decimal(0.2)))
            node.generate(1)
            assert segwit_tx_generated  # check that our test is not broken

        # Wait until we've seen the block announcement for the resulting tip
        tip = int(node.getbestblockhash(), 16)
        test_node.wait_for_block_announcement(tip)

        # Make sure we will receive a fast-announce compact block
        self.request_cb_announcements(test_node)

        # Now mine a block, and look at the resulting compact block.
        test_node.clear_block_announcement()
        block_hash = int(self.generate(node, 1)[0], 16)

        # Store the raw block in our internal format.
        block = from_hex(CBlock(), node.getblock("%064x" % block_hash, False))
        for tx in block.vtx:
            tx.calc_sha256()
        block.rehash()

        # Wait until the block was announced (via compact blocks)
        test_node.wait_until(lambda: "cmpctblock" in test_node.last_message, timeout=30)

        # Now fetch and check the compact block
        header_and_shortids = None
        with p2p_lock:
            # Convert the on-the-wire representation to absolute indexes
            header_and_shortids = HeaderAndShortIDs(test_node.last_message["cmpctblock"].header_and_shortids)
        self.check_compactblock_construction_from_block(version, header_and_shortids, block_hash, block)

        # Now fetch the compact block using a normal non-announce getdata
        test_node.clear_block_announcement()
        inv = CInv(MSG_CMPCT_BLOCK, block_hash)
        test_node.send_message(msg_getdata([inv]))

        test_node.wait_until(lambda: "cmpctblock" in test_node.last_message, timeout=30)

        # Now fetch and check the compact block
        header_and_shortids = None
        with p2p_lock:
            # Convert the on-the-wire representation to absolute indexes
            header_and_shortids = HeaderAndShortIDs(test_node.last_message["cmpctblock"].header_and_shortids)
        self.check_compactblock_construction_from_block(version, header_and_shortids, block_hash, block)

    def check_compactblock_construction_from_block(self, version, header_and_shortids, block_hash, block):
        # Check that we got the right block!
        header_and_shortids.header.calc_sha256()
        assert_equal(header_and_shortids.header.sha256, block_hash)

        # Make sure the prefilled_txn appears to have included the coinbase
        assert len(header_and_shortids.prefilled_txn) >= 1
        assert_equal(header_and_shortids.prefilled_txn[0].index, 0)

        # Check that all prefilled_txn entries match what's in the block.
        for entry in header_and_shortids.prefilled_txn:
            entry.tx.calc_sha256()
            # This checks the non-witness parts of the tx agree
            assert_equal(entry.tx.sha256, block.vtx[entry.index].sha256)

            # And this checks the witness
            wtxid = entry.tx.calc_sha256(True)
            if version == 2:
                assert_equal(wtxid, block.vtx[entry.index].calc_sha256(True))
            else:
                # Shouldn't have received a witness
                assert entry.tx.wit.is_null()

        # Check that the cmpctblock message announced all the transactions.
        assert_equal(len(header_and_shortids.prefilled_txn) + len(header_and_shortids.shortids), len(block.vtx))

        # And now check that all the shortids are as expected as well.
        # Determine the siphash keys to use.
        [k0, k1] = header_and_shortids.get_siphash_keys()

        index = 0
        while index < len(block.vtx):
            if (len(header_and_shortids.prefilled_txn) > 0 and
                    header_and_shortids.prefilled_txn[0].index == index):
                # Already checked prefilled transactions above
                header_and_shortids.prefilled_txn.pop(0)
            else:
                tx_hash = block.vtx[index].sha256
                if version == 2:
                    tx_hash = block.vtx[index].calc_sha256(True)
                shortid = calculate_shortid(k0, k1, tx_hash)
                assert_equal(shortid, header_and_shortids.shortids[0])
                header_and_shortids.shortids.pop(0)
            index += 1

    # Test that bitcoind requests compact blocks when we announce new blocks
    # via header or inv, and that responding to getblocktxn causes the block
    # to be successfully reconstructed.
    # Post-segwit: upgraded nodes would only make this request of cb-version-2,
    # NODE_WITNESS peers.  Unupgraded nodes would still make this request of
    # any cb-version-1-supporting peer.
    def test_compactblock_requests(self, test_node, segwit=True):
        version = test_node.cmpct_version
        node = self.nodes[0]
        # Try announcing a block with an inv or header, expect a compactblock
        # request
        for announce in ["inv", "header"]:
            block = self.build_block_on_tip(node, segwit=segwit)

            if announce == "inv":
                test_node.send_message(msg_inv([CInv(MSG_BLOCK, block.sha256)]))
                test_node.wait_until(lambda: "getheaders" in test_node.last_message, timeout=30)
                test_node.send_header_for_blocks([block])
            else:
                test_node.send_header_for_blocks([block])
            test_node.wait_for_getdata([block.sha256], timeout=30)
            assert_equal(test_node.last_message["getdata"].inv[0].type, 4)

            # Send back a compactblock message that omits the coinbase
            comp_block = HeaderAndShortIDs()
            comp_block.header = CBlockHeader(block)
            comp_block.nonce = 0
            [k0, k1] = comp_block.get_siphash_keys()
            coinbase_hash = block.vtx[0].sha256
            if version == 2:
                coinbase_hash = block.vtx[0].calc_sha256(True)
            comp_block.shortids = [calculate_shortid(k0, k1, coinbase_hash)]
            test_node.send_and_ping(msg_cmpctblock(comp_block.to_p2p()))
            assert_equal(int(node.getbestblockhash(), 16), block.hashPrevBlock)
            # Expect a getblocktxn message.
            with p2p_lock:
                assert "getblocktxn" in test_node.last_message
                absolute_indexes = test_node.last_message["getblocktxn"].block_txn_request.to_absolute()
            assert_equal(absolute_indexes, [0])  # should be a coinbase request

            # Send the coinbase, and verify that the tip advances.
            if version == 2:
                msg = msg_blocktxn()
            else:
                msg = msg_no_witness_blocktxn()
            msg.block_transactions.blockhash = block.sha256
            msg.block_transactions.transactions = [block.vtx[0]]
            test_node.send_and_ping(msg)
            assert_equal(int(node.getbestblockhash(), 16), block.sha256)

    # Create a chain of transactions from given utxo, and add to a new block.
    def build_block_with_transactions(self, node, utxo, num_transactions):
        block = self.build_block_on_tip(node)

        for _ in range(num_transactions):
            tx = CTransaction()
            tx.vin.append(CTxIn(COutPoint(utxo[0], utxo[1]), b''))
            tx.vout.append(CTxOut(utxo[2] - 100000, CScript([OP_TRUE, OP_DROP] * 15 + [OP_TRUE])))
            tx.rehash()
            utxo = [tx.sha256, 0, tx.vout[0].nValue]
            block.vtx.append(tx)

        block.hashMerkleRoot = block.calc_merkle_root()
        block.solve()
        return block

    # Test that we only receive getblocktxn requests for transactions that the
    # node needs, and that responding to them causes the block to be
    # reconstructed.
    def test_getblocktxn_requests(self, test_node):
        version = test_node.cmpct_version
        node = self.nodes[0]
        with_witness = (version == 2)

        def test_getblocktxn_response(compact_block, peer, expected_result):
            msg = msg_cmpctblock(compact_block.to_p2p())
            peer.send_and_ping(msg)
            with p2p_lock:
                assert "getblocktxn" in peer.last_message
                absolute_indexes = peer.last_message["getblocktxn"].block_txn_request.to_absolute()
            assert_equal(absolute_indexes, expected_result)

        def test_tip_after_message(node, peer, msg, tip):
            peer.send_and_ping(msg)
            assert_equal(int(node.getbestblockhash(), 16), tip)

        # First try announcing compactblocks that won't reconstruct, and verify
        # that we receive getblocktxn messages back.
        utxo = self.utxos.pop(0)

        block = self.build_block_with_transactions(node, utxo, 5)
        self.utxos.append([block.vtx[-1].sha256, 0, block.vtx[-1].vout[0].nValue])
        comp_block = HeaderAndShortIDs()
        comp_block.initialize_from_block(block, use_witness=with_witness)

        test_getblocktxn_response(comp_block, test_node, [1, 2, 3, 4, 5])

        msg_bt = msg_no_witness_blocktxn()
        if with_witness:
            msg_bt = msg_blocktxn()  # serialize with witnesses
        msg_bt.block_transactions = BlockTransactions(block.sha256, block.vtx[1:])
        test_tip_after_message(node, test_node, msg_bt, block.sha256)

        utxo = self.utxos.pop(0)
        block = self.build_block_with_transactions(node, utxo, 5)
        self.utxos.append([block.vtx[-1].sha256, 0, block.vtx[-1].vout[0].nValue])

        # Now try interspersing the prefilled transactions
        comp_block.initialize_from_block(block, prefill_list=[0, 1, 5], use_witness=with_witness)
        test_getblocktxn_response(comp_block, test_node, [2, 3, 4])
        msg_bt.block_transactions = BlockTransactions(block.sha256, block.vtx[2:5])
        test_tip_after_message(node, test_node, msg_bt, block.sha256)

        # Now try giving one transaction ahead of time.
        utxo = self.utxos.pop(0)
        block = self.build_block_with_transactions(node, utxo, 5)
        self.utxos.append([block.vtx[-1].sha256, 0, block.vtx[-1].vout[0].nValue])
        test_node.send_and_ping(msg_tx(block.vtx[1]))
        assert block.vtx[1].hash in node.getrawmempool()

        # Prefill 4 out of the 6 transactions, and verify that only the one
        # that was not in the mempool is requested.
        comp_block.initialize_from_block(block, prefill_list=[0, 2, 3, 4], use_witness=with_witness)
        test_getblocktxn_response(comp_block, test_node, [5])

        msg_bt.block_transactions = BlockTransactions(block.sha256, [block.vtx[5]])
        test_tip_after_message(node, test_node, msg_bt, block.sha256)

        # Now provide all transactions to the node before the block is
        # announced and verify reconstruction happens immediately.
        utxo = self.utxos.pop(0)
        block = self.build_block_with_transactions(node, utxo, 10)
        self.utxos.append([block.vtx[-1].sha256, 0, block.vtx[-1].vout[0].nValue])
        for tx in block.vtx[1:]:
            test_node.send_message(msg_tx(tx))
        test_node.sync_with_ping()
        # Make sure all transactions were accepted.
        mempool = node.getrawmempool()
        for tx in block.vtx[1:]:
            assert tx.hash in mempool

        # Clear out last request.
        with p2p_lock:
            test_node.last_message.pop("getblocktxn", None)

        # Send compact block
        comp_block.initialize_from_block(block, prefill_list=[0], use_witness=with_witness)
        test_tip_after_message(node, test_node, msg_cmpctblock(comp_block.to_p2p()), block.sha256)
        with p2p_lock:
            # Shouldn't have gotten a request for any transaction
            assert "getblocktxn" not in test_node.last_message

    # Incorrectly responding to a getblocktxn shouldn't cause the block to be
    # permanently failed.
    def test_incorrect_blocktxn_response(self, test_node):
        version = test_node.cmpct_version
        node = self.nodes[0]
        utxo = self.utxos.pop(0)

        block = self.build_block_with_transactions(node, utxo, 10)
        self.utxos.append([block.vtx[-1].sha256, 0, block.vtx[-1].vout[0].nValue])
        # Relay the first 5 transactions from the block in advance
        for tx in block.vtx[1:6]:
            test_node.send_message(msg_tx(tx))
        test_node.sync_with_ping()
        # Make sure all transactions were accepted.
        mempool = node.getrawmempool()
        for tx in block.vtx[1:6]:
            assert tx.hash in mempool

        # Send compact block
        comp_block = HeaderAndShortIDs()
        comp_block.initialize_from_block(block, prefill_list=[0], use_witness=(version == 2))
        test_node.send_and_ping(msg_cmpctblock(comp_block.to_p2p()))
        absolute_indexes = []
        with p2p_lock:
            assert "getblocktxn" in test_node.last_message
            absolute_indexes = test_node.last_message["getblocktxn"].block_txn_request.to_absolute()
        assert_equal(absolute_indexes, [6, 7, 8, 9, 10])

        # Now give an incorrect response.
        # Note that it's possible for bitcoind to be smart enough to know we're
        # lying, since it could check to see if the shortid matches what we're
        # sending, and eg disconnect us for misbehavior.  If that behavior
        # change was made, we could just modify this test by having a
        # different peer provide the block further down, so that we're still
        # verifying that the block isn't marked bad permanently. This is good
        # enough for now.
        msg = msg_no_witness_blocktxn()
        if version == 2:
            msg = msg_blocktxn()
        msg.block_transactions = BlockTransactions(block.sha256, [block.vtx[5]] + block.vtx[7:])
        test_node.send_and_ping(msg)

        # Tip should not have updated
        assert_equal(int(node.getbestblockhash(), 16), block.hashPrevBlock)

        # We should receive a getdata request
        test_node.wait_for_getdata([block.sha256], timeout=10)
        assert test_node.last_message["getdata"].inv[0].type == MSG_BLOCK or \
               test_node.last_message["getdata"].inv[0].type == MSG_BLOCK | MSG_WITNESS_FLAG

        # Deliver the block
        if version == 2:
            test_node.send_and_ping(msg_block(block))
        else:
            test_node.send_and_ping(msg_no_witness_block(block))
        assert_equal(int(node.getbestblockhash(), 16), block.sha256)

    def test_getblocktxn_handler(self, test_node):
        version = test_node.cmpct_version
        node = self.nodes[0]
        # bitcoind will not send blocktxn responses for blocks whose height is
        # more than 10 blocks deep.
        MAX_GETBLOCKTXN_DEPTH = 10
        chain_height = node.getblockcount()
        current_height = chain_height
        while (current_height >= chain_height - MAX_GETBLOCKTXN_DEPTH):
            block_hash = node.getblockhash(current_height)
            block = from_hex(CBlock(), node.getblock(block_hash, False))

            msg = msg_getblocktxn()
            msg.block_txn_request = BlockTransactionsRequest(int(block_hash, 16), [])
            num_to_request = random.randint(1, len(block.vtx))
            msg.block_txn_request.from_absolute(sorted(random.sample(range(len(block.vtx)), num_to_request)))
            test_node.send_message(msg)
            test_node.wait_until(lambda: "blocktxn" in test_node.last_message, timeout=10)

            [tx.calc_sha256() for tx in block.vtx]
            with p2p_lock:
                assert_equal(test_node.last_message["blocktxn"].block_transactions.blockhash, int(block_hash, 16))
                all_indices = msg.block_txn_request.to_absolute()
                for index in all_indices:
                    tx = test_node.last_message["blocktxn"].block_transactions.transactions.pop(0)
                    tx.calc_sha256()
                    assert_equal(tx.sha256, block.vtx[index].sha256)
                    if version == 1:
                        # Witnesses should have been stripped
                        assert tx.wit.is_null()
                    else:
                        # Check that the witness matches
                        assert_equal(tx.calc_sha256(True), block.vtx[index].calc_sha256(True))
                test_node.last_message.pop("blocktxn", None)
            current_height -= 1

        # Next request should send a full block response, as we're past the
        # allowed depth for a blocktxn response.
        block_hash = node.getblockhash(current_height)
        msg.block_txn_request = BlockTransactionsRequest(int(block_hash, 16), [0])
        with p2p_lock:
            test_node.last_message.pop("block", None)
            test_node.last_message.pop("blocktxn", None)
        test_node.send_and_ping(msg)
        with p2p_lock:
            test_node.last_message["block"].block.calc_sha256()
            assert_equal(test_node.last_message["block"].block.sha256, int(block_hash, 16))
            assert "blocktxn" not in test_node.last_message

    def test_compactblocks_not_at_tip(self, test_node):
        node = self.nodes[0]
        # Test that requesting old compactblocks doesn't work.
        MAX_CMPCTBLOCK_DEPTH = 5
        new_blocks = []
        for _ in range(MAX_CMPCTBLOCK_DEPTH + 1):
            test_node.clear_block_announcement()
            new_blocks.append(self.generate(node, 1)[0])
            test_node.wait_until(test_node.received_block_announcement, timeout=30)

        test_node.clear_block_announcement()
        test_node.send_message(msg_getdata([CInv(MSG_CMPCT_BLOCK, int(new_blocks[0], 16))]))
        test_node.wait_until(lambda: "cmpctblock" in test_node.last_message, timeout=30)

        test_node.clear_block_announcement()
        self.generate(node, 1)
        test_node.wait_until(test_node.received_block_announcement, timeout=30)
        test_node.clear_block_announcement()
        with p2p_lock:
            test_node.last_message.pop("block", None)
        test_node.send_message(msg_getdata([CInv(MSG_CMPCT_BLOCK, int(new_blocks[0], 16))]))
        test_node.wait_until(lambda: "block" in test_node.last_message, timeout=30)
        with p2p_lock:
            test_node.last_message["block"].block.calc_sha256()
            assert_equal(test_node.last_message["block"].block.sha256, int(new_blocks[0], 16))

        # Generate an old compactblock, and verify that it's not accepted.
        cur_height = node.getblockcount()
        hashPrevBlock = int(node.getblockhash(cur_height - 5), 16)
        block = self.build_block_on_tip(node)
        block.hashPrevBlock = hashPrevBlock
        block.solve()

        comp_block = HeaderAndShortIDs()
        comp_block.initialize_from_block(block)
        test_node.send_and_ping(msg_cmpctblock(comp_block.to_p2p()))

        tips = node.getchaintips()
        found = False
        for x in tips:
            if x["hash"] == block.hash:
                assert_equal(x["status"], "headers-only")
                found = True
                break
        assert found

        # Requesting this block via getblocktxn should silently fail
        # (to avoid fingerprinting attacks).
        msg = msg_getblocktxn()
        msg.block_txn_request = BlockTransactionsRequest(block.sha256, [0])
        with p2p_lock:
            test_node.last_message.pop("blocktxn", None)
        test_node.send_and_ping(msg)
        with p2p_lock:
            assert "blocktxn" not in test_node.last_message

    def test_end_to_end_block_relay(self, listeners):
        node = self.nodes[0]
        utxo = self.utxos.pop(0)

        block = self.build_block_with_transactions(node, utxo, 10)

        [l.clear_block_announcement() for l in listeners]

        # serialize without witness (this block has no witnesses anyway).
        # TODO: repeat this test with witness tx's to a segwit node.
        node.submitblock(block.serialize().hex())

        for l in listeners:
            l.wait_until(lambda: "cmpctblock" in l.last_message, timeout=30)
        with p2p_lock:
            for l in listeners:
                l.last_message["cmpctblock"].header_and_shortids.header.calc_sha256()
                assert_equal(l.last_message["cmpctblock"].header_and_shortids.header.sha256, block.sha256)

    # Test that we don't get disconnected if we relay a compact block with valid header,
    # but invalid transactions.
    def test_invalid_tx_in_compactblock(self, test_node, use_segwit=True):
        node = self.nodes[0]
        assert len(self.utxos)
        utxo = self.utxos[0]

        block = self.build_block_with_transactions(node, utxo, 5)
        del block.vtx[3]
        block.hashMerkleRoot = block.calc_merkle_root()
        if use_segwit:
            # If we're testing with segwit, also drop the coinbase witness,
            # but include the witness commitment.
            add_witness_commitment(block)
            block.vtx[0].wit.vtxinwit = []
        block.solve()

        # Now send the compact block with all transactions prefilled, and
        # verify that we don't get disconnected.
        comp_block = HeaderAndShortIDs()
        comp_block.initialize_from_block(block, prefill_list=[0, 1, 2, 3, 4], use_witness=use_segwit)
        msg = msg_cmpctblock(comp_block.to_p2p())
        test_node.send_and_ping(msg)

        # Check that the tip didn't advance
        assert int(node.getbestblockhash(), 16) is not block.sha256
        test_node.sync_with_ping()

    # Helper for enabling cb announcements
    # Send the sendcmpct request and sync headers
    def request_cb_announcements(self, peer):
        node = self.nodes[0]
        tip = node.getbestblockhash()
        peer.get_headers(locator=[int(tip, 16)], hashstop=0)
        peer.send_and_ping(msg_sendcmpct(announce=True, version=peer.cmpct_version))

    def test_compactblock_reconstruction_multiple_peers(self, stalling_peer, delivery_peer):
        node = self.nodes[0]
        assert len(self.utxos)

        def announce_cmpct_block(node, peer):
            utxo = self.utxos.pop(0)
            block = self.build_block_with_transactions(node, utxo, 5)

            cmpct_block = HeaderAndShortIDs()
            cmpct_block.initialize_from_block(block)
            msg = msg_cmpctblock(cmpct_block.to_p2p())
            peer.send_and_ping(msg)
            with p2p_lock:
                assert "getblocktxn" in peer.last_message
            return block, cmpct_block

        block, cmpct_block = announce_cmpct_block(node, stalling_peer)

        for tx in block.vtx[1:]:
            delivery_peer.send_message(msg_tx(tx))
        delivery_peer.sync_with_ping()
        mempool = node.getrawmempool()
        for tx in block.vtx[1:]:
            assert tx.hash in mempool

        delivery_peer.send_and_ping(msg_cmpctblock(cmpct_block.to_p2p()))
        assert_equal(int(node.getbestblockhash(), 16), block.sha256)

        self.utxos.append([block.vtx[-1].sha256, 0, block.vtx[-1].vout[0].nValue])

        # Now test that delivering an invalid compact block won't break relay

        block, cmpct_block = announce_cmpct_block(node, stalling_peer)
        for tx in block.vtx[1:]:
            delivery_peer.send_message(msg_tx(tx))
        delivery_peer.sync_with_ping()

        cmpct_block.prefilled_txn[0].tx.wit.vtxinwit = [CTxInWitness()]
        cmpct_block.prefilled_txn[0].tx.wit.vtxinwit[0].scriptWitness.stack = [ser_uint256(0)]

        cmpct_block.use_witness = True
        delivery_peer.send_and_ping(msg_cmpctblock(cmpct_block.to_p2p()))
        assert int(node.getbestblockhash(), 16) != block.sha256

        msg = msg_no_witness_blocktxn()
        msg.block_transactions.blockhash = block.sha256
        msg.block_transactions.transactions = block.vtx[1:]
        stalling_peer.send_and_ping(msg)
        assert_equal(int(node.getbestblockhash(), 16), block.sha256)

    def test_highbandwidth_mode_states_via_getpeerinfo(self):
        # create new p2p connection for a fresh state w/o any prior sendcmpct messages sent
        hb_test_node = self.nodes[0].add_p2p_connection(TestP2PConn(cmpct_version=2))

        # assert the RPC getpeerinfo boolean fields `bip152_hb_{to, from}`
        # match the given parameters for the last peer of a given node
        def assert_highbandwidth_states(node, hb_to, hb_from):
            peerinfo = node.getpeerinfo()[-1]
            assert_equal(peerinfo['bip152_hb_to'], hb_to)
            assert_equal(peerinfo['bip152_hb_from'], hb_from)

        # initially, neither node has selected the other peer as high-bandwidth yet
        assert_highbandwidth_states(self.nodes[0], hb_to=False, hb_from=False)

        # peer requests high-bandwidth mode by sending sendcmpct(1)
        hb_test_node.send_and_ping(msg_sendcmpct(announce=True, version=2))
        assert_highbandwidth_states(self.nodes[0], hb_to=False, hb_from=True)

        # peer generates a block and sends it to node, which should
        # select the peer as high-bandwidth (up to 3 peers according to BIP 152)
        block = self.build_block_on_tip(self.nodes[0])
        hb_test_node.send_and_ping(msg_block(block))
        assert_highbandwidth_states(self.nodes[0], hb_to=True, hb_from=True)

        # peer requests low-bandwidth mode by sending sendcmpct(0)
        hb_test_node.send_and_ping(msg_sendcmpct(announce=False, version=2))
        assert_highbandwidth_states(self.nodes[0], hb_to=True, hb_from=False)

    def run_test(self):
        self.wallet = MiniWallet(self.nodes[0])

        # Setup the p2p connections
        self.segwit_node = self.nodes[0].add_p2p_connection(TestP2PConn(cmpct_version=2))
        self.old_node = self.nodes[0].add_p2p_connection(TestP2PConn(cmpct_version=1), services=NODE_NETWORK)
        self.additional_segwit_node = self.nodes[0].add_p2p_connection(TestP2PConn(cmpct_version=2))

        # We will need UTXOs to construct transactions in later tests.
        self.make_utxos()

        assert softfork_active(self.nodes[0], "segwit")

        self.log.info("Testing SENDCMPCT p2p message... ")
        self.test_sendcmpct(self.segwit_node, old_node=self.old_node)
        self.test_sendcmpct(self.additional_segwit_node)

        self.log.info("Testing compactblock construction...")
        self.test_compactblock_construction(self.old_node)
        self.test_compactblock_construction(self.segwit_node)

        self.log.info("Testing compactblock requests (segwit node)... ")
        self.test_compactblock_requests(self.segwit_node)

        self.log.info("Testing getblocktxn requests (segwit node)...")
        self.test_getblocktxn_requests(self.segwit_node)

        self.log.info("Testing getblocktxn handler (segwit node should return witnesses)...")
        self.test_getblocktxn_handler(self.segwit_node)
        self.test_getblocktxn_handler(self.old_node)

        self.log.info("Testing compactblock requests/announcements not at chain tip...")
        self.test_compactblocks_not_at_tip(self.segwit_node)
        self.test_compactblocks_not_at_tip(self.old_node)

        self.log.info("Testing handling of incorrect blocktxn responses...")
        self.test_incorrect_blocktxn_response(self.segwit_node)

        self.log.info("Testing reconstructing compact blocks from all peers...")
        self.test_compactblock_reconstruction_multiple_peers(self.segwit_node, self.additional_segwit_node)

        # Test that if we submitblock to node1, we'll get a compact block
        # announcement to all peers.
        # (Post-segwit activation, blocks won't propagate from node0 to node1
        # automatically, so don't bother testing a block announced to node0.)
        self.log.info("Testing end-to-end block relay...")
        self.request_cb_announcements(self.old_node)
        self.request_cb_announcements(self.segwit_node)
        self.test_end_to_end_block_relay([self.segwit_node, self.old_node])

        self.log.info("Testing handling of invalid compact blocks...")
        self.test_invalid_tx_in_compactblock(self.segwit_node)
        self.test_invalid_tx_in_compactblock(self.old_node)

        self.log.info("Testing invalid index in cmpctblock message...")
        self.test_invalid_cmpctblock_message()

        self.log.info("Testing high-bandwidth mode states via getpeerinfo...")
        self.test_highbandwidth_mode_states_via_getpeerinfo()


if __name__ == '__main__':
    CompactBlocksTest().main()<|MERGE_RESOLUTION|>--- conflicted
+++ resolved
@@ -8,11 +8,7 @@
 Version 2 compact blocks are post-segwit (wtxids)
 """
 import random
-<<<<<<< HEAD
-from decimal import Decimal
-=======
 from decimal import Decimal 
->>>>>>> ec86f1e9
 
 from test_framework.blocktools import (
     COINBASE_MATURITY,
@@ -70,12 +66,8 @@
     assert_equal,
     softfork_active,
     satoshi_round,
-<<<<<<< HEAD
-)
-=======
 from test_framework.wallet import MiniWallet
 
->>>>>>> ec86f1e9
 
 # TestP2PConn: A peer we use to send messages to bitcoind, and store responses.
 class TestP2PConn(P2PInterface):
@@ -304,26 +296,10 @@
         # Generate a bunch of transactions.
         self.generate(node, COINBASE_MATURITY + 1)
         num_transactions = 25
-<<<<<<< HEAD
-        address = node.getnewaddress()
-        if use_witness_address:
-            # Want at least one segwit spend, so move all funds to
-            # a witness address.
-            address = node.getnewaddress(address_type='bech32')
-            value_to_send = node.getbalance()
-            node.sendtoaddress(address, satoshi_round(value_to_send - Decimal(0.2)))
-            node.generate(1)
-
-        segwit_tx_generated = False
-        for _ in range(num_transactions):
-            txid = node.sendtoaddress(address, 0.2)
-            hex_tx = node.gettransaction(txid)["hex"]
-=======
 
         segwit_tx_generated = False
         for _ in range(num_transactions):
             hex_tx = self.wallet.send_self_transfer(from_node=self.nodes[0])['hex']
->>>>>>> ec86f1e9
             tx = tx_from_hex(hex_tx)
             if not tx.wit.is_null():
                 segwit_tx_generated = True
