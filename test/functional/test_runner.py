#!/usr/bin/env python3
# Copyright (c) 2014-2021 The Bitcoin Core developers
# Distributed under the MIT software license, see the accompanying
# file COPYING or http://www.opensource.org/licenses/mit-license.php.
"""Run regression test suite.

This module calls down into individual test cases via subprocess. It will
forward all unrecognized arguments onto the individual test scripts.

For a description of arguments recognized by test scripts, see
`test/functional/test_framework/test_framework.py:BitcoinTestFramework.main`.

"""

import argparse
from collections import deque
import configparser
import datetime
import os
import time
import shutil
import signal
import subprocess
import sys
import tempfile
import re
import logging
import unittest

# Formatting. Default colors to empty strings.
BOLD, GREEN, RED, GREY = ("", ""), ("", ""), ("", ""), ("", "")
try:
    # Make sure python thinks it can write unicode to its stdout
    "\u2713".encode("utf_8").decode(sys.stdout.encoding)
    TICK = "✓ "
    CROSS = "✖ "
    CIRCLE = "○ "
except UnicodeDecodeError:
    TICK = "P "
    CROSS = "x "
    CIRCLE = "o "

if os.name != 'nt' or sys.getwindowsversion() >= (10, 0, 14393): #type:ignore
    if os.name == 'nt':
        import ctypes
        kernel32 = ctypes.windll.kernel32  # type: ignore
        ENABLE_VIRTUAL_TERMINAL_PROCESSING = 4
        STD_OUTPUT_HANDLE = -11
        STD_ERROR_HANDLE = -12
        # Enable ascii color control to stdout
        stdout = kernel32.GetStdHandle(STD_OUTPUT_HANDLE)
        stdout_mode = ctypes.c_int32()
        kernel32.GetConsoleMode(stdout, ctypes.byref(stdout_mode))
        kernel32.SetConsoleMode(stdout, stdout_mode.value | ENABLE_VIRTUAL_TERMINAL_PROCESSING)
        # Enable ascii color control to stderr
        stderr = kernel32.GetStdHandle(STD_ERROR_HANDLE)
        stderr_mode = ctypes.c_int32()
        kernel32.GetConsoleMode(stderr, ctypes.byref(stderr_mode))
        kernel32.SetConsoleMode(stderr, stderr_mode.value | ENABLE_VIRTUAL_TERMINAL_PROCESSING)
    # primitive formatting on supported
    # terminal via ANSI escape sequences:
    BOLD = ('\033[0m', '\033[1m')
    GREEN = ('\033[0m', '\033[0;32m')
    RED = ('\033[0m', '\033[0;31m')
    GREY = ('\033[0m', '\033[1;30m')

TEST_EXIT_PASSED = 0
TEST_EXIT_SKIPPED = 77

TEST_FRAMEWORK_MODULES = [
    "address",
    "blocktools",
    "muhash",
    "key",
    "script",
    "segwit_addr",
    "util",
]

EXTENDED_SCRIPTS = [
    # These tests are not run by default.
    # Longest test should go first, to favor running tests in parallel
    'feature_pruning.py',
    'feature_dbcrash.py',
    'feature_fee_estimation.py',
    'feature_cltv.py',
    'feature_bip68_sequence.py',
    'feature_maxuploadtarget.py',
    'p2p_dos_header_tree.py', # not relevant
    'feature_csv_activation.py',
]

BASE_SCRIPTS = [
    # Scripts that are run by default.
    # Longest test should go first, to favor running tests in parallel
    'wallet_hd.py --legacy-wallet',
    'wallet_hd.py --descriptors',
    'wallet_backup.py --legacy-wallet',
    'wallet_backup.py --descriptors',
    # vv Tests less than 5m vv
    'mining_getblocktemplate_longpoll.py',
    'feature_block.py',
    'rpc_fundrawtransaction.py --legacy-wallet',
    'rpc_fundrawtransaction.py --descriptors',
    'p2p_compactblocks.py',
    'p2p_compactblocks_blocksonly.py',
    'feature_segwit.py --legacy-wallet',
    'feature_segwit.py --descriptors',
    # vv Tests less than 2m vv
    'wallet_basic.py --legacy-wallet',
    'wallet_basic.py --descriptors',
    'wallet_labels.py --legacy-wallet',
    'wallet_labels.py --descriptors',
    'p2p_segwit.py',
    'p2p_timeouts.py',
    'p2p_tx_download.py',
    'mempool_updatefromblock.py',
    'wallet_dump.py --legacy-wallet',
    'feature_taproot.py --previous_release',
    'feature_taproot.py',
    'rpc_signer.py',
    'wallet_signer.py --descriptors',
    # vv Tests less than 60s vv
    'p2p_sendheaders.py',
    'wallet_importmulti.py --legacy-wallet',
    'mempool_limit.py',
    'rpc_txoutproof.py',
    'wallet_listreceivedby.py --legacy-wallet',
    'wallet_listreceivedby.py --descriptors',
    'wallet_abandonconflict.py --legacy-wallet',
    'p2p_dns_seeds.py',
    'wallet_abandonconflict.py --descriptors',
    'wallet_address_types.py --legacy-wallet',
    'wallet_address_types.py --descriptors',
    'p2p_feefilter.py',
    'feature_reindex.py',
    'feature_abortnode.py',
    # vv Tests less than 30s vv
    'wallet_keypool_topup.py --legacy-wallet',
    'wallet_keypool_topup.py --descriptors',
    'interface_zmq.py',
    'rpc_invalid_address_message.py',
    'interface_bitcoin_cli.py --legacy-wallet',
    'interface_bitcoin_cli.py --descriptors',
    'feature_bind_extra.py',
    'mempool_resurrect.py',
    'wallet_txn_doublespend.py --mineblock',
    'tool_wallet.py --legacy-wallet',
    'tool_wallet.py --descriptors',
    'wallet_txn_clone.py',
    'wallet_txn_clone.py --segwit',
    'rpc_getchaintips.py',
    'rpc_misc.py',
    'interface_rest.py',
    'mempool_spend_coinbase.py',
    'wallet_avoidreuse.py --legacy-wallet',
    'wallet_avoidreuse.py --descriptors',
    'mempool_reorg.py',
    'mempool_persist.py',
    'wallet_multiwallet.py --legacy-wallet',
    'wallet_multiwallet.py --descriptors',
    'wallet_multiwallet.py --usecli',
    'wallet_createwallet.py --legacy-wallet',
    'wallet_createwallet.py --usecli',
    'wallet_createwallet.py --descriptors',
    'wallet_listtransactions.py --legacy-wallet',
    'wallet_listtransactions.py --descriptors',
    'wallet_watchonly.py --legacy-wallet',
    'wallet_watchonly.py --usecli --legacy-wallet',
    'wallet_reorgsrestore.py',
    'interface_http.py',
    'interface_rpc.py',
    'rpc_psbt.py --legacy-wallet',
    'rpc_psbt.py --descriptors',
    'rpc_users.py',
    'rpc_whitelist.py',
    'feature_proxy.py',
    'feature_syscall_sandbox.py',
    'rpc_signrawtransaction.py --legacy-wallet',
    'rpc_signrawtransaction.py --descriptors',
    'rpc_rawtransaction.py --legacy-wallet',
    'rpc_rawtransaction.py --descriptors',
    'wallet_groups.py --legacy-wallet',
    'wallet_transactiontime_rescan.py --descriptors',
    'wallet_transactiontime_rescan.py --legacy-wallet',
    'p2p_addrv2_relay.py',
    'wallet_groups.py --descriptors',
    'p2p_compactblocks_hb.py',
    'p2p_disconnect_ban.py',
    'rpc_decodescript.py',
    'rpc_blockchain.py',
    'rpc_deprecated.py',
    'wallet_disable.py --legacy-wallet',
    'wallet_disable.py --descriptors',
    'p2p_addr_relay.py',
    'p2p_getaddr_caching.py',
    'p2p_getdata.py',
    'p2p_addrfetch.py',
    'rpc_net.py',
    'wallet_keypool.py --legacy-wallet',
    'wallet_keypool.py --descriptors',
    'wallet_descriptor.py --descriptors',
    'feature_maxtipage.py',
    'p2p_nobloomfilter_messages.py',
    'p2p_filter.py',
    'rpc_setban.py',
    'p2p_blocksonly.py',
    'mining_prioritisetransaction.py',
    'p2p_invalid_locator.py',
    'p2p_invalid_block.py',
    'p2p_invalid_messages.py',
    'p2p_invalid_tx.py',
    'feature_assumevalid.py',
    'example_test.py',
    'wallet_txn_doublespend.py --legacy-wallet',
    'wallet_multisig_descriptor_psbt.py',
    'wallet_txn_doublespend.py --descriptors',
    'feature_backwards_compatibility.py --legacy-wallet',
    'feature_backwards_compatibility.py --descriptors',
    'wallet_txn_clone.py --mineblock',
    'feature_notifications.py',
    'rpc_getblockfilter.py',
    'rpc_getblockfrompeer.py',
    'rpc_invalidateblock.py',
    'feature_utxo_set_hash.py',
    'feature_rbf.py --legacy-wallet',
    'feature_rbf.py --descriptors',
    'mempool_packages.py',
    'mempool_package_onemore.py',
    'rpc_createmultisig.py --legacy-wallet',
    'rpc_createmultisig.py --descriptors',
    'rpc_packages.py',
    'mempool_package_limits.py',
    'feature_versionbits_warning.py',
    'rpc_preciousblock.py',
    'wallet_importprunedfunds.py --legacy-wallet',
    'wallet_importprunedfunds.py --descriptors',
    'p2p_leak_tx.py',
    'p2p_eviction.py',
    'wallet_signmessagewithaddress.py',
    'rpc_signmessagewithprivkey.py',
    'rpc_generateblock.py',
    'rpc_generate.py',
    'wallet_balance.py --legacy-wallet',
    'wallet_balance.py --descriptors',
    'feature_nulldummy.py --legacy-wallet',
    'feature_nulldummy.py --descriptors',
    'mempool_accept.py',
    'mempool_expiry.py',
    'wallet_import_rescan.py --legacy-wallet',
    'wallet_import_with_label.py --legacy-wallet',
    'wallet_importdescriptors.py --descriptors',
    'wallet_upgradewallet.py --legacy-wallet',
    'rpc_bind.py --ipv4',
    'rpc_bind.py --ipv6',
    'rpc_bind.py --nonloopback',
    'mining_basic.py',
    'feature_signet.py',
    'wallet_bumpfee.py --legacy-wallet',
    'wallet_bumpfee.py --descriptors',
    'wallet_implicitsegwit.py --legacy-wallet',
    'rpc_named_arguments.py',
    'feature_startupnotify.py',
    'wallet_listsinceblock.py --legacy-wallet',
    'wallet_listsinceblock.py --descriptors',
    'wallet_listdescriptors.py --descriptors',
    'p2p_leak.py',
    'wallet_encryption.py --legacy-wallet',
    'wallet_encryption.py --descriptors',
    'rpc_uptime.py',
    'wallet_resendwallettransactions.py --legacy-wallet',
    'wallet_resendwallettransactions.py --descriptors',
    'wallet_fallbackfee.py --legacy-wallet',
    'wallet_fallbackfee.py --descriptors',
    'rpc_dumptxoutset.py',
    'feature_minchainwork.py',
    'rpc_estimatefee.py',
    'rpc_getblockstats.py',
    'feature_bind_port_externalip.py',
    'wallet_create_tx.py --legacy-wallet',
    'wallet_send.py --legacy-wallet',
    'wallet_send.py --descriptors',
    'wallet_create_tx.py --descriptors',
    'wallet_taproot.py',
    'wallet_inactive_hdchains.py',
    'p2p_fingerprint.py',
    'feature_uacomment.py',
    'feature_init.py',
    'wallet_coinbase_category.py --legacy-wallet',
    'wallet_coinbase_category.py --descriptors',
    'feature_filelock.py',
    'feature_loadblock.py',
    'p2p_add_connections.py',
    'feature_bind_port_discover.py',
    'p2p_unrequested_blocks.py',
    'p2p_blockfilters.py',
    'p2p_message_capture.py',
    'feature_includeconf.py',
    'feature_addrman.py',
    'feature_asmap.py',
    'mempool_unbroadcast.py',
    'mempool_compatibility.py',
    'mempool_accept_wtxid.py',
    'rpc_deriveaddresses.py',
    'rpc_deriveaddresses.py --usecli',
    'p2p_ping.py',
    'rpc_scantxoutset.py',
    'feature_txindex_compatibility.py',
    'feature_logging.py',
    'feature_anchors.py',
    'feature_coinstatsindex.py --legacy-wallet',
    'feature_coinstatsindex.py --descriptors',
    'wallet_orphanedreward.py',
    'wallet_timelock.py',
    'p2p_node_network_limited.py',
    'p2p_permissions.py',
    'feature_blocksdir.py',
    'wallet_startup.py',
    'p2p_i2p_ports.py',
    'feature_config_args.py',
    'feature_presegwit_node_upgrade.py',
    'feature_settings.py',
    'rpc_getdescriptorinfo.py',
    'rpc_mempool_entry_fee_fields_deprecation.py',
    'rpc_help.py',
    'feature_dirsymlinks.py',
    'feature_help.py',
    'feature_shutdown.py',
    'p2p_ibd_txrelay.py',
    'feature_blockfilterindex_prune.py'
    'feature_dersig.py',
    # Don't append tests at the end to avoid merge conflicts
    # Put them in a random line within the section that fits their approximate run-time
<<<<<<< HEAD

=======
>>>>>>> ec86f1e9
    # qtum
    'qtum_dgp.py',
    'qtum_pos.py',
    'qtum_opcall.py',
    'qtum_opcreate.py',
    'qtum_8mb_block.py',
    'qtum_gas_limit.py',
    'qtum_searchlog.py',
    'qtum_pos_segwit.py',
    'qtum_state_root.py',
    'qtum_evm_globals.py',
    'qtum_null_sender.py',
    'qtum_waitforlogs.py',
    'qtum_block_header.py',
    'qtum_callcontract.py',
    'qtum_spend_op_call.py',
    'qtum_condensing_txs.py',
    'qtum_createcontract.py',
    'qtum_sendtocontract.py',
    'qtum_identical_refunds.py',
    'qtum_create_eth_op_code.py',
    'qtum_gas_limit_overflow.py',
    'qtum_call_empty_contract.py',
    'qtum_dgp_block_size_sync.py',
    'qtum_pos_conflicting_txs.py',
    'qtum_globals_state_changer.py',
    'qtum_no_exec_call_disabled.py',
    'qtum_soft_block_gas_limits.py',
    'qtum_dgp_block_size_restart.py',
    'qtum_searchlog_restart_node.py',
    'qtum_immature_coinstake_spend.py',
    'qtum_transaction_prioritization.py',
    'qtum_assign_mpos_fees_to_gas_refund.py',
    'qtum_ignore_mpos_participant_reward.py',
    'qtum_evm_constantinople_activation.py',
    'qtum_many_value_refunds_from_same_tx.py',
    'qtum_combined_outputs_exceed_gas_limit.py',
    'qtum_dgp_gas_price_lingering_mempool_tx.py',
    'qtum_dgp_gas_schedule.py',
    'qtum_header_spam.py --dos-same-height',
    'qtum_header_spam.py --dos-variable-height',
    'qtum_header_spam.py --run-standard-tests',
    'qtum_divergence_dos.py',
    'qtum_prioritize_create_over_call.py',
    'qtum_callcontract_timestamp.py',
    'qtum_transaction_receipt_origin_contract_address.py',
    'qtum_block_number_corruption.py',
    'qtum_duplicate_stake.py',
    'qtum_rpc_bitcore.py',
    'qtum_faulty_header_chain.py',
    'qtum_signrawsender.py',
    'qtum_op_sender.py',
    'qtum_evm_revert.py',
    'qtum_evm_create2.py',
    'qtum_evm_staticcall.py',
    'qtum_evm_constantinople_precompiles.py',
    'qtum_evm_constantinople_opcodes.py',
    'qtum_block_index_cleanup.py',
    'qtum_pod.py',
    'qtum_simple_delegation_contract.py',
    'qtum_delegation_contract.py',
    'qtum_qrc20.py'
]

# Place EXTENDED_SCRIPTS first since it has the 3 longest running tests
ALL_SCRIPTS = EXTENDED_SCRIPTS + BASE_SCRIPTS

NON_SCRIPTS = [
    # These are python files that live in the functional tests directory, but are not test scripts.
    "combine_logs.py",
    "create_cache.py",
    "test_runner.py",
]

def main():
    # Parse arguments and pass through unrecognised args
    parser = argparse.ArgumentParser(add_help=False,
                                     usage='%(prog)s [test_runner.py options] [script options] [scripts]',
                                     description=__doc__,
                                     epilog='''
    Help text and arguments for individual test script:''',
                                     formatter_class=argparse.RawTextHelpFormatter)
    parser.add_argument('--ansi', action='store_true', default=sys.stdout.isatty(), help="Use ANSI colors and dots in output (enabled by default when standard output is a TTY)")
    parser.add_argument('--combinedlogslen', '-c', type=int, default=0, metavar='n', help='On failure, print a log (of length n lines) to the console, combined from the test framework and all test nodes.')
    parser.add_argument('--coverage', action='store_true', help='generate a basic coverage report for the RPC interface')
    parser.add_argument('--ci', action='store_true', help='Run checks and code that are usually only enabled in a continuous integration environment')
    parser.add_argument('--exclude', '-x', help='specify a comma-separated-list of scripts to exclude.')
    parser.add_argument('--extended', action='store_true', help='run the extended test suite in addition to the basic tests')
    parser.add_argument('--help', '-h', '-?', action='store_true', help='print help text and exit')
    parser.add_argument('--jobs', '-j', type=int, default=4, help='how many test scripts to run in parallel. Default=4.')
    parser.add_argument('--keepcache', '-k', action='store_true', help='the default behavior is to flush the cache directory on startup. --keepcache retains the cache from the previous testrun.')
    parser.add_argument('--quiet', '-q', action='store_true', help='only print dots, results summary and failure logs')
    parser.add_argument('--tmpdirprefix', '-t', default=tempfile.gettempdir(), help="Root directory for datadirs")
    parser.add_argument('--failfast', '-F', action='store_true', help='stop execution after the first test failure')
    parser.add_argument('--filter', help='filter scripts to run by regular expression')

    args, unknown_args = parser.parse_known_args()
    if not args.ansi:
        global BOLD, GREEN, RED, GREY
        BOLD = ("", "")
        GREEN = ("", "")
        RED = ("", "")
        GREY = ("", "")

    # args to be passed on always start with two dashes; tests are the remaining unknown args
    tests = [arg for arg in unknown_args if arg[:2] != "--"]
    passon_args = [arg for arg in unknown_args if arg[:2] == "--"]

    # Read config generated by configure.
    config = configparser.ConfigParser()
    configfile = os.path.abspath(os.path.dirname(__file__)) + "/../config.ini"
    config.read_file(open(configfile, encoding="utf8"))

    passon_args.append("--configfile=%s" % configfile)

    # Set up logging
    logging_level = logging.INFO if args.quiet else logging.DEBUG
    logging.basicConfig(format='%(message)s', level=logging_level)

    # Create base test directory
    tmpdir = "%s/test_runner_₿_🏃_%s" % (args.tmpdirprefix, datetime.datetime.now().strftime("%Y%m%d_%H%M%S"))

    os.makedirs(tmpdir)

    logging.debug("Temporary test directory at %s" % tmpdir)

    enable_bitcoind = config["components"].getboolean("ENABLE_BITCOIND")

    if not enable_bitcoind:
        print("No functional tests to run.")
        print("Rerun ./configure with --with-daemon and then make")
        sys.exit(0)

    # Build list of tests
    test_list = []
    if tests:
        # Individual tests have been specified. Run specified tests that exist
        # in the ALL_SCRIPTS list. Accept names with or without a .py extension.
        # Specified tests can contain wildcards, but in that case the supplied
        # paths should be coherent, e.g. the same path as that provided to call
        # test_runner.py. Examples:
        #   `test/functional/test_runner.py test/functional/wallet*`
        #   `test/functional/test_runner.py ./test/functional/wallet*`
        #   `test_runner.py wallet*`
        #   but not:
        #   `test/functional/test_runner.py wallet*`
        # Multiple wildcards can be passed:
        #   `test_runner.py tool* mempool*`
        for test in tests:
            script = test.split("/")[-1]
            script = script + ".py" if ".py" not in script else script
            matching_scripts = [s for s in ALL_SCRIPTS if s.startswith(script)]
            if matching_scripts:
                test_list.extend(matching_scripts)
            else:
                print("{}WARNING!{} Test '{}' not found in full test list.".format(BOLD[1], BOLD[0], test))
    elif args.extended:
        # Include extended tests
        test_list += ALL_SCRIPTS
    else:
        # Run base tests only
        test_list += BASE_SCRIPTS

    # Remove the test cases that the user has explicitly asked to exclude.
    if args.exclude:
        exclude_tests = [test.split('.py')[0] for test in args.exclude.split(',')]
        for exclude_test in exclude_tests:
            # Remove <test_name>.py and <test_name>.py --arg from the test list
            exclude_list = [test for test in test_list if test.split('.py')[0] == exclude_test]
            for exclude_item in exclude_list:
                test_list.remove(exclude_item)
            if not exclude_list:
                print("{}WARNING!{} Test '{}' not found in current test list.".format(BOLD[1], BOLD[0], exclude_test))

    if args.filter:
        test_list = list(filter(re.compile(args.filter).search, test_list))

    if not test_list:
        print("No valid test scripts specified. Check that your test is in one "
              "of the test lists in test_runner.py, or run test_runner.py with no arguments to run all tests")
        sys.exit(0)

    if args.help:
        # Print help for test_runner.py, then print help of the first script (with args removed) and exit.
        parser.print_help()
        subprocess.check_call([sys.executable, os.path.join(config["environment"]["SRCDIR"], 'test', 'functional', test_list[0].split()[0]), '-h'])
        sys.exit(0)

    check_script_list(src_dir=config["environment"]["SRCDIR"], fail_on_warn=args.ci)
    check_script_prefixes()

    if not args.keepcache:
        shutil.rmtree("%s/test/cache" % config["environment"]["BUILDDIR"], ignore_errors=True)

    run_tests(
        test_list=test_list,
        src_dir=config["environment"]["SRCDIR"],
        build_dir=config["environment"]["BUILDDIR"],
        tmpdir=tmpdir,
        jobs=args.jobs,
        enable_coverage=args.coverage,
        args=passon_args,
        combined_logs_len=args.combinedlogslen,
        failfast=args.failfast,
        use_term_control=args.ansi,
    )

def run_tests(*, test_list, src_dir, build_dir, tmpdir, jobs=1, enable_coverage=False, args=None, combined_logs_len=0, failfast=False, use_term_control):
    args = args or []

    # Warn if bitcoind is already running
    try:
        # pgrep exits with code zero when one or more matching processes found
        if subprocess.run(["pgrep", "-x", "qtumd"], stdout=subprocess.DEVNULL).returncode == 0:
            print("%sWARNING!%s There is already a bitcoind process running on this system. Tests may fail unexpectedly due to resource contention!" % (BOLD[1], BOLD[0]))
    except OSError:
        # pgrep not supported
        pass

    # Warn if there is a cache directory
    cache_dir = "%s/test/cache" % build_dir
    if os.path.isdir(cache_dir):
        print("%sWARNING!%s There is a cache directory here: %s. If tests fail unexpectedly, try deleting the cache directory." % (BOLD[1], BOLD[0], cache_dir))

    # Test Framework Tests
    print("Running Unit Tests for Test Framework Modules")
    test_framework_tests = unittest.TestSuite()
    for module in TEST_FRAMEWORK_MODULES:
        test_framework_tests.addTest(unittest.TestLoader().loadTestsFromName("test_framework.{}".format(module)))
    result = unittest.TextTestRunner(verbosity=1, failfast=True).run(test_framework_tests)
    if not result.wasSuccessful():
        logging.debug("Early exiting after failure in TestFramework unit tests")
        sys.exit(False)

    tests_dir = src_dir + '/test/functional/'

    flags = ['--cachedir={}'.format(cache_dir)] + args

    if enable_coverage:
        coverage = RPCCoverage()
        flags.append(coverage.flag)
        logging.debug("Initializing coverage directory at %s" % coverage.dir)
    else:
        coverage = None

    if len(test_list) > 1 and jobs > 1:
        # Populate cache
        try:
            subprocess.check_output([sys.executable, tests_dir + 'create_cache.py'] + flags + ["--tmpdir=%s/cache" % tmpdir])
        except subprocess.CalledProcessError as e:
            sys.stdout.buffer.write(e.output)
            raise

    #Run Tests
    job_queue = TestHandler(
        num_tests_parallel=jobs,
        tests_dir=tests_dir,
        tmpdir=tmpdir,
        test_list=test_list,
        flags=flags,
        use_term_control=use_term_control,
    )
    start_time = time.time()
    test_results = []

    max_len_name = len(max(test_list, key=len))
    test_count = len(test_list)
    all_passed = True
    i = 0
    while i < test_count:
        if failfast and not all_passed:
            break
        for test_result, testdir, stdout, stderr in job_queue.get_next():
            test_results.append(test_result)
            i += 1
            done_str = "{}/{} - {}{}{}".format(i, test_count, BOLD[1], test_result.name, BOLD[0])
            if test_result.status == "Passed":
                logging.debug("%s passed, Duration: %s s" % (done_str, test_result.time))
            elif test_result.status == "Skipped":
                logging.debug("%s skipped" % (done_str))
            else:
                all_passed = False
                print("%s failed, Duration: %s s\n" % (done_str, test_result.time))
                print(BOLD[1] + 'stdout:\n' + BOLD[0] + stdout + '\n')
                print(BOLD[1] + 'stderr:\n' + BOLD[0] + stderr + '\n')
                if combined_logs_len and os.path.isdir(testdir):
                    # Print the final `combinedlogslen` lines of the combined logs
                    print('{}Combine the logs and print the last {} lines ...{}'.format(BOLD[1], combined_logs_len, BOLD[0]))
                    print('\n============')
                    print('{}Combined log for {}:{}'.format(BOLD[1], testdir, BOLD[0]))
                    print('============\n')
                    combined_logs_args = [sys.executable, os.path.join(tests_dir, 'combine_logs.py'), testdir]
                    if BOLD[0]:
                        combined_logs_args += ['--color']
                    combined_logs, _ = subprocess.Popen(combined_logs_args, universal_newlines=True, stdout=subprocess.PIPE).communicate()
                    print("\n".join(deque(combined_logs.splitlines(), combined_logs_len)))

                if failfast:
                    logging.debug("Early exiting after test failure")
                    break

    print_results(test_results, max_len_name, (int(time.time() - start_time)))

    if coverage:
        coverage_passed = coverage.report_rpc_coverage()

        logging.debug("Cleaning up coverage data")
        coverage.cleanup()
    else:
        coverage_passed = True

    # Clear up the temp directory if all subdirectories are gone
    if not os.listdir(tmpdir):
        os.rmdir(tmpdir)

    all_passed = all_passed and coverage_passed

    # Clean up dangling processes if any. This may only happen with --failfast option.
    # Killing the process group will also terminate the current process but that is
    # not an issue
    if len(job_queue.jobs):
        os.killpg(os.getpgid(0), signal.SIGKILL)

    sys.exit(not all_passed)

def print_results(test_results, max_len_name, runtime):
    results = "\n" + BOLD[1] + "%s | %s | %s\n\n" % ("TEST".ljust(max_len_name), "STATUS   ", "DURATION") + BOLD[0]

    test_results.sort(key=TestResult.sort_key)
    all_passed = True
    time_sum = 0

    for test_result in test_results:
        all_passed = all_passed and test_result.was_successful
        time_sum += test_result.time
        test_result.padding = max_len_name
        results += str(test_result)

    status = TICK + "Passed" if all_passed else CROSS + "Failed"
    if not all_passed:
        results += RED[1]
    results += BOLD[1] + "\n%s | %s | %s s (accumulated) \n" % ("ALL".ljust(max_len_name), status.ljust(9), time_sum) + BOLD[0]
    if not all_passed:
        results += RED[0]
    results += "Runtime: %s s\n" % (runtime)
    print(results)

class TestHandler:
    """
    Trigger the test scripts passed in via the list.
    """

    def __init__(self, *, num_tests_parallel, tests_dir, tmpdir, test_list, flags, use_term_control):
        assert num_tests_parallel >= 1
        self.num_jobs = num_tests_parallel
        self.tests_dir = tests_dir
        self.tmpdir = tmpdir
        self.test_list = test_list
        self.flags = flags
        self.num_running = 0
        self.jobs = []
        self.use_term_control = use_term_control

    def get_next(self):
        while self.num_running < self.num_jobs and self.test_list:
            # Add tests
            self.num_running += 1
            test = self.test_list.pop(0)
            portseed = len(self.test_list)
            portseed_arg = ["--portseed={}".format(portseed)]
            log_stdout = tempfile.SpooledTemporaryFile(max_size=2**16)
            log_stderr = tempfile.SpooledTemporaryFile(max_size=2**16)
            test_argv = test.split()
            testdir = "{}/{}_{}".format(self.tmpdir, re.sub(".py$", "", test_argv[0]), portseed)
            tmpdir_arg = ["--tmpdir={}".format(testdir)]
            self.jobs.append((test,
                              time.time(),
                              subprocess.Popen([sys.executable, self.tests_dir + test_argv[0]] + test_argv[1:] + self.flags + portseed_arg + tmpdir_arg,
                                               universal_newlines=True,
                                               stdout=log_stdout,
                                               stderr=log_stderr),
                              testdir,
                              log_stdout,
                              log_stderr))
        if not self.jobs:
            raise IndexError('pop from empty list')

        # Print remaining running jobs when all jobs have been started.
        if not self.test_list:
            print("Remaining jobs: [{}]".format(", ".join(j[0] for j in self.jobs)))

        dot_count = 0
        while True:
            # Return all procs that have finished, if any. Otherwise sleep until there is one.
            time.sleep(.5)
            ret = []
            for job in self.jobs:
                (name, start_time, proc, testdir, log_out, log_err) = job
                if proc.poll() is not None:
                    log_out.seek(0), log_err.seek(0)
                    [stdout, stderr] = [log_file.read().decode('utf-8') for log_file in (log_out, log_err)]
                    log_out.close(), log_err.close()
                    if proc.returncode == TEST_EXIT_PASSED and stderr == "":
                        status = "Passed"
                    elif proc.returncode == TEST_EXIT_SKIPPED:
                        status = "Skipped"
                    else:
                        status = "Failed"
                    self.num_running -= 1
                    self.jobs.remove(job)
                    if self.use_term_control:
                        clearline = '\r' + (' ' * dot_count) + '\r'
                        print(clearline, end='', flush=True)
                    dot_count = 0
                    ret.append((TestResult(name, status, int(time.time() - start_time)), testdir, stdout, stderr))
            if ret:
                return ret
            if self.use_term_control:
                print('.', end='', flush=True)
            dot_count += 1


class TestResult():
    def __init__(self, name, status, time):
        self.name = name
        self.status = status
        self.time = time
        self.padding = 0

    def sort_key(self):
        if self.status == "Passed":
            return 0, self.name.lower()
        elif self.status == "Failed":
            return 2, self.name.lower()
        elif self.status == "Skipped":
            return 1, self.name.lower()

    def __repr__(self):
        if self.status == "Passed":
            color = GREEN
            glyph = TICK
        elif self.status == "Failed":
            color = RED
            glyph = CROSS
        elif self.status == "Skipped":
            color = GREY
            glyph = CIRCLE

        return color[1] + "%s | %s%s | %s s\n" % (self.name.ljust(self.padding), glyph, self.status.ljust(7), self.time) + color[0]

    @property
    def was_successful(self):
        return self.status != "Failed"


def check_script_prefixes():
    """Check that test scripts start with one of the allowed name prefixes."""

    good_prefixes_re = re.compile("^(example|feature|interface|mempool|mining|p2p|rpc|wallet|tool|qtum)_")
    bad_script_names = [script for script in ALL_SCRIPTS if good_prefixes_re.match(script) is None]

    if bad_script_names:
        print("%sERROR:%s %d tests not meeting naming conventions:" % (BOLD[1], BOLD[0], len(bad_script_names)))
        print("  %s" % ("\n  ".join(sorted(bad_script_names))))
        raise AssertionError("Some tests are not following naming convention!")


def check_script_list(*, src_dir, fail_on_warn):
    """Check scripts directory.

    Check that there are no scripts in the functional tests directory which are
    not being run by pull-tester.py."""
    script_dir = src_dir + '/test/functional/'
    python_files = set([test_file for test_file in os.listdir(script_dir) if test_file.endswith(".py")])
    missed_tests = list(python_files - set(map(lambda x: x.split()[0], ALL_SCRIPTS + NON_SCRIPTS)))
    if len(missed_tests) != 0:
        print("%sWARNING!%s The following scripts are not being run: %s. Check the test lists in test_runner.py." % (BOLD[1], BOLD[0], str(missed_tests)))
        if fail_on_warn:
            # On CI this warning is an error to prevent merging incomplete commits into master
            sys.exit(1)


class RPCCoverage():
    """
    Coverage reporting utilities for test_runner.

    Coverage calculation works by having each test script subprocess write
    coverage files into a particular directory. These files contain the RPC
    commands invoked during testing, as well as a complete listing of RPC
    commands per `bitcoin-cli help` (`rpc_interface.txt`).

    After all tests complete, the commands run are combined and diff'd against
    the complete list to calculate uncovered RPC commands.

    See also: test/functional/test_framework/coverage.py

    """
    def __init__(self):
        self.dir = tempfile.mkdtemp(prefix="coverage")
        self.flag = '--coveragedir=%s' % self.dir

    def report_rpc_coverage(self):
        """
        Print out RPC commands that were unexercised by tests.

        """
        uncovered = self._get_uncovered_rpc_commands()

        if uncovered:
            print("Uncovered RPC commands:")
            print("".join(("  - %s\n" % command) for command in sorted(uncovered)))
            return False
        else:
            print("All RPC commands covered.")
            return True

    def cleanup(self):
        return shutil.rmtree(self.dir)

    def _get_uncovered_rpc_commands(self):
        """
        Return a set of currently untested RPC commands.

        """
        # This is shared from `test/functional/test_framework/coverage.py`
        reference_filename = 'rpc_interface.txt'
        coverage_file_prefix = 'coverage.'

        coverage_ref_filename = os.path.join(self.dir, reference_filename)
        coverage_filenames = set()
        all_cmds = set()
        # Consider RPC generate covered, because it is overloaded in
        # test_framework/test_node.py and not seen by the coverage check.
        covered_cmds = set({'generate'})

        if not os.path.isfile(coverage_ref_filename):
            raise RuntimeError("No coverage reference found")

        with open(coverage_ref_filename, 'r', encoding="utf8") as coverage_ref_file:
            all_cmds.update([line.strip() for line in coverage_ref_file.readlines()])

        for root, _, files in os.walk(self.dir):
            for filename in files:
                if filename.startswith(coverage_file_prefix):
                    coverage_filenames.add(os.path.join(root, filename))

        for filename in coverage_filenames:
            with open(filename, 'r', encoding="utf8") as coverage_file:
                covered_cmds.update([line.strip() for line in coverage_file.readlines()])

        return all_cmds - covered_cmds


if __name__ == '__main__':
    main()<|MERGE_RESOLUTION|>--- conflicted
+++ resolved
@@ -331,10 +331,6 @@
     'feature_dersig.py',
     # Don't append tests at the end to avoid merge conflicts
     # Put them in a random line within the section that fits their approximate run-time
-<<<<<<< HEAD
-
-=======
->>>>>>> ec86f1e9
     # qtum
     'qtum_dgp.py',
     'qtum_pos.py',
