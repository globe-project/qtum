--- conflicted
+++ resolved
@@ -233,12 +233,9 @@
     'qtum_transaction_receipt_origin_contract_address.py',
     'qtum_block_number_corruption.py',
     'qtum_duplicate_stake.py',
-<<<<<<< HEAD
-    'qtum_op_sender.py',
-=======
     'qtum_rpc_bitcore.py',
     'qtum_faulty_header_chain.py',
->>>>>>> 4cbb1905
+    'qtum_op_sender.py',
 ]
 
 EXTENDED_SCRIPTS = [
