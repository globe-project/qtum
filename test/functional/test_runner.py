--- conflicted
+++ resolved
@@ -1,9 +1,5 @@
 #!/usr/bin/env python3
-<<<<<<< HEAD
-# Copyright (c) 2014-2017 The Bitcoin Core developers
-=======
 # Copyright (c) 2014-2018 The Bitcoin Core developers
->>>>>>> 228c1378
 # Distributed under the MIT software license, see the accompanying
 # file COPYING or http://www.opensource.org/licenses/mit-license.php.
 """Run regression test suite.
@@ -71,17 +67,10 @@
     'feature_segwit.py',
     # vv Tests less than 2m vv
     'wallet_basic.py',
-<<<<<<< HEAD
-    'wallet_accounts.py',
-    'p2p_segwit.py',
-    'wallet_dump.py',
-    'rpc_listtransactions.py',
-=======
     'wallet_labels.py',
     'p2p_segwit.py',
     'wallet_dump.py',
     'wallet_listtransactions.py',
->>>>>>> 228c1378
     # vv Tests less than 60s vv
     'p2p_sendheaders.py',
     'wallet_zapwallettxes.py',
@@ -109,12 +98,6 @@
     'mempool_persist.py',
     'wallet_multiwallet.py',
     'wallet_multiwallet.py --usecli',
-<<<<<<< HEAD
-    'interface_http.py',
-    'rpc_users.py',
-    'feature_proxy.py',
-    'rpc_signrawtransaction.py',
-=======
     'wallet_disableprivatekeys.py',
     'wallet_disableprivatekeys.py --usecli',
     'interface_http.py',
@@ -123,7 +106,6 @@
     'feature_proxy.py',
     'rpc_signrawtransaction.py',
     'wallet_groups.py',
->>>>>>> 228c1378
     'p2p_disconnect_ban.py',
     'rpc_decodescript.py',
     'rpc_blockchain.py',
@@ -133,16 +115,6 @@
     'wallet_keypool.py',
     'p2p_mempool.py',
     'mining_prioritisetransaction.py',
-<<<<<<< HEAD
-    'p2p_invalid_block.py',
-    'p2p_invalid_tx.py',
-    'feature_versionbits_warning.py',
-    'rpc_preciousblock.py',
-    'wallet_importprunedfunds.py',
-    'rpc_signmessage.py',
-    'feature_nulldummy.py',
-    'wallet_import_rescan.py',
-=======
     'p2p_invalid_locator.py',
     'p2p_invalid_block.py',
     'p2p_invalid_tx.py',
@@ -158,7 +130,6 @@
     'rpc_bind.py --ipv4',
     'rpc_bind.py --ipv6',
     'rpc_bind.py --nonloopback',
->>>>>>> 228c1378
     'mining_basic.py',
     'wallet_bumpfee.py',
     'rpc_named_arguments.py',
@@ -169,15 +140,6 @@
     'feature_cltv.py',
     'rpc_uptime.py',
     'wallet_resendwallettransactions.py',
-<<<<<<< HEAD
-    'feature_minchainwork.py',
-    'p2p_fingerprint.py',
-    'feature_uacomment.py',
-    'p2p_unrequested_blocks.py',
-    'feature_logging.py',
-    'p2p_node_network_limited.py',
-    'feature_config_args.py',
-=======
     'wallet_fallbackfee.py',
     'feature_minchainwork.py',
     'rpc_getblockstats.py',
@@ -191,7 +153,6 @@
     'feature_blocksdir.py',
     'feature_config_args.py',
     'feature_help.py',
->>>>>>> 228c1378
     # Don't append tests at the end to avoid merge conflicts
     # Put them in a random line within the section that fits their approximate run-time
 ]
@@ -211,13 +172,7 @@
     'mining_getblocktemplate_longpoll.py',
     'p2p_timeouts.py',
     # vv Tests less than 60s vv
-<<<<<<< HEAD
-    'feature_bip9_softforks.py',
     'p2p_feefilter.py',
-    'rpc_bind.py',
-=======
-    'p2p_feefilter.py',
->>>>>>> 228c1378
     # vv Tests less than 30s vv
     'feature_assumevalid.py',
     'example_test.py',
@@ -380,11 +335,7 @@
     if len(test_list) > 1 and jobs > 1:
         # Populate cache
         try:
-<<<<<<< HEAD
-            subprocess.check_output([tests_dir + 'create_cache.py'] + flags + ["--tmpdir=%s/cache" % tmpdir])
-=======
             subprocess.check_output([sys.executable, tests_dir + 'create_cache.py'] + flags + ["--tmpdir=%s/cache" % tmpdir])
->>>>>>> 228c1378
         except subprocess.CalledProcessError as e:
             sys.stdout.buffer.write(e.output)
             raise
@@ -570,32 +521,15 @@
 
 
 def check_script_prefixes():
-<<<<<<< HEAD
-    """Check that at most a handful of the
-       test scripts don't start with one of the allowed name prefixes."""
-
-    # LEEWAY is provided as a transition measure, so that pull-requests
-    # that introduce new tests that don't conform with the naming
-    # convention don't immediately cause the tests to fail.
-    LEEWAY = 10
-=======
     """Check that test scripts start with one of the allowed name prefixes."""
->>>>>>> 228c1378
 
     good_prefixes_re = re.compile("(example|feature|interface|mempool|mining|p2p|rpc|wallet)_")
     bad_script_names = [script for script in ALL_SCRIPTS if good_prefixes_re.match(script) is None]
 
-<<<<<<< HEAD
-    if len(bad_script_names) > 0:
-        print("INFO: %d tests not meeting naming conventions:" % (len(bad_script_names)))
-        print("  %s" % ("\n  ".join(sorted(bad_script_names))))
-    assert len(bad_script_names) <= LEEWAY, "Too many tests not following naming convention! (%d found, maximum: %d)" % (len(bad_script_names), LEEWAY)
-=======
     if bad_script_names:
         print("%sERROR:%s %d tests not meeting naming conventions:" % (BOLD[1], BOLD[0], len(bad_script_names)))
         print("  %s" % ("\n  ".join(sorted(bad_script_names))))
         raise AssertionError("Some tests are not following naming convention!")
->>>>>>> 228c1378
 
 
 def check_script_list(src_dir):
