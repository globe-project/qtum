#!/usr/bin/env python3
# Copyright (c) 2018-2019 The Bitcoin Core developers
# Distributed under the MIT software license, see the accompanying
# file COPYING or http://www.opensource.org/licenses/mit-license.php.

from test_framework.test_framework import BitcoinTestFramework
from test_framework.util import (
    assert_equal,
    assert_raises_rpc_error,
)
from test_framework.blocktools import (
    TIME_GENESIS_BLOCK,
)
from test_framework.qtumconfig import COINBASE_MATURITY


class CreateTxWalletTest(BitcoinTestFramework):
    def set_test_params(self):
        self.setup_clean_chain = True
        self.num_nodes = 1

    def skip_test_if_missing_module(self):
        self.skip_if_no_wallet()

    def run_test(self):
        self.log.info('Create some old blocks')
        self.nodes[0].setmocktime(TIME_GENESIS_BLOCK)
        self.nodes[0].generate(COINBASE_MATURITY+100)
        self.nodes[0].setmocktime(0)

        self.test_anti_fee_sniping()
        self.test_tx_size_too_large()

    def test_anti_fee_sniping(self):
        self.log.info('Check that we have some (old) blocks and that anti-fee-sniping is disabled')
        assert_equal(self.nodes[0].getblockchaininfo()['blocks'], COINBASE_MATURITY+100)
        txid = self.nodes[0].sendtoaddress(self.nodes[0].getnewaddress(), 1)
        tx = self.nodes[0].decoderawtransaction(self.nodes[0].gettransaction(txid)['hex'])
        assert_equal(tx['locktime'], 0)

        self.log.info('Check that anti-fee-sniping is enabled when we mine a recent block')
        self.nodes[0].generate(1)
        txid = self.nodes[0].sendtoaddress(self.nodes[0].getnewaddress(), 1)
        tx = self.nodes[0].decoderawtransaction(self.nodes[0].gettransaction(txid)['hex'])
        assert 0 < tx['locktime'] <= COINBASE_MATURITY+101

    def test_tx_size_too_large(self):
        # More than 10kB of outputs, so that we hit -maxtxfee with a high feerate
<<<<<<< HEAD
        outputs = {self.nodes[0].getnewaddress(address_type='bech32'): 0.0025 for i in range(400)}
=======
        outputs = {self.nodes[0].getnewaddress(address_type='bech32'): 0.0025 for _ in range(400)}
>>>>>>> da23532c
        raw_tx = self.nodes[0].createrawtransaction(inputs=[], outputs=outputs)

        for fee_setting in ['-minrelaytxfee=0.01', '-mintxfee=0.01', '-paytxfee=0.01']:
            self.log.info('Check maxtxfee in combination with {}'.format(fee_setting))
            self.restart_node(0, extra_args=[fee_setting] + ['-maxtxfee=0.01'])
            assert_raises_rpc_error(
                -6,
                "Fee exceeds maximum configured by user (e.g. -maxtxfee, maxfeerate)",
                lambda: self.nodes[0].sendmany(dummy="", amounts=outputs),
            )
            assert_raises_rpc_error(
                -4,
                "Fee exceeds maximum configured by user (e.g. -maxtxfee, maxfeerate)",
                lambda: self.nodes[0].fundrawtransaction(hexstring=raw_tx),
            )

        self.log.info('Check maxtxfee in combination with settxfee')
        self.restart_node(0, extra_args=['-maxtxfee=0.01'])
        self.nodes[0].settxfee(0.01)
        assert_raises_rpc_error(
            -6,
            "Fee exceeds maximum configured by user (e.g. -maxtxfee, maxfeerate)",
            lambda: self.nodes[0].sendmany(dummy="", amounts=outputs),
        )
        assert_raises_rpc_error(
            -4,
            "Fee exceeds maximum configured by user (e.g. -maxtxfee, maxfeerate)",
            lambda: self.nodes[0].fundrawtransaction(hexstring=raw_tx),
        )
        self.nodes[0].settxfee(0)


if __name__ == '__main__':
    CreateTxWalletTest().main()<|MERGE_RESOLUTION|>--- conflicted
+++ resolved
@@ -46,11 +46,7 @@
 
     def test_tx_size_too_large(self):
         # More than 10kB of outputs, so that we hit -maxtxfee with a high feerate
-<<<<<<< HEAD
-        outputs = {self.nodes[0].getnewaddress(address_type='bech32'): 0.0025 for i in range(400)}
-=======
         outputs = {self.nodes[0].getnewaddress(address_type='bech32'): 0.0025 for _ in range(400)}
->>>>>>> da23532c
         raw_tx = self.nodes[0].createrawtransaction(inputs=[], outputs=outputs)
 
         for fee_setting in ['-minrelaytxfee=0.01', '-mintxfee=0.01', '-paytxfee=0.01']:
