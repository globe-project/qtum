--- conflicted
+++ resolved
@@ -21,11 +21,8 @@
     CTransaction,
     CTxIn,
     CTxOut,
-<<<<<<< HEAD
-=======
     MAX_BLOCK_WEIGHT,
     SEQUENCE_FINAL,
->>>>>>> ec86f1e9
     uint256_from_compact,
     uint256_from_str,
 )
@@ -58,7 +55,6 @@
     assert_greater_than,
 )
 from data import invalid_txs
-from test_framework.qtumconfig import *
 
 from test_framework.qtumconfig import *
 
@@ -118,10 +114,7 @@
         #duplicate_tx = b_dup_cb.vtx[0]
         #b_dup_cb = self.update_block('dup_cb', [])
         #self.send_blocks([b_dup_cb])
-<<<<<<< HEAD
-=======
-
->>>>>>> ec86f1e9
+
         b0 = self.next_block(0)
         self.save_spendable_output()
         self.send_blocks([b0])
@@ -345,28 +338,18 @@
         self.send_blocks([b23], True)
         self.save_spendable_output()
 
-<<<<<<< HEAD
-        self.log.info("Reject a block of size MAX_BLOCK_BASE_SIZE + 1")
-=======
         self.log.info("Reject a block of weight MAX_BLOCK_WEIGHT + 4")
->>>>>>> ec86f1e9
         self.move_tip(23)
         b24 = self.next_block(24, spend=out[6])
         script_length = (MAX_BLOCK_WEIGHT - b24.get_weight() - 276) // 4
         script_output = CScript([b'\x00' * (script_length + 1)])
         tx.vout = [CTxOut(0, script_output)]
         b24 = self.update_block(24, [tx])
-<<<<<<< HEAD
-        assert_equal(len(b24.serialize()), MAX_BLOCK_BASE_SIZE + 1)
-        self.send_blocks([b24], success=False, reconnect=True)
-=======
         assert_equal(b24.get_weight(), MAX_BLOCK_WEIGHT + 1 * 4)
         self.send_blocks([b24], success=False, reconnect=True)
 
         self.move_tip(15)
->>>>>>> ec86f1e9
-
-        self.move_tip(15)
+
         b25 = self.next_block(25, spend=out[7])
         self.send_blocks([b25], False)
 
@@ -404,13 +387,9 @@
         # b30 has a max-sized coinbase scriptSig.
         self.move_tip(23)
         b30 = self.next_block(30)
-<<<<<<< HEAD
-        b30.vtx[0].vin[0].scriptSig += b'\x00' * 90
-=======
         b30.vtx[0].vin[0].scriptSig = bytes(b30.vtx[0].vin[0].scriptSig)  # Convert CScript to raw bytes
         b30.vtx[0].vin[0].scriptSig += b'\x00' * 90
         assert_equal(len(b30.vtx[0].vin[0].scriptSig), 100)
->>>>>>> ec86f1e9
         b30.vtx[0].rehash()
         b30 = self.update_block(30, [])
         self.send_blocks([b30], True)
@@ -833,11 +812,7 @@
         b58 = self.next_block(58, spend=out[17])
         tx = CTransaction()
         assert len(out[17].vout) < 42
-<<<<<<< HEAD
-        tx.vin.append(CTxIn(COutPoint(out[17].sha256, 42), CScript([OP_TRUE]), 0xffffffff))
-=======
         tx.vin.append(CTxIn(COutPoint(out[17].sha256, 42), CScript([OP_TRUE]), SEQUENCE_FINAL))
->>>>>>> ec86f1e9
         tx.vout.append(CTxOut(0, CScript([OP_TRUE])))
         tx.calc_sha256()
         b58 = self.update_block(58, [tx])
@@ -878,8 +853,6 @@
         #b61 = self.update_block(61, [])
         #assert_equal(b60.vtx[0].serialize(), b61.vtx[0].serialize())
         #self.send_blocks([b61], success=False, reject_reason='bad-txns-BIP30', reconnect=True)
-<<<<<<< HEAD
-=======
 
         # Test tx.isFinal is properly rejected (not an exhaustive tx.isFinal test, that should be in data-driven transaction tests)
         #
@@ -907,7 +880,6 @@
         self.send_blocks([b_spend_dup_cb, b_dup_2], success=True)
         # The duplicate has less confirmations
         assert_equal(self.nodes[0].gettxout(txid=duplicate_tx.hash, n=0)['confirmations'], 1)
->>>>>>> ec86f1e9
 
         # Test tx.isFinal is properly rejected (not an exhaustive tx.isFinal test, that should be in data-driven transaction tests)
         #
@@ -921,11 +893,7 @@
         tx.nLockTime = 0xffffffff  # this locktime is non-final
         tx.vin.append(CTxIn(COutPoint(out[18].sha256, 0)))  # don't set nSequence
         tx.vout.append(CTxOut(0, CScript([OP_TRUE])))
-<<<<<<< HEAD
-        assert(tx.vin[0].nSequence < 0xffffffff)
-=======
         assert_greater_than(SEQUENCE_FINAL, tx.vin[0].nSequence)
->>>>>>> ec86f1e9
         tx.calc_sha256()
         b62 = self.update_block(62, [tx])
         self.send_blocks([b62], success=False, reject_reason='bad-txns-nonfinal', reconnect=True)
@@ -1011,11 +979,7 @@
         # Attempt to spend an output created later in the same block
         #
         # -> b43 (13) -> b53 (14) -> b55 (15) -> b57 (16) -> b60 (17) -> b64 (18) -> b65 (19)
-<<<<<<< HEAD
-        #                                                                                    \-> b66 (20)
-=======
         #                        \-> b66 (20)
->>>>>>> ec86f1e9
         self.log.info("Reject a block with a transaction spending an output created later in the same block")
         self.move_tip(65)
         b66 = self.next_block(66)
@@ -1027,11 +991,7 @@
         # Attempt to double-spend a transaction created in a block
         #
         # -> b43 (13) -> b53 (14) -> b55 (15) -> b57 (16) -> b60 (17) -> b64 (18) -> b65 (19)
-<<<<<<< HEAD
-        #                                                                                    \-> b67 (20)
-=======
         #                        \-> b67 (20)
->>>>>>> ec86f1e9
         #
         #
         self.log.info("Reject a block with a transaction double spending a transaction created in the same block")
@@ -1046,11 +1006,7 @@
         # More tests of block subsidy
         #
         # -> b43 (13) -> b53 (14) -> b55 (15) -> b57 (16) -> b60 (17) -> b64 (18) -> b65 (19) -> b69 (20)
-<<<<<<< HEAD
-        #                                                                                    \-> b68 (20)
-=======
         #                        \-> b68 (20)
->>>>>>> ec86f1e9
         #
         # b68 - coinbase with an extra 10 satoshis,
         #       creates a tx that has 9 satoshis from out[20] go to fees
@@ -1077,11 +1033,7 @@
         # Test spending the outpoint of a non-existent transaction
         #
         # -> b53 (14) -> b55 (15) -> b57 (16) -> b60 (17) -> b64 (18) -> b65 (19) -> b69 (20)
-<<<<<<< HEAD
-        #                                                                                    \-> b70 (21)
-=======
         #                        \-> b70 (21)
->>>>>>> ec86f1e9
         #
         self.log.info("Reject a block containing a transaction spending from a non-existent input")
         self.move_tip(69)
@@ -1097,11 +1049,7 @@
         # Test accepting an invalid block which has the same hash as a valid one (via merkle tree tricks)
         #
         #  -> b53 (14) -> b55 (15) -> b57 (16) -> b60 (17) -> b64 (18) -> b65 (19) -> b69 (20) -> b72 (21)
-<<<<<<< HEAD
-        #                                                                                      \-> b71 (21)
-=======
         #                          \-> b71 (21)
->>>>>>> ec86f1e9
         #
         # b72 is a good block.
         # b71 is a copy of 72, but re-adds one of its transactions.  However, it has the same hash as b72.
@@ -1130,11 +1078,7 @@
         # Test some invalid scripts and MAX_BLOCK_SIGOPS
         #
         # -> b55 (15) -> b57 (16) -> b60 (17) -> b64 (18) -> b65 (19) -> b69 (20) -> b72 (21)
-<<<<<<< HEAD
-        #                                                                                    \-> b** (22)
-=======
         #                        \-> b** (22)
->>>>>>> ec86f1e9
         #
 
         # b73 - tx with excessive sigops that are placed after an excessively large script element.
