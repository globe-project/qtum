--- conflicted
+++ resolved
@@ -22,12 +22,9 @@
     CTransaction,
     CTxIn,
     CTxOut,
-<<<<<<< HEAD
     MAX_BLOCK_WEIGHT,
     SEQUENCE_FINAL,
-=======
     MAX_BLOCK_BASE_SIZE,
->>>>>>> f45f2e07
     uint256_from_compact,
     uint256_from_str,
 )
@@ -350,18 +347,10 @@
         script_output = CScript([b'\x00' * (script_length + 1)])
         tx.vout = [CTxOut(0, script_output)]
         b24 = self.update_block(24, [tx])
-<<<<<<< HEAD
         assert_equal(b24.get_weight(), MAX_BLOCK_WEIGHT + 1 * 4)
-        self.send_blocks([b24], success=False, reconnect=True)
-
-        self.move_tip(15)
-
-=======
-        assert_equal(len(b24.serialize()), MAX_BLOCK_BASE_SIZE + 1)
         self.send_blocks([b24], success=False, reject_reason='bad-blk-length', reconnect=True)
         self.move_tip(15)
-        
->>>>>>> f45f2e07
+
         b25 = self.next_block(25, spend=out[7])
         self.send_blocks([b25], False)
 
@@ -398,13 +387,9 @@
         # b30 has a max-sized coinbase scriptSig.
         self.move_tip(23)
         b30 = self.next_block(30)
-<<<<<<< HEAD
         b30.vtx[0].vin[0].scriptSig = bytes(b30.vtx[0].vin[0].scriptSig)  # Convert CScript to raw bytes
-        b30.vtx[0].vin[0].scriptSig += b'\x00' * 90
+        b30.vtx[0].vin[0].scriptSig += b'\x00' * 97
         assert_equal(len(b30.vtx[0].vin[0].scriptSig), 100)
-=======
-        b30.vtx[0].vin[0].scriptSig = b"".join([b30.vtx[0].vin[0].scriptSig, b'\x00' * 97])
->>>>>>> f45f2e07
         b30.vtx[0].rehash()
         b30 = self.update_block(30, [])
         self.send_blocks([b30], True)
@@ -905,8 +890,7 @@
         tx.nLockTime = 0xffffffff  # this locktime is non-final
         tx.vin.append(CTxIn(COutPoint(out[18].sha256, 0)))  # don't set nSequence
         tx.vout.append(CTxOut(0, CScript([OP_TRUE])))
-<<<<<<< HEAD
-        assert(tx.vin[0].nSequence < 0xffffffff)
+        assert tx.vin[0].nSequence < 0xffffffff
         self.sign_tx(tx, duplicate_tx)
         tx.rehash()
         b_spend_dup_cb = self.update_block('spend_dup_cb', [tx])
@@ -934,9 +918,6 @@
         tx.vin.append(CTxIn(COutPoint(out[18].sha256, 0)))  # don't set nSequence
         tx.vout.append(CTxOut(0, CScript([OP_TRUE])))
         assert_greater_than(SEQUENCE_FINAL, tx.vin[0].nSequence)
-=======
-        assert tx.vin[0].nSequence < 0xffffffff
->>>>>>> f45f2e07
         tx.calc_sha256()
         b62 = self.update_block(62, [tx])
         self.send_blocks([b62], success=False, reject_reason='bad-txns-nonfinal', reconnect=True)
@@ -1021,11 +1002,7 @@
 
         # Attempt to spend an output created later in the same block
         #
-<<<<<<< HEAD
-        # -> b43 (13) -> b53 (14) -> b55 (15) -> b57 (16) -> b60 (17) -> b64 (18) -> b65 (19)
-=======
         # -> b64 (18) -> b65 (19)
->>>>>>> f45f2e07
         #                        \-> b66 (20)
         self.log.info("Reject a block with a transaction spending an output created later in the same block")
         self.move_tip(65)
@@ -1037,11 +1014,7 @@
 
         # Attempt to double-spend a transaction created in a block
         #
-<<<<<<< HEAD
-        # -> b43 (13) -> b53 (14) -> b55 (15) -> b57 (16) -> b60 (17) -> b64 (18) -> b65 (19)
-=======
         # -> b64 (18) -> b65 (19)
->>>>>>> f45f2e07
         #                        \-> b67 (20)
         #
         #
@@ -1056,11 +1029,7 @@
 
         # More tests of block subsidy
         #
-<<<<<<< HEAD
-        # -> b43 (13) -> b53 (14) -> b55 (15) -> b57 (16) -> b60 (17) -> b64 (18) -> b65 (19) -> b69 (20)
-=======
         # -> b64 (18) -> b65 (19) -> b69 (20)
->>>>>>> f45f2e07
         #                        \-> b68 (20)
         #
         # b68 - coinbase with an extra 10 satoshis,
@@ -1087,11 +1056,7 @@
 
         # Test spending the outpoint of a non-existent transaction
         #
-<<<<<<< HEAD
-        # -> b53 (14) -> b55 (15) -> b57 (16) -> b60 (17) -> b64 (18) -> b65 (19) -> b69 (20)
-=======
         # -> b65 (19) -> b69 (20)
->>>>>>> f45f2e07
         #                        \-> b70 (21)
         #
         self.log.info("Reject a block containing a transaction spending from a non-existent input")
@@ -1107,11 +1072,7 @@
 
         # Test accepting an invalid block which has the same hash as a valid one (via merkle tree tricks)
         #
-<<<<<<< HEAD
-        #  -> b53 (14) -> b55 (15) -> b57 (16) -> b60 (17) -> b64 (18) -> b65 (19) -> b69 (20) -> b72 (21)
-=======
         #  -> b65 (19) -> b69 (20) -> b72 (21)
->>>>>>> f45f2e07
         #                          \-> b71 (21)
         #
         # b72 is a good block.
@@ -1140,11 +1101,7 @@
 
         # Test some invalid scripts and MAX_BLOCK_SIGOPS
         #
-<<<<<<< HEAD
-        # -> b55 (15) -> b57 (16) -> b60 (17) -> b64 (18) -> b65 (19) -> b69 (20) -> b72 (21)
-=======
         # -> b69 (20) -> b72 (21)
->>>>>>> f45f2e07
         #                        \-> b** (22)
         #
 
