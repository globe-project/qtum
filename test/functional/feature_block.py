--- conflicted
+++ resolved
@@ -382,6 +382,7 @@
         # Extend the b28 chain to make sure bitcoind isn't accepting b28
         b29 = self.next_block(29, spend=out[7])
         self.send_blocks([b29], False)
+
         # b30 has a max-sized coinbase scriptSig.
         self.move_tip(23)
         b30 = self.next_block(30)
@@ -819,11 +820,7 @@
         # tx with output value > input value
         self.log.info("Reject a block with a transaction with outputs > inputs")
         self.move_tip("57p2")
-<<<<<<< HEAD
-        b59 = self.next_block(59)
-=======
         self.next_block(59)
->>>>>>> 4985b774
         tx = self.create_and_sign_transaction(out[17], int(INITIAL_BLOCK_REWARD+1) * COIN)
         b59 = self.update_block(59, [tx])
         self.send_blocks([b59], success=False, reject_reason='bad-txns-in-belowout', reconnect=True)
@@ -883,19 +880,11 @@
         # Test tx.isFinal is properly rejected (not an exhaustive tx.isFinal test, that should be in data-driven transaction tests)
         #
         #   -> b39 (11) -> b42 (12) -> b43 (13) -> b53 (14) -> b55 (15) -> b57 (16) -> b60 (17)
-<<<<<<< HEAD
-        #                                                                                     \-> b62 (18)
-        #
-        self.log.info("Reject a block with a transaction with a nonfinal locktime")
-        self.move_tip(60)
-        b62 = self.next_block(62)
-=======
         #                                           \-> b62 (18)
         #
         self.log.info("Reject a block with a transaction with a nonfinal locktime")
         self.move_tip(60)
         self.next_block(62)
->>>>>>> 4985b774
         tx = CTransaction()
         tx.nLockTime = 0xffffffff  # this locktime is non-final
         tx.vin.append(CTxIn(COutPoint(out[18].sha256, 0)))  # don't set nSequence
@@ -1290,6 +1279,7 @@
         self.send_blocks([b89a], success=False, reject_reason='bad-txns-inputs-missingorspent', reconnect=True)
 
         self.log.info("Test a re-org of one week's worth of blocks (1088 blocks)")
+
         self.move_tip(88)
         LARGE_REORG_SIZE = 200
         blocks = []
