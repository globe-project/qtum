#!/usr/bin/env python3
# Copyright (c) 2015-2018 The Bitcoin Core developers
# Distributed under the MIT software license, see the accompanying
# file COPYING or http://www.opensource.org/licenses/mit-license.php.
"""Test block processing."""
import copy
import struct
import time

from test_framework.blocktools import create_block, create_coinbase, create_tx_with_script, get_legacy_sigopcount_block
from test_framework.key import CECKey
from test_framework.messages import (
    CBlock,
    COIN,
    COutPoint,
    CTransaction,
    CTxIn,
    CTxOut,
    MAX_BLOCK_BASE_SIZE,
    uint256_from_compact,
    uint256_from_str,
)
from test_framework.mininode import P2PDataStore
from test_framework.script import (
    CScript,
    MAX_SCRIPT_ELEMENT_SIZE,
    OP_2DUP,
    OP_CHECKMULTISIG,
    OP_CHECKMULTISIGVERIFY,
    OP_CHECKSIG,
    OP_CHECKSIGVERIFY,
    OP_ELSE,
    OP_ENDIF,
    OP_EQUAL,
    OP_DROP,
    OP_FALSE,
    OP_HASH160,
    OP_IF,
    OP_INVALIDOPCODE,
    OP_RETURN,
    OP_TRUE,
    SIGHASH_ALL,
    SignatureHash,
    hash160,
)
from test_framework.test_framework import BitcoinTestFramework
from test_framework.util import assert_equal

MAX_BLOCK_SIGOPS = 20000

#  Use this class for tests that require behavior other than normal "mininode" behavior.
#  For now, it is used to serialize a bloated varint (b64).
class CBrokenBlock(CBlock):
    def initialize(self, base_block):
        self.vtx = copy.deepcopy(base_block.vtx)
        self.hashMerkleRoot = self.calc_merkle_root()

    def serialize(self, with_witness=False):
        r = b""
        r += super(CBlock, self).serialize()
        r += struct.pack("<BQ", 255, len(self.vtx))
        for tx in self.vtx:
            if with_witness:
                r += tx.serialize_with_witness()
            else:
                r += tx.serialize_without_witness()
        return r

    def normal_serialize(self):
        return super().serialize()

class FullBlockTest(BitcoinTestFramework):
    def set_test_params(self):
        self.num_nodes = 1
        self.setup_clean_chain = True
        self.extra_args = [[]]

    def run_test(self):
        node = self.nodes[0]  # convenience reference to the node

        self.bootstrap_p2p()  # Add one p2p connection to the node

        self.block_heights = {}
        self.coinbase_key = CECKey()
        self.coinbase_key.set_secretbytes(b"horsebattery")
        self.coinbase_pubkey = self.coinbase_key.get_pubkey()
        self.tip = None
        self.blocks = {}
        self.genesis_hash = int(self.nodes[0].getbestblockhash(), 16)
        self.block_heights[self.genesis_hash] = 0
        self.spendable_outputs = []

        # Create a new block
        b0 = self.next_block(0)
        self.save_spendable_output()
        self.sync_blocks([b0])

        # Allow the block to mature
        blocks = []
        for i in range(99):
            blocks.append(self.next_block(5000 + i))
            self.save_spendable_output()
        self.sync_blocks(blocks)

        # collect spendable outputs now to avoid cluttering the code later on
        out = []
        for i in range(33):
            out.append(self.get_spendable_output())



        # Start by building a couple of blocks on top (which output is spent is
        # in parentheses):
        #     genesis -> b1 (0) -> b2 (1)
        b1 = self.next_block(1, spend=out[0])
        self.save_spendable_output()

        b2 = self.next_block(2, spend=out[1])
        self.save_spendable_output()

        self.sync_blocks([b1, b2])

        # Fork like this:
        #
        #     genesis -> b1 (0) -> b2 (1)
        #                      \-> b3 (1)
        #
        # Nothing should happen at this point. We saw b2 first so it takes priority.
        self.log.info("Don't reorg to a chain of the same length")
        self.move_tip(1)
        b3 = self.next_block(3, spend=out[1])
        txout_b3 = b3.vtx[1]
        self.sync_blocks([b3], False)

        # Now we add another block to make the alternative chain longer.
        #
        #     genesis -> b1 (0) -> b2 (1)
        #                      \-> b3 (1) -> b4 (2)
        self.log.info("Reorg to a longer chain")
        b4 = self.next_block(4, spend=out[2])
        self.sync_blocks([b4])

        # ... and back to the first chain.
        #     genesis -> b1 (0) -> b2 (1) -> b5 (2) -> b6 (3)
        #                      \-> b3 (1) -> b4 (2)
        self.move_tip(2)
        b5 = self.next_block(5, spend=out[2])
        self.save_spendable_output()
        self.sync_blocks([b5], False)

        self.log.info("Reorg back to the original chain")
        b6 = self.next_block(6, spend=out[3])
        self.sync_blocks([b6], True)

        # Try to create a fork that double-spends
        #     genesis -> b1 (0) -> b2 (1) -> b5 (2) -> b6 (3)
        #                                          \-> b7 (2) -> b8 (4)
        #                      \-> b3 (1) -> b4 (2)
        self.log.info("Reject a chain with a double spend, even if it is longer")
        self.move_tip(5)
        b7 = self.next_block(7, spend=out[2])
        self.sync_blocks([b7], False)

        b8 = self.next_block(8, spend=out[4])
        self.sync_blocks([b8], False, reconnect=True)

        # Try to create a block that has too much fee
        #     genesis -> b1 (0) -> b2 (1) -> b5 (2) -> b6 (3)
        #                                                    \-> b9 (4)
        #                      \-> b3 (1) -> b4 (2)
        self.log.info("Reject a block where the miner creates too much coinbase reward")
        self.move_tip(6)
        b9 = self.next_block(9, spend=out[4], additional_coinbase_value=1)
        self.sync_blocks([b9], False, 16, b'bad-cb-amount', reconnect=True)

        # Create a fork that ends in a block with too much fee (the one that causes the reorg)
        #     genesis -> b1 (0) -> b2 (1) -> b5 (2) -> b6  (3)
        #                                          \-> b10 (3) -> b11 (4)
        #                      \-> b3 (1) -> b4 (2)
        self.log.info("Reject a chain where the miner creates too much coinbase reward, even if the chain is longer")
        self.move_tip(5)
        b10 = self.next_block(10, spend=out[3])
        self.sync_blocks([b10], False)

        b11 = self.next_block(11, spend=out[4], additional_coinbase_value=1)
        self.sync_blocks([b11], False, 16, b'bad-cb-amount', reconnect=True)

        # Try again, but with a valid fork first
        #     genesis -> b1 (0) -> b2 (1) -> b5 (2) -> b6  (3)
        #                                          \-> b12 (3) -> b13 (4) -> b14 (5)
        #                      \-> b3 (1) -> b4 (2)
        self.log.info("Reject a chain where the miner creates too much coinbase reward, even if the chain is longer (on a forked chain)")
        self.move_tip(5)
        b12 = self.next_block(12, spend=out[3])
        self.save_spendable_output()
        b13 = self.next_block(13, spend=out[4])
        self.save_spendable_output()
        b14 = self.next_block(14, spend=out[5], additional_coinbase_value=1)
        self.sync_blocks([b12, b13, b14], False, 16, b'bad-cb-amount', reconnect=True)

        # New tip should be b13.
        assert_equal(node.getbestblockhash(), b13.hash)

        # Add a block with MAX_BLOCK_SIGOPS and one with one more sigop
        #     genesis -> b1 (0) -> b2 (1) -> b5 (2) -> b6  (3)
        #                                          \-> b12 (3) -> b13 (4) -> b15 (5) -> b16 (6)
        #                      \-> b3 (1) -> b4 (2)
        self.log.info("Accept a block with lots of checksigs")
        lots_of_checksigs = CScript([OP_CHECKSIG] * (MAX_BLOCK_SIGOPS - 1))
        self.move_tip(13)
        b15 = self.next_block(15, spend=out[5], script=lots_of_checksigs)
        self.save_spendable_output()
        self.sync_blocks([b15], True)

        self.log.info("Reject a block with too many checksigs")
        too_many_checksigs = CScript([OP_CHECKSIG] * (MAX_BLOCK_SIGOPS))
        b16 = self.next_block(16, spend=out[6], script=too_many_checksigs)
        self.sync_blocks([b16], False, 16, b'bad-blk-sigops', reconnect=True)

        # Attempt to spend a transaction created on a different fork
        #     genesis -> b1 (0) -> b2 (1) -> b5 (2) -> b6  (3)
        #                                          \-> b12 (3) -> b13 (4) -> b15 (5) -> b17 (b3.vtx[1])
        #                      \-> b3 (1) -> b4 (2)
        self.log.info("Reject a block with a spend from a re-org'ed out tx")
        self.move_tip(15)
        b17 = self.next_block(17, spend=txout_b3)
        self.sync_blocks([b17], False, 16, b'bad-txns-inputs-missingorspent', reconnect=True)

        # Attempt to spend a transaction created on a different fork (on a fork this time)
        #     genesis -> b1 (0) -> b2 (1) -> b5 (2) -> b6  (3)
        #                                          \-> b12 (3) -> b13 (4) -> b15 (5)
        #                                                                \-> b18 (b3.vtx[1]) -> b19 (6)
        #                      \-> b3 (1) -> b4 (2)
        self.log.info("Reject a block with a spend from a re-org'ed out tx (on a forked chain)")
        self.move_tip(13)
        b18 = self.next_block(18, spend=txout_b3)
        self.sync_blocks([b18], False)

        b19 = self.next_block(19, spend=out[6])
        self.sync_blocks([b19], False, 16, b'bad-txns-inputs-missingorspent', reconnect=True)


        # Attempt to spend a coinbase at depth too low
        #     genesis -> b1 (0) -> b2 (1) -> b5 (2) -> b6  (3)
        #                                          \-> b12 (3) -> b13 (4) -> b15 (5) -> b20 (7)
        #                      \-> b3 (1) -> b4 (2)
        self.log.info("Reject a block spending an immature coinbase.")
        self.move_tip(15)
        b20 = self.next_block(20, spend=out[7])
        self.sync_blocks([b20], False, 16, b'bad-txns-premature-spend-of-coinbase')

        # Attempt to spend a coinbase at depth too low (on a fork this time)
        #     genesis -> b1 (0) -> b2 (1) -> b5 (2) -> b6  (3)
        #                                          \-> b12 (3) -> b13 (4) -> b15 (5)
        #                                                                \-> b21 (6) -> b22 (5)
        #                      \-> b3 (1) -> b4 (2)
        self.log.info("Reject a block spending an immature coinbase (on a forked chain)")
        self.move_tip(13)
        b21 = self.next_block(21, spend=out[6])
        self.sync_blocks([b21], False)

        b22 = self.next_block(22, spend=out[5])
        self.sync_blocks([b22], False, 16, b'bad-txns-premature-spend-of-coinbase')

        # Create a block on either side of MAX_BLOCK_BASE_SIZE and make sure its accepted/rejected
        #     genesis -> b1 (0) -> b2 (1) -> b5 (2) -> b6  (3)
        #                                          \-> b12 (3) -> b13 (4) -> b15 (5) -> b23 (6)
        #                                                                           \-> b24 (6) -> b25 (7)
        #                      \-> b3 (1) -> b4 (2)
        self.log.info("Accept a block of size MAX_BLOCK_BASE_SIZE")
        self.move_tip(15)
        b23 = self.next_block(23, spend=out[6])
        tx = CTransaction()
        script_length = 1000000 - len(b23.serialize()) - 69
        script_output = CScript([b'\x00' * script_length])
        tx.vout.append(CTxOut(0, script_output))
        tx.vin.append(CTxIn(COutPoint(b23.vtx[1].sha256, 0)))
        b23 = self.update_block(23, [tx])
        # Make sure the math above worked out to produce a max-sized block
        assert_equal(len(b23.serialize()), MAX_BLOCK_BASE_SIZE)
        self.sync_blocks([b23], True)
        self.save_spendable_output()

        self.log.info("Reject a block of size MAX_BLOCK_BASE_SIZE + 1")
        self.move_tip(15)
        b24 = self.next_block(24, spend=out[6])
        script_length = MAX_BLOCK_BASE_SIZE - len(b24.serialize()) - 69
        script_output = CScript([b'\x00' * (script_length + 1)])
        tx.vout = [CTxOut(0, script_output)]
        b24 = self.update_block(24, [tx])
        assert_equal(len(b24.serialize()), MAX_BLOCK_BASE_SIZE + 1)
        self.sync_blocks([b24], False, 16, b'bad-blk-length', reconnect=True)

        b25 = self.next_block(25, spend=out[7])
        self.sync_blocks([b25], False)


        # Create blocks with a coinbase input script size out of range
        #     genesis -> b1 (0) -> b2 (1) -> b5 (2) -> b6  (3)
        #                                          \-> b12 (3) -> b13 (4) -> b15 (5) -> b23 (6) -> b30 (7)
        #                                                                           \-> ... (6) -> ... (7)
        #                      \-> b3 (1) -> b4 (2)
        self.log.info("Reject a block with coinbase input script size out of range")
        self.move_tip(15)
        b26 = self.next_block(26, spend=out[6])
        b26.vtx[0].vin[0].scriptSig = b'\x00'
        b26.vtx[0].rehash()
        # update_block causes the merkle root to get updated, even with no new
        # transactions, and updates the required state.
        b26 = self.update_block(26, [])
        self.sync_blocks([b26], False, 16, b'bad-cb-length', reconnect=True)

        # Extend the b26 chain to make sure bitcoind isn't accepting b26
        b27 = self.next_block(27, spend=out[7])
        self.sync_blocks([b27], False)

        # Now try a too-large-coinbase script
        self.move_tip(15)
        b28 = self.next_block(28, spend=out[6])
        b28.vtx[0].vin[0].scriptSig = b'\x00' * 101
        b28.vtx[0].rehash()
        b28 = self.update_block(28, [])
        self.sync_blocks([b28], False, 16, b'bad-cb-length', reconnect=True)

        # Extend the b28 chain to make sure bitcoind isn't accepting b28
        b29 = self.next_block(29, spend=out[7])
        self.sync_blocks([b29], False)

        # b30 has a max-sized coinbase scriptSig.
        self.move_tip(23)
        b30 = self.next_block(30)
        b30.vtx[0].vin[0].scriptSig = b'\x00' * 100
        b30.vtx[0].rehash()
        b30 = self.update_block(30, [])
        self.sync_blocks([b30], True)
        self.save_spendable_output()

        # b31 - b35 - check sigops of OP_CHECKMULTISIG / OP_CHECKMULTISIGVERIFY / OP_CHECKSIGVERIFY
        #
        #     genesis -> ... -> b30 (7) -> b31 (8) -> b33 (9) -> b35 (10)
        #                                                                \-> b36 (11)
        #                                                    \-> b34 (10)
        #                                         \-> b32 (9)
        #

        # MULTISIG: each op code counts as 20 sigops.  To create the edge case, pack another 19 sigops at the end.
        self.log.info("Accept a block with the max number of OP_CHECKMULTISIG sigops")
        lots_of_multisigs = CScript([OP_CHECKMULTISIG] * ((MAX_BLOCK_SIGOPS - 1) // 20) + [OP_CHECKSIG] * 19)
        b31 = self.next_block(31, spend=out[8], script=lots_of_multisigs)
        assert_equal(get_legacy_sigopcount_block(b31), MAX_BLOCK_SIGOPS)
        self.sync_blocks([b31], True)
        self.save_spendable_output()

        # this goes over the limit because the coinbase has one sigop
        self.log.info("Reject a block with too many OP_CHECKMULTISIG sigops")
        too_many_multisigs = CScript([OP_CHECKMULTISIG] * (MAX_BLOCK_SIGOPS // 20))
        b32 = self.next_block(32, spend=out[9], script=too_many_multisigs)
        assert_equal(get_legacy_sigopcount_block(b32), MAX_BLOCK_SIGOPS + 1)
        self.sync_blocks([b32], False, 16, b'bad-blk-sigops', reconnect=True)

        # CHECKMULTISIGVERIFY
        self.log.info("Accept a block with the max number of OP_CHECKMULTISIGVERIFY sigops")
        self.move_tip(31)
        lots_of_multisigs = CScript([OP_CHECKMULTISIGVERIFY] * ((MAX_BLOCK_SIGOPS - 1) // 20) + [OP_CHECKSIG] * 19)
        b33 = self.next_block(33, spend=out[9], script=lots_of_multisigs)
        self.sync_blocks([b33], True)
        self.save_spendable_output()

        self.log.info("Reject a block with too many OP_CHECKMULTISIGVERIFY sigops")
        too_many_multisigs = CScript([OP_CHECKMULTISIGVERIFY] * (MAX_BLOCK_SIGOPS // 20))
        b34 = self.next_block(34, spend=out[10], script=too_many_multisigs)
        self.sync_blocks([b34], False, 16, b'bad-blk-sigops', reconnect=True)

        # CHECKSIGVERIFY
        self.log.info("Accept a block with the max number of OP_CHECKSIGVERIFY sigops")
        self.move_tip(33)
        lots_of_checksigs = CScript([OP_CHECKSIGVERIFY] * (MAX_BLOCK_SIGOPS - 1))
        b35 = self.next_block(35, spend=out[10], script=lots_of_checksigs)
        self.sync_blocks([b35], True)
        self.save_spendable_output()

        self.log.info("Reject a block with too many OP_CHECKSIGVERIFY sigops")
        too_many_checksigs = CScript([OP_CHECKSIGVERIFY] * (MAX_BLOCK_SIGOPS))
        b36 = self.next_block(36, spend=out[11], script=too_many_checksigs)
        self.sync_blocks([b36], False, 16, b'bad-blk-sigops', reconnect=True)

        # Check spending of a transaction in a block which failed to connect
        #
        # b6  (3)
        # b12 (3) -> b13 (4) -> b15 (5) -> b23 (6) -> b30 (7) -> b31 (8) -> b33 (9) -> b35 (10)
        #                                                                                     \-> b37 (11)
        #                                                                                     \-> b38 (11/37)
        #

        # save 37's spendable output, but then double-spend out11 to invalidate the block
        self.log.info("Reject a block spending transaction from a block which failed to connect")
        self.move_tip(35)
        b37 = self.next_block(37, spend=out[11])
        txout_b37 = b37.vtx[1]
        tx = self.create_and_sign_transaction(out[11], 0)
        b37 = self.update_block(37, [tx])
        self.sync_blocks([b37], False, 16, b'bad-txns-inputs-missingorspent', reconnect=True)

        # attempt to spend b37's first non-coinbase tx, at which point b37 was still considered valid
        self.move_tip(35)
        b38 = self.next_block(38, spend=txout_b37)
        self.sync_blocks([b38], False, 16, b'bad-txns-inputs-missingorspent', reconnect=True)

        # Check P2SH SigOp counting
        #
        #
        #   13 (4) -> b15 (5) -> b23 (6) -> b30 (7) -> b31 (8) -> b33 (9) -> b35 (10) -> b39 (11) -> b41 (12)
        #                                                                                        \-> b40 (12)
        #
        # b39 - create some P2SH outputs that will require 6 sigops to spend:
        #
        #           redeem_script = COINBASE_PUBKEY, (OP_2DUP+OP_CHECKSIGVERIFY) * 5, OP_CHECKSIG
        #           p2sh_script = OP_HASH160, ripemd160(sha256(script)), OP_EQUAL
        #
        self.log.info("Check P2SH SIGOPS are correctly counted")
        self.move_tip(35)
        b39 = self.next_block(39)
        b39_outputs = 0
        b39_sigops_per_output = 6

        # Build the redeem script, hash it, use hash to create the p2sh script
        redeem_script = CScript([self.coinbase_pubkey] + [OP_2DUP, OP_CHECKSIGVERIFY] * 5 + [OP_CHECKSIG])
        redeem_script_hash = hash160(redeem_script)
        p2sh_script = CScript([OP_HASH160, redeem_script_hash, OP_EQUAL])

        # Create a transaction that spends one satoshi to the p2sh_script, the rest to OP_TRUE
        # This must be signed because it is spending a coinbase
        spend = out[11]
        tx = self.create_tx(spend, 0, 1, p2sh_script)
        tx.vout.append(CTxOut(spend.vout[0].nValue - 1, CScript([OP_TRUE])))
        self.sign_tx(tx, spend)
        tx.rehash()
        b39 = self.update_block(39, [tx])
        b39_outputs += 1

        # Until block is full, add tx's with 1 satoshi to p2sh_script, the rest to OP_TRUE
        tx_new = None
        tx_last = tx
        total_size = len(b39.serialize())
        while(total_size < MAX_BLOCK_BASE_SIZE):
            tx_new = self.create_tx(tx_last, 1, 1, p2sh_script)
            tx_new.vout.append(CTxOut(tx_last.vout[1].nValue - 1, CScript([OP_TRUE])))
            tx_new.rehash()
            total_size += len(tx_new.serialize())
            if total_size >= MAX_BLOCK_BASE_SIZE:
                break
            b39.vtx.append(tx_new)  # add tx to block
            tx_last = tx_new
            b39_outputs += 1

        b39 = self.update_block(39, [])
        self.sync_blocks([b39], True)
        self.save_spendable_output()

        # Test sigops in P2SH redeem scripts
        #
        # b40 creates 3333 tx's spending the 6-sigop P2SH outputs from b39 for a total of 19998 sigops.
        # The first tx has one sigop and then at the end we add 2 more to put us just over the max.
        #
        # b41 does the same, less one, so it has the maximum sigops permitted.
        #
        self.log.info("Reject a block with too many P2SH sigops")
        self.move_tip(39)
        b40 = self.next_block(40, spend=out[12])
        sigops = get_legacy_sigopcount_block(b40)
        numTxes = (MAX_BLOCK_SIGOPS - sigops) // b39_sigops_per_output
        assert_equal(numTxes <= b39_outputs, True)

        lastOutpoint = COutPoint(b40.vtx[1].sha256, 0)
        new_txs = []
        for i in range(1, numTxes + 1):
            tx = CTransaction()
            tx.vout.append(CTxOut(1, CScript([OP_TRUE])))
            tx.vin.append(CTxIn(lastOutpoint, b''))
            # second input is corresponding P2SH output from b39
            tx.vin.append(CTxIn(COutPoint(b39.vtx[i].sha256, 0), b''))
            # Note: must pass the redeem_script (not p2sh_script) to the signature hash function
            (sighash, err) = SignatureHash(redeem_script, tx, 1, SIGHASH_ALL)
            sig = self.coinbase_key.sign(sighash) + bytes(bytearray([SIGHASH_ALL]))
            scriptSig = CScript([sig, redeem_script])

            tx.vin[1].scriptSig = scriptSig
            tx.rehash()
            new_txs.append(tx)
            lastOutpoint = COutPoint(tx.sha256, 0)

        b40_sigops_to_fill = MAX_BLOCK_SIGOPS - (numTxes * b39_sigops_per_output + sigops) + 1
        tx = CTransaction()
        tx.vin.append(CTxIn(lastOutpoint, b''))
        tx.vout.append(CTxOut(1, CScript([OP_CHECKSIG] * b40_sigops_to_fill)))
        tx.rehash()
        new_txs.append(tx)
        self.update_block(40, new_txs)
        self.sync_blocks([b40], False, 16, b'bad-blk-sigops', reconnect=True)

        # same as b40, but one less sigop
        self.log.info("Accept a block with the max number of P2SH sigops")
        self.move_tip(39)
        b41 = self.next_block(41, spend=None)
        self.update_block(41, b40.vtx[1:-1])
        b41_sigops_to_fill = b40_sigops_to_fill - 1
        tx = CTransaction()
        tx.vin.append(CTxIn(lastOutpoint, b''))
        tx.vout.append(CTxOut(1, CScript([OP_CHECKSIG] * b41_sigops_to_fill)))
        tx.rehash()
        self.update_block(41, [tx])
        self.sync_blocks([b41], True)

        # Fork off of b39 to create a constant base again
        #
        # b23 (6) -> b30 (7) -> b31 (8) -> b33 (9) -> b35 (10) -> b39 (11) -> b42 (12) -> b43 (13)
        #                                                                  \-> b41 (12)
        #
        self.move_tip(39)
        b42 = self.next_block(42, spend=out[12])
        self.save_spendable_output()

        b43 = self.next_block(43, spend=out[13])
        self.save_spendable_output()
        self.sync_blocks([b42, b43], True)

        # Test a number of really invalid scenarios
        #
        #  -> b31 (8) -> b33 (9) -> b35 (10) -> b39 (11) -> b42 (12) -> b43 (13) -> b44 (14)
        #                                                                                   \-> ??? (15)

        # The next few blocks are going to be created "by hand" since they'll do funky things, such as having
        # the first transaction be non-coinbase, etc.  The purpose of b44 is to make sure this works.
        self.log.info("Build block 44 manually")
        height = self.block_heights[self.tip.sha256] + 1
        coinbase = create_coinbase(height, self.coinbase_pubkey)
        b44 = CBlock()
        b44.nTime = self.tip.nTime + 1
        b44.hashPrevBlock = self.tip.sha256
        b44.nBits = 0x207fffff
        b44.vtx.append(coinbase)
        b44.hashMerkleRoot = b44.calc_merkle_root()
        b44.solve()
        self.tip = b44
        self.block_heights[b44.sha256] = height
        self.blocks[44] = b44
        self.sync_blocks([b44], True)

        self.log.info("Reject a block with a non-coinbase as the first tx")
        non_coinbase = self.create_tx(out[15], 0, 1)
        b45 = CBlock()
        b45.nTime = self.tip.nTime + 1
        b45.hashPrevBlock = self.tip.sha256
        b45.nBits = 0x207fffff
        b45.vtx.append(non_coinbase)
        b45.hashMerkleRoot = b45.calc_merkle_root()
        b45.calc_sha256()
        b45.solve()
        self.block_heights[b45.sha256] = self.block_heights[self.tip.sha256] + 1
        self.tip = b45
        self.blocks[45] = b45
        self.sync_blocks([b45], False, 16, b'bad-cb-missing', reconnect=True)

        self.log.info("Reject a block with no transactions")
        self.move_tip(44)
        b46 = CBlock()
        b46.nTime = b44.nTime + 1
        b46.hashPrevBlock = b44.sha256
        b46.nBits = 0x207fffff
        b46.vtx = []
        b46.hashMerkleRoot = 0
        b46.solve()
        self.block_heights[b46.sha256] = self.block_heights[b44.sha256] + 1
        self.tip = b46
        assert 46 not in self.blocks
        self.blocks[46] = b46
        self.sync_blocks([b46], False, 16, b'bad-blk-length', reconnect=True)

        self.log.info("Reject a block with invalid work")
        self.move_tip(44)
        b47 = self.next_block(47, solve=False)
        target = uint256_from_compact(b47.nBits)
        while b47.sha256 < target:
            b47.nNonce += 1
            b47.rehash()
        self.sync_blocks([b47], False, request_block=False)

        self.log.info("Reject a block with a timestamp >2 hours in the future")
        self.move_tip(44)
        b48 = self.next_block(48, solve=False)
        b48.nTime = int(time.time()) + 60 * 60 * 3
        b48.solve()
        self.sync_blocks([b48], False, request_block=False)

        self.log.info("Reject a block with invalid merkle hash")
        self.move_tip(44)
        b49 = self.next_block(49)
        b49.hashMerkleRoot += 1
        b49.solve()
        self.sync_blocks([b49], False, 16, b'bad-txnmrklroot', reconnect=True)

        self.log.info("Reject a block with incorrect POW limit")
        self.move_tip(44)
        b50 = self.next_block(50)
        b50.nBits = b50.nBits - 1
        b50.solve()
        self.sync_blocks([b50], False, request_block=False, reconnect=True)

        self.log.info("Reject a block with two coinbase transactions")
        self.move_tip(44)
        b51 = self.next_block(51)
        cb2 = create_coinbase(51, self.coinbase_pubkey)
        b51 = self.update_block(51, [cb2])
        self.sync_blocks([b51], False, 16, b'bad-cb-multiple', reconnect=True)

        self.log.info("Reject a block with duplicate transactions")
        # Note: txns have to be in the right position in the merkle tree to trigger this error
        self.move_tip(44)
        b52 = self.next_block(52, spend=out[15])
        tx = self.create_tx(b52.vtx[1], 0, 1)
        b52 = self.update_block(52, [tx, tx])
        self.sync_blocks([b52], False, 16, b'bad-txns-duplicate', reconnect=True)

        # Test block timestamps
        #  -> b31 (8) -> b33 (9) -> b35 (10) -> b39 (11) -> b42 (12) -> b43 (13) -> b53 (14) -> b55 (15)
        #                                                                                   \-> b54 (15)
        #
        self.move_tip(43)
        b53 = self.next_block(53, spend=out[14])
        self.sync_blocks([b53], False)
        self.save_spendable_output()

        self.log.info("Reject a block with timestamp before MedianTimePast")
        b54 = self.next_block(54, spend=out[15])
        b54.nTime = b35.nTime - 1
        b54.solve()
        self.sync_blocks([b54], False, request_block=False)

        # valid timestamp
        self.move_tip(53)
        b55 = self.next_block(55, spend=out[15])
        b55.nTime = b35.nTime
        self.update_block(55, [])
        self.sync_blocks([b55], True)
        self.save_spendable_output()

        # Test Merkle tree malleability
        #
        # -> b42 (12) -> b43 (13) -> b53 (14) -> b55 (15) -> b57p2 (16)
        #                                                \-> b57   (16)
        #                                                \-> b56p2 (16)
        #                                                \-> b56   (16)
        #
        # Merkle tree malleability (CVE-2012-2459): repeating sequences of transactions in a block without
        #                           affecting the merkle root of a block, while still invalidating it.
        #                           See:  src/consensus/merkle.h
        #
        #  b57 has three txns:  coinbase, tx, tx1.  The merkle root computation will duplicate tx.
        #  Result:  OK
        #
        #  b56 copies b57 but duplicates tx1 and does not recalculate the block hash.  So it has a valid merkle
        #  root but duplicate transactions.
        #  Result:  Fails
        #
        #  b57p2 has six transactions in its merkle tree:
        #       - coinbase, tx, tx1, tx2, tx3, tx4
        #  Merkle root calculation will duplicate as necessary.
        #  Result:  OK.
        #
        #  b56p2 copies b57p2 but adds both tx3 and tx4.  The purpose of the test is to make sure the code catches
        #  duplicate txns that are not next to one another with the "bad-txns-duplicate" error (which indicates
        #  that the error was caught early, avoiding a DOS vulnerability.)

        # b57 - a good block with 2 txs, don't submit until end
        self.move_tip(55)
        b57 = self.next_block(57)
        tx = self.create_and_sign_transaction(out[16], 1)
        tx1 = self.create_tx(tx, 0, 1)
        b57 = self.update_block(57, [tx, tx1])

        # b56 - copy b57, add a duplicate tx
        self.log.info("Reject a block with a duplicate transaction in the Merkle Tree (but with a valid Merkle Root)")
        self.move_tip(55)
        b56 = copy.deepcopy(b57)
        self.blocks[56] = b56
        assert_equal(len(b56.vtx), 3)
        b56 = self.update_block(56, [tx1])
        assert_equal(b56.hash, b57.hash)
        self.sync_blocks([b56], False, 16, b'bad-txns-duplicate', reconnect=True)

        # b57p2 - a good block with 6 tx'es, don't submit until end
        self.move_tip(55)
        b57p2 = self.next_block("57p2")
        tx = self.create_and_sign_transaction(out[16], 1)
        tx1 = self.create_tx(tx, 0, 1)
        tx2 = self.create_tx(tx1, 0, 1)
        tx3 = self.create_tx(tx2, 0, 1)
        tx4 = self.create_tx(tx3, 0, 1)
        b57p2 = self.update_block("57p2", [tx, tx1, tx2, tx3, tx4])

        # b56p2 - copy b57p2, duplicate two non-consecutive tx's
        self.log.info("Reject a block with two duplicate transactions in the Merkle Tree (but with a valid Merkle Root)")
        self.move_tip(55)
        b56p2 = copy.deepcopy(b57p2)
        self.blocks["b56p2"] = b56p2
        assert_equal(b56p2.hash, b57p2.hash)
        assert_equal(len(b56p2.vtx), 6)
        b56p2 = self.update_block("b56p2", [tx3, tx4])
        self.sync_blocks([b56p2], False, 16, b'bad-txns-duplicate', reconnect=True)

        self.move_tip("57p2")
        self.sync_blocks([b57p2], True)

        self.move_tip(57)
        self.sync_blocks([b57], False)  # The tip is not updated because 57p2 seen first
        self.save_spendable_output()

        # Test a few invalid tx types
        #
        # -> b35 (10) -> b39 (11) -> b42 (12) -> b43 (13) -> b53 (14) -> b55 (15) -> b57 (16) -> b60 (17)
        #                                                                                    \-> ??? (17)
        #

        # tx with prevout.n out of range
        self.log.info("Reject a block with a transaction with prevout.n out of range")
        self.move_tip(57)
        b58 = self.next_block(58, spend=out[17])
        tx = CTransaction()
        assert(len(out[17].vout) < 42)
        tx.vin.append(CTxIn(COutPoint(out[17].sha256, 42), CScript([OP_TRUE]), 0xffffffff))
        tx.vout.append(CTxOut(0, b""))
        tx.calc_sha256()
        b58 = self.update_block(58, [tx])
        self.sync_blocks([b58], False, 16, b'bad-txns-inputs-missingorspent', reconnect=True)

<<<<<<< HEAD
        # tx with output value > input value
        self.log.info("Reject a block with a transaction with outputs > inputs")
        self.move_tip(57)
        b59 = self.next_block(59)
        tx = self.create_and_sign_transaction(out[17], 51 * COIN)
        b59 = self.update_block(59, [tx])
        self.sync_blocks([b59], False, 16, b'bad-txns-in-belowout', reconnect=True)
=======
        # tx with output value > input value out of range
        tip("57p2")
        b59 = block(59)
        tx = create_and_sign_tx(out[17].tx, out[17].n, (int(INITIAL_BLOCK_REWARD)+1)*COIN)
        b59 = update_block(59, [tx])
        yield rejected(RejectResult(16, b'bad-txns-in-belowout'))
>>>>>>> 47a30461

        # reset to good chain
        self.move_tip(57)
        b60 = self.next_block(60, spend=out[17])
        self.sync_blocks([b60], True)
        self.save_spendable_output()


        # Test BIP30
        #
        # -> b39 (11) -> b42 (12) -> b43 (13) -> b53 (14) -> b55 (15) -> b57 (16) -> b60 (17)
        #                                                                                    \-> b61 (18)
        #
        # Blocks are not allowed to contain a transaction whose id matches that of an earlier,
        # not-fully-spent transaction in the same chain. To test, make identical coinbases;
        # the second one should be rejected.
        #
        self.log.info("Reject a block with a transaction with a duplicate hash of a previous transaction (BIP30)")
        self.move_tip(60)
        b61 = self.next_block(61, spend=out[18])
        b61.vtx[0].vin[0].scriptSig = b60.vtx[0].vin[0].scriptSig  # Equalize the coinbases
        b61.vtx[0].rehash()
        b61 = self.update_block(61, [])
        assert_equal(b60.vtx[0].serialize(), b61.vtx[0].serialize())
        self.sync_blocks([b61], False, 16, b'bad-txns-BIP30', reconnect=True)

        # Test tx.isFinal is properly rejected (not an exhaustive tx.isFinal test, that should be in data-driven transaction tests)
        #
        #   -> b39 (11) -> b42 (12) -> b43 (13) -> b53 (14) -> b55 (15) -> b57 (16) -> b60 (17)
        #                                                                                     \-> b62 (18)
        #
        self.log.info("Reject a block with a transaction with a nonfinal locktime")
        self.move_tip(60)
        b62 = self.next_block(62)
        tx = CTransaction()
        tx.nLockTime = 0xffffffff  # this locktime is non-final
        tx.vin.append(CTxIn(COutPoint(out[18].sha256, 0)))  # don't set nSequence
        tx.vout.append(CTxOut(0, CScript([OP_TRUE])))
        assert(tx.vin[0].nSequence < 0xffffffff)
        tx.calc_sha256()
        b62 = self.update_block(62, [tx])
        self.sync_blocks([b62], False, 16, b'bad-txns-nonfinal')

        # Test a non-final coinbase is also rejected
        #
        #   -> b39 (11) -> b42 (12) -> b43 (13) -> b53 (14) -> b55 (15) -> b57 (16) -> b60 (17)
        #                                                                                     \-> b63 (-)
        #
        self.log.info("Reject a block with a coinbase transaction with a nonfinal locktime")
        self.move_tip(60)
        b63 = self.next_block(63)
        b63.vtx[0].nLockTime = 0xffffffff
        b63.vtx[0].vin[0].nSequence = 0xDEADBEEF
        b63.vtx[0].rehash()
        b63 = self.update_block(63, [])
        self.sync_blocks([b63], False, 16, b'bad-txns-nonfinal')

        #  This checks that a block with a bloated VARINT between the block_header and the array of tx such that
        #  the block is > MAX_BLOCK_BASE_SIZE with the bloated varint, but <= MAX_BLOCK_BASE_SIZE without the bloated varint,
        #  does not cause a subsequent, identical block with canonical encoding to be rejected.  The test does not
        #  care whether the bloated block is accepted or rejected; it only cares that the second block is accepted.
        #
        #  What matters is that the receiving node should not reject the bloated block, and then reject the canonical
        #  block on the basis that it's the same as an already-rejected block (which would be a consensus failure.)
        #
        #  -> b39 (11) -> b42 (12) -> b43 (13) -> b53 (14) -> b55 (15) -> b57 (16) -> b60 (17) -> b64 (18)
        #                                                                                        \
        #                                                                                         b64a (18)
        #  b64a is a bloated block (non-canonical varint)
        #  b64 is a good block (same as b64 but w/ canonical varint)
        #
        self.log.info("Accept a valid block even if a bloated version of the block has previously been sent")
        self.move_tip(60)
        regular_block = self.next_block("64a", spend=out[18])

        # make it a "broken_block," with non-canonical serialization
        b64a = CBrokenBlock(regular_block)
        b64a.initialize(regular_block)
        self.blocks["64a"] = b64a
        self.tip = b64a
        tx = CTransaction()

        # use canonical serialization to calculate size
        script_length = 1000000 - len(b64a.normal_serialize()) - 69
        script_output = CScript([b'\x00' * script_length])
        tx.vout.append(CTxOut(0, script_output))
        tx.vin.append(CTxIn(COutPoint(b64a.vtx[1].sha256, 0)))
        b64a = self.update_block("64a", [tx])
        assert_equal(len(b64a.serialize()), MAX_BLOCK_BASE_SIZE + 8)
        self.sync_blocks([b64a], False, 1, b'error parsing message')

        # bitcoind doesn't disconnect us for sending a bloated block, but if we subsequently
        # resend the header message, it won't send us the getdata message again. Just
        # disconnect and reconnect and then call sync_blocks.
        # TODO: improve this test to be less dependent on P2P DOS behaviour.
        node.disconnect_p2ps()
        self.reconnect_p2p()

        self.move_tip(60)
        b64 = CBlock(b64a)
        b64.vtx = copy.deepcopy(b64a.vtx)
        assert_equal(b64.hash, b64a.hash)
        assert_equal(len(b64.serialize()), 1000000)
        self.blocks[64] = b64
        b64 = self.update_block(64, [])
        self.sync_blocks([b64], True)
        self.save_spendable_output()

        # Spend an output created in the block itself
        #
        # -> b42 (12) -> b43 (13) -> b53 (14) -> b55 (15) -> b57 (16) -> b60 (17) -> b64 (18) -> b65 (19)
        #
        self.log.info("Accept a block with a transaction spending an output created in the same block")
        self.move_tip(64)
        b65 = self.next_block(65)
        tx1 = self.create_and_sign_transaction(out[19], out[19].vout[0].nValue)
        tx2 = self.create_and_sign_transaction(tx1, 0)
        b65 = self.update_block(65, [tx1, tx2])
        self.sync_blocks([b65], True)
        self.save_spendable_output()

        # Attempt to spend an output created later in the same block
        #
        # -> b43 (13) -> b53 (14) -> b55 (15) -> b57 (16) -> b60 (17) -> b64 (18) -> b65 (19)
        #                                                                                    \-> b66 (20)
        self.log.info("Reject a block with a transaction spending an output created later in the same block")
        self.move_tip(65)
        b66 = self.next_block(66)
        tx1 = self.create_and_sign_transaction(out[20], out[20].vout[0].nValue)
        tx2 = self.create_and_sign_transaction(tx1, 1)
        b66 = self.update_block(66, [tx2, tx1])
        self.sync_blocks([b66], False, 16, b'bad-txns-inputs-missingorspent', reconnect=True)

        # Attempt to double-spend a transaction created in a block
        #
        # -> b43 (13) -> b53 (14) -> b55 (15) -> b57 (16) -> b60 (17) -> b64 (18) -> b65 (19)
        #                                                                                    \-> b67 (20)
        #
        #
        self.log.info("Reject a block with a transaction double spending a transaction creted in the same block")
        self.move_tip(65)
        b67 = self.next_block(67)
        tx1 = self.create_and_sign_transaction(out[20], out[20].vout[0].nValue)
        tx2 = self.create_and_sign_transaction(tx1, 1)
        tx3 = self.create_and_sign_transaction(tx1, 2)
        b67 = self.update_block(67, [tx1, tx2, tx3])
        self.sync_blocks([b67], False, 16, b'bad-txns-inputs-missingorspent', reconnect=True)

        # More tests of block subsidy
        #
        # -> b43 (13) -> b53 (14) -> b55 (15) -> b57 (16) -> b60 (17) -> b64 (18) -> b65 (19) -> b69 (20)
        #                                                                                    \-> b68 (20)
        #
        # b68 - coinbase with an extra 10 satoshis,
        #       creates a tx that has 9 satoshis from out[20] go to fees
        #       this fails because the coinbase is trying to claim 1 satoshi too much in fees
        #
        # b69 - coinbase with extra 10 satoshis, and a tx that gives a 10 satoshi fee
        #       this succeeds
        #
        self.log.info("Reject a block trying to claim too much subsidy in the coinbase transaction")
        self.move_tip(65)
        b68 = self.next_block(68, additional_coinbase_value=10)
        tx = self.create_and_sign_transaction(out[20], out[20].vout[0].nValue - 9)
        b68 = self.update_block(68, [tx])
        self.sync_blocks([b68], False, 16, b'bad-cb-amount', reconnect=True)

        self.log.info("Accept a block claiming the correct subsidy in the coinbase transaction")
        self.move_tip(65)
        b69 = self.next_block(69, additional_coinbase_value=10)
        tx = self.create_and_sign_transaction(out[20], out[20].vout[0].nValue - 10)
        self.update_block(69, [tx])
        self.sync_blocks([b69], True)
        self.save_spendable_output()

        # Test spending the outpoint of a non-existent transaction
        #
        # -> b53 (14) -> b55 (15) -> b57 (16) -> b60 (17) -> b64 (18) -> b65 (19) -> b69 (20)
        #                                                                                    \-> b70 (21)
        #
        self.log.info("Reject a block containing a transaction spending from a non-existent input")
        self.move_tip(69)
        b70 = self.next_block(70, spend=out[21])
        bogus_tx = CTransaction()
        bogus_tx.sha256 = uint256_from_str(b"23c70ed7c0506e9178fc1a987f40a33946d4ad4c962b5ae3a52546da53af0c5c")
        tx = CTransaction()
        tx.vin.append(CTxIn(COutPoint(bogus_tx.sha256, 0), b"", 0xffffffff))
        tx.vout.append(CTxOut(1, b""))
        b70 = self.update_block(70, [tx])
        self.sync_blocks([b70], False, 16, b'bad-txns-inputs-missingorspent', reconnect=True)

        # Test accepting an invalid block which has the same hash as a valid one (via merkle tree tricks)
        #
        #  -> b53 (14) -> b55 (15) -> b57 (16) -> b60 (17) -> b64 (18) -> b65 (19) -> b69 (20) -> b72 (21)
        #                                                                                      \-> b71 (21)
        #
        # b72 is a good block.
        # b71 is a copy of 72, but re-adds one of its transactions.  However, it has the same hash as b72.
        self.log.info("Reject a block containing a duplicate transaction but with the same Merkle root (Merkle tree malleability")
        self.move_tip(69)
        b72 = self.next_block(72)
        tx1 = self.create_and_sign_transaction(out[21], 2)
        tx2 = self.create_and_sign_transaction(tx1, 1)
        b72 = self.update_block(72, [tx1, tx2])  # now tip is 72
        b71 = copy.deepcopy(b72)
        b71.vtx.append(tx2)   # add duplicate tx2
        self.block_heights[b71.sha256] = self.block_heights[b69.sha256] + 1  # b71 builds off b69
        self.blocks[71] = b71

        assert_equal(len(b71.vtx), 4)
        assert_equal(len(b72.vtx), 3)
        assert_equal(b72.sha256, b71.sha256)

        self.move_tip(71)
        self.sync_blocks([b71], False, 16, b'bad-txns-duplicate', reconnect=True)

        self.move_tip(72)
        self.sync_blocks([b72], True)
        self.save_spendable_output()

        # Test some invalid scripts and MAX_BLOCK_SIGOPS
        #
        # -> b55 (15) -> b57 (16) -> b60 (17) -> b64 (18) -> b65 (19) -> b69 (20) -> b72 (21)
        #                                                                                    \-> b** (22)
        #

        # b73 - tx with excessive sigops that are placed after an excessively large script element.
        #       The purpose of the test is to make sure those sigops are counted.
        #
        #       script is a bytearray of size 20,526
        #
        #       bytearray[0-19,998]     : OP_CHECKSIG
        #       bytearray[19,999]       : OP_PUSHDATA4
        #       bytearray[20,000-20,003]: 521  (max_script_element_size+1, in little-endian format)
        #       bytearray[20,004-20,525]: unread data (script_element)
        #       bytearray[20,526]       : OP_CHECKSIG (this puts us over the limit)
        self.log.info("Reject a block containing too many sigops after a large script element")
        self.move_tip(72)
        b73 = self.next_block(73)
        size = MAX_BLOCK_SIGOPS - 1 + MAX_SCRIPT_ELEMENT_SIZE + 1 + 5 + 1
        a = bytearray([OP_CHECKSIG] * size)
        a[MAX_BLOCK_SIGOPS - 1] = int("4e", 16)  # OP_PUSHDATA4

        element_size = MAX_SCRIPT_ELEMENT_SIZE + 1
        a[MAX_BLOCK_SIGOPS] = element_size % 256
        a[MAX_BLOCK_SIGOPS + 1] = element_size // 256
        a[MAX_BLOCK_SIGOPS + 2] = 0
        a[MAX_BLOCK_SIGOPS + 3] = 0

        tx = self.create_and_sign_transaction(out[22], 1, CScript(a))
        b73 = self.update_block(73, [tx])
        assert_equal(get_legacy_sigopcount_block(b73), MAX_BLOCK_SIGOPS + 1)
        self.sync_blocks([b73], False, 16, b'bad-blk-sigops', reconnect=True)

        # b74/75 - if we push an invalid script element, all prevous sigops are counted,
        #          but sigops after the element are not counted.
        #
        #       The invalid script element is that the push_data indicates that
        #       there will be a large amount of data (0xffffff bytes), but we only
        #       provide a much smaller number.  These bytes are CHECKSIGS so they would
        #       cause b75 to fail for excessive sigops, if those bytes were counted.
        #
        #       b74 fails because we put MAX_BLOCK_SIGOPS+1 before the element
        #       b75 succeeds because we put MAX_BLOCK_SIGOPS before the element
        self.log.info("Check sigops are counted correctly after an invalid script element")
        self.move_tip(72)
        b74 = self.next_block(74)
        size = MAX_BLOCK_SIGOPS - 1 + MAX_SCRIPT_ELEMENT_SIZE + 42  # total = 20,561
        a = bytearray([OP_CHECKSIG] * size)
        a[MAX_BLOCK_SIGOPS] = 0x4e
        a[MAX_BLOCK_SIGOPS + 1] = 0xfe
        a[MAX_BLOCK_SIGOPS + 2] = 0xff
        a[MAX_BLOCK_SIGOPS + 3] = 0xff
        a[MAX_BLOCK_SIGOPS + 4] = 0xff
        tx = self.create_and_sign_transaction(out[22], 1, CScript(a))
        b74 = self.update_block(74, [tx])
        self.sync_blocks([b74], False, 16, b'bad-blk-sigops', reconnect=True)

        self.move_tip(72)
        b75 = self.next_block(75)
        size = MAX_BLOCK_SIGOPS - 1 + MAX_SCRIPT_ELEMENT_SIZE + 42
        a = bytearray([OP_CHECKSIG] * size)
        a[MAX_BLOCK_SIGOPS - 1] = 0x4e
        a[MAX_BLOCK_SIGOPS] = 0xff
        a[MAX_BLOCK_SIGOPS + 1] = 0xff
        a[MAX_BLOCK_SIGOPS + 2] = 0xff
        a[MAX_BLOCK_SIGOPS + 3] = 0xff
        tx = self.create_and_sign_transaction(out[22], 1, CScript(a))
        b75 = self.update_block(75, [tx])
        self.sync_blocks([b75], True)
        self.save_spendable_output()

        # Check that if we push an element filled with CHECKSIGs, they are not counted
        self.move_tip(75)
        b76 = self.next_block(76)
        size = MAX_BLOCK_SIGOPS - 1 + MAX_SCRIPT_ELEMENT_SIZE + 1 + 5
        a = bytearray([OP_CHECKSIG] * size)
        a[MAX_BLOCK_SIGOPS - 1] = 0x4e  # PUSHDATA4, but leave the following bytes as just checksigs
        tx = self.create_and_sign_transaction(out[23], 1, CScript(a))
        b76 = self.update_block(76, [tx])
        self.sync_blocks([b76], True)
        self.save_spendable_output()

        # Test transaction resurrection
        #
        # -> b77 (24) -> b78 (25) -> b79 (26)
        #            \-> b80 (25) -> b81 (26) -> b82 (27)
        #
        #    b78 creates a tx, which is spent in b79. After b82, both should be in mempool
        #
        #    The tx'es must be unsigned and pass the node's mempool policy.  It is unsigned for the
        #    rather obscure reason that the Python signature code does not distinguish between
        #    Low-S and High-S values (whereas the bitcoin code has custom code which does so);
        #    as a result of which, the odds are 50% that the python code will use the right
        #    value and the transaction will be accepted into the mempool. Until we modify the
        #    test framework to support low-S signing, we are out of luck.
        #
        #    To get around this issue, we construct transactions which are not signed and which
        #    spend to OP_TRUE.  If the standard-ness rules change, this test would need to be
        #    updated.  (Perhaps to spend to a P2SH OP_TRUE script)
        self.log.info("Test transaction resurrection during a re-org")
        self.move_tip(76)
        b77 = self.next_block(77)
        tx77 = self.create_and_sign_transaction(out[24], 10 * COIN)
        b77 = self.update_block(77, [tx77])
        self.sync_blocks([b77], True)
        self.save_spendable_output()

        b78 = self.next_block(78)
        tx78 = self.create_tx(tx77, 0, 9 * COIN)
        b78 = self.update_block(78, [tx78])
        self.sync_blocks([b78], True)

        b79 = self.next_block(79)
        tx79 = self.create_tx(tx78, 0, 8 * COIN)
        b79 = self.update_block(79, [tx79])
        self.sync_blocks([b79], True)

        # mempool should be empty
        assert_equal(len(self.nodes[0].getrawmempool()), 0)

        self.move_tip(77)
        b80 = self.next_block(80, spend=out[25])
        self.sync_blocks([b80], False, request_block=False)
        self.save_spendable_output()

        b81 = self.next_block(81, spend=out[26])
        self.sync_blocks([b81], False, request_block=False)  # other chain is same length
        self.save_spendable_output()

        b82 = self.next_block(82, spend=out[27])
        self.sync_blocks([b82], True)  # now this chain is longer, triggers re-org
        self.save_spendable_output()

        # now check that tx78 and tx79 have been put back into the peer's mempool
        mempool = self.nodes[0].getrawmempool()
        assert_equal(len(mempool), 2)
        assert(tx78.hash in mempool)
        assert(tx79.hash in mempool)

        # Test invalid opcodes in dead execution paths.
        #
        #  -> b81 (26) -> b82 (27) -> b83 (28)
        #
        self.log.info("Accept a block with invalid opcodes in dead execution paths")
        b83 = self.next_block(83)
        op_codes = [OP_IF, OP_INVALIDOPCODE, OP_ELSE, OP_TRUE, OP_ENDIF]
        script = CScript(op_codes)
        tx1 = self.create_and_sign_transaction(out[28], out[28].vout[0].nValue, script)

        tx2 = self.create_and_sign_transaction(tx1, 0, CScript([OP_TRUE]))
        tx2.vin[0].scriptSig = CScript([OP_FALSE])
        tx2.rehash()

        b83 = self.update_block(83, [tx1, tx2])
        self.sync_blocks([b83], True)
        self.save_spendable_output()

        # Reorg on/off blocks that have OP_RETURN in them (and try to spend them)
        #
        #  -> b81 (26) -> b82 (27) -> b83 (28) -> b84 (29) -> b87 (30) -> b88 (31)
        #                                    \-> b85 (29) -> b86 (30)            \-> b89a (32)
        #
        self.log.info("Test re-orging blocks with OP_RETURN in them")
        b84 = self.next_block(84)
        tx1 = self.create_tx(out[29], 0, 0, CScript([OP_RETURN]))
        tx1.vout.append(CTxOut(0, CScript([OP_TRUE])))
        tx1.vout.append(CTxOut(0, CScript([OP_TRUE])))
        tx1.vout.append(CTxOut(0, CScript([OP_TRUE])))
        tx1.vout.append(CTxOut(0, CScript([OP_TRUE])))
        tx1.calc_sha256()
        self.sign_tx(tx1, out[29])
        tx1.rehash()
        tx2 = self.create_tx(tx1, 1, 0, CScript([OP_RETURN]))
        tx2.vout.append(CTxOut(0, CScript([OP_RETURN])))
        tx3 = self.create_tx(tx1, 2, 0, CScript([OP_RETURN]))
        tx3.vout.append(CTxOut(0, CScript([OP_TRUE])))
        tx4 = self.create_tx(tx1, 3, 0, CScript([OP_TRUE]))
        tx4.vout.append(CTxOut(0, CScript([OP_RETURN])))
        tx5 = self.create_tx(tx1, 4, 0, CScript([OP_RETURN]))

        b84 = self.update_block(84, [tx1, tx2, tx3, tx4, tx5])
        self.sync_blocks([b84], True)
        self.save_spendable_output()

        self.move_tip(83)
        b85 = self.next_block(85, spend=out[29])
        self.sync_blocks([b85], False)  # other chain is same length

        b86 = self.next_block(86, spend=out[30])
        self.sync_blocks([b86], True)

        self.move_tip(84)
        b87 = self.next_block(87, spend=out[30])
        self.sync_blocks([b87], False)  # other chain is same length
        self.save_spendable_output()

        b88 = self.next_block(88, spend=out[31])
        self.sync_blocks([b88], True)
        self.save_spendable_output()

        # trying to spend the OP_RETURN output is rejected
        b89a = self.next_block("89a", spend=out[32])
        tx = self.create_tx(tx1, 0, 0, CScript([OP_TRUE]))
        b89a = self.update_block("89a", [tx])
        self.sync_blocks([b89a], False, 16, b'bad-txns-inputs-missingorspent', reconnect=True)

        self.log.info("Test a re-org of one week's worth of blocks (1088 blocks)")

        self.move_tip(88)
        LARGE_REORG_SIZE = 1088
        blocks = []
        spend = out[32]
        for i in range(89, LARGE_REORG_SIZE + 89):
            b = self.next_block(i, spend)
            tx = CTransaction()
            script_length = MAX_BLOCK_BASE_SIZE - len(b.serialize()) - 69
            script_output = CScript([b'\x00' * script_length])
            tx.vout.append(CTxOut(0, script_output))
            tx.vin.append(CTxIn(COutPoint(b.vtx[1].sha256, 0)))
            b = self.update_block(i, [tx])
            assert_equal(len(b.serialize()), MAX_BLOCK_BASE_SIZE)
            blocks.append(b)
            self.save_spendable_output()
            spend = self.get_spendable_output()

        self.sync_blocks(blocks, True, timeout=180)
        chain1_tip = i

        # now create alt chain of same length
        self.move_tip(88)
        blocks2 = []
        for i in range(89, LARGE_REORG_SIZE + 89):
            blocks2.append(self.next_block("alt" + str(i)))
        self.sync_blocks(blocks2, False, request_block=False)

        # extend alt chain to trigger re-org
        block = self.next_block("alt" + str(chain1_tip + 1))
        self.sync_blocks([block], True, timeout=180)

        # ... and re-org back to the first chain
        self.move_tip(chain1_tip)
        block = self.next_block(chain1_tip + 1)
        self.sync_blocks([block], False, request_block=False)
        block = self.next_block(chain1_tip + 2)
        self.sync_blocks([block], True, timeout=180)

    # Helper methods
    ################

    def add_transactions_to_block(self, block, tx_list):
        [tx.rehash() for tx in tx_list]
        block.vtx.extend(tx_list)

    # this is a little handier to use than the version in blocktools.py
    def create_tx(self, spend_tx, n, value, script=CScript([OP_TRUE, OP_DROP] * 15 + [OP_TRUE])):
        return create_tx_with_script(spend_tx, n, amount=value, script_pub_key=script)

    # sign a transaction, using the key we know about
    # this signs input 0 in tx, which is assumed to be spending output n in spend_tx
    def sign_tx(self, tx, spend_tx):
        scriptPubKey = bytearray(spend_tx.vout[0].scriptPubKey)
        if (scriptPubKey[0] == OP_TRUE):  # an anyone-can-spend
            tx.vin[0].scriptSig = CScript()
            return
        (sighash, err) = SignatureHash(spend_tx.vout[0].scriptPubKey, tx, 0, SIGHASH_ALL)
        tx.vin[0].scriptSig = CScript([self.coinbase_key.sign(sighash) + bytes(bytearray([SIGHASH_ALL]))])

    def create_and_sign_transaction(self, spend_tx, value, script=CScript([OP_TRUE])):
        tx = self.create_tx(spend_tx, 0, value, script)
        self.sign_tx(tx, spend_tx)
        tx.rehash()
        return tx

    def next_block(self, number, spend=None, additional_coinbase_value=0, script=CScript([OP_TRUE]), solve=True):
        if self.tip is None:
            base_block_hash = self.genesis_hash
            block_time = int(time.time()) + 1
        else:
            base_block_hash = self.tip.sha256
            block_time = self.tip.nTime + 1
        # First create the coinbase
        height = self.block_heights[base_block_hash] + 1
        coinbase = create_coinbase(height, self.coinbase_pubkey)
        coinbase.vout[0].nValue += additional_coinbase_value
        coinbase.rehash()
        if spend is None:
            block = create_block(base_block_hash, coinbase, block_time)
        else:
            coinbase.vout[0].nValue += spend.vout[0].nValue - 1  # all but one satoshi to fees
            coinbase.rehash()
            block = create_block(base_block_hash, coinbase, block_time)
            tx = self.create_tx(spend, 0, 1, script)  # spend 1 satoshi
            self.sign_tx(tx, spend)
            self.add_transactions_to_block(block, [tx])
            block.hashMerkleRoot = block.calc_merkle_root()
        if solve:
            block.solve()
        self.tip = block
        self.block_heights[block.sha256] = height
        assert number not in self.blocks
        self.blocks[number] = block
        return block

    # save the current tip so it can be spent by a later block
    def save_spendable_output(self):
        self.log.debug("saving spendable output %s" % self.tip.vtx[0])
        self.spendable_outputs.append(self.tip)

    # get an output that we previously marked as spendable
    def get_spendable_output(self):
        self.log.debug("getting spendable output %s" % self.spendable_outputs[0].vtx[0])
        return self.spendable_outputs.pop(0).vtx[0]

    # move the tip back to a previous block
    def move_tip(self, number):
        self.tip = self.blocks[number]

    # adds transactions to the block and updates state
    def update_block(self, block_number, new_transactions):
        block = self.blocks[block_number]
        self.add_transactions_to_block(block, new_transactions)
        old_sha256 = block.sha256
        block.hashMerkleRoot = block.calc_merkle_root()
        block.solve()
        # Update the internal state just like in next_block
        self.tip = block
        if block.sha256 != old_sha256:
            self.block_heights[block.sha256] = self.block_heights[old_sha256]
            del self.block_heights[old_sha256]
        self.blocks[block_number] = block
        return block

    def bootstrap_p2p(self):
        """Add a P2P connection to the node.

        Helper to connect and wait for version handshake."""
        self.nodes[0].add_p2p_connection(P2PDataStore())
        # We need to wait for the initial getheaders from the peer before we
        # start populating our blockstore. If we don't, then we may run ahead
        # to the next subtest before we receive the getheaders. We'd then send
        # an INV for the next block and receive two getheaders - one for the
        # IBD and one for the INV. We'd respond to both and could get
        # unexpectedly disconnected if the DoS score for that error is 50.
        self.nodes[0].p2p.wait_for_getheaders(timeout=5)

    def reconnect_p2p(self):
        """Tear down and bootstrap the P2P connection to the node.

        The node gets disconnected several times in this test. This helper
        method reconnects the p2p and restarts the network thread."""
        self.nodes[0].disconnect_p2ps()
        self.bootstrap_p2p()

    def sync_blocks(self, blocks, success=True, reject_code=None, reject_reason=None, request_block=True, reconnect=False, timeout=60):
        """Sends blocks to test node. Syncs and verifies that tip has advanced to most recent block.

        Call with success = False if the tip shouldn't advance to the most recent block."""
        self.nodes[0].p2p.send_blocks_and_test(blocks, self.nodes[0], success=success, reject_code=reject_code, reject_reason=reject_reason, request_block=request_block, timeout=timeout)

        if reconnect:
            self.reconnect_p2p()

if __name__ == '__main__':
    FullBlockTest().main()<|MERGE_RESOLUTION|>--- conflicted
+++ resolved
@@ -733,22 +733,13 @@
         b58 = self.update_block(58, [tx])
         self.sync_blocks([b58], False, 16, b'bad-txns-inputs-missingorspent', reconnect=True)
 
-<<<<<<< HEAD
         # tx with output value > input value
         self.log.info("Reject a block with a transaction with outputs > inputs")
-        self.move_tip(57)
+        self.move_tip("57p2")
         b59 = self.next_block(59)
         tx = self.create_and_sign_transaction(out[17], 51 * COIN)
         b59 = self.update_block(59, [tx])
         self.sync_blocks([b59], False, 16, b'bad-txns-in-belowout', reconnect=True)
-=======
-        # tx with output value > input value out of range
-        tip("57p2")
-        b59 = block(59)
-        tx = create_and_sign_tx(out[17].tx, out[17].n, (int(INITIAL_BLOCK_REWARD)+1)*COIN)
-        b59 = update_block(59, [tx])
-        yield rejected(RejectResult(16, b'bad-txns-in-belowout'))
->>>>>>> 47a30461
 
         # reset to good chain
         self.move_tip(57)
