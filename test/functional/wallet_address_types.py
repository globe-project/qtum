--- conflicted
+++ resolved
@@ -93,25 +93,9 @@
                 self.connect_nodes(i, j)
         self.sync_all()
 
-<<<<<<< HEAD
-    def get_balances(self, confirmed=True):
-        """Return a list of confirmed or unconfirmed balances."""
-        if confirmed:
-            return [self.nodes[i].getbalance() for i in range(4)]
-        else:
-            return [self.nodes[i].getunconfirmedbalance() for i in range(4)]
-
-    # Quick test of python bech32 implementation
-    def test_python_bech32(self, addr):
-        hrp = addr[:4]
-        assert_equal(hrp, "qcrt")
-        (witver, witprog) = decode(hrp, addr)
-        assert_equal(encode(hrp, witver, witprog), addr)
-=======
     def get_balances(self, key='trusted'):
         """Return a list of balances."""
         return [self.nodes[i].getbalances()['mine'][key] for i in range(4)]
->>>>>>> da23532c
 
     def test_address(self, node, address, multisig, typ):
         """Run sanity checks on an address."""
