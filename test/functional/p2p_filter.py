#!/usr/bin/env python3
# Copyright (c) 2020-2021 The Bitcoin Core developers
# Distributed under the MIT software license, see the accompanying
# file COPYING or http://www.opensource.org/licenses/mit-license.php.
"""
Test BIP 37
"""

from test_framework.messages import (
    CInv,
    COIN,
    MAX_BLOOM_FILTER_SIZE,
    MAX_BLOOM_HASH_FUNCS,
    MSG_BLOCK,
    MSG_FILTERED_BLOCK,
    msg_filteradd,
    msg_filterclear,
    msg_filterload,
    msg_getdata,
    msg_mempool,
    msg_version,
)
from test_framework.p2p import (
    P2PInterface,
    P2P_SERVICES,
    P2P_SUBVERSION,
    P2P_VERSION,
    p2p_lock,
)
<<<<<<< HEAD
#from test_framework.script import MAX_SCRIPT_ELEMENT_SIZE
=======
#from test_framework.script import MAX_SCRIPT_ELEMENT_SIZE 
>>>>>>> d82fec21
from test_framework.test_framework import BitcoinTestFramework
from test_framework.wallet import (
    MiniWallet,
    getnewdestination,
)

<<<<<<< HEAD
MAX_SCRIPT_ELEMENT_SIZE = 128000
=======
MAX_SCRIPT_ELEMENT_SIZE = 128000 
>>>>>>> d82fec21
class P2PBloomFilter(P2PInterface):
    # This is a P2SH watch-only wallet
    watch_script_pubkey = bytes.fromhex('a914ffffffffffffffffffffffffffffffffffffffff87')
    # The initial filter (n=10, fp=0.000001) with just the above scriptPubKey added
    watch_filter_init = msg_filterload(
        data=
        b'@\x00\x08\x00\x80\x00\x00 \x00\xc0\x00 \x04\x00\x08$\x00\x04\x80\x00\x00 \x00\x00\x00\x00\x80\x00\x00@\x00\x02@ \x00',
        nHashFuncs=19,
        nTweak=0,
        nFlags=1,
    )

    def __init__(self):
        super().__init__()
        self._tx_received = False
        self._merkleblock_received = False

    def on_inv(self, message):
        want = msg_getdata()
        for i in message.inv:
            # inv messages can only contain TX or BLOCK, so translate BLOCK to FILTERED_BLOCK
            if i.type == MSG_BLOCK:
                want.inv.append(CInv(MSG_FILTERED_BLOCK, i.hash))
            else:
                want.inv.append(i)
        if len(want.inv):
            self.send_message(want)

    def on_merkleblock(self, message):
        self._merkleblock_received = True

    def on_tx(self, message):
        self._tx_received = True

    @property
    def tx_received(self):
        with p2p_lock:
            return self._tx_received

    @tx_received.setter
    def tx_received(self, value):
        with p2p_lock:
            self._tx_received = value

    @property
    def merkleblock_received(self):
        with p2p_lock:
            return self._merkleblock_received

    @merkleblock_received.setter
    def merkleblock_received(self, value):
        with p2p_lock:
            self._merkleblock_received = value


class FilterTest(BitcoinTestFramework):
    def set_test_params(self):
        self.num_nodes = 1
        self.extra_args = [[
            '-peerbloomfilters',
            '-whitelist=noban@127.0.0.1',  # immediate tx relay
        ]]

    def generatetoscriptpubkey(self, scriptpubkey):
        """Helper to generate a single block to the given scriptPubKey."""
        return self.generatetodescriptor(self.nodes[0], 1, f'raw({scriptpubkey.hex()})')[0]

    def test_size_limits(self, filter_peer):
        self.log.info('Check that too large filter is rejected')
        with self.nodes[0].assert_debug_log(['Misbehaving']):
            filter_peer.send_and_ping(msg_filterload(data=b'\xbb'*(MAX_BLOOM_FILTER_SIZE+1)))

        self.log.info('Check that max size filter is accepted')
        with self.nodes[0].assert_debug_log([], unexpected_msgs=['Misbehaving']):
            filter_peer.send_and_ping(msg_filterload(data=b'\xbb'*(MAX_BLOOM_FILTER_SIZE)))
        filter_peer.send_and_ping(msg_filterclear())

        self.log.info('Check that filter with too many hash functions is rejected')
        with self.nodes[0].assert_debug_log(['Misbehaving']):
            filter_peer.send_and_ping(msg_filterload(data=b'\xaa', nHashFuncs=MAX_BLOOM_HASH_FUNCS+1))

        self.log.info('Check that filter with max hash functions is accepted')
        with self.nodes[0].assert_debug_log([], unexpected_msgs=['Misbehaving']):
            filter_peer.send_and_ping(msg_filterload(data=b'\xaa', nHashFuncs=MAX_BLOOM_HASH_FUNCS))
        # Don't send filterclear until next two filteradd checks are done

        self.log.info('Check that max size data element to add to the filter is accepted')
        with self.nodes[0].assert_debug_log([], unexpected_msgs=['Misbehaving']):
            filter_peer.send_and_ping(msg_filteradd(data=b'\xcc'*(MAX_SCRIPT_ELEMENT_SIZE)))

        self.log.info('Check that too large data element to add to the filter is rejected')
        with self.nodes[0].assert_debug_log(['Misbehaving']):
            filter_peer.send_and_ping(msg_filteradd(data=b'\xcc'*(MAX_SCRIPT_ELEMENT_SIZE+1)))

        filter_peer.send_and_ping(msg_filterclear())

    def test_msg_mempool(self):
        self.log.info("Check that a node with bloom filters enabled services p2p mempool messages")
        filter_peer = P2PBloomFilter()

        self.log.debug("Create a tx relevant to the peer before connecting")
        txid, _ = self.wallet.send_to(from_node=self.nodes[0], scriptPubKey=filter_peer.watch_script_pubkey, amount=9 * COIN)

        self.log.debug("Send a mempool msg after connecting and check that the tx is received")
        self.nodes[0].add_p2p_connection(filter_peer)
        filter_peer.send_and_ping(filter_peer.watch_filter_init)
        filter_peer.send_message(msg_mempool())
        filter_peer.wait_for_tx(txid)

    def test_frelay_false(self, filter_peer):
        self.log.info("Check that a node with fRelay set to false does not receive invs until the filter is set")
        filter_peer.tx_received = False
        self.wallet.send_to(from_node=self.nodes[0], scriptPubKey=filter_peer.watch_script_pubkey, amount=9 * COIN)
        # Sync to make sure the reason filter_peer doesn't receive the tx is not p2p delays
        filter_peer.sync_with_ping()
        assert not filter_peer.tx_received

        # Clear the mempool so that this transaction does not impact subsequent tests
        self.generate(self.nodes[0], 1)

    def test_filter(self, filter_peer):
        # Set the bloomfilter using filterload
        filter_peer.send_and_ping(filter_peer.watch_filter_init)
        # If fRelay is not already True, sending filterload sets it to True
        assert self.nodes[0].getpeerinfo()[0]['relaytxes']

        self.log.info('Check that we receive merkleblock and tx if the filter matches a tx in a block')
        block_hash = self.generatetoscriptpubkey(filter_peer.watch_script_pubkey)
        txid = self.nodes[0].getblock(block_hash)['tx'][0]
        filter_peer.wait_for_merkleblock(block_hash)
        filter_peer.wait_for_tx(txid)

        self.log.info('Check that we only receive a merkleblock if the filter does not match a tx in a block')
        filter_peer.tx_received = False
        block_hash = self.generatetoscriptpubkey(getnewdestination()[1])
        filter_peer.wait_for_merkleblock(block_hash)
        assert not filter_peer.tx_received

        self.log.info('Check that we not receive a tx if the filter does not match a mempool tx')
        filter_peer.merkleblock_received = False
        filter_peer.tx_received = False
        self.wallet.send_to(from_node=self.nodes[0], scriptPubKey=getnewdestination()[1], amount=7 * COIN)
        filter_peer.sync_send_with_ping()
        assert not filter_peer.merkleblock_received
        assert not filter_peer.tx_received

        self.log.info('Check that we receive a tx if the filter matches a mempool tx')
        filter_peer.merkleblock_received = False
        txid, _ = self.wallet.send_to(from_node=self.nodes[0], scriptPubKey=filter_peer.watch_script_pubkey, amount=9 * COIN)
        filter_peer.wait_for_tx(txid)
        assert not filter_peer.merkleblock_received

        self.log.info('Check that after deleting filter all txs get relayed again')
        filter_peer.send_and_ping(msg_filterclear())
        for _ in range(5):
            txid, _ = self.wallet.send_to(from_node=self.nodes[0], scriptPubKey=getnewdestination()[1], amount=7 * COIN)
            filter_peer.wait_for_tx(txid)

        self.log.info('Check that request for filtered blocks is ignored if no filter is set')
        filter_peer.merkleblock_received = False
        filter_peer.tx_received = False
        with self.nodes[0].assert_debug_log(expected_msgs=['received getdata']):
            block_hash = self.generatetoscriptpubkey(getnewdestination()[1])
            filter_peer.wait_for_inv([CInv(MSG_BLOCK, int(block_hash, 16))])
            filter_peer.sync_with_ping()
            assert not filter_peer.merkleblock_received
            assert not filter_peer.tx_received

        self.log.info('Check that sending "filteradd" if no filter is set is treated as misbehavior')
        with self.nodes[0].assert_debug_log(['Misbehaving']):
            filter_peer.send_and_ping(msg_filteradd(data=b'letsmisbehave'))

        self.log.info("Check that division-by-zero remote crash bug [CVE-2013-5700] is fixed")
        filter_peer.send_and_ping(msg_filterload(data=b'', nHashFuncs=1))
        filter_peer.send_and_ping(msg_filteradd(data=b'letstrytocrashthisnode'))
        self.nodes[0].disconnect_p2ps()

    def run_test(self):
        self.wallet = MiniWallet(self.nodes[0])
        self.wallet.rescan_utxos()

        filter_peer = self.nodes[0].add_p2p_connection(P2PBloomFilter())
        self.log.info('Test filter size limits')
        self.test_size_limits(filter_peer)

        self.log.info('Test BIP 37 for a node with fRelay = True (default)')
        self.test_filter(filter_peer)
        self.nodes[0].disconnect_p2ps()

        self.log.info('Test BIP 37 for a node with fRelay = False')
        # Add peer but do not send version yet
        filter_peer_without_nrelay = self.nodes[0].add_p2p_connection(P2PBloomFilter(), send_version=False, wait_for_verack=False)
        # Send version with relay=False
        version_without_fRelay = msg_version()
        version_without_fRelay.nVersion = P2P_VERSION
        version_without_fRelay.strSubVer = P2P_SUBVERSION
        version_without_fRelay.nServices = P2P_SERVICES
        version_without_fRelay.relay = 0
        filter_peer_without_nrelay.send_message(version_without_fRelay)
        filter_peer_without_nrelay.wait_for_verack()
        assert not self.nodes[0].getpeerinfo()[0]['relaytxes']
        self.test_frelay_false(filter_peer_without_nrelay)
        self.test_filter(filter_peer_without_nrelay)

        self.test_msg_mempool()


if __name__ == '__main__':
    FilterTest().main()<|MERGE_RESOLUTION|>--- conflicted
+++ resolved
@@ -27,22 +27,14 @@
     P2P_VERSION,
     p2p_lock,
 )
-<<<<<<< HEAD
-#from test_framework.script import MAX_SCRIPT_ELEMENT_SIZE
-=======
 #from test_framework.script import MAX_SCRIPT_ELEMENT_SIZE 
->>>>>>> d82fec21
 from test_framework.test_framework import BitcoinTestFramework
 from test_framework.wallet import (
     MiniWallet,
     getnewdestination,
 )
 
-<<<<<<< HEAD
-MAX_SCRIPT_ELEMENT_SIZE = 128000
-=======
 MAX_SCRIPT_ELEMENT_SIZE = 128000 
->>>>>>> d82fec21
 class P2PBloomFilter(P2PInterface):
     # This is a P2SH watch-only wallet
     watch_script_pubkey = bytes.fromhex('a914ffffffffffffffffffffffffffffffffffffffff87')
