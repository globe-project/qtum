#!/usr/bin/env python3
# Copyright (c) 2014-2021 The Bitcoin Core developers
# Distributed under the MIT software license, see the accompanying
# file COPYING or http://www.opensource.org/licenses/mit-license.php.
"""Test the importprunedfunds and removeprunedfunds RPCs."""
from decimal import Decimal

from test_framework.blocktools import COINBASE_MATURITY
from test_framework.address import key_to_p2wpkh
from test_framework.key import ECKey
from test_framework.test_framework import BitcoinTestFramework
from test_framework.util import (
    assert_equal,
    assert_raises_rpc_error,
)
from test_framework.wallet_util import bytes_to_wif
from test_framework.qtumconfig import *
from test_framework.qtum import generatesynchronized

class ImportPrunedFundsTest(BitcoinTestFramework):
    def set_test_params(self):
        self.setup_clean_chain = True
        self.num_nodes = 2

    def skip_test_if_missing_module(self):
        self.skip_if_no_wallet()

    def run_test(self):
        self.log.info("Mining blocks...")
        generatesynchronized(self.nodes[0], COINBASE_MATURITY+1, None, self.nodes)
<<<<<<< HEAD

        self.sync_all()
=======
>>>>>>> ec86f1e9

        # address
        address1 = self.nodes[0].getnewaddress()
        # pubkey
        address2 = self.nodes[0].getnewaddress()
        # privkey
        eckey = ECKey()
        eckey.generate()
        address3_privkey = bytes_to_wif(eckey.get_bytes())
        address3 = key_to_p2wpkh(eckey.get_pubkey().get_bytes())
        self.nodes[0].importprivkey(address3_privkey)

        # Check only one address
        address_info = self.nodes[0].getaddressinfo(address1)
        assert_equal(address_info['ismine'], True)

        self.sync_all()

        # Node 1 sync test
        assert_equal(self.nodes[1].getblockcount(), COINBASE_MATURITY + 1)

        # Address Test - before import
        address_info = self.nodes[1].getaddressinfo(address1)
        assert_equal(address_info['iswatchonly'], False)
        assert_equal(address_info['ismine'], False)

        address_info = self.nodes[1].getaddressinfo(address2)
        assert_equal(address_info['iswatchonly'], False)
        assert_equal(address_info['ismine'], False)

        address_info = self.nodes[1].getaddressinfo(address3)
        assert_equal(address_info['iswatchonly'], False)
        assert_equal(address_info['ismine'], False)

        # Send funds to self
        txnid1 = self.nodes[0].sendtoaddress(address1, 0.1)
        self.generate(self.nodes[0], 1)
        rawtxn1 = self.nodes[0].gettransaction(txnid1)['hex']
        proof1 = self.nodes[0].gettxoutproof([txnid1])

        txnid2 = self.nodes[0].sendtoaddress(address2, 0.05)
        self.generate(self.nodes[0], 1)
        rawtxn2 = self.nodes[0].gettransaction(txnid2)['hex']
        proof2 = self.nodes[0].gettxoutproof([txnid2])

        txnid3 = self.nodes[0].sendtoaddress(address3, 0.025)
        self.generate(self.nodes[0], 1)
        rawtxn3 = self.nodes[0].gettransaction(txnid3)['hex']
        proof3 = self.nodes[0].gettxoutproof([txnid3])

        self.sync_all()

        # Import with no affiliated address
        assert_raises_rpc_error(-5, "No addresses", self.nodes[1].importprunedfunds, rawtxn1, proof1)

        balance1 = self.nodes[1].getbalance()
        assert_equal(balance1, Decimal(0))

        # Import with affiliated address with no rescan
        self.nodes[1].createwallet('wwatch', disable_private_keys=True)
        wwatch = self.nodes[1].get_wallet_rpc('wwatch')
        wwatch.importaddress(address=address2, rescan=False)
        wwatch.importprunedfunds(rawtransaction=rawtxn2, txoutproof=proof2)
        assert [tx for tx in wwatch.listtransactions(include_watchonly=True) if tx['txid'] == txnid2]

        # Import with private key with no rescan
        w1 = self.nodes[1].get_wallet_rpc(self.default_wallet_name)
        w1.importprivkey(privkey=address3_privkey, rescan=False)
        w1.importprunedfunds(rawtxn3, proof3)
        assert [tx for tx in w1.listtransactions() if tx['txid'] == txnid3]
        balance3 = w1.getbalance()
        assert_equal(balance3, Decimal('0.025'))

        # Addresses Test - after import
        address_info = w1.getaddressinfo(address1)
        assert_equal(address_info['iswatchonly'], False)
        assert_equal(address_info['ismine'], False)
        address_info = wwatch.getaddressinfo(address2)
        if self.options.descriptors:
            assert_equal(address_info['iswatchonly'], False)
            assert_equal(address_info['ismine'], True)
        else:
            assert_equal(address_info['iswatchonly'], True)
            assert_equal(address_info['ismine'], False)
        address_info = w1.getaddressinfo(address3)
        assert_equal(address_info['iswatchonly'], False)
        assert_equal(address_info['ismine'], True)

        # Remove transactions
        assert_raises_rpc_error(-8, "Transaction does not exist in wallet.", w1.removeprunedfunds, txnid1)
        assert not [tx for tx in w1.listtransactions(include_watchonly=True) if tx['txid'] == txnid1]

        wwatch.removeprunedfunds(txnid2)
        assert not [tx for tx in wwatch.listtransactions(include_watchonly=True) if tx['txid'] == txnid2]

        w1.removeprunedfunds(txnid3)
        assert not [tx for tx in w1.listtransactions(include_watchonly=True) if tx['txid'] == txnid3]

if __name__ == '__main__':
    ImportPrunedFundsTest().main()<|MERGE_RESOLUTION|>--- conflicted
+++ resolved
@@ -28,11 +28,6 @@
     def run_test(self):
         self.log.info("Mining blocks...")
         generatesynchronized(self.nodes[0], COINBASE_MATURITY+1, None, self.nodes)
-<<<<<<< HEAD
-
-        self.sync_all()
-=======
->>>>>>> ec86f1e9
 
         # address
         address1 = self.nodes[0].getnewaddress()
