#!/usr/bin/env python3
# Copyright (c) 2017-2022 The Bitcoin Core developers
# Distributed under the MIT software license, see the accompanying
# file COPYING or http://www.opensource.org/licenses/mit-license.php.
"""Test HD Wallet keypool restore function.

Two nodes. Node1 is under test. Node0 is providing transactions and generating blocks.

- Start node1, shutdown and backup wallet.
- Generate 110 keys (enough to drain the keypool). Store key 90 (in the initial keypool) and key 110 (beyond the initial keypool). Send funds to key 90 and key 110.
- Stop node1, clear the datadir, move wallet file back into the datadir and restart node1.
- connect node1 to node0. Verify that they sync and node1 receives its funds."""
import shutil

from test_framework.blocktools import COINBASE_MATURITY
from test_framework.test_framework import BitcoinTestFramework
from test_framework.util import (
    assert_equal,
)


class KeypoolRestoreTest(BitcoinTestFramework):
    def add_options(self, parser):
        self.add_wallet_options(parser)

    def set_test_params(self):
        self.setup_clean_chain = True
        self.num_nodes = 4
        self.extra_args = [[], ['-keypool=100'], ['-keypool=100'], ['-keypool=100']]

    def skip_test_if_missing_module(self):
        self.skip_if_no_wallet()

    def run_test(self):
        wallet_path = self.nodes[1].wallets_path / self.default_wallet_name / self.wallet_data_filename
        wallet_backup_path = self.nodes[1].datadir_path / "wallet.bak"
        self.generate(self.nodes[0], COINBASE_MATURITY + 1)

        self.log.info("Make backup of wallet")
        self.stop_node(1)
        shutil.copyfile(wallet_path, wallet_backup_path)
        self.start_node(1, self.extra_args[1])
        self.connect_nodes(0, 1)
        self.connect_nodes(0, 2)
        self.connect_nodes(0, 3)

        for i, output_type in enumerate(["legacy", "p2sh-segwit", "bech32"]):

            self.log.info("Generate keys for wallet with address type: {}".format(output_type))
            idx = i+1
            for _ in range(90):
                addr_oldpool = self.nodes[idx].getnewaddress(address_type=output_type)
            for _ in range(20):
                addr_extpool = self.nodes[idx].getnewaddress(address_type=output_type)

            # Make sure we're creating the outputs we expect
            address_details = self.nodes[idx].validateaddress(addr_extpool)
            if i == 0:
                assert not address_details["isscript"] and not address_details["iswitness"]
            elif i == 1:
                assert address_details["isscript"] and not address_details["iswitness"]
            else:
                assert not address_details["isscript"] and address_details["iswitness"]


            self.log.info("Send funds to wallet")
            self.nodes[0].sendtoaddress(addr_oldpool, 10)
            self.generate(self.nodes[0], 1)
            self.nodes[0].sendtoaddress(addr_extpool, 5)
            self.generate(self.nodes[0], 1)

            self.log.info("Restart node with wallet backup")
            self.stop_node(idx)
            shutil.copyfile(wallet_backup_path, wallet_path)
            self.start_node(idx, self.extra_args[idx])
            self.connect_nodes(0, idx)
            self.sync_all()

            self.log.info("Verify keypool is restored and balance is correct")
            assert_equal(self.nodes[idx].getbalance(), 15)
            assert_equal(self.nodes[idx].listtransactions()[0]['category'], "receive")
            # Check that we have marked all keys up to the used keypool key as used
            if self.options.descriptors:
                if output_type == 'legacy':
<<<<<<< HEAD
                    assert_equal(self.nodes[idx].getaddressinfo(self.nodes[idx].getnewaddress(address_type=output_type))['hdkeypath'], "m/44'/88'/0'/0/110")
                elif output_type == 'p2sh-segwit':
                    assert_equal(self.nodes[idx].getaddressinfo(self.nodes[idx].getnewaddress(address_type=output_type))['hdkeypath'], "m/49'/88'/0'/0/110")
                elif output_type == 'bech32':
                    assert_equal(self.nodes[idx].getaddressinfo(self.nodes[idx].getnewaddress(address_type=output_type))['hdkeypath'], "m/84'/88'/0'/0/110")
=======
                    assert_equal(self.nodes[idx].getaddressinfo(self.nodes[idx].getnewaddress(address_type=output_type))['hdkeypath'], "m/44h/88h/0h/0/110")
                elif output_type == 'p2sh-segwit':
                    assert_equal(self.nodes[idx].getaddressinfo(self.nodes[idx].getnewaddress(address_type=output_type))['hdkeypath'], "m/49h/88h/0h/0/110")
                elif output_type == 'bech32':
                    assert_equal(self.nodes[idx].getaddressinfo(self.nodes[idx].getnewaddress(address_type=output_type))['hdkeypath'], "m/84h/88h/0h/0/110")
>>>>>>> 86d0551a
            else:
                assert_equal(self.nodes[idx].getaddressinfo(self.nodes[idx].getnewaddress(address_type=output_type))['hdkeypath'], "m/88'/0'/110'")


if __name__ == '__main__':
    KeypoolRestoreTest().main()<|MERGE_RESOLUTION|>--- conflicted
+++ resolved
@@ -82,19 +82,11 @@
             # Check that we have marked all keys up to the used keypool key as used
             if self.options.descriptors:
                 if output_type == 'legacy':
-<<<<<<< HEAD
-                    assert_equal(self.nodes[idx].getaddressinfo(self.nodes[idx].getnewaddress(address_type=output_type))['hdkeypath'], "m/44'/88'/0'/0/110")
-                elif output_type == 'p2sh-segwit':
-                    assert_equal(self.nodes[idx].getaddressinfo(self.nodes[idx].getnewaddress(address_type=output_type))['hdkeypath'], "m/49'/88'/0'/0/110")
-                elif output_type == 'bech32':
-                    assert_equal(self.nodes[idx].getaddressinfo(self.nodes[idx].getnewaddress(address_type=output_type))['hdkeypath'], "m/84'/88'/0'/0/110")
-=======
                     assert_equal(self.nodes[idx].getaddressinfo(self.nodes[idx].getnewaddress(address_type=output_type))['hdkeypath'], "m/44h/88h/0h/0/110")
                 elif output_type == 'p2sh-segwit':
                     assert_equal(self.nodes[idx].getaddressinfo(self.nodes[idx].getnewaddress(address_type=output_type))['hdkeypath'], "m/49h/88h/0h/0/110")
                 elif output_type == 'bech32':
                     assert_equal(self.nodes[idx].getaddressinfo(self.nodes[idx].getnewaddress(address_type=output_type))['hdkeypath'], "m/84h/88h/0h/0/110")
->>>>>>> 86d0551a
             else:
                 assert_equal(self.nodes[idx].getaddressinfo(self.nodes[idx].getnewaddress(address_type=output_type))['hdkeypath'], "m/88'/0'/110'")
 
