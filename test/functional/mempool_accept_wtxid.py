#!/usr/bin/env python3
# Copyright (c) 2021 The Bitcoin Core developers
# Distributed under the MIT software license, see the accompanying
# file COPYING or http://www.opensource.org/licenses/mit-license.php.
"""
Test mempool acceptance in case of an already known transaction
with identical non-witness data but different witness.
"""

from copy import deepcopy
from test_framework.messages import (
    COIN,
    COutPoint,
    CTransaction,
    CTxIn,
    CTxInWitness,
    CTxOut,
    sha256,
)
from test_framework.p2p import P2PTxInvStore
from test_framework.script import (
    CScript,
    OP_0,
    OP_ELSE,
    OP_ENDIF,
    OP_EQUAL,
    OP_HASH160,
    OP_IF,
    OP_TRUE,
    hash160,
)
from test_framework.test_framework import BitcoinTestFramework
from test_framework.util import (
    assert_equal,
)

from test_framework.qtumconfig import COINBASE_MATURITY

class MempoolWtxidTest(BitcoinTestFramework):
    def set_test_params(self):
        self.num_nodes = 1
        self.setup_clean_chain = True

    def run_test(self):
        node = self.nodes[0]

        self.log.info('Start with empty mempool and 101 blocks')
        # The last 100 coinbase transactions are premature
<<<<<<< HEAD
        blockhash = self.generate(node, 101)[0]
=======
        blockhash = node.generate(COINBASE_MATURITY+1)[0]
>>>>>>> f45f2e07
        txid = node.getblock(blockhash=blockhash, verbosity=2)["tx"][0]["txid"]
        assert_equal(node.getmempoolinfo()['size'], 0)

        self.log.info("Submit parent with multiple script branches to mempool")
        hashlock = hash160(b'Preimage')
        witness_script = CScript([OP_IF, OP_HASH160, hashlock, OP_EQUAL, OP_ELSE, OP_TRUE, OP_ENDIF])
        witness_program = sha256(witness_script)
        script_pubkey = CScript([OP_0, witness_program])

        parent = CTransaction()
        parent.vin.append(CTxIn(COutPoint(int(txid, 16), 0), b""))
        parent.vout.append(CTxOut(int(9.99998 * COIN), script_pubkey))
        parent.rehash()

        privkeys = [node.get_deterministic_priv_key().key]
        raw_parent = node.signrawtransactionwithkey(hexstring=parent.serialize().hex(), privkeys=privkeys)['hex']
        parent_txid = node.sendrawtransaction(hexstring=raw_parent, maxfeerate=0)
        self.generate(node, 1)

        peer_wtxid_relay = node.add_p2p_connection(P2PTxInvStore())

        # Create a new transaction with witness solving first branch
        child_witness_script = CScript([OP_TRUE])
        child_witness_program = sha256(child_witness_script)
        child_script_pubkey = CScript([OP_0, child_witness_program])

        child_one = CTransaction()
        child_one.vin.append(CTxIn(COutPoint(int(parent_txid, 16), 0), b""))
        child_one.vout.append(CTxOut(int(9.999 * COIN), child_script_pubkey))
        child_one.wit.vtxinwit.append(CTxInWitness())
        child_one.wit.vtxinwit[0].scriptWitness.stack = [b'Preimage', b'\x01', witness_script]
        child_one_wtxid = child_one.getwtxid()
        child_one_txid = child_one.rehash()

        # Create another identical transaction with witness solving second branch
<<<<<<< HEAD
        child_two = deepcopy(child_one)
=======
        child_two = CTransaction()
        child_two.vin.append(CTxIn(COutPoint(int(parent_txid, 16), 0), b""))
        child_two.vout.append(CTxOut(int(9.999 * COIN), child_script_pubkey))
        child_two.wit.vtxinwit.append(CTxInWitness())
>>>>>>> f45f2e07
        child_two.wit.vtxinwit[0].scriptWitness.stack = [b'', witness_script]
        child_two_wtxid = child_two.getwtxid()
        child_two_txid = child_two.rehash()

        assert_equal(child_one_txid, child_two_txid)
        assert child_one_wtxid != child_two_wtxid

        self.log.info("Submit child_one to the mempool")
        txid_submitted = node.sendrawtransaction(child_one.serialize().hex())
        assert_equal(node.getmempoolentry(txid_submitted)['wtxid'], child_one_wtxid)

        peer_wtxid_relay.wait_for_broadcast([child_one_wtxid])
        assert_equal(node.getmempoolinfo()["unbroadcastcount"], 0)

        # testmempoolaccept reports the "already in mempool" error
        assert_equal(node.testmempoolaccept([child_one.serialize().hex()]), [{
            "txid": child_one_txid,
            "wtxid": child_one_wtxid,
            "allowed": False,
            "reject-reason": "txn-already-in-mempool"
        }])
        assert_equal(node.testmempoolaccept([child_two.serialize().hex()])[0], {
            "txid": child_two_txid,
            "wtxid": child_two_wtxid,
            "allowed": False,
            "reject-reason": "txn-same-nonwitness-data-in-mempool"
        })

        # sendrawtransaction will not throw but quits early when the exact same transaction is already in mempool
        node.sendrawtransaction(child_one.serialize().hex())

        self.log.info("Connect another peer that hasn't seen child_one before")
        peer_wtxid_relay_2 = node.add_p2p_connection(P2PTxInvStore())

        self.log.info("Submit child_two to the mempool")
        # sendrawtransaction will not throw but quits early when a transaction with the same non-witness data is already in mempool
        node.sendrawtransaction(child_two.serialize().hex())

        # The node should rebroadcast the transaction using the wtxid of the correct transaction
        # (child_one, which is in its mempool).
        peer_wtxid_relay_2.wait_for_broadcast([child_one_wtxid])
        assert_equal(node.getmempoolinfo()["unbroadcastcount"], 0)

if __name__ == '__main__':
    MempoolWtxidTest().main()<|MERGE_RESOLUTION|>--- conflicted
+++ resolved
@@ -46,11 +46,7 @@
 
         self.log.info('Start with empty mempool and 101 blocks')
         # The last 100 coinbase transactions are premature
-<<<<<<< HEAD
-        blockhash = self.generate(node, 101)[0]
-=======
-        blockhash = node.generate(COINBASE_MATURITY+1)[0]
->>>>>>> f45f2e07
+        blockhash = self.generate(node, COINBASE_MATURITY+1)[0]
         txid = node.getblock(blockhash=blockhash, verbosity=2)["tx"][0]["txid"]
         assert_equal(node.getmempoolinfo()['size'], 0)
 
@@ -86,14 +82,7 @@
         child_one_txid = child_one.rehash()
 
         # Create another identical transaction with witness solving second branch
-<<<<<<< HEAD
         child_two = deepcopy(child_one)
-=======
-        child_two = CTransaction()
-        child_two.vin.append(CTxIn(COutPoint(int(parent_txid, 16), 0), b""))
-        child_two.vout.append(CTxOut(int(9.999 * COIN), child_script_pubkey))
-        child_two.wit.vtxinwit.append(CTxInWitness())
->>>>>>> f45f2e07
         child_two.wit.vtxinwit[0].scriptWitness.stack = [b'', witness_script]
         child_two_wtxid = child_two.getwtxid()
         child_two_txid = child_two.rehash()
