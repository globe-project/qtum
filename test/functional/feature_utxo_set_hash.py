--- conflicted
+++ resolved
@@ -70,14 +70,8 @@
         assert_equal(finalized[::-1].hex(), node_muhash)
 
         self.log.info("Test deterministic UTXO set hash results")
-<<<<<<< HEAD
-        assert_equal(node.gettxoutsetinfo()['hash_serialized_2'], "31b16f8c93097d169f0cb6d91e7b96296eaaec441410b9b0f94c2ae129a85fe4")
-        assert_equal(node.gettxoutsetinfo("muhash")['muhash'], "65385a4f6ed2c2261a5380f4187c2278df92ac634fc6ac2c50e62821d0039ff5")
-=======
         assert_equal(node.gettxoutsetinfo()['hash_serialized_2'], "281f9f29e9c9747bb12fb5d6378ff3b9d0a04d91d2087a57f115f3d1d926c0eb")
         assert_equal(node.gettxoutsetinfo("muhash")['muhash'], "468da2486a0e9b847fa96da305a14d6e1755f3cf6d85e60e2695e48acfd3df98")
-
->>>>>>> fb6ccd7e
     def run_test(self):
         self.test_muhash_implementation()
 
