--- conflicted
+++ resolved
@@ -12,12 +12,9 @@
     assert_raises_rpc_error,
     connect_nodes,
 )
-<<<<<<< HEAD
+
+from decimal import Decimal
 from test_framework.qtumconfig import COINBASE_MATURITY
-=======
-
-from decimal import Decimal
->>>>>>> 05f5dd96
 
 class ListSinceBlockTest(BitcoinTestFramework):
     def set_test_params(self):
