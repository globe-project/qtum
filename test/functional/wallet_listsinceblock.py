--- conflicted
+++ resolved
@@ -17,10 +17,7 @@
 from test_framework.wallet_util import bytes_to_wif
 
 from decimal import Decimal
-<<<<<<< HEAD
 from test_framework.qtum import generatesynchronized 
-=======
->>>>>>> f45f2e07
 
 class ListSinceBlockTest(BitcoinTestFramework):
     def set_test_params(self):
@@ -34,12 +31,7 @@
         # All nodes are in IBD from genesis, so they'll need the miner (node2) to be an outbound connection, or have
         # only one connection. (See fPreferredDownload in net_processing)
         self.connect_nodes(1, 2)
-<<<<<<< HEAD
         generatesynchronized(self.nodes[2], COINBASE_MATURITY+1, None, self.nodes)
-=======
-        self.nodes[2].generate(COINBASE_MATURITY + 1)
-        self.sync_all()
->>>>>>> f45f2e07
 
         self.test_no_blockhash()
         self.test_invalid_blockhash()
