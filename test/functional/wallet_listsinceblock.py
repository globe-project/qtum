#!/usr/bin/env python3
# Copyright (c) 2017-2019 The Bitcoin Core developers
# Distributed under the MIT software license, see the accompanying
# file COPYING or http://www.opensource.org/licenses/mit-license.php.
"""Test the listsinceblock RPC."""

from test_framework.test_framework import BitcoinTestFramework
from test_framework.messages import BIP125_SEQUENCE_NUMBER
from test_framework.util import (
    assert_array_result,
    assert_equal,
    assert_raises_rpc_error,
    connect_nodes,
)

from decimal import Decimal
from test_framework.qtumconfig import COINBASE_MATURITY

class ListSinceBlockTest(BitcoinTestFramework):
    def set_test_params(self):
        self.num_nodes = 4
        self.setup_clean_chain = True

    def skip_test_if_missing_module(self):
        self.skip_if_no_wallet()

    def run_test(self):
        # All nodes are in IBD from genesis, so they'll need the miner (node2) to be an outbound connection, or have
        # only one connection. (See fPreferredDownload in net_processing)
        connect_nodes(self.nodes[1], 2)
        self.nodes[2].generate(COINBASE_MATURITY+1)
        self.sync_all()

        self.test_no_blockhash()
        self.test_invalid_blockhash()
        self.test_reorg()
        self.test_double_spend()
        self.test_double_send()
        self.double_spends_filtered()

    def test_no_blockhash(self):
        self.log.info("Test no blockhash")
        txid = self.nodes[2].sendtoaddress(self.nodes[0].getnewaddress(), 1)
        blockhash, = self.nodes[2].generate(1)
        blockheight = self.nodes[2].getblockheader(blockhash)['height']
        self.sync_all()

        txs = self.nodes[0].listtransactions()
        assert_array_result(txs, {"txid": txid}, {
            "category": "receive",
            "amount": 1,
            "blockhash": blockhash,
            "blockheight": blockheight,
            "confirmations": 1,
        })
        assert_equal(
            self.nodes[0].listsinceblock(),
            {"lastblock": blockhash,
             "removed": [],
             "transactions": txs})
        assert_equal(
            self.nodes[0].listsinceblock(""),
            {"lastblock": blockhash,
             "removed": [],
             "transactions": txs})

    def test_invalid_blockhash(self):
        self.log.info("Test invalid blockhash")
        assert_raises_rpc_error(-5, "Block not found", self.nodes[0].listsinceblock,
                                "42759cde25462784395a337460bde75f58e73d3f08bd31fdc3507cbac856a2c4")
        assert_raises_rpc_error(-5, "Block not found", self.nodes[0].listsinceblock,
                                "0000000000000000000000000000000000000000000000000000000000000000")
        assert_raises_rpc_error(-8, "blockhash must be of length 64 (not 11, for 'invalid-hex')", self.nodes[0].listsinceblock,
                                "invalid-hex")
        assert_raises_rpc_error(-8, "blockhash must be hexadecimal string (not 'Z000000000000000000000000000000000000000000000000000000000000000')", self.nodes[0].listsinceblock,
                                "Z000000000000000000000000000000000000000000000000000000000000000")

    def test_reorg(self):
        '''
        `listsinceblock` did not behave correctly when handed a block that was
        no longer in the main chain:

             ab0
          /       \
        aa1 [tx0]   bb1
         |           |
        aa2         bb2
         |           |
        aa3         bb3
                     |
                    bb4

        Consider a client that has only seen block `aa3` above. It asks the node
        to `listsinceblock aa3`. But at some point prior the main chain switched
        to the bb chain.

        Previously: listsinceblock would find height=4 for block aa3 and compare
        this to height=5 for the tip of the chain (bb4). It would then return
        results restricted to bb3-bb4.

        Now: listsinceblock finds the fork at ab0 and returns results in the
        range bb1-bb4.

        This test only checks that [tx0] is present.
        '''
        self.log.info("Test reorg")

        # Split network into two
        self.split_network()

        # send to nodes[0] from nodes[2]
        senttx = self.nodes[2].sendtoaddress(self.nodes[0].getnewaddress(), 1)

        # generate on both sides
        nodes1_last_blockhash = self.nodes[1].generate(6)[-1]
        nodes2_first_blockhash = self.nodes[2].generate(7)[0]
        self.log.debug("nodes[1] last blockhash = {}".format(nodes1_last_blockhash))
        self.log.debug("nodes[2] first blockhash = {}".format(nodes2_first_blockhash))

        self.sync_all(self.nodes[:2])
        self.sync_all(self.nodes[2:])

        self.join_network()

        # listsinceblock(nodes1_last_blockhash) should now include tx as seen from nodes[0]
        # and return the block height which listsinceblock now exposes since a5e7795.
        transactions = self.nodes[0].listsinceblock(nodes1_last_blockhash)['transactions']
        found = next(tx for tx in transactions if tx['txid'] == senttx)
        assert_equal(found['blockheight'], self.nodes[0].getblockheader(nodes2_first_blockhash)['height'])

    def test_double_spend(self):
        '''
        This tests the case where the same UTXO is spent twice on two separate
        blocks as part of a reorg.

             ab0
          /       \
        aa1 [tx1]   bb1 [tx2]
         |           |
        aa2         bb2
         |           |
        aa3         bb3
                     |
                    bb4

        Problematic case:

        1. User 1 receives BTC in tx1 from utxo1 in block aa1.
        2. User 2 receives BTC in tx2 from utxo1 (same) in block bb1
        3. User 1 sees 2 confirmations at block aa3.
        4. Reorg into bb chain.
        5. User 1 asks `listsinceblock aa3` and does not see that tx1 is now
           invalidated.

        Currently the solution to this is to detect that a reorg'd block is
        asked for in listsinceblock, and to iterate back over existing blocks up
        until the fork point, and to include all transactions that relate to the
        node wallet.
        '''
        self.log.info("Test double spend")

        self.sync_all()

        # Split network into two
        self.split_network()

        # share utxo between nodes[1] and nodes[2]
        utxos = self.nodes[2].listunspent()
        utxo = utxos[0]
        privkey = self.nodes[2].dumpprivkey(utxo['address'])
        self.nodes[1].importprivkey(privkey)

        # send from nodes[1] using utxo to nodes[0]
        change = '%.8f' % (float(utxo['amount']) - 1.03)
        recipient_dict = {
            self.nodes[0].getnewaddress(): 1,
            self.nodes[1].getnewaddress(): change,
        }
        utxo_dicts = [{
            'txid': utxo['txid'],
            'vout': utxo['vout'],
        }]
        txid1 = self.nodes[1].sendrawtransaction(
            self.nodes[1].signrawtransactionwithwallet(
                self.nodes[1].createrawtransaction(utxo_dicts, recipient_dict))['hex'])

        # send from nodes[2] using utxo to nodes[3]
        recipient_dict2 = {
            self.nodes[3].getnewaddress(): 1,
            self.nodes[2].getnewaddress(): change,
        }
        self.nodes[2].sendrawtransaction(
            self.nodes[2].signrawtransactionwithwallet(
                self.nodes[2].createrawtransaction(utxo_dicts, recipient_dict2))['hex'])

        # generate on both sides
        lastblockhash = self.nodes[1].generate(3)[2]
        self.nodes[2].generate(4)

        self.join_network()

        self.sync_all()

        # gettransaction should work for txid1
        assert self.nodes[0].gettransaction(txid1)['txid'] == txid1, "gettransaction failed to find txid1"

        # listsinceblock(lastblockhash) should now include txid1, as seen from nodes[0]
        lsbres = self.nodes[0].listsinceblock(lastblockhash)
        assert any(tx['txid'] == txid1 for tx in lsbres['removed'])

        # but it should not include 'removed' if include_removed=false
        lsbres2 = self.nodes[0].listsinceblock(blockhash=lastblockhash, include_removed=False)
        assert 'removed' not in lsbres2

    def test_double_send(self):
        '''
        This tests the case where the same transaction is submitted twice on two
        separate blocks as part of a reorg. The former will vanish and the
        latter will appear as the true transaction (with confirmations dropping
        as a result).

             ab0
          /       \
        aa1 [tx1]   bb1
         |           |
        aa2         bb2
         |           |
        aa3         bb3 [tx1]
                     |
                    bb4

        Asserted:

        1. tx1 is listed in listsinceblock.
        2. It is included in 'removed' as it was removed, even though it is now
           present in a different block.
        3. It is listed with a confirmation count of 2 (bb3, bb4), not
           3 (aa1, aa2, aa3).
        '''
        self.log.info("Test double send")

        self.sync_all()

        # Split network into two
        self.split_network()

        # create and sign a transaction
        utxos = self.nodes[2].listunspent()
        utxo = utxos[0]
        change = '%.8f' % (float(utxo['amount']) - 1.03)
        recipient_dict = {
            self.nodes[0].getnewaddress(): 1,
            self.nodes[2].getnewaddress(): change,
        }
        utxo_dicts = [{
            'txid': utxo['txid'],
            'vout': utxo['vout'],
        }]
        signedtxres = self.nodes[2].signrawtransactionwithwallet(
            self.nodes[2].createrawtransaction(utxo_dicts, recipient_dict))
        assert signedtxres['complete']

        signedtx = signedtxres['hex']

        # send from nodes[1]; this will end up in aa1
        txid1 = self.nodes[1].sendrawtransaction(signedtx)

        # generate bb1-bb2 on right side
        self.nodes[2].generate(2)

        # send from nodes[2]; this will end up in bb3
        txid2 = self.nodes[2].sendrawtransaction(signedtx)

        assert_equal(txid1, txid2)

        # generate on both sides
        lastblockhash = self.nodes[1].generate(3)[2]
        self.nodes[2].generate(2)

        self.join_network()

        self.sync_all()

        # gettransaction should work for txid1
        tx1 = self.nodes[0].gettransaction(txid1)
        assert_equal(tx1['blockheight'], self.nodes[0].getblockheader(tx1['blockhash'])['height'])

        # listsinceblock(lastblockhash) should now include txid1 in transactions
        # as well as in removed
        lsbres = self.nodes[0].listsinceblock(lastblockhash)
        assert any(tx['txid'] == txid1 for tx in lsbres['transactions'])
        assert any(tx['txid'] == txid1 for tx in lsbres['removed'])

        # find transaction and ensure confirmations is valid
        for tx in lsbres['transactions']:
            if tx['txid'] == txid1:
                assert_equal(tx['confirmations'], 2)

        # the same check for the removed array; confirmations should STILL be 2
        for tx in lsbres['removed']:
            if tx['txid'] == txid1:
                assert_equal(tx['confirmations'], 2)

    def double_spends_filtered(self):
        '''
        `listsinceblock` was returning conflicted transactions even if they
        occurred before the specified cutoff blockhash
        '''
<<<<<<< HEAD
=======
        self.log.info("Test spends filtered")
>>>>>>> ee8ca219
        spending_node = self.nodes[2]
        dest_address = spending_node.getnewaddress()

        tx_input = dict(
            sequence=BIP125_SEQUENCE_NUMBER, **next(u for u in spending_node.listunspent()))
        rawtx = spending_node.createrawtransaction(
            [tx_input], {dest_address: tx_input["amount"] - Decimal("0.05100000"),
                         spending_node.getrawchangeaddress(): Decimal("0.05000000")})
        signedtx = spending_node.signrawtransactionwithwallet(rawtx)
        orig_tx_id = spending_node.sendrawtransaction(signedtx["hex"])
        original_tx = spending_node.gettransaction(orig_tx_id)

        double_tx = spending_node.bumpfee(orig_tx_id)

        # check that both transactions exist
        block_hash = spending_node.listsinceblock(
            spending_node.getblockhash(spending_node.getblockcount()))
        original_found = False
        double_found = False
        for tx in block_hash['transactions']:
            if tx['txid'] == original_tx['txid']:
                original_found = True
            if tx['txid'] == double_tx['txid']:
                double_found = True
        assert_equal(original_found, True)
        assert_equal(double_found, True)

        lastblockhash = spending_node.generate(1)[0]

        # check that neither transaction exists
        block_hash = spending_node.listsinceblock(lastblockhash)
        original_found = False
        double_found = False
        for tx in block_hash['transactions']:
            if tx['txid'] == original_tx['txid']:
                original_found = True
            if tx['txid'] == double_tx['txid']:
                double_found = True
        assert_equal(original_found, False)
        assert_equal(double_found, False)

if __name__ == '__main__':
    ListSinceBlockTest().main()<|MERGE_RESOLUTION|>--- conflicted
+++ resolved
@@ -306,10 +306,7 @@
         `listsinceblock` was returning conflicted transactions even if they
         occurred before the specified cutoff blockhash
         '''
-<<<<<<< HEAD
-=======
         self.log.info("Test spends filtered")
->>>>>>> ee8ca219
         spending_node = self.nodes[2]
         dest_address = spending_node.getnewaddress()
 
