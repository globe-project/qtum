--- conflicted
+++ resolved
@@ -27,11 +27,7 @@
 class VersionBitsWarningTest(BitcoinTestFramework):
     def set_test_params(self):
         self.setup_clean_chain = True
-<<<<<<< HEAD
-        self.requires_wallet = True
-=======
         self.requires_wallet = True 
->>>>>>> d82fec21
         self.num_nodes = 1
         # The experimental syscall sandbox feature (-sandbox) is not compatible with -alertnotify
         # (which invokes execve).
