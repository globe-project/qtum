#!/usr/bin/env python3
# Copyright (c) 2017-2022 The Bitcoin Core developers
# Distributed under the MIT software license, see the accompanying
# file COPYING or http://www.opensource.org/licenses/mit-license.php.
"""Test external signer.

Verify that a bitcoind node can use an external signer command
See also rpc_signer.py for tests without wallet context.
"""
import os
import platform

from test_framework.test_framework import BitcoinTestFramework
from test_framework.util import (
    assert_equal,
    assert_greater_than,
    assert_raises_rpc_error,
)
from test_framework.qtum import convert_btc_bech32_address_to_qtum, convert_btc_address_to_qtum 
<<<<<<< HEAD
=======
from test_framework.segwit_addr import Encoding
>>>>>>> 4985b774


class WalletSignerTest(BitcoinTestFramework):
    def add_options(self, parser):
        self.add_wallet_options(parser, legacy=False)

    def mock_signer_path(self):
        path = os.path.join(os.path.dirname(os.path.realpath(__file__)), 'mocks', 'signer.py')
        if platform.system() == "Windows":
            return "py " + path
        else:
            return path

    def mock_invalid_signer_path(self):
        path = os.path.join(os.path.dirname(os.path.realpath(__file__)), 'mocks', 'invalid_signer.py')
        if platform.system() == "Windows":
            return "py " + path
        else:
            return path

    def mock_multi_signers_path(self):
        path = os.path.join(os.path.dirname(os.path.realpath(__file__)), 'mocks', 'multi_signers.py')
        if platform.system() == "Windows":
            return "py " + path
        else:
            return path

    def set_test_params(self):
        self.num_nodes = 2
        # The experimental syscall sandbox feature (-sandbox) is not compatible with -signer (which
        # invokes execve).
        self.disable_syscall_sandbox = True

        self.extra_args = [
            [],
            [f"-signer={self.mock_signer_path()}", '-keypool=10'],
        ]

    def skip_test_if_missing_module(self):
        self.skip_if_no_external_signer()
        self.skip_if_no_wallet()

    def set_mock_result(self, node, res):
        with open(os.path.join(node.cwd, "mock_result"), "w", encoding="utf8") as f:
            f.write(res)

    def clear_mock_result(self, node):
        os.remove(os.path.join(node.cwd, "mock_result"))

    def run_test(self):
        self.test_valid_signer()
        self.restart_node(1, [f"-signer={self.mock_invalid_signer_path()}", "-keypool=10"])
        self.test_invalid_signer()
        self.restart_node(1, [f"-signer={self.mock_multi_signers_path()}", "-keypool=10"])
        self.test_multiple_signers()

    def test_valid_signer(self):
        self.log.debug(f"-signer={self.mock_signer_path()}")

        # Create new wallets for an external signer.
        # disable_private_keys and descriptors must be true:
        assert_raises_rpc_error(-4, "Private keys must be disabled when using an external signer", self.nodes[1].createwallet, wallet_name='not_hww', disable_private_keys=False, descriptors=True, external_signer=True)
        if self.is_bdb_compiled():
            assert_raises_rpc_error(-4, "Descriptor support must be enabled when using an external signer", self.nodes[1].createwallet, wallet_name='not_hww', disable_private_keys=True, descriptors=False, external_signer=True)
        else:
            assert_raises_rpc_error(-4, "Compiled without bdb support (required for legacy wallets)", self.nodes[1].createwallet, wallet_name='not_hww', disable_private_keys=True, descriptors=False, external_signer=True)

        self.nodes[1].createwallet(wallet_name='hww', disable_private_keys=True, descriptors=True, external_signer=True)
        hww = self.nodes[1].get_wallet_rpc('hww')
        assert_equal(hww.getwalletinfo()["external_signer"], True)

        # Flag can't be set afterwards (could be added later for non-blank descriptor based watch-only wallets)
        self.nodes[1].createwallet(wallet_name='not_hww', disable_private_keys=True, descriptors=True, external_signer=False)
        not_hww = self.nodes[1].get_wallet_rpc('not_hww')
        assert_equal(not_hww.getwalletinfo()["external_signer"], False)
        assert_raises_rpc_error(-8, "Wallet flag is immutable: external_signer", not_hww.setwalletflag, "external_signer", True)

        # assert_raises_rpc_error(-4, "Multiple signers found, please specify which to use", wallet_name='not_hww', disable_private_keys=True, descriptors=True, external_signer=True)

        # TODO: Handle error thrown by script
        # self.set_mock_result(self.nodes[1], "2")
        # assert_raises_rpc_error(-1, 'Unable to parse JSON',
        #     self.nodes[1].createwallet, wallet_name='not_hww2', disable_private_keys=True, descriptors=True, external_signer=False
        # )
        # self.clear_mock_result(self.nodes[1])

        assert_equal(hww.getwalletinfo()["keypoolsize"], 40)

        address1 = hww.getnewaddress(address_type="bech32")
        assert_equal(address1, convert_btc_bech32_address_to_qtum("bcrt1qm90ugl4d48jv8n6e5t9ln6t9zlpm5th68x4f8g"))
        address_info = hww.getaddressinfo(address1)
        assert_equal(address_info['solvable'], True)
        assert_equal(address_info['ismine'], True)
        assert_equal(address_info['hdkeypath'], "m/84'/1'/0'/0/0")

        address2 = hww.getnewaddress(address_type="p2sh-segwit")
        assert_equal(address2, convert_btc_address_to_qtum("2N2gQKzjUe47gM8p1JZxaAkTcoHPXV6YyVp"))
        address_info = hww.getaddressinfo(address2)
        assert_equal(address_info['solvable'], True)
        assert_equal(address_info['ismine'], True)
        assert_equal(address_info['hdkeypath'], "m/49'/1'/0'/0/0")

        address3 = hww.getnewaddress(address_type="legacy")
        assert_equal(address3, convert_btc_address_to_qtum("n1LKejAadN6hg2FrBXoU1KrwX4uK16mco9"))
        address_info = hww.getaddressinfo(address3)
        assert_equal(address_info['solvable'], True)
        assert_equal(address_info['ismine'], True)
        assert_equal(address_info['hdkeypath'], "m/44'/1'/0'/0/0")

        address4 = hww.getnewaddress(address_type="bech32m")
        assert_equal(address4, convert_btc_bech32_address_to_qtum("bcrt1phw4cgpt6cd30kz9k4wkpwm872cdvhss29jga2xpmftelhqll62ms4e9sqj", encoding=Encoding.BECH32M))
        address_info = hww.getaddressinfo(address4)
        assert_equal(address_info['solvable'], True)
        assert_equal(address_info['ismine'], True)
        assert_equal(address_info['hdkeypath'], "m/86'/1'/0'/0/0")

        self.log.info('Test walletdisplayaddress')
        result = hww.walletdisplayaddress(address1)
        assert_equal(result, {"address": address1})

        # Handle error thrown by script
        self.set_mock_result(self.nodes[1], "2")
        assert_raises_rpc_error(-1, 'RunCommandParseJSON error',
            hww.walletdisplayaddress, address1
        )
        self.clear_mock_result(self.nodes[1])

        self.log.info('Prepare mock PSBT')
        self.nodes[0].sendtoaddress(address4, 1)
        self.generate(self.nodes[0], 1)

        # Load private key into wallet to generate a signed PSBT for the mock
        self.nodes[1].createwallet(wallet_name="mock", disable_private_keys=False, blank=True, descriptors=True)
        mock_wallet = self.nodes[1].get_wallet_rpc("mock")
        assert mock_wallet.getwalletinfo()['private_keys_enabled']

        result = mock_wallet.importdescriptors([{
            "desc": "tr([00000001/86'/1'/0']tprv8ZgxMBicQKsPd7Uf69XL1XwhmjHopUGep8GuEiJDZmbQz6o58LninorQAfcKZWARbtRtfnLcJ5MQ2AtHcQJCCRUcMRvmDUjyEmNUWwx8UbK/0/*)#0jtt2jc9",
            "timestamp": 0,
            "range": [0,1],
            "internal": False,
            "active": True
        },
        {
            "desc": "tr([00000001/86'/1'/0']tprv8ZgxMBicQKsPd7Uf69XL1XwhmjHopUGep8GuEiJDZmbQz6o58LninorQAfcKZWARbtRtfnLcJ5MQ2AtHcQJCCRUcMRvmDUjyEmNUWwx8UbK/1/*)#7xw2h8ga",
            "timestamp": 0,
            "range": [0, 0],
            "internal": True,
            "active": True
        }])
        assert_equal(result[0], {'success': True})
        assert_equal(result[1], {'success': True})
        assert_equal(mock_wallet.getwalletinfo()["txcount"], 1)
        dest = self.nodes[0].getnewaddress(address_type='bech32')
<<<<<<< HEAD
        mock_psbt = mock_wallet.walletcreatefundedpsbt([], {dest:0.5}, 0, {'change_type': 'bech32'}, True)['psbt']
=======
        mock_psbt = mock_wallet.walletcreatefundedpsbt([], {dest:0.5}, 0, {'replaceable': True, 'change_type': 'bech32'}, True)['psbt']
>>>>>>> 4985b774
        mock_psbt_signed = mock_wallet.walletprocesspsbt(psbt=mock_psbt, sign=True, sighashtype="ALL", bip32derivs=True)
        mock_psbt_final = mock_wallet.finalizepsbt(mock_psbt_signed["psbt"])
        mock_tx = mock_psbt_final["hex"]
        assert mock_wallet.testmempoolaccept([mock_tx])[0]["allowed"]

        # # Create a new wallet and populate with specific public keys, in order
        # # to work with the mock signed PSBT.
        # self.nodes[1].createwallet(wallet_name="hww4", disable_private_keys=True, descriptors=True, external_signer=True)
        # hww4 = self.nodes[1].get_wallet_rpc("hww4")
        #
        # descriptors = [{
        #     "desc": "wpkh([00000001/84'/1'/0']tpubD6NzVbkrYhZ4WaWSyoBvQwbpLkojyoTZPRsgXELWz3Popb3qkjcJyJUGLnL4qHHoQvao8ESaAstxYSnhyswJ76uZPStJRJCTKvosUCJZL5B/0/*)#x30uthjs",
        #     "timestamp": "now",
        #     "range": [0, 1],
        #     "internal": False,
        #     "watchonly": True,
        #     "active": True
        # },
        # {
        #     "desc": "wpkh([00000001/84'/1'/0']tpubD6NzVbkrYhZ4WaWSyoBvQwbpLkojyoTZPRsgXELWz3Popb3qkjcJyJUGLnL4qHHoQvao8ESaAstxYSnhyswJ76uZPStJRJCTKvosUCJZL5B/1/*)#h92akzzg",
        #     "timestamp": "now",
        #     "range": [0, 0],
        #     "internal": True,
        #     "watchonly": True,
        #     "active": True
        # }]

        # result = hww4.importdescriptors(descriptors)
        # assert_equal(result[0], {'success': True})
        # assert_equal(result[1], {'success': True})
        assert_equal(hww.getwalletinfo()["txcount"], 1)

        assert hww.testmempoolaccept([mock_tx])[0]["allowed"]

        with open(os.path.join(self.nodes[1].cwd, "mock_psbt"), "w", encoding="utf8") as f:
            f.write(mock_psbt_signed["psbt"])

        self.log.info('Test send using hww1')

        # Don't broadcast transaction yet so the RPC returns the raw hex
        res = hww.send(outputs={dest:0.5},options={"add_to_wallet": False})
        assert res["complete"]
        assert_equal(res["hex"], mock_tx)

        self.log.info('Test sendall using hww1')

        res = hww.sendall(recipients=[{dest:0.5}, hww.getrawchangeaddress()],options={"add_to_wallet": False})
        assert res["complete"]
        assert_equal(res["hex"], mock_tx)
        # Broadcast transaction so we can bump the fee
        hww.sendrawtransaction(res["hex"])

        self.log.info('Prepare fee bumped mock PSBT')

        # Now that the transaction is broadcast, bump fee in mock wallet:
        orig_tx_id = res["txid"]
        mock_psbt_bumped = mock_wallet.psbtbumpfee(orig_tx_id)["psbt"]
        mock_psbt_bumped_signed = mock_wallet.walletprocesspsbt(psbt=mock_psbt_bumped, sign=True, sighashtype="ALL", bip32derivs=True)

        with open(os.path.join(self.nodes[1].cwd, "mock_psbt"), "w", encoding="utf8") as f:
            f.write(mock_psbt_bumped_signed["psbt"])

        self.log.info('Test bumpfee using hww1')

        # Bump fee
        res = hww.bumpfee(orig_tx_id)
        assert_greater_than(res["fee"], res["origfee"])
        assert_equal(res["errors"], [])

        # # Handle error thrown by script
        # self.set_mock_result(self.nodes[4], "2")
        # assert_raises_rpc_error(-1, 'Unable to parse JSON',
        #     hww4.signerprocesspsbt, psbt_orig, "00000001"
        # )
        # self.clear_mock_result(self.nodes[4])

    def test_invalid_signer(self):
        self.log.debug(f"-signer={self.mock_invalid_signer_path()}")
        self.log.info('Test invalid external signer')
        assert_raises_rpc_error(-1, "Invalid descriptor", self.nodes[1].createwallet, wallet_name='hww_invalid', disable_private_keys=True, descriptors=True, external_signer=True)

    def test_multiple_signers(self):
        self.log.debug(f"-signer={self.mock_multi_signers_path()}")
        self.log.info('Test multiple external signers')

        assert_raises_rpc_error(-1, "GetExternalSigner: More than one external signer found", self.nodes[1].createwallet, wallet_name='multi_hww', disable_private_keys=True, descriptors=True, external_signer=True)

if __name__ == '__main__':
    WalletSignerTest().main()<|MERGE_RESOLUTION|>--- conflicted
+++ resolved
@@ -17,10 +17,7 @@
     assert_raises_rpc_error,
 )
 from test_framework.qtum import convert_btc_bech32_address_to_qtum, convert_btc_address_to_qtum 
-<<<<<<< HEAD
-=======
 from test_framework.segwit_addr import Encoding
->>>>>>> 4985b774
 
 
 class WalletSignerTest(BitcoinTestFramework):
@@ -175,11 +172,7 @@
         assert_equal(result[1], {'success': True})
         assert_equal(mock_wallet.getwalletinfo()["txcount"], 1)
         dest = self.nodes[0].getnewaddress(address_type='bech32')
-<<<<<<< HEAD
-        mock_psbt = mock_wallet.walletcreatefundedpsbt([], {dest:0.5}, 0, {'change_type': 'bech32'}, True)['psbt']
-=======
         mock_psbt = mock_wallet.walletcreatefundedpsbt([], {dest:0.5}, 0, {'replaceable': True, 'change_type': 'bech32'}, True)['psbt']
->>>>>>> 4985b774
         mock_psbt_signed = mock_wallet.walletprocesspsbt(psbt=mock_psbt, sign=True, sighashtype="ALL", bip32derivs=True)
         mock_psbt_final = mock_wallet.finalizepsbt(mock_psbt_signed["psbt"])
         mock_tx = mock_psbt_final["hex"]
