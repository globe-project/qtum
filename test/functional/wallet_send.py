#!/usr/bin/env python3
# Copyright (c) 2020-2021 The Bitcoin Core developers
# Distributed under the MIT software license, see the accompanying
# file COPYING or http://www.opensource.org/licenses/mit-license.php.
"""Test the send RPC command."""

from decimal import Decimal, getcontext
from itertools import product

from test_framework.authproxy import JSONRPCException
from test_framework.descriptors import descsum_create
from test_framework.key import ECKey
from test_framework.messages import (
    ser_compact_size,
    WITNESS_SCALE_FACTOR,
)
from test_framework.test_framework import BitcoinTestFramework
from test_framework.util import (
    assert_equal,
    assert_fee_amount,
    assert_greater_than,
    assert_raises_rpc_error,
    count_bytes,
)
from test_framework.wallet_util import bytes_to_wif

class WalletSendTest(BitcoinTestFramework):
    def set_test_params(self):
        self.num_nodes = 2
        # whitelist all peers to speed up tx relay / mempool sync
        self.extra_args = [
            ["-whitelist=127.0.0.1","-walletrbf=1", '-addresstype=bech32'],
            ["-whitelist=127.0.0.1","-walletrbf=1", '-addresstype=bech32'],
        ]
        getcontext().prec = 8 # Satoshi precision for Decimal

    def skip_test_if_missing_module(self):
        self.skip_if_no_wallet()

    def test_send(self, from_wallet, to_wallet=None, amount=None, data=None,
                  arg_conf_target=None, arg_estimate_mode=None, arg_fee_rate=None,
                  conf_target=None, estimate_mode=None, fee_rate=None, add_to_wallet=None, psbt=None,
                  inputs=None, add_inputs=None, include_unsafe=None, change_address=None, change_position=None, change_type=None,
                  include_watching=None, locktime=None, lock_unspents=None, replaceable=None, subtract_fee_from_outputs=None,
                  expect_error=None, solving_data=None):
        assert (amount is None) != (data is None)

        from_balance_before = from_wallet.getbalances()["mine"]["trusted"]
        if include_unsafe:
            from_balance_before += from_wallet.getbalances()["mine"]["untrusted_pending"]

        if to_wallet is None:
            assert amount is None
        else:
            to_untrusted_pending_before = to_wallet.getbalances()["mine"]["untrusted_pending"]

        if amount:
            dest = to_wallet.getnewaddress()
            outputs = {dest: amount}
        else:
            outputs = {"data": data}

        # Construct options dictionary
        options = {}
        if add_to_wallet is not None:
            options["add_to_wallet"] = add_to_wallet
        else:
            if psbt:
                add_to_wallet = False
            else:
                add_to_wallet = from_wallet.getwalletinfo()["private_keys_enabled"] # Default value
        if psbt is not None:
            options["psbt"] = psbt
        if conf_target is not None:
            options["conf_target"] = conf_target
        if estimate_mode is not None:
            options["estimate_mode"] = estimate_mode
        if fee_rate is not None:
            options["fee_rate"] = fee_rate
        if inputs is not None:
            options["inputs"] = inputs
        if add_inputs is not None:
            options["add_inputs"] = add_inputs
        if include_unsafe is not None:
            options["include_unsafe"] = include_unsafe
        if change_address is not None:
            options["change_address"] = change_address
        if change_position is not None:
            options["change_position"] = change_position
        if change_type is not None:
            options["change_type"] = change_type
        if include_watching is not None:
            options["include_watching"] = include_watching
        if locktime is not None:
            options["locktime"] = locktime
        if lock_unspents is not None:
            options["lock_unspents"] = lock_unspents
        if replaceable is None:
            replaceable = True # default
        else:
            options["replaceable"] = replaceable
        if subtract_fee_from_outputs is not None:
            options["subtract_fee_from_outputs"] = subtract_fee_from_outputs
        if solving_data is not None:
            options["solving_data"] = solving_data

        if len(options.keys()) == 0:
            options = None

        if expect_error is None:
            res = from_wallet.send(outputs=outputs, conf_target=arg_conf_target, estimate_mode=arg_estimate_mode, fee_rate=arg_fee_rate, options=options)
        else:
            try:
                assert_raises_rpc_error(expect_error[0], expect_error[1], from_wallet.send,
                    outputs=outputs, conf_target=arg_conf_target, estimate_mode=arg_estimate_mode, fee_rate=arg_fee_rate, options=options)
            except AssertionError:
                # Provide debug info if the test fails
                self.log.error("Unexpected successful result:")
                self.log.error(arg_conf_target)
                self.log.error(arg_estimate_mode)
                self.log.error(arg_fee_rate)
                self.log.error(options)
                res = from_wallet.send(outputs=outputs, conf_target=arg_conf_target, estimate_mode=arg_estimate_mode, fee_rate=arg_fee_rate, options=options)
                self.log.error(res)
                if "txid" in res and add_to_wallet:
                    self.log.error("Transaction details:")
                    try:
                        tx = from_wallet.gettransaction(res["txid"])
                        self.log.error(tx)
                        self.log.error("testmempoolaccept (transaction may already be in mempool):")
                        self.log.error(from_wallet.testmempoolaccept([tx["hex"]]))
                    except JSONRPCException as exc:
                        self.log.error(exc)

                raise

            return

        if locktime:
            return res

        if from_wallet.getwalletinfo()["private_keys_enabled"] and not include_watching:
            assert_equal(res["complete"], True)
            assert "txid" in res
        else:
            assert_equal(res["complete"], False)
            assert not "txid" in res
            assert "psbt" in res

        from_balance = from_wallet.getbalances()["mine"]["trusted"]
        if include_unsafe:
            from_balance += from_wallet.getbalances()["mine"]["untrusted_pending"]

        if add_to_wallet and not include_watching:
            # Ensure transaction exists in the wallet:
            tx = from_wallet.gettransaction(res["txid"])
            assert tx
            assert_equal(tx["bip125-replaceable"], "yes" if replaceable else "no")
            # Ensure transaction exists in the mempool:
            tx = from_wallet.getrawtransaction(res["txid"], True)
            assert tx
            if amount:
                if subtract_fee_from_outputs:
                    assert_equal(from_balance_before - from_balance, amount)
                else:
                    assert_greater_than(from_balance_before - from_balance, amount)
            else:
                assert next((out for out in tx["vout"] if out["scriptPubKey"]["asm"] == "OP_RETURN 35"), None)
        else:
            assert_equal(from_balance_before, from_balance)

        if to_wallet:
            self.sync_mempools()
            if add_to_wallet:
                if not subtract_fee_from_outputs:
                    assert_equal(to_wallet.getbalances()["mine"]["untrusted_pending"], to_untrusted_pending_before + Decimal(amount if amount else 0))
            else:
                assert_equal(to_wallet.getbalances()["mine"]["untrusted_pending"], to_untrusted_pending_before)

        return res

    def run_test(self):
        self.log.info("Setup wallets...")
        # w0 is a wallet with coinbase rewards
        w0 = self.nodes[0].get_wallet_rpc(self.default_wallet_name)
        # w1 is a regular wallet
        self.nodes[1].createwallet(wallet_name="w1")
        w1 = self.nodes[1].get_wallet_rpc("w1")
        # w2 contains the private keys for w3
        self.nodes[1].createwallet(wallet_name="w2", blank=True)
        w2 = self.nodes[1].get_wallet_rpc("w2")
        xpriv = "tprv8ZgxMBicQKsPfHCsTwkiM1KT56RXbGGTqvc2hgqzycpwbHqqpcajQeMRZoBD35kW4RtyCemu6j34Ku5DEspmgjKdt2qe4SvRch5Kk8B8A2v"
        xpub = "tpubD6NzVbkrYhZ4YkEfMbRJkQyZe7wTkbTNRECozCtJPtdLRn6cT1QKb8yHjwAPcAr26eHBFYs5iLiFFnCbwPRsncCKUKCfubHDMGKzMVcN1Jg"
        if self.options.descriptors:
            w2.importdescriptors([{
                "desc": descsum_create("wpkh(" + xpriv + "/0/0/*)"),
                "timestamp": "now",
                "range": [0, 100],
                "active": True
            },{
                "desc": descsum_create("wpkh(" + xpriv + "/0/1/*)"),
                "timestamp": "now",
                "range": [0, 100],
                "active": True,
                "internal": True
            }])
        else:
            w2.sethdseed(True)

        # w3 is a watch-only wallet, based on w2
        self.nodes[1].createwallet(wallet_name="w3", disable_private_keys=True)
        w3 = self.nodes[1].get_wallet_rpc("w3")
        if self.options.descriptors:
            # Match the privkeys in w2 for descriptors
            res = w3.importdescriptors([{
                "desc": descsum_create("wpkh(" + xpub + "/0/0/*)"),
                "timestamp": "now",
                "range": [0, 100],
                "keypool": True,
                "active": True,
                "watchonly": True
            },{
                "desc": descsum_create("wpkh(" + xpub + "/0/1/*)"),
                "timestamp": "now",
                "range": [0, 100],
                "keypool": True,
                "active": True,
                "internal": True,
                "watchonly": True
            }])
            assert_equal(res, [{"success": True}, {"success": True}])

        for _ in range(3):
            a2_receive = w2.getnewaddress()
            if not self.options.descriptors:
                # Because legacy wallets use exclusively hardened derivation, we can't do a ranged import like we do for descriptors
                a2_change = w2.getrawchangeaddress() # doesn't actually use change derivation
                res = w3.importmulti([{
                    "desc": w2.getaddressinfo(a2_receive)["desc"],
                    "timestamp": "now",
                    "keypool": True,
                    "watchonly": True
                },{
                    "desc": w2.getaddressinfo(a2_change)["desc"],
                    "timestamp": "now",
                    "keypool": True,
                    "internal": True,
                    "watchonly": True
                }])
                assert_equal(res, [{"success": True}, {"success": True}])

        w0.sendtoaddress(a2_receive, 10) # fund w3
        self.generate(self.nodes[0], 1)

        if not self.options.descriptors:
            # w4 has private keys enabled, but only contains watch-only keys (from w2)
            # This is legacy wallet behavior only as descriptor wallets don't allow watchonly and non-watchonly things in the same wallet.
            self.nodes[1].createwallet(wallet_name="w4", disable_private_keys=False)
            w4 = self.nodes[1].get_wallet_rpc("w4")
            for _ in range(3):
                a2_receive = w2.getnewaddress()
                res = w4.importmulti([{
                    "desc": w2.getaddressinfo(a2_receive)["desc"],
                    "timestamp": "now",
                    "keypool": False,
                    "watchonly": True
                }])
                assert_equal(res, [{"success": True}])

            w0.sendtoaddress(a2_receive, 10) # fund w4
            self.generate(self.nodes[0], 1)

        self.log.info("Send to address...")
        self.test_send(from_wallet=w0, to_wallet=w1, amount=1)
        self.test_send(from_wallet=w0, to_wallet=w1, amount=1, add_to_wallet=True)

        self.log.info("Don't broadcast...")
        res = self.test_send(from_wallet=w0, to_wallet=w1, amount=1, add_to_wallet=False)
        assert(res["hex"])

        self.log.info("Return PSBT...")
        res = self.test_send(from_wallet=w0, to_wallet=w1, amount=1, psbt=True)
        assert(res["psbt"])

        self.log.info("Create transaction that spends to address, but don't broadcast...")
        self.test_send(from_wallet=w0, to_wallet=w1, amount=1, add_to_wallet=False)
        # conf_target & estimate_mode can be set as argument or option
        res1 = self.test_send(from_wallet=w0, to_wallet=w1, amount=1, arg_conf_target=1, arg_estimate_mode="economical", add_to_wallet=False)
        res2 = self.test_send(from_wallet=w0, to_wallet=w1, amount=1, conf_target=1, estimate_mode="economical", add_to_wallet=False)
        assert_equal(self.nodes[1].decodepsbt(res1["psbt"])["fee"],
                     self.nodes[1].decodepsbt(res2["psbt"])["fee"])
        # but not at the same time
        for mode in ["unset", "economical", "conservative"]:
            self.test_send(from_wallet=w0, to_wallet=w1, amount=1, arg_conf_target=1, arg_estimate_mode="economical",
                conf_target=1, estimate_mode=mode, add_to_wallet=False,
                expect_error=(-8, "Pass conf_target and estimate_mode either as arguments or in the options object, but not both"))

        self.log.info("Create PSBT from watch-only wallet w3, sign with w2...")
        res = self.test_send(from_wallet=w3, to_wallet=w1, amount=1)
        res = w2.walletprocesspsbt(res["psbt"])
        assert res["complete"]

        if not self.options.descriptors:
            # Descriptor wallets do not allow mixed watch-only and non-watch-only things in the same wallet.
            # This is specifically testing that w4 ignores its own private keys and creates a psbt with send
            # which is not something that needs to be tested in descriptor wallets.
            self.log.info("Create PSBT from wallet w4 with watch-only keys, sign with w2...")
            self.test_send(from_wallet=w4, to_wallet=w1, amount=1, expect_error=(-4, "Insufficient funds"))
            res = self.test_send(from_wallet=w4, to_wallet=w1, amount=1, include_watching=True, add_to_wallet=False)
            res = w2.walletprocesspsbt(res["psbt"])
            assert res["complete"]

        self.log.info("Create OP_RETURN...")
        self.test_send(from_wallet=w0, to_wallet=w1, amount=1)
        self.test_send(from_wallet=w0, data="Hello World", expect_error=(-8, "Data must be hexadecimal string (not 'Hello World')"))
        self.test_send(from_wallet=w0, data="23")
        res = self.test_send(from_wallet=w3, data="23")
        res = w2.walletprocesspsbt(res["psbt"])
        assert res["complete"]

        self.log.info("Test setting explicit fee rate")
        res1 = self.test_send(from_wallet=w0, to_wallet=w1, amount=1, arg_fee_rate="400", add_to_wallet=False)
        res2 = self.test_send(from_wallet=w0, to_wallet=w1, amount=1, fee_rate="400", add_to_wallet=False)
        assert_equal(self.nodes[1].decodepsbt(res1["psbt"])["fee"], self.nodes[1].decodepsbt(res2["psbt"])["fee"])

        res = self.test_send(from_wallet=w0, to_wallet=w1, amount=1, fee_rate=400, add_to_wallet=False)
        fee = self.nodes[1].decodepsbt(res["psbt"])["fee"]
<<<<<<< HEAD
        assert_fee_amount(fee, count_bytes(res["hex"]), Decimal("0.00007"))
=======
        assert_fee_amount(fee, Decimal(len(res["hex"]) / 2), Decimal("0.00400000"))
>>>>>>> f45f2e07

        # "unset" and None are treated the same for estimate_mode
        res = self.test_send(from_wallet=w0, to_wallet=w1, amount=1, fee_rate=402, estimate_mode="unset", add_to_wallet=False)
        fee = self.nodes[1].decodepsbt(res["psbt"])["fee"]
<<<<<<< HEAD
        assert_fee_amount(fee, count_bytes(res["hex"]), Decimal("0.00002"))
=======
        assert_fee_amount(fee, Decimal(len(res["hex"]) / 2), Decimal("0.00402"))
>>>>>>> f45f2e07

        res = self.test_send(from_wallet=w0, to_wallet=w1, amount=1, arg_fee_rate=600, add_to_wallet=False)
        fee = self.nodes[1].decodepsbt(res["psbt"])["fee"]
<<<<<<< HEAD
        assert_fee_amount(fee, count_bytes(res["hex"]), Decimal("0.00004531"))
=======
        assert_fee_amount(fee, Decimal(len(res["hex"]) / 2), Decimal("0.006"))
>>>>>>> f45f2e07

        res = self.test_send(from_wallet=w0, to_wallet=w1, amount=1, arg_fee_rate=403, add_to_wallet=False)
        fee = self.nodes[1].decodepsbt(res["psbt"])["fee"]
<<<<<<< HEAD
        assert_fee_amount(fee, count_bytes(res["hex"]), Decimal("0.00003"))
=======
        assert_fee_amount(fee, Decimal(len(res["hex"]) / 2), Decimal("0.00403"))
>>>>>>> f45f2e07

        # Test that passing fee_rate as both an argument and an option raises.
        self.test_send(from_wallet=w0, to_wallet=w1, amount=1, arg_fee_rate=1, fee_rate=1, add_to_wallet=False,
                       expect_error=(-8, "Pass the fee_rate either as an argument, or in the options object, but not both"))

        assert_raises_rpc_error(-8, "Use fee_rate (sat/vB) instead of feeRate", w0.send, {w1.getnewaddress(): 1}, 6, "conservative", 1, {"feeRate": 0.01})

        assert_raises_rpc_error(-3, "Unexpected key totalFee", w0.send, {w1.getnewaddress(): 1}, 6, "conservative", 1, {"totalFee": 0.01})

        for target, mode in product([-1, 0, 1009], ["economical", "conservative"]):
            self.test_send(from_wallet=w0, to_wallet=w1, amount=1, conf_target=target, estimate_mode=mode,
                expect_error=(-8, "Invalid conf_target, must be between 1 and 1008"))  # max value of 1008 per src/policy/fees.h
        msg = 'Invalid estimate_mode parameter, must be one of: "unset", "economical", "conservative"'
        for target, mode in product([-1, 0], ["btc/kb", "sat/b"]):
            self.test_send(from_wallet=w0, to_wallet=w1, amount=1, conf_target=target, estimate_mode=mode, expect_error=(-8, msg))
        for mode in ["", "foo", Decimal("3.141592")]:
            self.test_send(from_wallet=w0, to_wallet=w1, amount=1, conf_target=0.1, estimate_mode=mode, expect_error=(-8, msg))
            self.test_send(from_wallet=w0, to_wallet=w1, amount=1, arg_conf_target=0.1, arg_estimate_mode=mode, expect_error=(-8, msg))
            assert_raises_rpc_error(-8, msg, w0.send, {w1.getnewaddress(): 1}, 0.1, mode)

        for mode in ["economical", "conservative"]:
            for k, v in {"string": "true", "bool": True, "object": {"foo": "bar"}}.items():
                self.test_send(from_wallet=w0, to_wallet=w1, amount=1, conf_target=v, estimate_mode=mode,
                    expect_error=(-3, f"Expected type number for conf_target, got {k}"))

        # Test setting explicit fee rate just below the minimum of 1 sat/vB.
        self.log.info("Explicit fee rate raises RPC error 'fee rate too low' if fee_rate of 0.99999999 is passed")
        msg = "Fee rate (0.999 sat/vB) is lower than the minimum fee rate setting (400.000 sat/vB)"
        self.test_send(from_wallet=w0, to_wallet=w1, amount=1, fee_rate=0.999, expect_error=(-4, msg))
        self.test_send(from_wallet=w0, to_wallet=w1, amount=1, arg_fee_rate=0.999, expect_error=(-4, msg))

        self.log.info("Explicit fee rate raises if invalid fee_rate is passed")
        # Test fee_rate with zero values.
        msg = "Fee rate (0.000 sat/vB) is lower than the minimum fee rate setting (400.000 sat/vB)"
        for zero_value in [0, 0.000, 0.00000000, "0", "0.000", "0.00000000"]:
            self.test_send(from_wallet=w0, to_wallet=w1, amount=1, fee_rate=zero_value, expect_error=(-4, msg))
            self.test_send(from_wallet=w0, to_wallet=w1, amount=1, arg_fee_rate=zero_value, expect_error=(-4, msg))
        msg = "Invalid amount"
        # Test fee_rate values that don't pass fixed-point parsing checks.
        for invalid_value in ["", 0.000000001, 1e-09, 1.111111111, 1111111111111111, "31.999999999999999999999"]:
            self.test_send(from_wallet=w0, to_wallet=w1, amount=1, fee_rate=invalid_value, expect_error=(-3, msg))
            self.test_send(from_wallet=w0, to_wallet=w1, amount=1, arg_fee_rate=invalid_value, expect_error=(-3, msg))
        # Test fee_rate values that cannot be represented in sat/vB.
        for invalid_value in [0.0001, 0.00000001, 0.00099999, 31.99999999, "0.0001", "0.00000001", "0.00099999", "31.99999999"]:
            self.test_send(from_wallet=w0, to_wallet=w1, amount=1, fee_rate=invalid_value, expect_error=(-3, msg))
            self.test_send(from_wallet=w0, to_wallet=w1, amount=1, arg_fee_rate=invalid_value, expect_error=(-3, msg))
        # Test fee_rate out of range (negative number).
        msg = "Amount out of range"
        self.test_send(from_wallet=w0, to_wallet=w1, amount=1, fee_rate=-1, expect_error=(-3, msg))
        self.test_send(from_wallet=w0, to_wallet=w1, amount=1, arg_fee_rate=-1, expect_error=(-3, msg))
        # Test type error.
        msg = "Amount is not a number or string"
        for invalid_value in [True, {"foo": "bar"}]:
            self.test_send(from_wallet=w0, to_wallet=w1, amount=1, fee_rate=invalid_value, expect_error=(-3, msg))
            self.test_send(from_wallet=w0, to_wallet=w1, amount=1, arg_fee_rate=invalid_value, expect_error=(-3, msg))

        # TODO: Return hex if fee rate is below -maxmempool
        # res = self.test_send(from_wallet=w0, to_wallet=w1, amount=1, conf_target=0.1, estimate_mode="sat/b", add_to_wallet=False)
        # assert res["hex"]
        # hex = res["hex"]
        # res = self.nodes[0].testmempoolaccept([hex])
        # assert not res[0]["allowed"]
        # assert_equal(res[0]["reject-reason"], "...") # low fee
        # assert_fee_amount(fee, Decimal(len(res["hex"]) / 2), Decimal("0.000001"))

        self.log.info("If inputs are specified, do not automatically add more...")
        res = self.test_send(from_wallet=w0, to_wallet=w1, amount=20001, inputs=[], add_to_wallet=False)
        assert res["complete"]
        utxo1 = w0.listunspent()[0]
        assert_equal(utxo1["amount"], 20000)
        self.test_send(from_wallet=w0, to_wallet=w1, amount=20001, inputs=[utxo1],
                       expect_error=(-4, "Insufficient funds"))
        self.test_send(from_wallet=w0, to_wallet=w1, amount=20001, inputs=[utxo1], add_inputs=False,
                       expect_error=(-4, "Insufficient funds"))
        res = self.test_send(from_wallet=w0, to_wallet=w1, amount=20001, inputs=[utxo1], add_inputs=True, add_to_wallet=False)
        assert res["complete"]

        self.log.info("Manual change address and position...")
        self.test_send(from_wallet=w0, to_wallet=w1, amount=1, change_address="not an address",
                       expect_error=(-5, "Change address must be a valid qtum address"))
        change_address = w0.getnewaddress()
        self.test_send(from_wallet=w0, to_wallet=w1, amount=1, add_to_wallet=False, change_address=change_address)
        assert res["complete"]
        res = self.test_send(from_wallet=w0, to_wallet=w1, amount=1, add_to_wallet=False, change_address=change_address, change_position=0)
        assert res["complete"]
        assert_equal(self.nodes[0].decodepsbt(res["psbt"])["tx"]["vout"][0]["scriptPubKey"]["address"], change_address)
        res = self.test_send(from_wallet=w0, to_wallet=w1, amount=1, add_to_wallet=False, change_type="legacy", change_position=0)
        assert res["complete"]
        change_address = self.nodes[0].decodepsbt(res["psbt"])["tx"]["vout"][0]["scriptPubKey"]["address"]
        assert change_address[0] == "q" or change_address[0] == "n"

        self.log.info("Set lock time...")
        height = self.nodes[0].getblockchaininfo()["blocks"]
        res = self.test_send(from_wallet=w0, to_wallet=w1, amount=1, locktime=height + 1)
        assert res["complete"]
        assert res["txid"]
        txid = res["txid"]
        # Although the wallet finishes the transaction, it can't be added to the mempool yet:
        hex = self.nodes[0].gettransaction(res["txid"])["hex"]
        res = self.nodes[0].testmempoolaccept([hex])
        assert not res[0]["allowed"]
        assert_equal(res[0]["reject-reason"], "non-final")
        # It shouldn't be confirmed in the next block
        self.generate(self.nodes[0], 1)
        assert_equal(self.nodes[0].gettransaction(txid)["confirmations"], 0)
        # The mempool should allow it now:
        res = self.nodes[0].testmempoolaccept([hex])
        assert res[0]["allowed"]
        # Don't wait for wallet to add it to the mempool:
        res = self.nodes[0].sendrawtransaction(hex)
        self.generate(self.nodes[0], 1)
        assert_equal(self.nodes[0].gettransaction(txid)["confirmations"], 1)

        self.log.info("Lock unspents...")
        utxo1 = w0.listunspent()[0]
        assert_greater_than(utxo1["amount"], 1)
        res = self.test_send(from_wallet=w0, to_wallet=w1, amount=1, inputs=[utxo1], add_to_wallet=False, lock_unspents=True)
        assert res["complete"]
        locked_coins = w0.listlockunspent()
        assert_equal(len(locked_coins), 1)
        # Locked coins are automatically unlocked when manually selected
        res = self.test_send(from_wallet=w0, to_wallet=w1, amount=1, inputs=[utxo1], add_to_wallet=False)
        assert res["complete"]

        self.log.info("Replaceable...")
        res = self.test_send(from_wallet=w0, to_wallet=w1, amount=1, add_to_wallet=True, replaceable=True)
        assert res["complete"]
        assert_equal(self.nodes[0].gettransaction(res["txid"])["bip125-replaceable"], "yes")
        res = self.test_send(from_wallet=w0, to_wallet=w1, amount=1, add_to_wallet=True, replaceable=False)
        assert res["complete"]
        assert_equal(self.nodes[0].gettransaction(res["txid"])["bip125-replaceable"], "no")

        self.log.info("Subtract fee from output")
        self.test_send(from_wallet=w0, to_wallet=w1, amount=1, subtract_fee_from_outputs=[0])

        self.log.info("Include unsafe inputs")
        self.nodes[1].createwallet(wallet_name="w5")
        w5 = self.nodes[1].get_wallet_rpc("w5")
        self.test_send(from_wallet=w0, to_wallet=w5, amount=2)
        self.test_send(from_wallet=w5, to_wallet=w0, amount=1, expect_error=(-4, "Insufficient funds"))
        res = self.test_send(from_wallet=w5, to_wallet=w0, amount=1, include_unsafe=True)
        assert res["complete"]

        self.log.info("External outputs")
        eckey = ECKey()
        eckey.generate()
        privkey = bytes_to_wif(eckey.get_bytes())

        self.nodes[1].createwallet("extsend")
        ext_wallet = self.nodes[1].get_wallet_rpc("extsend")
        self.nodes[1].createwallet("extfund")
        ext_fund = self.nodes[1].get_wallet_rpc("extfund")

        # Make a weird but signable script. sh(wsh(pkh())) descriptor accomplishes this
        desc = descsum_create("sh(wsh(pkh({})))".format(privkey))
        if self.options.descriptors:
            res = ext_fund.importdescriptors([{"desc": desc, "timestamp": "now"}])
        else:
            res = ext_fund.importmulti([{"desc": desc, "timestamp": "now"}])
        assert res[0]["success"]
        addr = self.nodes[0].deriveaddresses(desc)[0]
        addr_info = ext_fund.getaddressinfo(addr)

        self.nodes[0].sendtoaddress(addr, 10)
        self.nodes[0].sendtoaddress(ext_wallet.getnewaddress(), 10)
        self.generate(self.nodes[0], 6)
        ext_utxo = ext_fund.listunspent(addresses=[addr])[0]

        # An external input without solving data should result in an error
        self.test_send(from_wallet=ext_wallet, to_wallet=self.nodes[0], amount=15, inputs=[ext_utxo], add_inputs=True, psbt=True, include_watching=True, expect_error=(-4, "Insufficient funds"))

        # But funding should work when the solving data is provided
        res = self.test_send(from_wallet=ext_wallet, to_wallet=self.nodes[0], amount=15, inputs=[ext_utxo], add_inputs=True, psbt=True, include_watching=True, solving_data={"pubkeys": [addr_info['pubkey']], "scripts": [addr_info["embedded"]["scriptPubKey"], addr_info["embedded"]["embedded"]["scriptPubKey"]]})
        signed = ext_wallet.walletprocesspsbt(res["psbt"])
        signed = ext_fund.walletprocesspsbt(res["psbt"])
        assert signed["complete"]
        self.nodes[0].finalizepsbt(signed["psbt"])

        res = self.test_send(from_wallet=ext_wallet, to_wallet=self.nodes[0], amount=15, inputs=[ext_utxo], add_inputs=True, psbt=True, include_watching=True, solving_data={"descriptors": [desc]})
        signed = ext_wallet.walletprocesspsbt(res["psbt"])
        signed = ext_fund.walletprocesspsbt(res["psbt"])
        assert signed["complete"]
        self.nodes[0].finalizepsbt(signed["psbt"])

        dec = self.nodes[0].decodepsbt(signed["psbt"])
        for i, txin in enumerate(dec["tx"]["vin"]):
            if txin["txid"] == ext_utxo["txid"] and txin["vout"] == ext_utxo["vout"]:
                input_idx = i
                break
        psbt_in = dec["inputs"][input_idx]
        # Calculate the input weight
        # (prevout + sequence + length of scriptSig + scriptsig + 1 byte buffer) * WITNESS_SCALE_FACTOR + num scriptWitness stack items + (length of stack item + stack item) * N stack items + 1 byte buffer
        len_scriptsig = len(psbt_in["final_scriptSig"]["hex"]) // 2 if "final_scriptSig" in psbt_in else 0
        len_scriptsig += len(ser_compact_size(len_scriptsig)) + 1
        len_scriptwitness = (sum([(len(x) // 2) + len(ser_compact_size(len(x) // 2)) for x in psbt_in["final_scriptwitness"]]) + len(psbt_in["final_scriptwitness"]) + 1) if "final_scriptwitness" in psbt_in else 0
        input_weight = ((40 + len_scriptsig) * WITNESS_SCALE_FACTOR) + len_scriptwitness

        # Input weight error conditions
        assert_raises_rpc_error(
            -8,
            "Input weights should be specified in inputs rather than in options.",
            ext_wallet.send,
            outputs={self.nodes[0].getnewaddress(): 15},
            options={"inputs": [ext_utxo], "input_weights": [{"txid": ext_utxo["txid"], "vout": ext_utxo["vout"], "weight": 1000}]}
        )

        # Funding should also work when input weights are provided
        res = self.test_send(
            from_wallet=ext_wallet,
            to_wallet=self.nodes[0],
            amount=15,
            inputs=[{"txid": ext_utxo["txid"], "vout": ext_utxo["vout"], "weight": input_weight}],
            add_inputs=True,
            psbt=True,
            include_watching=True,
            fee_rate=10
        )
        signed = ext_wallet.walletprocesspsbt(res["psbt"])
        signed = ext_fund.walletprocesspsbt(res["psbt"])
        assert signed["complete"]
        tx = self.nodes[0].finalizepsbt(signed["psbt"])
        testres = self.nodes[0].testmempoolaccept([tx["hex"]])[0]
        assert_equal(testres["allowed"], True)
        assert_fee_amount(testres["fees"]["base"], testres["vsize"], Decimal(0.0001))

if __name__ == '__main__':
    WalletSendTest().main()<|MERGE_RESOLUTION|>--- conflicted
+++ resolved
@@ -325,36 +325,20 @@
 
         res = self.test_send(from_wallet=w0, to_wallet=w1, amount=1, fee_rate=400, add_to_wallet=False)
         fee = self.nodes[1].decodepsbt(res["psbt"])["fee"]
-<<<<<<< HEAD
-        assert_fee_amount(fee, count_bytes(res["hex"]), Decimal("0.00007"))
-=======
-        assert_fee_amount(fee, Decimal(len(res["hex"]) / 2), Decimal("0.00400000"))
->>>>>>> f45f2e07
+        assert_fee_amount(fee, count_bytes(res["hex"]), Decimal("0.00400000"))
 
         # "unset" and None are treated the same for estimate_mode
         res = self.test_send(from_wallet=w0, to_wallet=w1, amount=1, fee_rate=402, estimate_mode="unset", add_to_wallet=False)
         fee = self.nodes[1].decodepsbt(res["psbt"])["fee"]
-<<<<<<< HEAD
-        assert_fee_amount(fee, count_bytes(res["hex"]), Decimal("0.00002"))
-=======
-        assert_fee_amount(fee, Decimal(len(res["hex"]) / 2), Decimal("0.00402"))
->>>>>>> f45f2e07
+        assert_fee_amount(fee, count_bytes(res["hex"]), Decimal("0.00402"))
 
         res = self.test_send(from_wallet=w0, to_wallet=w1, amount=1, arg_fee_rate=600, add_to_wallet=False)
         fee = self.nodes[1].decodepsbt(res["psbt"])["fee"]
-<<<<<<< HEAD
-        assert_fee_amount(fee, count_bytes(res["hex"]), Decimal("0.00004531"))
-=======
-        assert_fee_amount(fee, Decimal(len(res["hex"]) / 2), Decimal("0.006"))
->>>>>>> f45f2e07
+        assert_fee_amount(fee, count_bytes(res["hex"]), Decimal("0.006"))
 
         res = self.test_send(from_wallet=w0, to_wallet=w1, amount=1, arg_fee_rate=403, add_to_wallet=False)
         fee = self.nodes[1].decodepsbt(res["psbt"])["fee"]
-<<<<<<< HEAD
-        assert_fee_amount(fee, count_bytes(res["hex"]), Decimal("0.00003"))
-=======
-        assert_fee_amount(fee, Decimal(len(res["hex"]) / 2), Decimal("0.00403"))
->>>>>>> f45f2e07
+        assert_fee_amount(fee, count_bytes(res["hex"]), Decimal("0.00403"))
 
         # Test that passing fee_rate as both an argument and an option raises.
         self.test_send(from_wallet=w0, to_wallet=w1, amount=1, arg_fee_rate=1, fee_rate=1, add_to_wallet=False,
