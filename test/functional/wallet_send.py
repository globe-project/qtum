--- conflicted
+++ resolved
@@ -32,13 +32,8 @@
         self.num_nodes = 2
         # whitelist all peers to speed up tx relay / mempool sync
         self.extra_args = [
-<<<<<<< HEAD
-            ["-whitelist=127.0.0.1","-walletrbf=1", '-addresstype=bech32'],
-            ["-whitelist=127.0.0.1","-walletrbf=1", '-addresstype=bech32'],
-=======
             ["-whitelist=127.0.0.1","-walletrbf=1", "-addresstype=bech32"],
             ["-whitelist=127.0.0.1","-walletrbf=1", "-addresstype=bech32"],
->>>>>>> 4985b774
         ]
         getcontext().prec = 8 # Satoshi precision for Decimal
 
@@ -419,19 +414,12 @@
         assert res["complete"]
         utxo1 = w0.listunspent()[0]
         assert_equal(utxo1["amount"], 20000)
-<<<<<<< HEAD
-        self.test_send(from_wallet=w0, to_wallet=w1, amount=20001, inputs=[utxo1],
-                       expect_error=(-4, "Insufficient funds"))
-        self.test_send(from_wallet=w0, to_wallet=w1, amount=20001, inputs=[utxo1], add_inputs=False,
-                       expect_error=(-4, "Insufficient funds"))
-=======
         ERR_NOT_ENOUGH_PRESET_INPUTS = "The preselected coins total amount does not cover the transaction target. " \
                                        "Please allow other inputs to be automatically selected or include more coins manually"
         self.test_send(from_wallet=w0, to_wallet=w1, amount=20001, inputs=[utxo1],
                        expect_error=(-4, ERR_NOT_ENOUGH_PRESET_INPUTS))
         self.test_send(from_wallet=w0, to_wallet=w1, amount=20001, inputs=[utxo1], add_inputs=False,
                        expect_error=(-4, ERR_NOT_ENOUGH_PRESET_INPUTS))
->>>>>>> 4985b774
         res = self.test_send(from_wallet=w0, to_wallet=w1, amount=20001, inputs=[utxo1], add_inputs=True, add_to_wallet=False)
         assert res["complete"]
 
