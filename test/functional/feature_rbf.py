#!/usr/bin/env python3
# Copyright (c) 2014-2020 The Bitcoin Core developers
# Distributed under the MIT software license, see the accompanying
# file COPYING or http://www.opensource.org/licenses/mit-license.php.
"""Test the RBF code."""

from decimal import Decimal

from test_framework.blocktools import COINBASE_MATURITY
from test_framework.messages import (
    BIP125_SEQUENCE_NUMBER,
    COIN,
    COutPoint,
    CTransaction,
    CTxIn,
    CTxOut,
)
from test_framework.script import CScript, OP_DROP
from test_framework.test_framework import BitcoinTestFramework
from test_framework.util import assert_equal, assert_raises_rpc_error, satoshi_round
from test_framework.script_util import DUMMY_P2WPKH_SCRIPT, DUMMY_2_P2WPKH_SCRIPT
from test_framework.wallet import MiniWallet

MAX_REPLACEMENT_LIMIT = 100


def make_utxo(node, amount, confirmed=True, scriptPubKey=DUMMY_P2WPKH_SCRIPT):
    """Create a txout with a given amount and scriptPubKey

    Mines coins as needed.

    confirmed - txouts created will be confirmed in the blockchain;
                unconfirmed otherwise.
    """
    fee = 1 * COIN
    while node.getbalance() < satoshi_round((amount + fee) / COIN):
        node.generate(COINBASE_MATURITY)

    new_addr = node.getnewaddress()
    txid = node.sendtoaddress(new_addr, satoshi_round((amount + fee) / COIN))
    tx1 = node.getrawtransaction(txid, 1)
    txid = int(txid, 16)
    i, _ = next(filter(lambda vout: new_addr == vout[1]['scriptPubKey']['address'], enumerate(tx1['vout'])))

    tx2 = CTransaction()
    tx2.vin = [CTxIn(COutPoint(txid, i))]
    tx2.vout = [CTxOut(amount, scriptPubKey)]
    tx2.rehash()

    signed_tx = node.signrawtransactionwithwallet(tx2.serialize().hex())

    txid = node.sendrawtransaction(signed_tx['hex'], 0)

    # If requested, ensure txouts are confirmed.
    if confirmed:
        mempool_size = len(node.getrawmempool())
        while mempool_size > 0:
            node.generate(1)
            new_size = len(node.getrawmempool())
            # Error out if we have something stuck in the mempool, as this
            # would likely be a bug.
            assert new_size < mempool_size
            mempool_size = new_size

    return COutPoint(int(txid, 16), 0)


class ReplaceByFeeTest(BitcoinTestFramework):
    def set_test_params(self):
        self.num_nodes = 1
        self.extra_args = [
            [
                "-acceptnonstdtxn=1",
                "-maxorphantx=1000",
                "-limitancestorcount=50",
                "-limitancestorsize=101",
                "-limitdescendantcount=200",
                "-limitdescendantsize=101",
            ],
        ]
        self.supports_cli = False

    def skip_test_if_missing_module(self):
        self.skip_if_no_wallet()

    def run_test(self):
        make_utxo(self.nodes[0], 1 * COIN)

        # Ensure nodes are synced
        self.sync_all()

        self.log.info("Running test simple doublespend...")
        self.test_simple_doublespend()

        self.log.info("Running test doublespend chain...")
        self.test_doublespend_chain()

        self.log.info("Running test doublespend tree...")
        self.test_doublespend_tree()

        self.log.info("Running test replacement feeperkb...")
        self.test_replacement_feeperkb()

        self.log.info("Running test spends of conflicting outputs...")
        self.test_spends_of_conflicting_outputs()

        self.log.info("Running test new unconfirmed inputs...")
        self.test_new_unconfirmed_inputs()

        self.log.info("Running test too many replacements...")
        self.test_too_many_replacements()

        self.log.info("Running test opt-in...")
        self.test_opt_in()

        self.log.info("Running test RPC...")
        self.test_rpc()

        self.log.info("Running test prioritised transactions...")
        self.test_prioritised_transactions()

        self.log.info("Running test no inherited signaling...")
        self.test_no_inherited_signaling()

        self.log.info("Running test replacement relay fee...")
        self.test_replacement_relay_fee()

        self.log.info("Passed")

    def test_simple_doublespend(self):
        """Simple doublespend"""
        tx0_outpoint = make_utxo(self.nodes[0], int(1.1 * COIN))

        # make_utxo may have generated a bunch of blocks, so we need to sync
        # before we can spend the coins generated, or else the resulting
        # transactions might not be accepted by our peers.
        self.sync_all()

        tx1a = CTransaction()
        tx1a.vin = [CTxIn(tx0_outpoint, nSequence=0)]
        tx1a.vout = [CTxOut(1 * COIN, DUMMY_P2WPKH_SCRIPT)]
        tx1a_hex = tx1a.serialize().hex()
        tx1a_txid = self.nodes[0].sendrawtransaction(tx1a_hex, 0)

        self.sync_all()

        # Should fail because we haven't changed the fee
        tx1b = CTransaction()
        tx1b.vin = [CTxIn(tx0_outpoint, nSequence=0)]
        tx1b.vout = [CTxOut(1 * COIN, DUMMY_2_P2WPKH_SCRIPT)]
        tx1b_hex = tx1b.serialize().hex()

        # This will raise an exception due to insufficient fee
        assert_raises_rpc_error(-26, "insufficient fee", self.nodes[0].sendrawtransaction, tx1b_hex, 0)

        # Extra 0.1 BTC fee
        tx1b = CTransaction()
        tx1b.vin = [CTxIn(tx0_outpoint, nSequence=0)]
        tx1b.vout = [CTxOut(int(0.9 * COIN), DUMMY_P2WPKH_SCRIPT)]
        tx1b_hex = tx1b.serialize().hex()
        # Works when enabled
        tx1b_txid = self.nodes[0].sendrawtransaction(tx1b_hex, 0)

        mempool = self.nodes[0].getrawmempool()

        assert tx1a_txid not in mempool
        assert tx1b_txid in mempool

        assert_equal(tx1b_hex, self.nodes[0].getrawtransaction(tx1b_txid))

    def test_doublespend_chain(self):
        """Doublespend of a long chain"""

        initial_nValue = 50 * COIN
        tx0_outpoint = make_utxo(self.nodes[0], initial_nValue)

        prevout = tx0_outpoint
        remaining_value = initial_nValue
        chain_txids = []
        while remaining_value > 10 * COIN:
            remaining_value -= 1 * COIN
            tx = CTransaction()
            tx.vin = [CTxIn(prevout, nSequence=0)]
            tx.vout = [CTxOut(remaining_value, CScript([1, OP_DROP] * 15 + [1]))]
            tx_hex = tx.serialize().hex()
            txid = self.nodes[0].sendrawtransaction(tx_hex, 0)
            chain_txids.append(txid)
            prevout = COutPoint(int(txid, 16), 0)

        # Whether the double-spend is allowed is evaluated by including all
        # child fees - 40 BTC - so this attempt is rejected.
        dbl_tx = CTransaction()
        dbl_tx.vin = [CTxIn(tx0_outpoint, nSequence=0)]
        dbl_tx.vout = [CTxOut(initial_nValue - 30 * COIN, DUMMY_P2WPKH_SCRIPT)]
        dbl_tx_hex = dbl_tx.serialize().hex()

        # This will raise an exception due to insufficient fee
        assert_raises_rpc_error(-26, "insufficient fee", self.nodes[0].sendrawtransaction, dbl_tx_hex, 0)

        # Accepted with sufficient fee
        dbl_tx = CTransaction()
        dbl_tx.vin = [CTxIn(tx0_outpoint, nSequence=0)]
        dbl_tx.vout = [CTxOut(1 * COIN, DUMMY_P2WPKH_SCRIPT)]
        dbl_tx_hex = dbl_tx.serialize().hex()
        self.nodes[0].sendrawtransaction(dbl_tx_hex, 0)

        mempool = self.nodes[0].getrawmempool()
        for doublespent_txid in chain_txids:
            assert doublespent_txid not in mempool

    def test_doublespend_tree(self):
        """Doublespend of a big tree of transactions"""

        initial_nValue = 50 * COIN
        tx0_outpoint = make_utxo(self.nodes[0], initial_nValue)

<<<<<<< HEAD
        def branch(prevout, initial_value, max_txs, tree_width=5, fee=0.01*COIN, _total_txs=None):
=======
        def branch(prevout, initial_value, max_txs, tree_width=5, fee=0.01 * COIN, _total_txs=None):
>>>>>>> 5ed36332
            if _total_txs is None:
                _total_txs = [0]
            if _total_txs[0] >= max_txs:
                return

            txout_value = (initial_value - fee) // tree_width
            if txout_value < fee:
                return

            vout = [CTxOut(txout_value, CScript([i+1]))
                    for i in range(tree_width)]
            tx = CTransaction()
            tx.vin = [CTxIn(prevout, nSequence=0)]
            tx.vout = vout
            tx_hex = tx.serialize().hex()

            assert len(tx.serialize()) < 100000
            txid = self.nodes[0].sendrawtransaction(tx_hex, 0)
            yield tx
            _total_txs[0] += 1

            txid = int(txid, 16)

            for i, txout in enumerate(tx.vout):
                for x in branch(COutPoint(txid, i), txout_value,
                                  max_txs,
                                  tree_width=tree_width, fee=fee,
                                  _total_txs=_total_txs):
                    yield x

<<<<<<< HEAD
        fee = int(0.01*COIN)
=======
        fee = int(0.01 * COIN)
>>>>>>> 5ed36332
        n = MAX_REPLACEMENT_LIMIT
        tree_txs = list(branch(tx0_outpoint, initial_nValue, n, fee=fee))
        assert_equal(len(tree_txs), n)

        # Attempt double-spend, will fail because too little fee paid
        dbl_tx = CTransaction()
        dbl_tx.vin = [CTxIn(tx0_outpoint, nSequence=0)]
        dbl_tx.vout = [CTxOut(initial_nValue - fee * n, DUMMY_P2WPKH_SCRIPT)]
        dbl_tx_hex = dbl_tx.serialize().hex()
        # This will raise an exception due to insufficient fee
        assert_raises_rpc_error(-26, "insufficient fee", self.nodes[0].sendrawtransaction, dbl_tx_hex, 0)

        # 1 BTC fee is enough
        dbl_tx = CTransaction()
        dbl_tx.vin = [CTxIn(tx0_outpoint, nSequence=0)]
        dbl_tx.vout = [CTxOut(initial_nValue - fee * n - 1 * COIN, DUMMY_P2WPKH_SCRIPT)]
        dbl_tx_hex = dbl_tx.serialize().hex()
        self.nodes[0].sendrawtransaction(dbl_tx_hex, 0)

        mempool = self.nodes[0].getrawmempool()

        for tx in tree_txs:
            tx.rehash()
            assert tx.hash not in mempool

        # Try again, but with more total transactions than the "max txs
        # double-spent at once" anti-DoS limit.
<<<<<<< HEAD
        for n in (MAX_REPLACEMENT_LIMIT+1, MAX_REPLACEMENT_LIMIT*2):
            fee = int(0.01*COIN)
=======
        for n in (MAX_REPLACEMENT_LIMIT + 1, MAX_REPLACEMENT_LIMIT * 2):
            fee = int(0.01 * COIN)
>>>>>>> 5ed36332
            tx0_outpoint = make_utxo(self.nodes[0], initial_nValue)
            tree_txs = list(branch(tx0_outpoint, initial_nValue, n, fee=fee))
            assert_equal(len(tree_txs), n)

            dbl_tx = CTransaction()
            dbl_tx.vin = [CTxIn(tx0_outpoint, nSequence=0)]
            dbl_tx.vout = [CTxOut(initial_nValue - 2 * fee * n, DUMMY_P2WPKH_SCRIPT)]
            dbl_tx_hex = dbl_tx.serialize().hex()
            # This will raise an exception
            assert_raises_rpc_error(-26, "too many potential replacements", self.nodes[0].sendrawtransaction, dbl_tx_hex, 0)

            for tx in tree_txs:
                tx.rehash()
                self.nodes[0].getrawtransaction(tx.hash)

    def test_replacement_feeperkb(self):
        """Replacement requires fee-per-KB to be higher"""
<<<<<<< HEAD
        tx0_outpoint = make_utxo(self.nodes[0], int(10*COIN))
=======
        tx0_outpoint = make_utxo(self.nodes[0], int(10 * COIN))
>>>>>>> 5ed36332

        tx1a = CTransaction()
        tx1a.vin = [CTxIn(tx0_outpoint, nSequence=0)]
        tx1a.vout = [CTxOut(1 * COIN, DUMMY_P2WPKH_SCRIPT)]
        tx1a_hex = tx1a.serialize().hex()
        self.nodes[0].sendrawtransaction(tx1a_hex, 0)

        # Higher fee, but the fee per KB is much lower, so the replacement is
        # rejected.
        tx1b = CTransaction()
        tx1b.vin = [CTxIn(tx0_outpoint, nSequence=0)]
<<<<<<< HEAD
        tx1b.vout = [CTxOut(int(0.001*COIN), CScript([b'a'*99900]))]
        tx1b_hex = txToHex(tx1b)
=======
        tx1b.vout = [CTxOut(int(0.001 * COIN), CScript([b'a' * 99900]))]
        tx1b_hex = tx1b.serialize().hex()
>>>>>>> 5ed36332

        # This will raise an exception due to insufficient fee
        assert_raises_rpc_error(-26, "insufficient fee", self.nodes[0].sendrawtransaction, tx1b_hex, 0)

    def test_spends_of_conflicting_outputs(self):
        """Replacements that spend conflicting tx outputs are rejected"""
        utxo1 = make_utxo(self.nodes[0], int(1.2 * COIN))
        utxo2 = make_utxo(self.nodes[0], 3 * COIN)

        tx1a = CTransaction()
        tx1a.vin = [CTxIn(utxo1, nSequence=0)]
        tx1a.vout = [CTxOut(int(1.1 * COIN), DUMMY_P2WPKH_SCRIPT)]
        tx1a_hex = tx1a.serialize().hex()
        tx1a_txid = self.nodes[0].sendrawtransaction(tx1a_hex, 0)

        tx1a_txid = int(tx1a_txid, 16)

        # Direct spend an output of the transaction we're replacing.
        tx2 = CTransaction()
        tx2.vin = [CTxIn(utxo1, nSequence=0), CTxIn(utxo2, nSequence=0)]
        tx2.vin.append(CTxIn(COutPoint(tx1a_txid, 0), nSequence=0))
        tx2.vout = tx1a.vout
        tx2_hex = tx2.serialize().hex()

        # This will raise an exception
        assert_raises_rpc_error(-26, "bad-txns-spends-conflicting-tx", self.nodes[0].sendrawtransaction, tx2_hex, 0)

        # Spend tx1a's output to test the indirect case.
        tx1b = CTransaction()
        tx1b.vin = [CTxIn(COutPoint(tx1a_txid, 0), nSequence=0)]
        tx1b.vout = [CTxOut(1 * COIN, DUMMY_P2WPKH_SCRIPT)]
        tx1b_hex = tx1b.serialize().hex()
        tx1b_txid = self.nodes[0].sendrawtransaction(tx1b_hex, 0)
        tx1b_txid = int(tx1b_txid, 16)

        tx2 = CTransaction()
        tx2.vin = [CTxIn(utxo1, nSequence=0), CTxIn(utxo2, nSequence=0),
                   CTxIn(COutPoint(tx1b_txid, 0))]
        tx2.vout = tx1a.vout
        tx2_hex = tx2.serialize().hex()

        # This will raise an exception
        assert_raises_rpc_error(-26, "bad-txns-spends-conflicting-tx", self.nodes[0].sendrawtransaction, tx2_hex, 0)

    def test_new_unconfirmed_inputs(self):
        """Replacements that add new unconfirmed inputs are rejected"""
        confirmed_utxo = make_utxo(self.nodes[0], int(1.1 * COIN))
        unconfirmed_utxo = make_utxo(self.nodes[0], int(0.1 * COIN), False)

        tx1 = CTransaction()
        tx1.vin = [CTxIn(confirmed_utxo)]
        tx1.vout = [CTxOut(1 * COIN, DUMMY_P2WPKH_SCRIPT)]
        tx1_hex = tx1.serialize().hex()
        self.nodes[0].sendrawtransaction(tx1_hex, 0)

        tx2 = CTransaction()
        tx2.vin = [CTxIn(confirmed_utxo), CTxIn(unconfirmed_utxo)]
        tx2.vout = tx1.vout
        tx2_hex = tx2.serialize().hex()

        # This will raise an exception
        assert_raises_rpc_error(-26, "replacement-adds-unconfirmed", self.nodes[0].sendrawtransaction, tx2_hex, 0)

    def test_too_many_replacements(self):
        """Replacements that evict too many transactions are rejected"""
        # Try directly replacing more than MAX_REPLACEMENT_LIMIT
        # transactions

        # Start by creating a single transaction with many outputs
<<<<<<< HEAD
        initial_nValue = 1000*COIN
        utxo = make_utxo(self.nodes[0], initial_nValue)
        fee = int(0.01*COIN)
        split_value = int((initial_nValue-fee)/(MAX_REPLACEMENT_LIMIT+1))
=======
        initial_nValue = 1000 * COIN
        utxo = make_utxo(self.nodes[0], initial_nValue)
        fee = int(0.01 * COIN)
        split_value = int((initial_nValue - fee) / (MAX_REPLACEMENT_LIMIT + 1))
>>>>>>> 5ed36332

        outputs = []
        for _ in range(MAX_REPLACEMENT_LIMIT + 1):
            outputs.append(CTxOut(split_value, CScript([1])))

        splitting_tx = CTransaction()
        splitting_tx.vin = [CTxIn(utxo, nSequence=0)]
        splitting_tx.vout = outputs
        splitting_tx_hex = splitting_tx.serialize().hex()

        txid = self.nodes[0].sendrawtransaction(splitting_tx_hex, 0)
        txid = int(txid, 16)

        # Now spend each of those outputs individually
        for i in range(MAX_REPLACEMENT_LIMIT + 1):
            tx_i = CTransaction()
            tx_i.vin = [CTxIn(COutPoint(txid, i), nSequence=0)]
            tx_i.vout = [CTxOut(split_value - fee, DUMMY_P2WPKH_SCRIPT)]
            tx_i_hex = tx_i.serialize().hex()
            self.nodes[0].sendrawtransaction(tx_i_hex, 0)

        # Now create doublespend of the whole lot; should fail.
        # Need a big enough fee to cover all spending transactions and have
        # a higher fee rate
        double_spend_value = (split_value - 100 * fee) * (MAX_REPLACEMENT_LIMIT + 1)
        inputs = []
        for i in range(MAX_REPLACEMENT_LIMIT + 1):
            inputs.append(CTxIn(COutPoint(txid, i), nSequence=0))
        double_tx = CTransaction()
        double_tx.vin = inputs
        double_tx.vout = [CTxOut(double_spend_value, CScript([b'a']))]
        double_tx_hex = double_tx.serialize().hex()

        # This will raise an exception
        assert_raises_rpc_error(-26, "too many potential replacements", self.nodes[0].sendrawtransaction, double_tx_hex, 0)

        # If we remove an input, it should pass
        double_tx = CTransaction()
        double_tx.vin = inputs[0:-1]
        double_tx.vout = [CTxOut(double_spend_value, CScript([b'a']))]
        double_tx_hex = double_tx.serialize().hex()
        self.nodes[0].sendrawtransaction(double_tx_hex, 0)

    def test_opt_in(self):
        """Replacing should only work if orig tx opted in"""
        tx0_outpoint = make_utxo(self.nodes[0], int(1.1 * COIN))

        # Create a non-opting in transaction
        tx1a = CTransaction()
        tx1a.vin = [CTxIn(tx0_outpoint, nSequence=0xffffffff)]
        tx1a.vout = [CTxOut(1 * COIN, DUMMY_P2WPKH_SCRIPT)]
        tx1a_hex = tx1a.serialize().hex()
        tx1a_txid = self.nodes[0].sendrawtransaction(tx1a_hex, 0)

        # This transaction isn't shown as replaceable
        assert_equal(self.nodes[0].getmempoolentry(tx1a_txid)['bip125-replaceable'], False)

        # Shouldn't be able to double-spend
        tx1b = CTransaction()
        tx1b.vin = [CTxIn(tx0_outpoint, nSequence=0)]
        tx1b.vout = [CTxOut(int(0.9 * COIN), DUMMY_P2WPKH_SCRIPT)]
        tx1b_hex = tx1b.serialize().hex()

        # This will raise an exception
        assert_raises_rpc_error(-26, "txn-mempool-conflict", self.nodes[0].sendrawtransaction, tx1b_hex, 0)

        tx1_outpoint = make_utxo(self.nodes[0], int(1.1 * COIN))

        # Create a different non-opting in transaction
        tx2a = CTransaction()
        tx2a.vin = [CTxIn(tx1_outpoint, nSequence=0xfffffffe)]
        tx2a.vout = [CTxOut(1 * COIN, DUMMY_P2WPKH_SCRIPT)]
        tx2a_hex = tx2a.serialize().hex()
        tx2a_txid = self.nodes[0].sendrawtransaction(tx2a_hex, 0)

        # Still shouldn't be able to double-spend
        tx2b = CTransaction()
        tx2b.vin = [CTxIn(tx1_outpoint, nSequence=0)]
        tx2b.vout = [CTxOut(int(0.9 * COIN), DUMMY_P2WPKH_SCRIPT)]
        tx2b_hex = tx2b.serialize().hex()

        # This will raise an exception
        assert_raises_rpc_error(-26, "txn-mempool-conflict", self.nodes[0].sendrawtransaction, tx2b_hex, 0)

        # Now create a new transaction that spends from tx1a and tx2a
        # opt-in on one of the inputs
        # Transaction should be replaceable on either input

        tx1a_txid = int(tx1a_txid, 16)
        tx2a_txid = int(tx2a_txid, 16)

        tx3a = CTransaction()
        tx3a.vin = [CTxIn(COutPoint(tx1a_txid, 0), nSequence=0xffffffff),
                    CTxIn(COutPoint(tx2a_txid, 0), nSequence=0xfffffffd)]
        tx3a.vout = [CTxOut(int(0.9 * COIN), CScript([b'c'])), CTxOut(int(0.9 * COIN), CScript([b'd']))]
        tx3a_hex = tx3a.serialize().hex()

        tx3a_txid = self.nodes[0].sendrawtransaction(tx3a_hex, 0)

        # This transaction is shown as replaceable
        assert_equal(self.nodes[0].getmempoolentry(tx3a_txid)['bip125-replaceable'], True)

        tx3b = CTransaction()
        tx3b.vin = [CTxIn(COutPoint(tx1a_txid, 0), nSequence=0)]
        tx3b.vout = [CTxOut(int(0.5 * COIN), DUMMY_P2WPKH_SCRIPT)]
        tx3b_hex = tx3b.serialize().hex()

        tx3c = CTransaction()
        tx3c.vin = [CTxIn(COutPoint(tx2a_txid, 0), nSequence=0)]
        tx3c.vout = [CTxOut(int(0.5 * COIN), DUMMY_P2WPKH_SCRIPT)]
        tx3c_hex = tx3c.serialize().hex()

        self.nodes[0].sendrawtransaction(tx3b_hex, 0)
        # If tx3b was accepted, tx3c won't look like a replacement,
        # but make sure it is accepted anyway
        self.nodes[0].sendrawtransaction(tx3c_hex, 0)

    def test_prioritised_transactions(self):
        # Ensure that fee deltas used via prioritisetransaction are
        # correctly used by replacement logic

        # 1. Check that feeperkb uses modified fees
<<<<<<< HEAD
        tx0_outpoint = make_utxo(self.nodes[0], int(10*COIN))
=======
        tx0_outpoint = make_utxo(self.nodes[0], int(10 * COIN))
>>>>>>> 5ed36332

        tx1a = CTransaction()
        tx1a.vin = [CTxIn(tx0_outpoint, nSequence=0)]
        tx1a.vout = [CTxOut(1 * COIN, DUMMY_P2WPKH_SCRIPT)]
        tx1a_hex = tx1a.serialize().hex()
        tx1a_txid = self.nodes[0].sendrawtransaction(tx1a_hex, 0)

        # Higher fee, but the actual fee per KB is much lower.
        tx1b = CTransaction()
        tx1b.vin = [CTxIn(tx0_outpoint, nSequence=0)]
<<<<<<< HEAD
        tx1b.vout = [CTxOut(int(0.001*COIN), CScript([b'a'*74000]))]
        tx1b_hex = txToHex(tx1b)
=======
        tx1b.vout = [CTxOut(int(0.001 * COIN), CScript([b'a' * 74000]))]
        tx1b_hex = tx1b.serialize().hex()
>>>>>>> 5ed36332

        # Verify tx1b cannot replace tx1a.
        assert_raises_rpc_error(-26, "insufficient fee", self.nodes[0].sendrawtransaction, tx1b_hex, 0)

        # Use prioritisetransaction to set tx1a's fee to 0.
<<<<<<< HEAD
        self.nodes[0].prioritisetransaction(txid=tx1a_txid, fee_delta=int(-9*COIN))
=======
        self.nodes[0].prioritisetransaction(txid=tx1a_txid, fee_delta=int(-9 * COIN))
>>>>>>> 5ed36332

        # Now tx1b should be able to replace tx1a
        tx1b_txid = self.nodes[0].sendrawtransaction(tx1b_hex, 0)

        assert tx1b_txid in self.nodes[0].getrawmempool()

        # 2. Check that absolute fee checks use modified fee.
        tx1_outpoint = make_utxo(self.nodes[0], int(1.1 * COIN))

        tx2a = CTransaction()
        tx2a.vin = [CTxIn(tx1_outpoint, nSequence=0)]
        tx2a.vout = [CTxOut(1 * COIN, DUMMY_P2WPKH_SCRIPT)]
        tx2a_hex = tx2a.serialize().hex()
        self.nodes[0].sendrawtransaction(tx2a_hex, 0)

        # Lower fee, but we'll prioritise it
        tx2b = CTransaction()
        tx2b.vin = [CTxIn(tx1_outpoint, nSequence=0)]
        tx2b.vout = [CTxOut(int(1.01 * COIN), DUMMY_P2WPKH_SCRIPT)]
        tx2b.rehash()
        tx2b_hex = tx2b.serialize().hex()

        # Verify tx2b cannot replace tx2a.
        assert_raises_rpc_error(-26, "insufficient fee", self.nodes[0].sendrawtransaction, tx2b_hex, 0)

        # Now prioritise tx2b to have a higher modified fee
        self.nodes[0].prioritisetransaction(txid=tx2b.hash, fee_delta=int(0.1 * COIN))

        # tx2b should now be accepted
        tx2b_txid = self.nodes[0].sendrawtransaction(tx2b_hex, 0)

        assert tx2b_txid in self.nodes[0].getrawmempool()

    def test_rpc(self):
        us0 = self.nodes[0].listunspent()[0]
        ins = [us0]
        outs = {self.nodes[0].getnewaddress(): Decimal(1.0000000)}
        rawtx0 = self.nodes[0].createrawtransaction(ins, outs, 0, True)
        rawtx1 = self.nodes[0].createrawtransaction(ins, outs, 0, False)
        json0 = self.nodes[0].decoderawtransaction(rawtx0)
        json1 = self.nodes[0].decoderawtransaction(rawtx1)
        assert_equal(json0["vin"][0]["sequence"], 4294967293)
        assert_equal(json1["vin"][0]["sequence"], 4294967295)

        rawtx2 = self.nodes[0].createrawtransaction([], outs)
        frawtx2a = self.nodes[0].fundrawtransaction(rawtx2, {"replaceable": True})
        frawtx2b = self.nodes[0].fundrawtransaction(rawtx2, {"replaceable": False})

        json0 = self.nodes[0].decoderawtransaction(frawtx2a['hex'])
        json1 = self.nodes[0].decoderawtransaction(frawtx2b['hex'])
        assert_equal(json0["vin"][0]["sequence"], 4294967293)
        assert_equal(json1["vin"][0]["sequence"], 4294967294)

    def test_no_inherited_signaling(self):
        wallet = MiniWallet(self.nodes[0])
        wallet.scan_blocks(start=76, num=1)
        confirmed_utxo = wallet.get_utxo()

        # Create an explicitly opt-in parent transaction
        optin_parent_tx = wallet.send_self_transfer(
            from_node=self.nodes[0],
            utxo_to_spend=confirmed_utxo,
            sequence=BIP125_SEQUENCE_NUMBER,
            fee_rate=Decimal('0.01'),
        )
        assert_equal(True, self.nodes[0].getmempoolentry(optin_parent_tx['txid'])['bip125-replaceable'])

        replacement_parent_tx = wallet.create_self_transfer(
            from_node=self.nodes[0],
            utxo_to_spend=confirmed_utxo,
            sequence=BIP125_SEQUENCE_NUMBER,
            fee_rate=Decimal('0.02'),
        )

        # Test if parent tx can be replaced.
        res = self.nodes[0].testmempoolaccept(rawtxs=[replacement_parent_tx['hex']])[0]

        # Parent can be replaced.
        assert_equal(res['allowed'], True)

        # Create an opt-out child tx spending the opt-in parent
        parent_utxo = wallet.get_utxo(txid=optin_parent_tx['txid'])
        optout_child_tx = wallet.send_self_transfer(
            from_node=self.nodes[0],
            utxo_to_spend=parent_utxo,
            sequence=0xffffffff,
            fee_rate=Decimal('0.01'),
        )

        # Reports true due to inheritance
        assert_equal(True, self.nodes[0].getmempoolentry(optout_child_tx['txid'])['bip125-replaceable'])

        replacement_child_tx = wallet.create_self_transfer(
            from_node=self.nodes[0],
            utxo_to_spend=parent_utxo,
            sequence=0xffffffff,
            fee_rate=Decimal('0.02'),
            mempool_valid=False,
        )

        # Broadcast replacement child tx
        # BIP 125 :
        # 1. The original transactions signal replaceability explicitly or through inheritance as described in the above
        # Summary section.
        # The original transaction (`optout_child_tx`) doesn't signal RBF but its parent (`optin_parent_tx`) does.
        # The replacement transaction (`replacement_child_tx`) should be able to replace the original transaction.
        # See CVE-2021-31876 for further explanations.
        assert_equal(True, self.nodes[0].getmempoolentry(optin_parent_tx['txid'])['bip125-replaceable'])
        assert_raises_rpc_error(-26, 'txn-mempool-conflict', self.nodes[0].sendrawtransaction, replacement_child_tx["hex"], 0)

    def test_replacement_relay_fee(self):
        wallet = MiniWallet(self.nodes[0])
        wallet.scan_blocks(start=77, num=1)
        tx = wallet.send_self_transfer(from_node=self.nodes[0])['tx']

        # Higher fee, higher feerate, different txid, but the replacement does not provide a relay
        # fee conforming to node's `incrementalrelayfee` policy of 1000 sat per KB.
        tx.vout[0].nValue -= 1
        assert_raises_rpc_error(-26, "insufficient fee", self.nodes[0].sendrawtransaction, tx.serialize().hex())

if __name__ == '__main__':
    ReplaceByFeeTest().main()<|MERGE_RESOLUTION|>--- conflicted
+++ resolved
@@ -214,11 +214,7 @@
         initial_nValue = 50 * COIN
         tx0_outpoint = make_utxo(self.nodes[0], initial_nValue)
 
-<<<<<<< HEAD
-        def branch(prevout, initial_value, max_txs, tree_width=5, fee=0.01*COIN, _total_txs=None):
-=======
         def branch(prevout, initial_value, max_txs, tree_width=5, fee=0.01 * COIN, _total_txs=None):
->>>>>>> 5ed36332
             if _total_txs is None:
                 _total_txs = [0]
             if _total_txs[0] >= max_txs:
@@ -249,11 +245,7 @@
                                   _total_txs=_total_txs):
                     yield x
 
-<<<<<<< HEAD
-        fee = int(0.01*COIN)
-=======
         fee = int(0.01 * COIN)
->>>>>>> 5ed36332
         n = MAX_REPLACEMENT_LIMIT
         tree_txs = list(branch(tx0_outpoint, initial_nValue, n, fee=fee))
         assert_equal(len(tree_txs), n)
@@ -281,13 +273,8 @@
 
         # Try again, but with more total transactions than the "max txs
         # double-spent at once" anti-DoS limit.
-<<<<<<< HEAD
-        for n in (MAX_REPLACEMENT_LIMIT+1, MAX_REPLACEMENT_LIMIT*2):
-            fee = int(0.01*COIN)
-=======
         for n in (MAX_REPLACEMENT_LIMIT + 1, MAX_REPLACEMENT_LIMIT * 2):
             fee = int(0.01 * COIN)
->>>>>>> 5ed36332
             tx0_outpoint = make_utxo(self.nodes[0], initial_nValue)
             tree_txs = list(branch(tx0_outpoint, initial_nValue, n, fee=fee))
             assert_equal(len(tree_txs), n)
@@ -305,11 +292,7 @@
 
     def test_replacement_feeperkb(self):
         """Replacement requires fee-per-KB to be higher"""
-<<<<<<< HEAD
-        tx0_outpoint = make_utxo(self.nodes[0], int(10*COIN))
-=======
         tx0_outpoint = make_utxo(self.nodes[0], int(10 * COIN))
->>>>>>> 5ed36332
 
         tx1a = CTransaction()
         tx1a.vin = [CTxIn(tx0_outpoint, nSequence=0)]
@@ -321,13 +304,8 @@
         # rejected.
         tx1b = CTransaction()
         tx1b.vin = [CTxIn(tx0_outpoint, nSequence=0)]
-<<<<<<< HEAD
-        tx1b.vout = [CTxOut(int(0.001*COIN), CScript([b'a'*99900]))]
-        tx1b_hex = txToHex(tx1b)
-=======
         tx1b.vout = [CTxOut(int(0.001 * COIN), CScript([b'a' * 99900]))]
         tx1b_hex = tx1b.serialize().hex()
->>>>>>> 5ed36332
 
         # This will raise an exception due to insufficient fee
         assert_raises_rpc_error(-26, "insufficient fee", self.nodes[0].sendrawtransaction, tx1b_hex, 0)
@@ -397,17 +375,10 @@
         # transactions
 
         # Start by creating a single transaction with many outputs
-<<<<<<< HEAD
-        initial_nValue = 1000*COIN
-        utxo = make_utxo(self.nodes[0], initial_nValue)
-        fee = int(0.01*COIN)
-        split_value = int((initial_nValue-fee)/(MAX_REPLACEMENT_LIMIT+1))
-=======
         initial_nValue = 1000 * COIN
         utxo = make_utxo(self.nodes[0], initial_nValue)
         fee = int(0.01 * COIN)
         split_value = int((initial_nValue - fee) / (MAX_REPLACEMENT_LIMIT + 1))
->>>>>>> 5ed36332
 
         outputs = []
         for _ in range(MAX_REPLACEMENT_LIMIT + 1):
@@ -530,11 +501,7 @@
         # correctly used by replacement logic
 
         # 1. Check that feeperkb uses modified fees
-<<<<<<< HEAD
-        tx0_outpoint = make_utxo(self.nodes[0], int(10*COIN))
-=======
         tx0_outpoint = make_utxo(self.nodes[0], int(10 * COIN))
->>>>>>> 5ed36332
 
         tx1a = CTransaction()
         tx1a.vin = [CTxIn(tx0_outpoint, nSequence=0)]
@@ -545,23 +512,14 @@
         # Higher fee, but the actual fee per KB is much lower.
         tx1b = CTransaction()
         tx1b.vin = [CTxIn(tx0_outpoint, nSequence=0)]
-<<<<<<< HEAD
-        tx1b.vout = [CTxOut(int(0.001*COIN), CScript([b'a'*74000]))]
-        tx1b_hex = txToHex(tx1b)
-=======
         tx1b.vout = [CTxOut(int(0.001 * COIN), CScript([b'a' * 74000]))]
         tx1b_hex = tx1b.serialize().hex()
->>>>>>> 5ed36332
 
         # Verify tx1b cannot replace tx1a.
         assert_raises_rpc_error(-26, "insufficient fee", self.nodes[0].sendrawtransaction, tx1b_hex, 0)
 
         # Use prioritisetransaction to set tx1a's fee to 0.
-<<<<<<< HEAD
-        self.nodes[0].prioritisetransaction(txid=tx1a_txid, fee_delta=int(-9*COIN))
-=======
         self.nodes[0].prioritisetransaction(txid=tx1a_txid, fee_delta=int(-9 * COIN))
->>>>>>> 5ed36332
 
         # Now tx1b should be able to replace tx1a
         tx1b_txid = self.nodes[0].sendrawtransaction(tx1b_hex, 0)
