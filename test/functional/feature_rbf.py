#!/usr/bin/env python3
# Copyright (c) 2014-2021 The Bitcoin Core developers
# Distributed under the MIT software license, see the accompanying
# file COPYING or http://www.opensource.org/licenses/mit-license.php.
"""Test the RBF code."""

from decimal import Decimal

from test_framework.messages import (
    MAX_BIP125_RBF_SEQUENCE,
    COIN,
    SEQUENCE_FINAL,
)
from test_framework.test_framework import BitcoinTestFramework
from test_framework.util import (
    assert_equal,
    assert_raises_rpc_error,
)
from test_framework.wallet import MiniWallet
from test_framework.address import ADDRESS_BCRT1_UNSPENDABLE

MAX_REPLACEMENT_LIMIT = 100
class ReplaceByFeeTest(BitcoinTestFramework):
    def set_test_params(self):
        self.num_nodes = 2
        self.extra_args = [
            [
                "-maxorphantx=1000",
                "-limitancestorcount=50",
                "-limitancestorsize=101",
                "-limitdescendantcount=200",
                "-limitdescendantsize=101",
            ],
            # second node has default mempool parameters
            [
            ],
        ]
        self.supports_cli = False

    def run_test(self):
        self.wallet = MiniWallet(self.nodes[0])
        # the pre-mined test framework chain contains coinbase outputs to the
        # MiniWallet's default address in blocks 76-100 (see method
        # BitcoinTestFramework._initialize_chain())
        self.wallet.rescan_utxos()

        self.log.info("Running test simple doublespend...")
        self.test_simple_doublespend()

        self.log.info("Running test doublespend chain...")
        self.test_doublespend_chain()

        self.log.info("Running test doublespend tree...")
        self.test_doublespend_tree()

        self.log.info("Running test replacement feeperkb...")
        self.test_replacement_feeperkb()

        self.log.info("Running test spends of conflicting outputs...")
        self.test_spends_of_conflicting_outputs()

        self.log.info("Running test new unconfirmed inputs...")
        self.test_new_unconfirmed_inputs()

        self.log.info("Running test too many replacements...")
        self.test_too_many_replacements()

        self.log.info("Running test too many replacements using default mempool params...")
        self.test_too_many_replacements_with_default_mempool_params()

        self.log.info("Running test opt-in...")
        self.test_opt_in()

        self.log.info("Running test RPC...")
        self.test_rpc()

        self.log.info("Running test prioritised transactions...")
        self.test_prioritised_transactions()

        self.log.info("Running test no inherited signaling...")
        self.test_no_inherited_signaling()

        self.log.info("Running test replacement relay fee...")
        self.test_replacement_relay_fee()

        self.log.info("Running test full replace by fee...")
        self.test_fullrbf()

        self.log.info("Passed")

    def make_utxo(self, node, amount, *, confirmed=True, scriptPubKey=None):
        """Create a txout with a given amount and scriptPubKey

        confirmed - txout created will be confirmed in the blockchain;
                    unconfirmed otherwise.
        """
        txid, n = self.wallet.send_to(from_node=node, scriptPubKey=scriptPubKey or self.wallet.get_scriptPubKey(), amount=amount)

        if confirmed:
            mempool_size = len(node.getrawmempool())
            while mempool_size > 0:
                self.generate(node, 1)
                new_size = len(node.getrawmempool())
                # Error out if we have something stuck in the mempool, as this
                # would likely be a bug.
                assert new_size < mempool_size
                mempool_size = new_size

        return self.wallet.get_utxo(txid=txid, vout=n)

    def test_simple_doublespend(self):
        """Simple doublespend"""
        # we use MiniWallet to create a transaction template with inputs correctly set,
        # and modify the output (amount, scriptPubKey) according to our needs
        tx = self.wallet.create_self_transfer()["tx"]
        tx1a_txid = self.nodes[0].sendrawtransaction(tx.serialize().hex())

        # Should fail because we haven't changed the fee
        tx.vout[0].scriptPubKey[-1] ^= 1

        # This will raise an exception due to insufficient fee
        assert_raises_rpc_error(-26, "insufficient fee", self.nodes[0].sendrawtransaction, tx.serialize().hex(), 0)

        # Extra 0.1 BTC fee
        tx.vout[0].nValue -= int(0.1 * COIN)
        tx1b_hex = tx.serialize().hex()
        # Works when enabled
        tx1b_txid = self.nodes[0].sendrawtransaction(tx1b_hex, 0)

        mempool = self.nodes[0].getrawmempool()

        assert tx1a_txid not in mempool
        assert tx1b_txid in mempool

        assert_equal(tx1b_hex, self.nodes[0].getrawtransaction(tx1b_txid))

    def test_doublespend_chain(self):
        """Doublespend of a long chain"""

        initial_nValue = 5 * COIN
        tx0_outpoint = self.make_utxo(self.nodes[0], initial_nValue)

        prevout = tx0_outpoint
        remaining_value = initial_nValue
        chain_txids = []
        while remaining_value > 1 * COIN:
            remaining_value -= int(0.1 * COIN)
            prevout = self.wallet.send_self_transfer(
                from_node=self.nodes[0],
                utxo_to_spend=prevout,
                sequence=0,
                fee=Decimal("0.1"),
            )["new_utxo"]
            chain_txids.append(prevout["txid"])

        # Whether the double-spend is allowed is evaluated by including all
        # child fees - 4 BTC - so this attempt is rejected.
        dbl_tx = self.wallet.create_self_transfer(
            utxo_to_spend=tx0_outpoint,
            sequence=0,
            fee=Decimal("3"),
        )["tx"]
        dbl_tx_hex = dbl_tx.serialize().hex()

        # This will raise an exception due to insufficient fee
        assert_raises_rpc_error(-26, "insufficient fee", self.nodes[0].sendrawtransaction, dbl_tx_hex, 0)

        # Accepted with sufficient fee
        dbl_tx.vout[0].nValue = int(0.1 * COIN)
        dbl_tx_hex = dbl_tx.serialize().hex()
        self.nodes[0].sendrawtransaction(dbl_tx_hex, 0)

        mempool = self.nodes[0].getrawmempool()
        for doublespent_txid in chain_txids:
            assert doublespent_txid not in mempool

    def test_doublespend_tree(self):
        """Doublespend of a big tree of transactions"""

        initial_nValue = 5 * COIN
        tx0_outpoint = self.make_utxo(self.nodes[0], initial_nValue)

        def branch(prevout, initial_value, max_txs, tree_width=5, fee=0.0001 * COIN, _total_txs=None):
            if _total_txs is None:
                _total_txs = [0]
            if _total_txs[0] >= max_txs:
                return

            txout_value = (initial_value - fee) // tree_width
            if txout_value < fee:
                return

            tx = self.wallet.send_self_transfer_multi(
                utxos_to_spend=[prevout],
                from_node=self.nodes[0],
                sequence=0,
                num_outputs=tree_width,
                amount_per_output=txout_value,
            )

            yield tx["txid"]
            _total_txs[0] += 1

            for utxo in tx["new_utxos"]:
                for x in branch(utxo, txout_value,
                                  max_txs,
                                  tree_width=tree_width, fee=fee,
                                  _total_txs=_total_txs):
                    yield x

        fee = int(0.01 * COIN)
        n = MAX_REPLACEMENT_LIMIT
        tree_txs = list(branch(tx0_outpoint, initial_nValue, n, fee=fee))
        assert_equal(len(tree_txs), n)

        # Attempt double-spend, will fail because too little fee paid
        dbl_tx_hex = self.wallet.create_self_transfer(
            utxo_to_spend=tx0_outpoint,
            sequence=0,
            fee=(Decimal(fee) / COIN) * n,
        )["hex"]
        # This will raise an exception due to insufficient fee
        assert_raises_rpc_error(-26, "insufficient fee", self.nodes[0].sendrawtransaction, dbl_tx_hex, 0)

        # 0.1 BTC fee is enough
        dbl_tx_hex = self.wallet.create_self_transfer(
            utxo_to_spend=tx0_outpoint,
            sequence=0,
            fee=(Decimal(fee) / COIN) * n + Decimal("0.1"),
        )["hex"]
        self.nodes[0].sendrawtransaction(dbl_tx_hex, 0)

        mempool = self.nodes[0].getrawmempool()

        for txid in tree_txs:
            assert txid not in mempool

        # Try again, but with more total transactions than the "max txs
        # double-spent at once" anti-DoS limit.
        for n in (MAX_REPLACEMENT_LIMIT + 1, MAX_REPLACEMENT_LIMIT * 2):
            fee = int(0.01 * COIN)
            tx0_outpoint = self.make_utxo(self.nodes[0], initial_nValue)
            tree_txs = list(branch(tx0_outpoint, initial_nValue, n, fee=fee))
            assert_equal(len(tree_txs), n)

            dbl_tx_hex = self.wallet.create_self_transfer(
                utxo_to_spend=tx0_outpoint,
                sequence=0,
                fee=2 * (Decimal(fee) / COIN) * n,
            )["hex"]
            # This will raise an exception
            assert_raises_rpc_error(-26, "too many potential replacements", self.nodes[0].sendrawtransaction, dbl_tx_hex, 0)

            for txid in tree_txs:
                self.nodes[0].getrawtransaction(txid)

    def test_replacement_feeperkb(self):
        """Replacement requires fee-per-KB to be higher"""
        tx0_outpoint = make_utxo(self.nodes[0], int(1.1 * COIN))

        self.wallet.send_self_transfer(
            from_node=self.nodes[0],
            utxo_to_spend=tx0_outpoint,
            sequence=0,
            fee=Decimal("0.1"),
        )

        # Higher fee, but the fee per KB is much lower, so the replacement is
        # rejected.
<<<<<<< HEAD
        tx1b = CTransaction()
        tx1b.vin = [CTxIn(tx0_outpoint, nSequence=0)]
        tx1b.vout = [CTxOut(int(0.01 * COIN), CScript([b'a' * 99900]))]
        tx1b_hex = tx1b.serialize().hex()
=======
        tx1b_hex = self.wallet.create_self_transfer_multi(
            utxos_to_spend=[tx0_outpoint],
            sequence=0,
            num_outputs=100,
            amount_per_output=1000,
        )["hex"]
>>>>>>> d82fec21

        # This will raise an exception due to insufficient fee
        assert_raises_rpc_error(-26, "insufficient fee", self.nodes[0].sendrawtransaction, tx1b_hex, 0)

    def test_spends_of_conflicting_outputs(self):
        """Replacements that spend conflicting tx outputs are rejected"""
        utxo1 = self.make_utxo(self.nodes[0], int(1.2 * COIN))
        utxo2 = self.make_utxo(self.nodes[0], 3 * COIN)

        tx1a_utxo = self.wallet.send_self_transfer(
            from_node=self.nodes[0],
            utxo_to_spend=utxo1,
            sequence=0,
            fee=Decimal("0.1"),
        )["new_utxo"]

        # Direct spend an output of the transaction we're replacing.
        tx2_hex = self.wallet.create_self_transfer_multi(
            utxos_to_spend=[utxo1, utxo2, tx1a_utxo],
            sequence=0,
            amount_per_output=int(COIN * tx1a_utxo["value"]),
        )["hex"]

        # This will raise an exception
        assert_raises_rpc_error(-26, "bad-txns-spends-conflicting-tx", self.nodes[0].sendrawtransaction, tx2_hex, 0)

        # Spend tx1a's output to test the indirect case.
        tx1b_utxo = self.wallet.send_self_transfer(
            from_node=self.nodes[0],
            utxo_to_spend=tx1a_utxo,
            sequence=0,
            fee=Decimal("0.1"),
        )["new_utxo"]

        tx2_hex = self.wallet.create_self_transfer_multi(
            utxos_to_spend=[utxo1, utxo2, tx1b_utxo],
            sequence=0,
            amount_per_output=int(COIN * tx1a_utxo["value"]),
        )["hex"]

        # This will raise an exception
        assert_raises_rpc_error(-26, "bad-txns-spends-conflicting-tx", self.nodes[0].sendrawtransaction, tx2_hex, 0)

    def test_new_unconfirmed_inputs(self):
        """Replacements that add new unconfirmed inputs are rejected"""
        confirmed_utxo = self.make_utxo(self.nodes[0], int(1.1 * COIN))
        unconfirmed_utxo = self.make_utxo(self.nodes[0], int(0.1 * COIN), confirmed=False)

        self.wallet.send_self_transfer(
            from_node=self.nodes[0],
            utxo_to_spend=confirmed_utxo,
            sequence=0,
            fee=Decimal("0.1"),
        )

        tx2_hex = self.wallet.create_self_transfer_multi(
            utxos_to_spend=[confirmed_utxo, unconfirmed_utxo],
            sequence=0,
            amount_per_output=1 * COIN,
        )["hex"]

        # This will raise an exception
        assert_raises_rpc_error(-26, "replacement-adds-unconfirmed", self.nodes[0].sendrawtransaction, tx2_hex, 0)

    def test_too_many_replacements(self):
        """Replacements that evict too many transactions are rejected"""
        # Try directly replacing more than MAX_REPLACEMENT_LIMIT
        # transactions

        # Start by creating a single transaction with many outputs
        initial_nValue = 1000 * COIN
        utxo = make_utxo(self.nodes[0], initial_nValue)
        fee = int(0.01 * COIN)
        split_value = int((initial_nValue - fee) / (MAX_REPLACEMENT_LIMIT + 1))

        splitting_tx_utxos = self.wallet.send_self_transfer_multi(
            from_node=self.nodes[0],
            utxos_to_spend=[utxo],
            sequence=0,
            num_outputs=MAX_REPLACEMENT_LIMIT + 1,
            amount_per_output=split_value,
        )["new_utxos"]

        # Now spend each of those outputs individually
        for utxo in splitting_tx_utxos:
            self.wallet.send_self_transfer(
                from_node=self.nodes[0],
                utxo_to_spend=utxo,
                sequence=0,
                fee=Decimal(fee) / COIN,
            )

        # Now create doublespend of the whole lot; should fail.
        # Need a big enough fee to cover all spending transactions and have
        # a higher fee rate
        double_spend_value = (split_value - 100 * fee) * (MAX_REPLACEMENT_LIMIT + 1)
        double_tx = self.wallet.create_self_transfer_multi(
            utxos_to_spend=splitting_tx_utxos,
            sequence=0,
            amount_per_output=double_spend_value,
        )["tx"]
        double_tx_hex = double_tx.serialize().hex()

        # This will raise an exception
        assert_raises_rpc_error(-26, "too many potential replacements", self.nodes[0].sendrawtransaction, double_tx_hex, 0)

        # If we remove an input, it should pass
        double_tx.vin.pop()
        double_tx_hex = double_tx.serialize().hex()
        self.nodes[0].sendrawtransaction(double_tx_hex, 0)

    def test_too_many_replacements_with_default_mempool_params(self):
        """
        Test rule 5 (do not allow replacements that cause more than 100
        evictions) without having to rely on non-default mempool parameters.

        In order to do this, create a number of "root" UTXOs, and then hang
        enough transactions off of each root UTXO to exceed the MAX_REPLACEMENT_LIMIT.
        Then create a conflicting RBF replacement transaction.
        """
        normal_node = self.nodes[1]
        wallet = MiniWallet(normal_node)
        wallet.rescan_utxos()
        # Clear mempools to avoid cross-node sync failure.
        for node in self.nodes:
            self.generate(node, 1)

        # This has to be chosen so that the total number of transactions can exceed
        # MAX_REPLACEMENT_LIMIT without having any one tx graph run into the descendant
        # limit; 10 works.
        num_tx_graphs = 10

        # (Number of transactions per graph, rule 5 failure expected)
        cases = [
            # Test the base case of evicting fewer than MAX_REPLACEMENT_LIMIT
            # transactions.
            ((MAX_REPLACEMENT_LIMIT // num_tx_graphs) - 1, False),

            # Test hitting the rule 5 eviction limit.
            (MAX_REPLACEMENT_LIMIT // num_tx_graphs, True),
        ]

        for (txs_per_graph, failure_expected) in cases:
            self.log.debug(f"txs_per_graph: {txs_per_graph}, failure: {failure_expected}")
            # "Root" utxos of each txn graph that we will attempt to double-spend with
            # an RBF replacement.
            root_utxos = []

            # For each root UTXO, create a package that contains the spend of that
            # UTXO and `txs_per_graph` children tx.
            for graph_num in range(num_tx_graphs):
                root_utxos.append(wallet.get_utxo())

                optin_parent_tx = wallet.send_self_transfer_multi(
                    from_node=normal_node,
                    sequence=MAX_BIP125_RBF_SEQUENCE,
                    utxos_to_spend=[root_utxos[graph_num]],
                    num_outputs=txs_per_graph,
                )
                assert_equal(True, normal_node.getmempoolentry(optin_parent_tx['txid'])['bip125-replaceable'])
                new_utxos = optin_parent_tx['new_utxos']

                for utxo in new_utxos:
                    # Create spends for each output from the "root" of this graph.
                    child_tx = wallet.send_self_transfer(
                        from_node=normal_node,
                        utxo_to_spend=utxo,
                    )

                    assert normal_node.getmempoolentry(child_tx['txid'])

            num_txs_invalidated = len(root_utxos) + (num_tx_graphs * txs_per_graph)

            if failure_expected:
                assert num_txs_invalidated > MAX_REPLACEMENT_LIMIT
            else:
                assert num_txs_invalidated <= MAX_REPLACEMENT_LIMIT

            # Now attempt to submit a tx that double-spends all the root tx inputs, which
            # would invalidate `num_txs_invalidated` transactions.
            tx_hex = wallet.create_self_transfer_multi(
                utxos_to_spend=root_utxos,
                fee_per_output=10_000_000,  # absurdly high feerate
            )["hex"]

            if failure_expected:
                assert_raises_rpc_error(
                    -26, "too many potential replacements", normal_node.sendrawtransaction, tx_hex, 0)
            else:
                txid = normal_node.sendrawtransaction(tx_hex, 0)
                assert normal_node.getmempoolentry(txid)

        # Clear the mempool once finished, and rescan the other nodes' wallet
        # to account for the spends we've made on `normal_node`.
        self.generate(normal_node, 1)
        self.wallet.rescan_utxos()

    def test_opt_in(self):
        """Replacing should only work if orig tx opted in"""
        tx0_outpoint = self.make_utxo(self.nodes[0], int(1.1 * COIN))

        # Create a non-opting in transaction
        tx1a_utxo = self.wallet.send_self_transfer(
            from_node=self.nodes[0],
            utxo_to_spend=tx0_outpoint,
            sequence=SEQUENCE_FINAL,
            fee=Decimal("0.1"),
        )["new_utxo"]

        # This transaction isn't shown as replaceable
        assert_equal(self.nodes[0].getmempoolentry(tx1a_utxo["txid"])['bip125-replaceable'], False)

        # Shouldn't be able to double-spend
        tx1b_hex = self.wallet.create_self_transfer(
            utxo_to_spend=tx0_outpoint,
            sequence=0,
            fee=Decimal("0.2"),
        )["hex"]

        # This will raise an exception
        assert_raises_rpc_error(-26, "txn-mempool-conflict", self.nodes[0].sendrawtransaction, tx1b_hex, 0)

        tx1_outpoint = self.make_utxo(self.nodes[0], int(1.1 * COIN))

        # Create a different non-opting in transaction
        tx2a_utxo = self.wallet.send_self_transfer(
            from_node=self.nodes[0],
            utxo_to_spend=tx1_outpoint,
            sequence=0xfffffffe,
            fee=Decimal("0.1"),
        )["new_utxo"]

        # Still shouldn't be able to double-spend
        tx2b_hex = self.wallet.create_self_transfer(
            utxo_to_spend=tx1_outpoint,
            sequence=0,
            fee=Decimal("0.2"),
        )["hex"]

        # This will raise an exception
        assert_raises_rpc_error(-26, "txn-mempool-conflict", self.nodes[0].sendrawtransaction, tx2b_hex, 0)

        # Now create a new transaction that spends from tx1a and tx2a
        # opt-in on one of the inputs
        # Transaction should be replaceable on either input

        tx3a_txid = self.wallet.send_self_transfer_multi(
            from_node=self.nodes[0],
            utxos_to_spend=[tx1a_utxo, tx2a_utxo],
            sequence=[SEQUENCE_FINAL, 0xfffffffd],
            fee_per_output=int(0.1 * COIN),
        )["txid"]

        # This transaction is shown as replaceable
        assert_equal(self.nodes[0].getmempoolentry(tx3a_txid)['bip125-replaceable'], True)

        self.wallet.send_self_transfer(
            from_node=self.nodes[0],
            utxo_to_spend=tx1a_utxo,
            sequence=0,
            fee=Decimal("0.4"),
        )

        # If tx3b was accepted, tx3c won't look like a replacement,
        # but make sure it is accepted anyway
        self.wallet.send_self_transfer(
            from_node=self.nodes[0],
            utxo_to_spend=tx2a_utxo,
            sequence=0,
            fee=Decimal("0.4"),
        )

    def test_prioritised_transactions(self):
        # Ensure that fee deltas used via prioritisetransaction are
        # correctly used by replacement logic

        # 1. Check that feeperkb uses modified fees
        tx0_outpoint = make_utxo(self.nodes[0], int(1.1 * COIN))

        tx1a_txid = self.wallet.send_self_transfer(
            from_node=self.nodes[0],
            utxo_to_spend=tx0_outpoint,
            sequence=0,
            fee=Decimal("0.1"),
        )["txid"]

        # Higher fee, but the actual fee per KB is much lower.
        tx1b = CTransaction()
        tx1b.vin = [CTxIn(tx0_outpoint, nSequence=0)]
        tx1b.vout = [CTxOut(int(0.01 * COIN), CScript([b'a' * 74000]))]
        tx1b_hex = tx1b.serialize().hex()

        # Verify tx1b cannot replace tx1a.
        assert_raises_rpc_error(-26, "insufficient fee", self.nodes[0].sendrawtransaction, tx1b_hex, 0)

        # Use prioritisetransaction to set tx1a's fee to 0.
        self.nodes[0].prioritisetransaction(txid=tx1a_txid, fee_delta=int(-0.1 * COIN))

        # Now tx1b should be able to replace tx1a
        tx1b_txid = self.nodes[0].sendrawtransaction(tx1b_hex, 0)

        assert tx1b_txid in self.nodes[0].getrawmempool()

        # 2. Check that absolute fee checks use modified fee.
        tx1_outpoint = self.make_utxo(self.nodes[0], int(1.1 * COIN))

        # tx2a
        self.wallet.send_self_transfer(
            from_node=self.nodes[0],
            utxo_to_spend=tx1_outpoint,
            sequence=0,
            fee=Decimal("0.1"),
        )

        # Lower fee, but we'll prioritise it
        tx2b = self.wallet.create_self_transfer(
            utxo_to_spend=tx1_outpoint,
            sequence=0,
            fee=Decimal("0.09"),
        )

        # Verify tx2b cannot replace tx2a.
        assert_raises_rpc_error(-26, "insufficient fee", self.nodes[0].sendrawtransaction, tx2b["hex"], 0)

        # Now prioritise tx2b to have a higher modified fee
        self.nodes[0].prioritisetransaction(txid=tx2b["txid"], fee_delta=int(0.1 * COIN))

        # tx2b should now be accepted
        tx2b_txid = self.nodes[0].sendrawtransaction(tx2b["hex"], 0)

        assert tx2b_txid in self.nodes[0].getrawmempool()

    def test_rpc(self):
        us0 = self.wallet.get_utxo()
        ins = [us0]
        outs = {ADDRESS_BCRT1_UNSPENDABLE: Decimal(1.0000000)}
        rawtx0 = self.nodes[0].createrawtransaction(ins, outs, 0, True)
        rawtx1 = self.nodes[0].createrawtransaction(ins, outs, 0, False)
        json0 = self.nodes[0].decoderawtransaction(rawtx0)
        json1 = self.nodes[0].decoderawtransaction(rawtx1)
        assert_equal(json0["vin"][0]["sequence"], 4294967293)
        assert_equal(json1["vin"][0]["sequence"], 4294967295)

        if self.is_specified_wallet_compiled():
            self.init_wallet(node=0)
            rawtx2 = self.nodes[0].createrawtransaction([], outs)
            frawtx2a = self.nodes[0].fundrawtransaction(rawtx2, {"replaceable": True})
            frawtx2b = self.nodes[0].fundrawtransaction(rawtx2, {"replaceable": False})

            json0 = self.nodes[0].decoderawtransaction(frawtx2a['hex'])
            json1 = self.nodes[0].decoderawtransaction(frawtx2b['hex'])
            assert_equal(json0["vin"][0]["sequence"], 4294967293)
            assert_equal(json1["vin"][0]["sequence"], 4294967294)

    def test_no_inherited_signaling(self):
        confirmed_utxo = self.wallet.get_utxo()

        # Create an explicitly opt-in parent transaction
        optin_parent_tx = self.wallet.send_self_transfer(
            from_node=self.nodes[0],
            utxo_to_spend=confirmed_utxo,
            sequence=MAX_BIP125_RBF_SEQUENCE,
            fee_rate=Decimal('0.01'),
        )
        assert_equal(True, self.nodes[0].getmempoolentry(optin_parent_tx['txid'])['bip125-replaceable'])

        replacement_parent_tx = self.wallet.create_self_transfer(
            utxo_to_spend=confirmed_utxo,
            sequence=MAX_BIP125_RBF_SEQUENCE,
            fee_rate=Decimal('0.02'),
        )

        # Test if parent tx can be replaced.
        res = self.nodes[0].testmempoolaccept(rawtxs=[replacement_parent_tx['hex']])[0]

        # Parent can be replaced.
        assert_equal(res['allowed'], True)

        # Create an opt-out child tx spending the opt-in parent
        parent_utxo = self.wallet.get_utxo(txid=optin_parent_tx['txid'])
        optout_child_tx = self.wallet.send_self_transfer(
            from_node=self.nodes[0],
            utxo_to_spend=parent_utxo,
            sequence=SEQUENCE_FINAL,
            fee_rate=Decimal('0.01'),
        )

        # Reports true due to inheritance
        assert_equal(True, self.nodes[0].getmempoolentry(optout_child_tx['txid'])['bip125-replaceable'])

        replacement_child_tx = self.wallet.create_self_transfer(
            utxo_to_spend=parent_utxo,
            sequence=SEQUENCE_FINAL,
            fee_rate=Decimal('0.02'),
        )

        # Broadcast replacement child tx
        # BIP 125 :
        # 1. The original transactions signal replaceability explicitly or through inheritance as described in the above
        # Summary section.
        # The original transaction (`optout_child_tx`) doesn't signal RBF but its parent (`optin_parent_tx`) does.
        # The replacement transaction (`replacement_child_tx`) should be able to replace the original transaction.
        # See CVE-2021-31876 for further explanations.
        assert_equal(True, self.nodes[0].getmempoolentry(optin_parent_tx['txid'])['bip125-replaceable'])
        assert_raises_rpc_error(-26, 'txn-mempool-conflict', self.nodes[0].sendrawtransaction, replacement_child_tx["hex"], 0)

        self.log.info('Check that the child tx can still be replaced (via a tx that also replaces the parent)')
        replacement_parent_tx = self.wallet.send_self_transfer(
            from_node=self.nodes[0],
            utxo_to_spend=confirmed_utxo,
            sequence=SEQUENCE_FINAL,
            fee_rate=Decimal('0.03'),
        )
        # Check that child is removed and update wallet utxo state
        assert_raises_rpc_error(-5, 'Transaction not in mempool', self.nodes[0].getmempoolentry, optout_child_tx['txid'])
        self.wallet.get_utxo(txid=optout_child_tx['txid'])

    def test_replacement_relay_fee(self):
        tx = self.wallet.send_self_transfer(from_node=self.nodes[0], fee_rate=Decimal("0.03"))['tx']

        # Higher fee, higher feerate, different txid, but the replacement does not provide a relay
        # fee conforming to node's `incrementalrelayfee` policy of 1000 sat per KB.
        assert_equal(self.nodes[0].getmempoolinfo()["incrementalrelayfee"], Decimal("0.00001"))
        tx.vout[0].nValue -= 1
        assert_raises_rpc_error(-26, "insufficient fee", self.nodes[0].sendrawtransaction, tx.serialize().hex())

    def test_fullrbf(self):

        confirmed_utxo = self.make_utxo(self.nodes[0], int(2 * COIN))
        self.restart_node(0, extra_args=["-mempoolfullrbf=1"])
        assert self.nodes[0].getmempoolinfo()["fullrbf"]

        # Create an explicitly opt-out transaction
        optout_tx = self.wallet.send_self_transfer(
            from_node=self.nodes[0],
            utxo_to_spend=confirmed_utxo,
            sequence=MAX_BIP125_RBF_SEQUENCE + 1,
            fee_rate=Decimal('0.01'),
        )
        assert_equal(False, self.nodes[0].getmempoolentry(optout_tx['txid'])['bip125-replaceable'])

        conflicting_tx = self.wallet.create_self_transfer(
                utxo_to_spend=confirmed_utxo,
                sequence=SEQUENCE_FINAL,
                fee_rate=Decimal('0.02'),
        )

        # Send the replacement transaction, conflicting with the optout_tx.
        self.nodes[0].sendrawtransaction(conflicting_tx['hex'], 0)

        # Optout_tx is not anymore in the mempool.
        assert optout_tx['txid'] not in self.nodes[0].getrawmempool()
        assert conflicting_tx['txid'] in self.nodes[0].getrawmempool()

if __name__ == '__main__':
    ReplaceByFeeTest().main()<|MERGE_RESOLUTION|>--- conflicted
+++ resolved
@@ -267,19 +267,12 @@
 
         # Higher fee, but the fee per KB is much lower, so the replacement is
         # rejected.
-<<<<<<< HEAD
-        tx1b = CTransaction()
-        tx1b.vin = [CTxIn(tx0_outpoint, nSequence=0)]
-        tx1b.vout = [CTxOut(int(0.01 * COIN), CScript([b'a' * 99900]))]
-        tx1b_hex = tx1b.serialize().hex()
-=======
         tx1b_hex = self.wallet.create_self_transfer_multi(
             utxos_to_spend=[tx0_outpoint],
             sequence=0,
             num_outputs=100,
             amount_per_output=1000,
         )["hex"]
->>>>>>> d82fec21
 
         # This will raise an exception due to insufficient fee
         assert_raises_rpc_error(-26, "insufficient fee", self.nodes[0].sendrawtransaction, tx1b_hex, 0)
