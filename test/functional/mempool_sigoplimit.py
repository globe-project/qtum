--- conflicted
+++ resolved
@@ -37,11 +37,8 @@
     assert_raises_rpc_error,
 )
 from test_framework.wallet import MiniWallet
-<<<<<<< HEAD
 from test_framework.wallet_util import generate_keypair
-=======
 from test_framework.blocktools import COINBASE_MATURITY
->>>>>>> 0aaac445
 
 DEFAULT_BYTES_PER_SIGOP = 20  # default setting
 
