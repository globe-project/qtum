--- conflicted
+++ resolved
@@ -196,13 +196,8 @@
         # Fund that address and make the spend
         utxo1 = self.create_outpoints(self.nodes[0], outputs=[{address: 1}])[0]
         self.generate(self.nodes[0], 1)
-<<<<<<< HEAD
-        utxo = self.nodes[0].listunspent()[0]
-        amt = Decimal(1) + utxo["amount"] - Decimal(0.001)
-=======
         utxo2 = self.nodes[0].listunspent()[0]
         amt = Decimal(1) + utxo2["amount"] - Decimal(0.001)
->>>>>>> 258457a4
         tx = self.nodes[0].createrawtransaction(
             [{**utxo1, "sequence": 1},{"txid": utxo2["txid"], "vout": utxo2["vout"]}],
             [{self.nodes[0].getnewaddress(): amt}],
@@ -235,13 +230,8 @@
         # Fund that address and make the spend
         utxo1 = self.create_outpoints(self.nodes[0], outputs=[{address: 1}])[0]
         self.generate(self.nodes[0], 1)
-<<<<<<< HEAD
-        utxo = self.nodes[0].listunspent()[0]
-        amt = Decimal(1) + utxo["amount"] - Decimal(0.001)
-=======
         utxo2 = self.nodes[0].listunspent()[0]
         amt = Decimal(1) + utxo2["amount"] - Decimal(0.001)
->>>>>>> 258457a4
         tx = self.nodes[0].createrawtransaction(
             [utxo1, {"txid": utxo2["txid"], "vout": utxo2["vout"]}],
             [{self.nodes[0].getnewaddress(): amt}],
