#!/usr/bin/env python3
# Copyright (c) 2015-2019 The Bitcoin Core developers
# Distributed under the MIT software license, see the accompanying
# file COPYING or http://www.opensource.org/licenses/mit-license.php.
"""Test behavior of -maxuploadtarget.

* Verify that getdata requests for old blocks (>1week) are dropped
if uploadtarget has been reached.
* Verify that getdata requests for recent blocks are respected even
if uploadtarget has been reached.
* Verify that the upload counters are reset after 24 hours.
"""
from collections import defaultdict
import time

from test_framework.messages import CInv, msg_getdata
from test_framework.mininode import P2PInterface
from test_framework.test_framework import BitcoinTestFramework
from test_framework.util import assert_equal, mine_large_block

class TestP2PConn(P2PInterface):
    def __init__(self):
        super().__init__()
        self.block_receive_map = defaultdict(int)

    def on_inv(self, message):
        pass

    def on_block(self, message):
        message.block.calc_sha256()
        self.block_receive_map[message.block.sha256] += 1

class MaxUploadTest(BitcoinTestFramework):

    def set_test_params(self):
        self.setup_clean_chain = True
        self.num_nodes = 1
        self.extra_args = [["-maxuploadtarget=800", "-acceptnonstdtxn=1"]]
        self.supports_cli = False

        # Cache for utxos, as the listunspent may take a long time later in the test
        self.utxo_cache = []

    def skip_test_if_missing_module(self):
        self.skip_if_no_wallet()

    def run_test(self):
        # Before we connect anything, we first set the time on the node
        # to be in the past, otherwise things break because the CNode
        # time counters can't be reset backward after initialization
        old_time = int(time.time() - 2*60*60*24*7)
        self.nodes[0].setmocktime(old_time)

        # Generate some old blocks
        self.nodes[0].generate(530)

        # p2p_conns[0] will only request old blocks
        # p2p_conns[1] will only request new blocks
        # p2p_conns[2] will test resetting the counters
        p2p_conns = []

        for _ in range(3):
            p2p_conns.append(self.nodes[0].add_p2p_connection(TestP2PConn()))

        # Now mine a big block
        mine_large_block(self.nodes[0], self.utxo_cache)

        # Store the hash; we'll request this later
        big_old_block = self.nodes[0].getbestblockhash()
        old_block_size = self.nodes[0].getblock(big_old_block, True)['size']
        big_old_block = int(big_old_block, 16)

        # Advance to two days ago
        self.nodes[0].setmocktime(int(time.time()) - 2*60*60*24)

        # Mine one more block, so that the prior block looks old
        mine_large_block(self.nodes[0], self.utxo_cache)

        # We'll be requesting this new block too
        big_new_block = self.nodes[0].getbestblockhash()
        big_new_block = int(big_new_block, 16)

        # p2p_conns[0] will test what happens if we just keep requesting the
        # the same big old block too many times (expect: disconnect)

        getdata_request = msg_getdata()
        getdata_request.inv.append(CInv(2, big_old_block))

        max_bytes_per_day = 800*1024*1024
        daily_buffer = 144 * 4000000
        max_bytes_available = max_bytes_per_day - daily_buffer
        success_count = max_bytes_available // old_block_size

        # 576MB will be reserved for relaying new blocks, so expect this to
        # succeed for ~235 tries.
        for i in range(success_count):
            print(i)
<<<<<<< HEAD
            p2p_conns[0].send_message(getdata_request)
            p2p_conns[0].sync_with_ping()
=======
            p2p_conns[0].send_and_ping(getdata_request)
>>>>>>> ee8ca219
            assert_equal(p2p_conns[0].block_receive_map[big_old_block], i+1)

        assert_equal(len(self.nodes[0].getpeerinfo()), 3)
        # At most a couple more tries should succeed (depending on how long
        # the test has been running so far).
        for i in range(3):
            p2p_conns[0].send_message(getdata_request)
        p2p_conns[0].wait_for_disconnect()
        assert_equal(len(self.nodes[0].getpeerinfo()), 2)
        self.log.info("Peer 0 disconnected after downloading old block too many times")

        # Requesting the current block on p2p_conns[1] should succeed indefinitely,
        # even when over the max upload target.
        # We'll try 800 times
        getdata_request.inv = [CInv(2, big_new_block)]
        for i in range(800):
            p2p_conns[1].send_and_ping(getdata_request)
            assert_equal(p2p_conns[1].block_receive_map[big_new_block], i+1)

        self.log.info("Peer 1 able to repeatedly download new block")

        # But if p2p_conns[1] tries for an old block, it gets disconnected too.
        getdata_request.inv = [CInv(2, big_old_block)]
        p2p_conns[1].send_message(getdata_request)
        p2p_conns[1].wait_for_disconnect()
        assert_equal(len(self.nodes[0].getpeerinfo()), 1)

        self.log.info("Peer 1 disconnected after trying to download old block")

        self.log.info("Advancing system time on node to clear counters...")

        # If we advance the time by 24 hours, then the counters should reset,
        # and p2p_conns[2] should be able to retrieve the old block.
        self.nodes[0].setmocktime(int(time.time()))
        p2p_conns[2].sync_with_ping()
        p2p_conns[2].send_and_ping(getdata_request)
        assert_equal(p2p_conns[2].block_receive_map[big_old_block], 1)

        self.log.info("Peer 2 able to download old block")

        self.nodes[0].disconnect_p2ps()

        self.log.info("Restarting node 0 with noban permission and 1MB maxuploadtarget")
        self.stop_node(0)
        self.start_node(0, ["-whitelist=noban@127.0.0.1", "-maxuploadtarget=1"])

        # Reconnect to self.nodes[0]
        self.nodes[0].add_p2p_connection(TestP2PConn())

        #retrieve 20 blocks which should be enough to break the 1MB limit
        getdata_request.inv = [CInv(2, big_new_block)]
        for i in range(20):
            self.nodes[0].p2p.send_and_ping(getdata_request)
            assert_equal(self.nodes[0].p2p.block_receive_map[big_new_block], i+1)

        getdata_request.inv = [CInv(2, big_old_block)]
        self.nodes[0].p2p.send_and_ping(getdata_request)
        assert_equal(len(self.nodes[0].getpeerinfo()), 1) #node is still connected because of the whitelist

        self.log.info("Peer still connected after trying to download old block (whitelisted)")

if __name__ == '__main__':
    MaxUploadTest().main()<|MERGE_RESOLUTION|>--- conflicted
+++ resolved
@@ -95,12 +95,7 @@
         # succeed for ~235 tries.
         for i in range(success_count):
             print(i)
-<<<<<<< HEAD
-            p2p_conns[0].send_message(getdata_request)
-            p2p_conns[0].sync_with_ping()
-=======
             p2p_conns[0].send_and_ping(getdata_request)
->>>>>>> ee8ca219
             assert_equal(p2p_conns[0].block_receive_map[big_old_block], i+1)
 
         assert_equal(len(self.nodes[0].getpeerinfo()), 3)
