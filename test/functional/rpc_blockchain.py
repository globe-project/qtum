--- conflicted
+++ resolved
@@ -100,8 +100,6 @@
             self.nodes[0].setmocktime(t)
             self.generate(self.wallet, 1)
         assert_equal(self.nodes[0].getblockchaininfo()['blocks'], 2100)
-<<<<<<< HEAD
-=======
 
     def _test_prune_disk_space(self):
         self.log.info("Test that a manually pruned node does not run into "
@@ -109,7 +107,6 @@
         self.restart_node(0, extra_args=["-prune=1"])
         self.log.info("Avoid warning when assumed chain size is enough")
         self.restart_node(0, extra_args=["-prune=123456789"])
->>>>>>> 4985b774
 
     def _test_max_future_block_time(self):
         self.stop_node(0)
@@ -206,7 +203,6 @@
                         'type': 'buried',
                         'active': True,
                         'height': 0
-<<<<<<< HEAD
                     },
                     'bip66': {
                         'type': 'buried',
@@ -241,42 +237,6 @@
                             'status_next': 'active'
                         }
                     },
-=======
-                    },
-                    'bip66': {
-                        'type': 'buried',
-                        'active': True,
-                        'height': 0
-                    },
-                    'bip65': {
-                        'type': 'buried',
-                        'active': True,
-                        'height': 0
-                    },
-                    'csv': {
-                        'type': 'buried',
-                        'active': True,
-                        'height': 432
-                    },
-                    'segwit': {
-                        'type': 'buried',
-                        'active': True,
-                        'height': 0
-                    },
-                    'testdummy': {
-                        'type': 'bip9',
-                        'height': 432,
-                        'active': True,
-                        'bip9': {
-                            'start_time': 0,
-                            'timeout': 9223372036854775807,
-                            'min_activation_height': 0,
-                            'status': 'active',
-                            'since': 432,
-                            'status_next': 'active'
-                        }
-                    },
->>>>>>> 4985b774
                     'taproot': {
                         'type': 'bip9',
                         'height': 0,
@@ -392,11 +352,7 @@
         assert_equal(res['bestblock'], node.getblockhash(2100))
         size = res['disk_size']
         assert size > 6400
-<<<<<<< HEAD
-        assert size < 176400 
-=======
         assert size < 176400
->>>>>>> 4985b774
         assert_equal(len(res['bestblock']), 64)
         assert_equal(len(res['hash_serialized_2']), 64)
 
