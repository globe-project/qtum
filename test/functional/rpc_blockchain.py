#!/usr/bin/env python3
# Copyright (c) 2014-2022 The Bitcoin Core developers
# Distributed under the MIT software license, see the accompanying
# file COPYING or http://www.opensource.org/licenses/mit-license.php.
"""Test RPCs related to blockchainstate.

Test the following RPCs:
    - getblockchaininfo
    - getdeploymentinfo
    - getchaintxstats
    - gettxoutsetinfo
    - getblockheader
    - getdifficulty
    - getnetworkhashps
    - waitforblockheight
    - getblock
    - getblockhash
    - getbestblockhash
    - verifychain

Tests correspond to code in rpc/blockchain.cpp.
"""

from decimal import Decimal
import http.client
import os
import subprocess
import textwrap

from test_framework.blocktools import (
    MAX_FUTURE_BLOCK_TIME,
    TIME_GENESIS_BLOCK,
    create_block,
    create_coinbase,
)
from test_framework.messages import (
    CBlockHeader,
    from_hex,
    msg_block,
)
from test_framework.p2p import P2PInterface
from test_framework.script import hash256
from test_framework.test_framework import BitcoinTestFramework
from test_framework.util import (
    assert_equal,
    assert_greater_than,
    assert_greater_than_or_equal,
    assert_raises,
    assert_raises_rpc_error,
    assert_is_hex_string,
    assert_is_hash_string,
)
from test_framework.wallet import MiniWallet


HEIGHT = 2100  # blocks mined
TIME_RANGE_STEP = 32  # ten-minute steps
TIME_RANGE_MTP = TIME_GENESIS_BLOCK + (HEIGHT - 6) * TIME_RANGE_STEP
TIME_RANGE_TIP = TIME_GENESIS_BLOCK + (HEIGHT - 1) * TIME_RANGE_STEP
TIME_RANGE_END = TIME_GENESIS_BLOCK + HEIGHT * TIME_RANGE_STEP


class BlockchainTest(BitcoinTestFramework):
    def set_test_params(self):
        self.setup_clean_chain = True
        self.num_nodes = 1
        self.supports_cli = False

    def run_test(self):
        self.wallet = MiniWallet(self.nodes[0])
        self._test_prune_disk_space()
        self.mine_chain()
        # self._test_max_future_block_time()
        self.restart_node(
            0,
            extra_args=[
                "-stopatheight=2107",
                "-checkblocks=-1",  # Check all blocks
                "-prune=1",  # Set pruning after rescan is complete
            ],
        )

        self._test_getblockchaininfo()
        self._test_getchaintxstats()
        self._test_gettxoutsetinfo()
        self._test_getblockheader()
        self._test_getdifficulty()
        self._test_getnetworkhashps()
        self._test_stopatheight()
        self._test_waitforblockheight()
        self._test_getblock()
        self._test_getdeploymentinfo()
        self._test_y2106()
        assert self.nodes[0].verifychain(4, 0)

    def mine_chain(self):
        self.log.info(f"Generate {HEIGHT} blocks after the genesis block in ten-minute steps")
        for t in range(TIME_GENESIS_BLOCK, TIME_GENESIS_BLOCK + 32 * 2100, 32): 
            self.nodes[0].setmocktime(t)
            self.generate(self.wallet, 1)
        assert_equal(self.nodes[0].getblockchaininfo()['blocks'], 2100)

    def _test_prune_disk_space(self):
        self.log.info("Test that a manually pruned node does not run into "
                      "integer overflow on first start up")
        self.restart_node(0, extra_args=["-prune=1"])
        self.log.info("Avoid warning when assumed chain size is enough")
        self.restart_node(0, extra_args=["-prune=123456789"])

    def _test_max_future_block_time(self):
        self.stop_node(0)
        self.log.info("A block tip of more than MAX_FUTURE_BLOCK_TIME in the future raises an error")
        self.nodes[0].assert_start_raises_init_error(
            extra_args=[f"-mocktime={TIME_RANGE_TIP - MAX_FUTURE_BLOCK_TIME - 1}"],
            expected_msg=": The block database contains a block which appears to be from the future."
            " This may be due to your computer's date and time being set incorrectly."
            f" Only rebuild the block database if you are sure that your computer's date and time are correct.{os.linesep}"
            "Please restart with -reindex or -reindex-chainstate to recover.",
        )
        self.log.info("A block tip of MAX_FUTURE_BLOCK_TIME in the future is fine")
        self.start_node(0, extra_args=[f"-mocktime={TIME_RANGE_TIP - MAX_FUTURE_BLOCK_TIME}"])

    def _test_getblockchaininfo(self):
        self.log.info("Test getblockchaininfo")

        keys = [
            'bestblockhash',
            'blocks',
            'chain',
            'chainwork',
            'difficulty',
            'headers',
            'initialblockdownload',
            'mediantime',
            'moneysupply',
            'pruned',
            'size_on_disk',
            'time',
            'verificationprogress',
            'warnings',
        ]
        res = self.nodes[0].getblockchaininfo()

        assert_equal(res['time'], TIME_RANGE_END - TIME_RANGE_STEP)
        assert_equal(res['mediantime'], TIME_RANGE_MTP)

        # result should have these additional pruning keys if manual pruning is enabled
        assert_equal(sorted(res.keys()), sorted(['pruneheight', 'automatic_pruning'] + keys))

        # size_on_disk should be > 0
        assert_greater_than(res['size_on_disk'], 0)

        # pruneheight should be greater or equal to 0
        assert_greater_than_or_equal(res['pruneheight'], 0)

        # check other pruning fields given that prune=1
        assert res['pruned']
        assert not res['automatic_pruning']

        self.restart_node(0, ['-stopatheight=2107'])
        res = self.nodes[0].getblockchaininfo()
        # should have exact keys
        assert_equal(sorted(res.keys()), keys)

        self.stop_node(0)
        self.nodes[0].assert_start_raises_init_error(
            extra_args=['-testactivationheight=name@2'],
            expected_msg='Error: Invalid name (name@2) for -testactivationheight=name@height.',
        )
        self.nodes[0].assert_start_raises_init_error(
            extra_args=['-testactivationheight=bip34@-2'],
            expected_msg='Error: Invalid height value (bip34@-2) for -testactivationheight=name@height.',
        )
        self.nodes[0].assert_start_raises_init_error(
            extra_args=['-testactivationheight='],
            expected_msg='Error: Invalid format () for -testactivationheight=name@height.',
        )
        self.start_node(0, extra_args=[
            '-stopatheight=2107',
            '-prune=550',
        ])

        res = self.nodes[0].getblockchaininfo()
        # result should have these additional pruning keys if prune=550
        assert_equal(sorted(res.keys()), sorted(['pruneheight', 'automatic_pruning', 'prune_target_size'] + keys))

        # check related fields
        assert res['pruned']
        assert_equal(res['pruneheight'], 0)
        assert res['automatic_pruning']
        assert_equal(res['prune_target_size'], 576716800)
        assert_greater_than(res['size_on_disk'], 0)

    def check_signalling_deploymentinfo_result(self, gdi_result, height, blockhash, status_next):
        assert height >= 2044 and height <= 2187
<<<<<<< HEAD
        
        assert_equal(gdi_result, {
                'hash': blockhash,
                'height': height,
                'deployments': {
                    'bip34': {
                        'type': 'buried',
                        'active': True,
                        'height': 0
=======

        assert_equal(gdi_result, {
          "hash": blockhash,
          "height": height,
          "deployments": {
            'bip34': {'type': 'buried', 'active': True, 'height': 0},
            'bip66': {'type': 'buried', 'active': True, 'height': 0},
            'bip65': {'type': 'buried', 'active': True, 'height': 0},
            'csv': {'type': 'buried', 'active': True, 'height': 432},
            'segwit': {'type': 'buried', 'active': True, 'height': 0},
            'testdummy': {
                'type': 'bip9',
                'bip9': {
                    'bit': 28,
                    'start_time': 0,
                    'timeout': 9223372036854775807,
                    'min_activation_height': 0,
                    'status': 'started',
                    'status_next': status_next,
                    'since': 432,
                    'statistics': {
                        'period': 144,
                        'threshold': 108,
                        'elapsed': height - 143,
                        'count': height - 143,
                        'possible': True,
>>>>>>> 86d0551a
                    },
                    'bip66': {
                        'type': 'buried',
                        'active': True,
                        'height': 0
                    },
                    'bip65': {
                        'type': 'buried',
                        'active': True,
                        'height': 0
                    },
                    'csv': {
                        'type': 'buried',
                        'active': True,
                        'height': 432
                    },
                    'segwit': {
                        'type': 'buried',
                        'active': True,
                        'height': 0
                    },
                    'testdummy': {
                        'type': 'bip9',
                        'height': 432,
                        'active': True,
                        'bip9': {
                            'start_time': 0,
                            'timeout': 9223372036854775807,
                            'min_activation_height': 0,
                            'status': 'active',
                            'since': 432,
                            'status_next': 'active'
                        }
                    },
                    'taproot': {
                        'type': 'bip9',
                        'height': 0,
                        'active': True,
                        'bip9': {
                            'start_time': -1,
                            'timeout': 9223372036854775807,
                            'min_activation_height': 0,
                            'status': 'active',
                            'since': 0,
                            'status_next': 'active'
                        }
                    }
                }
            })

    def _test_getdeploymentinfo(self):
        # Note: continues past -stopatheight height, so must be invoked
        # after _test_stopatheight

        self.log.info("Test getdeploymentinfo")
        self.stop_node(0)
        self.start_node(0, extra_args=[
            '-testactivationheight=bip34@0',
            '-testactivationheight=dersig@0',
            '-testactivationheight=cltv@0',
            '-testactivationheight=csv@432',
            '-testactivationheight=segwit@0',
        ])

        gbci207 = self.nodes[0].getblockchaininfo()
        self.check_signalling_deploymentinfo_result(self.nodes[0].getdeploymentinfo(), gbci207["blocks"], gbci207["bestblockhash"], "started")

        # block just prior to lock in
        self.generate(self.wallet, 2187 - gbci207["blocks"])
        gbci287 = self.nodes[0].getblockchaininfo()
        self.check_signalling_deploymentinfo_result(self.nodes[0].getdeploymentinfo(), gbci287["blocks"], gbci287["bestblockhash"], "locked_in")

        # calling with an explicit hash works
        self.check_signalling_deploymentinfo_result(self.nodes[0].getdeploymentinfo(gbci207["bestblockhash"]), gbci207["blocks"], gbci207["bestblockhash"], "started")

    def _test_y2106(self):
        self.log.info("Check that block timestamps work until year 2106")
        self.generate(self.nodes[0], 8)[-1]
        time_2106 = 2**32 - 1
        self.nodes[0].setmocktime(time_2106)
        last = self.generate(self.nodes[0], 6)[-1]
        assert_equal(self.nodes[0].getblockheader(last)["mediantime"], time_2106)

    def _test_getchaintxstats(self):
        self.log.info("Test getchaintxstats")

        # Test `getchaintxstats` invalid extra parameters
        assert_raises_rpc_error(-1, 'getchaintxstats', self.nodes[0].getchaintxstats, 0, '', 0)

        # Test `getchaintxstats` invalid `nblocks`
        assert_raises_rpc_error(-3, "JSON value of type string is not of expected type number", self.nodes[0].getchaintxstats, '')
        assert_raises_rpc_error(-8, "Invalid block count: should be between 0 and the block's height - 1", self.nodes[0].getchaintxstats, -1)
        assert_raises_rpc_error(-8, "Invalid block count: should be between 0 and the block's height - 1", self.nodes[0].getchaintxstats, self.nodes[0].getblockcount())

        # Test `getchaintxstats` invalid `blockhash`
        assert_raises_rpc_error(-3, "JSON value of type number is not of expected type string", self.nodes[0].getchaintxstats, blockhash=0)
        assert_raises_rpc_error(-8, "blockhash must be of length 64 (not 1, for '0')", self.nodes[0].getchaintxstats, blockhash='0')
        assert_raises_rpc_error(-8, "blockhash must be hexadecimal string (not 'ZZZ0000000000000000000000000000000000000000000000000000000000000')", self.nodes[0].getchaintxstats, blockhash='ZZZ0000000000000000000000000000000000000000000000000000000000000')
        assert_raises_rpc_error(-5, "Block not found", self.nodes[0].getchaintxstats, blockhash='0000000000000000000000000000000000000000000000000000000000000000')
        blockhash = self.nodes[0].getblockhash(2100)
        self.nodes[0].invalidateblock(blockhash)
        assert_raises_rpc_error(-8, "Block is not in main chain", self.nodes[0].getchaintxstats, blockhash=blockhash)
        self.nodes[0].reconsiderblock(blockhash)

        chaintxstats = self.nodes[0].getchaintxstats(nblocks=1)
        # 200 txs plus genesis tx
        assert_equal(chaintxstats['txcount'], 2101)
        # tx rate should be 1 per 10 minutes, or 1/600
        # we have to round because of binary math
        assert_equal(round(chaintxstats['txrate'] * 16 * 2, 10), Decimal(1))

        b1_hash = self.nodes[0].getblockhash(1)
        b1 = self.nodes[0].getblock(b1_hash)
        b200_hash = self.nodes[0].getblockhash(2100)
        b200 = self.nodes[0].getblock(b200_hash)
        time_diff = b200['mediantime'] - b1['mediantime']

        chaintxstats = self.nodes[0].getchaintxstats()
        assert_equal(chaintxstats['time'], b200['time'])
        assert_equal(chaintxstats['txcount'], 2101)
        assert_equal(chaintxstats['window_final_block_hash'], b200_hash)
        assert_equal(chaintxstats['window_final_block_height'], 2100)
        assert_equal(chaintxstats['window_block_count'], 2099)
        assert_equal(chaintxstats['window_tx_count'], 2099)
        assert_equal(chaintxstats['window_interval'], time_diff)
        assert_equal(round(chaintxstats['txrate'] * time_diff, 10), Decimal(2099))

        chaintxstats = self.nodes[0].getchaintxstats(blockhash=b1_hash)
        assert_equal(chaintxstats['time'], b1['time'])
        assert_equal(chaintxstats['txcount'], 2)
        assert_equal(chaintxstats['window_final_block_hash'], b1_hash)
        assert_equal(chaintxstats['window_final_block_height'], 1)
        assert_equal(chaintxstats['window_block_count'], 0)
        assert 'window_tx_count' not in chaintxstats
        assert 'window_interval' not in chaintxstats
        assert 'txrate' not in chaintxstats

    def _test_gettxoutsetinfo(self):
        node = self.nodes[0]
        res = node.gettxoutsetinfo()

        assert_equal(res['total_amount'], Decimal('42000000.00000000'))
        assert_equal(res['transactions'], 2100)
        assert_equal(res['height'], 2100)
        assert_equal(res['txouts'], 2100)
        assert_equal(res['bogosize'], 176400),
        assert_equal(res['bestblock'], node.getblockhash(2100))
        size = res['disk_size']
        assert size > 6400
        assert size < 192000
        assert_equal(len(res['bestblock']), 64)
        assert_equal(len(res['hash_serialized_3']), 64)

        self.log.info("Test gettxoutsetinfo works for blockchain with just the genesis block")
        b1hash = node.getblockhash(2001)
        node.invalidateblock(b1hash)

        res2 = node.gettxoutsetinfo()
        assert_equal(res2['transactions'], 2000)
        assert_equal(res2['total_amount'], Decimal('40000000'))
        assert_equal(res2['height'], 2000)
        assert_equal(res2['txouts'], 2000)
        assert_equal(res2['bogosize'], 168000),
        assert_equal(res2['bestblock'], node.getblockhash(2000))
<<<<<<< HEAD
        assert_equal(len(res2['hash_serialized_2']), 64)
=======
        assert_equal(len(res2['hash_serialized_3']), 64)
>>>>>>> 86d0551a

        self.log.info("Test gettxoutsetinfo returns the same result after invalidate/reconsider block")
        node.reconsiderblock(b1hash)

        res3 = node.gettxoutsetinfo()
        # The field 'disk_size' is non-deterministic and can thus not be
        # compared between res and res3.  Everything else should be the same.
        del res['disk_size'], res3['disk_size']
        assert_equal(res, res3)

        self.log.info("Test gettxoutsetinfo hash_type option")
        # Adding hash_type 'hash_serialized_3', which is the default, should
        # not change the result.
        res4 = node.gettxoutsetinfo(hash_type='hash_serialized_3')
        del res4['disk_size']
        assert_equal(res, res4)

        # hash_type none should not return a UTXO set hash.
        res5 = node.gettxoutsetinfo(hash_type='none')
        assert 'hash_serialized_3' not in res5

        # hash_type muhash should return a different UTXO set hash.
        res6 = node.gettxoutsetinfo(hash_type='muhash')
        assert 'muhash' in res6
        assert res['hash_serialized_3'] != res6['muhash']

        # muhash should not be returned unless requested.
        for r in [res, res2, res3, res4, res5]:
            assert 'muhash' not in r

        # Unknown hash_type raises an error
        assert_raises_rpc_error(-8, "'foo hash' is not a valid hash_type", node.gettxoutsetinfo, "foo hash")

    def _test_getblockheader(self):
        self.log.info("Test getblockheader")
        node = self.nodes[0]

        assert_raises_rpc_error(-8, "hash must be of length 64 (not 8, for 'nonsense')", node.getblockheader, "nonsense")
        assert_raises_rpc_error(-8, "hash must be hexadecimal string (not 'ZZZ7bb8b1697ea987f3b223ba7819250cae33efacb068d23dc24859824a77844')", node.getblockheader, "ZZZ7bb8b1697ea987f3b223ba7819250cae33efacb068d23dc24859824a77844")
        assert_raises_rpc_error(-5, "Block not found", node.getblockheader, "0cf7bb8b1697ea987f3b223ba7819250cae33efacb068d23dc24859824a77844")

        besthash = node.getbestblockhash()
        secondbesthash = node.getblockhash(2099)
        header = node.getblockheader(blockhash=besthash)

        assert_equal(header['hash'], besthash)
        assert_equal(header['height'], 2100)
        assert_equal(header['confirmations'], 1)
        assert_equal(header['previousblockhash'], secondbesthash)
        assert_is_hex_string(header['chainwork'])
        assert_equal(header['nTx'], 1)
        assert_is_hash_string(header['hash'])
        assert_is_hash_string(header['previousblockhash'])
        assert_is_hash_string(header['merkleroot'])
        assert_is_hash_string(header['bits'], length=None)
        assert isinstance(header['time'], int)
        assert_equal(header['mediantime'], TIME_RANGE_MTP)
        assert isinstance(header['nonce'], int)
        assert isinstance(header['version'], int)
        assert isinstance(int(header['versionHex'], 16), int)
        assert isinstance(header['difficulty'], Decimal)

        # Test with verbose=False, which should return the header as hex.
        header_hex = node.getblockheader(blockhash=besthash, verbose=False)
        assert_is_hex_string(header_hex)

        header = from_hex(CBlockHeader(), header_hex)
        header.calc_sha256()
        assert_equal(header.hash, besthash)

        assert 'previousblockhash' not in node.getblockheader(node.getblockhash(0))
        assert 'nextblockhash' not in node.getblockheader(node.getbestblockhash())

    def _test_getdifficulty(self):
        self.log.info("Test getdifficulty")
        difficulty = self.nodes[0].getdifficulty()
        # 1 hash in 2 should be valid, so difficulty should be 1/2**31
        # binary => decimal => binary math is why we do this check
        assert abs(difficulty['proof-of-work'] * 2**31 - 1) < 0.0001

    def _test_getnetworkhashps(self):
        self.log.info("Test getnetworkhashps")
        hashes_per_second = self.nodes[0].getnetworkhashps()
        assert_raises_rpc_error(
            -3,
            textwrap.dedent("""
            Wrong type passed:
            {
                "Position 1 (nblocks)": "JSON value of type string is not of expected type number",
                "Position 2 (height)": "JSON value of type array is not of expected type number"
            }
            """).strip(),
            lambda: self.nodes[0].getnetworkhashps("a", []),
        )
        # This should be 2 hashes every 10 minutes or 1/300
        assert abs(hashes_per_second * 300 - 1) < 20

    def _test_stopatheight(self):
        self.log.info("Test stopping at height")
        assert_equal(self.nodes[0].getblockcount(), 2100)
        self.generate(self.wallet, 6)
        assert_equal(self.nodes[0].getblockcount(), 2106)
        self.log.debug('Node should not stop at this height')
        assert_raises(subprocess.TimeoutExpired, lambda: self.nodes[0].process.wait(timeout=3))
        try:
            self.generatetoaddress(self.nodes[0], 1, self.wallet.get_address(), sync_fun=self.no_op)
        except (ConnectionError, http.client.BadStatusLine):
            pass  # The node already shut down before response
        self.log.debug('Node should stop at this height...')
        self.nodes[0].wait_until_stopped()
        self.start_node(0)
        assert_equal(self.nodes[0].getblockcount(), 2107)

    def _test_waitforblockheight(self):
        self.log.info("Test waitforblockheight")
        node = self.nodes[0]
        peer = node.add_p2p_connection(P2PInterface())

        current_height = node.getblock(node.getbestblockhash())['height']

        # Create a fork somewhere below our current height, invalidate the tip
        # of that fork, and then ensure that waitforblockheight still
        # works as expected.
        #
        # (Previously this was broken based on setting
        # `rpc/blockchain.cpp:latestblock` incorrectly.)
        #
        fork_height = current_height - 2000 # choose something vaguely near our tip
        fork_hash = node.getblockhash(fork_height)
        fork_block = node.getblock(fork_hash)

        def solve_and_send_block(prevhash, height, time):
            b = create_block(prevhash, create_coinbase(height), time)
            b.solve()
            peer.send_and_ping(msg_block(b))
            return b

        b1 = solve_and_send_block(int(fork_hash, 16), fork_height+1, fork_block['time'] + 1)
        b2 = solve_and_send_block(b1.sha256, fork_height+2, b1.nTime + 1)

        node.invalidateblock(b2.hash)

        def assert_waitforheight(height, timeout=2):
            assert_equal(
                node.waitforblockheight(height=height, timeout=timeout)['height'],
                current_height)

        assert_waitforheight(0)
        assert_waitforheight(current_height - 1)
        assert_waitforheight(current_height)
        assert_waitforheight(current_height + 1)

    def _test_getblock(self):
        node = self.nodes[0]
        fee_per_byte = Decimal('0.00001')
        fee_per_kb = 1000 * fee_per_byte

        self.wallet.send_self_transfer(fee_rate=fee_per_kb, from_node=node)
        blockhash = self.generate(node, 1)[0]

        def assert_hexblock_hashes(verbosity):
            block = node.getblock(blockhash, verbosity)
            assert_equal(blockhash, hash256(bytes.fromhex(block[:362]))[::-1].hex())

        def assert_fee_not_in_block(verbosity):
            block = node.getblock(blockhash, verbosity)
            assert 'fee' not in block['tx'][1]

        def assert_fee_in_block(verbosity):
            block = node.getblock(blockhash, verbosity)
            tx = block['tx'][1]
            assert 'fee' in tx
            assert_equal(tx['fee'], tx['vsize'] * fee_per_byte)

        def assert_vin_contains_prevout(verbosity):
            block = node.getblock(blockhash, verbosity)
            tx = block["tx"][1]
            total_vin = Decimal("0.00000000")
            total_vout = Decimal("0.00000000")
            for vin in tx["vin"]:
                assert "prevout" in vin
                assert_equal(set(vin["prevout"].keys()), set(("value", "height", "generated", "scriptPubKey")))
                assert_equal(vin["prevout"]["generated"], True)
                total_vin += vin["prevout"]["value"]
            for vout in tx["vout"]:
                total_vout += vout["value"]
            assert_equal(total_vin, total_vout + tx["fee"])

        def assert_vin_does_not_contain_prevout(verbosity):
            block = node.getblock(blockhash, verbosity)
            tx = block["tx"][1]
            if isinstance(tx, str):
                # In verbosity level 1, only the transaction hashes are written
                pass
            else:
                for vin in tx["vin"]:
                    assert "prevout" not in vin

        self.log.info("Test that getblock with verbosity 0 hashes to expected value")
        assert_hexblock_hashes(0)
        assert_hexblock_hashes(False)

        self.log.info("Test that getblock with verbosity 1 doesn't include fee")
        assert_fee_not_in_block(1)
        assert_fee_not_in_block(True)

        self.log.info('Test that getblock with verbosity 2 and 3 includes expected fee')
        assert_fee_in_block(2)
        assert_fee_in_block(3)

        self.log.info("Test that getblock with verbosity 1 and 2 does not include prevout")
        assert_vin_does_not_contain_prevout(1)
        assert_vin_does_not_contain_prevout(2)

        self.log.info("Test that getblock with verbosity 3 includes prevout")
        assert_vin_contains_prevout(3)

        self.log.info("Test getblock with invalid verbosity type returns proper error message")
        assert_raises_rpc_error(-3, "JSON value of type string is not of expected type number", node.getblock, blockhash, "2")

        self.log.info("Test that getblock with verbosity 2 and 3 still works with pruned Undo data")

        def move_block_file(old, new):
            old_path = self.nodes[0].blocks_path / old
            new_path = self.nodes[0].blocks_path / new
            old_path.rename(new_path)

        # Move instead of deleting so we can restore chain state afterwards
        move_block_file('rev00000.dat', 'rev_wrong')

        assert_fee_not_in_block(2)
        assert_fee_not_in_block(3)
        assert_vin_does_not_contain_prevout(2)
        assert_vin_does_not_contain_prevout(3)

        # Restore chain state
        move_block_file('rev_wrong', 'rev00000.dat')

        assert 'previousblockhash' not in node.getblock(node.getblockhash(0))
        assert 'nextblockhash' not in node.getblock(node.getbestblockhash())


if __name__ == '__main__':
    BlockchainTest().main()<|MERGE_RESOLUTION|>--- conflicted
+++ resolved
@@ -193,17 +193,6 @@
 
     def check_signalling_deploymentinfo_result(self, gdi_result, height, blockhash, status_next):
         assert height >= 2044 and height <= 2187
-<<<<<<< HEAD
-        
-        assert_equal(gdi_result, {
-                'hash': blockhash,
-                'height': height,
-                'deployments': {
-                    'bip34': {
-                        'type': 'buried',
-                        'active': True,
-                        'height': 0
-=======
 
         assert_equal(gdi_result, {
           "hash": blockhash,
@@ -230,56 +219,26 @@
                         'elapsed': height - 143,
                         'count': height - 143,
                         'possible': True,
->>>>>>> 86d0551a
                     },
-                    'bip66': {
-                        'type': 'buried',
-                        'active': True,
-                        'height': 0
-                    },
-                    'bip65': {
-                        'type': 'buried',
-                        'active': True,
-                        'height': 0
-                    },
-                    'csv': {
-                        'type': 'buried',
-                        'active': True,
-                        'height': 432
-                    },
-                    'segwit': {
-                        'type': 'buried',
-                        'active': True,
-                        'height': 0
-                    },
-                    'testdummy': {
-                        'type': 'bip9',
-                        'height': 432,
-                        'active': True,
-                        'bip9': {
-                            'start_time': 0,
-                            'timeout': 9223372036854775807,
-                            'min_activation_height': 0,
-                            'status': 'active',
-                            'since': 432,
-                            'status_next': 'active'
-                        }
-                    },
-                    'taproot': {
-                        'type': 'bip9',
-                        'height': 0,
-                        'active': True,
-                        'bip9': {
-                            'start_time': -1,
-                            'timeout': 9223372036854775807,
-                            'min_activation_height': 0,
-                            'status': 'active',
-                            'since': 0,
-                            'status_next': 'active'
-                        }
-                    }
-                }
-            })
+                    'signalling': '#'*(height-143),
+                },
+                'active': False
+            },
+            'taproot': {
+                'type': 'bip9',
+                'bip9': {
+                    'start_time': -1,
+                    'timeout': 9223372036854775807,
+                    'min_activation_height': 0,
+                    'status': 'active',
+                    'status_next': 'active',
+                    'since': 0,
+                },
+                'height': 0,
+                'active': True
+            }
+          }
+        })
 
     def _test_getdeploymentinfo(self):
         # Note: continues past -stopatheight height, so must be invoked
@@ -395,11 +354,7 @@
         assert_equal(res2['txouts'], 2000)
         assert_equal(res2['bogosize'], 168000),
         assert_equal(res2['bestblock'], node.getblockhash(2000))
-<<<<<<< HEAD
-        assert_equal(len(res2['hash_serialized_2']), 64)
-=======
         assert_equal(len(res2['hash_serialized_3']), 64)
->>>>>>> 86d0551a
 
         self.log.info("Test gettxoutsetinfo returns the same result after invalidate/reconsider block")
         node.reconsiderblock(b1hash)
