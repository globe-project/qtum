#!/usr/bin/env python3
# Copyright (c) 2014-2020 The Bitcoin Core developers
# Distributed under the MIT software license, see the accompanying
# file COPYING or http://www.opensource.org/licenses/mit-license.php.
"""Test RPCs related to blockchainstate.

Test the following RPCs:
    - getblockchaininfo
    - gettxoutsetinfo
    - getdifficulty
    - getbestblockhash
    - getblockhash
    - getblockheader
    - getchaintxstats
    - getnetworkhashps
    - verifychain

Tests correspond to code in rpc/blockchain.cpp.
"""

from decimal import Decimal
import http.client
import os
import subprocess
import time

from test_framework.address import ADDRESS_BCRT1_P2WSH_OP_TRUE
from test_framework.blocktools import (
    create_block,
    create_coinbase,
    TIME_GENESIS_BLOCK,
)
from test_framework.messages import (
    CBlockHeader,
    from_hex,
    msg_block,
)
from test_framework.p2p import P2PInterface
from test_framework.test_framework import BitcoinTestFramework
from test_framework.util import (
    assert_equal,
    assert_greater_than,
    assert_greater_than_or_equal,
    assert_raises,
    assert_raises_rpc_error,
    assert_is_hex_string,
    assert_is_hash_string,
    get_datadir_path,
)
from test_framework.wallet import MiniWallet


class BlockchainTest(BitcoinTestFramework):
    def set_test_params(self):
        self.setup_clean_chain = True
        self.num_nodes = 1
        self.supports_cli = False

    def run_test(self):
        self.mine_chain()
        self.restart_node(0, extra_args=['-stopatheight=607', '-prune=1'])  # Set extra args with pruning after rescan is complete

        self._test_getblockchaininfo()
        self._test_getchaintxstats()
        self._test_gettxoutsetinfo()
        self._test_getblockheader()
        self._test_getdifficulty()
        self._test_getnetworkhashps()
        self._test_stopatheight()
        self._test_waitforblockheight()
        self._test_getblock()
        assert self.nodes[0].verifychain(4, 0)

    def mine_chain(self):
        self.log.info('Create some old blocks')
<<<<<<< HEAD
        address = self.nodes[0].get_deterministic_priv_key().address
        for t in range(TIME_GENESIS_BLOCK, TIME_GENESIS_BLOCK + 128 * 600, 128):
            # ten-minute steps from genesis block time
            self.nodes[0].setmocktime(t)
            self.nodes[0].generatetoaddress(1, address)
=======
        for t in range(TIME_GENESIS_BLOCK, TIME_GENESIS_BLOCK + 128 * 600, 128):
            # ten-minute steps from genesis block time
            self.nodes[0].setmocktime(t)
            self.nodes[0].generatetoaddress(1, ADDRESS_BCRT1_P2WSH_OP_TRUE)
>>>>>>> 5ed36332
        assert_equal(self.nodes[0].getblockchaininfo()['blocks'], 600)

    def _test_getblockchaininfo(self):
        self.log.info("Test getblockchaininfo")

        keys = [
            'bestblockhash',
            'blocks',
            'chain',
            'chainwork',
            'difficulty',
            'headers',
            'initialblockdownload',
            'mediantime',
            'moneysupply',
            'pruned',
            'size_on_disk',
            'softforks',
            'verificationprogress',
            'warnings',
        ]
        res = self.nodes[0].getblockchaininfo()

        # result should have these additional pruning keys if manual pruning is enabled
        assert_equal(sorted(res.keys()), sorted(['pruneheight', 'automatic_pruning'] + keys))

        # size_on_disk should be > 0
        assert_greater_than(res['size_on_disk'], 0)

        # pruneheight should be greater or equal to 0
        assert_greater_than_or_equal(res['pruneheight'], 0)

        # check other pruning fields given that prune=1
        assert res['pruned']
        assert not res['automatic_pruning']

        self.restart_node(0, ['-stopatheight=607'])
        res = self.nodes[0].getblockchaininfo()
        # should have exact keys
        assert_equal(sorted(res.keys()), keys)

        self.restart_node(0, ['-stopatheight=607', '-prune=550'])
        res = self.nodes[0].getblockchaininfo()
        # result should have these additional pruning keys if prune=550
        assert_equal(sorted(res.keys()), sorted(['pruneheight', 'automatic_pruning', 'prune_target_size'] + keys))

        # check related fields
        assert res['pruned']
        assert_equal(res['pruneheight'], 0)
        assert res['automatic_pruning']
        assert_equal(res['prune_target_size'], 576716800)
        assert_greater_than(res['size_on_disk'], 0)

        assert_equal(res['softforks'], {
            'bip34': {'type': 'buried', 'active': True, 'height': 0},
            'bip66': {'type': 'buried', 'active': True, 'height': 0},
            'bip65': {'type': 'buried', 'active': True, 'height': 0},
            'csv': {'type': 'buried', 'active': True, 'height': 432},
            'segwit': {'type': 'buried', 'active': True, 'height': 0},
            'testdummy': {
                'type': 'bip9',
                'bip9': {
                    'status': 'active',
                    'start_time': 0,
                    'since': 432,
                    'timeout': 0x7fffffffffffffff,  # testdummy does not have a timeout so is set to the max int64 value
                    },
                    'min_activation_height': 0,
                },
                'active': True
            },
            'taproot': {
                'type': 'bip9',
                'bip9': {
                    'status': 'active',
                    'start_time': -1,
                    'timeout': 9223372036854775807,
                    'since': 0,
                    'min_activation_height': 0,
                },
                'height': 0,
                'active': True
            }
        })

    def _test_getchaintxstats(self):
        self.log.info("Test getchaintxstats")

        # Test `getchaintxstats` invalid extra parameters
        assert_raises_rpc_error(-1, 'getchaintxstats', self.nodes[0].getchaintxstats, 0, '', 0)

        # Test `getchaintxstats` invalid `nblocks`
        assert_raises_rpc_error(-1, "JSON value is not an integer as expected", self.nodes[0].getchaintxstats, '')
        assert_raises_rpc_error(-8, "Invalid block count: should be between 0 and the block's height - 1", self.nodes[0].getchaintxstats, -1)
        assert_raises_rpc_error(-8, "Invalid block count: should be between 0 and the block's height - 1", self.nodes[0].getchaintxstats, self.nodes[0].getblockcount())

        # Test `getchaintxstats` invalid `blockhash`
        assert_raises_rpc_error(-1, "JSON value is not a string as expected", self.nodes[0].getchaintxstats, blockhash=0)
        assert_raises_rpc_error(-8, "blockhash must be of length 64 (not 1, for '0')", self.nodes[0].getchaintxstats, blockhash='0')
        assert_raises_rpc_error(-8, "blockhash must be hexadecimal string (not 'ZZZ0000000000000000000000000000000000000000000000000000000000000')", self.nodes[0].getchaintxstats, blockhash='ZZZ0000000000000000000000000000000000000000000000000000000000000')
        assert_raises_rpc_error(-5, "Block not found", self.nodes[0].getchaintxstats, blockhash='0000000000000000000000000000000000000000000000000000000000000000')
        blockhash = self.nodes[0].getblockhash(600)
        self.nodes[0].invalidateblock(blockhash)
        assert_raises_rpc_error(-8, "Block is not in main chain", self.nodes[0].getchaintxstats, blockhash=blockhash)
        self.nodes[0].reconsiderblock(blockhash)

        chaintxstats = self.nodes[0].getchaintxstats(nblocks=1)
        # 200 txs plus genesis tx
        assert_equal(chaintxstats['txcount'], 601)
        # tx rate should be 1 per 10 minutes, or 1/600
        # we have to round because of binary math
        assert_equal(round(chaintxstats['txrate'] * 64 * 2, 10), Decimal(1))

        b1_hash = self.nodes[0].getblockhash(1)
        b1 = self.nodes[0].getblock(b1_hash)
        b200_hash = self.nodes[0].getblockhash(600)
        b200 = self.nodes[0].getblock(b200_hash)
        time_diff = b200['mediantime'] - b1['mediantime']

        chaintxstats = self.nodes[0].getchaintxstats()
        assert_equal(chaintxstats['time'], b200['time'])
        assert_equal(chaintxstats['txcount'], 601)
        assert_equal(chaintxstats['window_final_block_hash'], b200_hash)
        assert_equal(chaintxstats['window_final_block_height'], 600)
        assert_equal(chaintxstats['window_block_count'], 599)
        assert_equal(chaintxstats['window_tx_count'], 599)
        assert_equal(chaintxstats['window_interval'], time_diff)
        assert_equal(round(chaintxstats['txrate'] * time_diff, 10), Decimal(599))

        chaintxstats = self.nodes[0].getchaintxstats(blockhash=b1_hash)
        assert_equal(chaintxstats['time'], b1['time'])
        assert_equal(chaintxstats['txcount'], 2)
        assert_equal(chaintxstats['window_final_block_hash'], b1_hash)
        assert_equal(chaintxstats['window_final_block_height'], 1)
        assert_equal(chaintxstats['window_block_count'], 0)
        assert 'window_tx_count' not in chaintxstats
        assert 'window_interval' not in chaintxstats
        assert 'txrate' not in chaintxstats

    def _test_gettxoutsetinfo(self):
        node = self.nodes[0]
        res = node.gettxoutsetinfo()

        assert_equal(res['total_amount'], Decimal('12000000.00000000'))
        assert_equal(res['transactions'], 600)
        assert_equal(res['height'], 600)
        assert_equal(res['txouts'], 600)
        assert_equal(res['bogosize'], 45000),
        assert_equal(res['bestblock'], node.getblockhash(600))
        size = res['disk_size']
        assert size > 6400
        assert size < 64000
        assert_equal(len(res['bestblock']), 64)
        assert_equal(len(res['hash_serialized_2']), 64)

        self.log.info("Test that gettxoutsetinfo() works for blockchain with just the genesis block")
        b1hash = node.getblockhash(501)
        node.invalidateblock(b1hash)

        res2 = node.gettxoutsetinfo()
        assert_equal(res2['transactions'], 500)
        assert_equal(res2['total_amount'], Decimal('10000000'))
        assert_equal(res2['height'], 500)
        assert_equal(res2['txouts'], 500)
        assert_equal(res2['bogosize'], 37500),
        assert_equal(res2['bestblock'], node.getblockhash(500))
        assert_equal(len(res2['hash_serialized_2']), 64)

        self.log.info("Test that gettxoutsetinfo() returns the same result after invalidate/reconsider block")
        node.reconsiderblock(b1hash)

        res3 = node.gettxoutsetinfo()
        # The field 'disk_size' is non-deterministic and can thus not be
        # compared between res and res3.  Everything else should be the same.
        del res['disk_size'], res3['disk_size']
        assert_equal(res, res3)

        self.log.info("Test hash_type option for gettxoutsetinfo()")
        # Adding hash_type 'hash_serialized_2', which is the default, should
        # not change the result.
        res4 = node.gettxoutsetinfo(hash_type='hash_serialized_2')
        del res4['disk_size']
        assert_equal(res, res4)

        # hash_type none should not return a UTXO set hash.
        res5 = node.gettxoutsetinfo(hash_type='none')
        assert 'hash_serialized_2' not in res5

        # hash_type muhash should return a different UTXO set hash.
        res6 = node.gettxoutsetinfo(hash_type='muhash')
        assert 'muhash' in res6
        assert(res['hash_serialized_2'] != res6['muhash'])

        # muhash should not be returned unless requested.
        for r in [res, res2, res3, res4, res5]:
            assert 'muhash' not in r

        # Unknown hash_type raises an error
        assert_raises_rpc_error(-8, "foohash is not a valid hash_type", node.gettxoutsetinfo, "foohash")

    def _test_getblockheader(self):
        node = self.nodes[0]

        assert_raises_rpc_error(-8, "hash must be of length 64 (not 8, for 'nonsense')", node.getblockheader, "nonsense")
        assert_raises_rpc_error(-8, "hash must be hexadecimal string (not 'ZZZ7bb8b1697ea987f3b223ba7819250cae33efacb068d23dc24859824a77844')", node.getblockheader, "ZZZ7bb8b1697ea987f3b223ba7819250cae33efacb068d23dc24859824a77844")
        assert_raises_rpc_error(-5, "Block not found", node.getblockheader, "0cf7bb8b1697ea987f3b223ba7819250cae33efacb068d23dc24859824a77844")

        besthash = node.getbestblockhash()
        secondbesthash = node.getblockhash(599)
        header = node.getblockheader(blockhash=besthash)

        assert_equal(header['hash'], besthash)
        assert_equal(header['height'], 600)
        assert_equal(header['confirmations'], 1)
        assert_equal(header['previousblockhash'], secondbesthash)
        assert_is_hex_string(header['chainwork'])
        assert_equal(header['nTx'], 1)
        assert_is_hash_string(header['hash'])
        assert_is_hash_string(header['previousblockhash'])
        assert_is_hash_string(header['merkleroot'])
        assert_is_hash_string(header['bits'], length=None)
        assert isinstance(header['time'], int)
        assert isinstance(header['mediantime'], int)
        assert isinstance(header['nonce'], int)
        assert isinstance(header['version'], int)
        assert isinstance(int(header['versionHex'], 16), int)
        assert isinstance(header['difficulty'], Decimal)

        # Test with verbose=False, which should return the header as hex.
        header_hex = node.getblockheader(blockhash=besthash, verbose=False)
        assert_is_hex_string(header_hex)

        header = from_hex(CBlockHeader(), header_hex)
        header.calc_sha256()
        assert_equal(header.hash, besthash)

        assert 'previousblockhash' not in node.getblockheader(node.getblockhash(0))
        assert 'nextblockhash' not in node.getblockheader(node.getbestblockhash())

    def _test_getdifficulty(self):
        difficulty = self.nodes[0].getdifficulty()
        # 1 hash in 2 should be valid, so difficulty should be 1/2**31
        # binary => decimal => binary math is why we do this check
        assert abs(difficulty['proof-of-work'] * 2**31 - 1) < 0.0001

    def _test_getnetworkhashps(self):
        hashes_per_second = self.nodes[0].getnetworkhashps()
        # This should be 2 hashes every 10 minutes or 1/300
        assert abs(hashes_per_second * 300 - 1) < 10

    def _test_stopatheight(self):
        assert_equal(self.nodes[0].getblockcount(), 600)
<<<<<<< HEAD
        self.nodes[0].generatetoaddress(6, self.nodes[0].get_deterministic_priv_key().address)
=======
        self.nodes[0].generatetoaddress(6, ADDRESS_BCRT1_P2WSH_OP_TRUE)
>>>>>>> 5ed36332
        assert_equal(self.nodes[0].getblockcount(), 606)
        self.log.debug('Node should not stop at this height')
        assert_raises(subprocess.TimeoutExpired, lambda: self.nodes[0].process.wait(timeout=3))
        try:
            self.nodes[0].generatetoaddress(1, ADDRESS_BCRT1_P2WSH_OP_TRUE)
        except (ConnectionError, http.client.BadStatusLine):
            pass  # The node already shut down before response
        self.log.debug('Node should stop at this height...')
        self.nodes[0].wait_until_stopped()
        self.start_node(0)
        assert_equal(self.nodes[0].getblockcount(), 607)

    def _test_waitforblockheight(self):
        self.log.info("Test waitforblockheight")
        node = self.nodes[0]
        peer = node.add_p2p_connection(P2PInterface())

        current_height = node.getblock(node.getbestblockhash())['height']

        # Create a fork somewhere below our current height, invalidate the tip
        # of that fork, and then ensure that waitforblockheight still
        # works as expected.
        #
        # (Previously this was broken based on setting
        # `rpc/blockchain.cpp:latestblock` incorrectly.)
        #
        b20hash = node.getblockhash(200)
        b20 = node.getblock(b20hash)

        def solve_and_send_block(prevhash, height, time):
            b = create_block(prevhash, create_coinbase(height), time)
            b.solve()
            peer.send_and_ping(msg_block(b))
            return b

        b21f = solve_and_send_block(int(b20hash, 16), 201, b20['time'] + 1)
        b22f = solve_and_send_block(b21f.sha256, 202, b21f.nTime + 1)

        node.invalidateblock(b22f.hash)

        def assert_waitforheight(height, timeout=2):
            assert_equal(
                node.waitforblockheight(height=height, timeout=timeout)['height'],
                current_height)

        assert_waitforheight(0)
        assert_waitforheight(current_height - 1)
        assert_waitforheight(current_height)
        assert_waitforheight(current_height + 1)

    def _test_getblock(self):
        node = self.nodes[0]

        miniwallet = MiniWallet(node)
        miniwallet.scan_blocks(num=5)

        fee_per_byte = Decimal('0.00000010')
        fee_per_kb = 1000 * fee_per_byte

        miniwallet.send_self_transfer(fee_rate=fee_per_kb, from_node=node)
        blockhash = node.generate(1)[0]

        self.log.info("Test that getblock with verbosity 1 doesn't include fee")
        block = node.getblock(blockhash, 1)
        assert 'fee' not in block['tx'][1]

        self.log.info('Test that getblock with verbosity 2 includes expected fee')
        block = node.getblock(blockhash, 2)
        tx = block['tx'][1]
        assert 'fee' in tx
        assert_equal(tx['fee'], tx['vsize'] * fee_per_byte)

        self.log.info("Test that getblock with verbosity 2 still works with pruned Undo data")
        datadir = get_datadir_path(self.options.tmpdir, 0)

        self.log.info("Test that getblock with invalid verbosity type returns proper error message")
        assert_raises_rpc_error(-1, "JSON value is not an integer as expected", node.getblock, blockhash, "2")

        def move_block_file(old, new):
            old_path = os.path.join(datadir, self.chain, 'blocks', old)
            new_path = os.path.join(datadir, self.chain, 'blocks', new)
            os.rename(old_path, new_path)

        # Move instead of deleting so we can restore chain state afterwards
        move_block_file('rev00000.dat', 'rev_wrong')

        block = node.getblock(blockhash, 2)
        assert 'fee' not in block['tx'][1]

        # Restore chain state
        move_block_file('rev_wrong', 'rev00000.dat')

        assert 'previousblockhash' not in node.getblock(node.getblockhash(0))
        assert 'nextblockhash' not in node.getblock(node.getbestblockhash())


if __name__ == '__main__':
    BlockchainTest().main()<|MERGE_RESOLUTION|>--- conflicted
+++ resolved
@@ -73,18 +73,10 @@
 
     def mine_chain(self):
         self.log.info('Create some old blocks')
-<<<<<<< HEAD
-        address = self.nodes[0].get_deterministic_priv_key().address
-        for t in range(TIME_GENESIS_BLOCK, TIME_GENESIS_BLOCK + 128 * 600, 128):
-            # ten-minute steps from genesis block time
-            self.nodes[0].setmocktime(t)
-            self.nodes[0].generatetoaddress(1, address)
-=======
         for t in range(TIME_GENESIS_BLOCK, TIME_GENESIS_BLOCK + 128 * 600, 128):
             # ten-minute steps from genesis block time
             self.nodes[0].setmocktime(t)
             self.nodes[0].generatetoaddress(1, ADDRESS_BCRT1_P2WSH_OP_TRUE)
->>>>>>> 5ed36332
         assert_equal(self.nodes[0].getblockchaininfo()['blocks'], 600)
 
     def _test_getblockchaininfo(self):
@@ -337,11 +329,7 @@
 
     def _test_stopatheight(self):
         assert_equal(self.nodes[0].getblockcount(), 600)
-<<<<<<< HEAD
-        self.nodes[0].generatetoaddress(6, self.nodes[0].get_deterministic_priv_key().address)
-=======
         self.nodes[0].generatetoaddress(6, ADDRESS_BCRT1_P2WSH_OP_TRUE)
->>>>>>> 5ed36332
         assert_equal(self.nodes[0].getblockcount(), 606)
         self.log.debug('Node should not stop at this height')
         assert_raises(subprocess.TimeoutExpired, lambda: self.nodes[0].process.wait(timeout=3))
