--- conflicted
+++ resolved
@@ -25,12 +25,6 @@
 import http.client
 import os
 import subprocess
-<<<<<<< HEAD
-import time
-=======
-
-from test_framework.address import ADDRESS_BCRT1_P2WSH_OP_TRUE
->>>>>>> f45f2e07
 from test_framework.blocktools import (
     MAX_FUTURE_BLOCK_TIME,
     TIME_GENESIS_BLOCK,
@@ -73,19 +67,15 @@
     def run_test(self):
         self.wallet = MiniWallet(self.nodes[0])
         self.mine_chain()
-<<<<<<< HEAD
         self._test_max_future_block_time()
         self.restart_node(
             0,
             extra_args=[
-                "-stopatheight=607",
+                "-stopatheight=2107",
                 "-checkblocks=-1",  # Check all blocks
                 "-prune=1",  # Set pruning after rescan is complete
             ],
         )
-=======
-        self.restart_node(0, extra_args=['-stopatheight=2107', '-prune=1'])  # Set extra args with pruning after rescan is complete
->>>>>>> f45f2e07
 
         self._test_getblockchaininfo()
         self._test_getchaintxstats()
@@ -100,20 +90,11 @@
         assert self.nodes[0].verifychain(4, 0)
 
     def mine_chain(self):
-<<<<<<< HEAD
         self.log.info(f"Generate {HEIGHT} blocks after the genesis block in ten-minute steps")
-        for t in range(TIME_GENESIS_BLOCK, TIME_GENESIS_BLOCK + 128 * 600, 128):
+        for t in range(TIME_GENESIS_BLOCK, TIME_GENESIS_BLOCK + 32 * 2100, 32):
             self.nodes[0].setmocktime(t)
             self.generate(self.wallet, 1)
-        assert_equal(self.nodes[0].getblockchaininfo()['blocks'], 600)
-=======
-        self.log.info('Create some old blocks')
-        for t in range(TIME_GENESIS_BLOCK, TIME_GENESIS_BLOCK + 32 * 2100, 32):
-            # ten-minute steps from genesis block time
-            self.nodes[0].setmocktime(t)
-            self.nodes[0].generatetoaddress(1, ADDRESS_BCRT1_P2WSH_OP_TRUE)
         assert_equal(self.nodes[0].getblockchaininfo()['blocks'], 2100)
->>>>>>> f45f2e07
 
     def _test_max_future_block_time(self):
         self.stop_node(0)
@@ -170,7 +151,6 @@
         # should have exact keys
         assert_equal(sorted(res.keys()), keys)
 
-<<<<<<< HEAD
         self.stop_node(0)
         self.nodes[0].assert_start_raises_init_error(
             extra_args=['-testactivationheight=name@2'],
@@ -185,13 +165,10 @@
             expected_msg='Error: Invalid format () for -testactivationheight=name@height.',
         )
         self.start_node(0, extra_args=[
-            '-stopatheight=607',
+            '-stopatheight=2107',
             '-prune=550',
         ])
 
-=======
-        self.restart_node(0, ['-stopatheight=2107', '-prune=550'])
->>>>>>> f45f2e07
         res = self.nodes[0].getblockchaininfo()
         # result should have these additional pruning keys if prune=550
         assert_equal(sorted(res.keys()), sorted(['pruneheight', 'automatic_pruning', 'prune_target_size'] + keys))
@@ -232,7 +209,6 @@
                         'elapsed': height - 143,
                         'count': height - 143,
                         'possible': True,
-                    },
                     'signalling': '#'*(height-143),
                 },
                 'height': 432, 
@@ -349,13 +325,8 @@
         assert_equal(len(res['bestblock']), 64)
         assert_equal(len(res['hash_serialized_2']), 64)
 
-<<<<<<< HEAD
         self.log.info("Test gettxoutsetinfo works for blockchain with just the genesis block")
-        b1hash = node.getblockhash(501)
-=======
-        self.log.info("Test that gettxoutsetinfo() works for blockchain with just the genesis block")
         b1hash = node.getblockhash(2001)
->>>>>>> f45f2e07
         node.invalidateblock(b1hash)
 
         res2 = node.gettxoutsetinfo()
@@ -453,16 +424,10 @@
         assert abs(hashes_per_second * 300 - 1) < 20
 
     def _test_stopatheight(self):
-<<<<<<< HEAD
         self.log.info("Test stopping at height")
-        assert_equal(self.nodes[0].getblockcount(), 600)
+        assert_equal(self.nodes[0].getblockcount(), 2100)
         self.generate(self.wallet, 6)
-        assert_equal(self.nodes[0].getblockcount(), 606)
-=======
-        assert_equal(self.nodes[0].getblockcount(), 2100)
-        self.nodes[0].generatetoaddress(6, ADDRESS_BCRT1_P2WSH_OP_TRUE)
         assert_equal(self.nodes[0].getblockcount(), 2106)
->>>>>>> f45f2e07
         self.log.debug('Node should not stop at this height')
         assert_raises(subprocess.TimeoutExpired, lambda: self.nodes[0].process.wait(timeout=3))
         try:
@@ -514,15 +479,7 @@
 
     def _test_getblock(self):
         node = self.nodes[0]
-<<<<<<< HEAD
-        fee_per_byte = Decimal('0.00000010')
-=======
-
-        miniwallet = MiniWallet(node)
-        miniwallet.scan_blocks(num=5)
-
         fee_per_byte = Decimal('0.00001')
->>>>>>> f45f2e07
         fee_per_kb = 1000 * fee_per_byte
 
         self.wallet.send_self_transfer(fee_rate=fee_per_kb, from_node=node)
