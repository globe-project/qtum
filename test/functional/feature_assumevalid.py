--- conflicted
+++ resolved
@@ -111,11 +111,7 @@
         height += 1
 
         # Bury the block 100 deep so the coinbase output is spendable
-<<<<<<< HEAD
-        for _ in range(COINBASE_MATURITY):
-=======
         for _ in range(COINBASE_MATURITY): 
->>>>>>> ec86f1e9
             block = create_block(self.tip, create_coinbase(height), self.block_time)
             block.solve()
             self.blocks.append(block)
@@ -163,21 +159,9 @@
         p2p0.send_header_for_blocks(self.blocks[6000:8000])
         p2p0.send_header_for_blocks(self.blocks[8000:10000])
         p2p0.send_header_for_blocks(self.blocks[10000:])
-<<<<<<< HEAD
-
         p2p1.send_header_for_blocks(self.blocks[0:2000])
         p2p1.send_header_for_blocks(self.blocks[2000:4000])
         p2p1.send_header_for_blocks(self.blocks[4000:6000])
-        p2p1.send_header_for_blocks(self.blocks[6000:8000])
-        p2p1.send_header_for_blocks(self.blocks[8000:10000])
-        p2p1.send_header_for_blocks(self.blocks[10000:])
-
-        p2p2.send_header_for_blocks(self.blocks[0:600])
-=======
-        p2p1.send_header_for_blocks(self.blocks[0:2000])
-        p2p1.send_header_for_blocks(self.blocks[2000:4000])
-        p2p1.send_header_for_blocks(self.blocks[4000:6000])
->>>>>>> ec86f1e9
 
         p2p1.send_header_for_blocks(self.blocks[6000:8000])
         p2p1.send_header_for_blocks(self.blocks[8000:10000])
@@ -200,10 +184,6 @@
             if self.nodes[1].getblock(self.nodes[1].getbestblockhash())['height'] == 1000:
                 break
         assert_equal(self.nodes[1].getblock(self.nodes[1].getbestblockhash())['height'], 1000)
-<<<<<<< HEAD
-        
-=======
->>>>>>> ec86f1e9
 
         # Send blocks to node2. Block 102 will be rejected.
         p2p2 = self.nodes[2].add_p2p_connection(BaseNode())
