#!/usr/bin/env python3
# Copyright (c) 2014-2018 The Bitcoin Core developers
# Distributed under the MIT software license, see the accompanying
# file COPYING or http://www.opensource.org/licenses/mit-license.php.
"""Test the listtransactions API."""
from decimal import Decimal
from io import BytesIO

from test_framework.messages import COIN, CTransaction
from test_framework.test_framework import BitcoinTestFramework
from test_framework.util import (
    assert_array_result,
    assert_equal,
    bytes_to_hex_str,
    hex_str_to_bytes,
    sync_mempools,
)

def tx_from_hex(hexstring):
    tx = CTransaction()
    f = BytesIO(hex_str_to_bytes(hexstring))
    tx.deserialize(f)
    return tx

class ListTransactionsTest(BitcoinTestFramework):
    def set_test_params(self):
        self.num_nodes = 2

    def skip_test_if_missing_module(self):
        self.skip_if_no_wallet()

    def skip_test_if_missing_module(self):
        self.skip_if_no_wallet()

    def run_test(self):
<<<<<<< HEAD
        # Avoid IBD errors
        self.nodes[0].generate(1)
=======
        self.nodes[0].generate(1)  # Get out of IBD
        self.sync_all()
>>>>>>> 9e306671
        # Simple send, 0 to 1:
        txid = self.nodes[0].sendtoaddress(self.nodes[1].getnewaddress(), 0.1)
        self.sync_all()
        assert_array_result(self.nodes[0].listtransactions(),
                            {"txid": txid},
                            {"category": "send", "amount": Decimal("-0.1"), "confirmations": 0})
        assert_array_result(self.nodes[1].listtransactions(),
                            {"txid": txid},
                            {"category": "receive", "amount": Decimal("0.1"), "confirmations": 0})
        # mine a block, confirmations should change:
        self.nodes[0].generate(1)
        self.sync_all()
        assert_array_result(self.nodes[0].listtransactions(),
                            {"txid": txid},
                            {"category": "send", "amount": Decimal("-0.1"), "confirmations": 1})
        assert_array_result(self.nodes[1].listtransactions(),
                            {"txid": txid},
                            {"category": "receive", "amount": Decimal("0.1"), "confirmations": 1})

        # send-to-self:
        txid = self.nodes[0].sendtoaddress(self.nodes[0].getnewaddress(), 0.2)
        assert_array_result(self.nodes[0].listtransactions(),
                            {"txid": txid, "category": "send"},
                            {"amount": Decimal("-0.2")})
        assert_array_result(self.nodes[0].listtransactions(),
                            {"txid": txid, "category": "receive"},
                            {"amount": Decimal("0.2")})

        # sendmany from node1: twice to self, twice to node2:
        send_to = {self.nodes[0].getnewaddress(): 0.11,
                   self.nodes[1].getnewaddress(): 0.22,
                   self.nodes[0].getnewaddress(): 0.33,
                   self.nodes[1].getnewaddress(): 0.44}
        txid = self.nodes[1].sendmany("", send_to)
        self.sync_all()
        assert_array_result(self.nodes[1].listtransactions(),
                            {"category": "send", "amount": Decimal("-0.11")},
                            {"txid": txid})
        assert_array_result(self.nodes[0].listtransactions(),
                            {"category": "receive", "amount": Decimal("0.11")},
                            {"txid": txid})
        assert_array_result(self.nodes[1].listtransactions(),
                            {"category": "send", "amount": Decimal("-0.22")},
                            {"txid": txid})
        assert_array_result(self.nodes[1].listtransactions(),
                            {"category": "receive", "amount": Decimal("0.22")},
                            {"txid": txid})
        assert_array_result(self.nodes[1].listtransactions(),
                            {"category": "send", "amount": Decimal("-0.33")},
                            {"txid": txid})
        assert_array_result(self.nodes[0].listtransactions(),
                            {"category": "receive", "amount": Decimal("0.33")},
                            {"txid": txid})
        assert_array_result(self.nodes[1].listtransactions(),
                            {"category": "send", "amount": Decimal("-0.44")},
                            {"txid": txid})
        assert_array_result(self.nodes[1].listtransactions(),
                            {"category": "receive", "amount": Decimal("0.44")},
                            {"txid": txid})

        pubkey = self.nodes[1].getaddressinfo(self.nodes[1].getnewaddress())['pubkey']
        multisig = self.nodes[1].createmultisig(1, [pubkey])
        self.nodes[0].importaddress(multisig["redeemScript"], "watchonly", False, True)
        txid = self.nodes[1].sendtoaddress(multisig["address"], 0.1)
        self.nodes[1].generate(1)
        self.sync_all()
<<<<<<< HEAD
        assert len(self.nodes[0].listtransactions(label="watchonly", count=100, skip=0, include_watchonly=False)) == 0
        assert_array_result(self.nodes[0].listtransactions(label="watchonly", count=100, skip=0, include_watchonly=True),
=======
        assert len(self.nodes[0].listtransactions(label="watchonly", count=100, include_watchonly=False)) == 0
        assert_array_result(self.nodes[0].listtransactions(label="watchonly", count=100, include_watchonly=True),
>>>>>>> 9e306671
                            {"category": "receive", "amount": Decimal("0.1")},
                            {"txid": txid, "label": "watchonly"})

        self.run_rbf_opt_in_test()

    # Check that the opt-in-rbf flag works properly, for sent and received
    # transactions.
    def run_rbf_opt_in_test(self):
        # Check whether a transaction signals opt-in RBF itself
        def is_opt_in(node, txid):
            rawtx = node.getrawtransaction(txid, 1)
            for x in rawtx["vin"]:
                if x["sequence"] < 0xfffffffe:
                    return True
            return False

        # Find an unconfirmed output matching a certain txid
        def get_unconfirmed_utxo_entry(node, txid_to_match):
            utxo = node.listunspent(0, 0)
            for i in utxo:
                if i["txid"] == txid_to_match:
                    return i
            return None

        # 1. Chain a few transactions that don't opt-in.
        txid_1 = self.nodes[0].sendtoaddress(self.nodes[1].getnewaddress(), 1)
        assert(not is_opt_in(self.nodes[0], txid_1))
        assert_array_result(self.nodes[0].listtransactions(), {"txid": txid_1}, {"bip125-replaceable": "no"})
        sync_mempools(self.nodes)
        assert_array_result(self.nodes[1].listtransactions(), {"txid": txid_1}, {"bip125-replaceable": "no"})

        # Tx2 will build off txid_1, still not opting in to RBF.
        utxo_to_use = get_unconfirmed_utxo_entry(self.nodes[0], txid_1)
        assert_equal(utxo_to_use["safe"], True)
        utxo_to_use = get_unconfirmed_utxo_entry(self.nodes[1], txid_1)
        utxo_to_use = get_unconfirmed_utxo_entry(self.nodes[1], txid_1)
        assert_equal(utxo_to_use["safe"], False)

        # Create tx2 using createrawtransaction
        inputs = [{"txid": utxo_to_use["txid"], "vout": utxo_to_use["vout"]}]
        outputs = {self.nodes[0].getnewaddress(): 0.999}
        tx2 = self.nodes[1].createrawtransaction(inputs, outputs)
        tx2_signed = self.nodes[1].signrawtransactionwithwallet(tx2)["hex"]
        txid_2 = self.nodes[1].sendrawtransaction(tx2_signed)

        # ...and check the result
        assert(not is_opt_in(self.nodes[1], txid_2))
        assert_array_result(self.nodes[1].listtransactions(), {"txid": txid_2}, {"bip125-replaceable": "no"})
        sync_mempools(self.nodes)
        assert_array_result(self.nodes[0].listtransactions(), {"txid": txid_2}, {"bip125-replaceable": "no"})

        # Tx3 will opt-in to RBF
        utxo_to_use = get_unconfirmed_utxo_entry(self.nodes[0], txid_2)
        inputs = [{"txid": txid_2, "vout": utxo_to_use["vout"]}]
        outputs = {self.nodes[1].getnewaddress(): 0.998}
        tx3 = self.nodes[0].createrawtransaction(inputs, outputs)
        tx3_modified = tx_from_hex(tx3)
        tx3_modified.vin[0].nSequence = 0
        tx3 = bytes_to_hex_str(tx3_modified.serialize())
        tx3_signed = self.nodes[0].signrawtransactionwithwallet(tx3)['hex']
        txid_3 = self.nodes[0].sendrawtransaction(tx3_signed)

        assert(is_opt_in(self.nodes[0], txid_3))
        assert_array_result(self.nodes[0].listtransactions(), {"txid": txid_3}, {"bip125-replaceable": "yes"})
        sync_mempools(self.nodes)
        assert_array_result(self.nodes[1].listtransactions(), {"txid": txid_3}, {"bip125-replaceable": "yes"})

        # Tx4 will chain off tx3.  Doesn't signal itself, but depends on one
        # that does.
        utxo_to_use = get_unconfirmed_utxo_entry(self.nodes[1], txid_3)
        inputs = [{"txid": txid_3, "vout": utxo_to_use["vout"]}]
        outputs = {self.nodes[0].getnewaddress(): 0.997}
        tx4 = self.nodes[1].createrawtransaction(inputs, outputs)
        tx4_signed = self.nodes[1].signrawtransactionwithwallet(tx4)["hex"]
        txid_4 = self.nodes[1].sendrawtransaction(tx4_signed)

        assert(not is_opt_in(self.nodes[1], txid_4))
        assert_array_result(self.nodes[1].listtransactions(), {"txid": txid_4}, {"bip125-replaceable": "yes"})
        sync_mempools(self.nodes)
        assert_array_result(self.nodes[0].listtransactions(), {"txid": txid_4}, {"bip125-replaceable": "yes"})

        # Replace tx3, and check that tx4 becomes unknown
        tx3_b = tx3_modified
        tx3_b.vout[0].nValue -= int(Decimal("0.004") * COIN)  # bump the fee
        tx3_b = bytes_to_hex_str(tx3_b.serialize())
        tx3_b_signed = self.nodes[0].signrawtransactionwithwallet(tx3_b)['hex']
        txid_3b = self.nodes[0].sendrawtransaction(tx3_b_signed, True)
        assert(is_opt_in(self.nodes[0], txid_3b))

        assert_array_result(self.nodes[0].listtransactions(), {"txid": txid_4}, {"bip125-replaceable": "unknown"})
        sync_mempools(self.nodes)
        assert_array_result(self.nodes[1].listtransactions(), {"txid": txid_4}, {"bip125-replaceable": "unknown"})

        # Check gettransaction as well:
        for n in self.nodes[0:2]:
            assert_equal(n.gettransaction(txid_1)["bip125-replaceable"], "no")
            assert_equal(n.gettransaction(txid_2)["bip125-replaceable"], "no")
            assert_equal(n.gettransaction(txid_3)["bip125-replaceable"], "yes")
            assert_equal(n.gettransaction(txid_3b)["bip125-replaceable"], "yes")
            assert_equal(n.gettransaction(txid_4)["bip125-replaceable"], "unknown")

        # After mining a transaction, it's no longer BIP125-replaceable
        self.nodes[0].generate(1)
        assert(txid_3b not in self.nodes[0].getrawmempool())
        assert_equal(self.nodes[0].gettransaction(txid_3b)["bip125-replaceable"], "no")
        assert_equal(self.nodes[0].gettransaction(txid_4)["bip125-replaceable"], "unknown")

if __name__ == '__main__':
    ListTransactionsTest().main()<|MERGE_RESOLUTION|>--- conflicted
+++ resolved
@@ -29,17 +29,9 @@
     def skip_test_if_missing_module(self):
         self.skip_if_no_wallet()
 
-    def skip_test_if_missing_module(self):
-        self.skip_if_no_wallet()
-
     def run_test(self):
-<<<<<<< HEAD
-        # Avoid IBD errors
-        self.nodes[0].generate(1)
-=======
         self.nodes[0].generate(1)  # Get out of IBD
         self.sync_all()
->>>>>>> 9e306671
         # Simple send, 0 to 1:
         txid = self.nodes[0].sendtoaddress(self.nodes[1].getnewaddress(), 0.1)
         self.sync_all()
@@ -106,13 +98,8 @@
         txid = self.nodes[1].sendtoaddress(multisig["address"], 0.1)
         self.nodes[1].generate(1)
         self.sync_all()
-<<<<<<< HEAD
-        assert len(self.nodes[0].listtransactions(label="watchonly", count=100, skip=0, include_watchonly=False)) == 0
-        assert_array_result(self.nodes[0].listtransactions(label="watchonly", count=100, skip=0, include_watchonly=True),
-=======
         assert len(self.nodes[0].listtransactions(label="watchonly", count=100, include_watchonly=False)) == 0
         assert_array_result(self.nodes[0].listtransactions(label="watchonly", count=100, include_watchonly=True),
->>>>>>> 9e306671
                             {"category": "receive", "amount": Decimal("0.1")},
                             {"txid": txid, "label": "watchonly"})
 
