#!/usr/bin/env python3
# Copyright (c) 2015-2019 The Bitcoin Core developers
# Distributed under the MIT software license, see the accompanying
# file COPYING or http://www.opensource.org/licenses/mit-license.php.
"""Test CSV soft fork activation.

This soft fork will activate the following BIPS:
BIP 68  - nSequence relative lock times
BIP 112 - CHECKSEQUENCEVERIFY
BIP 113 - MedianTimePast semantics for nLockTime

mine 82 blocks whose coinbases will be used to generate inputs for our tests
mine 345 blocks and seed block chain with the 82 inputs will use for our tests at height 427
mine 2 blocks and verify soft fork not yet activated
mine 1 block and test that soft fork is activated (rules enforced for next block)
Test BIP 113 is enforced
Mine 4 blocks so next height is 580 and test BIP 68 is enforced for time and height
Mine 1 block so next height is 581 and test BIP 68 now passes time but not height
Mine 1 block so next height is 582 and test BIP 68 now passes time and height
Test that BIP 112 is enforced

Various transactions will be used to test that the BIPs rules are not enforced before the soft fork activates
And that after the soft fork activates transactions pass and fail as they should according to the rules.
For each BIP, transactions of versions 1 and 2 will be tested.
----------------
BIP 113:
bip113tx - modify the nLocktime variable

BIP 68:
bip68txs - 16 txs with nSequence relative locktime of 10 with various bits set as per the relative_locktimes below

BIP 112:
bip112txs_vary_nSequence - 16 txs with nSequence relative_locktimes of 10 evaluated against 10 OP_CSV OP_DROP
bip112txs_vary_nSequence_9 - 16 txs with nSequence relative_locktimes of 9 evaluated against 10 OP_CSV OP_DROP
bip112txs_vary_OP_CSV - 16 txs with nSequence = 10 evaluated against varying {relative_locktimes of 10} OP_CSV OP_DROP
bip112txs_vary_OP_CSV_9 - 16 txs with nSequence = 9 evaluated against varying {relative_locktimes of 10} OP_CSV OP_DROP
bip112tx_special - test negative argument to OP_CSV
bip112tx_emptystack - test empty stack (= no argument) OP_CSV
"""
from decimal import Decimal
from itertools import product
from io import BytesIO
import time

from test_framework.blocktools import create_coinbase, create_block, create_transaction
from test_framework.messages import ToHex, CTransaction
from test_framework.mininode import P2PDataStore
from test_framework.script import (
    CScript,
    OP_CHECKSEQUENCEVERIFY,
    OP_DROP,
)
from test_framework.test_framework import BitcoinTestFramework
from test_framework.util import (
    assert_equal,
    hex_str_to_bytes,
    softfork_active,
)
from test_framework.qtumconfig import *

TESTING_TX_COUNT = 83  # Number of testing transactions: 1 BIP113 tx, 16 BIP68 txs, 66 BIP112 txs (see comments above)
COINBASE_BLOCK_COUNT = TESTING_TX_COUNT  # Number of coinbase blocks we need to generate as inputs for our txs
BASE_RELATIVE_LOCKTIME = 10
CSV_ACTIVATION_HEIGHT = 432
SEQ_DISABLE_FLAG = 1 << 31
SEQ_RANDOM_HIGH_BIT = 1 << 25
SEQ_TYPE_FLAG = 1 << 22
SEQ_RANDOM_LOW_BIT = 1 << 18

def relative_locktime(sdf, srhb, stf, srlb):
    """Returns a locktime with certain bits set."""

    locktime = BASE_RELATIVE_LOCKTIME
    if sdf:
        locktime |= SEQ_DISABLE_FLAG
    if srhb:
        locktime |= SEQ_RANDOM_HIGH_BIT
    if stf:
        locktime |= SEQ_TYPE_FLAG
    if srlb:
        locktime |= SEQ_RANDOM_LOW_BIT
    return locktime

def all_rlt_txs(txs):
    return [tx['tx'] for tx in txs]

def sign_transaction(node, unsignedtx):
    rawtx = ToHex(unsignedtx)
    signresult = node.signrawtransactionwithwallet(rawtx)
    tx = CTransaction()
    f = BytesIO(hex_str_to_bytes(signresult['hex']))
    tx.deserialize(f)
    return tx

def create_bip112special(node, input, txversion, address):
    tx = create_transaction(node, input, address, amount=Decimal("49.98"))
    tx.nVersion = txversion
    signtx = sign_transaction(node, tx)
    signtx.vin[0].scriptSig = CScript([-1, OP_CHECKSEQUENCEVERIFY, OP_DROP] + list(CScript(signtx.vin[0].scriptSig)))
    return signtx

<<<<<<< HEAD
=======
def create_bip112emptystack(node, input, txversion, address):
    tx = create_transaction(node, input, address, amount=Decimal("49.98"))
    tx.nVersion = txversion
    signtx = sign_transaction(node, tx)
    signtx.vin[0].scriptSig = CScript([OP_CHECKSEQUENCEVERIFY] + list(CScript(signtx.vin[0].scriptSig)))
    return signtx

>>>>>>> ee8ca219
def send_generic_unspent_input_tx(node, unspent, address):
    inputs = [{'txid': unspent[0], 'vout': unspent[1]}]
    outputs = {address : unspent[2]-Decimal("0.01")}
    rawtx = node.createrawtransaction(inputs, outputs)
    rawtx = node.signrawtransactionwithwallet(rawtx)['hex']
    return node.sendrawtransaction(rawtx)

def send_generic_input_tx(node, coinbases, address):
    return node.sendrawtransaction(ToHex(sign_transaction(node, create_transaction(node, node.getblock(coinbases.pop())['tx'][0], address, amount=Decimal("49.99")))))

def create_bip68txs(node, bip68inputs, txversion, address, locktime_delta=0):
    """Returns a list of bip68 transactions with different bits set."""
    txs = []
    assert len(bip68inputs) >= 16
    for i, (sdf, srhb, stf, srlb) in enumerate(product(*[[True, False]] * 4)):
        locktime = relative_locktime(sdf, srhb, stf, srlb)
        tx = create_transaction(node, bip68inputs[i], address, amount=Decimal("49.98"))
        tx.nVersion = txversion
        tx.vin[0].nSequence = locktime + locktime_delta
        tx = sign_transaction(node, tx)
        tx.rehash()
        txs.append({'tx': tx, 'sdf': sdf, 'stf': stf})

    return txs

def create_bip112txs(node, bip112inputs, varyOP_CSV, txversion, address, locktime_delta=0):
    """Returns a list of bip68 transactions with different bits set."""
    txs = []
    assert len(bip112inputs) >= 16
    for i, (sdf, srhb, stf, srlb) in enumerate(product(*[[True, False]] * 4)):
        locktime = relative_locktime(sdf, srhb, stf, srlb)
        tx = create_transaction(node, bip112inputs[i], address, amount=Decimal("49.98"))
        if (varyOP_CSV):  # if varying OP_CSV, nSequence is fixed
            tx.vin[0].nSequence = BASE_RELATIVE_LOCKTIME + locktime_delta
        else:  # vary nSequence instead, OP_CSV is fixed
            tx.vin[0].nSequence = locktime + locktime_delta
        tx.nVersion = txversion
        signtx = sign_transaction(node, tx)
        if (varyOP_CSV):
            signtx.vin[0].scriptSig = CScript([locktime, OP_CHECKSEQUENCEVERIFY, OP_DROP] + list(CScript(signtx.vin[0].scriptSig)))
        else:
            signtx.vin[0].scriptSig = CScript([BASE_RELATIVE_LOCKTIME, OP_CHECKSEQUENCEVERIFY, OP_DROP] + list(CScript(signtx.vin[0].scriptSig)))
        tx.rehash()
        txs.append({'tx': signtx, 'sdf': sdf, 'stf': stf})
    return txs

class BIP68_112_113Test(BitcoinTestFramework):
    def set_test_params(self):
        self.num_nodes = 1
        self.setup_clean_chain = True
        self.extra_args = [[
            '-whitelist=noban@127.0.0.1',
            '-blockversion=4',
            '-addresstype=legacy',
            '-par=1',  # Use only one script thread to get the exact reject reason for testing
        ]]
        self.supports_cli = False

    def skip_test_if_missing_module(self):
        self.skip_if_no_wallet()

    def generate_blocks(self, number):
        test_blocks = []
        for i in range(number):
            block = self.create_test_block([])
            test_blocks.append(block)
            self.last_block_time += 600
            self.tip = block.sha256
            self.tipheight += 1
            extend_txs = []
        return test_blocks

    def create_test_block(self, txs):
        block = create_block(self.tip, create_coinbase(self.tipheight + 1), self.last_block_time + 600)
        block.nVersion = 4
        block.vtx.extend(txs)
        block.hashMerkleRoot = block.calc_merkle_root()
        block.rehash()
        block.solve()
        return block

    def send_blocks(self, blocks, success=True, reject_reason=None):
        """Sends blocks to test node. Syncs and verifies that tip has advanced to most recent block.

        Call with success = False if the tip shouldn't advance to the most recent block."""
        self.nodes[0].p2p.send_blocks_and_test(blocks, self.nodes[0], success=success, reject_reason=reject_reason)

    def run_test(self):
        self.nodes[0].add_p2p_connection(P2PDataStore())

        self.log.info("Generate blocks in the past for coinbase outputs.")
        start_time = 1510247077 + 600 * 1000 + 101
        long_past_time = start_time - 600 * 1000 # enough to build up to 1000 blocks 10 minutes apart without worrying about getting into the future
        self.nodes[0].setmocktime(long_past_time - 100)  # enough so that the generated blocks will still all be before long_past_time
        self.coinbase_blocks = self.nodes[0].generate(COINBASE_BLOCK_COUNT)  # blocks generated for inputs
        self.nodes[0].setmocktime(0)  # set time back to present so yielded blocks aren't in the future as we advance last_block_time
        self.tipheight = COINBASE_BLOCK_COUNT  # height of the next block to build
        self.last_block_time = long_past_time
        self.tip = int(self.nodes[0].getbestblockhash(), 16)
        self.nodeaddress = self.nodes[0].getnewaddress()

        # Activation height is hardcoded
        # We advance to block height five below BIP112 activation for the following tests
        test_blocks = self.generate_blocks(CSV_ACTIVATION_HEIGHT-5 - COINBASE_BLOCK_COUNT)
        self.send_blocks(test_blocks)
        assert not softfork_active(self.nodes[0], 'csv')

        # Inputs at height = 431
        #
        # Put inputs for all tests in the chain at height 431 (tip now = 430) (time increases by 600s per block)
        # Note we reuse inputs for v1 and v2 txs so must test these separately
        # 16 normal inputs
        bip68inputs = []
        for i in range(16):
            bip68inputs.append(send_generic_unspent_input_tx(self.nodes[0], self.unspents.pop(), self.nodeaddress))

        # 2 sets of 16 inputs with 10 OP_CSV OP_DROP (actually will be prepended to spending scriptSig)
        bip112basicinputs = []
        for j in range(2):
            inputs = []
            for i in range(16):
                inputs.append(send_generic_unspent_input_tx(self.nodes[0], self.unspents.pop(), self.nodeaddress))
            bip112basicinputs.append(inputs)

        # 2 sets of 16 varied inputs with (relative_lock_time) OP_CSV OP_DROP (actually will be prepended to spending scriptSig)
        bip112diverseinputs = []
        for j in range(2):
            inputs = []
            for i in range(16):
                inputs.append(send_generic_unspent_input_tx(self.nodes[0], self.unspents.pop(), self.nodeaddress))
            bip112diverseinputs.append(inputs)

        # 1 special input with -1 OP_CSV OP_DROP (actually will be prepended to spending scriptSig)
        bip112specialinput = send_generic_unspent_input_tx(self.nodes[0], self.unspents.pop(), self.nodeaddress)
<<<<<<< HEAD
=======
        # 1 special input with (empty stack) OP_CSV (actually will be prepended to spending scriptSig)
        bip112emptystackinput = send_generic_input_tx(self.nodes[0],self.coinbase_blocks, self.nodeaddress)
>>>>>>> ee8ca219

        # 1 normal input
        bip113input = send_generic_unspent_input_tx(self.nodes[0], self.unspents.pop(), self.nodeaddress)

        self.nodes[0].setmocktime(self.last_block_time + 600)
        inputblockhash = self.nodes[0].generate(1)[0]  # 1 block generated for inputs to be in chain at height 431
        self.nodes[0].setmocktime(0)
        self.tip = int(inputblockhash, 16)
        self.tipheight += 1
        self.last_block_time += 600
        assert_equal(len(self.nodes[0].getblock(inputblockhash, True)["tx"]), TESTING_TX_COUNT + 1)

        # 2 more version 4 blocks
        test_blocks = self.generate_blocks(2)
        self.send_blocks(test_blocks)

        assert_equal(self.tipheight, CSV_ACTIVATION_HEIGHT - 2)
        self.log.info("Height = {}, CSV not yet active (will activate for block {}, not {})".format(self.tipheight, CSV_ACTIVATION_HEIGHT, CSV_ACTIVATION_HEIGHT - 1))
        assert not softfork_active(self.nodes[0], 'csv')

        # Test both version 1 and version 2 transactions for all tests
        # BIP113 test transaction will be modified before each use to put in appropriate block time
        bip113tx_v1 = create_transaction(self.nodes[0], bip113input, self.nodeaddress, amount=Decimal("49.98"))
        bip113tx_v1.vin[0].nSequence = 0xFFFFFFFE
        bip113tx_v1.nVersion = 1
        bip113tx_v2 = create_transaction(self.nodes[0], bip113input, self.nodeaddress, amount=Decimal("49.98"))
        bip113tx_v2.vin[0].nSequence = 0xFFFFFFFE
        bip113tx_v2.nVersion = 2

        # For BIP68 test all 16 relative sequence locktimes
        bip68txs_v1 = create_bip68txs(self.nodes[0], bip68inputs, 1, self.nodeaddress)
        bip68txs_v2 = create_bip68txs(self.nodes[0], bip68inputs, 2, self.nodeaddress)

        # For BIP112 test:
        # 16 relative sequence locktimes of 10 against 10 OP_CSV OP_DROP inputs
        bip112txs_vary_nSequence_v1 = create_bip112txs(self.nodes[0], bip112basicinputs[0], False, 1, self.nodeaddress)
        bip112txs_vary_nSequence_v2 = create_bip112txs(self.nodes[0], bip112basicinputs[0], False, 2, self.nodeaddress)
        # 16 relative sequence locktimes of 9 against 10 OP_CSV OP_DROP inputs
        bip112txs_vary_nSequence_9_v1 = create_bip112txs(self.nodes[0], bip112basicinputs[1], False, 1, self.nodeaddress, -1)
        bip112txs_vary_nSequence_9_v2 = create_bip112txs(self.nodes[0], bip112basicinputs[1], False, 2, self.nodeaddress, -1)
        # sequence lock time of 10 against 16 (relative_lock_time) OP_CSV OP_DROP inputs
        bip112txs_vary_OP_CSV_v1 = create_bip112txs(self.nodes[0], bip112diverseinputs[0], True, 1, self.nodeaddress)
        bip112txs_vary_OP_CSV_v2 = create_bip112txs(self.nodes[0], bip112diverseinputs[0], True, 2, self.nodeaddress)
        # sequence lock time of 9 against 16 (relative_lock_time) OP_CSV OP_DROP inputs
        bip112txs_vary_OP_CSV_9_v1 = create_bip112txs(self.nodes[0], bip112diverseinputs[1], True, 1, self.nodeaddress, -1)
        bip112txs_vary_OP_CSV_9_v2 = create_bip112txs(self.nodes[0], bip112diverseinputs[1], True, 2, self.nodeaddress, -1)
        # -1 OP_CSV OP_DROP input
        bip112tx_special_v1 = create_bip112special(self.nodes[0], bip112specialinput, 1, self.nodeaddress)
        bip112tx_special_v2 = create_bip112special(self.nodes[0], bip112specialinput, 2, self.nodeaddress)
        # (empty stack) OP_CSV input
        bip112tx_emptystack_v1 = create_bip112emptystack(self.nodes[0], bip112emptystackinput, 1, self.nodeaddress)
        bip112tx_emptystack_v2 = create_bip112emptystack(self.nodes[0], bip112emptystackinput, 2, self.nodeaddress)

        self.log.info("TESTING")

        self.log.info("Pre-Soft Fork Tests. All txs should pass.")
        self.log.info("Test version 1 txs")

        success_txs = []
        # BIP113 tx, -1 CSV tx and empty stack CSV tx should succeed
        bip113tx_v1.nLockTime = self.last_block_time - 600 * 5  # = MTP of prior block (not <) but < time put on current block
        bip113signed1 = sign_transaction(self.nodes[0], bip113tx_v1)
        success_txs.append(bip113signed1)
        success_txs.append(bip112tx_special_v1)
        success_txs.append(bip112tx_emptystack_v1)
        # add BIP 68 txs
        success_txs.extend(all_rlt_txs(bip68txs_v1))
        # add BIP 112 with seq=10 txs
        success_txs.extend(all_rlt_txs(bip112txs_vary_nSequence_v1))
        success_txs.extend(all_rlt_txs(bip112txs_vary_OP_CSV_v1))
        # try BIP 112 with seq=9 txs
        success_txs.extend(all_rlt_txs(bip112txs_vary_nSequence_9_v1))
        success_txs.extend(all_rlt_txs(bip112txs_vary_OP_CSV_9_v1))
        self.send_blocks([self.create_test_block(success_txs)])
        self.nodes[0].invalidateblock(self.nodes[0].getbestblockhash())

        self.log.info("Test version 2 txs")

        success_txs = []
        # BIP113 tx, -1 CSV tx and empty stack CSV tx should succeed
        bip113tx_v2.nLockTime = self.last_block_time - 600 * 5  # = MTP of prior block (not <) but < time put on current block
        bip113signed2 = sign_transaction(self.nodes[0], bip113tx_v2)
        success_txs.append(bip113signed2)
        success_txs.append(bip112tx_special_v2)
        success_txs.append(bip112tx_emptystack_v2)
        # add BIP 68 txs
        success_txs.extend(all_rlt_txs(bip68txs_v2))
        # add BIP 112 with seq=10 txs
        success_txs.extend(all_rlt_txs(bip112txs_vary_nSequence_v2))
        success_txs.extend(all_rlt_txs(bip112txs_vary_OP_CSV_v2))
        # try BIP 112 with seq=9 txs
        success_txs.extend(all_rlt_txs(bip112txs_vary_nSequence_9_v2))
        success_txs.extend(all_rlt_txs(bip112txs_vary_OP_CSV_9_v2))
        self.send_blocks([self.create_test_block(success_txs)])
        self.nodes[0].invalidateblock(self.nodes[0].getbestblockhash())

        # 1 more version 4 block to get us to height 432 so the fork should now be active for the next block
        assert not softfork_active(self.nodes[0], 'csv')
        test_blocks = self.generate_blocks(1)
        self.send_blocks(test_blocks)
        assert softfork_active(self.nodes[0], 'csv')

        self.log.info("Post-Soft Fork Tests.")

        self.log.info("BIP 113 tests")
        # BIP 113 tests should now fail regardless of version number if nLockTime isn't satisfied by new rules
        bip113tx_v1.nLockTime = self.last_block_time - 600 * 5  # = MTP of prior block (not <) but < time put on current block
        bip113signed1 = sign_transaction(self.nodes[0], bip113tx_v1)
        bip113tx_v2.nLockTime = self.last_block_time - 600 * 5  # = MTP of prior block (not <) but < time put on current block
        bip113signed2 = sign_transaction(self.nodes[0], bip113tx_v2)
        for bip113tx in [bip113signed1, bip113signed2]:
            self.send_blocks([self.create_test_block([bip113tx])], success=False, reject_reason='bad-txns-nonfinal')
        # BIP 113 tests should now pass if the locktime is < MTP
        bip113tx_v1.nLockTime = self.last_block_time - 600 * 5 - 1  # < MTP of prior block
        bip113signed1 = sign_transaction(self.nodes[0], bip113tx_v1)
        bip113tx_v2.nLockTime = self.last_block_time - 600 * 5 - 1  # < MTP of prior block
        bip113signed2 = sign_transaction(self.nodes[0], bip113tx_v2)
        for bip113tx in [bip113signed1, bip113signed2]:
            self.send_blocks([self.create_test_block([bip113tx])])
            self.nodes[0].invalidateblock(self.nodes[0].getbestblockhash())

        # Next block height = 437 after 4 blocks of random version
        test_blocks = self.generate_blocks(4)
        self.send_blocks(test_blocks)

        self.log.info("BIP 68 tests")
        self.log.info("Test version 1 txs - all should still pass")

        success_txs = []
        success_txs.extend(all_rlt_txs(bip68txs_v1))
        self.send_blocks([self.create_test_block(success_txs)])
        self.nodes[0].invalidateblock(self.nodes[0].getbestblockhash())

        self.log.info("Test version 2 txs")

        # All txs with SEQUENCE_LOCKTIME_DISABLE_FLAG set pass
        bip68success_txs = [tx['tx'] for tx in bip68txs_v2 if tx['sdf']]
        self.send_blocks([self.create_test_block(bip68success_txs)])
        self.nodes[0].invalidateblock(self.nodes[0].getbestblockhash())

        # All txs without flag fail as we are at delta height = 8 < 10 and delta time = 8 * 600 < 10 * 512
        bip68timetxs = [tx['tx'] for tx in bip68txs_v2 if not tx['sdf'] and tx['stf']]
        for tx in bip68timetxs:
            self.send_blocks([self.create_test_block([tx])], success=False, reject_reason='bad-txns-nonfinal')

        bip68heighttxs = [tx['tx'] for tx in bip68txs_v2 if not tx['sdf'] and not tx['stf']]
        for tx in bip68heighttxs:
            self.send_blocks([self.create_test_block([tx])], success=False, reject_reason='bad-txns-nonfinal')

        # Advance one block to 438
        test_blocks = self.generate_blocks(1)
        self.send_blocks(test_blocks)

        # Height txs should fail and time txs should now pass 9 * 600 > 10 * 512
        bip68success_txs.extend(bip68timetxs)
        self.send_blocks([self.create_test_block(bip68success_txs)])
        self.nodes[0].invalidateblock(self.nodes[0].getbestblockhash())
        for tx in bip68heighttxs:
            self.send_blocks([self.create_test_block([tx])], success=False, reject_reason='bad-txns-nonfinal')

        # Advance one block to 439
        test_blocks = self.generate_blocks(1)
        self.send_blocks(test_blocks)

        # All BIP 68 txs should pass
        bip68success_txs.extend(bip68heighttxs)
        self.send_blocks([self.create_test_block(bip68success_txs)])
        self.nodes[0].invalidateblock(self.nodes[0].getbestblockhash())

        self.log.info("BIP 112 tests")
        self.log.info("Test version 1 txs")

        # -1 OP_CSV tx and (empty stack) OP_CSV tx should fail
        self.send_blocks([self.create_test_block([bip112tx_special_v1])], success=False,
                         reject_reason='non-mandatory-script-verify-flag (Negative locktime)')
        self.send_blocks([self.create_test_block([bip112tx_emptystack_v1])], success=False,
                         reject_reason='non-mandatory-script-verify-flag (Operation not valid with the current stack size)')
        # If SEQUENCE_LOCKTIME_DISABLE_FLAG is set in argument to OP_CSV, version 1 txs should still pass

        success_txs = [tx['tx'] for tx in bip112txs_vary_OP_CSV_v1 if tx['sdf']]
        success_txs += [tx['tx'] for tx in bip112txs_vary_OP_CSV_9_v1 if tx['sdf']]
        self.send_blocks([self.create_test_block(success_txs)])
        self.nodes[0].invalidateblock(self.nodes[0].getbestblockhash())

        # If SEQUENCE_LOCKTIME_DISABLE_FLAG is unset in argument to OP_CSV, version 1 txs should now fail
        fail_txs = all_rlt_txs(bip112txs_vary_nSequence_v1)
        fail_txs += all_rlt_txs(bip112txs_vary_nSequence_9_v1)
        fail_txs += [tx['tx'] for tx in bip112txs_vary_OP_CSV_v1 if not tx['sdf']]
        fail_txs += [tx['tx'] for tx in bip112txs_vary_OP_CSV_9_v1 if not tx['sdf']]
        for tx in fail_txs:
            self.send_blocks([self.create_test_block([tx])], success=False,
                             reject_reason='non-mandatory-script-verify-flag (Locktime requirement not satisfied)')

        self.log.info("Test version 2 txs")

        # -1 OP_CSV tx and (empty stack) OP_CSV tx should fail
        self.send_blocks([self.create_test_block([bip112tx_special_v2])], success=False,
                         reject_reason='non-mandatory-script-verify-flag (Negative locktime)')
        self.send_blocks([self.create_test_block([bip112tx_emptystack_v2])], success=False,
                         reject_reason='non-mandatory-script-verify-flag (Operation not valid with the current stack size)')

        # If SEQUENCE_LOCKTIME_DISABLE_FLAG is set in argument to OP_CSV, version 2 txs should pass (all sequence locks are met)
        success_txs = [tx['tx'] for tx in bip112txs_vary_OP_CSV_v2 if tx['sdf']]
        success_txs += [tx['tx'] for tx in bip112txs_vary_OP_CSV_9_v2 if tx['sdf']]

        self.send_blocks([self.create_test_block(success_txs)])
        self.nodes[0].invalidateblock(self.nodes[0].getbestblockhash())

        # SEQUENCE_LOCKTIME_DISABLE_FLAG is unset in argument to OP_CSV for all remaining txs ##

        # All txs with nSequence 9 should fail either due to earlier mismatch or failing the CSV check
        fail_txs = all_rlt_txs(bip112txs_vary_nSequence_9_v2)
        fail_txs += [tx['tx'] for tx in bip112txs_vary_OP_CSV_9_v2 if not tx['sdf']]
        for tx in fail_txs:
            self.send_blocks([self.create_test_block([tx])], success=False,
                             reject_reason='non-mandatory-script-verify-flag (Locktime requirement not satisfied)')

        # If SEQUENCE_LOCKTIME_DISABLE_FLAG is set in nSequence, tx should fail
        fail_txs = [tx['tx'] for tx in bip112txs_vary_nSequence_v2 if tx['sdf']]
        for tx in fail_txs:
            self.send_blocks([self.create_test_block([tx])], success=False,
                             reject_reason='non-mandatory-script-verify-flag (Locktime requirement not satisfied)')

        # If sequencelock types mismatch, tx should fail
        fail_txs = [tx['tx'] for tx in bip112txs_vary_nSequence_v2 if not tx['sdf'] and tx['stf']]
        fail_txs += [tx['tx'] for tx in bip112txs_vary_OP_CSV_v2 if not tx['sdf'] and tx['stf']]
        for tx in fail_txs:
            self.send_blocks([self.create_test_block([tx])], success=False,
                             reject_reason='non-mandatory-script-verify-flag (Locktime requirement not satisfied)')

        # Remaining txs should pass, just test masking works properly
        success_txs = [tx['tx'] for tx in bip112txs_vary_nSequence_v2 if not tx['sdf'] and not tx['stf']]
        success_txs += [tx['tx'] for tx in bip112txs_vary_OP_CSV_v2 if not tx['sdf'] and not tx['stf']]
        self.send_blocks([self.create_test_block(success_txs)])
        self.nodes[0].invalidateblock(self.nodes[0].getbestblockhash())

        # Additional test, of checking that comparison of two time types works properly
        time_txs = []
        for tx in [tx['tx'] for tx in bip112txs_vary_OP_CSV_v2 if not tx['sdf'] and tx['stf']]:
            tx.vin[0].nSequence = BASE_RELATIVE_LOCKTIME | SEQ_TYPE_FLAG
            signtx = sign_transaction(self.nodes[0], tx)
            time_txs.append(signtx)

        self.send_blocks([self.create_test_block(time_txs)])
        self.nodes[0].invalidateblock(self.nodes[0].getbestblockhash())

if __name__ == '__main__':
    BIP68_112_113Test().main()<|MERGE_RESOLUTION|>--- conflicted
+++ resolved
@@ -99,8 +99,6 @@
     signtx.vin[0].scriptSig = CScript([-1, OP_CHECKSEQUENCEVERIFY, OP_DROP] + list(CScript(signtx.vin[0].scriptSig)))
     return signtx
 
-<<<<<<< HEAD
-=======
 def create_bip112emptystack(node, input, txversion, address):
     tx = create_transaction(node, input, address, amount=Decimal("49.98"))
     tx.nVersion = txversion
@@ -108,7 +106,6 @@
     signtx.vin[0].scriptSig = CScript([OP_CHECKSEQUENCEVERIFY] + list(CScript(signtx.vin[0].scriptSig)))
     return signtx
 
->>>>>>> ee8ca219
 def send_generic_unspent_input_tx(node, unspent, address):
     inputs = [{'txid': unspent[0], 'vout': unspent[1]}]
     outputs = {address : unspent[2]-Decimal("0.01")}
@@ -243,11 +240,8 @@
 
         # 1 special input with -1 OP_CSV OP_DROP (actually will be prepended to spending scriptSig)
         bip112specialinput = send_generic_unspent_input_tx(self.nodes[0], self.unspents.pop(), self.nodeaddress)
-<<<<<<< HEAD
-=======
         # 1 special input with (empty stack) OP_CSV (actually will be prepended to spending scriptSig)
         bip112emptystackinput = send_generic_input_tx(self.nodes[0],self.coinbase_blocks, self.nodeaddress)
->>>>>>> ee8ca219
 
         # 1 normal input
         bip113input = send_generic_unspent_input_tx(self.nodes[0], self.unspents.pop(), self.nodeaddress)
