#!/usr/bin/env python3
# Copyright (c) 2022 The Bitcoin Core developers
# Distributed under the MIT software license, see the accompanying
# file COPYING or http://www.opensource.org/licenses/mit-license.php.
"""Test removing undeleted pruned blk files on startup."""

import os
from test_framework.test_framework import BitcoinTestFramework
from test_framework.blocktools import COINBASE_MATURITY

class FeatureRemovePrunedFilesOnStartupTest(BitcoinTestFramework):
    def set_test_params(self):
        self.num_nodes = 1
        self.extra_args = [["-fastprune", "-prune=1"]]

    def mine_batches(self, blocks):
        n = blocks // 250
        for _ in range(n):
            self.generate(self.nodes[0], 250)
        self.generate(self.nodes[0], blocks % 250)
        self.sync_blocks()

    def run_test(self):
<<<<<<< HEAD
        blk0 = os.path.join(self.nodes[0].datadir, self.nodes[0].chain, 'blocks', 'blk00000.dat')
        rev0 = os.path.join(self.nodes[0].datadir, self.nodes[0].chain, 'blocks', 'rev00000.dat')
        blk1 = os.path.join(self.nodes[0].datadir, self.nodes[0].chain, 'blocks', 'blk00001.dat')
        rev1 = os.path.join(self.nodes[0].datadir, self.nodes[0].chain, 'blocks', 'rev00001.dat')
=======
        blk0 = self.nodes[0].blocks_path / "blk00000.dat"
        rev0 = self.nodes[0].blocks_path / "rev00000.dat"
        blk1 = self.nodes[0].blocks_path / "blk00001.dat"
        rev1 = self.nodes[0].blocks_path / "rev00001.dat"
>>>>>>> 86d0551a
        self.mine_batches(COINBASE_MATURITY+700)
        fo1 = os.open(blk0, os.O_RDONLY)
        fo2 = os.open(rev1, os.O_RDONLY)
        fd1 = os.fdopen(fo1)
        fd2 = os.fdopen(fo2)
        self.nodes[0].pruneblockchain(COINBASE_MATURITY+500)

        # Windows systems will not remove files with an open fd
        if os.name != 'nt':
            assert not os.path.exists(blk0)
            assert not os.path.exists(rev0)
            assert not os.path.exists(blk1)
            assert not os.path.exists(rev1)
        else:
            assert os.path.exists(blk0)
            assert not os.path.exists(rev0)
            assert not os.path.exists(blk1)
            assert os.path.exists(rev1)

        # Check that the files are removed on restart once the fds are closed
        fd1.close()
        fd2.close()
        self.restart_node(0)
        assert not os.path.exists(blk0)
        assert not os.path.exists(rev1)

if __name__ == '__main__':
    FeatureRemovePrunedFilesOnStartupTest().main()<|MERGE_RESOLUTION|>--- conflicted
+++ resolved
@@ -21,17 +21,10 @@
         self.sync_blocks()
 
     def run_test(self):
-<<<<<<< HEAD
-        blk0 = os.path.join(self.nodes[0].datadir, self.nodes[0].chain, 'blocks', 'blk00000.dat')
-        rev0 = os.path.join(self.nodes[0].datadir, self.nodes[0].chain, 'blocks', 'rev00000.dat')
-        blk1 = os.path.join(self.nodes[0].datadir, self.nodes[0].chain, 'blocks', 'blk00001.dat')
-        rev1 = os.path.join(self.nodes[0].datadir, self.nodes[0].chain, 'blocks', 'rev00001.dat')
-=======
         blk0 = self.nodes[0].blocks_path / "blk00000.dat"
         rev0 = self.nodes[0].blocks_path / "rev00000.dat"
         blk1 = self.nodes[0].blocks_path / "blk00001.dat"
         rev1 = self.nodes[0].blocks_path / "rev00001.dat"
->>>>>>> 86d0551a
         self.mine_batches(COINBASE_MATURITY+700)
         fo1 = os.open(blk0, os.O_RDONLY)
         fo2 = os.open(rev1, os.O_RDONLY)
