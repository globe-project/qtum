--- conflicted
+++ resolved
@@ -221,21 +221,8 @@
     # Create a transaction with segwit output, then create an RBF transaction
     # which spends it, and make sure bumpfee can be called on it.
 
-<<<<<<< HEAD
-    segwit_in = next(u for u in rbf_node.listunspent() if u["amount"] == Decimal("0.1"))
-    segwit_out = rbf_node.getaddressinfo(rbf_node.getnewaddress(address_type='bech32'))
-    segwitid = send_to_witness(
-        use_p2wsh=False,
-        node=rbf_node,
-        utxo=segwit_in,
-        pubkey=segwit_out["pubkey"],
-        encode_p2sh=False,
-        amount=Decimal("0.09"),
-        sign=True)
-=======
     segwit_out = rbf_node.getnewaddress(address_type='bech32')
     segwitid = rbf_node.send({segwit_out: "0.09"}, options={"change_position": 1})["txid"]
->>>>>>> 4985b774
 
     rbfraw = rbf_node.createrawtransaction([{
         'txid': segwitid,
@@ -623,11 +610,7 @@
 
 def test_bumpfee_metadata(self, rbf_node, dest_address):
     self.log.info('Test that bumped txn metadata persists to new txn record')
-<<<<<<< HEAD
-    assert(rbf_node.getbalance() < 49)
-=======
     assert rbf_node.getbalance() < 49
->>>>>>> 4985b774
     rbf_node.generatetoaddress(COINBASE_MATURITY+1, rbf_node.getnewaddress())
     rbfid = rbf_node.sendtoaddress(dest_address, 49, "comment value", "to value")
     bumped_tx = rbf_node.bumpfee(rbfid)
@@ -668,11 +651,7 @@
     self.clear_mempool()
 
 
-<<<<<<< HEAD
-def spend_one_input(node, dest_address, change_size=Decimal("0.04900000")):
-=======
 def spend_one_input(node, dest_address, change_size=Decimal("0.04900000"), data=None):
->>>>>>> 4985b774
     tx_input = dict(
         sequence=MAX_BIP125_RBF_SEQUENCE, **next(u for u in node.listunspent() if u["amount"] == Decimal("0.10000000")))
     destinations = {dest_address: Decimal("0.05000000")}
