--- conflicted
+++ resolved
@@ -73,12 +73,7 @@
 
         # fund rbf node with 10 coins of 0.001 btc (100,000 satoshis)
         self.log.info("Mining blocks...")
-<<<<<<< HEAD
-        generatesynchronized(peer_node, COINBASE_MATURITY+10, None, self.nodes)
-=======
         peer_node.generate(COINBASE_MATURITY+10)
-        self.sync_all()
->>>>>>> f45f2e07
         for _ in range(25):
             peer_node.sendtoaddress(rbf_node_address, 0.1)
         self.sync_all()
