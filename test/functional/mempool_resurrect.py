--- conflicted
+++ resolved
@@ -7,11 +7,7 @@
 from test_framework.blocktools import COINBASE_MATURITY
 from test_framework.test_framework import BitcoinTestFramework
 from test_framework.util import assert_equal
-<<<<<<< HEAD
-from test_framework.qtumconfig import *
-=======
 from test_framework.wallet import MiniWallet
->>>>>>> 5ed36332
 
 
 class MempoolCoinbaseTest(BitcoinTestFramework):
@@ -35,27 +31,12 @@
         # Invalidate both blocks
         # ... make sure all the transactions are put back in the mempool
         # Mine a new block
-<<<<<<< HEAD
-        # ... make sure all the transactions are confirmed again.
-
-        b = [self.nodes[0].getblockhash(n) for n in range(1, 4)]
-        coinbase_txids = [self.nodes[0].getblock(h)['tx'][0] for h in b]
-        spends1_raw = [create_raw_transaction(self.nodes[0], txid, node0_address, amount=INITIAL_BLOCK_REWARD-0.01) for txid in coinbase_txids]
-        spends1_id = [self.nodes[0].sendrawtransaction(tx) for tx in spends1_raw]
-
-        blocks = []
-        blocks.extend(self.nodes[0].generate(1))
-
-        spends2_raw = [create_raw_transaction(self.nodes[0], txid, node0_address, amount=INITIAL_BLOCK_REWARD-0.02) for txid in spends1_id]
-        spends2_id = [self.nodes[0].sendrawtransaction(tx) for tx in spends2_raw]
-=======
         # ... make sure all the transactions are confirmed again
         blocks = []
         spends1_ids = [wallet.send_self_transfer(from_node=node)['txid'] for _ in range(3)]
         blocks.extend(node.generate(1))
         spends2_ids = [wallet.send_self_transfer(from_node=node)['txid'] for _ in range(3)]
         blocks.extend(node.generate(1))
->>>>>>> 5ed36332
 
         spends_ids = set(spends1_ids + spends2_ids)
 
