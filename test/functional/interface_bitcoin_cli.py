--- conflicted
+++ resolved
@@ -21,11 +21,7 @@
 # The block reward of coinbaseoutput.nValue (50) BTC/block matures after
 # COINBASE_MATURITY (100) blocks. Therefore, after mining 101 blocks we expect
 # node 0 to have a balance of (BLOCKS - COINBASE_MATURITY) * 50 BTC/block.
-<<<<<<< HEAD
-BLOCKS = COINBASE_MATURITY+1
-=======
 BLOCKS = COINBASE_MATURITY + 1
->>>>>>> 258457a4
 BALANCE = (BLOCKS - COINBASE_MATURITY) * INITIAL_BLOCK_REWARD
 
 JSON_PARSING_ERROR = 'error: Error parsing JSON: foo'
