--- conflicted
+++ resolved
@@ -13,10 +13,7 @@
     disconnect_nodes,
     sync_blocks,
 )
-<<<<<<< HEAD
-=======
 from test_framework.messages import CTransaction, COIN
->>>>>>> 9e306671
 from test_framework.qtumconfig import *
 
 class TxnMallTest(BitcoinTestFramework):
