#!/usr/bin/env python3
# Copyright (c) 2014-2019 The Bitcoin Core developers
# Distributed under the MIT software license, see the accompanying
# file COPYING or http://www.opensource.org/licenses/mit-license.php.
"""Test the wallet accounts properly when there are cloned transactions with malleated scriptsigs."""

import io
from test_framework.test_framework import BitcoinTestFramework
from test_framework.util import (
    assert_equal,
    connect_nodes,
    disconnect_nodes,
)
from test_framework.messages import CTransaction, COIN
from test_framework.qtumconfig import *

class TxnMallTest(BitcoinTestFramework):
    def set_test_params(self):
        self.num_nodes = 4

    def skip_test_if_missing_module(self):
        self.skip_if_no_wallet()

    def add_options(self, parser):
        parser.add_argument("--mineblock", dest="mine_block", default=False, action="store_true",
                            help="Test double-spend of 1-confirmed transaction")
        parser.add_argument("--segwit", dest="segwit", default=False, action="store_true",
                            help="Test behaviour with SegWit txn (which should fail")

    def setup_network(self):
        # Start with split network:
        super(TxnMallTest, self).setup_network()
        disconnect_nodes(self.nodes[1], 2)
        disconnect_nodes(self.nodes[2], 1)

    def run_test(self):
        if self.options.segwit:
            output_type = "p2sh-segwit"
        else:
            output_type = "legacy"

        # All nodes should start with 1,250 BTC:
        starting_balance = 25*INITIAL_BLOCK_REWARD
        for i in range(4):
            assert_equal(self.nodes[i].getbalance(), starting_balance)
            self.nodes[i].getnewaddress()  # bug workaround, coins generated assigned to first getnewaddress!

        self.nodes[0].settxfee(.01)

        node0_address1 = self.nodes[0].getnewaddress(address_type=output_type)
        node0_txid1 = self.nodes[0].sendtoaddress(node0_address1, 487600)
        node0_tx1 = self.nodes[0].gettransaction(node0_txid1)

        node0_address2 = self.nodes[0].getnewaddress(address_type=output_type)
        node0_txid2 = self.nodes[0].sendtoaddress(node0_address2, 11600)
        node0_tx2 = self.nodes[0].gettransaction(node0_txid2)

        assert_equal(self.nodes[0].getbalance(),
                     starting_balance + node0_tx1["fee"] + node0_tx2["fee"])

        # Coins are sent to node1_address
        node1_address = self.nodes[1].getnewaddress(output_type)

        # Send tx1, and another transaction tx2 that won't be cloned
        txid1 = self.nodes[0].sendtoaddress(node1_address, 16000)
        txid2 = self.nodes[0].sendtoaddress(node1_address, 8000)

        # Construct a clone of tx1, to be malleated
        rawtx1 = self.nodes[0].getrawtransaction(txid1, 1)
        clone_inputs = [{"txid": rawtx1["vin"][0]["txid"], "vout": rawtx1["vin"][0]["vout"], "sequence": rawtx1["vin"][0]["sequence"]}]
        clone_outputs = {rawtx1["vout"][0]["scriptPubKey"]["addresses"][0]: rawtx1["vout"][0]["value"],
                         rawtx1["vout"][1]["scriptPubKey"]["addresses"][0]: rawtx1["vout"][1]["value"]}
        clone_locktime = rawtx1["locktime"]
        clone_raw = self.nodes[0].createrawtransaction(clone_inputs, clone_outputs, clone_locktime)

        # Use a different signature hash type to sign.  This creates an equivalent but malleated clone.
        # Don't send the clone anywhere yet
<<<<<<< HEAD
        tx1_clone = self.nodes[0].signrawtransactionwithwallet(clone_raw, None, "ALL|ANYONECANPAY")
=======
        tx1_clone = self.nodes[0].signrawtransactionwithwallet(clone_tx.serialize().hex(), None, "ALL|ANYONECANPAY")
>>>>>>> 451880b9
        assert_equal(tx1_clone["complete"], True)

        # Have node0 mine a block, if requested:
        if (self.options.mine_block):
            self.nodes[0].generate(1)
            self.sync_blocks(self.nodes[0:2])

        tx1 = self.nodes[0].gettransaction(txid1)
        tx2 = self.nodes[0].gettransaction(txid2)

        # Node0's balance should be starting balance, plus 50BTC for another
        # matured block, minus tx1 and tx2 amounts, and minus transaction fees:
        expected = starting_balance + node0_tx1["fee"] + node0_tx2["fee"]
        if self.options.mine_block:
            expected += INITIAL_BLOCK_REWARD
        expected += tx1["amount"] + tx1["fee"]
        expected += tx2["amount"] + tx2["fee"]
        assert_equal(self.nodes[0].getbalance(), expected)

        if self.options.mine_block:
            assert_equal(tx1["confirmations"], 1)
            assert_equal(tx2["confirmations"], 1)
        else:
            assert_equal(tx1["confirmations"], 0)
            assert_equal(tx2["confirmations"], 0)

        # Send clone and its parent to miner
        self.nodes[2].sendrawtransaction(node0_tx1["hex"])
        txid1_clone = self.nodes[2].sendrawtransaction(tx1_clone["hex"])
        if self.options.segwit:
            assert_equal(txid1, txid1_clone)
            return

        # ... mine a block...
        self.nodes[2].generate(1)

        # Reconnect the split network, and sync chain:
        connect_nodes(self.nodes[1], 2)
        self.nodes[2].sendrawtransaction(node0_tx2["hex"])
        self.nodes[2].sendrawtransaction(tx2["hex"])
        self.nodes[2].generate(1)  # Mine another block to make sure we sync
        self.sync_blocks()

        # Re-fetch transaction info:
        tx1 = self.nodes[0].gettransaction(txid1)
        tx1_clone = self.nodes[0].gettransaction(txid1_clone)
        tx2 = self.nodes[0].gettransaction(txid2)

        # Verify expected confirmations
        assert_equal(tx1["confirmations"], -2)
        assert_equal(tx1_clone["confirmations"], 2)
        assert_equal(tx2["confirmations"], 1)

        # Check node0's total balance; should be same as before the clone, + 100 BTC for 2 matured,
        # less possible orphaned matured subsidy
        expected += 2*INITIAL_BLOCK_REWARD
        if (self.options.mine_block):
            expected -= INITIAL_BLOCK_REWARD
        assert_equal(self.nodes[0].getbalance(), expected)

if __name__ == '__main__':
    TxnMallTest().main()<|MERGE_RESOLUTION|>--- conflicted
+++ resolved
@@ -75,11 +75,7 @@
 
         # Use a different signature hash type to sign.  This creates an equivalent but malleated clone.
         # Don't send the clone anywhere yet
-<<<<<<< HEAD
-        tx1_clone = self.nodes[0].signrawtransactionwithwallet(clone_raw, None, "ALL|ANYONECANPAY")
-=======
         tx1_clone = self.nodes[0].signrawtransactionwithwallet(clone_tx.serialize().hex(), None, "ALL|ANYONECANPAY")
->>>>>>> 451880b9
         assert_equal(tx1_clone["complete"], True)
 
         # Have node0 mine a block, if requested:
