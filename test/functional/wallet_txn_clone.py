--- conflicted
+++ resolved
@@ -50,11 +50,7 @@
             output_type = "legacy"
 
         # All nodes should start with 1,250 BTC:
-<<<<<<< HEAD
-        starting_balance = 25*INITIAL_BLOCK_REWARD 
-=======
         starting_balance = 25*INITIAL_BLOCK_REWARD
->>>>>>> 4985b774
         for i in range(3):
             assert_equal(self.nodes[i].getbalance(), starting_balance)
 
@@ -108,11 +104,7 @@
         # matured block, minus tx1 and tx2 amounts, and minus transaction fees:
         expected = starting_balance + node0_tx1["fee"] + node0_tx2["fee"]
         if self.options.mine_block:
-<<<<<<< HEAD
-            expected += INITIAL_BLOCK_REWARD 
-=======
             expected += INITIAL_BLOCK_REWARD
->>>>>>> 4985b774
         expected += tx1["amount"] + tx1["fee"]
         expected += tx2["amount"] + tx2["fee"]
         assert_equal(self.nodes[0].getbalance(), expected)
@@ -152,15 +144,9 @@
 
         # Check node0's total balance; should be same as before the clone, + 100 BTC for 2 matured,
         # less possible orphaned matured subsidy
-<<<<<<< HEAD
-        expected += 2*INITIAL_BLOCK_REWARD 
-        if (self.options.mine_block):
-            expected -= INITIAL_BLOCK_REWARD 
-=======
         expected += 2*INITIAL_BLOCK_REWARD
         if (self.options.mine_block):
             expected -= INITIAL_BLOCK_REWARD
->>>>>>> 4985b774
         assert_equal(self.nodes[0].getbalance(), expected)
 
 
