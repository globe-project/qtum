#!/usr/bin/env python3
# Copyright (c) 2014-2020 The Bitcoin Core developers
# Distributed under the MIT software license, see the accompanying
# file COPYING or http://www.opensource.org/licenses/mit-license.php.
"""Test spending coinbase transactions.

The coinbase transaction in block N can appear in block
N+100... so is valid in the mempool when the best block
height is N+99.
This test makes sure coinbase spends that will be mature
in the next block are accepted into the memory pool,
but less mature coinbase spends are NOT.
"""

from test_framework.test_framework import BitcoinTestFramework
from test_framework.util import assert_equal, assert_raises_rpc_error
<<<<<<< HEAD
from test_framework.qtumconfig import *
=======
from test_framework.wallet import MiniWallet
>>>>>>> 5ed36332


class MempoolSpendCoinbaseTest(BitcoinTestFramework):
    def set_test_params(self):
        self.num_nodes = 1

    def run_test(self):
<<<<<<< HEAD
        chain_height = self.nodes[0].getblockcount()
        assert_equal(chain_height, COINBASE_MATURITY+100)
        node0_address = self.nodes[0].getnewaddress()

        # Coinbase at height chain_height-100+1 ok in mempool, should
        # get mined. Coinbase at height chain_height-100+2 is
        # is too immature to spend.
        b = [self.nodes[0].getblockhash(n) for n in range(101, 103)]
        coinbase_txids = [self.nodes[0].getblock(h)['tx'][0] for h in b]
        spends_raw = [create_raw_transaction(self.nodes[0], txid, node0_address, amount=INITIAL_BLOCK_REWARD-0.01) for txid in coinbase_txids]
=======
        wallet = MiniWallet(self.nodes[0])

        # Invalidate two blocks, so that miniwallet has access to a coin that will mature in the next block
        chain_height = 198
        self.nodes[0].invalidateblock(self.nodes[0].getblockhash(chain_height + 1))
        assert_equal(chain_height, self.nodes[0].getblockcount())

        # Coinbase at height chain_height-100+1 ok in mempool, should
        # get mined. Coinbase at height chain_height-100+2 is
        # too immature to spend.
        wallet.scan_blocks(start=chain_height - 100 + 1, num=1)
        utxo_mature = wallet.get_utxo()
        wallet.scan_blocks(start=chain_height - 100 + 2, num=1)
        utxo_immature = wallet.get_utxo()
>>>>>>> 5ed36332

        spend_mature_id = wallet.send_self_transfer(from_node=self.nodes[0], utxo_to_spend=utxo_mature)["txid"]

        # other coinbase should be too immature to spend
        immature_tx = wallet.create_self_transfer(from_node=self.nodes[0], utxo_to_spend=utxo_immature, mempool_valid=False)
        assert_raises_rpc_error(-26,
                                "bad-txns-premature-spend-of-coinbase",
                                lambda: self.nodes[0].sendrawtransaction(immature_tx['hex']))

        # mempool should have just the mature one
        assert_equal(self.nodes[0].getrawmempool(), [spend_mature_id])

        # mine a block, mature one should get confirmed
        self.nodes[0].generate(1)
        assert_equal(set(self.nodes[0].getrawmempool()), set())

        # ... and now previously immature can be spent:
        spend_new_id = self.nodes[0].sendrawtransaction(immature_tx['hex'])
        assert_equal(self.nodes[0].getrawmempool(), [spend_new_id])


if __name__ == '__main__':
    MempoolSpendCoinbaseTest().main()<|MERGE_RESOLUTION|>--- conflicted
+++ resolved
@@ -14,11 +14,7 @@
 
 from test_framework.test_framework import BitcoinTestFramework
 from test_framework.util import assert_equal, assert_raises_rpc_error
-<<<<<<< HEAD
-from test_framework.qtumconfig import *
-=======
 from test_framework.wallet import MiniWallet
->>>>>>> 5ed36332
 
 
 class MempoolSpendCoinbaseTest(BitcoinTestFramework):
@@ -26,18 +22,6 @@
         self.num_nodes = 1
 
     def run_test(self):
-<<<<<<< HEAD
-        chain_height = self.nodes[0].getblockcount()
-        assert_equal(chain_height, COINBASE_MATURITY+100)
-        node0_address = self.nodes[0].getnewaddress()
-
-        # Coinbase at height chain_height-100+1 ok in mempool, should
-        # get mined. Coinbase at height chain_height-100+2 is
-        # is too immature to spend.
-        b = [self.nodes[0].getblockhash(n) for n in range(101, 103)]
-        coinbase_txids = [self.nodes[0].getblock(h)['tx'][0] for h in b]
-        spends_raw = [create_raw_transaction(self.nodes[0], txid, node0_address, amount=INITIAL_BLOCK_REWARD-0.01) for txid in coinbase_txids]
-=======
         wallet = MiniWallet(self.nodes[0])
 
         # Invalidate two blocks, so that miniwallet has access to a coin that will mature in the next block
@@ -52,7 +36,6 @@
         utxo_mature = wallet.get_utxo()
         wallet.scan_blocks(start=chain_height - 100 + 2, num=1)
         utxo_immature = wallet.get_utxo()
->>>>>>> 5ed36332
 
         spend_mature_id = wallet.send_self_transfer(from_node=self.nodes[0], utxo_to_spend=utxo_mature)["txid"]
 
