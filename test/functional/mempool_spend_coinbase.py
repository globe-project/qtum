#!/usr/bin/env python3
# Copyright (c) 2014-2021 The Bitcoin Core developers
# Distributed under the MIT software license, see the accompanying
# file COPYING or http://www.opensource.org/licenses/mit-license.php.
"""Test spending coinbase transactions.

The coinbase transaction in block N can appear in block
N+100... so is valid in the mempool when the best block
height is N+99.
This test makes sure coinbase spends that will be mature
in the next block are accepted into the memory pool,
but less mature coinbase spends are NOT.
"""
from decimal import Decimal
from test_framework.blocktools import COINBASE_MATURITY
from test_framework.test_framework import BitcoinTestFramework
from test_framework.util import assert_equal, assert_raises_rpc_error
from test_framework.wallet import MiniWallet
<<<<<<< HEAD
from test_framework.qtumconfig import * 
=======
>>>>>>> f45f2e07


class MempoolSpendCoinbaseTest(BitcoinTestFramework):
    def set_test_params(self):
        self.num_nodes = 1

    def run_test(self):
        wallet = MiniWallet(self.nodes[0])

        # Invalidate two blocks, so that miniwallet has access to a coin that will mature in the next block
        chain_height = 2098
        self.nodes[0].invalidateblock(self.nodes[0].getblockhash(chain_height + 1))
        assert_equal(chain_height, self.nodes[0].getblockcount())
        wallet.rescan_utxos()

        # Coinbase at height chain_height-100+1 ok in mempool, should
        # get mined. Coinbase at height chain_height-100+2 is
        # too immature to spend.
<<<<<<< HEAD
        coinbase_txid = lambda h: self.nodes[0].getblock(self.nodes[0].getblockhash(h))['tx'][0]
        utxo_mature = wallet.get_utxo(txid=coinbase_txid(chain_height - 100 + 1))
        utxo_immature = wallet.get_utxo(txid=coinbase_txid(chain_height - 100 + 2))
=======
        wallet.scan_blocks(start=chain_height - COINBASE_MATURITY + 1, num=1)
        utxo_mature = wallet.get_utxo()
        wallet.scan_blocks(start=chain_height - COINBASE_MATURITY + 2, num=1)
        utxo_immature = wallet.get_utxo()
>>>>>>> f45f2e07

        spend_mature_id = wallet.send_self_transfer(from_node=self.nodes[0], fee_rate=Decimal("0.03"), utxo_to_spend=utxo_mature)["txid"]

        # other coinbase should be too immature to spend
<<<<<<< HEAD
        immature_tx = wallet.create_self_transfer(utxo_to_spend=utxo_immature, mempool_valid=False)
=======
        immature_tx = wallet.create_self_transfer(from_node=self.nodes[0], fee_rate=Decimal("0.03"), utxo_to_spend=utxo_immature, mempool_valid=False)
>>>>>>> f45f2e07
        assert_raises_rpc_error(-26,
                                "bad-txns-premature-spend-of-coinbase",
                                lambda: self.nodes[0].sendrawtransaction(immature_tx['hex']))

        # mempool should have just the mature one
        assert_equal(self.nodes[0].getrawmempool(), [spend_mature_id])

        # mine a block, mature one should get confirmed
        self.generate(self.nodes[0], 1)
        assert_equal(set(self.nodes[0].getrawmempool()), set())

        # ... and now previously immature can be spent:
        spend_new_id = self.nodes[0].sendrawtransaction(immature_tx['hex'])
        assert_equal(self.nodes[0].getrawmempool(), [spend_new_id])


if __name__ == '__main__':
    MempoolSpendCoinbaseTest().main()<|MERGE_RESOLUTION|>--- conflicted
+++ resolved
@@ -16,10 +16,7 @@
 from test_framework.test_framework import BitcoinTestFramework
 from test_framework.util import assert_equal, assert_raises_rpc_error
 from test_framework.wallet import MiniWallet
-<<<<<<< HEAD
 from test_framework.qtumconfig import * 
-=======
->>>>>>> f45f2e07
 
 
 class MempoolSpendCoinbaseTest(BitcoinTestFramework):
@@ -38,25 +35,14 @@
         # Coinbase at height chain_height-100+1 ok in mempool, should
         # get mined. Coinbase at height chain_height-100+2 is
         # too immature to spend.
-<<<<<<< HEAD
         coinbase_txid = lambda h: self.nodes[0].getblock(self.nodes[0].getblockhash(h))['tx'][0]
-        utxo_mature = wallet.get_utxo(txid=coinbase_txid(chain_height - 100 + 1))
-        utxo_immature = wallet.get_utxo(txid=coinbase_txid(chain_height - 100 + 2))
-=======
-        wallet.scan_blocks(start=chain_height - COINBASE_MATURITY + 1, num=1)
-        utxo_mature = wallet.get_utxo()
-        wallet.scan_blocks(start=chain_height - COINBASE_MATURITY + 2, num=1)
-        utxo_immature = wallet.get_utxo()
->>>>>>> f45f2e07
+        utxo_mature = wallet.get_utxo(txid=coinbase_txid(chain_height - COINBASE_MATURITY + 1))
+        utxo_immature = wallet.get_utxo(txid=coinbase_txid(chain_height - COINBASE_MATURITY + 2))
 
         spend_mature_id = wallet.send_self_transfer(from_node=self.nodes[0], fee_rate=Decimal("0.03"), utxo_to_spend=utxo_mature)["txid"]
 
         # other coinbase should be too immature to spend
-<<<<<<< HEAD
-        immature_tx = wallet.create_self_transfer(utxo_to_spend=utxo_immature, mempool_valid=False)
-=======
-        immature_tx = wallet.create_self_transfer(from_node=self.nodes[0], fee_rate=Decimal("0.03"), utxo_to_spend=utxo_immature, mempool_valid=False)
->>>>>>> f45f2e07
+        immature_tx = wallet.create_self_transfer(fee_rate=Decimal("0.03"), utxo_to_spend=utxo_immature, mempool_valid=False)
         assert_raises_rpc_error(-26,
                                 "bad-txns-premature-spend-of-coinbase",
                                 lambda: self.nodes[0].sendrawtransaction(immature_tx['hex']))
