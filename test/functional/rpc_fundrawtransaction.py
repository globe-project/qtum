#!/usr/bin/env python3
# Copyright (c) 2014-2021 The Bitcoin Core developers
# Distributed under the MIT software license, see the accompanying
# file COPYING or http://www.opensource.org/licenses/mit-license.php.
"""Test the fundrawtransaction RPC."""


from decimal import Decimal
from itertools import product
from math import ceil

from test_framework.descriptors import descsum_create
from test_framework.key import ECKey
from test_framework.messages import (
    COIN,
)
from test_framework.test_framework import BitcoinTestFramework
from test_framework.util import (
    assert_approx,
    assert_equal,
    assert_fee_amount,
    assert_greater_than,
    assert_greater_than_or_equal,
    assert_raises_rpc_error,
    count_bytes,
    find_vout_for_address,
)
from test_framework.wallet_util import bytes_to_wif
<<<<<<< HEAD
from test_framework.qtumconfig import *
=======
from test_framework.qtumconfig import * 
>>>>>>> d82fec21
def get_unspent(listunspent, amount):
    for utx in listunspent:
        if utx['amount'] == amount:
            return utx
    raise AssertionError('Could not find unspent with amount={}'.format(amount))

class RawTransactionsTest(BitcoinTestFramework):
    def set_test_params(self):
        self.num_nodes = 4
        self.setup_clean_chain = True
        # This test isn't testing tx relay. Set whitelist on the peers for
        # instant tx relay.
        self.extra_args = [['-whitelist=noban@127.0.0.1']] * self.num_nodes
        self.rpc_timeout = 90  # to prevent timeouts in `test_transaction_too_large`

    def skip_test_if_missing_module(self):
        self.skip_if_no_wallet()

    def setup_network(self):
        self.setup_nodes()

        self.connect_nodes(0, 1)
        self.connect_nodes(1, 2)
        self.connect_nodes(0, 2)
        self.connect_nodes(0, 3)

    def lock_outputs_type(self, wallet, outputtype):
        """
        Only allow UTXOs of the given type
        """
        if outputtype in ["legacy", "p2pkh", "pkh"]:
            prefixes = ["pkh(", "sh(multi("]
        elif outputtype in ["p2sh-segwit", "sh_wpkh"]:
            prefixes = ["sh(wpkh(", "sh(wsh("]
        elif outputtype in ["bech32", "wpkh"]:
            prefixes = ["wpkh(", "wsh("]
        else:
            assert False, f"Unknown output type {outputtype}"

        to_lock = []
        for utxo in wallet.listunspent():
            if "desc" in utxo:
                for prefix in prefixes:
                    if utxo["desc"].startswith(prefix):
                        to_lock.append({"txid": utxo["txid"], "vout": utxo["vout"]})
        wallet.lockunspent(False, to_lock)

    def unlock_utxos(self, wallet):
        """
        Unlock all UTXOs except the watchonly one
        """
        to_keep = []
        if self.watchonly_txid is not None and self.watchonly_vout is not None:
            to_keep.append({"txid": self.watchonly_txid, "vout": self.watchonly_vout})
        wallet.lockunspent(True)
        wallet.lockunspent(False, to_keep)

    def run_test(self):
        self.watchonly_txid = None
        self.watchonly_vout = None
        self.log.info("Connect nodes, set fees, generate blocks, and sync")
        self.min_relay_tx_fee = self.nodes[0].getnetworkinfo()['relayfee']
        # This test is not meant to test fee estimation and we'd like
        # to be sure all txs are sent at a consistent desired feerate
        for node in self.nodes:
            node.settxfee(self.min_relay_tx_fee)

        # if the fee's positive delta is higher than this value tests will fail,
        # neg. delta always fail the tests.
        # The size of the signature of every input may be at most 2 bytes larger
        # than a minimum sized signature.

        #            = 2 bytes * minRelayTxFeePerByte
        self.fee_tolerance = 2 * self.min_relay_tx_fee / 1000

        self.generate(self.nodes[2], 1)
        self.nodes[0].generate(COINBASE_MATURITY+121)

        self.test_add_inputs_default_value()
        self.test_preset_inputs_selection()
        self.test_weight_calculation()
        self.test_change_position()
        self.test_simple()
        self.test_simple_two_coins()
        self.test_simple_two_outputs()
        self.test_change()
        self.test_no_change()
        self.test_invalid_option()
        self.test_invalid_change_address()
        self.test_valid_change_address()
        self.test_change_type()
        self.test_coin_selection()
        self.test_two_vin()
        self.test_two_vin_two_vout()
        self.test_invalid_input()
        self.test_fee_p2pkh()
        self.test_fee_p2pkh_multi_out()
        self.test_fee_p2sh()
        self.test_fee_4of5()
        self.test_spend_2of2()
        self.test_locked_wallet()
        self.test_many_inputs_fee()
        self.test_many_inputs_send()
        self.test_op_return()
        self.test_watchonly()
        self.test_all_watched_funds()
        self.test_option_feerate()
        self.test_address_reuse()
        self.test_option_subtract_fee_from_outputs()
        self.test_subtract_fee_with_presets()
        self.test_transaction_too_large()
        self.test_include_unsafe()
        self.test_external_inputs()
        self.test_22670()
        self.test_feerate_rounding()

    def test_change_position(self):
        """Ensure setting changePosition in fundraw with an exact match is handled properly."""
        self.log.info("Test fundrawtxn changePosition option")
        rawmatch = self.nodes[2].createrawtransaction([], {self.nodes[2].getnewaddress():INITIAL_BLOCK_REWARD})
        rawmatch = self.nodes[2].fundrawtransaction(rawmatch, {"changePosition":1, "subtractFeeFromOutputs":[0]})
        assert_equal(rawmatch["changepos"], -1)

        self.nodes[3].createwallet(wallet_name="wwatch", disable_private_keys=True)
        wwatch = self.nodes[3].get_wallet_rpc('wwatch')
        watchonly_address = self.nodes[0].getnewaddress()
        watchonly_pubkey = self.nodes[0].getaddressinfo(watchonly_address)["pubkey"]
        self.watchonly_amount = Decimal(200)
        wwatch.importpubkey(watchonly_pubkey, "", True)
        self.watchonly_txid = self.nodes[0].sendtoaddress(watchonly_address, self.watchonly_amount)

        # Lock UTXO so nodes[0] doesn't accidentally spend it
        self.watchonly_vout = find_vout_for_address(self.nodes[0], self.watchonly_txid, watchonly_address)
        self.nodes[0].lockunspent(False, [{"txid": self.watchonly_txid, "vout": self.watchonly_vout}])

        self.nodes[0].sendtoaddress(self.nodes[3].get_wallet_rpc(self.default_wallet_name).getnewaddress(), self.watchonly_amount / 10)

        self.nodes[0].sendtoaddress(self.nodes[2].getnewaddress(), 1.5)
        self.nodes[0].sendtoaddress(self.nodes[2].getnewaddress(), 1.0)
        self.nodes[0].sendtoaddress(self.nodes[2].getnewaddress(), 5.0)

        self.generate(self.nodes[0], 1)

        wwatch.unloadwallet()

    def test_simple(self):
        self.log.info("Test fundrawtxn")
        inputs  = [ ]
        outputs = { self.nodes[0].getnewaddress() : 1.0 }
        rawtx   = self.nodes[2].createrawtransaction(inputs, outputs)
        dec_tx  = self.nodes[2].decoderawtransaction(rawtx)
        rawtxfund = self.nodes[2].fundrawtransaction(rawtx)
        dec_tx  = self.nodes[2].decoderawtransaction(rawtxfund['hex'])
        assert len(dec_tx['vin']) > 0  #test that we have enough inputs

    def test_simple_two_coins(self):
        self.log.info("Test fundrawtxn with 2 coins")
        inputs  = [ ]
        outputs = { self.nodes[0].getnewaddress() : 2.2 }
        rawtx   = self.nodes[2].createrawtransaction(inputs, outputs)
        dec_tx  = self.nodes[2].decoderawtransaction(rawtx)

        rawtxfund = self.nodes[2].fundrawtransaction(rawtx)
        dec_tx  = self.nodes[2].decoderawtransaction(rawtxfund['hex'])
        assert len(dec_tx['vin']) > 0  #test if we have enough inputs
        assert_equal(dec_tx['vin'][0]['scriptSig']['hex'], '')

    def test_simple_two_outputs(self):
        self.log.info("Test fundrawtxn with 2 outputs")

        inputs  = [ ]
        outputs = { self.nodes[0].getnewaddress() : 2.6, self.nodes[1].getnewaddress() : 2.5 }
        rawtx   = self.nodes[2].createrawtransaction(inputs, outputs)
        dec_tx  = self.nodes[2].decoderawtransaction(rawtx)

        rawtxfund = self.nodes[2].fundrawtransaction(rawtx)
        dec_tx  = self.nodes[2].decoderawtransaction(rawtxfund['hex'])
        totalOut = 0
        for out in dec_tx['vout']:
            totalOut += out['value']

        assert len(dec_tx['vin']) > 0
        assert_equal(dec_tx['vin'][0]['scriptSig']['hex'], '')

    def test_change(self):
        self.log.info("Test fundrawtxn with a vin > required amount")
        utx = get_unspent(self.nodes[2].listunspent(), 5)

        inputs  = [ {'txid' : utx['txid'], 'vout' : utx['vout']}]
        outputs = { self.nodes[0].getnewaddress() : 1.0 }
        rawtx   = self.nodes[2].createrawtransaction(inputs, outputs)
        dec_tx  = self.nodes[2].decoderawtransaction(rawtx)
        assert_equal(utx['txid'], dec_tx['vin'][0]['txid'])

        rawtxfund = self.nodes[2].fundrawtransaction(rawtx)
        fee = rawtxfund['fee']
        self.test_no_change_fee = fee  # Use the same fee for the next tx
        dec_tx  = self.nodes[2].decoderawtransaction(rawtxfund['hex'])
        totalOut = 0
        for out in dec_tx['vout']:
            totalOut += out['value']

        assert_equal(fee + totalOut, utx['amount']) #compare vin total and totalout+fee

    def test_no_change(self):
        self.log.info("Test fundrawtxn not having a change output")
        utx = get_unspent(self.nodes[2].listunspent(), 5)

        inputs  = [ {'txid' : utx['txid'], 'vout' : utx['vout']}]
        outputs = {self.nodes[0].getnewaddress(): Decimal(5.0) - self.test_no_change_fee - self.fee_tolerance}
        rawtx   = self.nodes[2].createrawtransaction(inputs, outputs)
        dec_tx  = self.nodes[2].decoderawtransaction(rawtx)
        assert_equal(utx['txid'], dec_tx['vin'][0]['txid'])

        rawtxfund = self.nodes[2].fundrawtransaction(rawtx)
        fee = rawtxfund['fee']
        dec_tx  = self.nodes[2].decoderawtransaction(rawtxfund['hex'])
        totalOut = 0
        for out in dec_tx['vout']:
            totalOut += out['value']

        assert_equal(rawtxfund['changepos'], -1)
        assert_equal(fee + totalOut, utx['amount']) #compare vin total and totalout+fee

    def test_invalid_option(self):
        self.log.info("Test fundrawtxn with an invalid option")
        utx = get_unspent(self.nodes[2].listunspent(), 5)

        inputs  = [ {'txid' : utx['txid'], 'vout' : utx['vout']} ]
        outputs = { self.nodes[0].getnewaddress() : Decimal(4.0) }
        rawtx   = self.nodes[2].createrawtransaction(inputs, outputs)
        dec_tx  = self.nodes[2].decoderawtransaction(rawtx)
        assert_equal(utx['txid'], dec_tx['vin'][0]['txid'])

        assert_raises_rpc_error(-3, "Unexpected key foo", self.nodes[2].fundrawtransaction, rawtx, {'foo':'bar'})

        # reserveChangeKey was deprecated and is now removed
        assert_raises_rpc_error(-3, "Unexpected key reserveChangeKey", lambda: self.nodes[2].fundrawtransaction(hexstring=rawtx, options={'reserveChangeKey': True}))

    def test_invalid_change_address(self):
        self.log.info("Test fundrawtxn with an invalid change address")
        utx = get_unspent(self.nodes[2].listunspent(), 5)

        inputs  = [ {'txid' : utx['txid'], 'vout' : utx['vout']} ]
        outputs = { self.nodes[0].getnewaddress() : Decimal(4.0) }
        rawtx   = self.nodes[2].createrawtransaction(inputs, outputs)
        dec_tx  = self.nodes[2].decoderawtransaction(rawtx)
        assert_equal(utx['txid'], dec_tx['vin'][0]['txid'])

        assert_raises_rpc_error(-5, "Change address must be a valid qtum address", self.nodes[2].fundrawtransaction, rawtx, {'changeAddress':'foobar'})

    def test_valid_change_address(self):
        self.log.info("Test fundrawtxn with a provided change address")
        utx = get_unspent(self.nodes[2].listunspent(), 5)

        inputs  = [ {'txid' : utx['txid'], 'vout' : utx['vout']} ]
        outputs = { self.nodes[0].getnewaddress() : Decimal(4.0) }
        rawtx   = self.nodes[2].createrawtransaction(inputs, outputs)
        dec_tx  = self.nodes[2].decoderawtransaction(rawtx)
        assert_equal(utx['txid'], dec_tx['vin'][0]['txid'])

        change = self.nodes[2].getnewaddress()
        assert_raises_rpc_error(-8, "changePosition out of bounds", self.nodes[2].fundrawtransaction, rawtx, {'changeAddress':change, 'changePosition':2})
        rawtxfund = self.nodes[2].fundrawtransaction(rawtx, {'changeAddress': change, 'changePosition': 0})
        dec_tx  = self.nodes[2].decoderawtransaction(rawtxfund['hex'])
        out = dec_tx['vout'][0]
        assert_equal(change, out['scriptPubKey']['address'])

    def test_change_type(self):
        self.log.info("Test fundrawtxn with a provided change type")
        utx = get_unspent(self.nodes[2].listunspent(), 5)

        inputs  = [ {'txid' : utx['txid'], 'vout' : utx['vout']} ]
        outputs = { self.nodes[0].getnewaddress() : Decimal(4.0) }
        rawtx   = self.nodes[2].createrawtransaction(inputs, outputs)
        assert_raises_rpc_error(-1, "JSON value of type null is not of expected type string", self.nodes[2].fundrawtransaction, rawtx, {'change_type': None})
        assert_raises_rpc_error(-5, "Unknown change type ''", self.nodes[2].fundrawtransaction, rawtx, {'change_type': ''})
        rawtx = self.nodes[2].fundrawtransaction(rawtx, {'change_type': 'bech32'})
        dec_tx = self.nodes[2].decoderawtransaction(rawtx['hex'])
        assert_equal('witness_v0_keyhash', dec_tx['vout'][rawtx['changepos']]['scriptPubKey']['type'])

    def test_coin_selection(self):
        self.log.info("Test fundrawtxn with a vin < required amount")
        utx = get_unspent(self.nodes[2].listunspent(), 1)

        inputs  = [ {'txid' : utx['txid'], 'vout' : utx['vout']}]
        outputs = { self.nodes[0].getnewaddress() : 1.0 }
        rawtx   = self.nodes[2].createrawtransaction(inputs, outputs)

        # 4-byte version + 1-byte vin count + 36-byte prevout then script_len
        rawtx = rawtx[:82] + "0100" + rawtx[84:]

        dec_tx  = self.nodes[2].decoderawtransaction(rawtx)
        assert_equal(utx['txid'], dec_tx['vin'][0]['txid'])
        assert_equal("00", dec_tx['vin'][0]['scriptSig']['hex'])

        # Should fail without add_inputs:
        assert_raises_rpc_error(-4, "Insufficient funds", self.nodes[2].fundrawtransaction, rawtx, {"add_inputs": False})
        # add_inputs is enabled by default
        rawtxfund = self.nodes[2].fundrawtransaction(rawtx)

        dec_tx  = self.nodes[2].decoderawtransaction(rawtxfund['hex'])
        totalOut = 0
        matchingOuts = 0
        for i, out in enumerate(dec_tx['vout']):
            totalOut += out['value']
            if out['scriptPubKey']['address'] in outputs:
                matchingOuts+=1
            else:
                assert_equal(i, rawtxfund['changepos'])

        assert_equal(utx['txid'], dec_tx['vin'][0]['txid'])
        assert_equal("00", dec_tx['vin'][0]['scriptSig']['hex'])

        assert_equal(matchingOuts, 1)
        assert_equal(len(dec_tx['vout']), 2)

    def test_two_vin(self):
        self.log.info("Test fundrawtxn with 2 vins")
        utx = get_unspent(self.nodes[2].listunspent(), 1)
        utx2 = get_unspent(self.nodes[2].listunspent(), 5)

        inputs  = [ {'txid' : utx['txid'], 'vout' : utx['vout']},{'txid' : utx2['txid'], 'vout' : utx2['vout']} ]
        outputs = { self.nodes[0].getnewaddress() : 6.0 }
        rawtx   = self.nodes[2].createrawtransaction(inputs, outputs)
        dec_tx  = self.nodes[2].decoderawtransaction(rawtx)
        assert_equal(utx['txid'], dec_tx['vin'][0]['txid'])

        # Should fail without add_inputs:
        assert_raises_rpc_error(-4, "Insufficient funds", self.nodes[2].fundrawtransaction, rawtx, {"add_inputs": False})
        rawtxfund = self.nodes[2].fundrawtransaction(rawtx, {"add_inputs": True})

        dec_tx  = self.nodes[2].decoderawtransaction(rawtxfund['hex'])
        totalOut = 0
        matchingOuts = 0
        for out in dec_tx['vout']:
            totalOut += out['value']
            if out['scriptPubKey']['address'] in outputs:
                matchingOuts+=1

        assert_equal(matchingOuts, 1)
        assert_equal(len(dec_tx['vout']), 2)

        matchingIns = 0
        for vinOut in dec_tx['vin']:
            for vinIn in inputs:
                if vinIn['txid'] == vinOut['txid']:
                    matchingIns+=1

        assert_equal(matchingIns, 2) #we now must see two vins identical to vins given as params

    def test_two_vin_two_vout(self):
        self.log.info("Test fundrawtxn with 2 vins and 2 vouts")
        utx = get_unspent(self.nodes[2].listunspent(), 1)
        utx2 = get_unspent(self.nodes[2].listunspent(), 5)

        inputs  = [ {'txid' : utx['txid'], 'vout' : utx['vout']},{'txid' : utx2['txid'], 'vout' : utx2['vout']} ]
        outputs = { self.nodes[0].getnewaddress() : 6.0, self.nodes[0].getnewaddress() : 1.0 }
        rawtx   = self.nodes[2].createrawtransaction(inputs, outputs)
        dec_tx  = self.nodes[2].decoderawtransaction(rawtx)
        assert_equal(utx['txid'], dec_tx['vin'][0]['txid'])

        # Should fail without add_inputs:
        assert_raises_rpc_error(-4, "Insufficient funds", self.nodes[2].fundrawtransaction, rawtx, {"add_inputs": False})
        rawtxfund = self.nodes[2].fundrawtransaction(rawtx, {"add_inputs": True})

        dec_tx  = self.nodes[2].decoderawtransaction(rawtxfund['hex'])
        totalOut = 0
        matchingOuts = 0
        for out in dec_tx['vout']:
            totalOut += out['value']
            if out['scriptPubKey']['address'] in outputs:
                matchingOuts+=1

        assert_equal(matchingOuts, 2)
        assert_equal(len(dec_tx['vout']), 3)

    def test_invalid_input(self):
        self.log.info("Test fundrawtxn with an invalid vin")
        inputs  = [ {'txid' : "1c7f966dab21119bac53213a2bc7532bff1fa844c124fd750a7d0b1332440bd1", 'vout' : 0} ] #invalid vin!
        outputs = { self.nodes[0].getnewaddress() : 1.0}
        rawtx   = self.nodes[2].createrawtransaction(inputs, outputs)
        assert_raises_rpc_error(-4, "Unable to find UTXO for external input", self.nodes[2].fundrawtransaction, rawtx)

    def test_fee_p2pkh(self):
        """Compare fee of a standard pubkeyhash transaction."""
        self.log.info("Test fundrawtxn p2pkh fee")
        self.lock_outputs_type(self.nodes[0], "p2pkh")
        inputs = []
        outputs = {self.nodes[1].getnewaddress():1.1}
        rawtx = self.nodes[0].createrawtransaction(inputs, outputs)
        fundedTx = self.nodes[0].fundrawtransaction(rawtx)

        # Create same transaction over sendtoaddress.
        txId = self.nodes[0].sendtoaddress(self.nodes[1].getnewaddress(), 1.1)
        signedFee = self.nodes[0].getmempoolentry(txId)['fees']['base']

        # Compare fee.
        feeDelta = Decimal(fundedTx['fee']) - Decimal(signedFee)
        assert feeDelta >= 0 and feeDelta <= self.fee_tolerance

        self.unlock_utxos(self.nodes[0])

    def test_fee_p2pkh_multi_out(self):
        """Compare fee of a standard pubkeyhash transaction with multiple outputs."""
        self.log.info("Test fundrawtxn p2pkh fee with multiple outputs")
        self.lock_outputs_type(self.nodes[0], "p2pkh")
        inputs = []
        outputs = {
            self.nodes[1].getnewaddress():1.1,
            self.nodes[1].getnewaddress():1.2,
            self.nodes[1].getnewaddress():0.1,
            self.nodes[1].getnewaddress():1.3,
            self.nodes[1].getnewaddress():0.2,
            self.nodes[1].getnewaddress():0.3,
        }
        rawtx = self.nodes[0].createrawtransaction(inputs, outputs)
        fundedTx = self.nodes[0].fundrawtransaction(rawtx)

        # Create same transaction over sendtoaddress.
        txId = self.nodes[0].sendmany("", outputs)
        signedFee = self.nodes[0].getmempoolentry(txId)['fees']['base']

        # Compare fee.
        feeDelta = Decimal(fundedTx['fee']) - Decimal(signedFee)
        assert feeDelta >= 0 and feeDelta <= self.fee_tolerance

        self.unlock_utxos(self.nodes[0])

    def test_fee_p2sh(self):
        """Compare fee of a 2-of-2 multisig p2sh transaction."""
        self.lock_outputs_type(self.nodes[0], "p2pkh")
        # Create 2-of-2 addr.
        addr1 = self.nodes[1].getnewaddress()
        addr2 = self.nodes[1].getnewaddress()

        addr1Obj = self.nodes[1].getaddressinfo(addr1)
        addr2Obj = self.nodes[1].getaddressinfo(addr2)

        mSigObj = self.nodes[3].createmultisig(2, [addr1Obj['pubkey'], addr2Obj['pubkey']])['address']

        inputs = []
        outputs = {mSigObj:1.1}
        rawtx = self.nodes[0].createrawtransaction(inputs, outputs)
        fundedTx = self.nodes[0].fundrawtransaction(rawtx)

        # Create same transaction over sendtoaddress.
        txId = self.nodes[0].sendtoaddress(mSigObj, 1.1)
        signedFee = self.nodes[0].getmempoolentry(txId)['fees']['base']

        # Compare fee.
        feeDelta = Decimal(fundedTx['fee']) - Decimal(signedFee)
        assert feeDelta >= 0 and feeDelta <= self.fee_tolerance

        self.unlock_utxos(self.nodes[0])

    def test_fee_4of5(self):
        """Compare fee of a standard pubkeyhash transaction."""
        self.log.info("Test fundrawtxn fee with 4-of-5 addresses")
        self.lock_outputs_type(self.nodes[0], "p2pkh")

        # Create 4-of-5 addr.
        addr1 = self.nodes[1].getnewaddress()
        addr2 = self.nodes[1].getnewaddress()
        addr3 = self.nodes[1].getnewaddress()
        addr4 = self.nodes[1].getnewaddress()
        addr5 = self.nodes[1].getnewaddress()

        addr1Obj = self.nodes[1].getaddressinfo(addr1)
        addr2Obj = self.nodes[1].getaddressinfo(addr2)
        addr3Obj = self.nodes[1].getaddressinfo(addr3)
        addr4Obj = self.nodes[1].getaddressinfo(addr4)
        addr5Obj = self.nodes[1].getaddressinfo(addr5)

        mSigObj = self.nodes[1].createmultisig(
            4,
            [
                addr1Obj['pubkey'],
                addr2Obj['pubkey'],
                addr3Obj['pubkey'],
                addr4Obj['pubkey'],
                addr5Obj['pubkey'],
            ]
        )['address']

        inputs = []
        outputs = {mSigObj:1.1}
        rawtx = self.nodes[0].createrawtransaction(inputs, outputs)
        fundedTx = self.nodes[0].fundrawtransaction(rawtx)

        # Create same transaction over sendtoaddress.
        txId = self.nodes[0].sendtoaddress(mSigObj, 1.1)
        signedFee = self.nodes[0].getmempoolentry(txId)['fees']['base']

        # Compare fee.
        feeDelta = Decimal(fundedTx['fee']) - Decimal(signedFee)
        assert feeDelta >= 0 and feeDelta <= self.fee_tolerance

        self.unlock_utxos(self.nodes[0])

    def test_spend_2of2(self):
        """Spend a 2-of-2 multisig transaction over fundraw."""
        self.log.info("Test fundpsbt spending 2-of-2 multisig")

        # Create 2-of-2 addr.
        addr1 = self.nodes[2].getnewaddress()
        addr2 = self.nodes[2].getnewaddress()

        addr1Obj = self.nodes[2].getaddressinfo(addr1)
        addr2Obj = self.nodes[2].getaddressinfo(addr2)

        self.nodes[2].createwallet(wallet_name='wmulti', disable_private_keys=True)
        wmulti = self.nodes[2].get_wallet_rpc('wmulti')
        w2 = self.nodes[2].get_wallet_rpc(self.default_wallet_name)
        mSigObj = wmulti.addmultisigaddress(
            2,
            [
                addr1Obj['pubkey'],
                addr2Obj['pubkey'],
            ]
        )['address']
        if not self.options.descriptors:
            wmulti.importaddress(mSigObj)

        # Send 1.2 BTC to msig addr.
        self.nodes[0].sendtoaddress(mSigObj, 1.2)
        self.generate(self.nodes[0], 1)

        oldBalance = self.nodes[1].getbalance()
        inputs = []
        outputs = {self.nodes[1].getnewaddress():1.1}
        funded_psbt = wmulti.walletcreatefundedpsbt(inputs=inputs, outputs=outputs, options={'changeAddress': w2.getrawchangeaddress()})['psbt']

        signed_psbt = w2.walletprocesspsbt(funded_psbt)
        final_psbt = w2.finalizepsbt(signed_psbt['psbt'])
        self.nodes[2].sendrawtransaction(final_psbt['hex'])
        self.generate(self.nodes[2], 1)

        # Make sure funds are received at node1.
        assert_equal(oldBalance+Decimal('1.10000000'), self.nodes[1].getbalance())

        wmulti.unloadwallet()

    def test_locked_wallet(self):
        self.log.info("Test fundrawtxn with locked wallet and hardened derivation")

        self.nodes[1].encryptwallet("test")

        if self.options.descriptors:
            self.nodes[1].walletpassphrase('test', 10)
            self.nodes[1].importdescriptors([{
                'desc': descsum_create('wpkh(tprv8ZgxMBicQKsPdYeeZbPSKd2KYLmeVKtcFA7kqCxDvDR13MQ6us8HopUR2wLcS2ZKPhLyKsqpDL2FtL73LMHcgoCL7DXsciA8eX8nbjCR2eG/0h/*h)'),
                'timestamp': 'now',
                'active': True
            },
            {
                'desc': descsum_create('wpkh(tprv8ZgxMBicQKsPdYeeZbPSKd2KYLmeVKtcFA7kqCxDvDR13MQ6us8HopUR2wLcS2ZKPhLyKsqpDL2FtL73LMHcgoCL7DXsciA8eX8nbjCR2eG/1h/*h)'),
                'timestamp': 'now',
                'active': True,
                'internal': True
            }])
            self.nodes[1].walletlock()

        # Drain the keypool.
        self.nodes[1].getnewaddress("", "bech32")
        self.nodes[1].getrawchangeaddress("bech32")

        # Choose 2 inputs
        inputs = self.nodes[1].listunspent()[0:2]
        value = sum(inp["amount"] for inp in inputs) - Decimal("0.00000500") # Pay a 500 sat fee
        outputs = {self.nodes[0].getnewaddress("", "bech32"):value}
        rawtx = self.nodes[1].createrawtransaction(inputs, outputs)
        # fund a transaction that does not require a new key for the change output
        self.nodes[1].fundrawtransaction(rawtx)

        # fund a transaction that requires a new key for the change output
        # creating the key must be impossible because the wallet is locked
        outputs = {self.nodes[0].getnewaddress("", "bech32"):value - Decimal("0.1")}
        rawtx = self.nodes[1].createrawtransaction(inputs, outputs)

        assert_raises_rpc_error(-4, "Transaction needs a change address, but we can't generate it. Error: Keypool ran out, please call keypoolrefill first", self.nodes[1].fundrawtransaction, rawtx, {"change_type": "bech32"})

        # Refill the keypool.
        self.nodes[1].walletpassphrase("test", 100)
        self.nodes[1].keypoolrefill(8) #need to refill the keypool to get an internal change address
        self.nodes[1].walletlock()

        assert_raises_rpc_error(-13, "walletpassphrase", self.nodes[1].sendtoaddress, self.nodes[0].getnewaddress(), 1.2)

        oldBalance = self.nodes[0].getbalance()

        inputs = []
        outputs = {self.nodes[0].getnewaddress():1.1}
        rawtx = self.nodes[1].createrawtransaction(inputs, outputs)
        fundedTx = self.nodes[1].fundrawtransaction(rawtx)

        # Now we need to unlock.
        self.nodes[1].walletpassphrase("test", 600)
        signedTx = self.nodes[1].signrawtransactionwithwallet(fundedTx['hex'])
        self.nodes[1].sendrawtransaction(signedTx['hex'])
        self.generate(self.nodes[1], 1)

        # Make sure funds are received at node1.
        assert_equal(oldBalance+INITIAL_BLOCK_REWARD+Decimal('1.10000000'), self.nodes[0].getbalance())

    def test_many_inputs_fee(self):
        """Multiple (~19) inputs tx test | Compare fee."""
        self.log.info("Test fundrawtxn fee with many inputs")

        # Empty node1, send some small coins from node0 to node1.
        self.nodes[1].sendall(recipients=[self.nodes[0].getnewaddress()])
        self.generate(self.nodes[1], 1)

        for _ in range(20):
            self.nodes[0].sendtoaddress(self.nodes[1].getnewaddress(), 0.1)
        self.generate(self.nodes[0], 1)

        # Fund a tx with ~20 small inputs.
        inputs = []
        outputs = {self.nodes[0].getnewaddress():0.15,self.nodes[0].getnewaddress():0.04}
        rawtx = self.nodes[1].createrawtransaction(inputs, outputs)
        fundedTx = self.nodes[1].fundrawtransaction(rawtx)

        # Create same transaction over sendtoaddress.
        txId = self.nodes[1].sendmany("", outputs)
        signedFee = self.nodes[1].getmempoolentry(txId)['fees']['base']

        # Compare fee.
        feeDelta = Decimal(fundedTx['fee']) - Decimal(signedFee)
        assert feeDelta >= 0 and feeDelta <= self.fee_tolerance * 19  #~19 inputs

    def test_many_inputs_send(self):
        """Multiple (~19) inputs tx test | sign/send."""
        self.log.info("Test fundrawtxn sign+send with many inputs")

        # Again, empty node1, send some small coins from node0 to node1.
        self.nodes[1].sendall(recipients=[self.nodes[0].getnewaddress()])
        self.generate(self.nodes[1], 1)

        for _ in range(20):
            self.nodes[0].sendtoaddress(self.nodes[1].getnewaddress(), 0.1)
        self.generate(self.nodes[0], 1)

        # Fund a tx with ~20 small inputs.
        oldBalance = self.nodes[0].getbalance()

        inputs = []
        outputs = {self.nodes[0].getnewaddress():0.15,self.nodes[0].getnewaddress():0.04}
        rawtx = self.nodes[1].createrawtransaction(inputs, outputs)
        fundedTx = self.nodes[1].fundrawtransaction(rawtx)
        fundedAndSignedTx = self.nodes[1].signrawtransactionwithwallet(fundedTx['hex'])
        self.nodes[1].sendrawtransaction(fundedAndSignedTx['hex'])
        self.generate(self.nodes[1], 1)
<<<<<<< HEAD
        assert_equal(oldBalance+INITIAL_BLOCK_REWARD+Decimal('0.19000000'), self.nodes[0].getbalance()) #0.19+block reward
=======
        assert_equal(oldBalance+INITIAL_BLOCK_REWARD+Decimal('0.19000000'), self.nodes[0].getbalance()) #0.19+block reward 
>>>>>>> d82fec21

    def test_op_return(self):
        self.log.info("Test fundrawtxn with OP_RETURN and no vin")

        rawtx   = "0100000000010000000000000000066a047465737400000000"
        dec_tx  = self.nodes[2].decoderawtransaction(rawtx)

        assert_equal(len(dec_tx['vin']), 0)
        assert_equal(len(dec_tx['vout']), 1)

        rawtxfund = self.nodes[2].fundrawtransaction(rawtx)
        dec_tx  = self.nodes[2].decoderawtransaction(rawtxfund['hex'])

        assert_greater_than(len(dec_tx['vin']), 0) # at least one vin
        assert_equal(len(dec_tx['vout']), 2) # one change output added

    def test_watchonly(self):
        self.log.info("Test fundrawtxn using only watchonly")

        inputs = []
        outputs = {self.nodes[2].getnewaddress("", "bech32"): self.watchonly_amount / 2}
        rawtx = self.nodes[3].createrawtransaction(inputs, outputs)

        self.nodes[3].loadwallet('wwatch')
        wwatch = self.nodes[3].get_wallet_rpc('wwatch')
        # Setup change addresses for the watchonly wallet
        desc_import = [{
            "desc": descsum_create("wpkh(tpubD6NzVbkrYhZ4YNXVQbNhMK1WqguFsUXceaVJKbmno2aZ3B6QfbMeraaYvnBSGpV3vxLyTTK9DYT1yoEck4XUScMzXoQ2U2oSmE2JyMedq3H/1/*)"),
            "timestamp": "now",
            "internal": True,
            "active": True,
            "keypool": True,
            "range": [0, 100],
            "watchonly": True,
        }]
        if self.options.descriptors:
            wwatch.importdescriptors(desc_import)
        else:
            wwatch.importmulti(desc_import)

        # Backward compatibility test (2nd params is includeWatching)
        result = wwatch.fundrawtransaction(rawtx, {"change_type": "bech32", "includeWatching": True})
        res_dec = self.nodes[0].decoderawtransaction(result["hex"])
        assert_equal(len(res_dec["vin"]), 1)
        assert_equal(res_dec["vin"][0]["txid"], self.watchonly_txid)

        assert "fee" in result.keys()
        assert_greater_than(result["changepos"], -1)

        wwatch.unloadwallet()

    def test_all_watched_funds(self):
        self.log.info("Test fundrawtxn using entirety of watched funds")

        inputs = []
        outputs = {self.nodes[2].getnewaddress(): self.watchonly_amount}
        rawtx = self.nodes[3].createrawtransaction(inputs, outputs)

        self.nodes[3].loadwallet('wwatch')
        wwatch = self.nodes[3].get_wallet_rpc('wwatch')
        w3 = self.nodes[3].get_wallet_rpc(self.default_wallet_name)
        result = wwatch.fundrawtransaction(rawtx, {'includeWatching': True, 'changeAddress': w3.getrawchangeaddress(), 'subtractFeeFromOutputs': [0]})
        res_dec = self.nodes[0].decoderawtransaction(result["hex"])
        assert_equal(len(res_dec["vin"]), 1)
        assert res_dec["vin"][0]["txid"] == self.watchonly_txid

        assert_greater_than(result["fee"], 0)
        assert_equal(result["changepos"], -1)
        assert_equal(result["fee"] + res_dec["vout"][0]["value"], self.watchonly_amount)

        signedtx = wwatch.signrawtransactionwithwallet(result["hex"])
        assert not signedtx["complete"]
        signedtx = self.nodes[0].signrawtransactionwithwallet(signedtx["hex"])
        assert signedtx["complete"]
        self.nodes[0].sendrawtransaction(signedtx["hex"])
        self.generate(self.nodes[0], 1)

        wwatch.unloadwallet()

    def test_option_feerate(self):
        self.log.info("Test fundrawtxn with explicit fee rates (fee_rate sat/vB and feeRate BTC/kvB)")
        node = self.nodes[3]
        # Make sure there is exactly one input so coin selection can't skew the result.
        assert_equal(len(self.nodes[3].listunspent(1)), 1)
        inputs = []
        outputs = {node.getnewaddress() : 1}
        rawtx = node.createrawtransaction(inputs, outputs)

        result = node.fundrawtransaction(rawtx)  # uses self.min_relay_tx_fee (set by settxfee)
        btc_kvb_to_sat_vb = 100000  # (1e5)
        result1 = node.fundrawtransaction(rawtx, {"fee_rate": str(2 * btc_kvb_to_sat_vb * self.min_relay_tx_fee)})
        result2 = node.fundrawtransaction(rawtx, {"feeRate": 2 * self.min_relay_tx_fee})
        result3 = node.fundrawtransaction(rawtx, {"fee_rate": 10 * btc_kvb_to_sat_vb * self.min_relay_tx_fee})
        result4 = node.fundrawtransaction(rawtx, {"feeRate": str(10 * self.min_relay_tx_fee)})
        # Test that funding non-standard "zero-fee" transactions is valid.
        result5 = self.nodes[3].fundrawtransaction(rawtx, {"fee_rate": 0})
        result6 = self.nodes[3].fundrawtransaction(rawtx, {"feeRate": 0})

        result_fee_rate = result['fee'] * 1000 / count_bytes(result['hex'])
        assert_fee_amount(result1['fee'], count_bytes(result2['hex']), 2 * result_fee_rate)
        assert_fee_amount(result2['fee'], count_bytes(result2['hex']), 2 * result_fee_rate)
        assert_fee_amount(result3['fee'], count_bytes(result3['hex']), 10 * result_fee_rate)
        assert_fee_amount(result4['fee'], count_bytes(result3['hex']), 10 * result_fee_rate)
        assert_fee_amount(result5['fee'], count_bytes(result5['hex']), 0)
        # Test that funding non-standard "zero-fee" transactions is valid.
        for param, zero_value in product(["fee_rate", "feeRate"], [0, 0.000, 0.00000000, "0", "0.000", "0.00000000"]):
            assert_equal(self.nodes[3].fundrawtransaction(rawtx, {param: zero_value})["fee"], 0)

        # With no arguments passed, expect fee of 141 satoshis.
        assert_approx(node.fundrawtransaction(rawtx)["fee"], vexp=0.0009, vspan=0.00000001)
        # Expect fee to be 10,000x higher when an explicit fee rate 10,000x greater is specified.
        result = node.fundrawtransaction(rawtx, {"fee_rate": 10000})
        assert_approx(result["fee"], vexp=0.02250000, vspan=0.0001)

        self.log.info("Test fundrawtxn with invalid estimate_mode settings")
        for k, v in {"number": 42, "object": {"foo": "bar"}}.items():
            assert_raises_rpc_error(-3, "Expected type string for estimate_mode, got {}".format(k),
                node.fundrawtransaction, rawtx, {"estimate_mode": v, "conf_target": 0.1, "add_inputs": True})
        for mode in ["", "foo", Decimal("3.141592")]:
            assert_raises_rpc_error(-8, 'Invalid estimate_mode parameter, must be one of: "unset", "economical", "conservative"',
                node.fundrawtransaction, rawtx, {"estimate_mode": mode, "conf_target": 0.1, "add_inputs": True})

        self.log.info("Test fundrawtxn with invalid conf_target settings")
        for mode in ["unset", "economical", "conservative"]:
            self.log.debug("{}".format(mode))
            for k, v in {"string": "", "object": {"foo": "bar"}}.items():
                assert_raises_rpc_error(-3, "Expected type number for conf_target, got {}".format(k),
                    node.fundrawtransaction, rawtx, {"estimate_mode": mode, "conf_target": v, "add_inputs": True})
            for n in [-1, 0, 1009]:
                assert_raises_rpc_error(-8, "Invalid conf_target, must be between 1 and 1008",  # max value of 1008 per src/policy/fees.h
                    node.fundrawtransaction, rawtx, {"estimate_mode": mode, "conf_target": n, "add_inputs": True})

        self.log.info("Test invalid fee rate settings")
        for param, value in {("fee_rate", 500000), ("feeRate", 5.000)}:
            assert_raises_rpc_error(-4, "Fee exceeds maximum configured by user (e.g. -maxtxfee, maxfeerate)",
                node.fundrawtransaction, rawtx, {param: value, "add_inputs": True})
            assert_raises_rpc_error(-3, "Amount out of range",
                node.fundrawtransaction, rawtx, {param: -1, "add_inputs": True})
            assert_raises_rpc_error(-3, "Amount is not a number or string",
                node.fundrawtransaction, rawtx, {param: {"foo": "bar"}, "add_inputs": True})
            # Test fee rate values that don't pass fixed-point parsing checks.
            for invalid_value in ["", 0.000000001, 1e-09, 1.111111111, 1111111111111111, "31.999999999999999999999"]:
                assert_raises_rpc_error(-3, "Invalid amount", node.fundrawtransaction, rawtx, {param: invalid_value, "add_inputs": True})
        # Test fee_rate values that cannot be represented in sat/vB.
        for invalid_value in [0.0001, 0.00000001, 0.00099999, 31.99999999, "0.0001", "0.00000001", "0.00099999", "31.99999999"]:
            assert_raises_rpc_error(-3, "Invalid amount",
                node.fundrawtransaction, rawtx, {"fee_rate": invalid_value, "add_inputs": True})

        self.log.info("Test min fee rate checks are bypassed with fundrawtxn, e.g. a fee_rate under 1 sat/vB is allowed")
        node.fundrawtransaction(rawtx, {"fee_rate": 0.999, "add_inputs": True})
        node.fundrawtransaction(rawtx, {"feeRate": 0.00000999, "add_inputs": True})

        self.log.info("- raises RPC error if both feeRate and fee_rate are passed")
        assert_raises_rpc_error(-8, "Cannot specify both fee_rate (sat/vB) and feeRate (QTUM/kvB)",
            node.fundrawtransaction, rawtx, {"fee_rate": 0.1, "feeRate": 0.1, "add_inputs": True})

        self.log.info("- raises RPC error if both feeRate and estimate_mode passed")
        assert_raises_rpc_error(-8, "Cannot specify both estimate_mode and feeRate",
            node.fundrawtransaction, rawtx, {"estimate_mode": "economical", "feeRate": 0.1, "add_inputs": True})

        for param in ["feeRate", "fee_rate"]:
            self.log.info("- raises RPC error if both {} and conf_target are passed".format(param))
            assert_raises_rpc_error(-8, "Cannot specify both conf_target and {}. Please provide either a confirmation "
                "target in blocks for automatic fee estimation, or an explicit fee rate.".format(param),
                node.fundrawtransaction, rawtx, {param: 1, "conf_target": 1, "add_inputs": True})

        self.log.info("- raises RPC error if both fee_rate and estimate_mode are passed")
        assert_raises_rpc_error(-8, "Cannot specify both estimate_mode and fee_rate",
            node.fundrawtransaction, rawtx, {"fee_rate": 1, "estimate_mode": "economical", "add_inputs": True})

    def test_address_reuse(self):
        """Test no address reuse occurs."""
        self.log.info("Test fundrawtxn does not reuse addresses")

        rawtx = self.nodes[3].createrawtransaction(inputs=[], outputs={self.nodes[3].getnewaddress(): 1})
        result3 = self.nodes[3].fundrawtransaction(rawtx)
        res_dec = self.nodes[0].decoderawtransaction(result3["hex"])
        changeaddress = ""
        for out in res_dec['vout']:
            if out['value'] > 1.0:
                changeaddress += out['scriptPubKey']['address']
        assert changeaddress != ""
        nextaddr = self.nodes[3].getnewaddress()
        # Now the change address key should be removed from the keypool.
        assert changeaddress != nextaddr

    def test_option_subtract_fee_from_outputs(self):
        self.log.info("Test fundrawtxn subtractFeeFromOutputs option")

        # Make sure there is exactly one input so coin selection can't skew the result.
        assert_equal(len(self.nodes[3].listunspent(1)), 1)

        inputs = []
        outputs = {self.nodes[2].getnewaddress(): 1}
        rawtx = self.nodes[3].createrawtransaction(inputs, outputs)

        # Test subtract fee from outputs with feeRate (BTC/kvB)
        result = [self.nodes[3].fundrawtransaction(rawtx),  # uses self.min_relay_tx_fee (set by settxfee)
            self.nodes[3].fundrawtransaction(rawtx, {"subtractFeeFromOutputs": []}),  # empty subtraction list
            self.nodes[3].fundrawtransaction(rawtx, {"subtractFeeFromOutputs": [0]}),  # uses self.min_relay_tx_fee (set by settxfee)
            self.nodes[3].fundrawtransaction(rawtx, {"feeRate": 2 * self.min_relay_tx_fee}),
            self.nodes[3].fundrawtransaction(rawtx, {"feeRate": 2 * self.min_relay_tx_fee, "subtractFeeFromOutputs": [0]}),]
        dec_tx = [self.nodes[3].decoderawtransaction(tx_['hex']) for tx_ in result]
        output = [d['vout'][1 - r['changepos']]['value'] for d, r in zip(dec_tx, result)]
        change = [d['vout'][r['changepos']]['value'] for d, r in zip(dec_tx, result)]

        assert_equal(result[0]['fee'], result[1]['fee'], result[2]['fee'])
        assert_equal(result[3]['fee'], result[4]['fee'])
        assert_equal(change[0], change[1])
        assert_equal(output[0], output[1])
        assert_equal(output[0], output[2] + result[2]['fee'])
        assert_equal(change[0] + result[0]['fee'], change[2])
        assert_equal(output[3], output[4] + result[4]['fee'])
        assert_equal(change[3] + result[3]['fee'], change[4])

        # Test subtract fee from outputs with fee_rate (sat/vB)
        btc_kvb_to_sat_vb = 100000  # (1e5)
        result = [self.nodes[3].fundrawtransaction(rawtx),  # uses self.min_relay_tx_fee (set by settxfee)
            self.nodes[3].fundrawtransaction(rawtx, {"subtractFeeFromOutputs": []}),  # empty subtraction list
            self.nodes[3].fundrawtransaction(rawtx, {"subtractFeeFromOutputs": [0]}),  # uses self.min_relay_tx_fee (set by settxfee)
            self.nodes[3].fundrawtransaction(rawtx, {"fee_rate": 2 * btc_kvb_to_sat_vb * self.min_relay_tx_fee}),
            self.nodes[3].fundrawtransaction(rawtx, {"fee_rate": 2 * btc_kvb_to_sat_vb * self.min_relay_tx_fee, "subtractFeeFromOutputs": [0]}),]
        dec_tx = [self.nodes[3].decoderawtransaction(tx_['hex']) for tx_ in result]
        output = [d['vout'][1 - r['changepos']]['value'] for d, r in zip(dec_tx, result)]
        change = [d['vout'][r['changepos']]['value'] for d, r in zip(dec_tx, result)]

        assert_equal(result[0]['fee'], result[1]['fee'], result[2]['fee'])
        assert_equal(result[3]['fee'], result[4]['fee'])
        assert_equal(change[0], change[1])
        assert_equal(output[0], output[1])
        assert_equal(output[0], output[2] + result[2]['fee'])
        assert_equal(change[0] + result[0]['fee'], change[2])
        assert_equal(output[3], output[4] + result[4]['fee'])
        assert_equal(change[3] + result[3]['fee'], change[4])

        inputs = []
        outputs = {self.nodes[2].getnewaddress(): value for value in (1.0, 1.1, 1.2, 1.3)}
        rawtx = self.nodes[3].createrawtransaction(inputs, outputs)

        result = [self.nodes[3].fundrawtransaction(rawtx),
                  # Split the fee between outputs 0, 2, and 3, but not output 1.
                  self.nodes[3].fundrawtransaction(rawtx, {"subtractFeeFromOutputs": [0, 2, 3]})]

        dec_tx = [self.nodes[3].decoderawtransaction(result[0]['hex']),
                  self.nodes[3].decoderawtransaction(result[1]['hex'])]

        # Nested list of non-change output amounts for each transaction.
        output = [[out['value'] for i, out in enumerate(d['vout']) if i != r['changepos']]
                  for d, r in zip(dec_tx, result)]

        # List of differences in output amounts between normal and subtractFee transactions.
        share = [o0 - o1 for o0, o1 in zip(output[0], output[1])]

        # Output 1 is the same in both transactions.
        assert_equal(share[1], 0)

        # The other 3 outputs are smaller as a result of subtractFeeFromOutputs.
        assert_greater_than(share[0], 0)
        assert_greater_than(share[2], 0)
        assert_greater_than(share[3], 0)

        # Outputs 2 and 3 take the same share of the fee.
        assert_equal(share[2], share[3])

        # Output 0 takes at least as much share of the fee, and no more than 2
        # satoshis more, than outputs 2 and 3.
        assert_greater_than_or_equal(share[0], share[2])
        assert_greater_than_or_equal(share[2] + Decimal(2e-8), share[0])

        # The fee is the same in both transactions.
        assert_equal(result[0]['fee'], result[1]['fee'])

        # The total subtracted from the outputs is equal to the fee.
        assert_equal(share[0] + share[2] + share[3], result[0]['fee'])

    def test_subtract_fee_with_presets(self):
        self.log.info("Test fundrawtxn subtract fee from outputs with preset inputs that are sufficient")

        addr = self.nodes[0].getnewaddress()
        txid = self.nodes[0].sendtoaddress(addr, 10)
        vout = find_vout_for_address(self.nodes[0], txid, addr)

        rawtx = self.nodes[0].createrawtransaction([{'txid': txid, 'vout': vout}], [{self.nodes[0].getnewaddress(): 5}])
        fundedtx = self.nodes[0].fundrawtransaction(rawtx, {'subtractFeeFromOutputs': [0]})
        signedtx = self.nodes[0].signrawtransactionwithwallet(fundedtx['hex'])
        self.nodes[0].sendrawtransaction(signedtx['hex'])

    def test_transaction_too_large(self):
        self.log.info("Test fundrawtx where BnB solution would result in a too large transaction, but Knapsack would not")
        self.nodes[0].createwallet("large")
        wallet = self.nodes[0].get_wallet_rpc(self.default_wallet_name)
        recipient = self.nodes[0].get_wallet_rpc("large")
        outputs = {}
        rawtx = recipient.createrawtransaction([], {wallet.getnewaddress(): 98.56732907})

        # Make 1500 0.1 BTC outputs. The amount that we target for funding is in
        # the BnB range when these outputs are used.  However if these outputs
        # are selected, the transaction will end up being too large, so it
        # shouldn't use BnB and instead fall back to Knapsack but that behavior
        # is not implemented yet. For now we just check that we get an error.
        for _ in range(999):
            outputs[recipient.getnewaddress()] = 0.1
        wallet.sendmany("", outputs)
        self.generate(self.nodes[0], 10)
        assert_raises_rpc_error(-4, "Transaction too large", recipient.fundrawtransaction, rawtx)
        self.nodes[0].unloadwallet("large")

    def test_external_inputs(self):
        self.log.info("Test funding with external inputs")

        eckey = ECKey()
        eckey.generate()
        privkey = bytes_to_wif(eckey.get_bytes())

        self.nodes[2].createwallet("extfund")
        wallet = self.nodes[2].get_wallet_rpc("extfund")

        # Make a weird but signable script. sh(pkh()) descriptor accomplishes this
        desc = descsum_create("sh(pkh({}))".format(privkey))
        if self.options.descriptors:
            res = self.nodes[0].importdescriptors([{"desc": desc, "timestamp": "now"}])
        else:
            res = self.nodes[0].importmulti([{"desc": desc, "timestamp": "now"}])
        assert res[0]["success"]
        addr = self.nodes[0].deriveaddresses(desc)[0]
        addr_info = self.nodes[0].getaddressinfo(addr)

        self.nodes[0].sendtoaddress(addr, 10)
        self.nodes[0].sendtoaddress(wallet.getnewaddress(), 10)
        self.generate(self.nodes[0], 6)
        ext_utxo = self.nodes[0].listunspent(addresses=[addr])[0]

        # An external input without solving data should result in an error
        raw_tx = wallet.createrawtransaction([ext_utxo], {self.nodes[0].getnewaddress(): ext_utxo["amount"] / 2})
        assert_raises_rpc_error(-4, "Insufficient funds", wallet.fundrawtransaction, raw_tx)

        # Error conditions
        assert_raises_rpc_error(-5, "'not a pubkey' is not hex", wallet.fundrawtransaction, raw_tx, {"solving_data": {"pubkeys":["not a pubkey"]}})
        assert_raises_rpc_error(-5, "'01234567890a0b0c0d0e0f' is not a valid public key", wallet.fundrawtransaction, raw_tx, {"solving_data": {"pubkeys":["01234567890a0b0c0d0e0f"]}})
        assert_raises_rpc_error(-5, "'not a script' is not hex", wallet.fundrawtransaction, raw_tx, {"solving_data": {"scripts":["not a script"]}})
        assert_raises_rpc_error(-8, "Unable to parse descriptor 'not a descriptor'", wallet.fundrawtransaction, raw_tx, {"solving_data": {"descriptors":["not a descriptor"]}})
        assert_raises_rpc_error(-8, "Invalid parameter, missing vout key", wallet.fundrawtransaction, raw_tx, {"input_weights": [{"txid": ext_utxo["txid"]}]})
        assert_raises_rpc_error(-8, "Invalid parameter, vout cannot be negative", wallet.fundrawtransaction, raw_tx, {"input_weights": [{"txid": ext_utxo["txid"], "vout": -1}]})
        assert_raises_rpc_error(-8, "Invalid parameter, missing weight key", wallet.fundrawtransaction, raw_tx, {"input_weights": [{"txid": ext_utxo["txid"], "vout": ext_utxo["vout"]}]})
        assert_raises_rpc_error(-8, "Invalid parameter, weight cannot be less than 165", wallet.fundrawtransaction, raw_tx, {"input_weights": [{"txid": ext_utxo["txid"], "vout": ext_utxo["vout"], "weight": 164}]})
        assert_raises_rpc_error(-8, "Invalid parameter, weight cannot be less than 165", wallet.fundrawtransaction, raw_tx, {"input_weights": [{"txid": ext_utxo["txid"], "vout": ext_utxo["vout"], "weight": -1}]})
        assert_raises_rpc_error(-8, "Invalid parameter, weight cannot be greater than", wallet.fundrawtransaction, raw_tx, {"input_weights": [{"txid": ext_utxo["txid"], "vout": ext_utxo["vout"], "weight": 400001}]})

        # But funding should work when the solving data is provided
        funded_tx = wallet.fundrawtransaction(raw_tx, {"solving_data": {"pubkeys": [addr_info['pubkey']], "scripts": [addr_info["embedded"]["scriptPubKey"]]}})
        signed_tx = wallet.signrawtransactionwithwallet(funded_tx['hex'])
        assert not signed_tx['complete']
        signed_tx = self.nodes[0].signrawtransactionwithwallet(signed_tx['hex'])
        assert signed_tx['complete']

        funded_tx = wallet.fundrawtransaction(raw_tx, {"solving_data": {"descriptors": [desc]}})
        signed_tx1 = wallet.signrawtransactionwithwallet(funded_tx['hex'])
        assert not signed_tx1['complete']
        signed_tx2 = self.nodes[0].signrawtransactionwithwallet(signed_tx1['hex'])
        assert signed_tx2['complete']

        unsigned_weight = self.nodes[0].decoderawtransaction(signed_tx1["hex"])["weight"]
        signed_weight = self.nodes[0].decoderawtransaction(signed_tx2["hex"])["weight"]
        # Input's weight is difference between weight of signed and unsigned,
        # and the weight of stuff that didn't change (prevout, sequence, 1 byte of scriptSig)
        input_weight = signed_weight - unsigned_weight + (41 * 4)
        low_input_weight = input_weight // 2
        high_input_weight = input_weight * 2

        # Funding should also work if the input weight is provided
        funded_tx = wallet.fundrawtransaction(raw_tx, {"input_weights": [{"txid": ext_utxo["txid"], "vout": ext_utxo["vout"], "weight": input_weight}]})
        signed_tx = wallet.signrawtransactionwithwallet(funded_tx["hex"])
        signed_tx = self.nodes[0].signrawtransactionwithwallet(signed_tx["hex"])
        assert_equal(self.nodes[0].testmempoolaccept([signed_tx["hex"]])[0]["allowed"], True)
        assert_equal(signed_tx["complete"], True)
        # Reducing the weight should have a lower fee
        funded_tx2 = wallet.fundrawtransaction(raw_tx, {"input_weights": [{"txid": ext_utxo["txid"], "vout": ext_utxo["vout"], "weight": low_input_weight}]})
        assert_greater_than(funded_tx["fee"], funded_tx2["fee"])
        # Increasing the weight should have a higher fee
        funded_tx2 = wallet.fundrawtransaction(raw_tx, {"input_weights": [{"txid": ext_utxo["txid"], "vout": ext_utxo["vout"], "weight": high_input_weight}]})
        assert_greater_than(funded_tx2["fee"], funded_tx["fee"])
        # The provided weight should override the calculated weight when solving data is provided
        funded_tx3 = wallet.fundrawtransaction(raw_tx, {"solving_data": {"descriptors": [desc]}, "input_weights": [{"txid": ext_utxo["txid"], "vout": ext_utxo["vout"], "weight": high_input_weight}]})
        assert_equal(funded_tx2["fee"], funded_tx3["fee"])
        # The feerate should be met
        funded_tx4 = wallet.fundrawtransaction(raw_tx, {"input_weights": [{"txid": ext_utxo["txid"], "vout": ext_utxo["vout"], "weight": high_input_weight}], "fee_rate": 10})
        input_add_weight = high_input_weight - (41 * 4)
        tx4_weight = wallet.decoderawtransaction(funded_tx4["hex"])["weight"] + input_add_weight
        tx4_vsize = int(ceil(tx4_weight / 4))
        assert_fee_amount(funded_tx4["fee"], tx4_vsize, Decimal(0.0001))

        # Funding with weight at csuint boundaries should not cause problems
        funded_tx = wallet.fundrawtransaction(raw_tx, {"input_weights": [{"txid": ext_utxo["txid"], "vout": ext_utxo["vout"], "weight": 255}]})
        funded_tx = wallet.fundrawtransaction(raw_tx, {"input_weights": [{"txid": ext_utxo["txid"], "vout": ext_utxo["vout"], "weight": 65539}]})

        self.nodes[2].unloadwallet("extfund")

    def test_add_inputs_default_value(self):
        self.log.info("Test 'add_inputs' default value")

        # Create and fund the wallet with 5 BTC
        self.nodes[2].createwallet("test_preset_inputs")
        wallet = self.nodes[2].get_wallet_rpc("test_preset_inputs")
        addr1 = wallet.getnewaddress(address_type="bech32")
        self.nodes[0].sendtoaddress(addr1, 5)
        self.generate(self.nodes[0], 1)

        # Covered cases:
        # 1. Default add_inputs value with no preset inputs (add_inputs=true):
        #       Expect: automatically add coins from the wallet to the tx.
        # 2. Default add_inputs value with preset inputs (add_inputs=false):
        #       Expect: disallow automatic coin selection.
        # 3. Explicit add_inputs=true and preset inputs (with preset inputs not-covering the target amount).
        #       Expect: include inputs from the wallet.
        # 4. Explicit add_inputs=true and preset inputs (with preset inputs covering the target amount).
        #       Expect: only preset inputs are used.
        # 5. Explicit add_inputs=true, no preset inputs (same as (1) but with an explicit set):
        #       Expect: include inputs from the wallet.

        # Case (1), 'send' command
        # 'add_inputs' value is true unless "inputs" are specified, in such case, add_inputs=false.
        # So, the wallet will automatically select coins and create the transaction if only the outputs are provided.
        tx = wallet.send(outputs=[{addr1: 3}])
        assert tx["complete"]

        # Case (2), 'send' command
        # Select an input manually, which doesn't cover the entire output amount and
        # verify that the dynamically set 'add_inputs=false' value works.

        # Fund wallet with 2 outputs, 5 BTC each.
        addr2 = wallet.getnewaddress(address_type="bech32")
        source_tx = self.nodes[0].send(outputs=[{addr1: 5}, {addr2: 5}], options={"change_position": 0})
        self.generate(self.nodes[0], 1)

        # Select only one input.
        options = {
            "inputs": [
                {
                    "txid": source_tx["txid"],
                    "vout": 1  # change position was hardcoded to index 0
                }
            ]
        }
        assert_raises_rpc_error(-4, "Insufficient funds", wallet.send, outputs=[{addr1: 8}], options=options)

        # Case (3), Explicit add_inputs=true and preset inputs (with preset inputs not-covering the target amount)
        options["add_inputs"] = True
        options["add_to_wallet"] = False
        tx = wallet.send(outputs=[{addr1: 8}], options=options)
        assert tx["complete"]

        # Case (4), Explicit add_inputs=true and preset inputs (with preset inputs covering the target amount)
        options["inputs"].append({
            "txid": source_tx["txid"],
            "vout": 2  # change position was hardcoded to index 0
        })
        tx = wallet.send(outputs=[{addr1: 8}], options=options)
        assert tx["complete"]
        # Check that only the preset inputs were added to the tx
        decoded_psbt_inputs = self.nodes[0].decodepsbt(tx["psbt"])['tx']['vin']
        assert_equal(len(decoded_psbt_inputs), 2)
        for input in decoded_psbt_inputs:
            assert_equal(input["txid"], source_tx["txid"])

        # Case (5), assert that inputs are added to the tx by explicitly setting add_inputs=true
        options = {"add_inputs": True, "add_to_wallet": True}
        tx = wallet.send(outputs=[{addr1: 8}], options=options)
        assert tx["complete"]

        ################################################

        # Case (1), 'walletcreatefundedpsbt' command
        # Default add_inputs value with no preset inputs (add_inputs=true)
        inputs = []
        outputs = {self.nodes[1].getnewaddress(): 8}
        assert "psbt" in wallet.walletcreatefundedpsbt(inputs=inputs, outputs=outputs)

        # Case (2), 'walletcreatefundedpsbt' command
        # Default add_inputs value with preset inputs (add_inputs=false).
        inputs = [{
            "txid": source_tx["txid"],
            "vout": 1  # change position was hardcoded to index 0
        }]
        outputs = {self.nodes[1].getnewaddress(): 8}
        assert_raises_rpc_error(-4, "Insufficient funds", wallet.walletcreatefundedpsbt, inputs=inputs, outputs=outputs)

        # Case (3), Explicit add_inputs=true and preset inputs (with preset inputs not-covering the target amount)
        options["add_inputs"] = True
        options["add_to_wallet"] = False
        assert "psbt" in wallet.walletcreatefundedpsbt(outputs=[{addr1: 8}], inputs=inputs, options=options)

        # Case (4), Explicit add_inputs=true and preset inputs (with preset inputs covering the target amount)
        inputs.append({
            "txid": source_tx["txid"],
            "vout": 2  # change position was hardcoded to index 0
        })
        psbt_tx = wallet.walletcreatefundedpsbt(outputs=[{addr1: 8}], inputs=inputs, options=options)
        # Check that only the preset inputs were added to the tx
        decoded_psbt_inputs = self.nodes[0].decodepsbt(psbt_tx["psbt"])['tx']['vin']
        assert_equal(len(decoded_psbt_inputs), 2)
        for input in decoded_psbt_inputs:
            assert_equal(input["txid"], source_tx["txid"])

        # Case (5), 'walletcreatefundedpsbt' command
        # Explicit add_inputs=true, no preset inputs
        options = {
            "add_inputs": True
        }
        assert "psbt" in wallet.walletcreatefundedpsbt(inputs=[], outputs=outputs, options=options)

        self.nodes[2].unloadwallet("test_preset_inputs")

    def test_preset_inputs_selection(self):
        self.log.info('Test wallet preset inputs are not double-counted or reused in coin selection')

        # Create and fund the wallet with 4 UTXO of 5 BTC each (20 BTC total)
        self.nodes[2].createwallet("test_preset_inputs_selection")
        wallet = self.nodes[2].get_wallet_rpc("test_preset_inputs_selection")
        outputs = {}
        for _ in range(4):
            outputs[wallet.getnewaddress(address_type="bech32")] = 5
        self.nodes[0].sendmany("", outputs)
        self.generate(self.nodes[0], 1)

        # Select the preset inputs
        coins = wallet.listunspent()
        preset_inputs = [coins[0], coins[1], coins[2]]

        # Now let's create the tx creation options
        options = {
            "inputs": preset_inputs,
            "add_inputs": True,  # automatically add coins from the wallet to fulfill the target
            "subtract_fee_from_outputs": [0],  # deduct fee from first output
            "add_to_wallet": False
        }

        # Attempt to send 29 BTC from a wallet that only has 20 BTC. The wallet should exclude
        # the preset inputs from the pool of available coins, realize that there is not enough
        # money to fund the 29 BTC payment, and fail with "Insufficient funds".
        #
        # Even with SFFO, the wallet can only afford to send 20 BTC.
        # If the wallet does not properly exclude preset inputs from the pool of available coins
        # prior to coin selection, it may create a transaction that does not fund the full payment
        # amount or, through SFFO, incorrectly reduce the recipient's amount by the difference
        # between the original target and the wrongly counted inputs (in this case 9 BTC)
        # so that the recipient's amount is no longer equal to the user's selected target of 29 BTC.

        # First case, use 'subtract_fee_from_outputs = true'
        assert_raises_rpc_error(-4, "Insufficient funds", wallet.send, outputs=[{wallet.getnewaddress(address_type="bech32"): 29}], options=options)

        # Second case, don't use 'subtract_fee_from_outputs'
        del options["subtract_fee_from_outputs"]
        assert_raises_rpc_error(-4, "Insufficient funds", wallet.send, outputs=[{wallet.getnewaddress(address_type="bech32"): 29}], options=options)

        self.nodes[2].unloadwallet("test_preset_inputs_selection")

    def test_weight_calculation(self):
        self.log.info("Test weight calculation with external inputs")

        self.nodes[2].createwallet("test_weight_calculation")
        wallet = self.nodes[2].get_wallet_rpc("test_weight_calculation")

        addr = wallet.getnewaddress(address_type="bech32")
        ext_addr = self.nodes[0].getnewaddress(address_type="bech32")
        txid = self.nodes[0].send([{addr: 5}, {ext_addr: 5}])["txid"]
        vout = find_vout_for_address(self.nodes[0], txid, addr)
        ext_vout = find_vout_for_address(self.nodes[0], txid, ext_addr)

        self.nodes[0].sendtoaddress(wallet.getnewaddress(address_type="bech32"), 5)
        self.generate(self.nodes[0], 1)

        rawtx = wallet.createrawtransaction([{'txid': txid, 'vout': vout}], [{self.nodes[0].getnewaddress(address_type="bech32"): 8}])
        fundedtx = wallet.fundrawtransaction(rawtx, {'fee_rate': 10, "change_type": "bech32"})
        # with 71-byte signatures we should expect following tx size
        # tx overhead (10) + 2 inputs (41 each) + 2 p2wpkh (31 each) + (segwit marker and flag (2) + 2 p2wpkh 71 byte sig witnesses (107 each)) / witness scaling factor (4)
        tx_size = ceil(10 + 41*2 + 31*2 + (2 + 107*2)/4)
        assert_equal(fundedtx['fee'] * COIN, tx_size * 10)

        # Using the other output should have 72 byte sigs
        rawtx = wallet.createrawtransaction([{'txid': txid, 'vout': ext_vout}], [{self.nodes[0].getnewaddress(): 13}])
        ext_desc = self.nodes[0].getaddressinfo(ext_addr)["desc"]
        fundedtx = wallet.fundrawtransaction(rawtx, {'fee_rate': 10, "change_type": "bech32", "solving_data": {"descriptors": [ext_desc]}})
        # tx overhead (10) + 3 inputs (41 each) + 2 p2wpkh(31 each) + (segwit marker and flag (2) + 2 p2wpkh 71 bytes sig witnesses (107 each) + p2wpkh 72 byte sig witness (108)) / witness scaling factor (4)
        tx_size = ceil(10 + 41*3 + 31*2 + (2 + 107*2 + 108)/4)
        assert_equal(fundedtx['fee'] * COIN, tx_size * 10)

        self.nodes[2].unloadwallet("test_weight_calculation")

    def test_include_unsafe(self):
        self.log.info("Test fundrawtxn with unsafe inputs")

        self.nodes[0].createwallet("unsafe")
        wallet = self.nodes[0].get_wallet_rpc("unsafe")

        # We receive unconfirmed funds from external keys (unsafe outputs).
        addr = wallet.getnewaddress()
        inputs = []
        for i in range(0, 2):
            txid = self.nodes[2].sendtoaddress(addr, 5)
            self.sync_mempools()
            vout = find_vout_for_address(wallet, txid, addr)
            inputs.append((txid, vout))

        # Unsafe inputs are ignored by default.
        rawtx = wallet.createrawtransaction([], [{self.nodes[2].getnewaddress(): 7.5}])
        assert_raises_rpc_error(-4, "Insufficient funds", wallet.fundrawtransaction, rawtx)

        # But we can opt-in to use them for funding.
        fundedtx = wallet.fundrawtransaction(rawtx, {"include_unsafe": True})
        tx_dec = wallet.decoderawtransaction(fundedtx['hex'])
        assert all((txin["txid"], txin["vout"]) in inputs for txin in tx_dec["vin"])
        signedtx = wallet.signrawtransactionwithwallet(fundedtx['hex'])
        assert wallet.testmempoolaccept([signedtx['hex']])[0]["allowed"]

        # And we can also use them once they're confirmed.
        self.generate(self.nodes[0], 1)
        fundedtx = wallet.fundrawtransaction(rawtx, {"include_unsafe": False})
        tx_dec = wallet.decoderawtransaction(fundedtx['hex'])
        assert all((txin["txid"], txin["vout"]) in inputs for txin in tx_dec["vin"])
        signedtx = wallet.signrawtransactionwithwallet(fundedtx['hex'])
        assert wallet.testmempoolaccept([signedtx['hex']])[0]["allowed"]
        self.nodes[0].unloadwallet("unsafe")

    def test_22670(self):
        # In issue #22670, it was observed that ApproximateBestSubset may
        # choose enough value to cover the target amount but not enough to cover the transaction fees.
        # This leads to a transaction whose actual transaction feerate is lower than expected.
        # However at normal feerates, the difference between the effective value and the real value
        # that this bug is not detected because the transaction fee must be at least 0.01 BTC (the minimum change value).
        # Otherwise the targeted minimum change value will be enough to cover the transaction fees that were not
        # being accounted for. So the minimum relay fee is set to 0.1 BTC/kvB in this test.
        self.log.info("Test issue 22670 ApproximateBestSubset bug")
        # Make sure the default wallet will not be loaded when restarted with a high minrelaytxfee
        self.nodes[0].unloadwallet(self.default_wallet_name, False)
        feerate = Decimal("0.1")
        self.restart_node(0, [f"-minrelaytxfee={feerate}", "-discardfee=0"]) # Set high minrelayfee, set discardfee to 0 for easier calculation

        self.nodes[0].loadwallet(self.default_wallet_name, True)
        funds = self.nodes[0].get_wallet_rpc(self.default_wallet_name)
        self.nodes[0].createwallet(wallet_name="tester")
        tester = self.nodes[0].get_wallet_rpc("tester")

        # Because this test is specifically for ApproximateBestSubset, the target value must be greater
        # than any single input available, and require more than 1 input. So we make 3 outputs
        for i in range(0, 3):
            funds.sendtoaddress(tester.getnewaddress(address_type="bech32"), 1)
        self.generate(self.nodes[0], 1, sync_fun=self.no_op)

        # Create transactions in order to calculate fees for the target bounds that can trigger this bug
        change_tx = tester.fundrawtransaction(tester.createrawtransaction([], [{funds.getnewaddress(): 1.5}]))
        tx = tester.createrawtransaction([], [{funds.getnewaddress(): 2}])
        no_change_tx = tester.fundrawtransaction(tx, {"subtractFeeFromOutputs": [0]})

        overhead_fees = feerate * len(tx) / 2 / 1000
        cost_of_change = change_tx["fee"] - no_change_tx["fee"]
        fees = no_change_tx["fee"]
        assert_greater_than(fees, 0.01)

        def do_fund_send(target):
            create_tx = tester.createrawtransaction([], [{funds.getnewaddress(): target}])
            funded_tx = tester.fundrawtransaction(create_tx)
            signed_tx = tester.signrawtransactionwithwallet(funded_tx["hex"])
            assert signed_tx["complete"]
            decoded_tx = tester.decoderawtransaction(signed_tx["hex"])
            assert_equal(len(decoded_tx["vin"]), 3)
            assert tester.testmempoolaccept([signed_tx["hex"]])[0]["allowed"]

        # We want to choose more value than is available in 2 inputs when considering the fee,
        # but not enough to need 3 inputs when not considering the fee.
        # So the target value must be at least 2.00000001 - fee.
        lower_bound = Decimal("2.00000001") - fees
        # The target value must be at most 2 - cost_of_change - not_input_fees - min_change (these are all
        # included in the target before ApproximateBestSubset).
        upper_bound = Decimal("2.0") - cost_of_change - overhead_fees - Decimal("0.01")
        assert_greater_than_or_equal(upper_bound, lower_bound)
        do_fund_send(lower_bound)
        do_fund_send(upper_bound)

        self.restart_node(0)
        self.connect_nodes(0, 1)
        self.connect_nodes(0, 2)
        self.connect_nodes(0, 3)

    def test_feerate_rounding(self):
        self.log.info("Test that rounding of GetFee does not result in an assertion")

        self.nodes[1].createwallet("roundtest")
        w = self.nodes[1].get_wallet_rpc("roundtest")

        addr = w.getnewaddress(address_type="bech32")
        self.nodes[0].sendtoaddress(addr, 1)
        self.generate(self.nodes[0], 1)

        # A P2WPKH input costs 68 vbytes; With a single P2WPKH output, the rest of the tx is 42 vbytes for a total of 110 vbytes.
        # At a feerate of 1.85 sat/vb, the input will need a fee of 125.8 sats and the rest 77.7 sats
        # The entire tx fee should be 203.5 sats.
        # Coin selection rounds the fee individually instead of at the end (due to how CFeeRate::GetFee works).
        # If rounding down (which is the incorrect behavior), then the calculated fee will be 125 + 77 = 202.
        # If rounding up, then the calculated fee will be 126 + 78 = 204.
        # In the former case, the calculated needed fee is higher than the actual fee being paid, so an assertion is reached
        # To test this does not happen, we subtract 202 sats from the input value. If working correctly, this should
        # fail with insufficient funds rather than bitcoind asserting.
        rawtx = w.createrawtransaction(inputs=[], outputs=[{self.nodes[0].getnewaddress(address_type="bech32"): 1 - 0.00000202}])
        assert_raises_rpc_error(-4, "Insufficient funds", w.fundrawtransaction, rawtx, {"fee_rate": 1.85})


if __name__ == '__main__':
    RawTransactionsTest().main()<|MERGE_RESOLUTION|>--- conflicted
+++ resolved
@@ -26,11 +26,7 @@
     find_vout_for_address,
 )
 from test_framework.wallet_util import bytes_to_wif
-<<<<<<< HEAD
-from test_framework.qtumconfig import *
-=======
 from test_framework.qtumconfig import * 
->>>>>>> d82fec21
 def get_unspent(listunspent, amount):
     for utx in listunspent:
         if utx['amount'] == amount:
@@ -684,11 +680,7 @@
         fundedAndSignedTx = self.nodes[1].signrawtransactionwithwallet(fundedTx['hex'])
         self.nodes[1].sendrawtransaction(fundedAndSignedTx['hex'])
         self.generate(self.nodes[1], 1)
-<<<<<<< HEAD
-        assert_equal(oldBalance+INITIAL_BLOCK_REWARD+Decimal('0.19000000'), self.nodes[0].getbalance()) #0.19+block reward
-=======
         assert_equal(oldBalance+INITIAL_BLOCK_REWARD+Decimal('0.19000000'), self.nodes[0].getbalance()) #0.19+block reward 
->>>>>>> d82fec21
 
     def test_op_return(self):
         self.log.info("Test fundrawtxn with OP_RETURN and no vin")
