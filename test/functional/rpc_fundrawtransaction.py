--- conflicted
+++ resolved
@@ -96,12 +96,8 @@
         self.test_subtract_fee_with_presets()
 
     def test_change_position(self):
-<<<<<<< HEAD
-        # ensure that setting changePosition in fundraw with an exact match is handled properly
-=======
         """Ensure setting changePosition in fundraw with an exact match is handled properly."""
         self.log.info("Test fundrawtxn changePosition option")
->>>>>>> ee8ca219
         rawmatch = self.nodes[2].createrawtransaction([], {self.nodes[2].getnewaddress():INITIAL_BLOCK_REWARD})
         rawmatch = self.nodes[2].fundrawtransaction(rawmatch, {"changePosition":1, "subtractFeeFromOutputs":[0]})
         assert_equal(rawmatch["changepos"], -1)
@@ -532,11 +528,7 @@
         self.nodes[1].generate(1)
         self.sync_all()
 
-<<<<<<< HEAD
-        # make sure funds are received at node1
-=======
         # Make sure funds are received at node1.
->>>>>>> ee8ca219
         assert_equal(oldBalance+INITIAL_BLOCK_REWARD+Decimal('1.10000000'), self.nodes[0].getbalance())
 
     def test_many_inputs_fee(self):
@@ -592,11 +584,6 @@
         self.nodes[1].sendrawtransaction(fundedAndSignedTx['hex'])
         self.nodes[1].generate(1)
         self.sync_all()
-<<<<<<< HEAD
-        self.nodes[0].generate(1)
-        self.sync_all()
-=======
->>>>>>> ee8ca219
         assert_equal(oldBalance+INITIAL_BLOCK_REWARD+Decimal('0.19000000'), self.nodes[0].getbalance()) #0.19+block reward
 
     def test_op_return(self):
