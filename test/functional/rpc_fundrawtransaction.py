#!/usr/bin/env python3
# Copyright (c) 2014-2021 The Bitcoin Core developers
# Distributed under the MIT software license, see the accompanying
# file COPYING or http://www.opensource.org/licenses/mit-license.php.
"""Test the fundrawtransaction RPC."""


from decimal import Decimal
from itertools import product
from math import ceil

from test_framework.descriptors import descsum_create
from test_framework.key import ECKey
from test_framework.test_framework import BitcoinTestFramework
from test_framework.util import (
    assert_approx,
    assert_equal,
    assert_fee_amount,
    assert_greater_than,
    assert_greater_than_or_equal,
    assert_raises_rpc_error,
    count_bytes,
    find_vout_for_address,
)
from test_framework.wallet_util import bytes_to_wif
from test_framework.qtumconfig import *
<<<<<<< HEAD
from test_framework.qtum import generatesynchronized
=======

>>>>>>> f45f2e07
def get_unspent(listunspent, amount):
    for utx in listunspent:
        if utx['amount'] == amount:
            return utx
    raise AssertionError('Could not find unspent with amount={}'.format(amount))

class RawTransactionsTest(BitcoinTestFramework):
    def set_test_params(self):
        self.num_nodes = 4
        self.setup_clean_chain = True
        # This test isn't testing tx relay. Set whitelist on the peers for
        # instant tx relay.
        self.extra_args = [['-whitelist=noban@127.0.0.1']] * self.num_nodes
        self.rpc_timeout = 90  # to prevent timeouts in `test_transaction_too_large`

    def skip_test_if_missing_module(self):
        self.skip_if_no_wallet()

    def setup_network(self):
        self.setup_nodes()

        self.connect_nodes(0, 1)
        self.connect_nodes(1, 2)
        self.connect_nodes(0, 2)
        self.connect_nodes(0, 3)

    def lock_outputs_type(self, wallet, outputtype):
        """
        Only allow UTXOs of the given type
        """
        if outputtype in ["legacy", "p2pkh", "pkh"]:
            prefixes = ["pkh(", "sh(multi("]
        elif outputtype in ["p2sh-segwit", "sh_wpkh"]:
            prefixes = ["sh(wpkh(", "sh(wsh("]
        elif outputtype in ["bech32", "wpkh"]:
            prefixes = ["wpkh(", "wsh("]
        else:
            assert False, f"Unknown output type {outputtype}"

        to_lock = []
        for utxo in wallet.listunspent():
            if "desc" in utxo:
                for prefix in prefixes:
                    if utxo["desc"].startswith(prefix):
                        to_lock.append({"txid": utxo["txid"], "vout": utxo["vout"]})
        wallet.lockunspent(False, to_lock)

    def unlock_utxos(self, wallet):
        """
        Unlock all UTXOs except the watchonly one
        """
        to_keep = []
        if self.watchonly_txid is not None and self.watchonly_vout is not None:
            to_keep.append({"txid": self.watchonly_txid, "vout": self.watchonly_vout})
        wallet.lockunspent(True)
        wallet.lockunspent(False, to_keep)

    def run_test(self):
        self.watchonly_txid = None
        self.watchonly_vout = None
        self.log.info("Connect nodes, set fees, generate blocks, and sync")
        self.min_relay_tx_fee = self.nodes[0].getnetworkinfo()['relayfee']
        # This test is not meant to test fee estimation and we'd like
        # to be sure all txs are sent at a consistent desired feerate
        for node in self.nodes:
            node.settxfee(self.min_relay_tx_fee)

        # if the fee's positive delta is higher than this value tests will fail,
        # neg. delta always fail the tests.
        # The size of the signature of every input may be at most 2 bytes larger
        # than a minimum sized signature.

        #            = 2 bytes * minRelayTxFeePerByte
        self.fee_tolerance = 2 * self.min_relay_tx_fee / 1000

<<<<<<< HEAD
        self.generate(self.nodes[2], 1)
        generatesynchronized(self.nodes[0], COINBASE_MATURITY + 21, None, self.nodes)
=======
        self.nodes[2].generate(1)
        self.sync_all()
        self.nodes[0].generate(COINBASE_MATURITY+121)
        self.sync_all()
>>>>>>> f45f2e07

        self.test_change_position()
        self.test_simple()
        self.test_simple_two_coins()
        self.test_simple_two_outputs()
        self.test_change()
        self.test_no_change()
        self.test_invalid_option()
        self.test_invalid_change_address()
        self.test_valid_change_address()
        self.test_change_type()
        self.test_coin_selection()
        self.test_two_vin()
        self.test_two_vin_two_vout()
        self.test_invalid_input()
        self.test_fee_p2pkh()
        self.test_fee_p2pkh_multi_out()
        self.test_fee_p2sh()
        self.test_fee_4of5()
        self.test_spend_2of2()
        self.test_locked_wallet()
        self.test_many_inputs_fee()
        self.test_many_inputs_send()
        self.test_op_return()
        self.test_watchonly()
        self.test_all_watched_funds()
        self.test_option_feerate()
        self.test_address_reuse()
        self.test_option_subtract_fee_from_outputs()
        self.test_subtract_fee_with_presets()
        self.test_transaction_too_large()
        self.test_include_unsafe()
        self.test_external_inputs()
        self.test_22670()
        self.test_feerate_rounding()

    def test_change_position(self):
        """Ensure setting changePosition in fundraw with an exact match is handled properly."""
        self.log.info("Test fundrawtxn changePosition option")
        rawmatch = self.nodes[2].createrawtransaction([], {self.nodes[2].getnewaddress():INITIAL_BLOCK_REWARD})
        rawmatch = self.nodes[2].fundrawtransaction(rawmatch, {"changePosition":1, "subtractFeeFromOutputs":[0]})
        assert_equal(rawmatch["changepos"], -1)

        self.nodes[3].createwallet(wallet_name="wwatch", disable_private_keys=True)
        wwatch = self.nodes[3].get_wallet_rpc('wwatch')
        watchonly_address = self.nodes[0].getnewaddress()
        watchonly_pubkey = self.nodes[0].getaddressinfo(watchonly_address)["pubkey"]
        self.watchonly_amount = Decimal(200)
        wwatch.importpubkey(watchonly_pubkey, "", True)
        self.watchonly_txid = self.nodes[0].sendtoaddress(watchonly_address, self.watchonly_amount)

        # Lock UTXO so nodes[0] doesn't accidentally spend it
        self.watchonly_vout = find_vout_for_address(self.nodes[0], self.watchonly_txid, watchonly_address)
        self.nodes[0].lockunspent(False, [{"txid": self.watchonly_txid, "vout": self.watchonly_vout}])

        self.nodes[0].sendtoaddress(self.nodes[3].get_wallet_rpc(self.default_wallet_name).getnewaddress(), self.watchonly_amount / 10)

        self.nodes[0].sendtoaddress(self.nodes[2].getnewaddress(), 1.5)
        self.nodes[0].sendtoaddress(self.nodes[2].getnewaddress(), 1.0)
        self.nodes[0].sendtoaddress(self.nodes[2].getnewaddress(), 5.0)

        self.generate(self.nodes[0], 1)

        wwatch.unloadwallet()

    def test_simple(self):
        self.log.info("Test fundrawtxn")
        inputs  = [ ]
        outputs = { self.nodes[0].getnewaddress() : 1.0 }
        rawtx   = self.nodes[2].createrawtransaction(inputs, outputs)
        dec_tx  = self.nodes[2].decoderawtransaction(rawtx)
        rawtxfund = self.nodes[2].fundrawtransaction(rawtx)
        dec_tx  = self.nodes[2].decoderawtransaction(rawtxfund['hex'])
        assert len(dec_tx['vin']) > 0  #test that we have enough inputs

    def test_simple_two_coins(self):
        self.log.info("Test fundrawtxn with 2 coins")
        inputs  = [ ]
        outputs = { self.nodes[0].getnewaddress() : 2.2 }
        rawtx   = self.nodes[2].createrawtransaction(inputs, outputs)
        dec_tx  = self.nodes[2].decoderawtransaction(rawtx)

        rawtxfund = self.nodes[2].fundrawtransaction(rawtx)
        dec_tx  = self.nodes[2].decoderawtransaction(rawtxfund['hex'])
        assert len(dec_tx['vin']) > 0  #test if we have enough inputs
        assert_equal(dec_tx['vin'][0]['scriptSig']['hex'], '')

    def test_simple_two_outputs(self):
        self.log.info("Test fundrawtxn with 2 outputs")

        inputs  = [ ]
        outputs = { self.nodes[0].getnewaddress() : 2.6, self.nodes[1].getnewaddress() : 2.5 }
        rawtx   = self.nodes[2].createrawtransaction(inputs, outputs)
        dec_tx  = self.nodes[2].decoderawtransaction(rawtx)

        rawtxfund = self.nodes[2].fundrawtransaction(rawtx)
        dec_tx  = self.nodes[2].decoderawtransaction(rawtxfund['hex'])
        totalOut = 0
        for out in dec_tx['vout']:
            totalOut += out['value']

        assert len(dec_tx['vin']) > 0
        assert_equal(dec_tx['vin'][0]['scriptSig']['hex'], '')

    def test_change(self):
        self.log.info("Test fundrawtxn with a vin > required amount")
        utx = get_unspent(self.nodes[2].listunspent(), 5)

        inputs  = [ {'txid' : utx['txid'], 'vout' : utx['vout']}]
        outputs = { self.nodes[0].getnewaddress() : 1.0 }
        rawtx   = self.nodes[2].createrawtransaction(inputs, outputs)
        dec_tx  = self.nodes[2].decoderawtransaction(rawtx)
        assert_equal(utx['txid'], dec_tx['vin'][0]['txid'])

        rawtxfund = self.nodes[2].fundrawtransaction(rawtx)
        fee = rawtxfund['fee']
        self.test_no_change_fee = fee  # Use the same fee for the next tx
        dec_tx  = self.nodes[2].decoderawtransaction(rawtxfund['hex'])
        totalOut = 0
        for out in dec_tx['vout']:
            totalOut += out['value']

        assert_equal(fee + totalOut, utx['amount']) #compare vin total and totalout+fee

    def test_no_change(self):
        self.log.info("Test fundrawtxn not having a change output")
        utx = get_unspent(self.nodes[2].listunspent(), 5)

        inputs  = [ {'txid' : utx['txid'], 'vout' : utx['vout']}]
        outputs = {self.nodes[0].getnewaddress(): Decimal(5.0) - self.test_no_change_fee - self.fee_tolerance}
        rawtx   = self.nodes[2].createrawtransaction(inputs, outputs)
        dec_tx  = self.nodes[2].decoderawtransaction(rawtx)
        assert_equal(utx['txid'], dec_tx['vin'][0]['txid'])

        rawtxfund = self.nodes[2].fundrawtransaction(rawtx)
        fee = rawtxfund['fee']
        dec_tx  = self.nodes[2].decoderawtransaction(rawtxfund['hex'])
        totalOut = 0
        for out in dec_tx['vout']:
            totalOut += out['value']

        assert_equal(rawtxfund['changepos'], -1)
        assert_equal(fee + totalOut, utx['amount']) #compare vin total and totalout+fee

    def test_invalid_option(self):
        self.log.info("Test fundrawtxn with an invalid option")
        utx = get_unspent(self.nodes[2].listunspent(), 5)

        inputs  = [ {'txid' : utx['txid'], 'vout' : utx['vout']} ]
        outputs = { self.nodes[0].getnewaddress() : Decimal(4.0) }
        rawtx   = self.nodes[2].createrawtransaction(inputs, outputs)
        dec_tx  = self.nodes[2].decoderawtransaction(rawtx)
        assert_equal(utx['txid'], dec_tx['vin'][0]['txid'])

        assert_raises_rpc_error(-3, "Unexpected key foo", self.nodes[2].fundrawtransaction, rawtx, {'foo':'bar'})

        # reserveChangeKey was deprecated and is now removed
        assert_raises_rpc_error(-3, "Unexpected key reserveChangeKey", lambda: self.nodes[2].fundrawtransaction(hexstring=rawtx, options={'reserveChangeKey': True}))

    def test_invalid_change_address(self):
        self.log.info("Test fundrawtxn with an invalid change address")
        utx = get_unspent(self.nodes[2].listunspent(), 5)

        inputs  = [ {'txid' : utx['txid'], 'vout' : utx['vout']} ]
        outputs = { self.nodes[0].getnewaddress() : Decimal(4.0) }
        rawtx   = self.nodes[2].createrawtransaction(inputs, outputs)
        dec_tx  = self.nodes[2].decoderawtransaction(rawtx)
        assert_equal(utx['txid'], dec_tx['vin'][0]['txid'])

        assert_raises_rpc_error(-5, "Change address must be a valid qtum address", self.nodes[2].fundrawtransaction, rawtx, {'changeAddress':'foobar'})

    def test_valid_change_address(self):
        self.log.info("Test fundrawtxn with a provided change address")
        utx = get_unspent(self.nodes[2].listunspent(), 5)

        inputs  = [ {'txid' : utx['txid'], 'vout' : utx['vout']} ]
        outputs = { self.nodes[0].getnewaddress() : Decimal(4.0) }
        rawtx   = self.nodes[2].createrawtransaction(inputs, outputs)
        dec_tx  = self.nodes[2].decoderawtransaction(rawtx)
        assert_equal(utx['txid'], dec_tx['vin'][0]['txid'])

        change = self.nodes[2].getnewaddress()
        assert_raises_rpc_error(-8, "changePosition out of bounds", self.nodes[2].fundrawtransaction, rawtx, {'changeAddress':change, 'changePosition':2})
        rawtxfund = self.nodes[2].fundrawtransaction(rawtx, {'changeAddress': change, 'changePosition': 0})
        dec_tx  = self.nodes[2].decoderawtransaction(rawtxfund['hex'])
        out = dec_tx['vout'][0]
        assert_equal(change, out['scriptPubKey']['address'])

    def test_change_type(self):
        self.log.info("Test fundrawtxn with a provided change type")
        utx = get_unspent(self.nodes[2].listunspent(), 5)

        inputs  = [ {'txid' : utx['txid'], 'vout' : utx['vout']} ]
        outputs = { self.nodes[0].getnewaddress() : Decimal(4.0) }
        rawtx   = self.nodes[2].createrawtransaction(inputs, outputs)
        assert_raises_rpc_error(-1, "JSON value is not a string as expected", self.nodes[2].fundrawtransaction, rawtx, {'change_type': None})
        assert_raises_rpc_error(-5, "Unknown change type ''", self.nodes[2].fundrawtransaction, rawtx, {'change_type': ''})
        rawtx = self.nodes[2].fundrawtransaction(rawtx, {'change_type': 'bech32'})
        dec_tx = self.nodes[2].decoderawtransaction(rawtx['hex'])
        assert_equal('witness_v0_keyhash', dec_tx['vout'][rawtx['changepos']]['scriptPubKey']['type'])

    def test_coin_selection(self):
        self.log.info("Test fundrawtxn with a vin < required amount")
        utx = get_unspent(self.nodes[2].listunspent(), 1)

        inputs  = [ {'txid' : utx['txid'], 'vout' : utx['vout']}]
        outputs = { self.nodes[0].getnewaddress() : 1.0 }
        rawtx   = self.nodes[2].createrawtransaction(inputs, outputs)

        # 4-byte version + 1-byte vin count + 36-byte prevout then script_len
        rawtx = rawtx[:82] + "0100" + rawtx[84:]

        dec_tx  = self.nodes[2].decoderawtransaction(rawtx)
        assert_equal(utx['txid'], dec_tx['vin'][0]['txid'])
        assert_equal("00", dec_tx['vin'][0]['scriptSig']['hex'])

        # Should fail without add_inputs:
        assert_raises_rpc_error(-4, "Insufficient funds", self.nodes[2].fundrawtransaction, rawtx, {"add_inputs": False})
        # add_inputs is enabled by default
        rawtxfund = self.nodes[2].fundrawtransaction(rawtx)

        dec_tx  = self.nodes[2].decoderawtransaction(rawtxfund['hex'])
        totalOut = 0
        matchingOuts = 0
        for i, out in enumerate(dec_tx['vout']):
            totalOut += out['value']
            if out['scriptPubKey']['address'] in outputs:
                matchingOuts+=1
            else:
                assert_equal(i, rawtxfund['changepos'])

        assert_equal(utx['txid'], dec_tx['vin'][0]['txid'])
        assert_equal("00", dec_tx['vin'][0]['scriptSig']['hex'])

        assert_equal(matchingOuts, 1)
        assert_equal(len(dec_tx['vout']), 2)

    def test_two_vin(self):
        self.log.info("Test fundrawtxn with 2 vins")
        utx = get_unspent(self.nodes[2].listunspent(), 1)
        utx2 = get_unspent(self.nodes[2].listunspent(), 5)

        inputs  = [ {'txid' : utx['txid'], 'vout' : utx['vout']},{'txid' : utx2['txid'], 'vout' : utx2['vout']} ]
        outputs = { self.nodes[0].getnewaddress() : 6.0 }
        rawtx   = self.nodes[2].createrawtransaction(inputs, outputs)
        dec_tx  = self.nodes[2].decoderawtransaction(rawtx)
        assert_equal(utx['txid'], dec_tx['vin'][0]['txid'])

        # Should fail without add_inputs:
        assert_raises_rpc_error(-4, "Insufficient funds", self.nodes[2].fundrawtransaction, rawtx, {"add_inputs": False})
        rawtxfund = self.nodes[2].fundrawtransaction(rawtx, {"add_inputs": True})

        dec_tx  = self.nodes[2].decoderawtransaction(rawtxfund['hex'])
        totalOut = 0
        matchingOuts = 0
        for out in dec_tx['vout']:
            totalOut += out['value']
            if out['scriptPubKey']['address'] in outputs:
                matchingOuts+=1

        assert_equal(matchingOuts, 1)
        assert_equal(len(dec_tx['vout']), 2)

        matchingIns = 0
        for vinOut in dec_tx['vin']:
            for vinIn in inputs:
                if vinIn['txid'] == vinOut['txid']:
                    matchingIns+=1

        assert_equal(matchingIns, 2) #we now must see two vins identical to vins given as params

    def test_two_vin_two_vout(self):
        self.log.info("Test fundrawtxn with 2 vins and 2 vouts")
        utx = get_unspent(self.nodes[2].listunspent(), 1)
        utx2 = get_unspent(self.nodes[2].listunspent(), 5)

        inputs  = [ {'txid' : utx['txid'], 'vout' : utx['vout']},{'txid' : utx2['txid'], 'vout' : utx2['vout']} ]
        outputs = { self.nodes[0].getnewaddress() : 6.0, self.nodes[0].getnewaddress() : 1.0 }
        rawtx   = self.nodes[2].createrawtransaction(inputs, outputs)
        dec_tx  = self.nodes[2].decoderawtransaction(rawtx)
        assert_equal(utx['txid'], dec_tx['vin'][0]['txid'])

        # Should fail without add_inputs:
        assert_raises_rpc_error(-4, "Insufficient funds", self.nodes[2].fundrawtransaction, rawtx, {"add_inputs": False})
        rawtxfund = self.nodes[2].fundrawtransaction(rawtx, {"add_inputs": True})

        dec_tx  = self.nodes[2].decoderawtransaction(rawtxfund['hex'])
        totalOut = 0
        matchingOuts = 0
        for out in dec_tx['vout']:
            totalOut += out['value']
            if out['scriptPubKey']['address'] in outputs:
                matchingOuts+=1

        assert_equal(matchingOuts, 2)
        assert_equal(len(dec_tx['vout']), 3)

    def test_invalid_input(self):
        self.log.info("Test fundrawtxn with an invalid vin")
        inputs  = [ {'txid' : "1c7f966dab21119bac53213a2bc7532bff1fa844c124fd750a7d0b1332440bd1", 'vout' : 0} ] #invalid vin!
        outputs = { self.nodes[0].getnewaddress() : 1.0}
        rawtx   = self.nodes[2].createrawtransaction(inputs, outputs)
        assert_raises_rpc_error(-4, "Insufficient funds", self.nodes[2].fundrawtransaction, rawtx)

    def test_fee_p2pkh(self):
        """Compare fee of a standard pubkeyhash transaction."""
        self.log.info("Test fundrawtxn p2pkh fee")
        self.lock_outputs_type(self.nodes[0], "p2pkh")
        inputs = []
        outputs = {self.nodes[1].getnewaddress():1.1}
        rawtx = self.nodes[0].createrawtransaction(inputs, outputs)
        fundedTx = self.nodes[0].fundrawtransaction(rawtx)

        # Create same transaction over sendtoaddress.
        txId = self.nodes[0].sendtoaddress(self.nodes[1].getnewaddress(), 1.1)
        signedFee = self.nodes[0].getmempoolentry(txId)['fees']['base']

        # Compare fee.
        feeDelta = Decimal(fundedTx['fee']) - Decimal(signedFee)
        assert feeDelta >= 0 and feeDelta <= self.fee_tolerance

        self.unlock_utxos(self.nodes[0])

    def test_fee_p2pkh_multi_out(self):
        """Compare fee of a standard pubkeyhash transaction with multiple outputs."""
        self.log.info("Test fundrawtxn p2pkh fee with multiple outputs")
        self.lock_outputs_type(self.nodes[0], "p2pkh")
        inputs = []
        outputs = {
            self.nodes[1].getnewaddress():1.1,
            self.nodes[1].getnewaddress():1.2,
            self.nodes[1].getnewaddress():0.1,
            self.nodes[1].getnewaddress():1.3,
            self.nodes[1].getnewaddress():0.2,
            self.nodes[1].getnewaddress():0.3,
        }
        rawtx = self.nodes[0].createrawtransaction(inputs, outputs)
        fundedTx = self.nodes[0].fundrawtransaction(rawtx)

        # Create same transaction over sendtoaddress.
        txId = self.nodes[0].sendmany("", outputs)
        signedFee = self.nodes[0].getmempoolentry(txId)['fees']['base']

        # Compare fee.
        feeDelta = Decimal(fundedTx['fee']) - Decimal(signedFee)
        assert feeDelta >= 0 and feeDelta <= self.fee_tolerance

        self.unlock_utxos(self.nodes[0])

    def test_fee_p2sh(self):
        """Compare fee of a 2-of-2 multisig p2sh transaction."""
        self.lock_outputs_type(self.nodes[0], "p2pkh")
        # Create 2-of-2 addr.
        addr1 = self.nodes[1].getnewaddress()
        addr2 = self.nodes[1].getnewaddress()

        addr1Obj = self.nodes[1].getaddressinfo(addr1)
        addr2Obj = self.nodes[1].getaddressinfo(addr2)

        mSigObj = self.nodes[3].createmultisig(2, [addr1Obj['pubkey'], addr2Obj['pubkey']])['address']

        inputs = []
        outputs = {mSigObj:1.1}
        rawtx = self.nodes[0].createrawtransaction(inputs, outputs)
        fundedTx = self.nodes[0].fundrawtransaction(rawtx)

        # Create same transaction over sendtoaddress.
        txId = self.nodes[0].sendtoaddress(mSigObj, 1.1)
        signedFee = self.nodes[0].getmempoolentry(txId)['fees']['base']

        # Compare fee.
        feeDelta = Decimal(fundedTx['fee']) - Decimal(signedFee)
        assert feeDelta >= 0 and feeDelta <= self.fee_tolerance

        self.unlock_utxos(self.nodes[0])

    def test_fee_4of5(self):
        """Compare fee of a standard pubkeyhash transaction."""
        self.log.info("Test fundrawtxn fee with 4-of-5 addresses")
        self.lock_outputs_type(self.nodes[0], "p2pkh")

        # Create 4-of-5 addr.
        addr1 = self.nodes[1].getnewaddress()
        addr2 = self.nodes[1].getnewaddress()
        addr3 = self.nodes[1].getnewaddress()
        addr4 = self.nodes[1].getnewaddress()
        addr5 = self.nodes[1].getnewaddress()

        addr1Obj = self.nodes[1].getaddressinfo(addr1)
        addr2Obj = self.nodes[1].getaddressinfo(addr2)
        addr3Obj = self.nodes[1].getaddressinfo(addr3)
        addr4Obj = self.nodes[1].getaddressinfo(addr4)
        addr5Obj = self.nodes[1].getaddressinfo(addr5)

        mSigObj = self.nodes[1].createmultisig(
            4,
            [
                addr1Obj['pubkey'],
                addr2Obj['pubkey'],
                addr3Obj['pubkey'],
                addr4Obj['pubkey'],
                addr5Obj['pubkey'],
            ]
        )['address']

        inputs = []
        outputs = {mSigObj:1.1}
        rawtx = self.nodes[0].createrawtransaction(inputs, outputs)
        fundedTx = self.nodes[0].fundrawtransaction(rawtx)

        # Create same transaction over sendtoaddress.
        txId = self.nodes[0].sendtoaddress(mSigObj, 1.1)
        signedFee = self.nodes[0].getmempoolentry(txId)['fees']['base']

        # Compare fee.
        feeDelta = Decimal(fundedTx['fee']) - Decimal(signedFee)
        assert feeDelta >= 0 and feeDelta <= self.fee_tolerance

        self.unlock_utxos(self.nodes[0])

    def test_spend_2of2(self):
        """Spend a 2-of-2 multisig transaction over fundraw."""
        self.log.info("Test fundpsbt spending 2-of-2 multisig")

        # Create 2-of-2 addr.
        addr1 = self.nodes[2].getnewaddress()
        addr2 = self.nodes[2].getnewaddress()

        addr1Obj = self.nodes[2].getaddressinfo(addr1)
        addr2Obj = self.nodes[2].getaddressinfo(addr2)

        self.nodes[2].createwallet(wallet_name='wmulti', disable_private_keys=True)
        wmulti = self.nodes[2].get_wallet_rpc('wmulti')
        w2 = self.nodes[2].get_wallet_rpc(self.default_wallet_name)
        mSigObj = wmulti.addmultisigaddress(
            2,
            [
                addr1Obj['pubkey'],
                addr2Obj['pubkey'],
            ]
        )['address']
        if not self.options.descriptors:
            wmulti.importaddress(mSigObj)

        # Send 1.2 BTC to msig addr.
        self.nodes[0].sendtoaddress(mSigObj, 1.2)
        self.generate(self.nodes[0], 1)

        oldBalance = self.nodes[1].getbalance()
        inputs = []
        outputs = {self.nodes[1].getnewaddress():1.1}
        funded_psbt = wmulti.walletcreatefundedpsbt(inputs=inputs, outputs=outputs, options={'changeAddress': w2.getrawchangeaddress()})['psbt']

        signed_psbt = w2.walletprocesspsbt(funded_psbt)
        final_psbt = w2.finalizepsbt(signed_psbt['psbt'])
        self.nodes[2].sendrawtransaction(final_psbt['hex'])
        self.generate(self.nodes[2], 1)

        # Make sure funds are received at node1.
        assert_equal(oldBalance+Decimal('1.10000000'), self.nodes[1].getbalance())

        wmulti.unloadwallet()

    def test_locked_wallet(self):
        self.log.info("Test fundrawtxn with locked wallet and hardened derivation")

        self.nodes[1].encryptwallet("test")

        if self.options.descriptors:
            self.nodes[1].walletpassphrase('test', 10)
            self.nodes[1].importdescriptors([{
                'desc': descsum_create('wpkh(tprv8ZgxMBicQKsPdYeeZbPSKd2KYLmeVKtcFA7kqCxDvDR13MQ6us8HopUR2wLcS2ZKPhLyKsqpDL2FtL73LMHcgoCL7DXsciA8eX8nbjCR2eG/0h/*h)'),
                'timestamp': 'now',
                'active': True
            },
            {
                'desc': descsum_create('wpkh(tprv8ZgxMBicQKsPdYeeZbPSKd2KYLmeVKtcFA7kqCxDvDR13MQ6us8HopUR2wLcS2ZKPhLyKsqpDL2FtL73LMHcgoCL7DXsciA8eX8nbjCR2eG/1h/*h)'),
                'timestamp': 'now',
                'active': True,
                'internal': True
            }])
            self.nodes[1].walletlock()

        # Drain the keypool.
<<<<<<< HEAD
        self.nodes[1].getnewaddress()
        self.nodes[1].getrawchangeaddress()

        # Choose 2 inputs
        inputs = self.nodes[1].listunspent()[0:2]
        value = sum(inp["amount"] for inp in inputs) - Decimal("0.00000500") # Pay a 500 sat fee
        outputs = {self.nodes[0].getnewaddress():value}
=======
        self.nodes[1].getnewaddress("", "bech32")
        self.nodes[1].getrawchangeaddress("bech32")
        inputs = []
        outputs = {self.nodes[0].getnewaddress("", "bech32"):1.09922}
>>>>>>> f45f2e07
        rawtx = self.nodes[1].createrawtransaction(inputs, outputs)
        # fund a transaction that does not require a new key for the change output
        self.nodes[1].fundrawtransaction(rawtx)

        # fund a transaction that requires a new key for the change output
        # creating the key must be impossible because the wallet is locked
<<<<<<< HEAD
        outputs = {self.nodes[0].getnewaddress():value - Decimal("0.1")}
=======
        outputs = {self.nodes[0].getnewaddress("", "bech32"):1.1}
>>>>>>> f45f2e07
        rawtx = self.nodes[1].createrawtransaction(inputs, outputs)

        assert_raises_rpc_error(-4, "Transaction needs a change address, but we can't generate it. Error: Keypool ran out, please call keypoolrefill first", self.nodes[1].fundrawtransaction, rawtx, {"change_type": "bech32"})

        # Refill the keypool.
        self.nodes[1].walletpassphrase("test", 100)
        self.nodes[1].keypoolrefill(8) #need to refill the keypool to get an internal change address
        self.nodes[1].walletlock()

        assert_raises_rpc_error(-13, "walletpassphrase", self.nodes[1].sendtoaddress, self.nodes[0].getnewaddress(), 1.2)

        oldBalance = self.nodes[0].getbalance()

        inputs = []
        outputs = {self.nodes[0].getnewaddress():1.1}
        rawtx = self.nodes[1].createrawtransaction(inputs, outputs)
        fundedTx = self.nodes[1].fundrawtransaction(rawtx)

        # Now we need to unlock.
        self.nodes[1].walletpassphrase("test", 600)
        signedTx = self.nodes[1].signrawtransactionwithwallet(fundedTx['hex'])
        self.nodes[1].sendrawtransaction(signedTx['hex'])
        self.generate(self.nodes[1], 1)

        # Make sure funds are received at node1.
        assert_equal(oldBalance+INITIAL_BLOCK_REWARD+Decimal('1.10000000'), self.nodes[0].getbalance())

    def test_many_inputs_fee(self):
        """Multiple (~19) inputs tx test | Compare fee."""
        self.log.info("Test fundrawtxn fee with many inputs")

        # Empty node1, send some small coins from node0 to node1.
        self.nodes[1].sendtoaddress(self.nodes[0].getnewaddress(), self.nodes[1].getbalance(), "", "", True)
        self.generate(self.nodes[1], 1)

        for _ in range(20):
            self.nodes[0].sendtoaddress(self.nodes[1].getnewaddress(), 0.1)
        self.generate(self.nodes[0], 1)

        # Fund a tx with ~20 small inputs.
        inputs = []
        outputs = {self.nodes[0].getnewaddress():0.15,self.nodes[0].getnewaddress():0.04}
        rawtx = self.nodes[1].createrawtransaction(inputs, outputs)
        fundedTx = self.nodes[1].fundrawtransaction(rawtx)

        # Create same transaction over sendtoaddress.
        txId = self.nodes[1].sendmany("", outputs)
        signedFee = self.nodes[1].getmempoolentry(txId)['fees']['base']

        # Compare fee.
        feeDelta = Decimal(fundedTx['fee']) - Decimal(signedFee)
        assert feeDelta >= 0 and feeDelta <= self.fee_tolerance * 19  #~19 inputs

    def test_many_inputs_send(self):
        """Multiple (~19) inputs tx test | sign/send."""
        self.log.info("Test fundrawtxn sign+send with many inputs")

        # Again, empty node1, send some small coins from node0 to node1.
        self.nodes[1].sendtoaddress(self.nodes[0].getnewaddress(), self.nodes[1].getbalance(), "", "", True)
        self.generate(self.nodes[1], 1)

        for _ in range(20):
            self.nodes[0].sendtoaddress(self.nodes[1].getnewaddress(), 0.1)
        self.generate(self.nodes[0], 1)

        # Fund a tx with ~20 small inputs.
        oldBalance = self.nodes[0].getbalance()

        inputs = []
        outputs = {self.nodes[0].getnewaddress():0.15,self.nodes[0].getnewaddress():0.04}
        rawtx = self.nodes[1].createrawtransaction(inputs, outputs)
        fundedTx = self.nodes[1].fundrawtransaction(rawtx)
        fundedAndSignedTx = self.nodes[1].signrawtransactionwithwallet(fundedTx['hex'])
        self.nodes[1].sendrawtransaction(fundedAndSignedTx['hex'])
        self.generate(self.nodes[1], 1)
        assert_equal(oldBalance+INITIAL_BLOCK_REWARD+Decimal('0.19000000'), self.nodes[0].getbalance()) #0.19+block reward

    def test_op_return(self):
        self.log.info("Test fundrawtxn with OP_RETURN and no vin")

        rawtx   = "0100000000010000000000000000066a047465737400000000"
        dec_tx  = self.nodes[2].decoderawtransaction(rawtx)

        assert_equal(len(dec_tx['vin']), 0)
        assert_equal(len(dec_tx['vout']), 1)

        rawtxfund = self.nodes[2].fundrawtransaction(rawtx)
        dec_tx  = self.nodes[2].decoderawtransaction(rawtxfund['hex'])

        assert_greater_than(len(dec_tx['vin']), 0) # at least one vin
        assert_equal(len(dec_tx['vout']), 2) # one change output added

    def test_watchonly(self):
        self.log.info("Test fundrawtxn using only watchonly")

        inputs = []
        outputs = {self.nodes[2].getnewaddress("", "bech32"): self.watchonly_amount / 2}
        rawtx = self.nodes[3].createrawtransaction(inputs, outputs)

        self.nodes[3].loadwallet('wwatch')
        wwatch = self.nodes[3].get_wallet_rpc('wwatch')
        # Setup change addresses for the watchonly wallet
        desc_import = [{
            "desc": descsum_create("wpkh(tpubD6NzVbkrYhZ4YNXVQbNhMK1WqguFsUXceaVJKbmno2aZ3B6QfbMeraaYvnBSGpV3vxLyTTK9DYT1yoEck4XUScMzXoQ2U2oSmE2JyMedq3H/1/*)"),
            "timestamp": "now",
            "internal": True,
            "active": True,
            "keypool": True,
            "range": [0, 100],
            "watchonly": True,
        }]
        if self.options.descriptors:
            wwatch.importdescriptors(desc_import)
        else:
            wwatch.importmulti(desc_import)

        # Backward compatibility test (2nd params is includeWatching)
        result = wwatch.fundrawtransaction(rawtx, {"change_type": "bech32", "includeWatching": True})
        res_dec = self.nodes[0].decoderawtransaction(result["hex"])
        assert_equal(len(res_dec["vin"]), 1)
        assert_equal(res_dec["vin"][0]["txid"], self.watchonly_txid)

        assert "fee" in result.keys()
        assert_greater_than(result["changepos"], -1)

        wwatch.unloadwallet()

    def test_all_watched_funds(self):
        self.log.info("Test fundrawtxn using entirety of watched funds")

        inputs = []
        outputs = {self.nodes[2].getnewaddress(): self.watchonly_amount}
        rawtx = self.nodes[3].createrawtransaction(inputs, outputs)

        self.nodes[3].loadwallet('wwatch')
        wwatch = self.nodes[3].get_wallet_rpc('wwatch')
        w3 = self.nodes[3].get_wallet_rpc(self.default_wallet_name)
        result = wwatch.fundrawtransaction(rawtx, {'includeWatching': True, 'changeAddress': w3.getrawchangeaddress(), 'subtractFeeFromOutputs': [0]})
        res_dec = self.nodes[0].decoderawtransaction(result["hex"])
        assert_equal(len(res_dec["vin"]), 1)
        assert res_dec["vin"][0]["txid"] == self.watchonly_txid

        assert_greater_than(result["fee"], 0)
        assert_equal(result["changepos"], -1)
        assert_equal(result["fee"] + res_dec["vout"][0]["value"], self.watchonly_amount)

        signedtx = wwatch.signrawtransactionwithwallet(result["hex"])
        assert not signedtx["complete"]
        signedtx = self.nodes[0].signrawtransactionwithwallet(signedtx["hex"])
        assert signedtx["complete"]
        self.nodes[0].sendrawtransaction(signedtx["hex"])
        self.generate(self.nodes[0], 1)

        wwatch.unloadwallet()

    def test_option_feerate(self):
        self.log.info("Test fundrawtxn with explicit fee rates (fee_rate sat/vB and feeRate BTC/kvB)")
        node = self.nodes[3]
        # Make sure there is exactly one input so coin selection can't skew the result.
        assert_equal(len(self.nodes[3].listunspent(1)), 1)
        inputs = []
        outputs = {node.getnewaddress() : 1}
        rawtx = node.createrawtransaction(inputs, outputs)

        result = node.fundrawtransaction(rawtx)  # uses self.min_relay_tx_fee (set by settxfee)
        btc_kvb_to_sat_vb = 100000  # (1e5)
        result1 = node.fundrawtransaction(rawtx, {"fee_rate": str(2 * btc_kvb_to_sat_vb * self.min_relay_tx_fee)})
        result2 = node.fundrawtransaction(rawtx, {"feeRate": 2 * self.min_relay_tx_fee})
        result3 = node.fundrawtransaction(rawtx, {"fee_rate": 10 * btc_kvb_to_sat_vb * self.min_relay_tx_fee})
        result4 = node.fundrawtransaction(rawtx, {"feeRate": str(10 * self.min_relay_tx_fee)})
        # Test that funding non-standard "zero-fee" transactions is valid.
        result5 = self.nodes[3].fundrawtransaction(rawtx, {"fee_rate": 0})
        result6 = self.nodes[3].fundrawtransaction(rawtx, {"feeRate": 0})

        result_fee_rate = result['fee'] * 1000 / count_bytes(result['hex'])
        assert_fee_amount(result1['fee'], count_bytes(result2['hex']), 2 * result_fee_rate)
        assert_fee_amount(result2['fee'], count_bytes(result2['hex']), 2 * result_fee_rate)
        assert_fee_amount(result3['fee'], count_bytes(result3['hex']), 10 * result_fee_rate)
        assert_fee_amount(result4['fee'], count_bytes(result3['hex']), 10 * result_fee_rate)
        assert_fee_amount(result5['fee'], count_bytes(result5['hex']), 0)
        # Test that funding non-standard "zero-fee" transactions is valid.
        for param, zero_value in product(["fee_rate", "feeRate"], [0, 0.000, 0.00000000, "0", "0.000", "0.00000000"]):
            assert_equal(self.nodes[3].fundrawtransaction(rawtx, {param: zero_value})["fee"], 0)

        # With no arguments passed, expect fee of 141 satoshis.
        assert_approx(node.fundrawtransaction(rawtx)["fee"], vexp=0.0009, vspan=0.00000001)
        # Expect fee to be 10,000x higher when an explicit fee rate 10,000x greater is specified.
        result = node.fundrawtransaction(rawtx, {"fee_rate": 10000})
        assert_approx(result["fee"], vexp=0.02250000, vspan=0.0001)

        self.log.info("Test fundrawtxn with invalid estimate_mode settings")
        for k, v in {"number": 42, "object": {"foo": "bar"}}.items():
            assert_raises_rpc_error(-3, "Expected type string for estimate_mode, got {}".format(k),
                node.fundrawtransaction, rawtx, {"estimate_mode": v, "conf_target": 0.1, "add_inputs": True})
        for mode in ["", "foo", Decimal("3.141592")]:
            assert_raises_rpc_error(-8, 'Invalid estimate_mode parameter, must be one of: "unset", "economical", "conservative"',
                node.fundrawtransaction, rawtx, {"estimate_mode": mode, "conf_target": 0.1, "add_inputs": True})

        self.log.info("Test fundrawtxn with invalid conf_target settings")
        for mode in ["unset", "economical", "conservative"]:
            self.log.debug("{}".format(mode))
            for k, v in {"string": "", "object": {"foo": "bar"}}.items():
                assert_raises_rpc_error(-3, "Expected type number for conf_target, got {}".format(k),
                    node.fundrawtransaction, rawtx, {"estimate_mode": mode, "conf_target": v, "add_inputs": True})
            for n in [-1, 0, 1009]:
                assert_raises_rpc_error(-8, "Invalid conf_target, must be between 1 and 1008",  # max value of 1008 per src/policy/fees.h
                    node.fundrawtransaction, rawtx, {"estimate_mode": mode, "conf_target": n, "add_inputs": True})

        self.log.info("Test invalid fee rate settings")
        for param, value in {("fee_rate", 500000), ("feeRate", 5.000)}:
            assert_raises_rpc_error(-4, "Fee exceeds maximum configured by user (e.g. -maxtxfee, maxfeerate)",
                node.fundrawtransaction, rawtx, {param: value, "add_inputs": True})
            assert_raises_rpc_error(-3, "Amount out of range",
                node.fundrawtransaction, rawtx, {param: -1, "add_inputs": True})
            assert_raises_rpc_error(-3, "Amount is not a number or string",
                node.fundrawtransaction, rawtx, {param: {"foo": "bar"}, "add_inputs": True})
            # Test fee rate values that don't pass fixed-point parsing checks.
            for invalid_value in ["", 0.000000001, 1e-09, 1.111111111, 1111111111111111, "31.999999999999999999999"]:
                assert_raises_rpc_error(-3, "Invalid amount", node.fundrawtransaction, rawtx, {param: invalid_value, "add_inputs": True})
        # Test fee_rate values that cannot be represented in sat/vB.
        for invalid_value in [0.0001, 0.00000001, 0.00099999, 31.99999999, "0.0001", "0.00000001", "0.00099999", "31.99999999"]:
            assert_raises_rpc_error(-3, "Invalid amount",
                node.fundrawtransaction, rawtx, {"fee_rate": invalid_value, "add_inputs": True})

        self.log.info("Test min fee rate checks are bypassed with fundrawtxn, e.g. a fee_rate under 1 sat/vB is allowed")
        node.fundrawtransaction(rawtx, {"fee_rate": 0.999, "add_inputs": True})
        node.fundrawtransaction(rawtx, {"feeRate": 0.00000999, "add_inputs": True})

        self.log.info("- raises RPC error if both feeRate and fee_rate are passed")
        assert_raises_rpc_error(-8, "Cannot specify both fee_rate (sat/vB) and feeRate (QTUM/kvB)",
            node.fundrawtransaction, rawtx, {"fee_rate": 0.1, "feeRate": 0.1, "add_inputs": True})

        self.log.info("- raises RPC error if both feeRate and estimate_mode passed")
        assert_raises_rpc_error(-8, "Cannot specify both estimate_mode and feeRate",
            node.fundrawtransaction, rawtx, {"estimate_mode": "economical", "feeRate": 0.1, "add_inputs": True})

        for param in ["feeRate", "fee_rate"]:
            self.log.info("- raises RPC error if both {} and conf_target are passed".format(param))
            assert_raises_rpc_error(-8, "Cannot specify both conf_target and {}. Please provide either a confirmation "
                "target in blocks for automatic fee estimation, or an explicit fee rate.".format(param),
                node.fundrawtransaction, rawtx, {param: 1, "conf_target": 1, "add_inputs": True})

        self.log.info("- raises RPC error if both fee_rate and estimate_mode are passed")
        assert_raises_rpc_error(-8, "Cannot specify both estimate_mode and fee_rate",
            node.fundrawtransaction, rawtx, {"fee_rate": 1, "estimate_mode": "economical", "add_inputs": True})

    def test_address_reuse(self):
        """Test no address reuse occurs."""
        self.log.info("Test fundrawtxn does not reuse addresses")

        rawtx = self.nodes[3].createrawtransaction(inputs=[], outputs={self.nodes[3].getnewaddress(): 1})
        result3 = self.nodes[3].fundrawtransaction(rawtx)
        res_dec = self.nodes[0].decoderawtransaction(result3["hex"])
        changeaddress = ""
        for out in res_dec['vout']:
            if out['value'] > 1.0:
                changeaddress += out['scriptPubKey']['address']
        assert changeaddress != ""
        nextaddr = self.nodes[3].getnewaddress()
        # Now the change address key should be removed from the keypool.
        assert changeaddress != nextaddr

    def test_option_subtract_fee_from_outputs(self):
        self.log.info("Test fundrawtxn subtractFeeFromOutputs option")

        # Make sure there is exactly one input so coin selection can't skew the result.
        assert_equal(len(self.nodes[3].listunspent(1)), 1)

        inputs = []
        outputs = {self.nodes[2].getnewaddress(): 1}
        rawtx = self.nodes[3].createrawtransaction(inputs, outputs)

        # Test subtract fee from outputs with feeRate (BTC/kvB)
        result = [self.nodes[3].fundrawtransaction(rawtx),  # uses self.min_relay_tx_fee (set by settxfee)
            self.nodes[3].fundrawtransaction(rawtx, {"subtractFeeFromOutputs": []}),  # empty subtraction list
            self.nodes[3].fundrawtransaction(rawtx, {"subtractFeeFromOutputs": [0]}),  # uses self.min_relay_tx_fee (set by settxfee)
            self.nodes[3].fundrawtransaction(rawtx, {"feeRate": 2 * self.min_relay_tx_fee}),
            self.nodes[3].fundrawtransaction(rawtx, {"feeRate": 2 * self.min_relay_tx_fee, "subtractFeeFromOutputs": [0]}),]
        dec_tx = [self.nodes[3].decoderawtransaction(tx_['hex']) for tx_ in result]
        output = [d['vout'][1 - r['changepos']]['value'] for d, r in zip(dec_tx, result)]
        change = [d['vout'][r['changepos']]['value'] for d, r in zip(dec_tx, result)]

        assert_equal(result[0]['fee'], result[1]['fee'], result[2]['fee'])
        assert_equal(result[3]['fee'], result[4]['fee'])
        assert_equal(change[0], change[1])
        assert_equal(output[0], output[1])
        assert_equal(output[0], output[2] + result[2]['fee'])
        assert_equal(change[0] + result[0]['fee'], change[2])
        assert_equal(output[3], output[4] + result[4]['fee'])
        assert_equal(change[3] + result[3]['fee'], change[4])

        # Test subtract fee from outputs with fee_rate (sat/vB)
        btc_kvb_to_sat_vb = 100000  # (1e5)
        result = [self.nodes[3].fundrawtransaction(rawtx),  # uses self.min_relay_tx_fee (set by settxfee)
            self.nodes[3].fundrawtransaction(rawtx, {"subtractFeeFromOutputs": []}),  # empty subtraction list
            self.nodes[3].fundrawtransaction(rawtx, {"subtractFeeFromOutputs": [0]}),  # uses self.min_relay_tx_fee (set by settxfee)
            self.nodes[3].fundrawtransaction(rawtx, {"fee_rate": 2 * btc_kvb_to_sat_vb * self.min_relay_tx_fee}),
            self.nodes[3].fundrawtransaction(rawtx, {"fee_rate": 2 * btc_kvb_to_sat_vb * self.min_relay_tx_fee, "subtractFeeFromOutputs": [0]}),]
        dec_tx = [self.nodes[3].decoderawtransaction(tx_['hex']) for tx_ in result]
        output = [d['vout'][1 - r['changepos']]['value'] for d, r in zip(dec_tx, result)]
        change = [d['vout'][r['changepos']]['value'] for d, r in zip(dec_tx, result)]

        assert_equal(result[0]['fee'], result[1]['fee'], result[2]['fee'])
        assert_equal(result[3]['fee'], result[4]['fee'])
        assert_equal(change[0], change[1])
        assert_equal(output[0], output[1])
        assert_equal(output[0], output[2] + result[2]['fee'])
        assert_equal(change[0] + result[0]['fee'], change[2])
        assert_equal(output[3], output[4] + result[4]['fee'])
        assert_equal(change[3] + result[3]['fee'], change[4])

        inputs = []
        outputs = {self.nodes[2].getnewaddress(): value for value in (1.0, 1.1, 1.2, 1.3)}
        rawtx = self.nodes[3].createrawtransaction(inputs, outputs)

        result = [self.nodes[3].fundrawtransaction(rawtx),
                  # Split the fee between outputs 0, 2, and 3, but not output 1.
                  self.nodes[3].fundrawtransaction(rawtx, {"subtractFeeFromOutputs": [0, 2, 3]})]

        dec_tx = [self.nodes[3].decoderawtransaction(result[0]['hex']),
                  self.nodes[3].decoderawtransaction(result[1]['hex'])]

        # Nested list of non-change output amounts for each transaction.
        output = [[out['value'] for i, out in enumerate(d['vout']) if i != r['changepos']]
                  for d, r in zip(dec_tx, result)]

        # List of differences in output amounts between normal and subtractFee transactions.
        share = [o0 - o1 for o0, o1 in zip(output[0], output[1])]

        # Output 1 is the same in both transactions.
        assert_equal(share[1], 0)

        # The other 3 outputs are smaller as a result of subtractFeeFromOutputs.
        assert_greater_than(share[0], 0)
        assert_greater_than(share[2], 0)
        assert_greater_than(share[3], 0)

        # Outputs 2 and 3 take the same share of the fee.
        assert_equal(share[2], share[3])

        # Output 0 takes at least as much share of the fee, and no more than 2
        # satoshis more, than outputs 2 and 3.
        assert_greater_than_or_equal(share[0], share[2])
        assert_greater_than_or_equal(share[2] + Decimal(2e-8), share[0])

        # The fee is the same in both transactions.
        assert_equal(result[0]['fee'], result[1]['fee'])

        # The total subtracted from the outputs is equal to the fee.
        assert_equal(share[0] + share[2] + share[3], result[0]['fee'])

    def test_subtract_fee_with_presets(self):
        self.log.info("Test fundrawtxn subtract fee from outputs with preset inputs that are sufficient")

        addr = self.nodes[0].getnewaddress()
        txid = self.nodes[0].sendtoaddress(addr, 10)
        vout = find_vout_for_address(self.nodes[0], txid, addr)

        rawtx = self.nodes[0].createrawtransaction([{'txid': txid, 'vout': vout}], [{self.nodes[0].getnewaddress(): 5}])
        fundedtx = self.nodes[0].fundrawtransaction(rawtx, {'subtractFeeFromOutputs': [0]})
        signedtx = self.nodes[0].signrawtransactionwithwallet(fundedtx['hex'])
        self.nodes[0].sendrawtransaction(signedtx['hex'])

    def test_transaction_too_large(self):
        self.log.info("Test fundrawtx where BnB solution would result in a too large transaction, but Knapsack would not")
        self.nodes[0].createwallet("large")
        wallet = self.nodes[0].get_wallet_rpc(self.default_wallet_name)
        recipient = self.nodes[0].get_wallet_rpc("large")
        outputs = {}
        rawtx = recipient.createrawtransaction([], {wallet.getnewaddress(): 98.56732907})

        # Make 1500 0.1 BTC outputs. The amount that we target for funding is in
        # the BnB range when these outputs are used.  However if these outputs
        # are selected, the transaction will end up being too large, so it
        # shouldn't use BnB and instead fall back to Knapsack but that behavior
        # is not implemented yet. For now we just check that we get an error.
        for _ in range(999):
            outputs[recipient.getnewaddress()] = 0.1
        wallet.sendmany("", outputs)
        self.generate(self.nodes[0], 10)
        assert_raises_rpc_error(-4, "Transaction too large", recipient.fundrawtransaction, rawtx)
        self.nodes[0].unloadwallet("large")

    def test_external_inputs(self):
        self.log.info("Test funding with external inputs")

        eckey = ECKey()
        eckey.generate()
        privkey = bytes_to_wif(eckey.get_bytes())

        self.nodes[2].createwallet("extfund")
        wallet = self.nodes[2].get_wallet_rpc("extfund")

        # Make a weird but signable script. sh(pkh()) descriptor accomplishes this
        desc = descsum_create("sh(pkh({}))".format(privkey))
        if self.options.descriptors:
            res = self.nodes[0].importdescriptors([{"desc": desc, "timestamp": "now"}])
        else:
            res = self.nodes[0].importmulti([{"desc": desc, "timestamp": "now"}])
        assert res[0]["success"]
        addr = self.nodes[0].deriveaddresses(desc)[0]
        addr_info = self.nodes[0].getaddressinfo(addr)

        self.nodes[0].sendtoaddress(addr, 10)
        self.nodes[0].sendtoaddress(wallet.getnewaddress(), 10)
        self.generate(self.nodes[0], 6)
        ext_utxo = self.nodes[0].listunspent(addresses=[addr])[0]

        # An external input without solving data should result in an error
        raw_tx = wallet.createrawtransaction([ext_utxo], {self.nodes[0].getnewaddress(): ext_utxo["amount"] / 2})
        assert_raises_rpc_error(-4, "Insufficient funds", wallet.fundrawtransaction, raw_tx)

        # Error conditions
        assert_raises_rpc_error(-5, "'not a pubkey' is not hex", wallet.fundrawtransaction, raw_tx, {"solving_data": {"pubkeys":["not a pubkey"]}})
        assert_raises_rpc_error(-5, "'01234567890a0b0c0d0e0f' is not a valid public key", wallet.fundrawtransaction, raw_tx, {"solving_data": {"pubkeys":["01234567890a0b0c0d0e0f"]}})
        assert_raises_rpc_error(-5, "'not a script' is not hex", wallet.fundrawtransaction, raw_tx, {"solving_data": {"scripts":["not a script"]}})
        assert_raises_rpc_error(-8, "Unable to parse descriptor 'not a descriptor'", wallet.fundrawtransaction, raw_tx, {"solving_data": {"descriptors":["not a descriptor"]}})
        assert_raises_rpc_error(-8, "Invalid parameter, missing vout key", wallet.fundrawtransaction, raw_tx, {"input_weights": [{"txid": ext_utxo["txid"]}]})
        assert_raises_rpc_error(-8, "Invalid parameter, vout cannot be negative", wallet.fundrawtransaction, raw_tx, {"input_weights": [{"txid": ext_utxo["txid"], "vout": -1}]})
        assert_raises_rpc_error(-8, "Invalid parameter, missing weight key", wallet.fundrawtransaction, raw_tx, {"input_weights": [{"txid": ext_utxo["txid"], "vout": ext_utxo["vout"]}]})
        assert_raises_rpc_error(-8, "Invalid parameter, weight cannot be less than 165", wallet.fundrawtransaction, raw_tx, {"input_weights": [{"txid": ext_utxo["txid"], "vout": ext_utxo["vout"], "weight": 164}]})
        assert_raises_rpc_error(-8, "Invalid parameter, weight cannot be less than 165", wallet.fundrawtransaction, raw_tx, {"input_weights": [{"txid": ext_utxo["txid"], "vout": ext_utxo["vout"], "weight": -1}]})
        assert_raises_rpc_error(-8, "Invalid parameter, weight cannot be greater than", wallet.fundrawtransaction, raw_tx, {"input_weights": [{"txid": ext_utxo["txid"], "vout": ext_utxo["vout"], "weight": 400001}]})

        # But funding should work when the solving data is provided
        funded_tx = wallet.fundrawtransaction(raw_tx, {"solving_data": {"pubkeys": [addr_info['pubkey']], "scripts": [addr_info["embedded"]["scriptPubKey"]]}})
        signed_tx = wallet.signrawtransactionwithwallet(funded_tx['hex'])
        assert not signed_tx['complete']
        signed_tx = self.nodes[0].signrawtransactionwithwallet(signed_tx['hex'])
        assert signed_tx['complete']

        funded_tx = wallet.fundrawtransaction(raw_tx, {"solving_data": {"descriptors": [desc]}})
        signed_tx1 = wallet.signrawtransactionwithwallet(funded_tx['hex'])
        assert not signed_tx1['complete']
        signed_tx2 = self.nodes[0].signrawtransactionwithwallet(signed_tx1['hex'])
        assert signed_tx2['complete']

        unsigned_weight = self.nodes[0].decoderawtransaction(signed_tx1["hex"])["weight"]
        signed_weight = self.nodes[0].decoderawtransaction(signed_tx2["hex"])["weight"]
        # Input's weight is difference between weight of signed and unsigned,
        # and the weight of stuff that didn't change (prevout, sequence, 1 byte of scriptSig)
        input_weight = signed_weight - unsigned_weight + (41 * 4)
        low_input_weight = input_weight // 2
        high_input_weight = input_weight * 2

        # Funding should also work if the input weight is provided
        funded_tx = wallet.fundrawtransaction(raw_tx, {"input_weights": [{"txid": ext_utxo["txid"], "vout": ext_utxo["vout"], "weight": input_weight}]})
        signed_tx = wallet.signrawtransactionwithwallet(funded_tx["hex"])
        signed_tx = self.nodes[0].signrawtransactionwithwallet(signed_tx["hex"])
        assert_equal(self.nodes[0].testmempoolaccept([signed_tx["hex"]])[0]["allowed"], True)
        assert_equal(signed_tx["complete"], True)
        # Reducing the weight should have a lower fee
        funded_tx2 = wallet.fundrawtransaction(raw_tx, {"input_weights": [{"txid": ext_utxo["txid"], "vout": ext_utxo["vout"], "weight": low_input_weight}]})
        assert_greater_than(funded_tx["fee"], funded_tx2["fee"])
        # Increasing the weight should have a higher fee
        funded_tx2 = wallet.fundrawtransaction(raw_tx, {"input_weights": [{"txid": ext_utxo["txid"], "vout": ext_utxo["vout"], "weight": high_input_weight}]})
        assert_greater_than(funded_tx2["fee"], funded_tx["fee"])
        # The provided weight should override the calculated weight when solving data is provided
        funded_tx3 = wallet.fundrawtransaction(raw_tx, {"solving_data": {"descriptors": [desc]}, "input_weights": [{"txid": ext_utxo["txid"], "vout": ext_utxo["vout"], "weight": high_input_weight}]})
        assert_equal(funded_tx2["fee"], funded_tx3["fee"])
        # The feerate should be met
        funded_tx4 = wallet.fundrawtransaction(raw_tx, {"input_weights": [{"txid": ext_utxo["txid"], "vout": ext_utxo["vout"], "weight": high_input_weight}], "fee_rate": 10})
        input_add_weight = high_input_weight - (41 * 4)
        tx4_weight = wallet.decoderawtransaction(funded_tx4["hex"])["weight"] + input_add_weight
        tx4_vsize = int(ceil(tx4_weight / 4))
        assert_fee_amount(funded_tx4["fee"], tx4_vsize, Decimal(0.0001))

        # Funding with weight at csuint boundaries should not cause problems
        funded_tx = wallet.fundrawtransaction(raw_tx, {"input_weights": [{"txid": ext_utxo["txid"], "vout": ext_utxo["vout"], "weight": 255}]})
        funded_tx = wallet.fundrawtransaction(raw_tx, {"input_weights": [{"txid": ext_utxo["txid"], "vout": ext_utxo["vout"], "weight": 65539}]})

        self.nodes[2].unloadwallet("extfund")

    def test_include_unsafe(self):
        self.log.info("Test fundrawtxn with unsafe inputs")

        self.nodes[0].createwallet("unsafe")
        wallet = self.nodes[0].get_wallet_rpc("unsafe")

        # We receive unconfirmed funds from external keys (unsafe outputs).
        addr = wallet.getnewaddress()
        inputs = []
        for i in range(0, 2):
            txid = self.nodes[2].sendtoaddress(addr, 5)
            self.sync_mempools()
            vout = find_vout_for_address(wallet, txid, addr)
            inputs.append((txid, vout))

        # Unsafe inputs are ignored by default.
        rawtx = wallet.createrawtransaction([], [{self.nodes[2].getnewaddress(): 7.5}])
        assert_raises_rpc_error(-4, "Insufficient funds", wallet.fundrawtransaction, rawtx)

        # But we can opt-in to use them for funding.
        fundedtx = wallet.fundrawtransaction(rawtx, {"include_unsafe": True})
        tx_dec = wallet.decoderawtransaction(fundedtx['hex'])
        assert all((txin["txid"], txin["vout"]) in inputs for txin in tx_dec["vin"])
        signedtx = wallet.signrawtransactionwithwallet(fundedtx['hex'])
        assert wallet.testmempoolaccept([signedtx['hex']])[0]["allowed"]

        # And we can also use them once they're confirmed.
        self.generate(self.nodes[0], 1)
        fundedtx = wallet.fundrawtransaction(rawtx, {"include_unsafe": False})
        tx_dec = wallet.decoderawtransaction(fundedtx['hex'])
        assert all((txin["txid"], txin["vout"]) in inputs for txin in tx_dec["vin"])
        signedtx = wallet.signrawtransactionwithwallet(fundedtx['hex'])
        assert wallet.testmempoolaccept([signedtx['hex']])[0]["allowed"]
        self.nodes[0].unloadwallet("unsafe")

    def test_22670(self):
        # In issue #22670, it was observed that ApproximateBestSubset may
        # choose enough value to cover the target amount but not enough to cover the transaction fees.
        # This leads to a transaction whose actual transaction feerate is lower than expected.
        # However at normal feerates, the difference between the effective value and the real value
        # that this bug is not detected because the transaction fee must be at least 0.01 BTC (the minimum change value).
        # Otherwise the targeted minimum change value will be enough to cover the transaction fees that were not
        # being accounted for. So the minimum relay fee is set to 0.1 BTC/kvB in this test.
        self.log.info("Test issue 22670 ApproximateBestSubset bug")
        # Make sure the default wallet will not be loaded when restarted with a high minrelaytxfee
        self.nodes[0].unloadwallet(self.default_wallet_name, False)
        feerate = Decimal("0.1")
        self.restart_node(0, [f"-minrelaytxfee={feerate}", "-discardfee=0"]) # Set high minrelayfee, set discardfee to 0 for easier calculation

        self.nodes[0].loadwallet(self.default_wallet_name, True)
        funds = self.nodes[0].get_wallet_rpc(self.default_wallet_name)
        self.nodes[0].createwallet(wallet_name="tester")
        tester = self.nodes[0].get_wallet_rpc("tester")

        # Because this test is specifically for ApproximateBestSubset, the target value must be greater
        # than any single input available, and require more than 1 input. So we make 3 outputs
        for i in range(0, 3):
            funds.sendtoaddress(tester.getnewaddress(address_type="bech32"), 1)
        self.generate(self.nodes[0], 1, sync_fun=self.no_op)

        # Create transactions in order to calculate fees for the target bounds that can trigger this bug
        change_tx = tester.fundrawtransaction(tester.createrawtransaction([], [{funds.getnewaddress(): 1.5}]))
        tx = tester.createrawtransaction([], [{funds.getnewaddress(): 2}])
        no_change_tx = tester.fundrawtransaction(tx, {"subtractFeeFromOutputs": [0]})

        overhead_fees = feerate * len(tx) / 2 / 1000
        cost_of_change = change_tx["fee"] - no_change_tx["fee"]
        fees = no_change_tx["fee"]
        assert_greater_than(fees, 0.01)

        def do_fund_send(target):
            create_tx = tester.createrawtransaction([], [{funds.getnewaddress(): target}])
            funded_tx = tester.fundrawtransaction(create_tx)
            signed_tx = tester.signrawtransactionwithwallet(funded_tx["hex"])
            assert signed_tx["complete"]
            decoded_tx = tester.decoderawtransaction(signed_tx["hex"])
            assert_equal(len(decoded_tx["vin"]), 3)
            assert tester.testmempoolaccept([signed_tx["hex"]])[0]["allowed"]

        # We want to choose more value than is available in 2 inputs when considering the fee,
        # but not enough to need 3 inputs when not considering the fee.
        # So the target value must be at least 2.00000001 - fee.
        lower_bound = Decimal("2.00000001") - fees
        # The target value must be at most 2 - cost_of_change - not_input_fees - min_change (these are all
        # included in the target before ApproximateBestSubset).
        upper_bound = Decimal("2.0") - cost_of_change - overhead_fees - Decimal("0.01")
        assert_greater_than_or_equal(upper_bound, lower_bound)
        do_fund_send(lower_bound)
        do_fund_send(upper_bound)

        self.restart_node(0)
        self.connect_nodes(0, 1)
        self.connect_nodes(0, 2)
        self.connect_nodes(0, 3)

    def test_feerate_rounding(self):
        self.log.info("Test that rounding of GetFee does not result in an assertion")

        self.nodes[1].createwallet("roundtest")
        w = self.nodes[1].get_wallet_rpc("roundtest")

        addr = w.getnewaddress(address_type="bech32")
        self.nodes[0].sendtoaddress(addr, 1)
        self.generate(self.nodes[0], 1)

        # A P2WPKH input costs 68 vbytes; With a single P2WPKH output, the rest of the tx is 42 vbytes for a total of 110 vbytes.
        # At a feerate of 1.85 sat/vb, the input will need a fee of 125.8 sats and the rest 77.7 sats
        # The entire tx fee should be 203.5 sats.
        # Coin selection rounds the fee individually instead of at the end (due to how CFeeRate::GetFee works).
        # If rounding down (which is the incorrect behavior), then the calculated fee will be 125 + 77 = 202.
        # If rounding up, then the calculated fee will be 126 + 78 = 204.
        # In the former case, the calculated needed fee is higher than the actual fee being paid, so an assertion is reached
        # To test this does not happen, we subtract 202 sats from the input value. If working correctly, this should
        # fail with insufficient funds rather than bitcoind asserting.
        rawtx = w.createrawtransaction(inputs=[], outputs=[{self.nodes[0].getnewaddress(address_type="bech32"): 1 - 0.00000202}])
        assert_raises_rpc_error(-4, "Insufficient funds", w.fundrawtransaction, rawtx, {"fee_rate": 1.85})


if __name__ == '__main__':
    RawTransactionsTest().main()<|MERGE_RESOLUTION|>--- conflicted
+++ resolved
@@ -24,11 +24,6 @@
 )
 from test_framework.wallet_util import bytes_to_wif
 from test_framework.qtumconfig import *
-<<<<<<< HEAD
-from test_framework.qtum import generatesynchronized
-=======
-
->>>>>>> f45f2e07
 def get_unspent(listunspent, amount):
     for utx in listunspent:
         if utx['amount'] == amount:
@@ -104,15 +99,8 @@
         #            = 2 bytes * minRelayTxFeePerByte
         self.fee_tolerance = 2 * self.min_relay_tx_fee / 1000
 
-<<<<<<< HEAD
         self.generate(self.nodes[2], 1)
-        generatesynchronized(self.nodes[0], COINBASE_MATURITY + 21, None, self.nodes)
-=======
-        self.nodes[2].generate(1)
-        self.sync_all()
         self.nodes[0].generate(COINBASE_MATURITY+121)
-        self.sync_all()
->>>>>>> f45f2e07
 
         self.test_change_position()
         self.test_simple()
@@ -597,31 +585,20 @@
             self.nodes[1].walletlock()
 
         # Drain the keypool.
-<<<<<<< HEAD
-        self.nodes[1].getnewaddress()
-        self.nodes[1].getrawchangeaddress()
+        self.nodes[1].getnewaddress("", "bech32")
+        self.nodes[1].getrawchangeaddress("bech32")
 
         # Choose 2 inputs
         inputs = self.nodes[1].listunspent()[0:2]
         value = sum(inp["amount"] for inp in inputs) - Decimal("0.00000500") # Pay a 500 sat fee
-        outputs = {self.nodes[0].getnewaddress():value}
-=======
-        self.nodes[1].getnewaddress("", "bech32")
-        self.nodes[1].getrawchangeaddress("bech32")
-        inputs = []
-        outputs = {self.nodes[0].getnewaddress("", "bech32"):1.09922}
->>>>>>> f45f2e07
+        outputs = {self.nodes[0].getnewaddress("", "bech32"):value}
         rawtx = self.nodes[1].createrawtransaction(inputs, outputs)
         # fund a transaction that does not require a new key for the change output
         self.nodes[1].fundrawtransaction(rawtx)
 
         # fund a transaction that requires a new key for the change output
         # creating the key must be impossible because the wallet is locked
-<<<<<<< HEAD
-        outputs = {self.nodes[0].getnewaddress():value - Decimal("0.1")}
-=======
-        outputs = {self.nodes[0].getnewaddress("", "bech32"):1.1}
->>>>>>> f45f2e07
+        outputs = {self.nodes[0].getnewaddress("", "bech32"):value - Decimal("0.1")}
         rawtx = self.nodes[1].createrawtransaction(inputs, outputs)
 
         assert_raises_rpc_error(-4, "Transaction needs a change address, but we can't generate it. Error: Keypool ran out, please call keypoolrefill first", self.nodes[1].fundrawtransaction, rawtx, {"change_type": "bech32"})
