--- conflicted
+++ resolved
@@ -25,11 +25,7 @@
 
     def set_test_params(self):
         self.num_nodes = 1
-<<<<<<< HEAD
-        self.extra_args = [["-deprecatedrpc=walletwarningfield", "-addresstype=bech32"]]
-=======
         self.extra_args = [["-addresstype=bech32"]]
->>>>>>> 86d0551a
 
     def skip_test_if_missing_module(self):
         self.skip_if_no_wallet()
@@ -156,16 +152,6 @@
         self.nodes[0].createwallet(wallet_name='w6', disable_private_keys=False, blank=False, passphrase='thisisapassphrase')
         w6 = node.get_wallet_rpc('w6')
         assert_raises_rpc_error(-13, "Error: Please enter the wallet passphrase with walletpassphrase first.", w6.signmessage, "needanargument", "test")
-<<<<<<< HEAD
-        w6.walletpassphrase('thisisapassphrase', 60)
-        w6.signmessage(w6.getnewaddress('', 'legacy'), "test")
-        w6.keypoolrefill(1)
-        # There should only be 1 key for legacy, 3 for descriptors
-        walletinfo = w6.getwalletinfo()
-        keys = 5 if self.options.descriptors else 1
-        assert_equal(walletinfo['keypoolsize'], keys)
-        assert_equal(walletinfo['keypoolsize_hd_internal'], keys)
-=======
         with WalletUnlock(w6, "thisisapassphrase"):
             w6.signmessage(w6.getnewaddress('', 'legacy'), "test")
             w6.keypoolrefill(1)
@@ -174,7 +160,6 @@
             keys = 5 if self.options.descriptors else 1
             assert_equal(walletinfo['keypoolsize'], keys)
             assert_equal(walletinfo['keypoolsize_hd_internal'], keys)
->>>>>>> 86d0551a
         # Allow empty passphrase, but there should be a warning
         resp = self.nodes[0].createwallet(wallet_name='w7', disable_private_keys=False, blank=False, passphrase='')
         assert_equal(resp["warnings"], [EMPTY_PASSPHRASE_MSG] if self.options.descriptors else [EMPTY_PASSPHRASE_MSG, LEGACY_WALLET_MSG])
