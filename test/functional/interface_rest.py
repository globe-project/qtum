#!/usr/bin/env python3
# Copyright (c) 2014-2022 The Bitcoin Core developers
# Distributed under the MIT software license, see the accompanying
# file COPYING or http://www.opensource.org/licenses/mit-license.php.
"""Test the REST API."""

from decimal import Decimal
from enum import Enum
import http.client
import json
import typing
import urllib.parse


from test_framework.messages import (
    # BLOCK_HEADER_SIZE,
    COIN,
)
from test_framework.test_framework import BitcoinTestFramework
from test_framework.util import (
    assert_equal,
    assert_greater_than,
    assert_greater_than_or_equal,
)
from test_framework.wallet import (
    MiniWallet,
    getnewdestination,
)
from test_framework.messages import CBlockHeader
<<<<<<< HEAD
=======

from test_framework.qtumconfig import COINBASE_MATURITY, INITIAL_BLOCK_REWARD
from test_framework.qtum import convert_btc_address_to_qtum, generatesynchronized

BLOCK_HEADER_SIZE = len(CBlockHeader().serialize())
>>>>>>> 4985b774

from test_framework.qtumconfig import COINBASE_MATURITY, INITIAL_BLOCK_REWARD
from test_framework.qtum import convert_btc_address_to_qtum, generatesynchronized

BLOCK_HEADER_SIZE = len(CBlockHeader().serialize())

INVALID_PARAM = "abc"
UNKNOWN_PARAM = "0000000000000000000000000000000000000000000000000000000000000000"


class ReqType(Enum):
    JSON = 1
    BIN = 2
    HEX = 3

class RetType(Enum):
    OBJ = 1
    BYTES = 2
    JSON = 3

def filter_output_indices_by_value(vouts, value):
    for vout in vouts:
        if vout['value'] == value:
            yield vout['n']

class RESTTest (BitcoinTestFramework):
    def set_test_params(self):
        self.num_nodes = 2
        self.extra_args = [["-rest", "-blockfilterindex=1"], []]
        # whitelist peers to speed up tx relay / mempool sync
        for args in self.extra_args:
            args.append("-whitelist=noban@127.0.0.1")
        self.supports_cli = False

    def test_rest_request(
            self,
            uri: str,
            http_method: str = 'GET',
            req_type: ReqType = ReqType.JSON,
            body: str = '',
            status: int = 200,
            ret_type: RetType = RetType.JSON,
            query_params: typing.Dict[str, typing.Any] = None,
            ) -> typing.Union[http.client.HTTPResponse, bytes, str, None]:
        rest_uri = '/rest' + uri
        if req_type in ReqType:
            rest_uri += f'.{req_type.name.lower()}'
        if query_params:
            rest_uri += f'?{urllib.parse.urlencode(query_params)}'

        conn = http.client.HTTPConnection(self.url.hostname, self.url.port)
        self.log.debug(f'{http_method} {rest_uri} {body}')
        if http_method == 'GET':
            conn.request('GET', rest_uri)
        elif http_method == 'POST':
            conn.request('POST', rest_uri, body)
        resp = conn.getresponse()

        assert_equal(resp.status, status)

        if ret_type == RetType.OBJ:
            return resp
        elif ret_type == RetType.BYTES:
            return resp.read()
        elif ret_type == RetType.JSON:
            return json.loads(resp.read().decode('utf-8'), parse_float=Decimal)

        return None

    def run_test(self):
        self.url = urllib.parse.urlparse(self.nodes[0].url)
        self.wallet = MiniWallet(self.nodes[0])

        self.log.info("Broadcast test transaction and sync nodes")
        txid, _ = self.wallet.send_to(from_node=self.nodes[0], scriptPubKey=getnewdestination()[1], amount=int(0.1 * COIN))
        self.sync_all()

        self.log.info("Test the /tx URI")

        json_obj = self.test_rest_request(f"/tx/{txid}")
        assert_equal(json_obj['txid'], txid)

        # Check hex format response
        hex_response = self.test_rest_request(f"/tx/{txid}", req_type=ReqType.HEX, ret_type=RetType.OBJ)
        assert_greater_than_or_equal(int(hex_response.getheader('content-length')),
                                     json_obj['size']*2)

        spent = (json_obj['vin'][0]['txid'], json_obj['vin'][0]['vout'])  # get the vin to later check for utxo (should be spent by then)
        # get n of 0.1 outpoint
        n, = filter_output_indices_by_value(json_obj['vout'], Decimal('0.1'))
        spending = (txid, n)

        # Test /tx with an invalid and an unknown txid
        resp = self.test_rest_request(uri=f"/tx/{INVALID_PARAM}", ret_type=RetType.OBJ, status=400)
        assert_equal(resp.read().decode('utf-8').rstrip(), f"Invalid hash: {INVALID_PARAM}")
        resp = self.test_rest_request(uri=f"/tx/{UNKNOWN_PARAM}", ret_type=RetType.OBJ, status=404)
        assert_equal(resp.read().decode('utf-8').rstrip(), f"{UNKNOWN_PARAM} not found")

        self.log.info("Query an unspent TXO using the /getutxos URI")

        self.generate(self.wallet, 1)
        bb_hash = self.nodes[0].getbestblockhash()

        # Check chainTip response
        json_obj = self.test_rest_request(f"/getutxos/{spending[0]}-{spending[1]}")
        assert_equal(json_obj['chaintipHash'], bb_hash)

        # Make sure there is one utxo
        assert_equal(len(json_obj['utxos']), 1)
        assert_equal(json_obj['utxos'][0]['value'], Decimal('0.1'))

        self.log.info("Query a spent TXO using the /getutxos URI")

        json_obj = self.test_rest_request(f"/getutxos/{spent[0]}-{spent[1]}")

        # Check chainTip response
        assert_equal(json_obj['chaintipHash'], bb_hash)

        # Make sure there is no utxo in the response because this outpoint has been spent
        assert_equal(len(json_obj['utxos']), 0)

        # Check bitmap
        assert_equal(json_obj['bitmap'], "0")

        self.log.info("Query two TXOs using the /getutxos URI")

        json_obj = self.test_rest_request(f"/getutxos/{spending[0]}-{spending[1]}/{spent[0]}-{spent[1]}")

        assert_equal(len(json_obj['utxos']), 1)
        assert_equal(json_obj['bitmap'], "10")

        self.log.info("Query the TXOs using the /getutxos URI with a binary response")

        bin_request = b'\x01\x02'
        for txid, n in [spending, spent]:
            bin_request += bytes.fromhex(txid)
            bin_request += n.to_bytes(4, 'little')

        bin_response = self.test_rest_request("/getutxos", http_method='POST', req_type=ReqType.BIN, body=bin_request, ret_type=RetType.BYTES)
        chain_height = int.from_bytes(bin_response[0:4], 'little')
        response_hash = bin_response[4:36][::-1].hex()

        assert_equal(bb_hash, response_hash)  # check if getutxo's chaintip during calculation was fine
        assert_equal(chain_height, COINBASE_MATURITY+101)  # chain height must be 2101 (pre-mined chain [200] + generated block [1])

        self.log.info("Test the /getutxos URI with and without /checkmempool")
        # Create a transaction, check that it's found with /checkmempool, but
        # not found without. Then confirm the transaction and check that it's
        # found with or without /checkmempool.

        # do a tx and don't sync
        txid, _ = self.wallet.send_to(from_node=self.nodes[0], scriptPubKey=getnewdestination()[1], amount=int(0.1 * COIN), sort_by_height=True)
        json_obj = self.test_rest_request(f"/tx/{txid}")
        # get the spent output to later check for utxo (should be spent by then)
        spent = (json_obj['vin'][0]['txid'], json_obj['vin'][0]['vout'])
        # get n of 0.1 outpoint
        n, = filter_output_indices_by_value(json_obj['vout'], Decimal('0.1'))
        spending = (txid, n)

        json_obj = self.test_rest_request(f"/getutxos/{spending[0]}-{spending[1]}")
        assert_equal(len(json_obj['utxos']), 0)

        json_obj = self.test_rest_request(f"/getutxos/checkmempool/{spending[0]}-{spending[1]}")
        assert_equal(len(json_obj['utxos']), 1)

        json_obj = self.test_rest_request(f"/getutxos/{spent[0]}-{spent[1]}")
        assert_equal(len(json_obj['utxos']), 1)

        json_obj = self.test_rest_request(f"/getutxos/checkmempool/{spent[0]}-{spent[1]}")
        assert_equal(len(json_obj['utxos']), 0)

        self.generate(self.nodes[0], 1)

        json_obj = self.test_rest_request(f"/getutxos/{spending[0]}-{spending[1]}")
        assert_equal(len(json_obj['utxos']), 1)

        json_obj = self.test_rest_request(f"/getutxos/checkmempool/{spending[0]}-{spending[1]}")
        assert_equal(len(json_obj['utxos']), 1)

        # Do some invalid requests
        self.test_rest_request("/getutxos", http_method='POST', req_type=ReqType.JSON, body='{"checkmempool', status=400, ret_type=RetType.OBJ)
        self.test_rest_request("/getutxos", http_method='POST', req_type=ReqType.BIN, body='{"checkmempool', status=400, ret_type=RetType.OBJ)
        self.test_rest_request("/getutxos/checkmempool", http_method='POST', req_type=ReqType.JSON, status=400, ret_type=RetType.OBJ)

        # Test limits
        long_uri = '/'.join([f"{txid}-{n_}" for n_ in range(20)])
        self.test_rest_request(f"/getutxos/checkmempool/{long_uri}", http_method='POST', status=400, ret_type=RetType.OBJ)

        long_uri = '/'.join([f'{txid}-{n_}' for n_ in range(15)])
        self.test_rest_request(f"/getutxos/checkmempool/{long_uri}", http_method='POST', status=200)

        self.generate(self.nodes[0], 1)  # generate block to not affect upcoming tests

        self.log.info("Test the /block, /blockhashbyheight, /headers, and /blockfilterheaders URIs")
        bb_hash = self.nodes[0].getbestblockhash()

        # Check result if block does not exists
        assert_equal(self.test_rest_request(f"/headers/{UNKNOWN_PARAM}", query_params={"count": 1}), [])
        self.test_rest_request(f"/block/{UNKNOWN_PARAM}", status=404, ret_type=RetType.OBJ)

        # Check result if block is not in the active chain
        self.nodes[0].invalidateblock(bb_hash)
        assert_equal(self.test_rest_request(f'/headers/{bb_hash}', query_params={'count': 1}), [])
        self.test_rest_request(f'/block/{bb_hash}')
        self.nodes[0].reconsiderblock(bb_hash)

        # Check binary format
        response = self.test_rest_request(f"/block/{bb_hash}", req_type=ReqType.BIN, ret_type=RetType.OBJ)
        assert_greater_than(int(response.getheader('content-length')), BLOCK_HEADER_SIZE)
        response_bytes = response.read()

        # Compare with block header
        response_header = self.test_rest_request(f"/headers/{bb_hash}", req_type=ReqType.BIN, ret_type=RetType.OBJ, query_params={"count": 1})
        assert_equal(int(response_header.getheader('content-length')), BLOCK_HEADER_SIZE)
        response_header_bytes = response_header.read()
        assert_equal(response_bytes[:BLOCK_HEADER_SIZE], response_header_bytes)

        # Check block hex format
        response_hex = self.test_rest_request(f"/block/{bb_hash}", req_type=ReqType.HEX, ret_type=RetType.OBJ)
        assert_greater_than(int(response_hex.getheader('content-length')), BLOCK_HEADER_SIZE*2)
        response_hex_bytes = response_hex.read().strip(b'\n')
        assert_equal(response_bytes.hex().encode(), response_hex_bytes)

        # Compare with hex block header
        response_header_hex = self.test_rest_request(f"/headers/{bb_hash}", req_type=ReqType.HEX, ret_type=RetType.OBJ, query_params={"count": 1})
        assert_greater_than(int(response_header_hex.getheader('content-length')), BLOCK_HEADER_SIZE*2)
        response_header_hex_bytes = response_header_hex.read(BLOCK_HEADER_SIZE*2)
        assert_equal(response_bytes[:BLOCK_HEADER_SIZE].hex().encode(), response_header_hex_bytes)

        # Check json format
        block_json_obj = self.test_rest_request(f"/block/{bb_hash}")
        assert_equal(block_json_obj['hash'], bb_hash)
        assert_equal(self.test_rest_request(f"/blockhashbyheight/{block_json_obj['height']}")['blockhash'], bb_hash)

        # Check hex/bin format
        resp_hex = self.test_rest_request(f"/blockhashbyheight/{block_json_obj['height']}", req_type=ReqType.HEX, ret_type=RetType.OBJ)
        assert_equal(resp_hex.read().decode('utf-8').rstrip(), bb_hash)
        resp_bytes = self.test_rest_request(f"/blockhashbyheight/{block_json_obj['height']}", req_type=ReqType.BIN, ret_type=RetType.BYTES)
        blockhash = resp_bytes[::-1].hex()
        assert_equal(blockhash, bb_hash)

        # Check invalid blockhashbyheight requests
        resp = self.test_rest_request(f"/blockhashbyheight/{INVALID_PARAM}", ret_type=RetType.OBJ, status=400)
        assert_equal(resp.read().decode('utf-8').rstrip(), f"Invalid height: {INVALID_PARAM}")
        resp = self.test_rest_request("/blockhashbyheight/1000000", ret_type=RetType.OBJ, status=404)
        assert_equal(resp.read().decode('utf-8').rstrip(), "Block height out of range")
        resp = self.test_rest_request("/blockhashbyheight/-1", ret_type=RetType.OBJ, status=400)
        assert_equal(resp.read().decode('utf-8').rstrip(), "Invalid height: -1")
        self.test_rest_request("/blockhashbyheight/", ret_type=RetType.OBJ, status=400)

        # Compare with json block header
        json_obj = self.test_rest_request(f"/headers/{bb_hash}", query_params={"count": 1})
        assert_equal(len(json_obj), 1)  # ensure that there is one header in the json response
        assert_equal(json_obj[0]['hash'], bb_hash)  # request/response hash should be the same

        # Check invalid uri (% symbol at the end of the request)
<<<<<<< HEAD
        resp = self.test_rest_request(f"/headers/{bb_hash}%", ret_type=RetType.OBJ, status=400)
        assert_equal(resp.read().decode('utf-8').rstrip(), "URI parsing failed, it likely contained RFC 3986 invalid characters")
=======
        for invalid_uri in [f"/headers/{bb_hash}%", f"/blockfilterheaders/basic/{bb_hash}%", "/mempool/contents.json?%"]:
            resp = self.test_rest_request(invalid_uri, ret_type=RetType.OBJ, status=400)
            assert_equal(resp.read().decode('utf-8').rstrip(), "URI parsing failed, it likely contained RFC 3986 invalid characters")
>>>>>>> 4985b774

        # Compare with normal RPC block response
        rpc_block_json = self.nodes[0].getblock(bb_hash)
        for key in ['hash', 'confirmations', 'height', 'version', 'merkleroot', 'time', 'nonce', 'bits', 'difficulty', 'chainwork', 'previousblockhash']:
            assert_equal(json_obj[0][key], rpc_block_json[key])

        # See if we can get 5 headers in one response
        self.generate(self.nodes[1], 5)
        expected_filter = {
            'basic block filter index': {'synced': True, 'best_block_height': 208},
        }
        self.wait_until(lambda: self.nodes[0].getindexinfo() == expected_filter)
        json_obj = self.test_rest_request(f"/headers/{bb_hash}", query_params={"count": 5})
        assert_equal(len(json_obj), 5)  # now we should have 5 header objects
        json_obj = self.test_rest_request(f"/blockfilterheaders/basic/{bb_hash}", query_params={"count": 5})
        first_filter_header = json_obj[0]
        assert_equal(len(json_obj), 5)  # now we should have 5 filter header objects
        json_obj = self.test_rest_request(f"/blockfilter/basic/{bb_hash}")

        # Compare with normal RPC blockfilter response
        rpc_blockfilter = self.nodes[0].getblockfilter(bb_hash)
        assert_equal(first_filter_header, rpc_blockfilter['header'])
        assert_equal(json_obj['filter'], rpc_blockfilter['filter'])

        # Test blockfilterheaders with an invalid hash and filtertype
        resp = self.test_rest_request(f"/blockfilterheaders/{INVALID_PARAM}/{bb_hash}", ret_type=RetType.OBJ, status=400)
        assert_equal(resp.read().decode('utf-8').rstrip(), f"Unknown filtertype {INVALID_PARAM}")
        resp = self.test_rest_request(f"/blockfilterheaders/basic/{INVALID_PARAM}", ret_type=RetType.OBJ, status=400)
        assert_equal(resp.read().decode('utf-8').rstrip(), f"Invalid hash: {INVALID_PARAM}")

        # Test number parsing
        for num in ['5a', '-5', '0', '2001', '99999999999999999999999999999999999']:
            assert_equal(
                bytes(f'Header count is invalid or out of acceptable range (1-2000): {num}\r\n', 'ascii'),
                self.test_rest_request(f"/headers/{bb_hash}", ret_type=RetType.BYTES, status=400, query_params={"count": num}),
            )

        self.log.info("Test tx inclusion in the /mempool and /block URIs")

        # Make 3 chained txs and mine them on node 1
        txs = []
        input_txid = txid
        for _ in range(3):
            utxo_to_spend = self.wallet.get_utxo(txid=input_txid)
            txs.append(self.wallet.send_self_transfer(from_node=self.nodes[0], utxo_to_spend=utxo_to_spend)['txid'])
            input_txid = txs[-1]
        self.sync_all()

        # Check that there are exactly 3 transactions in the TX memory pool before generating the block
        json_obj = self.test_rest_request("/mempool/info")
        assert_equal(json_obj['size'], 3)
        # the size of the memory pool should be greater than 3x ~100 bytes
        assert_greater_than(json_obj['bytes'], 300)

        mempool_info = self.nodes[0].getmempoolinfo()
        assert_equal(json_obj, mempool_info)

        # Check that there are our submitted transactions in the TX memory pool
        json_obj = self.test_rest_request("/mempool/contents")
        raw_mempool_verbose = self.nodes[0].getrawmempool(verbose=True)

        assert_equal(json_obj, raw_mempool_verbose)

        for i, tx in enumerate(txs):
            assert tx in json_obj
            assert_equal(json_obj[tx]['spentby'], txs[i + 1:i + 2])
            assert_equal(json_obj[tx]['depends'], txs[i - 1:i])

        # Check the mempool response for explicit parameters
        json_obj = self.test_rest_request("/mempool/contents", query_params={"verbose": "true", "mempool_sequence": "false"})
        assert_equal(json_obj, raw_mempool_verbose)

        # Check the mempool response for not verbose
        json_obj = self.test_rest_request("/mempool/contents", query_params={"verbose": "false"})
        raw_mempool = self.nodes[0].getrawmempool(verbose=False)

        assert_equal(json_obj, raw_mempool)

        # Check the mempool response for sequence
        json_obj = self.test_rest_request("/mempool/contents", query_params={"verbose": "false", "mempool_sequence": "true"})
        raw_mempool = self.nodes[0].getrawmempool(verbose=False, mempool_sequence=True)

        assert_equal(json_obj, raw_mempool)

        # Check for error response if verbose=true and mempool_sequence=true
        resp = self.test_rest_request("/mempool/contents", ret_type=RetType.OBJ, status=400, query_params={"verbose": "true", "mempool_sequence": "true"})
        assert_equal(resp.read().decode('utf-8').strip(), 'Verbose results cannot contain mempool sequence values. (hint: set "verbose=false")')

        # Check for error response if verbose is not "true" or "false"
        resp = self.test_rest_request("/mempool/contents", ret_type=RetType.OBJ, status=400, query_params={"verbose": "TRUE"})
        assert_equal(resp.read().decode('utf-8').strip(), 'The "verbose" query parameter must be either "true" or "false".')

        # Check for error response if mempool_sequence is not "true" or "false"
        resp = self.test_rest_request("/mempool/contents", ret_type=RetType.OBJ, status=400, query_params={"verbose": "false", "mempool_sequence": "TRUE"})
        assert_equal(resp.read().decode('utf-8').strip(), 'The "mempool_sequence" query parameter must be either "true" or "false".')

        # Now mine the transactions
        newblockhash = self.generate(self.nodes[1], 1)

        # Check if the 3 tx show up in the new block
        json_obj = self.test_rest_request(f"/block/{newblockhash[0]}")
        non_coinbase_txs = {tx['txid'] for tx in json_obj['tx']
                            if 'coinbase' not in tx['vin'][0]}
        assert_equal(non_coinbase_txs, set(txs))

        # Verify that the non-coinbase tx has "prevout" key set
        for tx_obj in json_obj["tx"]:
            for vin in tx_obj["vin"]:
                if "coinbase" not in vin:
                    assert "prevout" in vin
                    assert_equal(vin["prevout"]["generated"], False)
                else:
                    assert "prevout" not in vin

        # Check the same but without tx details
        json_obj = self.test_rest_request(f"/block/notxdetails/{newblockhash[0]}")
        for tx in txs:
            assert tx in json_obj['tx']

        self.log.info("Test the /chaininfo URI")

        bb_hash = self.nodes[0].getbestblockhash()

        json_obj = self.test_rest_request("/chaininfo")
        assert_equal(json_obj['bestblockhash'], bb_hash)

        # Compare with normal RPC getblockchaininfo response
        blockchain_info = self.nodes[0].getblockchaininfo()
        assert_equal(blockchain_info, json_obj)

        # Test compatibility of deprecated and newer endpoints
        self.log.info("Test compatibility of deprecated and newer endpoints")
        assert_equal(self.test_rest_request(f"/headers/{bb_hash}", query_params={"count": 1}), self.test_rest_request(f"/headers/1/{bb_hash}"))
        assert_equal(self.test_rest_request(f"/blockfilterheaders/basic/{bb_hash}", query_params={"count": 1}), self.test_rest_request(f"/blockfilterheaders/basic/5/{bb_hash}"))

        self.log.info("Test the /deploymentinfo URI")

        deployment_info = self.nodes[0].getdeploymentinfo()
        assert_equal(deployment_info, self.test_rest_request('/deploymentinfo'))

        non_existing_blockhash = '42759cde25462784395a337460bde75f58e73d3f08bd31fdc3507cbac856a2c4'
        resp = self.test_rest_request(f'/deploymentinfo/{non_existing_blockhash}', ret_type=RetType.OBJ, status=400)
        assert_equal(resp.read().decode('utf-8').rstrip(), "Block not found")

        resp = self.test_rest_request(f"/deploymentinfo/{INVALID_PARAM}", ret_type=RetType.OBJ, status=400)
        assert_equal(resp.read().decode('utf-8').rstrip(), f"Invalid hash: {INVALID_PARAM}")

if __name__ == '__main__':
    RESTTest().main()<|MERGE_RESOLUTION|>--- conflicted
+++ resolved
@@ -27,19 +27,12 @@
     getnewdestination,
 )
 from test_framework.messages import CBlockHeader
-<<<<<<< HEAD
-=======
 
 from test_framework.qtumconfig import COINBASE_MATURITY, INITIAL_BLOCK_REWARD
 from test_framework.qtum import convert_btc_address_to_qtum, generatesynchronized
 
 BLOCK_HEADER_SIZE = len(CBlockHeader().serialize())
->>>>>>> 4985b774
-
-from test_framework.qtumconfig import COINBASE_MATURITY, INITIAL_BLOCK_REWARD
-from test_framework.qtum import convert_btc_address_to_qtum, generatesynchronized
-
-BLOCK_HEADER_SIZE = len(CBlockHeader().serialize())
+
 
 INVALID_PARAM = "abc"
 UNKNOWN_PARAM = "0000000000000000000000000000000000000000000000000000000000000000"
@@ -291,14 +284,9 @@
         assert_equal(json_obj[0]['hash'], bb_hash)  # request/response hash should be the same
 
         # Check invalid uri (% symbol at the end of the request)
-<<<<<<< HEAD
-        resp = self.test_rest_request(f"/headers/{bb_hash}%", ret_type=RetType.OBJ, status=400)
-        assert_equal(resp.read().decode('utf-8').rstrip(), "URI parsing failed, it likely contained RFC 3986 invalid characters")
-=======
         for invalid_uri in [f"/headers/{bb_hash}%", f"/blockfilterheaders/basic/{bb_hash}%", "/mempool/contents.json?%"]:
             resp = self.test_rest_request(invalid_uri, ret_type=RetType.OBJ, status=400)
             assert_equal(resp.read().decode('utf-8').rstrip(), "URI parsing failed, it likely contained RFC 3986 invalid characters")
->>>>>>> 4985b774
 
         # Compare with normal RPC block response
         rpc_block_json = self.nodes[0].getblock(bb_hash)
