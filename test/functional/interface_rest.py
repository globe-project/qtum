--- conflicted
+++ resolved
@@ -23,14 +23,6 @@
     assert_greater_than,
     assert_greater_than_or_equal,
 )
-<<<<<<< HEAD
-from test_framework.messages import CBlockHeader
-
-from test_framework.qtumconfig import COINBASE_MATURITY, INITIAL_BLOCK_REWARD
-from test_framework.qtum import convert_btc_address_to_qtum, generatesynchronized
-
-BLOCK_HEADER_SIZE = len(CBlockHeader().serialize())
-=======
 from test_framework.wallet import (
     MiniWallet,
     getnewdestination,
@@ -45,7 +37,6 @@
 INVALID_PARAM = "abc"
 UNKNOWN_PARAM = "0000000000000000000000000000000000000000000000000000000000000000"
 
->>>>>>> ec86f1e9
 
 class ReqType(Enum):
     JSON = 1
@@ -99,23 +90,8 @@
 
     def run_test(self):
         self.url = urllib.parse.urlparse(self.nodes[0].url)
-<<<<<<< HEAD
-        self.log.info("Mine blocks and send Bitcoin to node 1")
-
-        # Random address so node1's balance doesn't increase
-        not_related_address = convert_btc_address_to_qtum("2MxqoHEdNQTyYeX1mHcbrrpzgojbosTpCvJ")
-
-        self.nodes[0].generate(1)
-        self.sync_all()
-        for i in range(0, COINBASE_MATURITY, 100):
-            generatesynchronized(self.nodes[1], 100, not_related_address, self.nodes)
-        self.sync_all()
-
-        assert_equal(self.nodes[0].getbalance(), INITIAL_BLOCK_REWARD)
-=======
         self.wallet = MiniWallet(self.nodes[0])
         self.wallet.rescan_utxos()
->>>>>>> ec86f1e9
 
         self.log.info("Broadcast test transaction and sync nodes")
         txid, _ = self.wallet.send_to(from_node=self.nodes[0], scriptPubKey=getnewdestination()[1], amount=int(0.1 * COIN))
@@ -257,11 +233,7 @@
         response_bytes = response.read()
 
         # Compare with block header
-<<<<<<< HEAD
-        response_header = self.test_rest_request("/headers/1/{}".format(bb_hash), req_type=ReqType.BIN, ret_type=RetType.OBJ)
-=======
         response_header = self.test_rest_request(f"/headers/1/{bb_hash}", req_type=ReqType.BIN, ret_type=RetType.OBJ)
->>>>>>> ec86f1e9
         assert_equal(int(response_header.getheader('content-length')), 181)
         response_header_bytes = response_header.read()
         assert_equal(response_bytes[:181], response_header_bytes)
