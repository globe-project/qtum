--- conflicted
+++ resolved
@@ -67,13 +67,9 @@
 
         self.log.debug("Stop-start the nodes. Verify that node0 has the transactions in its mempool and node1 does not. Verify that node2 calculates its balance correctly after loading wallet transactions.")
         self.stop_nodes()
-<<<<<<< HEAD
-        self.start_node(1)  # Give this one a head-start, so we can be "extra-sure" that it didn't load anything later
-=======
         # Give this node a head-start, so we can be "extra-sure" that it didn't load anything later
         # Also don't store the mempool, to keep the datadir clean
         self.start_node(1, extra_args=["-persistmempool=0"])
->>>>>>> 228c1378
         self.start_node(0)
         self.start_node(2)
         # Give bitcoind a second to reload the mempool
