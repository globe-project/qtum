#!/usr/bin/env python3
# Copyright (c) 2020-2022 The Bitcoin Core developers
# Distributed under the MIT software license, see the accompanying
# file COPYING or http://www.opensource.org/licenses/mit-license.php.
"""Test Migrating a wallet from legacy to descriptor."""

import random
<<<<<<< HEAD
from test_framework.address import script_to_p2sh
=======
import shutil
import struct
import time

from test_framework.address import (
    script_to_p2sh,
    key_to_p2pkh,
    key_to_p2wpkh,
)
from test_framework.bdb import BTREE_MAGIC
>>>>>>> 86d0551a
from test_framework.descriptors import descsum_create
from test_framework.key import ECPubKey
from test_framework.test_framework import BitcoinTestFramework
from test_framework.messages import COIN, CTransaction, CTxOut
from test_framework.script_util import key_to_p2pkh_script, script_to_p2sh_script, script_to_p2wsh_script
from test_framework.util import (
    assert_equal,
    assert_raises_rpc_error,
    find_vout_for_address,
    sha256sum_file,
)
from test_framework.wallet_util import (
    get_generate_key,
)
from test_framework.qtum import *


class WalletMigrationTest(BitcoinTestFramework):
    def add_options(self, parser):
        self.add_wallet_options(parser)

    def set_test_params(self):
        self.setup_clean_chain = True
        self.num_nodes = 1
        self.extra_args = [[]]
        self.supports_cli = False

    def skip_test_if_missing_module(self):
        self.skip_if_no_wallet()
        self.skip_if_no_sqlite()
        self.skip_if_no_bdb()

    def assert_is_sqlite(self, wallet_name):
        wallet_file_path = self.nodes[0].wallets_path / wallet_name / self.wallet_data_filename
        with open(wallet_file_path, 'rb') as f:
            file_magic = f.read(16)
            assert_equal(file_magic, b'SQLite format 3\x00')
        assert_equal(self.nodes[0].get_wallet_rpc(wallet_name).getwalletinfo()["format"], "sqlite")

    def create_legacy_wallet(self, wallet_name, disable_private_keys=False):
        self.nodes[0].createwallet(wallet_name=wallet_name, descriptors=False, disable_private_keys=disable_private_keys)
        wallet = self.nodes[0].get_wallet_rpc(wallet_name)
        info = wallet.getwalletinfo()
        assert_equal(info["descriptors"], False)
        assert_equal(info["format"], "bdb")
        assert_equal(info["private_keys_enabled"], not disable_private_keys)
        return wallet

    def assert_addr_info_equal(self, addr_info, addr_info_old):
        assert_equal(addr_info["address"], addr_info_old["address"])
        assert_equal(addr_info["scriptPubKey"], addr_info_old["scriptPubKey"])
        assert_equal(addr_info["ismine"], addr_info_old["ismine"])
        assert_equal(addr_info["hdkeypath"], addr_info_old["hdkeypath"].replace("'","h"))
        assert_equal(addr_info["solvable"], addr_info_old["solvable"])
        assert_equal(addr_info["ischange"], addr_info_old["ischange"])
        assert_equal(addr_info["hdmasterfingerprint"], addr_info_old["hdmasterfingerprint"])

    def assert_list_txs_equal(self, received_list_txs, expected_list_txs):
        for d in received_list_txs:
            if "parent_descs" in d:
                del d["parent_descs"]
        for d in expected_list_txs:
            if "parent_descs" in d:
                del d["parent_descs"]
        assert_equal(received_list_txs, expected_list_txs)

    def check_address(self, wallet, addr, is_mine, is_change, label):
        addr_info = wallet.getaddressinfo(addr)
        assert_equal(addr_info['ismine'], is_mine)
        assert_equal(addr_info['ischange'], is_change)
        if label is not None:
            assert_equal(addr_info['labels'], [label]),
        else:
            assert_equal(addr_info['labels'], []),

    def test_basic(self):
        default = self.nodes[0].get_wallet_rpc(self.default_wallet_name)

        self.log.info("Test migration of a basic keys only wallet without balance")
        basic0 = self.create_legacy_wallet("basic0")

        addr = basic0.getnewaddress()
        change = basic0.getrawchangeaddress()

        old_addr_info = basic0.getaddressinfo(addr)
        old_change_addr_info = basic0.getaddressinfo(change)
        assert_equal(old_addr_info["ismine"], True)
        assert_equal(old_addr_info["hdkeypath"], "m/88'/0'/0'")
        assert_equal(old_change_addr_info["ismine"], True)
        assert_equal(old_change_addr_info["hdkeypath"], "m/88'/1'/0'")
<<<<<<< HEAD

        # Compare addresses info
        addr_info = basic0.getaddressinfo(addr)
        change_addr_info = basic0.getaddressinfo(change)
        self.assert_addr_info_equal(addr_info, old_addr_info)
        self.assert_addr_info_equal(change_addr_info, old_change_addr_info)
=======
>>>>>>> 86d0551a

        # Note: migration could take a while.
        basic0.migratewallet()

        # Verify created descriptors
        assert_equal(basic0.getwalletinfo()["descriptors"], True)
        self.assert_is_sqlite("basic0")

        # The wallet should create the following descriptors:
        # * BIP32 descriptors in the form of "0h/0h/*" and "0h/1h/*" (2 descriptors)
        # * BIP44 descriptors in the form of "44h/1h/0h/0/*" and "44h/1h/0h/1/*" (2 descriptors)
        # * BIP49 descriptors, P2SH(P2WPKH), in the form of "86h/1h/0h/0/*" and "86h/1h/0h/1/*" (2 descriptors)
        # * BIP84 descriptors, P2WPKH, in the form of "84h/1h/0h/1/*" and "84h/1h/0h/1/*" (2 descriptors)
        # * BIP86 descriptors, P2TR, in the form of "86h/1h/0h/0/*" and "86h/1h/0h/1/*" (2 descriptors)
        # * A combo(PK) descriptor for the wallet master key.
        # So, should have a total of 11 descriptors on it.
        assert_equal(len(basic0.listdescriptors()["descriptors"]), 13)
<<<<<<< HEAD

        addr_info = basic0.getaddressinfo(basic0.getnewaddress("", "bech32"))
        assert_equal(addr_info["hdkeypath"], "m/84'/88'/0'/0/0")
=======

        # Compare addresses info
        addr_info = basic0.getaddressinfo(addr)
        change_addr_info = basic0.getaddressinfo(change)
        self.assert_addr_info_equal(addr_info, old_addr_info)
        self.assert_addr_info_equal(change_addr_info, old_change_addr_info)

        addr_info = basic0.getaddressinfo(basic0.getnewaddress("", "bech32"))
        assert_equal(addr_info["hdkeypath"], "m/84h/88h/0h/0/0")
>>>>>>> 86d0551a

        self.log.info("Test migration of a basic keys only wallet with a balance")
        basic1 = self.create_legacy_wallet("basic1")

        self.generate(self.nodes[0], COINBASE_MATURITY)

        for _ in range(0, 10):
            default.sendtoaddress(basic1.getnewaddress(), 1)

        self.generate(self.nodes[0], 1)

        for _ in range(0, 5):
            basic1.sendtoaddress(default.getnewaddress(), 0.5)

        self.generate(self.nodes[0], 1)
        bal = basic1.getbalance()
        txs = basic1.listtransactions()
        addr_gps = basic1.listaddressgroupings()

        basic1_migrate = basic1.migratewallet()
        assert_equal(basic1.getwalletinfo()["descriptors"], True)
        self.assert_is_sqlite("basic1")
        assert_equal(basic1.getbalance(), bal)
        self.assert_list_txs_equal(basic1.listtransactions(), txs)

        self.log.info("Test backup file can be successfully restored")
        self.nodes[0].restorewallet("basic1_restored", basic1_migrate['backup_path'])
        basic1_restored = self.nodes[0].get_wallet_rpc("basic1_restored")
        basic1_restored_wi = basic1_restored.getwalletinfo()
        assert_equal(basic1_restored_wi['balance'], bal)
        assert_equal(basic1_restored.listaddressgroupings(), addr_gps)
        self.assert_list_txs_equal(basic1_restored.listtransactions(), txs)

        # restart node and verify that everything is still there
        self.restart_node(0)
        default = self.nodes[0].get_wallet_rpc(self.default_wallet_name)
        self.nodes[0].loadwallet("basic1")
        basic1 = self.nodes[0].get_wallet_rpc("basic1")
        assert_equal(basic1.getwalletinfo()["descriptors"], True)
        self.assert_is_sqlite("basic1")
        assert_equal(basic1.getbalance(), bal)
        self.assert_list_txs_equal(basic1.listtransactions(), txs)

        self.log.info("Test migration of a wallet with balance received on the seed")
        basic2 = self.create_legacy_wallet("basic2")
        basic2_seed = get_generate_key()
        basic2.sethdseed(True, basic2_seed.privkey)
        assert_equal(basic2.getbalance(), 0)

        # Receive coins on different output types for the same seed
        basic2_balance = 0
        for addr in [basic2_seed.p2pkh_addr, basic2_seed.p2wpkh_addr, basic2_seed.p2sh_p2wpkh_addr]:
            send_value = random.randint(1, 4)
            default.sendtoaddress(addr, send_value)
            basic2_balance += send_value
            self.generate(self.nodes[0], 1)
            assert_equal(basic2.getbalance(), basic2_balance)
        basic2_txs = basic2.listtransactions()

        # Now migrate and test that we still see have the same balance/transactions
        basic2.migratewallet()
        assert_equal(basic2.getwalletinfo()["descriptors"], True)
        self.assert_is_sqlite("basic2")
        assert_equal(basic2.getbalance(), basic2_balance)
        self.assert_list_txs_equal(basic2.listtransactions(), basic2_txs)

        # Now test migration on a descriptor wallet
        self.log.info("Test \"nothing to migrate\" when the user tries to migrate a wallet with no legacy data")
        assert_raises_rpc_error(-4, "Error: This wallet is already a descriptor wallet", basic2.migratewallet)

    def test_multisig(self):
        default = self.nodes[0].get_wallet_rpc(self.default_wallet_name)

        # Contrived case where all the multisig keys are in a single wallet
        self.log.info("Test migration of a wallet with all keys for a multisig")
        multisig0 = self.create_legacy_wallet("multisig0")
        addr1 = multisig0.getnewaddress()
        addr2 = multisig0.getnewaddress()
        addr3 = multisig0.getnewaddress()

        ms_info = multisig0.addmultisigaddress(2, [addr1, addr2, addr3])

        multisig0.migratewallet()
        assert_equal(multisig0.getwalletinfo()["descriptors"], True)
        self.assert_is_sqlite("multisig0")
        ms_addr_info = multisig0.getaddressinfo(ms_info["address"])
        assert_equal(ms_addr_info["ismine"], True)
        assert_equal(ms_addr_info["desc"], ms_info["descriptor"])
        assert_equal("multisig0_watchonly" in self.nodes[0].listwallets(), False)
        assert_equal("multisig0_solvables" in self.nodes[0].listwallets(), False)

        pub1 = multisig0.getaddressinfo(addr1)["pubkey"]
        pub2 = multisig0.getaddressinfo(addr2)["pubkey"]

        # Some keys in multisig do not belong to this wallet
        self.log.info("Test migration of a wallet that has some keys in a multisig")
        multisig1 = self.create_legacy_wallet("multisig1")
        ms_info = multisig1.addmultisigaddress(2, [multisig1.getnewaddress(), pub1, pub2])
        ms_info2 = multisig1.addmultisigaddress(2, [multisig1.getnewaddress(), pub1, pub2])

        addr1 = ms_info["address"]
        addr2 = ms_info2["address"]
        txid = default.sendtoaddress(addr1, 10)
        multisig1.importaddress(addr1)
        assert_equal(multisig1.getaddressinfo(addr1)["ismine"], False)
        assert_equal(multisig1.getaddressinfo(addr1)["iswatchonly"], True)
        assert_equal(multisig1.getaddressinfo(addr1)["solvable"], True)
        self.generate(self.nodes[0], 1)
        multisig1.gettransaction(txid)
        assert_equal(multisig1.getbalances()["watchonly"]["trusted"], 10)
        assert_equal(multisig1.getaddressinfo(addr2)["ismine"], False)
        assert_equal(multisig1.getaddressinfo(addr2)["iswatchonly"], False)
        assert_equal(multisig1.getaddressinfo(addr2)["solvable"], True)

        # Migrating multisig1 should see the multisig is no longer part of multisig1
        # A new wallet multisig1_watchonly is created which has the multisig address
        # Transaction to multisig is in multisig1_watchonly and not multisig1
        multisig1.migratewallet()
        assert_equal(multisig1.getwalletinfo()["descriptors"], True)
        self.assert_is_sqlite("multisig1")
        assert_equal(multisig1.getaddressinfo(addr1)["ismine"], False)
        assert_equal(multisig1.getaddressinfo(addr1)["iswatchonly"], False)
        assert_equal(multisig1.getaddressinfo(addr1)["solvable"], False)
        assert_raises_rpc_error(-5, "Invalid or non-wallet transaction id", multisig1.gettransaction, txid)
        assert_equal(multisig1.getbalance(), 0)
        assert_equal(multisig1.listtransactions(), [])

        assert_equal("multisig1_watchonly" in self.nodes[0].listwallets(), True)
        ms1_watchonly = self.nodes[0].get_wallet_rpc("multisig1_watchonly")
        ms1_wallet_info = ms1_watchonly.getwalletinfo()
        assert_equal(ms1_wallet_info['descriptors'], True)
        assert_equal(ms1_wallet_info['private_keys_enabled'], False)
        self.assert_is_sqlite("multisig1_watchonly")
        assert_equal(ms1_watchonly.getaddressinfo(addr1)["ismine"], True)
        assert_equal(ms1_watchonly.getaddressinfo(addr1)["solvable"], True)
        # Because addr2 was not being watched, it isn't in multisig1_watchonly but rather multisig1_solvables
        assert_equal(ms1_watchonly.getaddressinfo(addr2)["ismine"], False)
        assert_equal(ms1_watchonly.getaddressinfo(addr2)["solvable"], False)
        ms1_watchonly.gettransaction(txid)
        assert_equal(ms1_watchonly.getbalance(), 10)

        # Migrating multisig1 should see the second multisig is no longer part of multisig1
        # A new wallet multisig1_solvables is created which has the second address
        # This should have no transactions
        assert_equal("multisig1_solvables" in self.nodes[0].listwallets(), True)
        ms1_solvable = self.nodes[0].get_wallet_rpc("multisig1_solvables")
        ms1_wallet_info = ms1_solvable.getwalletinfo()
        assert_equal(ms1_wallet_info['descriptors'], True)
        assert_equal(ms1_wallet_info['private_keys_enabled'], False)
        self.assert_is_sqlite("multisig1_solvables")
        assert_equal(ms1_solvable.getaddressinfo(addr1)["ismine"], False)
        assert_equal(ms1_solvable.getaddressinfo(addr1)["solvable"], False)
        assert_equal(ms1_solvable.getaddressinfo(addr2)["ismine"], True)
        assert_equal(ms1_solvable.getaddressinfo(addr2)["solvable"], True)
        assert_equal(ms1_solvable.getbalance(), 0)
        assert_equal(ms1_solvable.listtransactions(), [])


    def test_other_watchonly(self):
        default = self.nodes[0].get_wallet_rpc(self.default_wallet_name)

        # Wallet with an imported address. Should be the same thing as the multisig test
        self.log.info("Test migration of a wallet with watchonly imports")
        imports0 = self.create_legacy_wallet("imports0")

        # External address label
        imports0.setlabel(default.getnewaddress(), "external")

        # Normal non-watchonly tx
        received_addr = imports0.getnewaddress()
        imports0.setlabel(received_addr, "Receiving")
        received_txid = default.sendtoaddress(received_addr, 10)

        # Watchonly tx
        import_addr = default.getnewaddress()
        imports0.importaddress(import_addr)
        imports0.setlabel(import_addr, "imported")
        received_watchonly_txid = default.sendtoaddress(import_addr, 10)

        # Received watchonly tx that is then spent
        import_sent_addr = default.getnewaddress()
        imports0.importaddress(import_sent_addr)
        received_sent_watchonly_txid = default.sendtoaddress(import_sent_addr, 10)
        received_sent_watchonly_vout = find_vout_for_address(self.nodes[0], received_sent_watchonly_txid, import_sent_addr)
        send = default.sendall(recipients=[default.getnewaddress()], inputs=[{"txid": received_sent_watchonly_txid, "vout": received_sent_watchonly_vout}])
        sent_watchonly_txid = send["txid"]

        self.generate(self.nodes[0], 1)
        received_watchonly_tx_info = imports0.gettransaction(received_watchonly_txid, True)
        received_sent_watchonly_tx_info = imports0.gettransaction(received_sent_watchonly_txid, True)

        balances = imports0.getbalances()
        spendable_bal = balances["mine"]["trusted"]
        watchonly_bal = balances["watchonly"]["trusted"]
        assert_equal(len(imports0.listtransactions(include_watchonly=True)), 4)

        # Mock time forward a bit so we can check that tx metadata is preserved
        self.nodes[0].setmocktime(int(time.time()) + 100)

        # Migrate
        imports0.migratewallet()
        assert_equal(imports0.getwalletinfo()["descriptors"], True)
        self.assert_is_sqlite("imports0")
        assert_raises_rpc_error(-5, "Invalid or non-wallet transaction id", imports0.gettransaction, received_watchonly_txid)
        assert_raises_rpc_error(-5, "Invalid or non-wallet transaction id", imports0.gettransaction, received_sent_watchonly_txid)
        assert_raises_rpc_error(-5, "Invalid or non-wallet transaction id", imports0.gettransaction, sent_watchonly_txid)
        assert_equal(len(imports0.listtransactions(include_watchonly=True)), 1)
        imports0.gettransaction(received_txid)
        assert_equal(imports0.getbalance(), spendable_bal)

        assert_equal("imports0_watchonly" in self.nodes[0].listwallets(), True)
        watchonly = self.nodes[0].get_wallet_rpc("imports0_watchonly")
        watchonly_info = watchonly.getwalletinfo()
        assert_equal(watchonly_info["descriptors"], True)
        self.assert_is_sqlite("imports0_watchonly")
        assert_equal(watchonly_info["private_keys_enabled"], False)
        received_migrated_watchonly_tx_info = watchonly.gettransaction(received_watchonly_txid)
        assert_equal(received_watchonly_tx_info["time"], received_migrated_watchonly_tx_info["time"])
        assert_equal(received_watchonly_tx_info["timereceived"], received_migrated_watchonly_tx_info["timereceived"])
        received_sent_migrated_watchonly_tx_info = watchonly.gettransaction(received_sent_watchonly_txid)
        assert_equal(received_sent_watchonly_tx_info["time"], received_sent_migrated_watchonly_tx_info["time"])
        assert_equal(received_sent_watchonly_tx_info["timereceived"], received_sent_migrated_watchonly_tx_info["timereceived"])
        watchonly.gettransaction(sent_watchonly_txid)
        assert_equal(watchonly.getbalance(), watchonly_bal)
        assert_raises_rpc_error(-5, "Invalid or non-wallet transaction id", watchonly.gettransaction, received_txid)
        assert_equal(len(watchonly.listtransactions(include_watchonly=True)), 3)

        # Check that labels were migrated and persisted to watchonly wallet
        self.nodes[0].unloadwallet("imports0_watchonly")
        self.nodes[0].loadwallet("imports0_watchonly")
        labels = watchonly.listlabels()
        assert "external" in labels
        assert "imported" in labels

    def test_no_privkeys(self):
        default = self.nodes[0].get_wallet_rpc(self.default_wallet_name)

        # Migrating an actual watchonly wallet should not create a new watchonly wallet
        self.log.info("Test migration of a pure watchonly wallet")
        watchonly0 = self.create_legacy_wallet("watchonly0", disable_private_keys=True)

        addr = default.getnewaddress()
        desc = default.getaddressinfo(addr)["desc"]
        res = watchonly0.importmulti([
            {
                "desc": desc,
                "watchonly": True,
                "timestamp": "now",
            }])
        assert_equal(res[0]['success'], True)
        default.sendtoaddress(addr, 10)
        self.generate(self.nodes[0], 1)

        watchonly0.migratewallet()
        assert_equal("watchonly0_watchonly" in self.nodes[0].listwallets(), False)
        info = watchonly0.getwalletinfo()
        assert_equal(info["descriptors"], True)
        assert_equal(info["private_keys_enabled"], False)
        self.assert_is_sqlite("watchonly0")

        # Migrating a wallet with pubkeys added to the keypool
        self.log.info("Test migration of a pure watchonly wallet with pubkeys in keypool")
        watchonly1 = self.create_legacy_wallet("watchonly1", disable_private_keys=True)

        addr1 = default.getnewaddress(address_type="bech32")
        addr2 = default.getnewaddress(address_type="bech32")
        desc1 = default.getaddressinfo(addr1)["desc"]
        desc2 = default.getaddressinfo(addr2)["desc"]
        res = watchonly1.importmulti([
            {
                "desc": desc1,
                "keypool": True,
                "timestamp": "now",
            },
            {
                "desc": desc2,
                "keypool": True,
                "timestamp": "now",
            }
        ])
        assert_equal(res[0]["success"], True)
        assert_equal(res[1]["success"], True)
        # Before migrating, we can fetch addr1 from the keypool
        assert_equal(watchonly1.getnewaddress(address_type="bech32"), addr1)

        watchonly1.migratewallet()
        info = watchonly1.getwalletinfo()
        assert_equal(info["descriptors"], True)
        assert_equal(info["private_keys_enabled"], False)
        self.assert_is_sqlite("watchonly1")
        # After migrating, the "keypool" is empty
        assert_raises_rpc_error(-4, "Error: This wallet has no available keys", watchonly1.getnewaddress)

    def test_pk_coinbases(self):
        self.log.info("Test migration of a wallet using old pk() coinbases")
        wallet = self.create_legacy_wallet("pkcb")

        addr = wallet.getnewaddress()
        addr_info = wallet.getaddressinfo(addr)
        desc = descsum_create("pk(" + addr_info["pubkey"] + ")")

        self.nodes[0].generatetodescriptor(1, desc, invalid_call=False)

        bals = wallet.getbalances()

        wallet.migratewallet()

        assert_equal(bals, wallet.getbalances())

    def test_encrypted(self):
        self.log.info("Test migration of an encrypted wallet")
        wallet = self.create_legacy_wallet("encrypted")
        default = self.nodes[0].get_wallet_rpc(self.default_wallet_name)

        wallet.encryptwallet("pass")
        addr = wallet.getnewaddress()
        txid = default.sendtoaddress(addr, 1)
        self.generate(self.nodes[0], 1)
        bals = wallet.getbalances()

        assert_raises_rpc_error(-4, "Error: Wallet decryption failed, the wallet passphrase was not provided or was incorrect", wallet.migratewallet)
        assert_raises_rpc_error(-4, "Error: Wallet decryption failed, the wallet passphrase was not provided or was incorrect", wallet.migratewallet, None, "badpass")
        assert_raises_rpc_error(-4, "The passphrase contains a null character", wallet.migratewallet, None, "pass\0with\0null")

        wallet.migratewallet(passphrase="pass")

        info = wallet.getwalletinfo()
        assert_equal(info["descriptors"], True)
        assert_equal(info["format"], "sqlite")
        assert_equal(info["unlocked_until"], 0)
        wallet.gettransaction(txid)

        assert_equal(bals, wallet.getbalances())

    def test_unloaded(self):
        self.log.info("Test migration of a wallet that isn't loaded")
        wallet = self.create_legacy_wallet("notloaded")
        default = self.nodes[0].get_wallet_rpc(self.default_wallet_name)

        addr = wallet.getnewaddress()
        txid = default.sendtoaddress(addr, 1)
        self.generate(self.nodes[0], 1)
        bals = wallet.getbalances()

        wallet.unloadwallet()

        assert_raises_rpc_error(-8, "RPC endpoint wallet and wallet_name parameter specify different wallets", wallet.migratewallet, "someotherwallet")
        assert_raises_rpc_error(-8, "Either RPC endpoint wallet or wallet_name parameter must be provided", self.nodes[0].migratewallet)
        self.nodes[0].migratewallet("notloaded")

        info = wallet.getwalletinfo()
        assert_equal(info["descriptors"], True)
        assert_equal(info["format"], "sqlite")
        wallet.gettransaction(txid)

        assert_equal(bals, wallet.getbalances())

    def test_unloaded_by_path(self):
        self.log.info("Test migration of a wallet that isn't loaded, specified by path")
        wallet = self.create_legacy_wallet("notloaded2")
        default = self.nodes[0].get_wallet_rpc(self.default_wallet_name)

        addr = wallet.getnewaddress()
        txid = default.sendtoaddress(addr, 1)
        self.generate(self.nodes[0], 1)
        bals = wallet.getbalances()

        wallet.unloadwallet()

        wallet_file_path = self.nodes[0].wallets_path / "notloaded2"
        self.nodes[0].migratewallet(wallet_file_path)

        # Because we gave the name by full path, the loaded wallet's name is that path too.
        wallet = self.nodes[0].get_wallet_rpc(str(wallet_file_path))

        info = wallet.getwalletinfo()
        assert_equal(info["descriptors"], True)
        assert_equal(info["format"], "sqlite")
        wallet.gettransaction(txid)

        assert_equal(bals, wallet.getbalances())

<<<<<<< HEAD
=======
    def test_default_wallet(self):
        self.log.info("Test migration of the wallet named as the empty string")
        wallet = self.create_legacy_wallet("")

        wallet.migratewallet()
        info = wallet.getwalletinfo()
        assert_equal(info["descriptors"], True)
        assert_equal(info["format"], "sqlite")

    def test_direct_file(self):
        self.log.info("Test migration of a wallet that is not in a wallet directory")
        wallet = self.create_legacy_wallet("plainfile")
        wallet.unloadwallet()

        wallets_dir = self.nodes[0].wallets_path
        wallet_path = wallets_dir / "plainfile"
        wallet_dat_path = wallet_path / "wallet.dat"
        shutil.copyfile(wallet_dat_path, wallets_dir / "plainfile.bak")
        shutil.rmtree(wallet_path)
        shutil.move(wallets_dir / "plainfile.bak", wallet_path)

        self.nodes[0].loadwallet("plainfile")
        info = wallet.getwalletinfo()
        assert_equal(info["descriptors"], False)
        assert_equal(info["format"], "bdb")

        wallet.migratewallet()
        info = wallet.getwalletinfo()
        assert_equal(info["descriptors"], True)
        assert_equal(info["format"], "sqlite")

        assert wallet_path.is_dir()
        assert wallet_dat_path.is_file()

>>>>>>> 86d0551a
    def test_addressbook(self):
        df_wallet = self.nodes[0].get_wallet_rpc(self.default_wallet_name)

        self.log.info("Test migration of address book data")
        wallet = self.create_legacy_wallet("legacy_addrbook")
        df_wallet.sendtoaddress(wallet.getnewaddress(), 3)

        # Import watch-only script to create a watch-only wallet after migration
        watch_addr = df_wallet.getnewaddress()
        wallet.importaddress(watch_addr)
        df_wallet.sendtoaddress(watch_addr, 2)

        # Import solvable script
        multi_addr1 = wallet.getnewaddress()
        multi_addr2 = wallet.getnewaddress()
        multi_addr3 = df_wallet.getnewaddress()
        wallet.importpubkey(df_wallet.getaddressinfo(multi_addr3)["pubkey"])
        ms_addr_info = wallet.addmultisigaddress(2, [multi_addr1, multi_addr2, multi_addr3])

        self.generate(self.nodes[0], 1)

        # Test vectors
        addr_external = {
            "addr": df_wallet.getnewaddress(),
            "is_mine": False,
            "is_change": False,
            "label": ""
        }
        addr_external_with_label = {
            "addr": df_wallet.getnewaddress(),
            "is_mine": False,
            "is_change": False,
            "label": "external"
        }
        addr_internal = {
            "addr": wallet.getnewaddress(),
            "is_mine": True,
            "is_change": False,
            "label": ""
        }
        addr_internal_with_label = {
            "addr": wallet.getnewaddress(),
            "is_mine": True,
            "is_change": False,
            "label": "internal"
        }
        change_address = {
            "addr": wallet.getrawchangeaddress(),
            "is_mine": True,
            "is_change": True,
            "label": None
        }
        watch_only_addr = {
            "addr": watch_addr,
            "is_mine": False,
            "is_change": False,
            "label": "imported"
        }
        ms_addr = {
            "addr": ms_addr_info['address'],
            "is_mine": False,
            "is_change": False,
            "label": "multisig"
        }

        # To store the change address in the addressbook need to send coins to it
        wallet.send(outputs=[{wallet.getnewaddress(): 2}], options={"change_address": change_address['addr']})
        self.generate(self.nodes[0], 1)

        # Util wrapper func for 'addr_info'
        def check(info, node):
            self.check_address(node, info['addr'], info['is_mine'], info['is_change'], info["label"])

        # Pre-migration: set label and perform initial checks
        for addr_info in [addr_external, addr_external_with_label, addr_internal, addr_internal_with_label, change_address, watch_only_addr, ms_addr]:
            if not addr_info['is_change']:
                wallet.setlabel(addr_info['addr'], addr_info["label"])
            check(addr_info, wallet)

        # Migrate wallet
        info_migration = wallet.migratewallet()
        wallet_wo = self.nodes[0].get_wallet_rpc(info_migration["watchonly_name"])
        wallet_solvables = self.nodes[0].get_wallet_rpc(info_migration["solvables_name"])

        #########################
        # Post migration checks #
        #########################

        # First check the main wallet
        for addr_info in [addr_external, addr_external_with_label, addr_internal, addr_internal_with_label, change_address, ms_addr]:
            check(addr_info, wallet)

        # Watch-only wallet will contain the watch-only entry (with 'is_mine=True') and all external addresses ('send')
        self.check_address(wallet_wo, watch_only_addr['addr'], is_mine=True, is_change=watch_only_addr['is_change'], label=watch_only_addr["label"])
        for addr_info in [addr_external, addr_external_with_label, ms_addr]:
            check(addr_info, wallet_wo)

        # Solvables wallet will contain the multisig entry (with 'is_mine=True') and all external addresses ('send')
        self.check_address(wallet_solvables, ms_addr['addr'], is_mine=True, is_change=ms_addr['is_change'], label=ms_addr["label"])
        for addr_info in [addr_external, addr_external_with_label]:
            check(addr_info, wallet_solvables)

        ########################################################################################
        # Now restart migrated wallets and verify that the addressbook entries are still there #
        ########################################################################################

        # First the main wallet
        self.nodes[0].unloadwallet("legacy_addrbook")
        self.nodes[0].loadwallet("legacy_addrbook")
        for addr_info in [addr_external, addr_external_with_label, addr_internal, addr_internal_with_label, change_address, ms_addr]:
            check(addr_info, wallet)

        # Watch-only wallet
        self.nodes[0].unloadwallet(info_migration["watchonly_name"])
        self.nodes[0].loadwallet(info_migration["watchonly_name"])
        self.check_address(wallet_wo, watch_only_addr['addr'], is_mine=True, is_change=watch_only_addr['is_change'], label=watch_only_addr["label"])
        for addr_info in [addr_external, addr_external_with_label, ms_addr]:
            check(addr_info, wallet_wo)

        # Solvables wallet
        self.nodes[0].unloadwallet(info_migration["solvables_name"])
        self.nodes[0].loadwallet(info_migration["solvables_name"])
        self.check_address(wallet_solvables, ms_addr['addr'], is_mine=True, is_change=ms_addr['is_change'], label=ms_addr["label"])
        for addr_info in [addr_external, addr_external_with_label]:
            check(addr_info, wallet_solvables)

    def test_migrate_raw_p2sh(self):
        self.log.info("Test migration of watch-only raw p2sh script")
        df_wallet = self.nodes[0].get_wallet_rpc(self.default_wallet_name)
        wallet = self.create_legacy_wallet("raw_p2sh")

        def send_to_script(script, amount):
            tx = CTransaction()
            tx.vout.append(CTxOut(nValue=amount*COIN, scriptPubKey=script))

            hex_tx = df_wallet.fundrawtransaction(tx.serialize().hex())['hex']
            signed_tx = df_wallet.signrawtransactionwithwallet(hex_tx)
            df_wallet.sendrawtransaction(signed_tx['hex'])
            self.generate(self.nodes[0], 1)

        # Craft sh(pkh(key)) script and send coins to it
        pubkey = df_wallet.getaddressinfo(df_wallet.getnewaddress())["pubkey"]
        script_pkh = key_to_p2pkh_script(pubkey)
        script_sh_pkh = script_to_p2sh_script(script_pkh)
        send_to_script(script=script_sh_pkh, amount=2)

        # Import script and check balance
        wallet.rpc.importaddress(address=script_pkh.hex(), label="raw_spk", rescan=True, p2sh=True)
        assert_equal(wallet.getbalances()['watchonly']['trusted'], 2)

        # Craft wsh(pkh(key)) and send coins to it
        pubkey = df_wallet.getaddressinfo(df_wallet.getnewaddress())["pubkey"]
        script_wsh_pkh = script_to_p2wsh_script(key_to_p2pkh_script(pubkey))
        send_to_script(script=script_wsh_pkh, amount=3)

        # Import script and check balance
        wallet.rpc.importaddress(address=script_wsh_pkh.hex(), label="raw_spk2", rescan=True, p2sh=False)
        assert_equal(wallet.getbalances()['watchonly']['trusted'], 5)

        # Import sh(pkh()) script, by using importaddress(), with the p2sh flag enabled.
        # This will wrap the script under another sh level, which is invalid!, and store it inside the wallet.
        # The migration process must skip the invalid scripts and the addressbook records linked to them.
        # They are not being watched by the current wallet, nor should be watched by the migrated one.
        label_sh_pkh = "raw_sh_pkh"
        script_pkh = key_to_p2pkh_script(df_wallet.getaddressinfo(df_wallet.getnewaddress())["pubkey"])
        script_sh_pkh = script_to_p2sh_script(script_pkh)
        addy_script_sh_pkh = script_to_p2sh(script_pkh)  # valid script address
        addy_script_double_sh_pkh = script_to_p2sh(script_sh_pkh)  # invalid script address

        # Note: 'importaddress()' will add two scripts, a valid one sh(pkh()) and an invalid one 'sh(sh(pkh()))'.
        #       Both of them will be stored with the same addressbook label. And only the latter one should
        #       be discarded during migration. The first one must be migrated.
        wallet.rpc.importaddress(address=script_sh_pkh.hex(), label=label_sh_pkh, rescan=False, p2sh=True)

        # Migrate wallet and re-check balance
        info_migration = wallet.migratewallet()
        wallet_wo = self.nodes[0].get_wallet_rpc(info_migration["watchonly_name"])

        # Watch-only balance is under "mine".
        assert_equal(wallet_wo.getbalances()['mine']['trusted'], 5)
        # The watch-only scripts are no longer part of the main wallet
        assert_equal(wallet.getbalances()['mine']['trusted'], 0)

        # The invalid sh(sh(pk())) script label must not be part of the main wallet anymore
        assert label_sh_pkh not in wallet.listlabels()
        # But, the standard sh(pkh()) script should be part of the watch-only wallet.
        addrs_by_label = wallet_wo.getaddressesbylabel(label_sh_pkh)
        assert addy_script_sh_pkh in addrs_by_label
        assert addy_script_double_sh_pkh not in addrs_by_label

        # Also, the watch-only wallet should have the descriptor for the standard sh(pkh())
        desc = descsum_create(f"addr({addy_script_sh_pkh})")
        assert next(it['desc'] for it in wallet_wo.listdescriptors()['descriptors'] if it['desc'] == desc)
        # And doesn't have a descriptor for the invalid one
        desc_invalid = descsum_create(f"addr({addy_script_double_sh_pkh})")
        assert_equal(next((it['desc'] for it in wallet_wo.listdescriptors()['descriptors'] if it['desc'] == desc_invalid), None), None)

        # Just in case, also verify wallet restart
        self.nodes[0].unloadwallet(info_migration["watchonly_name"])
        self.nodes[0].loadwallet(info_migration["watchonly_name"])
        assert_equal(wallet_wo.getbalances()['mine']['trusted'], 5)

    def test_conflict_txs(self):
        self.log.info("Test migration when wallet contains conflicting transactions")
        def_wallet = self.nodes[0].get_wallet_rpc(self.default_wallet_name)

        wallet = self.create_legacy_wallet("conflicts")
        def_wallet.sendtoaddress(wallet.getnewaddress(), 10)
        self.generate(self.nodes[0], 1)

        # parent tx
        parent_txid = wallet.sendtoaddress(wallet.getnewaddress(), 9)
        parent_txid_bytes = bytes.fromhex(parent_txid)[::-1]
        conflict_utxo = wallet.gettransaction(txid=parent_txid, verbose=True)["decoded"]["vin"][0]

        # The specific assertion in MarkConflicted being tested requires that the parent tx is already loaded
        # by the time the child tx is loaded. Since transactions end up being loaded in txid order due to how both
        # and sqlite store things, we can just grind the child tx until it has a txid that is greater than the parent's.
        locktime = 500000000 # Use locktime as nonce, starting at unix timestamp minimum
        addr = wallet.getnewaddress()
        while True:
<<<<<<< HEAD
            child_send_res = wallet.send(outputs=[{addr: 8}], options={"add_to_wallet": False, "locktime": locktime})
=======
            child_send_res = wallet.send(outputs=[{addr: 8}], add_to_wallet=False, locktime=locktime)
>>>>>>> 86d0551a
            child_txid = child_send_res["txid"]
            child_txid_bytes = bytes.fromhex(child_txid)[::-1]
            if (child_txid_bytes > parent_txid_bytes):
                wallet.sendrawtransaction(child_send_res["hex"])
                break
            locktime += 1

        # conflict with parent
        conflict_unsigned = self.nodes[0].createrawtransaction(inputs=[conflict_utxo], outputs=[{wallet.getnewaddress(): 9.8999}])
        conflict_signed = wallet.signrawtransactionwithwallet(conflict_unsigned)["hex"]
        conflict_txid = self.nodes[0].sendrawtransaction(conflict_signed)
        self.generate(self.nodes[0], 1)
        assert_equal(wallet.gettransaction(txid=parent_txid)["confirmations"], -1)
        assert_equal(wallet.gettransaction(txid=child_txid)["confirmations"], -1)
        assert_equal(wallet.gettransaction(txid=conflict_txid)["confirmations"], 1)

        wallet.migratewallet()
        assert_equal(wallet.gettransaction(txid=parent_txid)["confirmations"], -1)
        assert_equal(wallet.gettransaction(txid=child_txid)["confirmations"], -1)
        assert_equal(wallet.gettransaction(txid=conflict_txid)["confirmations"], 1)

        wallet.unloadwallet()

<<<<<<< HEAD
=======
    def test_hybrid_pubkey(self):
        self.log.info("Test migration when wallet contains a hybrid pubkey")

        wallet = self.create_legacy_wallet("hybrid_keys")

        # Get the hybrid pubkey for one of the keys in the wallet
        normal_pubkey = wallet.getaddressinfo(wallet.getnewaddress())["pubkey"]
        first_byte = bytes.fromhex(normal_pubkey)[0] + 4 # Get the hybrid pubkey first byte
        parsed_pubkey = ECPubKey()
        parsed_pubkey.set(bytes.fromhex(normal_pubkey))
        parsed_pubkey.compressed = False
        hybrid_pubkey_bytes = bytearray(parsed_pubkey.get_bytes())
        hybrid_pubkey_bytes[0] = first_byte # Make it hybrid
        hybrid_pubkey = hybrid_pubkey_bytes.hex()

        # Import the hybrid pubkey
        wallet.importpubkey(hybrid_pubkey)
        p2pkh_addr = key_to_p2pkh(hybrid_pubkey)
        p2pkh_addr_info = wallet.getaddressinfo(p2pkh_addr)
        assert_equal(p2pkh_addr_info["iswatchonly"], True)
        assert_equal(p2pkh_addr_info["ismine"], False) # Things involving hybrid pubkeys are not spendable

        # Also import the p2wpkh for the pubkey to make sure we don't migrate it
        p2wpkh_addr = key_to_p2wpkh(hybrid_pubkey)
        wallet.importaddress(p2wpkh_addr)

        migrate_info = wallet.migratewallet()

        # Both addresses should only appear in the watchonly wallet
        p2pkh_addr_info = wallet.getaddressinfo(p2pkh_addr)
        assert_equal(p2pkh_addr_info["iswatchonly"], False)
        assert_equal(p2pkh_addr_info["ismine"], False)
        p2wpkh_addr_info = wallet.getaddressinfo(p2wpkh_addr)
        assert_equal(p2wpkh_addr_info["iswatchonly"], False)
        assert_equal(p2wpkh_addr_info["ismine"], False)

        watchonly_wallet = self.nodes[0].get_wallet_rpc(migrate_info["watchonly_name"])
        watchonly_p2pkh_addr_info = watchonly_wallet.getaddressinfo(p2pkh_addr)
        assert_equal(watchonly_p2pkh_addr_info["iswatchonly"], False)
        assert_equal(watchonly_p2pkh_addr_info["ismine"], True)
        watchonly_p2wpkh_addr_info = watchonly_wallet.getaddressinfo(p2wpkh_addr)
        assert_equal(watchonly_p2wpkh_addr_info["iswatchonly"], False)
        assert_equal(watchonly_p2wpkh_addr_info["ismine"], True)

        # There should only be raw or addr descriptors
        for desc in watchonly_wallet.listdescriptors()["descriptors"]:
            if desc["desc"].startswith("raw(") or desc["desc"].startswith("addr("):
                continue
            assert False, "Hybrid pubkey watchonly wallet has more than just raw() and addr()"

        wallet.unloadwallet()

    def test_failed_migration_cleanup(self):
        self.log.info("Test that a failed migration is cleaned up")
        wallet = self.create_legacy_wallet("failed")

        # Make a copy of the wallet with the solvables wallet name so that we are unable
        # to create the solvables wallet when migrating, thus failing to migrate
        wallet.unloadwallet()
        solvables_path = self.nodes[0].wallets_path / "failed_solvables"
        shutil.copytree(self.nodes[0].wallets_path / "failed", solvables_path)
        original_shasum = sha256sum_file(solvables_path / "wallet.dat")

        self.nodes[0].loadwallet("failed")

        # Add a multisig so that a solvables wallet is created
        wallet.addmultisigaddress(2, [wallet.getnewaddress(), get_generate_key().pubkey])
        wallet.importaddress(get_generate_key().p2pkh_addr)

        assert_raises_rpc_error(-4, "Failed to create database", wallet.migratewallet)

        assert "failed" in self.nodes[0].listwallets()
        assert "failed_watchonly" not in self.nodes[0].listwallets()
        assert "failed_solvables" not in self.nodes[0].listwallets()

        assert not (self.nodes[0].wallets_path / "failed_watchonly").exists()
        # Since the file in failed_solvables is one that we put there, migration shouldn't touch it
        assert solvables_path.exists()
        new_shasum = sha256sum_file(solvables_path / "wallet.dat")
        assert_equal(original_shasum, new_shasum)

        wallet.unloadwallet()
        # Check the wallet we tried to migrate is still BDB
        with open(self.nodes[0].wallets_path / "failed" / "wallet.dat", "rb") as f:
            data = f.read(16)
            _, _, magic = struct.unpack("QII", data)
            assert_equal(magic, BTREE_MAGIC)


>>>>>>> 86d0551a
    def run_test(self):
        self.generate(self.nodes[0], 101)

        # TODO: Test the actual records in the wallet for these tests too. The behavior may be correct, but the data written may not be what we actually want
        self.test_basic()
        self.test_multisig()
        self.test_other_watchonly()
        self.test_no_privkeys()
        self.test_pk_coinbases()
        self.test_encrypted()
        self.test_unloaded()
        self.test_unloaded_by_path()
<<<<<<< HEAD
        self.test_addressbook()
        self.test_migrate_raw_p2sh()
        self.test_conflict_txs()
=======
        self.test_default_wallet()
        self.test_direct_file()
        self.test_addressbook()
        self.test_migrate_raw_p2sh()
        self.test_conflict_txs()
        self.test_hybrid_pubkey()
        self.test_failed_migration_cleanup()
>>>>>>> 86d0551a

if __name__ == '__main__':
    WalletMigrationTest().main()<|MERGE_RESOLUTION|>--- conflicted
+++ resolved
@@ -5,9 +5,6 @@
 """Test Migrating a wallet from legacy to descriptor."""
 
 import random
-<<<<<<< HEAD
-from test_framework.address import script_to_p2sh
-=======
 import shutil
 import struct
 import time
@@ -18,7 +15,6 @@
     key_to_p2wpkh,
 )
 from test_framework.bdb import BTREE_MAGIC
->>>>>>> 86d0551a
 from test_framework.descriptors import descsum_create
 from test_framework.key import ECPubKey
 from test_framework.test_framework import BitcoinTestFramework
@@ -109,15 +105,6 @@
         assert_equal(old_addr_info["hdkeypath"], "m/88'/0'/0'")
         assert_equal(old_change_addr_info["ismine"], True)
         assert_equal(old_change_addr_info["hdkeypath"], "m/88'/1'/0'")
-<<<<<<< HEAD
-
-        # Compare addresses info
-        addr_info = basic0.getaddressinfo(addr)
-        change_addr_info = basic0.getaddressinfo(change)
-        self.assert_addr_info_equal(addr_info, old_addr_info)
-        self.assert_addr_info_equal(change_addr_info, old_change_addr_info)
-=======
->>>>>>> 86d0551a
 
         # Note: migration could take a while.
         basic0.migratewallet()
@@ -135,11 +122,6 @@
         # * A combo(PK) descriptor for the wallet master key.
         # So, should have a total of 11 descriptors on it.
         assert_equal(len(basic0.listdescriptors()["descriptors"]), 13)
-<<<<<<< HEAD
-
-        addr_info = basic0.getaddressinfo(basic0.getnewaddress("", "bech32"))
-        assert_equal(addr_info["hdkeypath"], "m/84'/88'/0'/0/0")
-=======
 
         # Compare addresses info
         addr_info = basic0.getaddressinfo(addr)
@@ -149,7 +131,6 @@
 
         addr_info = basic0.getaddressinfo(basic0.getnewaddress("", "bech32"))
         assert_equal(addr_info["hdkeypath"], "m/84h/88h/0h/0/0")
->>>>>>> 86d0551a
 
         self.log.info("Test migration of a basic keys only wallet with a balance")
         basic1 = self.create_legacy_wallet("basic1")
@@ -532,8 +513,6 @@
 
         assert_equal(bals, wallet.getbalances())
 
-<<<<<<< HEAD
-=======
     def test_default_wallet(self):
         self.log.info("Test migration of the wallet named as the empty string")
         wallet = self.create_legacy_wallet("")
@@ -568,7 +547,6 @@
         assert wallet_path.is_dir()
         assert wallet_dat_path.is_file()
 
->>>>>>> 86d0551a
     def test_addressbook(self):
         df_wallet = self.nodes[0].get_wallet_rpc(self.default_wallet_name)
 
@@ -790,11 +768,7 @@
         locktime = 500000000 # Use locktime as nonce, starting at unix timestamp minimum
         addr = wallet.getnewaddress()
         while True:
-<<<<<<< HEAD
-            child_send_res = wallet.send(outputs=[{addr: 8}], options={"add_to_wallet": False, "locktime": locktime})
-=======
             child_send_res = wallet.send(outputs=[{addr: 8}], add_to_wallet=False, locktime=locktime)
->>>>>>> 86d0551a
             child_txid = child_send_res["txid"]
             child_txid_bytes = bytes.fromhex(child_txid)[::-1]
             if (child_txid_bytes > parent_txid_bytes):
@@ -818,8 +792,6 @@
 
         wallet.unloadwallet()
 
-<<<<<<< HEAD
-=======
     def test_hybrid_pubkey(self):
         self.log.info("Test migration when wallet contains a hybrid pubkey")
 
@@ -909,7 +881,6 @@
             assert_equal(magic, BTREE_MAGIC)
 
 
->>>>>>> 86d0551a
     def run_test(self):
         self.generate(self.nodes[0], 101)
 
@@ -922,11 +893,6 @@
         self.test_encrypted()
         self.test_unloaded()
         self.test_unloaded_by_path()
-<<<<<<< HEAD
-        self.test_addressbook()
-        self.test_migrate_raw_p2sh()
-        self.test_conflict_txs()
-=======
         self.test_default_wallet()
         self.test_direct_file()
         self.test_addressbook()
@@ -934,7 +900,6 @@
         self.test_conflict_txs()
         self.test_hybrid_pubkey()
         self.test_failed_migration_cleanup()
->>>>>>> 86d0551a
 
 if __name__ == '__main__':
     WalletMigrationTest().main()