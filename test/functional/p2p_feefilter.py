--- conflicted
+++ resolved
@@ -60,22 +60,14 @@
 
         self.nodes[0].add_p2p_connection(TestP2PConn())
 
-<<<<<<< HEAD
-        # Test that invs are received for all txs at feerate of 20 sat/byte
-=======
         # Test that invs are received by test connection for all txs at
         # feerate of 20 sat/byte
->>>>>>> ee8ca219
         node1.settxfee(Decimal("0.02000000"))
         txids = [node1.sendtoaddress(node1.getnewaddress(), 1) for x in range(3)]
         assert allInvsMatch(txids, self.nodes[0].p2p)
         self.nodes[0].p2p.clear_invs()
 
-<<<<<<< HEAD
-        # Set a filter of 15 sat/byte
-=======
         # Set a filter of 15 sat/byte on test connection
->>>>>>> ee8ca219
         self.nodes[0].p2p.send_and_ping(msg_feefilter(1500000))
 
         # Test that txs are still being received by test connection (paying 15 sat/byte)
@@ -85,10 +77,7 @@
         self.nodes[0].p2p.clear_invs()
 
         # Change tx fee rate to 10 sat/byte and test they are no longer received
-<<<<<<< HEAD
-=======
         # by the test connection
->>>>>>> ee8ca219
         node1.settxfee(Decimal("0.01000000"))
         [node1.sendtoaddress(node1.getnewaddress(), 1) for x in range(3)]
         self.sync_mempools() # must be sure node 0 has received all txs
