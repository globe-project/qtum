--- conflicted
+++ resolved
@@ -52,26 +52,10 @@
             self.nodes[0].importaddress(self.wallet.get_address())
 
         peer_inv_store = self.nodes[0].add_p2p_connection(P2PTxInvStore()) # keep track of invs
-<<<<<<< HEAD
-        self.generate(self.nodes[0], COINBASE_MATURITY + 1)
-        utxo = self.nodes[0].listunspent(10)
-        txid = utxo[0]['txid']
-        vout = utxo[0]['vout']
-        value = utxo[0]['amount']
-        assert 'ancestorcount' not in utxo[0]
-        assert 'ancestorsize' not in utxo[0]
-        assert 'ancestorfees' not in utxo[0]
-
-        fee = Decimal("0.01")
-        # MAX_ANCESTORS transactions off a confirmed tx should be fine
-        chain = []
-        witness_chain = []
-=======
 
         # DEFAULT_ANCESTOR_LIMIT transactions off a confirmed tx should be fine
         chain = self.wallet.create_self_transfer_chain(chain_length=DEFAULT_ANCESTOR_LIMIT)
         witness_chain = [t["wtxid"] for t in chain]
->>>>>>> 4985b774
         ancestor_vsize = 0
         ancestor_fees = Decimal(0)
 
