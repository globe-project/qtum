--- conflicted
+++ resolved
@@ -10,11 +10,7 @@
 
 from test_framework.test_framework import BitcoinTestFramework
 from test_framework.util import assert_raises_rpc_error
-<<<<<<< HEAD
-from test_framework.qtum import convert_btc_address_to_qtum
-=======
 from test_framework.qtum import convert_btc_address_to_qtum 
->>>>>>> d82fec21
 
 class DisableWalletTest (BitcoinTestFramework):
     def set_test_params(self):
@@ -31,13 +27,6 @@
         x = self.nodes[0].validateaddress(convert_btc_address_to_qtum('mneYUmWYsuk7kySiURxCi3AGxrAqZxLgPZ'))
         assert x['isvalid'] == True
 
-<<<<<<< HEAD
-        # Checking mining to an address without a wallet. Generating to a valid address should succeed
-        # but generating to an invalid address will fail.
-        self.nodes[0].generatetoaddress(1, 'qRHRiarHKXvLmpLzggX1AFvBYDtBEUioCh')
-        assert_raises_rpc_error(-5, "Invalid address", self.generatetoaddress, self.nodes[0], 1, '3J98t1WpEZ73CNmQviecrnyiWrnqRhWNLy')
-=======
->>>>>>> d82fec21
 
 if __name__ == '__main__':
     DisableWalletTest().main()