#!/usr/bin/env python3
# Copyright (c) 2015-2020 The Bitcoin Core developers
# Distributed under the MIT software license, see the accompanying
# file COPYING or http://www.opensource.org/licenses/mit-license.php.
"""Test a node with the -disablewallet option.

- Test that validateaddress RPC works when running with -disablewallet
- Test that it is not possible to mine to an invalid address.
"""

from test_framework.test_framework import BitcoinTestFramework
from test_framework.util import assert_raises_rpc_error
from test_framework.qtum import convert_btc_address_to_qtum
<<<<<<< HEAD
=======

>>>>>>> 5ed36332
class DisableWalletTest (BitcoinTestFramework):
    def set_test_params(self):
        self.setup_clean_chain = True
        self.num_nodes = 1
        self.extra_args = [["-disablewallet"]]
        self.wallet_names = []

    def run_test (self):
        # Make sure wallet is really disabled
        assert_raises_rpc_error(-32601, 'Method not found', self.nodes[0].getwalletinfo)
        x = self.nodes[0].validateaddress('3J98t1WpEZ73CNmQviecrnyiWrnqRhWNLy')
        assert x['isvalid'] == False
        x = self.nodes[0].validateaddress(convert_btc_address_to_qtum('mneYUmWYsuk7kySiURxCi3AGxrAqZxLgPZ'))
        assert x['isvalid'] == True

        # Checking mining to an address without a wallet. Generating to a valid address should succeed
        # but generating to an invalid address will fail.
        self.nodes[0].generatetoaddress(1, 'qRHRiarHKXvLmpLzggX1AFvBYDtBEUioCh')
        assert_raises_rpc_error(-5, "Invalid address", self.nodes[0].generatetoaddress, 1, '3J98t1WpEZ73CNmQviecrnyiWrnqRhWNLy')

if __name__ == '__main__':
    DisableWalletTest ().main ()<|MERGE_RESOLUTION|>--- conflicted
+++ resolved
@@ -11,10 +11,7 @@
 from test_framework.test_framework import BitcoinTestFramework
 from test_framework.util import assert_raises_rpc_error
 from test_framework.qtum import convert_btc_address_to_qtum
-<<<<<<< HEAD
-=======
 
->>>>>>> 5ed36332
 class DisableWalletTest (BitcoinTestFramework):
     def set_test_params(self):
         self.setup_clean_chain = True
