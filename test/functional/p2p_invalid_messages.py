--- conflicted
+++ resolved
@@ -143,15 +143,11 @@
     def test_size(self):
         self.log.info("Test message with oversized payload disconnects peer")
         conn = self.nodes[0].add_p2p_connection(P2PDataStore())
-<<<<<<< HEAD
-        with self.nodes[0].assert_debug_log(['Header error: Size too large (badmsg, 2000001 bytes)']):
-=======
         error_msg = (
             ['V2 transport error: packet too large (2000014 bytes)'] if self.options.v2transport
             else ['Header error: Size too large (badmsg, 2000001 bytes)']
         )
         with self.nodes[0].assert_debug_log(error_msg):
->>>>>>> 258457a4
             msg = msg_unrecognized(str_data="d" * (VALID_DATA_LIMIT + 1))
             msg = conn.build_message(msg)
             conn.send_raw_message(msg)
