--- conflicted
+++ resolved
@@ -119,7 +119,6 @@
     vsize = int((3 * base_size + total_size + 3) / 4)
     return vsize
 
-<<<<<<< HEAD
 def submit_old_blocks(node, n):
     address = node.getnewaddress()
     pubkey = node.validateaddress(address)['pubkey']
@@ -138,10 +137,7 @@
     assert_equal(node.getblockcount(), num_blocks_old+n)
 
 
-def test_transaction_acceptance(rpc, p2p, tx, with_witness, accepted, reason=None):
-=======
 def test_transaction_acceptance(node, p2p, tx, with_witness, accepted, reason=None):
->>>>>>> 0a0b2ea1
     """Send a transaction to the node and check that it's accepted to the mempool
 
     - Submit the transaction over the p2p interface
