--- conflicted
+++ resolved
@@ -25,11 +25,7 @@
     CTxInWitness,
     CTxOut,
     CTxWitness,
-<<<<<<< HEAD
     MAX_BLOCK_WEIGHT,
-=======
-    MAX_BLOCK_BASE_SIZE,
->>>>>>> f45f2e07
     MSG_BLOCK,
     MSG_TX,
     MSG_WITNESS_FLAG,
@@ -347,13 +343,8 @@
         self.test_node.send_and_ping(msg_tx(tx))  # make sure the block was processed
         assert tx.hash in self.nodes[0].getrawmempool()
         # Save this transaction for later
-<<<<<<< HEAD
        self.utxo.append(UTXO(tx.sha256, 0, (INITIAL_BLOCK_REWARD-1) * 100000000))
         self.generate(self.nodes[0], 1)
-=======
-        self.utxo.append(UTXO(tx.sha256, 0, (INITIAL_BLOCK_REWARD-1) * 100000000))
-        self.nodes[0].generate(1)
->>>>>>> f45f2e07
 
     @subtest
     def test_unnecessary_witness_before_segwit_activation(self):
@@ -926,12 +917,7 @@
         block.vtx[0].vout.pop()  # Remove old commitment
         add_witness_commitment(block)
         block.solve()
-<<<<<<< HEAD
         assert_equal(block.get_weight(), MAX_BLOCK_WEIGHT + 1)
-=======
-        vsize = get_virtual_size(block)
-        assert_equal(vsize, MAX_BLOCK_BASE_SIZE +1)
->>>>>>> f45f2e07
         # Make sure that our test case would exceed the old max-network-message
         # limit
         assert len(block.serialize()) > (2 * 1024 * 1024) // FACTOR_REDUCED_BLOCK_TIME
@@ -945,12 +931,7 @@
         block.vtx[-1].wit.vtxinwit[update_vtixinwit_index].scriptWitness.stack[update_stack_index] = b'a'*4 if ENABLE_REDUCED_BLOCK_TIME else b'a'*8
         add_witness_commitment(block)
         block.solve()
-<<<<<<< HEAD
-        print(get_virtual_size(block), MAX_BLOCK_BASE_SIZE)
         assert block.get_weight() == MAX_BLOCK_WEIGHT
-=======
-        assert get_virtual_size(block) == MAX_BLOCK_BASE_SIZE
->>>>>>> f45f2e07
 
         test_witness_block(self.nodes[0], self.test_node, block, accepted=True)
 
@@ -1117,13 +1098,8 @@
 
         # This script is 19 max pushes (9937 bytes), then 64 more opcode-bytes.
         long_witness_program = CScript([b'a' * (MAX_SCRIPT_ELEMENT_SIZE-50)] + [b'a'*996] + [OP_DROP]*46 + [OP_TRUE])
-<<<<<<< HEAD
         assert len(long_witness_script) == MAX_WITNESS_SCRIPT_LENGTH + 1
         long_script_pubkey = script_to_p2wsh_script(long_witness_script)
-=======
-        assert len(long_witness_program) == MAX_PROGRAM_LENGTH + 1
-        long_script_pubkey = script_to_p2wsh_script(long_witness_program)
->>>>>>> f45f2e07
 
         block = self.build_next_block()
 
@@ -1144,17 +1120,10 @@
         test_witness_block(self.nodes[0], self.test_node, block, accepted=False,
                            reason='non-mandatory-script-verify-flag (Script is too big)')
 
-<<<<<<< HEAD
         # Try again with one less byte in the witness script
         witness_script = CScript([b'a' * MAX_SCRIPT_ELEMENT_SIZE] * 19 + [OP_DROP] * 62 + [OP_TRUE])
         assert len(witness_script) == MAX_WITNESS_SCRIPT_LENGTH
         script_pubkey = script_to_p2wsh_script(witness_script)
-=======
-        # Try again with one less byte in the witness program
-        witness_program = CScript([b'a' * (MAX_SCRIPT_ELEMENT_SIZE-50)] + [b'a'*996] + [OP_DROP]*45 + [OP_TRUE])
-        assert len(witness_program) == MAX_PROGRAM_LENGTH
-        script_pubkey = script_to_p2wsh_script(witness_program)
->>>>>>> f45f2e07
 
         tx.vout[0] = CTxOut(tx.vout[0].nValue, script_pubkey)
         tx.rehash()
@@ -1294,17 +1263,10 @@
         tx3.wit.vtxinwit.append(CTxInWitness())
 
         # Add too-large for IsStandard witness and check that it does not enter reject filter
-<<<<<<< HEAD
         p2sh_script = CScript([OP_TRUE])
         witness_script2 = CScript([b'a' * 400000])
-        tx3.vout.append(CTxOut(tx2.vout[0].nValue - 100000, script_to_p2sh_script(p2sh_program)))
+        tx3.vout.append(CTxOut(tx2.vout[0].nValue - 1000, script_to_p2sh_script(p2sh_program)))
         tx3.wit.vtxinwit[0].scriptWitness.stack = [witness_script2]
-=======
-        p2sh_program = CScript([OP_TRUE])
-        witness_program2 = CScript([b'a' * 400000])
-        tx3.vout.append(CTxOut(tx2.vout[0].nValue - 1000, script_to_p2sh_script(p2sh_program)))
-        tx3.wit.vtxinwit[0].scriptWitness.stack = [witness_program2]
->>>>>>> f45f2e07
         tx3.rehash()
 
         # Node will not be blinded to the transaction, requesting it any number of times
@@ -1465,12 +1427,7 @@
         spend_tx.rehash()
 
         # Now test a premature spend.
-<<<<<<< HEAD
         generatesynchronized(self.nodes[0], COINBASE_MATURITY-2, None, self.nodes)
-=======
-        self.nodes[0].generate(COINBASE_MATURITY-2)
-        self.sync_blocks()
->>>>>>> f45f2e07
         block2 = self.build_next_block()
         self.update_witness_block_with_transactions(block2, [spend_tx])
         test_witness_block(self.nodes[0], self.test_node, block2, accepted=False, reason='bad-txns-premature-spend-of-coinbase')
