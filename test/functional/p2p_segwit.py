#!/usr/bin/env python3
# Copyright (c) 2016-2020 The Bitcoin Core developers
# Distributed under the MIT software license, see the accompanying
# file COPYING or http://www.opensource.org/licenses/mit-license.php.
"""Test segwit transactions and blocks on P2P network."""
from decimal import Decimal
import math
import random
import struct
import time

from test_framework.blocktools import create_block, create_coinbase, add_witness_commitment, get_witness_script, WITNESS_COMMITMENT_HEADER
from test_framework.key import ECKey
from test_framework.messages import (
    BIP125_SEQUENCE_NUMBER,
    CBlock,
    CBlockHeader,
    CInv,
    COutPoint,
    CTransaction,
    CTxIn,
    CTxInWitness,
    CTxOut,
    CTxWitness,
<<<<<<< HEAD
=======
    MSG_BLOCK,
    MSG_TX,
>>>>>>> da23532c
    MSG_WITNESS_FLAG,
    MSG_WITNESS_TX,
    MSG_WTX,
    NODE_NETWORK,
    NODE_WITNESS,
    msg_no_witness_block,
    msg_getdata,
    msg_headers,
    msg_inv,
    msg_tx,
    msg_block,
    msg_no_witness_tx,
    msg_verack,
    ser_uint256,
    ser_vector,
    sha256,
    uint256_from_str,
    FromHex,
)
from test_framework.p2p import (
    P2PInterface,
    p2p_lock,
)
from test_framework.script import (
    CScript,
    CScriptNum,
    CScriptOp,
    MAX_SCRIPT_ELEMENT_SIZE,
    OP_0,
    OP_1,
    OP_2,
    OP_16,
    OP_2DROP,
    OP_CHECKMULTISIG,
    OP_CHECKSIG,
    OP_DROP,
    OP_DUP,
    OP_ELSE,
    OP_ENDIF,
    OP_EQUAL,
    OP_EQUALVERIFY,
    OP_HASH160,
    OP_IF,
    OP_RETURN,
    OP_TRUE,
    SIGHASH_ALL,
    SIGHASH_ANYONECANPAY,
    SIGHASH_NONE,
    SIGHASH_SINGLE,
    SegwitV0SignatureHash,
    LegacySignatureHash,
    hash160,
)
from test_framework.test_framework import BitcoinTestFramework
from test_framework.util import (
    assert_equal,
    softfork_active,
    hex_str_to_bytes,
    assert_raises_rpc_error,
    bytes_to_hex_str,
)
from test_framework.qtumconfig import *
from test_framework.qtum import generatesynchronized
from test_framework.messages import COIN

# The versionbit bit used to signal activation of SegWit
VB_WITNESS_BIT = 1
VB_TOP_BITS = 0x20000000

MAX_SIGOP_COST = 80000 // FACTOR_REDUCED_BLOCK_TIME

SEGWIT_HEIGHT = 2020 if ENABLE_REDUCED_BLOCK_TIME else 520

class UTXO():
    """Used to keep track of anyone-can-spend outputs that we can use in the tests."""
    def __init__(self, sha256, n, value):
        self.sha256 = sha256
        self.n = n
        self.nValue = value

def get_p2pkh_script(pubkeyhash):
    """Get the script associated with a P2PKH."""
    return CScript([CScriptOp(OP_DUP), CScriptOp(OP_HASH160), pubkeyhash, CScriptOp(OP_EQUALVERIFY), CScriptOp(OP_CHECKSIG)])

def sign_p2pk_witness_input(script, tx_to, in_idx, hashtype, value, key):
    """Add signature for a P2PK witness program."""
    tx_hash = SegwitV0SignatureHash(script, tx_to, in_idx, hashtype, value)
    signature = key.sign_ecdsa(tx_hash) + chr(hashtype).encode('latin-1')
    tx_to.wit.vtxinwit[in_idx].scriptWitness.stack = [signature, script]
    tx_to.rehash()

def get_virtual_size(witness_block):
    """Calculate the virtual size of a witness block.

    Virtual size is base + witness/4."""
    base_size = len(witness_block.serialize(with_witness=False))
    total_size = len(witness_block.serialize())
    # the "+3" is so we round up
    vsize = int((3 * base_size + total_size + 3) / 4)
    return vsize

def submit_old_blocks(node, n):
    node.importprivkey("cRComRro8wTGnDTGqgpyP5vwwo24Tn831cPu3PZEdr2532JVPjrZ")
    pubkey = "03716d5678c829d09cdfdb4bec058712de3ecd99968a4a064336ffb592342e21f9"
    num_blocks_old = node.getblockcount()
    for i in range(0, n):
        tip = node.getbestblockhash()
        height = node.getblockcount() + 1
        block_time = node.getblockheader(tip)["mediantime"] + 1
        block = create_block(int(tip, 16), create_coinbase(height), block_time)
        block.vtx[0].vout[0].scriptPubKey = CScript([hex_str_to_bytes(pubkey), OP_CHECKSIG])
        block.vtx[0].rehash()
        block.hashMerkleRoot = block.calc_merkle_root()
        block.rehash()
        block.solve()
        node.submitblock(bytes_to_hex_str(block.serialize()))
    assert_equal(node.getblockcount(), num_blocks_old+n)

def test_transaction_acceptance(node, p2p, tx, with_witness, accepted, reason=None):
    """Send a transaction to the node and check that it's accepted to the mempool

    - Submit the transaction over the p2p interface
    - use the getrawmempool rpc to check for acceptance."""
    reason = [reason] if reason else []
    with node.assert_debug_log(expected_msgs=reason):
        p2p.send_and_ping(msg_tx(tx) if with_witness else msg_no_witness_tx(tx))
        assert_equal(tx.hash in node.getrawmempool(), accepted)


def test_witness_block(node, p2p, block, accepted, with_witness=True, reason=None):
    """Send a block to the node and check that it's accepted

    - Submit the block over the p2p interface
    - use the getbestblockhash rpc to check for acceptance."""
    reason = [reason] if reason else []
    with node.assert_debug_log(expected_msgs=reason):
        p2p.send_and_ping(msg_block(block) if with_witness else msg_no_witness_block(block))
        assert_equal(node.getbestblockhash() == block.hash, accepted)


class TestP2PConn(P2PInterface):
    def __init__(self, wtxidrelay=False):
        super().__init__()
        self.getdataset = set()
        self.last_wtxidrelay = []
        self.lastgetdata = []
        self.wtxidrelay = wtxidrelay

    # Don't send getdata message replies to invs automatically.
    # We'll send the getdata messages explicitly in the test logic.
    def on_inv(self, message):
        pass

    def on_version(self, message):
        if self.wtxidrelay:
            super().on_version(message)
        else:
            self.send_message(msg_verack())
            self.nServices = message.nServices

    def on_getdata(self, message):
        self.lastgetdata = message.inv
        for inv in message.inv:
            self.getdataset.add(inv.hash)

    def on_wtxidrelay(self, message):
        self.last_wtxidrelay.append(message)

    def announce_tx_and_wait_for_getdata(self, tx, timeout=60, success=True, use_wtxid=False):
        if success:
            # sanity check
            assert (self.wtxidrelay and use_wtxid) or (not self.wtxidrelay and not use_wtxid)
        with p2p_lock:
            self.last_message.pop("getdata", None)
        if use_wtxid:
            wtxid = tx.calc_sha256(True)
            self.send_message(msg_inv(inv=[CInv(MSG_WTX, wtxid)]))
        else:
            self.send_message(msg_inv(inv=[CInv(MSG_TX, tx.sha256)]))

        if success:
            if use_wtxid:
                self.wait_for_getdata([wtxid], timeout)
            else:
                self.wait_for_getdata([tx.sha256], timeout)
        else:
            time.sleep(timeout)
            assert not self.last_message.get("getdata")

    def announce_block_and_wait_for_getdata(self, block, use_header, timeout=60):
        with p2p_lock:
            self.last_message.pop("getdata", None)
            self.last_message.pop("getheaders", None)
        msg = msg_headers()
        msg.headers = [CBlockHeader(block)]
        if use_header:
            self.send_message(msg)
        else:
            self.send_message(msg_inv(inv=[CInv(MSG_BLOCK, block.sha256)]))
            self.wait_for_getheaders()
            self.send_message(msg)
        self.wait_for_getdata([block.sha256])

    def request_block(self, blockhash, inv_type, timeout=60):
        with p2p_lock:
            self.last_message.pop("block", None)
        self.send_message(msg_getdata(inv=[CInv(inv_type, blockhash)]))
        self.wait_for_block(blockhash, timeout)
        return self.last_message["block"].block

class SegWitTest(BitcoinTestFramework):
    def set_test_params(self):
        self.setup_clean_chain = True
        self.num_nodes = 3
        # This test tests SegWit both pre and post-activation, so use the normal BIP9 activation.
        self.extra_args = [
            ["-acceptnonstdtxn=1", "-segwitheight={}".format(SEGWIT_HEIGHT), "-whitelist=noban@127.0.0.1"],
            ["-acceptnonstdtxn=0", "-segwitheight={}".format(SEGWIT_HEIGHT)],
            ["-acceptnonstdtxn=1", "-segwitheight=-1"],
        ]
        self.supports_cli = False

    def skip_test_if_missing_module(self):
        self.skip_if_no_wallet()

    def setup_network(self):
        self.setup_nodes()
        self.connect_nodes(0, 1)
        self.connect_nodes(0, 2)
        self.sync_all()

    # Helper functions

    def build_next_block(self, version=4):
        """Build a block on top of node0's tip."""
        tip = self.nodes[0].getbestblockhash()
        height = self.nodes[0].getblockcount() + 1
        block_time = self.nodes[0].getblockheader(tip)["mediantime"] + 1
        block = create_block(int(tip, 16), create_coinbase(height), block_time)
        block.nVersion = version
        block.rehash()
        return block

    def update_witness_block_with_transactions(self, block, tx_list, nonce=0):
        """Add list of transactions to block, adds witness commitment, then solves."""
        block.vtx.extend(tx_list)
        add_witness_commitment(block, nonce)
        block.solve()

    def run_test(self):
        # Setup the p2p connections
        # self.test_node sets NODE_WITNESS|NODE_NETWORK
        self.test_node = self.nodes[0].add_p2p_connection(TestP2PConn(), services=NODE_NETWORK | NODE_WITNESS)
        # self.old_node sets only NODE_NETWORK
        self.old_node = self.nodes[0].add_p2p_connection(TestP2PConn(), services=NODE_NETWORK)
        # self.std_node is for testing node1 (fRequireStandard=true)
        self.std_node = self.nodes[1].add_p2p_connection(TestP2PConn(), services=NODE_NETWORK | NODE_WITNESS)
        # self.std_wtx_node is for testing node1 with wtxid relay
        self.std_wtx_node = self.nodes[1].add_p2p_connection(TestP2PConn(wtxidrelay=True), services=NODE_NETWORK | NODE_WITNESS)

        assert self.test_node.nServices & NODE_WITNESS != 0

        # Keep a place to store utxo's that can be used in later tests
        self.utxo = []

        self.log.info("Starting tests before segwit activation")
        self.segwit_active = False

        self.test_non_witness_transaction()
        self.test_v0_outputs_arent_spendable()
        self.test_block_relay()
        self.test_getblocktemplate_before_lockin()
        self.test_unnecessary_witness_before_segwit_activation()
        self.test_witness_tx_relay_before_segwit_activation()
        self.test_standardness_v0()

        self.log.info("Advancing to segwit activation")
        self.advance_to_segwit_active()

        # Segwit status 'active'

        self.test_p2sh_witness()
        self.test_witness_commitments()
        self.test_block_malleability()
        self.test_witness_block_size()
        self.test_submit_block()
        self.test_extra_witness_data()
        self.test_max_witness_push_length()
        self.test_max_witness_program_length()
        self.test_witness_input_length()
        self.test_block_relay()
        self.test_tx_relay_after_segwit_activation()
        self.test_standardness_v0()
        self.test_segwit_versions()
        self.test_premature_coinbase_witness_spend()
        self.test_uncompressed_pubkey()
        self.test_signature_version_1()
        self.test_non_standard_witness_blinding()
        self.test_non_standard_witness()
        self.test_upgrade_after_activation()
        self.test_witness_sigops()
        self.test_superfluous_witness()
        self.test_wtxid_relay()

    # Individual tests

    def subtest(func):  # noqa: N805
        """Wraps the subtests for logging and state assertions."""
        def func_wrapper(self, *args, **kwargs):
            self.log.info("Subtest: {} (Segwit active = {})".format(func.__name__, self.segwit_active))
            # Assert segwit status is as expected
            assert_equal(softfork_active(self.nodes[0], 'segwit'), self.segwit_active)
            func(self, *args, **kwargs)
            # Each subtest should leave some utxos for the next subtest
            assert self.utxo
            self.sync_blocks()
            # Assert segwit status is as expected at end of subtest
            assert_equal(softfork_active(self.nodes[0], 'segwit'), self.segwit_active)

        return func_wrapper

    @subtest  # type: ignore
    def test_non_witness_transaction(self):
        """See if sending a regular transaction works, and create a utxo to use in later tests."""
        # Mine a block with an anyone-can-spend coinbase,
        # let it mature, then try to spend it.

        block = self.build_next_block(version=4)
        block.solve()
        self.test_node.send_and_ping(msg_no_witness_block(block))  # make sure the block was processed
        txid = block.vtx[0].sha256

        submit_old_blocks(self.nodes[0], COINBASE_MATURITY - 1) # let the block mature

        # Create a transaction that spends the coinbase
        tx = CTransaction()
        tx.vin.append(CTxIn(COutPoint(txid, 0), b""))
        tx.vout.append(CTxOut(int((INITIAL_BLOCK_REWARD-Decimal('0.01')) * COIN), CScript([OP_TRUE, OP_DROP] * 15 + [OP_TRUE])))
        tx.calc_sha256()

        # Check that serializing it with or without witness is the same
        # This is a sanity check of our testing framework.
        assert_equal(msg_no_witness_tx(tx).serialize(), msg_tx(tx).serialize())

        self.test_node.send_and_ping(msg_tx(tx))  # make sure the block was processed
        assert tx.hash in self.nodes[0].getrawmempool()
        # Save this transaction for later
        self.utxo.append(UTXO(tx.sha256, 0, (INITIAL_BLOCK_REWARD-1) * 100000000))
        self.nodes[0].generate(1)
        self.segwit_status = 'started' # we will advance to started immediately...

    @subtest  # type: ignore
    def test_unnecessary_witness_before_segwit_activation(self):
        """Verify that blocks with witnesses are rejected before activation."""

        tx = CTransaction()
        tx.vin.append(CTxIn(COutPoint(self.utxo[0].sha256, self.utxo[0].n), b""))
        tx.vout.append(CTxOut(self.utxo[0].nValue - 1000, CScript([OP_TRUE])))
        tx.wit.vtxinwit.append(CTxInWitness())
        tx.wit.vtxinwit[0].scriptWitness.stack = [CScript([CScriptNum(1)])]

        # Verify the hash with witness differs from the txid
        # (otherwise our testing framework must be broken!)
        tx.rehash()
        assert tx.sha256 != tx.calc_sha256(with_witness=True)

        # Construct a segwit-signaling block that includes the transaction.
        block = self.build_next_block(version=(VB_TOP_BITS | (1 << VB_WITNESS_BIT)))
        self.update_witness_block_with_transactions(block, [tx])
        # Sending witness data before activation is not allowed (anti-spam
        # rule).
        test_witness_block(self.nodes[0], self.test_node, block, accepted=False, reason='unexpected-witness')

        # But it should not be permanently marked bad...
        # Resend without witness information.
        self.test_node.send_and_ping(msg_no_witness_block(block))  # make sure the block was processed
        assert_equal(self.nodes[0].getbestblockhash(), block.hash)

        # Update our utxo list; we spent the first entry.
        self.utxo.pop(0)
        self.utxo.append(UTXO(tx.sha256, 0, tx.vout[0].nValue))

    @subtest  # type: ignore
    def test_block_relay(self):
        """Test that block requests to NODE_WITNESS peer are with MSG_WITNESS_FLAG.

        This is true regardless of segwit activation.
        Also test that we don't ask for blocks from unupgraded peers."""

        blocktype = 2 | MSG_WITNESS_FLAG

        # test_node has set NODE_WITNESS, so all getdata requests should be for
        # witness blocks.
        # Test announcing a block via inv results in a getdata, and that
        # announcing a version 4 or random VB block with a header results in a getdata
        block1 = self.build_next_block()
        block1.solve()

        self.test_node.announce_block_and_wait_for_getdata(block1, use_header=False)
        assert self.test_node.last_message["getdata"].inv[0].type == blocktype
        test_witness_block(self.nodes[0], self.test_node, block1, True)

        block2 = self.build_next_block(version=4)
        block2.solve()

        self.test_node.announce_block_and_wait_for_getdata(block2, use_header=True)
        assert self.test_node.last_message["getdata"].inv[0].type == blocktype
        test_witness_block(self.nodes[0], self.test_node, block2, True)

        block3 = self.build_next_block(version=(VB_TOP_BITS | (1 << 15)))
        block3.solve()
        self.test_node.announce_block_and_wait_for_getdata(block3, use_header=True)
        assert self.test_node.last_message["getdata"].inv[0].type == blocktype
        test_witness_block(self.nodes[0], self.test_node, block3, True)

        # Check that we can getdata for witness blocks or regular blocks,
        # and the right thing happens.
        if not self.segwit_active:
            # Before activation, we should be able to request old blocks with
            # or without witness, and they should be the same.
            chain_height = self.nodes[0].getblockcount()
            # Pick 10 random blocks on main chain, and verify that getdata's
            # for MSG_BLOCK, MSG_WITNESS_BLOCK, and rpc getblock() are equal.
            all_heights = list(range(chain_height + 1))
            random.shuffle(all_heights)
            all_heights = all_heights[0:10]
            for height in all_heights:
                block_hash = self.nodes[0].getblockhash(height)
                rpc_block = self.nodes[0].getblock(block_hash, False)
                block_hash = int(block_hash, 16)
                block = self.test_node.request_block(block_hash, 2)
                wit_block = self.test_node.request_block(block_hash, 2 | MSG_WITNESS_FLAG)
                assert_equal(block.serialize(), wit_block.serialize())
                assert_equal(block.serialize(), hex_str_to_bytes(rpc_block))
        else:
            # After activation, witness blocks and non-witness blocks should
            # be different.  Verify rpc getblock() returns witness blocks, while
            # getdata respects the requested type.
            block = self.build_next_block()
            self.update_witness_block_with_transactions(block, [])
            # This gives us a witness commitment.
            assert len(block.vtx[0].wit.vtxinwit) == 1
            assert len(block.vtx[0].wit.vtxinwit[0].scriptWitness.stack) == 1
            test_witness_block(self.nodes[0], self.test_node, block, accepted=True)
            # Now try to retrieve it...
            rpc_block = self.nodes[0].getblock(block.hash, False)
            non_wit_block = self.test_node.request_block(block.sha256, 2)
            wit_block = self.test_node.request_block(block.sha256, 2 | MSG_WITNESS_FLAG)
            assert_equal(wit_block.serialize(), hex_str_to_bytes(rpc_block))
            assert_equal(wit_block.serialize(False), non_wit_block.serialize())
            assert_equal(wit_block.serialize(), block.serialize())

            # Test size, vsize, weight
            rpc_details = self.nodes[0].getblock(block.hash, True)
            assert_equal(rpc_details["size"], len(block.serialize()))
            assert_equal(rpc_details["strippedsize"], len(block.serialize(False)))
            weight = 3 * len(block.serialize(False)) + len(block.serialize())
            assert_equal(rpc_details["weight"], weight)

            # Upgraded node should not ask for blocks from unupgraded
            block4 = self.build_next_block(version=4)
            block4.solve()
            self.old_node.getdataset = set()

            # Blocks can be requested via direct-fetch (immediately upon processing the announcement)
            # or via parallel download (with an indeterminate delay from processing the announcement)
            # so to test that a block is NOT requested, we could guess a time period to sleep for,
            # and then check. We can avoid the sleep() by taking advantage of transaction getdata's
            # being processed after block getdata's, and announce a transaction as well,
            # and then check to see if that particular getdata has been received.
            # Since 0.14, inv's will only be responded to with a getheaders, so send a header
            # to announce this block.
            msg = msg_headers()
            msg.headers = [CBlockHeader(block4)]
            self.old_node.send_message(msg)
            self.old_node.announce_tx_and_wait_for_getdata(block4.vtx[0])
            assert block4.sha256 not in self.old_node.getdataset

    @subtest  # type: ignore
    def test_v0_outputs_arent_spendable(self):
        """Test that v0 outputs aren't spendable before segwit activation.

        ~6 months after segwit activation, the SCRIPT_VERIFY_WITNESS flag was
        backdated so that it applies to all blocks, going back to the genesis
        block.

        Consequently, version 0 witness outputs are never spendable without
        witness, and so can't be spent before segwit activation (the point at which
        blocks are permitted to contain witnesses)."""

        # node2 doesn't need to be connected for this test.
        # (If it's connected, node0 may propagate an invalid block to it over
        # compact blocks and the nodes would have inconsistent tips.)
        self.disconnect_nodes(0, 2)

        # Create two outputs, a p2wsh and p2sh-p2wsh
        witness_program = CScript([OP_TRUE])
        witness_hash = sha256(witness_program)
        script_pubkey = CScript([OP_0, witness_hash])

        p2sh_pubkey = hash160(script_pubkey)
        p2sh_script_pubkey = CScript([OP_HASH160, p2sh_pubkey, OP_EQUAL])

        value = self.utxo[0].nValue // 3

        tx = CTransaction()
        tx.vin = [CTxIn(COutPoint(self.utxo[0].sha256, self.utxo[0].n), b'')]
        tx.vout = [CTxOut(value, script_pubkey), CTxOut(value, p2sh_script_pubkey)]
        tx.vout.append(CTxOut(value, CScript([OP_TRUE])))
        tx.rehash()
        txid = tx.sha256

        # Add it to a block
        block = self.build_next_block()
        self.update_witness_block_with_transactions(block, [tx])
        # Verify that segwit isn't activated. A block serialized with witness
        # should be rejected prior to activation.
        test_witness_block(self.nodes[0], self.test_node, block, accepted=False, with_witness=True, reason='unexpected-witness')
        # Now send the block without witness. It should be accepted
        test_witness_block(self.nodes[0], self.test_node, block, accepted=True, with_witness=False)

        # Now try to spend the outputs. This should fail since SCRIPT_VERIFY_WITNESS is always enabled.
        p2wsh_tx = CTransaction()
        p2wsh_tx.vin = [CTxIn(COutPoint(txid, 0), b'')]
        p2wsh_tx.vout = [CTxOut(value, CScript([OP_TRUE]))]
        p2wsh_tx.wit.vtxinwit.append(CTxInWitness())
        p2wsh_tx.wit.vtxinwit[0].scriptWitness.stack = [CScript([OP_TRUE])]
        p2wsh_tx.rehash()

        p2sh_p2wsh_tx = CTransaction()
        p2sh_p2wsh_tx.vin = [CTxIn(COutPoint(txid, 1), CScript([script_pubkey]))]
        p2sh_p2wsh_tx.vout = [CTxOut(value, CScript([OP_TRUE]))]
        p2sh_p2wsh_tx.wit.vtxinwit.append(CTxInWitness())
        p2sh_p2wsh_tx.wit.vtxinwit[0].scriptWitness.stack = [CScript([OP_TRUE])]
        p2sh_p2wsh_tx.rehash()

        for tx in [p2wsh_tx, p2sh_p2wsh_tx]:

            block = self.build_next_block()
            self.update_witness_block_with_transactions(block, [tx])

            # When the block is serialized with a witness, the block will be rejected because witness
            # data isn't allowed in blocks that don't commit to witness data.
            test_witness_block(self.nodes[0], self.test_node, block, accepted=False, with_witness=True, reason='unexpected-witness')

            # When the block is serialized without witness, validation fails because the transaction is
            # invalid (transactions are always validated with SCRIPT_VERIFY_WITNESS so a segwit v0 transaction
            # without a witness is invalid).
            # Note: The reject reason for this failure could be
            # 'block-validation-failed' (if script check threads > 1) or
            # 'non-mandatory-script-verify-flag (Witness program was passed an
            # empty witness)' (otherwise).
            # TODO: support multiple acceptable reject reasons.
            test_witness_block(self.nodes[0], self.test_node, block, accepted=False, with_witness=False)

        self.connect_nodes(0, 2)

        self.utxo.pop(0)
        self.utxo.append(UTXO(txid, 2, value))

    @subtest  # type: ignore
    def test_getblocktemplate_before_lockin(self):
        txid = int(self.nodes[0].sendtoaddress(self.nodes[0].getnewaddress(), 1), 16)

        for node in [self.nodes[0], self.nodes[2]]:
            gbt_results = node.getblocktemplate({"rules": ["segwit"]})
            if node == self.nodes[2]:
                # If this is a non-segwit node, we should not get a witness
                # commitment.
                assert 'default_witness_commitment' not in gbt_results
            else:
                # For segwit-aware nodes, check the witness
                # commitment is correct.
                assert 'default_witness_commitment' in gbt_results
                witness_commitment = gbt_results['default_witness_commitment']

                # Check that default_witness_commitment is present.
                witness_root = CBlock.get_merkle_root([ser_uint256(0),
                                                       ser_uint256(txid)])
                script = get_witness_script(witness_root, 0)
                assert_equal(witness_commitment, script.hex())

        # Clear out the mempool
        self.nodes[0].generate(1)
        self.sync_blocks()

    @subtest  # type: ignore
    def test_witness_tx_relay_before_segwit_activation(self):

        # Generate a transaction that doesn't require a witness, but send it
        # with a witness.  Should be rejected for premature-witness, but should
        # not be added to recently rejected list.
        tx = CTransaction()
        tx.vin.append(CTxIn(COutPoint(self.utxo[0].sha256, self.utxo[0].n), b""))
        tx.vout.append(CTxOut(self.utxo[0].nValue - 100000, CScript([OP_TRUE, OP_DROP] * 15 + [OP_TRUE])))
        tx.wit.vtxinwit.append(CTxInWitness())
        tx.wit.vtxinwit[0].scriptWitness.stack = [b'a']
        tx.rehash()

        tx_hash = tx.sha256
        tx_value = tx.vout[0].nValue

        # Verify that if a peer doesn't set nServices to include NODE_WITNESS,
        # the getdata is just for the non-witness portion.
        self.old_node.announce_tx_and_wait_for_getdata(tx)
        assert self.old_node.last_message["getdata"].inv[0].type == MSG_TX

        # Since we haven't delivered the tx yet, inv'ing the same tx from
        # a witness transaction ought not result in a getdata.
        self.test_node.announce_tx_and_wait_for_getdata(tx, timeout=2, success=False)

        # Delivering this transaction with witness should fail (no matter who
        # its from)
        assert_equal(len(self.nodes[0].getrawmempool()), 0)
        assert_equal(len(self.nodes[1].getrawmempool()), 0)
        test_transaction_acceptance(self.nodes[0], self.old_node, tx, with_witness=True, accepted=False)
        test_transaction_acceptance(self.nodes[0], self.test_node, tx, with_witness=True, accepted=False)

        # But eliminating the witness should fix it
        test_transaction_acceptance(self.nodes[0], self.test_node, tx, with_witness=False, accepted=True)

        # Cleanup: mine the first transaction and update utxo
        self.nodes[0].generate(1)
        assert_equal(len(self.nodes[0].getrawmempool()), 0)

        self.utxo.pop(0)
        self.utxo.append(UTXO(tx_hash, 0, tx_value))

    @subtest  # type: ignore
    def test_standardness_v0(self):
        """Test V0 txout standardness.

        V0 segwit outputs and inputs are always standard.
        V0 segwit inputs may only be mined after activation, but not before."""

        witness_program = CScript([OP_TRUE])
        witness_hash = sha256(witness_program)
        script_pubkey = CScript([OP_0, witness_hash])

        p2sh_pubkey = hash160(witness_program)
        p2sh_script_pubkey = CScript([OP_HASH160, p2sh_pubkey, OP_EQUAL])

        # First prepare a p2sh output (so that spending it will pass standardness)
        p2sh_tx = CTransaction()
        p2sh_tx.vin = [CTxIn(COutPoint(self.utxo[0].sha256, self.utxo[0].n), b"")]
        p2sh_tx.vout = [CTxOut(self.utxo[0].nValue - 100000, p2sh_script_pubkey)]
        p2sh_tx.rehash()

        # Mine it on test_node to create the confirmed output.
        test_transaction_acceptance(self.nodes[0], self.test_node, p2sh_tx, with_witness=True, accepted=True)
        self.nodes[0].generate(1)
        self.sync_blocks()

        # Now test standardness of v0 P2WSH outputs.
        # Start by creating a transaction with two outputs.
        tx = CTransaction()
        tx.vin = [CTxIn(COutPoint(p2sh_tx.sha256, 0), CScript([witness_program]))]
        tx.vout = [CTxOut(p2sh_tx.vout[0].nValue - 1000000, script_pubkey)]
        tx.vout.append(CTxOut(800000, script_pubkey))  # Might burn this later
        tx.vin[0].nSequence = BIP125_SEQUENCE_NUMBER  # Just to have the option to bump this tx from the mempool
        tx.rehash()

        # This is always accepted, since the mempool policy is to consider segwit as always active
        # and thus allow segwit outputs
        test_transaction_acceptance(self.nodes[1], self.std_node, tx, with_witness=True, accepted=True)

        # Now create something that looks like a P2PKH output. This won't be spendable.
        script_pubkey = CScript([OP_0, hash160(witness_hash)])
        tx2 = CTransaction()
        # tx was accepted, so we spend the second output.
        tx2.vin = [CTxIn(COutPoint(tx.sha256, 1), b"")]
        tx2.vout = [CTxOut(700000, script_pubkey)]
        tx2.wit.vtxinwit.append(CTxInWitness())
        tx2.wit.vtxinwit[0].scriptWitness.stack = [witness_program]
        tx2.rehash()

        test_transaction_acceptance(self.nodes[1], self.std_node, tx2, with_witness=True, accepted=True)

        # Now update self.utxo for later tests.
        tx3 = CTransaction()
        # tx and tx2 were both accepted.  Don't bother trying to reclaim the
        # P2PKH output; just send tx's first output back to an anyone-can-spend.
        self.sync_mempools([self.nodes[0], self.nodes[1]])
        tx3.vin = [CTxIn(COutPoint(tx.sha256, 0), b"")]
        tx3.vout = [CTxOut(tx.vout[0].nValue - 100000, CScript([OP_TRUE, OP_DROP] * 15 + [OP_TRUE]))]
        tx3.wit.vtxinwit.append(CTxInWitness())
        tx3.wit.vtxinwit[0].scriptWitness.stack = [witness_program]
        tx3.rehash()
        if not self.segwit_active:
            # Just check mempool acceptance, but don't add the transaction to the mempool, since witness is disallowed
            # in blocks and the tx is impossible to mine right now.
            assert_equal(self.nodes[0].testmempoolaccept([tx3.serialize_with_witness().hex()]), [{'txid': tx3.hash, 'allowed': True, 'vsize': tx3.get_vsize(), 'fees': { 'base': Decimal('0.00001000')}}])
            # Create the same output as tx3, but by replacing tx
            tx3_out = tx3.vout[0]
            tx3 = tx
            tx3.vout = [tx3_out]
            tx3.rehash()
            assert_equal(self.nodes[0].testmempoolaccept([tx3.serialize_with_witness().hex()]), [{'txid': tx3.hash, 'allowed': True, 'vsize': tx3.get_vsize(), 'fees': { 'base': Decimal('0.00011000')}}])
        test_transaction_acceptance(self.nodes[0], self.test_node, tx3, with_witness=True, accepted=True)

        self.nodes[0].generate(1)
        self.sync_blocks()
        self.utxo.pop(0)
        self.utxo.append(UTXO(tx3.sha256, 0, tx3.vout[0].nValue))
        assert_equal(len(self.nodes[1].getrawmempool()), 0)

    @subtest  # type: ignore
    def advance_to_segwit_active(self):
        """Mine enough blocks to activate segwit."""
        assert not softfork_active(self.nodes[0], 'segwit')
        height = self.nodes[0].getblockcount()
        self.nodes[0].generate(SEGWIT_HEIGHT - height - 2)
        assert not softfork_active(self.nodes[0], 'segwit')
        self.nodes[0].generate(1)
        assert softfork_active(self.nodes[0], 'segwit')
        self.segwit_active = True

    @subtest  # type: ignore
    def test_p2sh_witness(self):
        """Test P2SH wrapped witness programs."""

        # Prepare the p2sh-wrapped witness output
        witness_program = CScript([OP_DROP, OP_TRUE])
        witness_hash = sha256(witness_program)
        p2wsh_pubkey = CScript([OP_0, witness_hash])
        p2sh_witness_hash = hash160(p2wsh_pubkey)
        script_pubkey = CScript([OP_HASH160, p2sh_witness_hash, OP_EQUAL])
        script_sig = CScript([p2wsh_pubkey])  # a push of the redeem script

        # Fund the P2SH output
        tx = CTransaction()
        tx.vin.append(CTxIn(COutPoint(self.utxo[0].sha256, self.utxo[0].n), b""))
        tx.vout.append(CTxOut(self.utxo[0].nValue - 100000, script_pubkey))
        tx.rehash()

        # Verify mempool acceptance and block validity
        test_transaction_acceptance(self.nodes[0], self.test_node, tx, with_witness=False, accepted=True)
        block = self.build_next_block()
        self.update_witness_block_with_transactions(block, [tx])
        test_witness_block(self.nodes[0], self.test_node, block, accepted=True, with_witness=True)
        self.sync_blocks()

        # Now test attempts to spend the output.
        spend_tx = CTransaction()
        spend_tx.vin.append(CTxIn(COutPoint(tx.sha256, 0), script_sig))
        spend_tx.vout.append(CTxOut(tx.vout[0].nValue - 100000, CScript([OP_TRUE])))
        spend_tx.rehash()

        # This transaction should not be accepted into the mempool pre- or
        # post-segwit.  Mempool acceptance will use SCRIPT_VERIFY_WITNESS which
        # will require a witness to spend a witness program regardless of
        # segwit activation.  Note that older bitcoind's that are not
        # segwit-aware would also reject this for failing CLEANSTACK.
        with self.nodes[0].assert_debug_log(
                expected_msgs=(spend_tx.hash, 'was not accepted: non-mandatory-script-verify-flag (Witness program was passed an empty witness)')):
            test_transaction_acceptance(self.nodes[0], self.test_node, spend_tx, with_witness=False, accepted=False)

        # Try to put the witness script in the scriptSig, should also fail.
        spend_tx.vin[0].scriptSig = CScript([p2wsh_pubkey, b'a'])
        spend_tx.rehash()
        with self.nodes[0].assert_debug_log(
                expected_msgs=(spend_tx.hash, 'was not accepted: mandatory-script-verify-flag-failed (Script evaluated without error but finished with a false/empty top stack element)')):
            test_transaction_acceptance(self.nodes[0], self.test_node, spend_tx, with_witness=False, accepted=False)

        # Now put the witness script in the witness, should succeed after
        # segwit activates.
        spend_tx.vin[0].scriptSig = script_sig
        spend_tx.rehash()
        spend_tx.wit.vtxinwit.append(CTxInWitness())
        spend_tx.wit.vtxinwit[0].scriptWitness.stack = [b'a', witness_program]

        # Verify mempool acceptance
        test_transaction_acceptance(self.nodes[0], self.test_node, spend_tx, with_witness=True, accepted=True)
        block = self.build_next_block()
        self.update_witness_block_with_transactions(block, [spend_tx])

        # If we're after activation, then sending this with witnesses should be valid.
        # This no longer works before activation, because SCRIPT_VERIFY_WITNESS
        # is always set.
        # TODO: rewrite this test to make clear that it only works after activation.
        test_witness_block(self.nodes[0], self.test_node, block, accepted=True)

        # Update self.utxo
        self.utxo.pop(0)
        self.utxo.append(UTXO(spend_tx.sha256, 0, spend_tx.vout[0].nValue))

    @subtest  # type: ignore
    def test_witness_commitments(self):
        """Test witness commitments.

        This test can only be run after segwit has activated."""

        # First try a correct witness commitment.
        block = self.build_next_block()
        add_witness_commitment(block)
        block.solve()

        # Test the test -- witness serialization should be different
        assert msg_block(block).serialize() != msg_no_witness_block(block).serialize()

        # This empty block should be valid.
        test_witness_block(self.nodes[0], self.test_node, block, accepted=True)

        # Try to tweak the nonce
        block_2 = self.build_next_block()
        add_witness_commitment(block_2, nonce=28)
        block_2.solve()

        # The commitment should have changed!
        assert block_2.vtx[0].vout[-1] != block.vtx[0].vout[-1]

        # This should also be valid.
        test_witness_block(self.nodes[0], self.test_node, block_2, accepted=True)

        # Now test commitments with actual transactions
        tx = CTransaction()
        tx.vin.append(CTxIn(COutPoint(self.utxo[0].sha256, self.utxo[0].n), b""))

        # Let's construct a witness program
        witness_program = CScript([OP_TRUE])
        witness_hash = sha256(witness_program)
        script_pubkey = CScript([OP_0, witness_hash])
        tx.vout.append(CTxOut(self.utxo[0].nValue - 100000, script_pubkey))
        tx.rehash()

        # tx2 will spend tx1, and send back to a regular anyone-can-spend address
        tx2 = CTransaction()
        tx2.vin.append(CTxIn(COutPoint(tx.sha256, 0), b""))
        tx2.vout.append(CTxOut(tx.vout[0].nValue - 100000, witness_program))
        tx2.wit.vtxinwit.append(CTxInWitness())
        tx2.wit.vtxinwit[0].scriptWitness.stack = [witness_program]
        tx2.rehash()

        block_3 = self.build_next_block()
        self.update_witness_block_with_transactions(block_3, [tx, tx2], nonce=1)
        # Add an extra OP_RETURN output that matches the witness commitment template,
        # even though it has extra data after the incorrect commitment.
        # This block should fail.
        block_3.vtx[0].vout.append(CTxOut(0, CScript([OP_RETURN, WITNESS_COMMITMENT_HEADER + ser_uint256(2), 10])))
        block_3.vtx[0].rehash()
        block_3.hashMerkleRoot = block_3.calc_merkle_root()
        block_3.rehash()
        block_3.solve()

        test_witness_block(self.nodes[0], self.test_node, block_3, accepted=False)

        # Add a different commitment with different nonce, but in the
        # right location, and with some funds burned(!).
        # This should succeed (nValue shouldn't affect finding the
        # witness commitment).
        add_witness_commitment(block_3, nonce=0)
        block_3.vtx[0].vout[0].nValue -= 1
        block_3.vtx[0].vout[-1].nValue += 1
        block_3.vtx[0].rehash()
        block_3.hashMerkleRoot = block_3.calc_merkle_root()
        block_3.rehash()
        assert len(block_3.vtx[0].vout) == 4  # 3 OP_returns
        block_3.solve()
        test_witness_block(self.nodes[0], self.test_node, block_3, accepted=True)

        # Finally test that a block with no witness transactions can
        # omit the commitment.
        block_4 = self.build_next_block()
        tx3 = CTransaction()
        tx3.vin.append(CTxIn(COutPoint(tx2.sha256, 0), b""))
        tx3.vout.append(CTxOut(tx.vout[0].nValue - 100000, witness_program))
        tx3.rehash()
        block_4.vtx.append(tx3)
        block_4.hashMerkleRoot = block_4.calc_merkle_root()
        block_4.solve()
        test_witness_block(self.nodes[0], self.test_node, block_4, with_witness=False, accepted=True)

        # Update available utxo's for use in later test.
        self.utxo.pop(0)
        self.utxo.append(UTXO(tx3.sha256, 0, tx3.vout[0].nValue))

    @subtest  # type: ignore
    def test_block_malleability(self):

        # Make sure that a block that has too big a virtual size
        # because of a too-large coinbase witness is not permanently
        # marked bad.
        block = self.build_next_block()
        add_witness_commitment(block)
        block.solve()

        block.vtx[0].wit.vtxinwit[0].scriptWitness.stack.append(b'a' * 10000000)
        assert get_virtual_size(block) > MAX_BLOCK_BASE_SIZE

        # We can't send over the p2p network, because this is too big to relay
        # TODO: repeat this test with a block that can be relayed
        assert_equal('bad-witness-nonce-size', self.nodes[0].submitblock(block.serialize().hex()))

        assert self.nodes[0].getbestblockhash() != block.hash

        block.vtx[0].wit.vtxinwit[0].scriptWitness.stack.pop()
        assert get_virtual_size(block) < MAX_BLOCK_BASE_SIZE
        assert_equal(None, self.nodes[0].submitblock(block.serialize().hex()))

        assert self.nodes[0].getbestblockhash() == block.hash

        # Now make sure that malleating the witness reserved value doesn't
        # result in a block permanently marked bad.
        block = self.build_next_block()
        add_witness_commitment(block)
        block.solve()

        # Change the nonce -- should not cause the block to be permanently
        # failed
        block.vtx[0].wit.vtxinwit[0].scriptWitness.stack = [ser_uint256(1)]
        test_witness_block(self.nodes[0], self.test_node, block, accepted=False)

        # Changing the witness reserved value doesn't change the block hash
        block.vtx[0].wit.vtxinwit[0].scriptWitness.stack = [ser_uint256(0)]
        test_witness_block(self.nodes[0], self.test_node, block, accepted=True)

    @subtest  # type: ignore
    def test_witness_block_size(self):
        # TODO: Test that non-witness carrying blocks can't exceed 1MB
        # Skipping this test for now; this is covered in p2p-fullblocktest.py

        # Test that witness-bearing blocks are limited at ceil(base + wit/4) <= 1MB.
        block = self.build_next_block()

        assert len(self.utxo) > 0

        # Create a P2WSH transaction.
        # The witness program will be a bunch of OP_2DROP's, followed by OP_TRUE.
        # This should give us plenty of room to tweak the spending tx's
        # virtual size.
        NUM_DROPS = 200  # 201 max ops per script!
        NUM_OUTPUTS = 100 // FACTOR_REDUCED_BLOCK_TIME

        witness_program = CScript([OP_2DROP] * NUM_DROPS + [OP_TRUE])
        witness_hash = uint256_from_str(sha256(witness_program))
        script_pubkey = CScript([OP_0, ser_uint256(witness_hash)])

        prevout = COutPoint(self.utxo[0].sha256, self.utxo[0].n)
        value = self.utxo[0].nValue

        parent_tx = CTransaction()
        parent_tx.vin.append(CTxIn(prevout, b""))
        child_value = int(value / NUM_OUTPUTS)
        for _ in range(NUM_OUTPUTS):
            parent_tx.vout.append(CTxOut(child_value, script_pubkey))
        parent_tx.vout[0].nValue -= 50000
        assert parent_tx.vout[0].nValue > 0
        parent_tx.rehash()

        child_tx = CTransaction()
        for i in range(NUM_OUTPUTS):
            child_tx.vin.append(CTxIn(COutPoint(parent_tx.sha256, i), b""))
        child_tx.vout = [CTxOut(value - 100000, CScript([OP_TRUE]))]
        for _ in range(NUM_OUTPUTS):
            child_tx.wit.vtxinwit.append(CTxInWitness())
            child_tx.wit.vtxinwit[-1].scriptWitness.stack = [b'a' * 195] * (2 * NUM_DROPS) + [witness_program]
        child_tx.rehash()
        self.update_witness_block_with_transactions(block, [parent_tx, child_tx])

        vsize = get_virtual_size(block)
        additional_bytes = (MAX_BLOCK_BASE_SIZE - vsize) * 4
        i = 0
        while additional_bytes > 0:
            # Add some more bytes to each input until we hit MAX_BLOCK_BASE_SIZE+1
            extra_bytes = min(additional_bytes + 1, 55)
            block.vtx[-1].wit.vtxinwit[int(i / (2 * NUM_DROPS))].scriptWitness.stack[i % (2 * NUM_DROPS)] = b'a' * (195 + extra_bytes)
            additional_bytes -= extra_bytes
            i += 1

        update_vtixinwit_index = int(i/(2*NUM_DROPS))
        update_stack_index = i%(2*NUM_DROPS)
        update_base_length = len(block.vtx[-1].wit.vtxinwit[update_vtixinwit_index].scriptWitness.stack[update_stack_index])
        block.vtx[-1].wit.vtxinwit[update_vtixinwit_index].scriptWitness.stack[update_stack_index] += b'a'*4

        block.vtx[0].vout.pop()  # Remove old commitment
        add_witness_commitment(block)
        block.solve()
        vsize = get_virtual_size(block)
        assert_equal(vsize, MAX_BLOCK_BASE_SIZE + 1)
        # Make sure that our test case would exceed the old max-network-message
        # limit
        assert len(block.serialize()) > (2 * 1024 * 1024) // FACTOR_REDUCED_BLOCK_TIME

        test_witness_block(self.nodes[0], self.test_node, block, accepted=False)

        # Now resize the second transaction to make the block fit.
        #cur_length = len(block.vtx[-1].wit.vtxinwit[0].scriptWitness.stack[0])
        #block.vtx[-1].wit.vtxinwit[0].scriptWitness.stack[0] = b'a' * (cur_length - 1)
        #block.vtx[0].vout.pop()
        block.vtx[-1].wit.vtxinwit[update_vtixinwit_index].scriptWitness.stack[update_stack_index] = b'a'*4 if ENABLE_REDUCED_BLOCK_TIME else b'a'*8
        add_witness_commitment(block)
        block.solve()
        print(get_virtual_size(block), MAX_BLOCK_BASE_SIZE)
        assert get_virtual_size(block) == MAX_BLOCK_BASE_SIZE

        test_witness_block(self.nodes[0], self.test_node, block, accepted=True)

        # Update available utxo's
        self.utxo.pop(0)
        self.utxo.append(UTXO(block.vtx[-1].sha256, 0, block.vtx[-1].vout[0].nValue))

    @subtest  # type: ignore
    def test_submit_block(self):
        """Test that submitblock adds the nonce automatically when possible."""
        block = self.build_next_block()

        # Try using a custom nonce and then don't supply it.
        # This shouldn't possibly work.
        add_witness_commitment(block, nonce=1)
        block.vtx[0].wit = CTxWitness()  # drop the nonce
        block.solve()
        assert_equal('bad-witness-merkle-match', self.nodes[0].submitblock(block.serialize().hex()))
        assert self.nodes[0].getbestblockhash() != block.hash

        # Now redo commitment with the standard nonce, but let bitcoind fill it in.
        add_witness_commitment(block, nonce=0)
        block.vtx[0].wit = CTxWitness()
        block.solve()
        assert_equal(None, self.nodes[0].submitblock(block.serialize().hex()))
        assert_equal(self.nodes[0].getbestblockhash(), block.hash)

        # This time, add a tx with non-empty witness, but don't supply
        # the commitment.
        block_2 = self.build_next_block()

        add_witness_commitment(block_2)

        block_2.solve()

        # Drop commitment and nonce -- submitblock should not fill in.
        block_2.vtx[0].vout.pop()
        block_2.vtx[0].wit = CTxWitness()

        assert_equal('bad-txnmrklroot', self.nodes[0].submitblock(block_2.serialize().hex()))
        # Tip should not advance!
        assert self.nodes[0].getbestblockhash() != block_2.hash

    @subtest  # type: ignore
    def test_extra_witness_data(self):
        """Test extra witness data in a transaction."""

        block = self.build_next_block()

        witness_program = CScript([OP_DROP, OP_TRUE])
        witness_hash = sha256(witness_program)
        script_pubkey = CScript([OP_0, witness_hash])

        # First try extra witness data on a tx that doesn't require a witness
        tx = CTransaction()
        tx.vin.append(CTxIn(COutPoint(self.utxo[0].sha256, self.utxo[0].n), b""))
        tx.vout.append(CTxOut(self.utxo[0].nValue - 2000, script_pubkey))
        tx.vout.append(CTxOut(1000, CScript([OP_TRUE])))  # non-witness output
        tx.wit.vtxinwit.append(CTxInWitness())
        tx.wit.vtxinwit[0].scriptWitness.stack = [CScript([])]
        tx.rehash()
        self.update_witness_block_with_transactions(block, [tx])

        # Extra witness data should not be allowed.
        test_witness_block(self.nodes[0], self.test_node, block, accepted=False)

        # Try extra signature data.  Ok if we're not spending a witness output.
        block.vtx[1].wit.vtxinwit = []
        block.vtx[1].vin[0].scriptSig = CScript([OP_0])
        block.vtx[1].rehash()
        add_witness_commitment(block)
        block.solve()

        test_witness_block(self.nodes[0], self.test_node, block, accepted=True)

        # Now try extra witness/signature data on an input that DOES require a
        # witness
        tx2 = CTransaction()
        tx2.vin.append(CTxIn(COutPoint(tx.sha256, 0), b""))  # witness output
        tx2.vin.append(CTxIn(COutPoint(tx.sha256, 1), b""))  # non-witness
        tx2.vout.append(CTxOut(tx.vout[0].nValue, CScript([OP_TRUE])))
        tx2.wit.vtxinwit.extend([CTxInWitness(), CTxInWitness()])
        tx2.wit.vtxinwit[0].scriptWitness.stack = [CScript([CScriptNum(1)]), CScript([CScriptNum(1)]), witness_program]
        tx2.wit.vtxinwit[1].scriptWitness.stack = [CScript([OP_TRUE])]

        block = self.build_next_block()
        self.update_witness_block_with_transactions(block, [tx2])

        # This has extra witness data, so it should fail.
        test_witness_block(self.nodes[0], self.test_node, block, accepted=False)

        # Now get rid of the extra witness, but add extra scriptSig data
        tx2.vin[0].scriptSig = CScript([OP_TRUE])
        tx2.vin[1].scriptSig = CScript([OP_TRUE])
        tx2.wit.vtxinwit[0].scriptWitness.stack.pop(0)
        tx2.wit.vtxinwit[1].scriptWitness.stack = []
        tx2.rehash()
        add_witness_commitment(block)
        block.solve()

        # This has extra signature data for a witness input, so it should fail.
        test_witness_block(self.nodes[0], self.test_node, block, accepted=False)

        # Now get rid of the extra scriptsig on the witness input, and verify
        # success (even with extra scriptsig data in the non-witness input)
        tx2.vin[0].scriptSig = b""
        tx2.rehash()
        add_witness_commitment(block)
        block.solve()

        test_witness_block(self.nodes[0], self.test_node, block, accepted=True)

        # Update utxo for later tests
        self.utxo.pop(0)
        self.utxo.append(UTXO(tx2.sha256, 0, tx2.vout[0].nValue))

    @subtest  # type: ignore
    def test_max_witness_push_length(self):
        """Test that witness stack can only allow up to 520 byte pushes."""
        MAX_SCRIPT_ELEMENT_SIZE = 128000

        block = self.build_next_block()

        witness_program = CScript([OP_DROP, OP_TRUE])
        witness_hash = sha256(witness_program)
        script_pubkey = CScript([OP_0, witness_hash])

        tx = CTransaction()
        tx.vin.append(CTxIn(COutPoint(self.utxo[0].sha256, self.utxo[0].n), b""))
        tx.vout.append(CTxOut(self.utxo[0].nValue - 100000, script_pubkey))
        tx.rehash()

        tx2 = CTransaction()
        tx2.vin.append(CTxIn(COutPoint(tx.sha256, 0), b""))
        tx2.vout.append(CTxOut(tx.vout[0].nValue - 100000, CScript([OP_TRUE])))
        tx2.wit.vtxinwit.append(CTxInWitness())
        # First try a 521-byte stack element
        tx2.wit.vtxinwit[0].scriptWitness.stack = [b'a' * (MAX_SCRIPT_ELEMENT_SIZE + 1), witness_program]
        tx2.rehash()

        self.update_witness_block_with_transactions(block, [tx, tx2])
        test_witness_block(self.nodes[0], self.test_node, block, accepted=False)

        # Now reduce the length of the stack element
        tx2.wit.vtxinwit[0].scriptWitness.stack[0] = b'a' * (MAX_SCRIPT_ELEMENT_SIZE)

        add_witness_commitment(block)
        block.solve()
        test_witness_block(self.nodes[0], self.test_node, block, accepted=True)

        # Update the utxo for later tests
        self.utxo.pop()
        self.utxo.append(UTXO(tx2.sha256, 0, tx2.vout[0].nValue))

    @subtest  # type: ignore
    def test_max_witness_program_length(self):
        """Test that witness outputs greater than 10kB can't be spent."""

        MAX_SCRIPT_ELEMENT_SIZE = 128000
        MAX_PROGRAM_LENGTH = 129000

        # This program is 19 max pushes (9937 bytes), then 64 more opcode-bytes.
        long_witness_program = CScript([b'a' * (MAX_SCRIPT_ELEMENT_SIZE-50)] + [b'a'*996] + [OP_DROP]*46 + [OP_TRUE])
        assert(len(long_witness_program) == MAX_PROGRAM_LENGTH + 1)
        long_witness_hash = sha256(long_witness_program)
        long_script_pubkey = CScript([OP_0, long_witness_hash])

        block = self.build_next_block()

        tx = CTransaction()
        tx.vin.append(CTxIn(COutPoint(self.utxo[0].sha256, self.utxo[0].n), b""))
        tx.vout.append(CTxOut(self.utxo[0].nValue - 100000, long_script_pubkey))
        tx.rehash()

        tx2 = CTransaction()
        tx2.vin.append(CTxIn(COutPoint(tx.sha256, 0), b""))
        tx2.vout.append(CTxOut(tx.vout[0].nValue - 100000, CScript([OP_TRUE])))
        tx2.wit.vtxinwit.append(CTxInWitness())
        tx2.wit.vtxinwit[0].scriptWitness.stack = [b'a'] * 44 + [long_witness_program]
        tx2.rehash()

        self.update_witness_block_with_transactions(block, [tx, tx2])

        test_witness_block(self.nodes[0], self.test_node, block, accepted=False)

        # Try again with one less byte in the witness program
        witness_program = CScript([b'a' * (MAX_SCRIPT_ELEMENT_SIZE-50)] + [b'a'*996] + [OP_DROP]*45 + [OP_TRUE])
        assert(len(witness_program) == MAX_PROGRAM_LENGTH)
        witness_hash = sha256(witness_program)
        script_pubkey = CScript([OP_0, witness_hash])

        tx.vout[0] = CTxOut(tx.vout[0].nValue, script_pubkey)
        tx.rehash()
        tx2.vin[0].prevout.hash = tx.sha256
        tx2.wit.vtxinwit[0].scriptWitness.stack = [b'a'] * 43 + [witness_program]
        tx2.rehash()
        block.vtx = [block.vtx[0]]
        self.update_witness_block_with_transactions(block, [tx, tx2])
        test_witness_block(self.nodes[0], self.test_node, block, accepted=True)

        self.utxo.pop()
        self.utxo.append(UTXO(tx2.sha256, 0, tx2.vout[0].nValue))

    @subtest  # type: ignore
    def test_witness_input_length(self):
        """Test that vin length must match vtxinwit length."""

        witness_program = CScript([OP_DROP, OP_TRUE])
        witness_hash = sha256(witness_program)
        script_pubkey = CScript([OP_0, witness_hash])

        # Create a transaction that splits our utxo into many outputs
        tx = CTransaction()
        tx.vin.append(CTxIn(COutPoint(self.utxo[0].sha256, self.utxo[0].n), b""))
        value = self.utxo[0].nValue
        for _ in range(10):
            tx.vout.append(CTxOut(int(value / 10), script_pubkey))
        tx.vout[0].nValue -= 1000
        assert tx.vout[0].nValue >= 0

        block = self.build_next_block()
        self.update_witness_block_with_transactions(block, [tx])
        test_witness_block(self.nodes[0], self.test_node, block, accepted=True)

        # Try various ways to spend tx that should all break.
        # This "broken" transaction serializer will not normalize
        # the length of vtxinwit.
        class BrokenCTransaction(CTransaction):
            def serialize_with_witness(self):
                flags = 0
                if not self.wit.is_null():
                    flags |= 1
                r = b""
                r += struct.pack("<i", self.nVersion)
                if flags:
                    dummy = []
                    r += ser_vector(dummy)
                    r += struct.pack("<B", flags)
                r += ser_vector(self.vin)
                r += ser_vector(self.vout)
                if flags & 1:
                    r += self.wit.serialize()
                r += struct.pack("<I", self.nLockTime)
                return r

        tx2 = BrokenCTransaction()
        for i in range(10):
            tx2.vin.append(CTxIn(COutPoint(tx.sha256, i), b""))
        tx2.vout.append(CTxOut(value - 3000, CScript([OP_TRUE])))

        # First try using a too long vtxinwit
        for i in range(11):
            tx2.wit.vtxinwit.append(CTxInWitness())
            tx2.wit.vtxinwit[i].scriptWitness.stack = [b'a', witness_program]

        block = self.build_next_block()
        self.update_witness_block_with_transactions(block, [tx2])
        test_witness_block(self.nodes[0], self.test_node, block, accepted=False)

        # Now try using a too short vtxinwit
        tx2.wit.vtxinwit.pop()
        tx2.wit.vtxinwit.pop()

        block.vtx = [block.vtx[0]]
        self.update_witness_block_with_transactions(block, [tx2])
        test_witness_block(self.nodes[0], self.test_node, block, accepted=False)

        # Now make one of the intermediate witnesses be incorrect
        tx2.wit.vtxinwit.append(CTxInWitness())
        tx2.wit.vtxinwit[-1].scriptWitness.stack = [b'a', witness_program]
        tx2.wit.vtxinwit[5].scriptWitness.stack = [witness_program]

        block.vtx = [block.vtx[0]]
        self.update_witness_block_with_transactions(block, [tx2])
        test_witness_block(self.nodes[0], self.test_node, block, accepted=False)

        # Fix the broken witness and the block should be accepted.
        tx2.wit.vtxinwit[5].scriptWitness.stack = [b'a', witness_program]
        block.vtx = [block.vtx[0]]
        self.update_witness_block_with_transactions(block, [tx2])
        test_witness_block(self.nodes[0], self.test_node, block, accepted=True)

        self.utxo.pop()
        self.utxo.append(UTXO(tx2.sha256, 0, tx2.vout[0].nValue))

    @subtest  # type: ignore
    def test_tx_relay_after_segwit_activation(self):
        """Test transaction relay after segwit activation.

        After segwit activates, verify that mempool:
        - rejects transactions with unnecessary/extra witnesses
        - accepts transactions with valid witnesses
        and that witness transactions are relayed to non-upgraded peers."""

        # Generate a transaction that doesn't require a witness, but send it
        # with a witness.  Should be rejected because we can't use a witness
        # when spending a non-witness output.
        tx = CTransaction()
        tx.vin.append(CTxIn(COutPoint(self.utxo[0].sha256, self.utxo[0].n), b""))
        tx.vout.append(CTxOut(self.utxo[0].nValue - 100000, CScript([OP_TRUE, OP_DROP] * 15 + [OP_TRUE])))
        tx.wit.vtxinwit.append(CTxInWitness())
        tx.wit.vtxinwit[0].scriptWitness.stack = [b'a']
        tx.rehash()

        tx_hash = tx.sha256

        # Verify that unnecessary witnesses are rejected.
        self.test_node.announce_tx_and_wait_for_getdata(tx)
        assert_equal(len(self.nodes[0].getrawmempool()), 0)
        test_transaction_acceptance(self.nodes[0], self.test_node, tx, with_witness=True, accepted=False)

        # Verify that removing the witness succeeds.
        test_transaction_acceptance(self.nodes[0], self.test_node, tx, with_witness=False, accepted=True)

        # Now try to add extra witness data to a valid witness tx.
        witness_program = CScript([OP_TRUE])
        witness_hash = sha256(witness_program)
        script_pubkey = CScript([OP_0, witness_hash])
        tx2 = CTransaction()
        tx2.vin.append(CTxIn(COutPoint(tx_hash, 0), b""))
        tx2.vout.append(CTxOut(tx.vout[0].nValue - 100000, script_pubkey))
        tx2.rehash()

        tx3 = CTransaction()
        tx3.vin.append(CTxIn(COutPoint(tx2.sha256, 0), b""))
        tx3.wit.vtxinwit.append(CTxInWitness())

        # Add too-large for IsStandard witness and check that it does not enter reject filter
        p2sh_program = CScript([OP_TRUE])
        p2sh_pubkey = hash160(p2sh_program)
        witness_program2 = CScript([b'a' * 400000])
        tx3.vout.append(CTxOut(tx2.vout[0].nValue - 100000, CScript([OP_HASH160, p2sh_pubkey, OP_EQUAL])))
        tx3.wit.vtxinwit[0].scriptWitness.stack = [witness_program2]
        tx3.rehash()

        # Node will not be blinded to the transaction, requesting it any number of times
        # if it is being announced via txid relay.
        # Node will be blinded to the transaction via wtxid, however.
        self.std_node.announce_tx_and_wait_for_getdata(tx3)
        self.std_wtx_node.announce_tx_and_wait_for_getdata(tx3, use_wtxid=True)
        test_transaction_acceptance(self.nodes[1], self.std_node, tx3, True, False, 'tx-size')
        self.std_node.announce_tx_and_wait_for_getdata(tx3)
        self.std_wtx_node.announce_tx_and_wait_for_getdata(tx3, use_wtxid=True, success=False)

        # Remove witness stuffing, instead add extra witness push on stack
        tx3.vout[0] = CTxOut(tx2.vout[0].nValue - 100000, CScript([OP_TRUE, OP_DROP] * 15 + [OP_TRUE]))
        tx3.wit.vtxinwit[0].scriptWitness.stack = [CScript([CScriptNum(1)]), witness_program]
        tx3.rehash()

        test_transaction_acceptance(self.nodes[0], self.test_node, tx2, with_witness=True, accepted=True)
        test_transaction_acceptance(self.nodes[0], self.test_node, tx3, with_witness=True, accepted=False)

        # Get rid of the extra witness, and verify acceptance.
        tx3.wit.vtxinwit[0].scriptWitness.stack = [witness_program]
        # Also check that old_node gets a tx announcement, even though this is
        # a witness transaction.
        self.old_node.wait_for_inv([CInv(MSG_TX, tx2.sha256)])  # wait until tx2 was inv'ed
        test_transaction_acceptance(self.nodes[0], self.test_node, tx3, with_witness=True, accepted=True)
        self.old_node.wait_for_inv([CInv(MSG_TX, tx3.sha256)])

        # Test that getrawtransaction returns correct witness information
        # hash, size, vsize
        raw_tx = self.nodes[0].getrawtransaction(tx3.hash, 1)
        assert_equal(int(raw_tx["hash"], 16), tx3.calc_sha256(True))
        assert_equal(raw_tx["size"], len(tx3.serialize_with_witness()))
        weight = len(tx3.serialize_with_witness()) + 3 * len(tx3.serialize_without_witness())
        vsize = math.ceil(weight / 4)
        assert_equal(raw_tx["vsize"], vsize)
        assert_equal(raw_tx["weight"], weight)
        assert_equal(len(raw_tx["vin"][0]["txinwitness"]), 1)
        assert_equal(raw_tx["vin"][0]["txinwitness"][0], witness_program.hex())
        assert vsize != raw_tx["size"]

        # Cleanup: mine the transactions and update utxo for next test
        self.nodes[0].generate(1)
        assert_equal(len(self.nodes[0].getrawmempool()), 0)

        self.utxo.pop(0)
        self.utxo.append(UTXO(tx3.sha256, 0, tx3.vout[0].nValue))

    @subtest  # type: ignore
    def test_segwit_versions(self):
        """Test validity of future segwit version transactions.

        Future segwit versions are non-standard to spend, but valid in blocks.
        Sending to future segwit versions is always allowed.
        Can run this before and after segwit activation."""

        NUM_SEGWIT_VERSIONS = 17  # will test OP_0, OP1, ..., OP_16
        if len(self.utxo) < NUM_SEGWIT_VERSIONS:
            tx = CTransaction()
            tx.vin.append(CTxIn(COutPoint(self.utxo[0].sha256, self.utxo[0].n), b""))
            split_value = (self.utxo[0].nValue - 400000) // NUM_SEGWIT_VERSIONS
<<<<<<< HEAD
            for i in range(NUM_SEGWIT_VERSIONS):
=======
            for _ in range(NUM_SEGWIT_VERSIONS):
>>>>>>> da23532c
                tx.vout.append(CTxOut(split_value, CScript([OP_TRUE])))
            tx.rehash()
            block = self.build_next_block()
            self.update_witness_block_with_transactions(block, [tx])
            test_witness_block(self.nodes[0], self.test_node, block, accepted=True)
            self.utxo.pop(0)
            for i in range(NUM_SEGWIT_VERSIONS):
                self.utxo.append(UTXO(tx.sha256, i, split_value))

        self.sync_blocks()
        temp_utxo = []
        tx = CTransaction()
        witness_program = CScript([OP_TRUE])
        witness_hash = sha256(witness_program)
        assert_equal(len(self.nodes[1].getrawmempool()), 0)
        for version in list(range(OP_1, OP_16 + 1)) + [OP_0]:
            # First try to spend to a future version segwit script_pubkey.
            if version == OP_1:
                # Don't use 32-byte v1 witness (used by Taproot; see BIP 341)
                script_pubkey = CScript([CScriptOp(version), witness_hash + b'\x00'])
            else:
                script_pubkey = CScript([CScriptOp(version), witness_hash])
            tx.vin = [CTxIn(COutPoint(self.utxo[0].sha256, self.utxo[0].n), b"")]
            tx.vout = [CTxOut(self.utxo[0].nValue - 100000, script_pubkey)]
            tx.rehash()
            test_transaction_acceptance(self.nodes[1], self.std_node, tx, with_witness=True, accepted=False)
            test_transaction_acceptance(self.nodes[0], self.test_node, tx, with_witness=True, accepted=True)
            self.utxo.pop(0)
            temp_utxo.append(UTXO(tx.sha256, 0, tx.vout[0].nValue))

        self.nodes[0].generate(1)  # Mine all the transactions
        self.sync_blocks()
        assert len(self.nodes[0].getrawmempool()) == 0

        # Finally, verify that version 0 -> version 2 transactions
        # are standard
        script_pubkey = CScript([CScriptOp(OP_2), witness_hash])
        tx2 = CTransaction()
        tx2.vin = [CTxIn(COutPoint(tx.sha256, 0), b"")]
        tx2.vout = [CTxOut(tx.vout[0].nValue - 100000, script_pubkey)]
        tx2.wit.vtxinwit.append(CTxInWitness())
        tx2.wit.vtxinwit[0].scriptWitness.stack = [witness_program]
        tx2.rehash()
        # Gets accepted to both policy-enforcing nodes and others.
        test_transaction_acceptance(self.nodes[0], self.test_node, tx2, with_witness=True, accepted=True)
        test_transaction_acceptance(self.nodes[1], self.std_node, tx2, with_witness=True, accepted=True)
        temp_utxo.pop()  # last entry in temp_utxo was the output we just spent
        temp_utxo.append(UTXO(tx2.sha256, 0, tx2.vout[0].nValue))

        # Spend everything in temp_utxo into an segwit v1 output.
        tx3 = CTransaction()
        total_value = 0
        for i in temp_utxo:
            tx3.vin.append(CTxIn(COutPoint(i.sha256, i.n), b""))
            tx3.wit.vtxinwit.append(CTxInWitness())
            total_value += i.nValue
        tx3.wit.vtxinwit[-1].scriptWitness.stack = [witness_program]
        tx3.vout.append(CTxOut(total_value - 1000000, script_pubkey))
        tx3.rehash()

        # First we test this transaction against fRequireStandard=true node
        # making sure the txid is added to the reject filter
        self.std_node.announce_tx_and_wait_for_getdata(tx3)
        test_transaction_acceptance(self.nodes[1], self.std_node, tx3, with_witness=True, accepted=False, reason="bad-txns-nonstandard-inputs")
        # Now the node will no longer ask for getdata of this transaction when advertised by same txid
        self.std_node.announce_tx_and_wait_for_getdata(tx3, timeout=5, success=False)

        # Spending a higher version witness output is not allowed by policy,
        # even with fRequireStandard=false.
        test_transaction_acceptance(self.nodes[0], self.test_node, tx3, with_witness=True, accepted=False, reason="reserved for soft-fork upgrades")

        # Building a block with the transaction must be valid, however.
        block = self.build_next_block()
        self.update_witness_block_with_transactions(block, [tx2, tx3])
        test_witness_block(self.nodes[0], self.test_node, block, accepted=True)
        self.sync_blocks()

        # Add utxo to our list
        self.utxo.append(UTXO(tx3.sha256, 0, tx3.vout[0].nValue))

    @subtest  # type: ignore
    def test_premature_coinbase_witness_spend(self):

        block = self.build_next_block()
        # Change the output of the block to be a witness output.
        witness_program = CScript([OP_TRUE])
        witness_hash = sha256(witness_program)
        script_pubkey = CScript([OP_0, witness_hash])
        block.vtx[0].vout[0].scriptPubKey = script_pubkey
        # This next line will rehash the coinbase and update the merkle
        # root, and solve.
        self.update_witness_block_with_transactions(block, [])
        test_witness_block(self.nodes[0], self.test_node, block, accepted=True)

        spend_tx = CTransaction()
        spend_tx.vin = [CTxIn(COutPoint(block.vtx[0].sha256, 0), b"")]
        spend_tx.vout = [CTxOut(block.vtx[0].vout[0].nValue, witness_program)]
        spend_tx.wit.vtxinwit.append(CTxInWitness())
        spend_tx.wit.vtxinwit[0].scriptWitness.stack = [witness_program]
        spend_tx.rehash()

        # Now test a premature spend.
        generatesynchronized(self.nodes[0], COINBASE_MATURITY-2, None, self.nodes)
        self.sync_blocks()
        block2 = self.build_next_block()
        self.update_witness_block_with_transactions(block2, [spend_tx])
        test_witness_block(self.nodes[0], self.test_node, block2, accepted=False)

        # Advancing one more block should allow the spend.
        self.nodes[0].generate(1)
        block2 = self.build_next_block()
        self.update_witness_block_with_transactions(block2, [spend_tx])
        test_witness_block(self.nodes[0], self.test_node, block2, accepted=True)
        self.sync_blocks()

    @subtest  # type: ignore
    def test_uncompressed_pubkey(self):
        """Test uncompressed pubkey validity in segwit transactions.

        Uncompressed pubkeys are no longer supported in default relay policy,
        but (for now) are still valid in blocks."""

        # Segwit transactions using uncompressed pubkeys are not accepted
        # under default policy, but should still pass consensus.
        key = ECKey()
        key.generate(False)
        pubkey = key.get_pubkey().get_bytes()
        assert_equal(len(pubkey), 65)  # This should be an uncompressed pubkey

        utxo = self.utxo.pop(0)

        # Test 1: P2WPKH
        # First create a P2WPKH output that uses an uncompressed pubkey
        pubkeyhash = hash160(pubkey)
        script_pkh = CScript([OP_0, pubkeyhash])
        tx = CTransaction()
        tx.vin.append(CTxIn(COutPoint(utxo.sha256, utxo.n), b""))
        tx.vout.append(CTxOut(utxo.nValue - 100000, script_pkh))
        tx.rehash()

        # Confirm it in a block.
        block = self.build_next_block()
        self.update_witness_block_with_transactions(block, [tx])
        test_witness_block(self.nodes[0], self.test_node, block, accepted=True)

        # Now try to spend it. Send it to a P2WSH output, which we'll
        # use in the next test.
        witness_program = CScript([pubkey, CScriptOp(OP_CHECKSIG)])
        witness_hash = sha256(witness_program)
        script_wsh = CScript([OP_0, witness_hash])

        tx2 = CTransaction()
        tx2.vin.append(CTxIn(COutPoint(tx.sha256, 0), b""))
        tx2.vout.append(CTxOut(tx.vout[0].nValue - 100000, script_wsh))
        script = get_p2pkh_script(pubkeyhash)
        sig_hash = SegwitV0SignatureHash(script, tx2, 0, SIGHASH_ALL, tx.vout[0].nValue)
        signature = key.sign_ecdsa(sig_hash) + b'\x01'  # 0x1 is SIGHASH_ALL
        tx2.wit.vtxinwit.append(CTxInWitness())
        tx2.wit.vtxinwit[0].scriptWitness.stack = [signature, pubkey]
        tx2.rehash()

        # Should fail policy test.
        test_transaction_acceptance(self.nodes[0], self.test_node, tx2, True, False, 'non-mandatory-script-verify-flag (Using non-compressed keys in segwit)')
        # But passes consensus.
        block = self.build_next_block()
        self.update_witness_block_with_transactions(block, [tx2])
        test_witness_block(self.nodes[0], self.test_node, block, accepted=True)

        # Test 2: P2WSH
        # Try to spend the P2WSH output created in last test.
        # Send it to a P2SH(P2WSH) output, which we'll use in the next test.
        p2sh_witness_hash = hash160(script_wsh)
        script_p2sh = CScript([OP_HASH160, p2sh_witness_hash, OP_EQUAL])
        script_sig = CScript([script_wsh])

        tx3 = CTransaction()
        tx3.vin.append(CTxIn(COutPoint(tx2.sha256, 0), b""))
        tx3.vout.append(CTxOut(tx2.vout[0].nValue - 100000, script_p2sh))
        tx3.wit.vtxinwit.append(CTxInWitness())
        sign_p2pk_witness_input(witness_program, tx3, 0, SIGHASH_ALL, tx2.vout[0].nValue, key)

        # Should fail policy test.
        test_transaction_acceptance(self.nodes[0], self.test_node, tx3, True, False, 'non-mandatory-script-verify-flag (Using non-compressed keys in segwit)')
        # But passes consensus.
        block = self.build_next_block()
        self.update_witness_block_with_transactions(block, [tx3])
        test_witness_block(self.nodes[0], self.test_node, block, accepted=True)

        # Test 3: P2SH(P2WSH)
        # Try to spend the P2SH output created in the last test.
        # Send it to a P2PKH output, which we'll use in the next test.
        script_pubkey = get_p2pkh_script(pubkeyhash)
        tx4 = CTransaction()
        tx4.vin.append(CTxIn(COutPoint(tx3.sha256, 0), script_sig))
        tx4.vout.append(CTxOut(tx3.vout[0].nValue - 100000, script_pubkey))
        tx4.wit.vtxinwit.append(CTxInWitness())
        sign_p2pk_witness_input(witness_program, tx4, 0, SIGHASH_ALL, tx3.vout[0].nValue, key)

        # Should fail policy test.
        test_transaction_acceptance(self.nodes[0], self.test_node, tx4, True, False, 'non-mandatory-script-verify-flag (Using non-compressed keys in segwit)')
        block = self.build_next_block()
        self.update_witness_block_with_transactions(block, [tx4])
        test_witness_block(self.nodes[0], self.test_node, block, accepted=True)

        # Test 4: Uncompressed pubkeys should still be valid in non-segwit
        # transactions.
        tx5 = CTransaction()
        tx5.vin.append(CTxIn(COutPoint(tx4.sha256, 0), b""))
        tx5.vout.append(CTxOut(tx4.vout[0].nValue - 100000, CScript([OP_TRUE])))
        (sig_hash, err) = LegacySignatureHash(script_pubkey, tx5, 0, SIGHASH_ALL)
        signature = key.sign_ecdsa(sig_hash) + b'\x01'  # 0x1 is SIGHASH_ALL
        tx5.vin[0].scriptSig = CScript([signature, pubkey])
        tx5.rehash()
        # Should pass policy and consensus.
        test_transaction_acceptance(self.nodes[0], self.test_node, tx5, True, True)
        block = self.build_next_block()
        self.update_witness_block_with_transactions(block, [tx5])
        test_witness_block(self.nodes[0], self.test_node, block, accepted=True)
        self.utxo.append(UTXO(tx5.sha256, 0, tx5.vout[0].nValue))

    @subtest  # type: ignore
    def test_signature_version_1(self):

        key = ECKey()
        key.generate()
        pubkey = key.get_pubkey().get_bytes()

        witness_program = CScript([pubkey, CScriptOp(OP_CHECKSIG)])
        witness_hash = sha256(witness_program)
        script_pubkey = CScript([OP_0, witness_hash])

        # First create a witness output for use in the tests.
        tx = CTransaction()
        tx.vin.append(CTxIn(COutPoint(self.utxo[0].sha256, self.utxo[0].n), b""))
        tx.vout.append(CTxOut(self.utxo[0].nValue - 100000, script_pubkey))
        tx.rehash()

        test_transaction_acceptance(self.nodes[0], self.test_node, tx, with_witness=True, accepted=True)
        # Mine this transaction in preparation for following tests.
        block = self.build_next_block()
        self.update_witness_block_with_transactions(block, [tx])
        test_witness_block(self.nodes[0], self.test_node, block, accepted=True)
        self.sync_blocks()
        self.utxo.pop(0)

        # Test each hashtype
        prev_utxo = UTXO(tx.sha256, 0, tx.vout[0].nValue)
        for sigflag in [0, SIGHASH_ANYONECANPAY]:
            for hashtype in [SIGHASH_ALL, SIGHASH_NONE, SIGHASH_SINGLE]:
                hashtype |= sigflag
                block = self.build_next_block()
                tx = CTransaction()
                tx.vin.append(CTxIn(COutPoint(prev_utxo.sha256, prev_utxo.n), b""))
                tx.vout.append(CTxOut(prev_utxo.nValue - 100000, script_pubkey))
                tx.wit.vtxinwit.append(CTxInWitness())
                # Too-large input value
                sign_p2pk_witness_input(witness_program, tx, 0, hashtype, prev_utxo.nValue + 1, key)
                self.update_witness_block_with_transactions(block, [tx])
                test_witness_block(self.nodes[0], self.test_node, block, accepted=False)

                # Too-small input value
                sign_p2pk_witness_input(witness_program, tx, 0, hashtype, prev_utxo.nValue - 1, key)
                block.vtx.pop()  # remove last tx
                self.update_witness_block_with_transactions(block, [tx])
                test_witness_block(self.nodes[0], self.test_node, block, accepted=False)

                # Now try correct value
                sign_p2pk_witness_input(witness_program, tx, 0, hashtype, prev_utxo.nValue, key)
                block.vtx.pop()
                self.update_witness_block_with_transactions(block, [tx])
                test_witness_block(self.nodes[0], self.test_node, block, accepted=True)

                prev_utxo = UTXO(tx.sha256, 0, tx.vout[0].nValue)

        # Test combinations of signature hashes.
        # Split the utxo into a lot of outputs.
        # Randomly choose up to 10 to spend, sign with different hashtypes, and
        # output to a random number of outputs.  Repeat NUM_SIGHASH_TESTS times.
        # Ensure that we've tested a situation where we use SIGHASH_SINGLE with
        # an input index > number of outputs.
        NUM_SIGHASH_TESTS = 500
        temp_utxos = []
        tx = CTransaction()
        tx.vin.append(CTxIn(COutPoint(prev_utxo.sha256, prev_utxo.n), b""))
        split_value = prev_utxo.nValue // NUM_SIGHASH_TESTS
        for _ in range(NUM_SIGHASH_TESTS):
            tx.vout.append(CTxOut(split_value, script_pubkey))
        tx.wit.vtxinwit.append(CTxInWitness())
        sign_p2pk_witness_input(witness_program, tx, 0, SIGHASH_ALL, prev_utxo.nValue, key)
        for i in range(NUM_SIGHASH_TESTS):
            temp_utxos.append(UTXO(tx.sha256, i, split_value))

        block = self.build_next_block()
        self.update_witness_block_with_transactions(block, [tx])
        test_witness_block(self.nodes[0], self.test_node, block, accepted=True)

        block = self.build_next_block()
        used_sighash_single_out_of_bounds = False
        for i in range(NUM_SIGHASH_TESTS):
            # Ping regularly to keep the connection alive
            if (not i % 100):
                self.test_node.sync_with_ping()
            # Choose random number of inputs to use.
            num_inputs = random.randint(1, 10)
            # Create a slight bias for producing more utxos
            num_outputs = random.randint(1, 11)
            random.shuffle(temp_utxos)
            assert len(temp_utxos) > num_inputs
            tx = CTransaction()
            total_value = 0
            for i in range(num_inputs):
                tx.vin.append(CTxIn(COutPoint(temp_utxos[i].sha256, temp_utxos[i].n), b""))
                tx.wit.vtxinwit.append(CTxInWitness())
                total_value += temp_utxos[i].nValue
            split_value = total_value // num_outputs
            for _ in range(num_outputs):
                tx.vout.append(CTxOut(split_value, script_pubkey))
            for i in range(num_inputs):
                # Now try to sign each input, using a random hashtype.
                anyonecanpay = 0
                if random.randint(0, 1):
                    anyonecanpay = SIGHASH_ANYONECANPAY
                hashtype = random.randint(1, 3) | anyonecanpay
                sign_p2pk_witness_input(witness_program, tx, i, hashtype, temp_utxos[i].nValue, key)
                if (hashtype == SIGHASH_SINGLE and i >= num_outputs):
                    used_sighash_single_out_of_bounds = True
            tx.rehash()
            for i in range(num_outputs):
                temp_utxos.append(UTXO(tx.sha256, i, split_value))
            temp_utxos = temp_utxos[num_inputs:]

            block.vtx.append(tx)

            # Test the block periodically, if we're close to maxblocksize
            if (get_virtual_size(block) > MAX_BLOCK_BASE_SIZE - 1000):
                self.update_witness_block_with_transactions(block, [])
                test_witness_block(self.nodes[0], self.test_node, block, accepted=True)
                block = self.build_next_block()

        if (not used_sighash_single_out_of_bounds):
            self.log.info("WARNING: this test run didn't attempt SIGHASH_SINGLE with out-of-bounds index value")
        # Test the transactions we've added to the block
        if (len(block.vtx) > 1):
            self.update_witness_block_with_transactions(block, [])
            test_witness_block(self.nodes[0], self.test_node, block, accepted=True)

        # Now test witness version 0 P2PKH transactions
        pubkeyhash = hash160(pubkey)
        script_pkh = CScript([OP_0, pubkeyhash])
        tx = CTransaction()
        tx.vin.append(CTxIn(COutPoint(temp_utxos[0].sha256, temp_utxos[0].n), b""))
        tx.vout.append(CTxOut(temp_utxos[0].nValue, script_pkh))
        tx.wit.vtxinwit.append(CTxInWitness())
        sign_p2pk_witness_input(witness_program, tx, 0, SIGHASH_ALL, temp_utxos[0].nValue, key)
        tx2 = CTransaction()
        tx2.vin.append(CTxIn(COutPoint(tx.sha256, 0), b""))
        tx2.vout.append(CTxOut(tx.vout[0].nValue, CScript([OP_TRUE])))

        script = get_p2pkh_script(pubkeyhash)
        sig_hash = SegwitV0SignatureHash(script, tx2, 0, SIGHASH_ALL, tx.vout[0].nValue)
        signature = key.sign_ecdsa(sig_hash) + b'\x01'  # 0x1 is SIGHASH_ALL

        # Check that we can't have a scriptSig
        tx2.vin[0].scriptSig = CScript([signature, pubkey])
        block = self.build_next_block()
        self.update_witness_block_with_transactions(block, [tx, tx2])
        test_witness_block(self.nodes[0], self.test_node, block, accepted=False)

        # Move the signature to the witness.
        block.vtx.pop()
        tx2.wit.vtxinwit.append(CTxInWitness())
        tx2.wit.vtxinwit[0].scriptWitness.stack = [signature, pubkey]
        tx2.vin[0].scriptSig = b""
        tx2.rehash()

        self.update_witness_block_with_transactions(block, [tx2])
        test_witness_block(self.nodes[0], self.test_node, block, accepted=True)

        temp_utxos.pop(0)

        # Update self.utxos for later tests by creating two outputs
        # that consolidate all the coins in temp_utxos.
        output_value = sum(i.nValue for i in temp_utxos) // 2

        tx = CTransaction()
        index = 0
        # Just spend to our usual anyone-can-spend output
        tx.vout = [CTxOut(output_value, CScript([OP_TRUE]))] * 2
        for i in temp_utxos:
            # Use SIGHASH_ALL|SIGHASH_ANYONECANPAY so we can build up
            # the signatures as we go.
            tx.vin.append(CTxIn(COutPoint(i.sha256, i.n), b""))
            tx.wit.vtxinwit.append(CTxInWitness())
            sign_p2pk_witness_input(witness_program, tx, index, SIGHASH_ALL | SIGHASH_ANYONECANPAY, i.nValue, key)
            index += 1
        block = self.build_next_block()
        self.update_witness_block_with_transactions(block, [tx])
        test_witness_block(self.nodes[0], self.test_node, block, accepted=True)

        for i in range(len(tx.vout)):
            self.utxo.append(UTXO(tx.sha256, i, tx.vout[i].nValue))

    @subtest  # type: ignore
    def test_non_standard_witness_blinding(self):
        """Test behavior of unnecessary witnesses in transactions does not blind the node for the transaction"""

        # Create a p2sh output -- this is so we can pass the standardness
        # rules (an anyone-can-spend OP_TRUE would be rejected, if not wrapped
        # in P2SH).
        p2sh_program = CScript([OP_TRUE])
        p2sh_pubkey = hash160(p2sh_program)
        script_pubkey = CScript([OP_HASH160, p2sh_pubkey, OP_EQUAL])

        # Now check that unnecessary witnesses can't be used to blind a node
        # to a transaction, eg by violating standardness checks.
        tx = CTransaction()
        tx.vin.append(CTxIn(COutPoint(self.utxo[0].sha256, self.utxo[0].n), b""))
        tx.vout.append(CTxOut(self.utxo[0].nValue - 100000, script_pubkey))
        tx.rehash()
        test_transaction_acceptance(self.nodes[0], self.test_node, tx, False, True)
        self.nodes[0].generate(1)
        self.sync_blocks()

        # We'll add an unnecessary witness to this transaction that would cause
        # it to be non-standard, to test that violating policy with a witness
        # doesn't blind a node to a transaction.  Transactions
        # rejected for having a witness shouldn't be added
        # to the rejection cache.
        tx2 = CTransaction()
        tx2.vin.append(CTxIn(COutPoint(tx.sha256, 0), CScript([p2sh_program])))
        tx2.vout.append(CTxOut(tx.vout[0].nValue - 100000, script_pubkey))
        tx2.wit.vtxinwit.append(CTxInWitness())
        tx2.wit.vtxinwit[0].scriptWitness.stack = [b'a' * 400]
        tx2.rehash()
        # This will be rejected due to a policy check:
        # No witness is allowed, since it is not a witness program but a p2sh program
        test_transaction_acceptance(self.nodes[1], self.std_node, tx2, True, False, 'bad-witness-nonstandard')

        # If we send without witness, it should be accepted.
        test_transaction_acceptance(self.nodes[1], self.std_node, tx2, False, True)

        # Now create a new anyone-can-spend utxo for the next test.
        tx3 = CTransaction()
        tx3.vin.append(CTxIn(COutPoint(tx2.sha256, 0), CScript([p2sh_program])))
        tx3.vout.append(CTxOut(tx2.vout[0].nValue - 100000, CScript([OP_TRUE, OP_DROP] * 15 + [OP_TRUE])))
        tx3.rehash()
        test_transaction_acceptance(self.nodes[0], self.test_node, tx2, False, True)
        test_transaction_acceptance(self.nodes[0], self.test_node, tx3, False, True)

        self.nodes[0].generate(1)
        self.sync_blocks()

        # Update our utxo list; we spent the first entry.
        self.utxo.pop(0)
        self.utxo.append(UTXO(tx3.sha256, 0, tx3.vout[0].nValue))

    @subtest  # type: ignore
    def test_non_standard_witness(self):
        """Test detection of non-standard P2WSH witness"""
        pad = chr(1).encode('latin-1')

        # Create scripts for tests
        scripts = []
        scripts.append(CScript([OP_DROP] * 100))
        scripts.append(CScript([OP_DROP] * 99))
        scripts.append(CScript([pad * 59] * 59 + [OP_DROP] * 60))
        scripts.append(CScript([pad * 59] * 59 + [OP_DROP] * 61))

        p2wsh_scripts = []

        tx = CTransaction()
        tx.vin.append(CTxIn(COutPoint(self.utxo[0].sha256, self.utxo[0].n), b""))

        # For each script, generate a pair of P2WSH and P2SH-P2WSH output.
        outputvalue = (self.utxo[0].nValue - 1000000) // (len(scripts) * 2)
        for i in scripts:
            p2wsh = CScript([OP_0, sha256(i)])
            p2sh = hash160(p2wsh)
            p2wsh_scripts.append(p2wsh)
            tx.vout.append(CTxOut(outputvalue, p2wsh))
            tx.vout.append(CTxOut(outputvalue, CScript([OP_HASH160, p2sh, OP_EQUAL])))
        tx.rehash()
        txid = tx.sha256
        test_transaction_acceptance(self.nodes[0], self.test_node, tx, with_witness=False, accepted=True)

        self.nodes[0].generate(1)
        self.sync_blocks()

        # Creating transactions for tests
        p2wsh_txs = []
        p2sh_txs = []
        for i in range(len(scripts)):
            p2wsh_tx = CTransaction()
            p2wsh_tx.vin.append(CTxIn(COutPoint(txid, i * 2)))
            p2wsh_tx.vout.append(CTxOut(outputvalue - 5000000, CScript([OP_0, hash160(hex_str_to_bytes(""))])))
            p2wsh_tx.wit.vtxinwit.append(CTxInWitness())
            p2wsh_tx.rehash()
            p2wsh_txs.append(p2wsh_tx)
            p2sh_tx = CTransaction()
            p2sh_tx.vin.append(CTxIn(COutPoint(txid, i * 2 + 1), CScript([p2wsh_scripts[i]])))
            p2sh_tx.vout.append(CTxOut(outputvalue - 5000000, CScript([OP_0, hash160(hex_str_to_bytes(""))])))
            p2sh_tx.wit.vtxinwit.append(CTxInWitness())
            p2sh_tx.rehash()
            p2sh_txs.append(p2sh_tx)

        # Testing native P2WSH
        # Witness stack size, excluding witnessScript, over 100 is non-standard
        p2wsh_txs[0].wit.vtxinwit[0].scriptWitness.stack = [pad] * 101 + [scripts[0]]
        test_transaction_acceptance(self.nodes[1], self.std_node, p2wsh_txs[0], True, False, 'bad-witness-nonstandard')
        # Non-standard nodes should accept
        test_transaction_acceptance(self.nodes[0], self.test_node, p2wsh_txs[0], True, True)

        # Stack element size over 80 bytes is non-standard
        p2wsh_txs[1].wit.vtxinwit[0].scriptWitness.stack = [pad * 81] * 100 + [scripts[1]]
        test_transaction_acceptance(self.nodes[1], self.std_node, p2wsh_txs[1], True, False, 'bad-witness-nonstandard')
        # Non-standard nodes should accept
        test_transaction_acceptance(self.nodes[0], self.test_node, p2wsh_txs[1], True, True)
        # Standard nodes should accept if element size is not over 80 bytes
        p2wsh_txs[1].wit.vtxinwit[0].scriptWitness.stack = [pad * 80] * 100 + [scripts[1]]
        test_transaction_acceptance(self.nodes[1], self.std_node, p2wsh_txs[1], True, True)

        # witnessScript size at 3600 bytes is standard
        p2wsh_txs[2].wit.vtxinwit[0].scriptWitness.stack = [pad, pad, scripts[2]]
        test_transaction_acceptance(self.nodes[0], self.test_node, p2wsh_txs[2], True, True)
        test_transaction_acceptance(self.nodes[1], self.std_node, p2wsh_txs[2], True, True)

        # witnessScript size at 3601 bytes is non-standard
        p2wsh_txs[3].wit.vtxinwit[0].scriptWitness.stack = [pad, pad, pad, scripts[3]]
        test_transaction_acceptance(self.nodes[1], self.std_node, p2wsh_txs[3], True, False, 'bad-witness-nonstandard')
        # Non-standard nodes should accept
        test_transaction_acceptance(self.nodes[0], self.test_node, p2wsh_txs[3], True, True)

        # Repeating the same tests with P2SH-P2WSH
        p2sh_txs[0].wit.vtxinwit[0].scriptWitness.stack = [pad] * 101 + [scripts[0]]
        test_transaction_acceptance(self.nodes[1], self.std_node, p2sh_txs[0], True, False, 'bad-witness-nonstandard')
        test_transaction_acceptance(self.nodes[0], self.test_node, p2sh_txs[0], True, True)
        p2sh_txs[1].wit.vtxinwit[0].scriptWitness.stack = [pad * 81] * 100 + [scripts[1]]
        test_transaction_acceptance(self.nodes[1], self.std_node, p2sh_txs[1], True, False, 'bad-witness-nonstandard')
        test_transaction_acceptance(self.nodes[0], self.test_node, p2sh_txs[1], True, True)
        p2sh_txs[1].wit.vtxinwit[0].scriptWitness.stack = [pad * 80] * 100 + [scripts[1]]
        test_transaction_acceptance(self.nodes[1], self.std_node, p2sh_txs[1], True, True)
        p2sh_txs[2].wit.vtxinwit[0].scriptWitness.stack = [pad, pad, scripts[2]]
        test_transaction_acceptance(self.nodes[0], self.test_node, p2sh_txs[2], True, True)
        test_transaction_acceptance(self.nodes[1], self.std_node, p2sh_txs[2], True, True)
        p2sh_txs[3].wit.vtxinwit[0].scriptWitness.stack = [pad, pad, pad, scripts[3]]
        test_transaction_acceptance(self.nodes[1], self.std_node, p2sh_txs[3], True, False, 'bad-witness-nonstandard')
        test_transaction_acceptance(self.nodes[0], self.test_node, p2sh_txs[3], True, True)

        self.nodes[0].generate(1)  # Mine and clean up the mempool of non-standard node
        # Valid but non-standard transactions in a block should be accepted by standard node
        self.sync_blocks()
        assert_equal(len(self.nodes[0].getrawmempool()), 0)
        assert_equal(len(self.nodes[1].getrawmempool()), 0)

        self.utxo.pop(0)

    @subtest  # type: ignore
    def test_upgrade_after_activation(self):
        """Test the behavior of starting up a segwit-aware node after the softfork has activated."""

        self.restart_node(2, extra_args=["-segwitheight={}".format(SEGWIT_HEIGHT)])
        self.connect_nodes(0, 2)

        # We reconnect more than 100 blocks, give it plenty of time
        self.sync_blocks(timeout=240)

        # Make sure that this peer thinks segwit has activated.
        assert softfork_active(self.nodes[2], 'segwit')

        # Make sure this peer's blocks match those of node0.
        height = self.nodes[2].getblockcount()
        start_height = height
        while height > 0:
            block_hash = self.nodes[2].getblockhash(height)
            assert_equal(block_hash, self.nodes[0].getblockhash(height))
            block_0 = self.nodes[0].getblock(block_hash)
            block_2 = self.nodes[2].getblock(block_hash)
            for key in ['hash', 'confirmations', 'strippedsize', 'size', 'weight', 'height', 'version', 'versionHex', 'merkleroot', 'hashStateRoot', 'hashUTXORoot', 'tx', 'time', 'mediantime', 'nonce', 'bits', 'difficulty', 'chainwork', 'nTx', 'previousblockhash', 'nextblockhash', 'flags', 'modifier']:
                if height == start_height and key == 'nextblockhash':
                    continue # the chain tip won't have a nextblockhash
                assert_equal(block_0[key], block_2[key])
            height -= 1

    @subtest  # type: ignore
    def test_witness_sigops(self):
        """Test sigop counting is correct inside witnesses."""

        # Keep this under MAX_OPS_PER_SCRIPT (201)
        witness_program = CScript([OP_TRUE, OP_IF, OP_TRUE, OP_ELSE] + [OP_CHECKMULTISIG] * 5 + [OP_CHECKSIG] * 193 + [OP_ENDIF])
        witness_hash = sha256(witness_program)
        script_pubkey = CScript([OP_0, witness_hash])

        sigops_per_script = 20 * 5 + 193 * 1
        # We'll produce 2 extra outputs, one with a program that would take us
        # over max sig ops, and one with a program that would exactly reach max
        # sig ops
        outputs = (MAX_SIGOP_COST // sigops_per_script) + 2
        extra_sigops_available = MAX_SIGOP_COST % sigops_per_script

        # We chose the number of checkmultisigs/checksigs to make this work:
        assert extra_sigops_available < 100  # steer clear of MAX_OPS_PER_SCRIPT

        # This script, when spent with the first
        # N(=MAX_SIGOP_COST//sigops_per_script) outputs of our transaction,
        # would push us just over the block sigop limit.
        witness_program_toomany = CScript([OP_TRUE, OP_IF, OP_TRUE, OP_ELSE] + [OP_CHECKSIG] * (extra_sigops_available + 1) + [OP_ENDIF])
        witness_hash_toomany = sha256(witness_program_toomany)
        script_pubkey_toomany = CScript([OP_0, witness_hash_toomany])

        # If we spend this script instead, we would exactly reach our sigop
        # limit (for witness sigops).
        witness_program_justright = CScript([OP_TRUE, OP_IF, OP_TRUE, OP_ELSE] + [OP_CHECKSIG] * (extra_sigops_available) + [OP_ENDIF])
        witness_hash_justright = sha256(witness_program_justright)
        script_pubkey_justright = CScript([OP_0, witness_hash_justright])

        # First split our available utxo into a bunch of outputs
        split_value = self.utxo[0].nValue // outputs
        tx = CTransaction()
        tx.vin.append(CTxIn(COutPoint(self.utxo[0].sha256, self.utxo[0].n), b""))
        for _ in range(outputs):
            tx.vout.append(CTxOut(split_value, script_pubkey))
        tx.vout[-2].scriptPubKey = script_pubkey_toomany
        tx.vout[-1].scriptPubKey = script_pubkey_justright
        tx.rehash()

        block_1 = self.build_next_block()
        self.update_witness_block_with_transactions(block_1, [tx])
        test_witness_block(self.nodes[0], self.test_node, block_1, accepted=True)

        tx2 = CTransaction()
        # If we try to spend the first n-1 outputs from tx, that should be
        # too many sigops.
        total_value = 0
        for i in range(outputs - 1):
            tx2.vin.append(CTxIn(COutPoint(tx.sha256, i), b""))
            tx2.wit.vtxinwit.append(CTxInWitness())
            tx2.wit.vtxinwit[-1].scriptWitness.stack = [witness_program]
            total_value += tx.vout[i].nValue
        tx2.wit.vtxinwit[-1].scriptWitness.stack = [witness_program_toomany]
        tx2.vout.append(CTxOut(total_value, CScript([OP_TRUE])))
        tx2.rehash()

        block_2 = self.build_next_block()
        self.update_witness_block_with_transactions(block_2, [tx2])
        test_witness_block(self.nodes[0], self.test_node, block_2, accepted=False)

        # Try dropping the last input in tx2, and add an output that has
        # too many sigops (contributing to legacy sigop count).
        checksig_count = (extra_sigops_available // 4) + 1
        script_pubkey_checksigs = CScript([OP_CHECKSIG] * checksig_count)
        tx2.vout.append(CTxOut(0, script_pubkey_checksigs))
        tx2.vin.pop()
        tx2.wit.vtxinwit.pop()
        tx2.vout[0].nValue -= tx.vout[-2].nValue
        tx2.rehash()
        block_3 = self.build_next_block()
        self.update_witness_block_with_transactions(block_3, [tx2])
        test_witness_block(self.nodes[0], self.test_node, block_3, accepted=False)

        # If we drop the last checksig in this output, the tx should succeed.
        block_4 = self.build_next_block()
        tx2.vout[-1].scriptPubKey = CScript([OP_CHECKSIG] * (checksig_count - 1))
        tx2.rehash()
        self.update_witness_block_with_transactions(block_4, [tx2])
        test_witness_block(self.nodes[0], self.test_node, block_4, accepted=True)

        # Reset the tip back down for the next test
        self.sync_blocks()
        for x in self.nodes:
            x.invalidateblock(block_4.hash)

        # Try replacing the last input of tx2 to be spending the last
        # output of tx
        block_5 = self.build_next_block()
        tx2.vout.pop()
        tx2.vin.append(CTxIn(COutPoint(tx.sha256, outputs - 1), b""))
        tx2.wit.vtxinwit.append(CTxInWitness())
        tx2.wit.vtxinwit[-1].scriptWitness.stack = [witness_program_justright]
        tx2.rehash()
        self.update_witness_block_with_transactions(block_5, [tx2])
        test_witness_block(self.nodes[0], self.test_node, block_5, accepted=True)

        # TODO: test p2sh sigop counting

        # Cleanup and prep for next test
        self.utxo.pop(0)
        self.utxo.append(UTXO(tx2.sha256, 0, tx2.vout[0].nValue))

    @subtest  # type: ignore
    def test_superfluous_witness(self):
        # Serialization of tx that puts witness flag to 3 always
        def serialize_with_bogus_witness(tx):
            flags = 3
            r = b""
            r += struct.pack("<i", tx.nVersion)
            if flags:
                dummy = []
                r += ser_vector(dummy)
                r += struct.pack("<B", flags)
            r += ser_vector(tx.vin)
            r += ser_vector(tx.vout)
            if flags & 1:
                if (len(tx.wit.vtxinwit) != len(tx.vin)):
                    # vtxinwit must have the same length as vin
                    tx.wit.vtxinwit = tx.wit.vtxinwit[:len(tx.vin)]
                    for _ in range(len(tx.wit.vtxinwit), len(tx.vin)):
                        tx.wit.vtxinwit.append(CTxInWitness())
                r += tx.wit.serialize()
            r += struct.pack("<I", tx.nLockTime)
            return r

        class msg_bogus_tx(msg_tx):
            def serialize(self):
                return serialize_with_bogus_witness(self.tx)

        self.nodes[0].sendtoaddress(self.nodes[0].getnewaddress(address_type='bech32'), 5)
        self.nodes[0].generate(1)
        unspent = next(u for u in self.nodes[0].listunspent() if u['spendable'] and u['address'].startswith('qcrt'))

        raw = self.nodes[0].createrawtransaction([{"txid": unspent['txid'], "vout": unspent['vout']}], {self.nodes[0].getnewaddress(): 1})
        tx = FromHex(CTransaction(), raw)
        assert_raises_rpc_error(-22, "TX decode failed", self.nodes[0].decoderawtransaction, hexstring=serialize_with_bogus_witness(tx).hex(), iswitness=True)
        with self.nodes[0].assert_debug_log(['Superfluous witness record']):
            self.test_node.send_and_ping(msg_bogus_tx(tx))
        raw = self.nodes[0].signrawtransactionwithwallet(raw)
        assert raw['complete']
        raw = raw['hex']
        tx = FromHex(CTransaction(), raw)
        assert_raises_rpc_error(-22, "TX decode failed", self.nodes[0].decoderawtransaction, hexstring=serialize_with_bogus_witness(tx).hex(), iswitness=True)
        with self.nodes[0].assert_debug_log(['Unknown transaction optional data']):
            self.test_node.send_and_ping(msg_bogus_tx(tx))

    @subtest  # type: ignore
    def test_wtxid_relay(self):
        # Use brand new nodes to avoid contamination from earlier tests
        self.wtx_node = self.nodes[0].add_p2p_connection(TestP2PConn(wtxidrelay=True), services=NODE_NETWORK | NODE_WITNESS)
        self.tx_node = self.nodes[0].add_p2p_connection(TestP2PConn(wtxidrelay=False), services=NODE_NETWORK | NODE_WITNESS)

        # Check wtxidrelay feature negotiation message through connecting a new peer
        def received_wtxidrelay():
            return (len(self.wtx_node.last_wtxidrelay) > 0)
        self.wtx_node.wait_until(received_wtxidrelay)

        # Create a Segwit output from the latest UTXO
        # and announce it to the network
        witness_program = CScript([OP_TRUE])
        witness_hash = sha256(witness_program)
        script_pubkey = CScript([OP_0, witness_hash])

        tx = CTransaction()
        tx.vin.append(CTxIn(COutPoint(self.utxo[0].sha256, self.utxo[0].n), b""))
        tx.vout.append(CTxOut(self.utxo[0].nValue - 1000, script_pubkey))
        tx.rehash()

        # Create a Segwit transaction
        tx2 = CTransaction()
        tx2.vin.append(CTxIn(COutPoint(tx.sha256, 0), b""))
        tx2.vout.append(CTxOut(tx.vout[0].nValue - 1000, script_pubkey))
        tx2.wit.vtxinwit.append(CTxInWitness())
        tx2.wit.vtxinwit[0].scriptWitness.stack = [witness_program]
        tx2.rehash()

        # Announce Segwit transaction with wtxid
        # and wait for getdata
        self.wtx_node.announce_tx_and_wait_for_getdata(tx2, use_wtxid=True)
        with p2p_lock:
            lgd = self.wtx_node.lastgetdata[:]
        assert_equal(lgd, [CInv(MSG_WTX, tx2.calc_sha256(True))])

        # Announce Segwit transaction from non wtxidrelay peer
        # and wait for getdata
        self.tx_node.announce_tx_and_wait_for_getdata(tx2, use_wtxid=False)
        with p2p_lock:
            lgd = self.tx_node.lastgetdata[:]
        assert_equal(lgd, [CInv(MSG_TX|MSG_WITNESS_FLAG, tx2.sha256)])

        # Send tx2 through; it's an orphan so won't be accepted
        with p2p_lock:
            self.wtx_node.last_message.pop("getdata", None)
        test_transaction_acceptance(self.nodes[0], self.wtx_node, tx2, with_witness=True, accepted=False)

        # Expect a request for parent (tx) by txid despite use of WTX peer
        self.wtx_node.wait_for_getdata([tx.sha256], 60)
        with p2p_lock:
            lgd = self.wtx_node.lastgetdata[:]
        assert_equal(lgd, [CInv(MSG_WITNESS_TX, tx.sha256)])

        # Send tx through
        test_transaction_acceptance(self.nodes[0], self.wtx_node, tx, with_witness=False, accepted=True)

        # Check tx2 is there now
        assert_equal(tx2.hash in self.nodes[0].getrawmempool(), True)


if __name__ == '__main__':
    SegWitTest().main()<|MERGE_RESOLUTION|>--- conflicted
+++ resolved
@@ -22,11 +22,8 @@
     CTxInWitness,
     CTxOut,
     CTxWitness,
-<<<<<<< HEAD
-=======
     MSG_BLOCK,
     MSG_TX,
->>>>>>> da23532c
     MSG_WITNESS_FLAG,
     MSG_WITNESS_TX,
     MSG_WTX,
@@ -1414,11 +1411,7 @@
             tx = CTransaction()
             tx.vin.append(CTxIn(COutPoint(self.utxo[0].sha256, self.utxo[0].n), b""))
             split_value = (self.utxo[0].nValue - 400000) // NUM_SEGWIT_VERSIONS
-<<<<<<< HEAD
-            for i in range(NUM_SEGWIT_VERSIONS):
-=======
             for _ in range(NUM_SEGWIT_VERSIONS):
->>>>>>> da23532c
                 tx.vout.append(CTxOut(split_value, CScript([OP_TRUE])))
             tx.rehash()
             block = self.build_next_block()
