#!/usr/bin/env python3
# Copyright (c) 2016-2019 The Bitcoin Core developers
# Distributed under the MIT software license, see the accompanying
# file COPYING or http://www.opensource.org/licenses/mit-license.php.
"""Test segwit transactions and blocks on P2P network."""
from decimal import Decimal
import math
import random
import struct
import time

from test_framework.blocktools import create_block, create_coinbase, add_witness_commitment, get_witness_script, WITNESS_COMMITMENT_HEADER
from test_framework.key import ECKey
from test_framework.messages import (
    BIP125_SEQUENCE_NUMBER,
    CBlock,
    CBlockHeader,
    CInv,
    COutPoint,
    CTransaction,
    CTxIn,
    CTxInWitness,
    CTxOut,
    CTxWitness,
    MAX_BLOCK_BASE_SIZE,
    MSG_WITNESS_FLAG,
    NODE_NETWORK,
    NODE_WITNESS,
    msg_no_witness_block,
    msg_getdata,
    msg_headers,
    msg_inv,
    msg_tx,
    msg_block,
    msg_no_witness_tx,
    ser_uint256,
    ser_vector,
    sha256,
    uint256_from_str,
    FromHex,
)
from test_framework.mininode import (
    P2PInterface,
    mininode_lock,
)
from test_framework.script import (
    CScript,
    CScriptNum,
    CScriptOp,
    MAX_SCRIPT_ELEMENT_SIZE,
    OP_0,
    OP_1,
    OP_16,
    OP_2DROP,
    OP_CHECKMULTISIG,
    OP_CHECKSIG,
    OP_DROP,
    OP_DUP,
    OP_ELSE,
    OP_ENDIF,
    OP_EQUAL,
    OP_EQUALVERIFY,
    OP_HASH160,
    OP_IF,
    OP_RETURN,
    OP_TRUE,
    SIGHASH_ALL,
    SIGHASH_ANYONECANPAY,
    SIGHASH_NONE,
    SIGHASH_SINGLE,
    SegwitV0SignatureHash,
    LegacySignatureHash,
    hash160,
)
from test_framework.test_framework import BitcoinTestFramework
from test_framework.util import (
    assert_equal,
    connect_nodes,
    disconnect_nodes,
    softfork_active,
    hex_str_to_bytes,
    assert_raises_rpc_error,
    bytes_to_hex_str,
)
from test_framework.qtumconfig import *
from test_framework.messages import COIN

# The versionbit bit used to signal activation of SegWit
VB_WITNESS_BIT = 1
VB_PERIOD = 144
VB_TOP_BITS = 0x20000000

MAX_SIGOP_COST = 80000

SEGWIT_HEIGHT = 520

class UTXO():
    """Used to keep track of anyone-can-spend outputs that we can use in the tests."""
    def __init__(self, sha256, n, value):
        self.sha256 = sha256
        self.n = n
        self.nValue = value

def get_p2pkh_script(pubkeyhash):
    """Get the script associated with a P2PKH."""
    return CScript([CScriptOp(OP_DUP), CScriptOp(OP_HASH160), pubkeyhash, CScriptOp(OP_EQUALVERIFY), CScriptOp(OP_CHECKSIG)])

def sign_p2pk_witness_input(script, tx_to, in_idx, hashtype, value, key):
    """Add signature for a P2PK witness program."""
    tx_hash = SegwitV0SignatureHash(script, tx_to, in_idx, hashtype, value)
    signature = key.sign_ecdsa(tx_hash) + chr(hashtype).encode('latin-1')
    tx_to.wit.vtxinwit[in_idx].scriptWitness.stack = [signature, script]
    tx_to.rehash()

def get_virtual_size(witness_block):
    """Calculate the virtual size of a witness block.

    Virtual size is base + witness/4."""
    base_size = len(witness_block.serialize(with_witness=False))
    total_size = len(witness_block.serialize())
    # the "+3" is so we round up
    vsize = int((3 * base_size + total_size + 3) / 4)
    return vsize

def submit_old_blocks(node, n):
    node.importprivkey("cRComRro8wTGnDTGqgpyP5vwwo24Tn831cPu3PZEdr2532JVPjrZ")
    pubkey = "03716d5678c829d09cdfdb4bec058712de3ecd99968a4a064336ffb592342e21f9"
    num_blocks_old = node.getblockcount()
    for i in range(0, n):
        tip = node.getbestblockhash()
        height = node.getblockcount() + 1
        block_time = node.getblockheader(tip)["mediantime"] + 1
        block = create_block(int(tip, 16), create_coinbase(height), block_time)
        block.vtx[0].vout[0].scriptPubKey = CScript([hex_str_to_bytes(pubkey), OP_CHECKSIG])
        block.vtx[0].rehash()
        block.hashMerkleRoot = block.calc_merkle_root()
        block.rehash()
        block.solve()
        node.submitblock(bytes_to_hex_str(block.serialize()))
    assert_equal(node.getblockcount(), num_blocks_old+n)

def test_transaction_acceptance(node, p2p, tx, with_witness, accepted, reason=None):
    """Send a transaction to the node and check that it's accepted to the mempool

    - Submit the transaction over the p2p interface
    - use the getrawmempool rpc to check for acceptance."""
    reason = [reason] if reason else []
    with node.assert_debug_log(expected_msgs=reason):
        p2p.send_and_ping(msg_tx(tx) if with_witness else msg_no_witness_tx(tx))
        assert_equal(tx.hash in node.getrawmempool(), accepted)


def test_witness_block(node, p2p, block, accepted, with_witness=True, reason=None):
    """Send a block to the node and check that it's accepted

    - Submit the block over the p2p interface
    - use the getbestblockhash rpc to check for acceptance."""
    reason = [reason] if reason else []
    with node.assert_debug_log(expected_msgs=reason):
        p2p.send_and_ping(msg_block(block) if with_witness else msg_no_witness_block(block))
        assert_equal(node.getbestblockhash() == block.hash, accepted)


class TestP2PConn(P2PInterface):
    def __init__(self):
        super().__init__()
        self.getdataset = set()

    # Avoid sending out msg_getdata in the mininode thread as a reply to invs.
    # They are not needed and would only lead to races because we send msg_getdata out in the test thread
    def on_inv(self, message):
        pass

    def on_getdata(self, message):
        for inv in message.inv:
            self.getdataset.add(inv.hash)

    def announce_tx_and_wait_for_getdata(self, tx, timeout=60, success=True):
        with mininode_lock:
            self.last_message.pop("getdata", None)
        self.send_message(msg_inv(inv=[CInv(1, tx.sha256)]))
        if success:
            self.wait_for_getdata(timeout)
        else:
            time.sleep(timeout)
            assert not self.last_message.get("getdata")

    def announce_block_and_wait_for_getdata(self, block, use_header, timeout=60):
        with mininode_lock:
            self.last_message.pop("getdata", None)
            self.last_message.pop("getheaders", None)
        msg = msg_headers()
        msg.headers = [CBlockHeader(block)]
        if use_header:
            self.send_message(msg)
        else:
            self.send_message(msg_inv(inv=[CInv(2, block.sha256)]))
            self.wait_for_getheaders()
            self.send_message(msg)
        self.wait_for_getdata()

    def request_block(self, blockhash, inv_type, timeout=60):
        with mininode_lock:
            self.last_message.pop("block", None)
        self.send_message(msg_getdata(inv=[CInv(inv_type, blockhash)]))
        self.wait_for_block(blockhash, timeout)
        return self.last_message["block"].block

class SegWitTest(BitcoinTestFramework):
    def set_test_params(self):
        self.setup_clean_chain = True
        self.num_nodes = 3
        # This test tests SegWit both pre and post-activation, so use the normal BIP9 activation.
        self.extra_args = [
            ["-acceptnonstdtxn=1", "-segwitheight={}".format(SEGWIT_HEIGHT), "-whitelist=noban@127.0.0.1"],
            ["-acceptnonstdtxn=0", "-segwitheight={}".format(SEGWIT_HEIGHT)],
            ["-acceptnonstdtxn=1", "-segwitheight=-1"],
        ]
        self.supports_cli = False

    def skip_test_if_missing_module(self):
        self.skip_if_no_wallet()

    def setup_network(self):
        self.setup_nodes()
        connect_nodes(self.nodes[0], 1)
        connect_nodes(self.nodes[0], 2)
        self.sync_all()

    # Helper functions

    def build_next_block(self, version=4):
        """Build a block on top of node0's tip."""
        tip = self.nodes[0].getbestblockhash()
        height = self.nodes[0].getblockcount() + 1
        block_time = self.nodes[0].getblockheader(tip)["mediantime"] + 1
        block = create_block(int(tip, 16), create_coinbase(height), block_time)
        block.nVersion = version
        block.rehash()
        return block

    def update_witness_block_with_transactions(self, block, tx_list, nonce=0):
        """Add list of transactions to block, adds witness commitment, then solves."""
        block.vtx.extend(tx_list)
        add_witness_commitment(block, nonce)
        block.solve()

    def run_test(self):
        # Setup the p2p connections
        # self.test_node sets NODE_WITNESS|NODE_NETWORK
        self.test_node = self.nodes[0].add_p2p_connection(TestP2PConn(), services=NODE_NETWORK | NODE_WITNESS)
        # self.old_node sets only NODE_NETWORK
        self.old_node = self.nodes[0].add_p2p_connection(TestP2PConn(), services=NODE_NETWORK)
        # self.std_node is for testing node1 (fRequireStandard=true)
        self.std_node = self.nodes[1].add_p2p_connection(TestP2PConn(), services=NODE_NETWORK | NODE_WITNESS)

        assert self.test_node.nServices & NODE_WITNESS != 0

        # Keep a place to store utxo's that can be used in later tests
        self.utxo = []

        self.log.info("Starting tests before segwit activation")
        self.segwit_active = False

        self.test_non_witness_transaction()
        self.test_v0_outputs_arent_spendable()
        self.test_block_relay()
        self.test_getblocktemplate_before_lockin()
        self.test_unnecessary_witness_before_segwit_activation()
        self.test_witness_tx_relay_before_segwit_activation()
        self.test_standardness_v0()

        self.log.info("Advancing to segwit activation")
        self.advance_to_segwit_active()

        # Segwit status 'active'

        self.test_p2sh_witness()
        self.test_witness_commitments()
        self.test_block_malleability()
        self.test_witness_block_size()
        self.test_submit_block()
        self.test_extra_witness_data()
        self.test_max_witness_push_length()
        self.test_max_witness_program_length()
        self.test_witness_input_length()
        self.test_block_relay()
        self.test_tx_relay_after_segwit_activation()
        self.test_standardness_v0()
        self.test_segwit_versions()
        self.test_premature_coinbase_witness_spend()
        self.test_uncompressed_pubkey()
        self.test_signature_version_1()
        self.test_non_standard_witness_blinding()
        self.test_non_standard_witness()
        self.test_upgrade_after_activation()
        self.test_witness_sigops()
        self.test_superfluous_witness()

    # Individual tests

    def subtest(func):  # noqa: N805
        """Wraps the subtests for logging and state assertions."""
        def func_wrapper(self, *args, **kwargs):
            self.log.info("Subtest: {} (Segwit active = {})".format(func.__name__, self.segwit_active))
            # Assert segwit status is as expected
            assert_equal(softfork_active(self.nodes[0], 'segwit'), self.segwit_active)
            func(self, *args, **kwargs)
            # Each subtest should leave some utxos for the next subtest
            assert self.utxo
            self.sync_blocks()
            # Assert segwit status is as expected at end of subtest
            assert_equal(softfork_active(self.nodes[0], 'segwit'), self.segwit_active)

        return func_wrapper

    @subtest
    def test_non_witness_transaction(self):
        """See if sending a regular transaction works, and create a utxo to use in later tests."""
        # Mine a block with an anyone-can-spend coinbase,
        # let it mature, then try to spend it.

        block = self.build_next_block(version=4)
        block.solve()
        self.test_node.send_and_ping(msg_no_witness_block(block))  # make sure the block was processed
        txid = block.vtx[0].sha256

        submit_old_blocks(self.nodes[0], COINBASE_MATURITY - 1) # let the block mature

        # Create a transaction that spends the coinbase
        tx = CTransaction()
        tx.vin.append(CTxIn(COutPoint(txid, 0), b""))
        tx.vout.append(CTxOut(int((INITIAL_BLOCK_REWARD-Decimal('0.01')) * COIN), CScript([OP_TRUE, OP_DROP] * 15 + [OP_TRUE])))
        tx.calc_sha256()

        # Check that serializing it with or without witness is the same
        # This is a sanity check of our testing framework.
        assert_equal(msg_no_witness_tx(tx).serialize(), msg_tx(tx).serialize())

        self.test_node.send_and_ping(msg_tx(tx))  # make sure the block was processed
        assert tx.hash in self.nodes[0].getrawmempool()
        # Save this transaction for later
        self.utxo.append(UTXO(tx.sha256, 0, (INITIAL_BLOCK_REWARD-1) * 100000000))
        self.nodes[0].generate(1)
        self.segwit_status = 'started' # we will advance to started immediately...

    @subtest
    def test_unnecessary_witness_before_segwit_activation(self):
        """Verify that blocks with witnesses are rejected before activation."""

        tx = CTransaction()
        tx.vin.append(CTxIn(COutPoint(self.utxo[0].sha256, self.utxo[0].n), b""))
        tx.vout.append(CTxOut(self.utxo[0].nValue - 1000, CScript([OP_TRUE])))
        tx.wit.vtxinwit.append(CTxInWitness())
        tx.wit.vtxinwit[0].scriptWitness.stack = [CScript([CScriptNum(1)])]

        # Verify the hash with witness differs from the txid
        # (otherwise our testing framework must be broken!)
        tx.rehash()
        assert tx.sha256 != tx.calc_sha256(with_witness=True)

        # Construct a segwit-signaling block that includes the transaction.
        block = self.build_next_block(version=(VB_TOP_BITS | (1 << VB_WITNESS_BIT)))
        self.update_witness_block_with_transactions(block, [tx])
        # Sending witness data before activation is not allowed (anti-spam
        # rule).
        test_witness_block(self.nodes[0], self.test_node, block, accepted=False, reason='unexpected-witness')

        # But it should not be permanently marked bad...
        # Resend without witness information.
        self.test_node.send_and_ping(msg_no_witness_block(block))  # make sure the block was processed
        assert_equal(self.nodes[0].getbestblockhash(), block.hash)

        # Update our utxo list; we spent the first entry.
        self.utxo.pop(0)
        self.utxo.append(UTXO(tx.sha256, 0, tx.vout[0].nValue))

    @subtest
    def test_block_relay(self):
        """Test that block requests to NODE_WITNESS peer are with MSG_WITNESS_FLAG.

        This is true regardless of segwit activation.
        Also test that we don't ask for blocks from unupgraded peers."""

        blocktype = 2 | MSG_WITNESS_FLAG

        # test_node has set NODE_WITNESS, so all getdata requests should be for
        # witness blocks.
        # Test announcing a block via inv results in a getdata, and that
        # announcing a version 4 or random VB block with a header results in a getdata
        block1 = self.build_next_block()
        block1.solve()

        self.test_node.announce_block_and_wait_for_getdata(block1, use_header=False)
        assert self.test_node.last_message["getdata"].inv[0].type == blocktype
        test_witness_block(self.nodes[0], self.test_node, block1, True)

        block2 = self.build_next_block(version=4)
        block2.solve()

        self.test_node.announce_block_and_wait_for_getdata(block2, use_header=True)
        assert self.test_node.last_message["getdata"].inv[0].type == blocktype
        test_witness_block(self.nodes[0], self.test_node, block2, True)

        block3 = self.build_next_block(version=(VB_TOP_BITS | (1 << 15)))
        block3.solve()
        self.test_node.announce_block_and_wait_for_getdata(block3, use_header=True)
        assert self.test_node.last_message["getdata"].inv[0].type == blocktype
        test_witness_block(self.nodes[0], self.test_node, block3, True)

        # Check that we can getdata for witness blocks or regular blocks,
        # and the right thing happens.
        if not self.segwit_active:
            # Before activation, we should be able to request old blocks with
            # or without witness, and they should be the same.
            chain_height = self.nodes[0].getblockcount()
            # Pick 10 random blocks on main chain, and verify that getdata's
            # for MSG_BLOCK, MSG_WITNESS_BLOCK, and rpc getblock() are equal.
            all_heights = list(range(chain_height + 1))
            random.shuffle(all_heights)
            all_heights = all_heights[0:10]
            for height in all_heights:
                block_hash = self.nodes[0].getblockhash(height)
                rpc_block = self.nodes[0].getblock(block_hash, False)
                block_hash = int(block_hash, 16)
                block = self.test_node.request_block(block_hash, 2)
                wit_block = self.test_node.request_block(block_hash, 2 | MSG_WITNESS_FLAG)
                assert_equal(block.serialize(), wit_block.serialize())
                assert_equal(block.serialize(), hex_str_to_bytes(rpc_block))
        else:
            # After activation, witness blocks and non-witness blocks should
            # be different.  Verify rpc getblock() returns witness blocks, while
            # getdata respects the requested type.
            block = self.build_next_block()
            self.update_witness_block_with_transactions(block, [])
            # This gives us a witness commitment.
            assert len(block.vtx[0].wit.vtxinwit) == 1
            assert len(block.vtx[0].wit.vtxinwit[0].scriptWitness.stack) == 1
            test_witness_block(self.nodes[0], self.test_node, block, accepted=True)
            # Now try to retrieve it...
            rpc_block = self.nodes[0].getblock(block.hash, False)
            non_wit_block = self.test_node.request_block(block.sha256, 2)
            wit_block = self.test_node.request_block(block.sha256, 2 | MSG_WITNESS_FLAG)
            assert_equal(wit_block.serialize(), hex_str_to_bytes(rpc_block))
            assert_equal(wit_block.serialize(False), non_wit_block.serialize())
            assert_equal(wit_block.serialize(), block.serialize())

            # Test size, vsize, weight
            rpc_details = self.nodes[0].getblock(block.hash, True)
            assert_equal(rpc_details["size"], len(block.serialize()))
            assert_equal(rpc_details["strippedsize"], len(block.serialize(False)))
            weight = 3 * len(block.serialize(False)) + len(block.serialize())
            assert_equal(rpc_details["weight"], weight)

            # Upgraded node should not ask for blocks from unupgraded
            block4 = self.build_next_block(version=4)
            block4.solve()
            self.old_node.getdataset = set()

            # Blocks can be requested via direct-fetch (immediately upon processing the announcement)
            # or via parallel download (with an indeterminate delay from processing the announcement)
            # so to test that a block is NOT requested, we could guess a time period to sleep for,
            # and then check. We can avoid the sleep() by taking advantage of transaction getdata's
            # being processed after block getdata's, and announce a transaction as well,
            # and then check to see if that particular getdata has been received.
            # Since 0.14, inv's will only be responded to with a getheaders, so send a header
            # to announce this block.
            msg = msg_headers()
            msg.headers = [CBlockHeader(block4)]
            self.old_node.send_message(msg)
            self.old_node.announce_tx_and_wait_for_getdata(block4.vtx[0])
            assert block4.sha256 not in self.old_node.getdataset

    @subtest
    def test_v0_outputs_arent_spendable(self):
        """Test that v0 outputs aren't spendable before segwit activation.

        ~6 months after segwit activation, the SCRIPT_VERIFY_WITNESS flag was
        backdated so that it applies to all blocks, going back to the genesis
        block.

        Consequently, version 0 witness outputs are never spendable without
        witness, and so can't be spent before segwit activation (the point at which
        blocks are permitted to contain witnesses)."""

        # node2 doesn't need to be connected for this test.
        # (If it's connected, node0 may propagate an invalid block to it over
        # compact blocks and the nodes would have inconsistent tips.)
        disconnect_nodes(self.nodes[0], 2)

        # Create two outputs, a p2wsh and p2sh-p2wsh
        witness_program = CScript([OP_TRUE])
        witness_hash = sha256(witness_program)
        script_pubkey = CScript([OP_0, witness_hash])

        p2sh_pubkey = hash160(script_pubkey)
        p2sh_script_pubkey = CScript([OP_HASH160, p2sh_pubkey, OP_EQUAL])

        value = self.utxo[0].nValue // 3

        tx = CTransaction()
        tx.vin = [CTxIn(COutPoint(self.utxo[0].sha256, self.utxo[0].n), b'')]
        tx.vout = [CTxOut(value, script_pubkey), CTxOut(value, p2sh_script_pubkey)]
        tx.vout.append(CTxOut(value, CScript([OP_TRUE])))
        tx.rehash()
        txid = tx.sha256

        # Add it to a block
        block = self.build_next_block()
        self.update_witness_block_with_transactions(block, [tx])
        # Verify that segwit isn't activated. A block serialized with witness
        # should be rejected prior to activation.
        test_witness_block(self.nodes[0], self.test_node, block, accepted=False, with_witness=True, reason='unexpected-witness')
        # Now send the block without witness. It should be accepted
        test_witness_block(self.nodes[0], self.test_node, block, accepted=True, with_witness=False)

        # Now try to spend the outputs. This should fail since SCRIPT_VERIFY_WITNESS is always enabled.
        p2wsh_tx = CTransaction()
        p2wsh_tx.vin = [CTxIn(COutPoint(txid, 0), b'')]
        p2wsh_tx.vout = [CTxOut(value, CScript([OP_TRUE]))]
        p2wsh_tx.wit.vtxinwit.append(CTxInWitness())
        p2wsh_tx.wit.vtxinwit[0].scriptWitness.stack = [CScript([OP_TRUE])]
        p2wsh_tx.rehash()

        p2sh_p2wsh_tx = CTransaction()
        p2sh_p2wsh_tx.vin = [CTxIn(COutPoint(txid, 1), CScript([script_pubkey]))]
        p2sh_p2wsh_tx.vout = [CTxOut(value, CScript([OP_TRUE]))]
        p2sh_p2wsh_tx.wit.vtxinwit.append(CTxInWitness())
        p2sh_p2wsh_tx.wit.vtxinwit[0].scriptWitness.stack = [CScript([OP_TRUE])]
        p2sh_p2wsh_tx.rehash()

        for tx in [p2wsh_tx, p2sh_p2wsh_tx]:

            block = self.build_next_block()
            self.update_witness_block_with_transactions(block, [tx])

            # When the block is serialized with a witness, the block will be rejected because witness
            # data isn't allowed in blocks that don't commit to witness data.
            test_witness_block(self.nodes[0], self.test_node, block, accepted=False, with_witness=True, reason='unexpected-witness')

            # When the block is serialized without witness, validation fails because the transaction is
            # invalid (transactions are always validated with SCRIPT_VERIFY_WITNESS so a segwit v0 transaction
            # without a witness is invalid).
            # Note: The reject reason for this failure could be
            # 'block-validation-failed' (if script check threads > 1) or
            # 'non-mandatory-script-verify-flag (Witness program was passed an
            # empty witness)' (otherwise).
            # TODO: support multiple acceptable reject reasons.
            test_witness_block(self.nodes[0], self.test_node, block, accepted=False, with_witness=False)

        connect_nodes(self.nodes[0], 2)

        self.utxo.pop(0)
        self.utxo.append(UTXO(txid, 2, value))

    @subtest
    def test_getblocktemplate_before_lockin(self):
        txid = int(self.nodes[0].sendtoaddress(self.nodes[0].getnewaddress(), 1), 16)

        for node in [self.nodes[0], self.nodes[2]]:
            gbt_results = node.getblocktemplate({"rules": ["segwit"]})
            if node == self.nodes[2]:
                # If this is a non-segwit node, we should not get a witness
                # commitment.
                assert 'default_witness_commitment' not in gbt_results
            else:
                # For segwit-aware nodes, check the witness
                # commitment is correct.
                assert 'default_witness_commitment' in gbt_results
                witness_commitment = gbt_results['default_witness_commitment']

                # Check that default_witness_commitment is present.
                witness_root = CBlock.get_merkle_root([ser_uint256(0),
                                                       ser_uint256(txid)])
                script = get_witness_script(witness_root, 0)
                assert_equal(witness_commitment, script.hex())

        # Clear out the mempool
        self.nodes[0].generate(1)
        self.sync_blocks()

    @subtest
    def test_witness_tx_relay_before_segwit_activation(self):

        # Generate a transaction that doesn't require a witness, but send it
        # with a witness.  Should be rejected for premature-witness, but should
        # not be added to recently rejected list.
        tx = CTransaction()
        tx.vin.append(CTxIn(COutPoint(self.utxo[0].sha256, self.utxo[0].n), b""))
        tx.vout.append(CTxOut(self.utxo[0].nValue - 100000, CScript([OP_TRUE, OP_DROP] * 15 + [OP_TRUE])))
        tx.wit.vtxinwit.append(CTxInWitness())
        tx.wit.vtxinwit[0].scriptWitness.stack = [b'a']
        tx.rehash()

        tx_hash = tx.sha256
        tx_value = tx.vout[0].nValue

        # Verify that if a peer doesn't set nServices to include NODE_WITNESS,
        # the getdata is just for the non-witness portion.
        self.old_node.announce_tx_and_wait_for_getdata(tx)
        assert self.old_node.last_message["getdata"].inv[0].type == 1

        # Since we haven't delivered the tx yet, inv'ing the same tx from
        # a witness transaction ought not result in a getdata.
        self.test_node.announce_tx_and_wait_for_getdata(tx, timeout=2, success=False)

        # Delivering this transaction with witness should fail (no matter who
        # its from)
        assert_equal(len(self.nodes[0].getrawmempool()), 0)
        assert_equal(len(self.nodes[1].getrawmempool()), 0)
        test_transaction_acceptance(self.nodes[0], self.old_node, tx, with_witness=True, accepted=False)
        test_transaction_acceptance(self.nodes[0], self.test_node, tx, with_witness=True, accepted=False)

        # But eliminating the witness should fix it
        test_transaction_acceptance(self.nodes[0], self.test_node, tx, with_witness=False, accepted=True)

        # Cleanup: mine the first transaction and update utxo
        self.nodes[0].generate(1)
        assert_equal(len(self.nodes[0].getrawmempool()), 0)

        self.utxo.pop(0)
        self.utxo.append(UTXO(tx_hash, 0, tx_value))

    @subtest
    def test_standardness_v0(self):
        """Test V0 txout standardness.

        V0 segwit outputs and inputs are always standard.
        V0 segwit inputs may only be mined after activation, but not before."""

        witness_program = CScript([OP_TRUE])
        witness_hash = sha256(witness_program)
        script_pubkey = CScript([OP_0, witness_hash])

        p2sh_pubkey = hash160(witness_program)
        p2sh_script_pubkey = CScript([OP_HASH160, p2sh_pubkey, OP_EQUAL])

        # First prepare a p2sh output (so that spending it will pass standardness)
        p2sh_tx = CTransaction()
        p2sh_tx.vin = [CTxIn(COutPoint(self.utxo[0].sha256, self.utxo[0].n), b"")]
        p2sh_tx.vout = [CTxOut(self.utxo[0].nValue - 100000, p2sh_script_pubkey)]
        p2sh_tx.rehash()

        # Mine it on test_node to create the confirmed output.
        test_transaction_acceptance(self.nodes[0], self.test_node, p2sh_tx, with_witness=True, accepted=True)
        self.nodes[0].generate(1)
        self.sync_blocks()

        # Now test standardness of v0 P2WSH outputs.
        # Start by creating a transaction with two outputs.
        tx = CTransaction()
        tx.vin = [CTxIn(COutPoint(p2sh_tx.sha256, 0), CScript([witness_program]))]
        tx.vout = [CTxOut(p2sh_tx.vout[0].nValue - 1000000, script_pubkey)]
        tx.vout.append(CTxOut(800000, script_pubkey))  # Might burn this later
        tx.vin[0].nSequence = BIP125_SEQUENCE_NUMBER  # Just to have the option to bump this tx from the mempool
        tx.rehash()

        # This is always accepted, since the mempool policy is to consider segwit as always active
        # and thus allow segwit outputs
        test_transaction_acceptance(self.nodes[1], self.std_node, tx, with_witness=True, accepted=True)

        # Now create something that looks like a P2PKH output. This won't be spendable.
        script_pubkey = CScript([OP_0, hash160(witness_hash)])
        tx2 = CTransaction()
        # tx was accepted, so we spend the second output.
        tx2.vin = [CTxIn(COutPoint(tx.sha256, 1), b"")]
        tx2.vout = [CTxOut(700000, script_pubkey)]
        tx2.wit.vtxinwit.append(CTxInWitness())
        tx2.wit.vtxinwit[0].scriptWitness.stack = [witness_program]
        tx2.rehash()

        test_transaction_acceptance(self.nodes[1], self.std_node, tx2, with_witness=True, accepted=True)

        # Now update self.utxo for later tests.
        tx3 = CTransaction()
        # tx and tx2 were both accepted.  Don't bother trying to reclaim the
        # P2PKH output; just send tx's first output back to an anyone-can-spend.
        self.sync_mempools([self.nodes[0], self.nodes[1]])
        tx3.vin = [CTxIn(COutPoint(tx.sha256, 0), b"")]
        tx3.vout = [CTxOut(tx.vout[0].nValue - 100000, CScript([OP_TRUE, OP_DROP] * 15 + [OP_TRUE]))]
        tx3.wit.vtxinwit.append(CTxInWitness())
        tx3.wit.vtxinwit[0].scriptWitness.stack = [witness_program]
        tx3.rehash()
        if not self.segwit_active:
            # Just check mempool acceptance, but don't add the transaction to the mempool, since witness is disallowed
            # in blocks and the tx is impossible to mine right now.
            assert_equal(self.nodes[0].testmempoolaccept([tx3.serialize_with_witness().hex()]), [{'txid': tx3.hash, 'allowed': True}])
            # Create the same output as tx3, but by replacing tx
            tx3_out = tx3.vout[0]
            tx3 = tx
            tx3.vout = [tx3_out]
            tx3.rehash()
            assert_equal(self.nodes[0].testmempoolaccept([tx3.serialize_with_witness().hex()]), [{'txid': tx3.hash, 'allowed': True}])
        test_transaction_acceptance(self.nodes[0], self.test_node, tx3, with_witness=True, accepted=True)

        self.nodes[0].generate(1)
        self.sync_blocks()
        self.utxo.pop(0)
        self.utxo.append(UTXO(tx3.sha256, 0, tx3.vout[0].nValue))
        assert_equal(len(self.nodes[1].getrawmempool()), 0)

    @subtest
    def advance_to_segwit_active(self):
        """Mine enough blocks to activate segwit."""
        assert not softfork_active(self.nodes[0], 'segwit')
        height = self.nodes[0].getblockcount()
        self.nodes[0].generate(SEGWIT_HEIGHT - height - 2)
        assert not softfork_active(self.nodes[0], 'segwit')
        self.nodes[0].generate(1)
        assert softfork_active(self.nodes[0], 'segwit')
        self.segwit_active = True

    @subtest
    def test_p2sh_witness(self):
        """Test P2SH wrapped witness programs."""

        # Prepare the p2sh-wrapped witness output
        witness_program = CScript([OP_DROP, OP_TRUE])
        witness_hash = sha256(witness_program)
        p2wsh_pubkey = CScript([OP_0, witness_hash])
        p2sh_witness_hash = hash160(p2wsh_pubkey)
        script_pubkey = CScript([OP_HASH160, p2sh_witness_hash, OP_EQUAL])
        script_sig = CScript([p2wsh_pubkey])  # a push of the redeem script

        # Fund the P2SH output
        tx = CTransaction()
        tx.vin.append(CTxIn(COutPoint(self.utxo[0].sha256, self.utxo[0].n), b""))
        tx.vout.append(CTxOut(self.utxo[0].nValue - 100000, script_pubkey))
        tx.rehash()

        # Verify mempool acceptance and block validity
        test_transaction_acceptance(self.nodes[0], self.test_node, tx, with_witness=False, accepted=True)
        block = self.build_next_block()
        self.update_witness_block_with_transactions(block, [tx])
        test_witness_block(self.nodes[0], self.test_node, block, accepted=True, with_witness=True)
        self.sync_blocks()

        # Now test attempts to spend the output.
        spend_tx = CTransaction()
        spend_tx.vin.append(CTxIn(COutPoint(tx.sha256, 0), script_sig))
        spend_tx.vout.append(CTxOut(tx.vout[0].nValue - 100000, CScript([OP_TRUE])))
        spend_tx.rehash()

        # This transaction should not be accepted into the mempool pre- or
        # post-segwit.  Mempool acceptance will use SCRIPT_VERIFY_WITNESS which
        # will require a witness to spend a witness program regardless of
        # segwit activation.  Note that older bitcoind's that are not
        # segwit-aware would also reject this for failing CLEANSTACK.
        with self.nodes[0].assert_debug_log(
                expected_msgs=(spend_tx.hash, 'was not accepted: non-mandatory-script-verify-flag (Witness program was passed an empty witness)')):
            test_transaction_acceptance(self.nodes[0], self.test_node, spend_tx, with_witness=False, accepted=False)

        # Try to put the witness script in the scriptSig, should also fail.
        spend_tx.vin[0].scriptSig = CScript([p2wsh_pubkey, b'a'])
        spend_tx.rehash()
        with self.nodes[0].assert_debug_log(
                expected_msgs=(spend_tx.hash, 'was not accepted: mandatory-script-verify-flag-failed (Script evaluated without error but finished with a false/empty top stack element)')):
            test_transaction_acceptance(self.nodes[0], self.test_node, spend_tx, with_witness=False, accepted=False)

        # Now put the witness script in the witness, should succeed after
        # segwit activates.
        spend_tx.vin[0].scriptSig = script_sig
        spend_tx.rehash()
        spend_tx.wit.vtxinwit.append(CTxInWitness())
        spend_tx.wit.vtxinwit[0].scriptWitness.stack = [b'a', witness_program]

        # Verify mempool acceptance
        test_transaction_acceptance(self.nodes[0], self.test_node, spend_tx, with_witness=True, accepted=True)
        block = self.build_next_block()
        self.update_witness_block_with_transactions(block, [spend_tx])

        # If we're after activation, then sending this with witnesses should be valid.
        # This no longer works before activation, because SCRIPT_VERIFY_WITNESS
        # is always set.
        # TODO: rewrite this test to make clear that it only works after activation.
        test_witness_block(self.nodes[0], self.test_node, block, accepted=True)

        # Update self.utxo
        self.utxo.pop(0)
        self.utxo.append(UTXO(spend_tx.sha256, 0, spend_tx.vout[0].nValue))

    @subtest
    def test_witness_commitments(self):
        """Test witness commitments.

        This test can only be run after segwit has activated."""

        # First try a correct witness commitment.
        block = self.build_next_block()
        add_witness_commitment(block)
        block.solve()

        # Test the test -- witness serialization should be different
        assert msg_block(block).serialize() != msg_no_witness_block(block).serialize()

        # This empty block should be valid.
        test_witness_block(self.nodes[0], self.test_node, block, accepted=True)

        # Try to tweak the nonce
        block_2 = self.build_next_block()
        add_witness_commitment(block_2, nonce=28)
        block_2.solve()

        # The commitment should have changed!
        assert block_2.vtx[0].vout[-1] != block.vtx[0].vout[-1]

        # This should also be valid.
        test_witness_block(self.nodes[0], self.test_node, block_2, accepted=True)

        # Now test commitments with actual transactions
        tx = CTransaction()
        tx.vin.append(CTxIn(COutPoint(self.utxo[0].sha256, self.utxo[0].n), b""))

        # Let's construct a witness program
        witness_program = CScript([OP_TRUE])
        witness_hash = sha256(witness_program)
        script_pubkey = CScript([OP_0, witness_hash])
        tx.vout.append(CTxOut(self.utxo[0].nValue - 100000, script_pubkey))
        tx.rehash()

        # tx2 will spend tx1, and send back to a regular anyone-can-spend address
        tx2 = CTransaction()
        tx2.vin.append(CTxIn(COutPoint(tx.sha256, 0), b""))
        tx2.vout.append(CTxOut(tx.vout[0].nValue - 100000, witness_program))
        tx2.wit.vtxinwit.append(CTxInWitness())
        tx2.wit.vtxinwit[0].scriptWitness.stack = [witness_program]
        tx2.rehash()

        block_3 = self.build_next_block()
        self.update_witness_block_with_transactions(block_3, [tx, tx2], nonce=1)
        # Add an extra OP_RETURN output that matches the witness commitment template,
        # even though it has extra data after the incorrect commitment.
        # This block should fail.
        block_3.vtx[0].vout.append(CTxOut(0, CScript([OP_RETURN, WITNESS_COMMITMENT_HEADER + ser_uint256(2), 10])))
        block_3.vtx[0].rehash()
        block_3.hashMerkleRoot = block_3.calc_merkle_root()
        block_3.rehash()
        block_3.solve()

        test_witness_block(self.nodes[0], self.test_node, block_3, accepted=False)

        # Add a different commitment with different nonce, but in the
        # right location, and with some funds burned(!).
        # This should succeed (nValue shouldn't affect finding the
        # witness commitment).
        add_witness_commitment(block_3, nonce=0)
        block_3.vtx[0].vout[0].nValue -= 1
        block_3.vtx[0].vout[-1].nValue += 1
        block_3.vtx[0].rehash()
        block_3.hashMerkleRoot = block_3.calc_merkle_root()
        block_3.rehash()
        assert len(block_3.vtx[0].vout) == 4  # 3 OP_returns
        block_3.solve()
        test_witness_block(self.nodes[0], self.test_node, block_3, accepted=True)

        # Finally test that a block with no witness transactions can
        # omit the commitment.
        block_4 = self.build_next_block()
        tx3 = CTransaction()
        tx3.vin.append(CTxIn(COutPoint(tx2.sha256, 0), b""))
        tx3.vout.append(CTxOut(tx.vout[0].nValue - 100000, witness_program))
        tx3.rehash()
        block_4.vtx.append(tx3)
        block_4.hashMerkleRoot = block_4.calc_merkle_root()
        block_4.solve()
        test_witness_block(self.nodes[0], self.test_node, block_4, with_witness=False, accepted=True)

        # Update available utxo's for use in later test.
        self.utxo.pop(0)
        self.utxo.append(UTXO(tx3.sha256, 0, tx3.vout[0].nValue))

    @subtest
    def test_block_malleability(self):

        # Make sure that a block that has too big a virtual size
        # because of a too-large coinbase witness is not permanently
        # marked bad.
        block = self.build_next_block()
        add_witness_commitment(block)
        block.solve()

        block.vtx[0].wit.vtxinwit[0].scriptWitness.stack.append(b'a' * 10000000)
        assert get_virtual_size(block) > MAX_BLOCK_BASE_SIZE

        # We can't send over the p2p network, because this is too big to relay
        # TODO: repeat this test with a block that can be relayed
        self.nodes[0].submitblock(block.serialize().hex())

        assert self.nodes[0].getbestblockhash() != block.hash

        block.vtx[0].wit.vtxinwit[0].scriptWitness.stack.pop()
        assert get_virtual_size(block) < MAX_BLOCK_BASE_SIZE
        self.nodes[0].submitblock(block.serialize().hex())

        assert self.nodes[0].getbestblockhash() == block.hash

        # Now make sure that malleating the witness reserved value doesn't
        # result in a block permanently marked bad.
        block = self.build_next_block()
        add_witness_commitment(block)
        block.solve()

        # Change the nonce -- should not cause the block to be permanently
        # failed
        block.vtx[0].wit.vtxinwit[0].scriptWitness.stack = [ser_uint256(1)]
        test_witness_block(self.nodes[0], self.test_node, block, accepted=False)

        # Changing the witness reserved value doesn't change the block hash
        block.vtx[0].wit.vtxinwit[0].scriptWitness.stack = [ser_uint256(0)]
        test_witness_block(self.nodes[0], self.test_node, block, accepted=True)

    @subtest
    def test_witness_block_size(self):
        # TODO: Test that non-witness carrying blocks can't exceed 1MB
        # Skipping this test for now; this is covered in p2p-fullblocktest.py

        # Test that witness-bearing blocks are limited at ceil(base + wit/4) <= 1MB.
        block = self.build_next_block()

        assert len(self.utxo) > 0

        # Create a P2WSH transaction.
        # The witness program will be a bunch of OP_2DROP's, followed by OP_TRUE.
        # This should give us plenty of room to tweak the spending tx's
        # virtual size.
        NUM_DROPS = 200  # 201 max ops per script!
        NUM_OUTPUTS = 100

        witness_program = CScript([OP_2DROP] * NUM_DROPS + [OP_TRUE])
        witness_hash = uint256_from_str(sha256(witness_program))
        script_pubkey = CScript([OP_0, ser_uint256(witness_hash)])

        prevout = COutPoint(self.utxo[0].sha256, self.utxo[0].n)
        value = self.utxo[0].nValue

        parent_tx = CTransaction()
        parent_tx.vin.append(CTxIn(prevout, b""))
        child_value = int(value / NUM_OUTPUTS)
        for i in range(NUM_OUTPUTS):
            parent_tx.vout.append(CTxOut(child_value, script_pubkey))
        parent_tx.vout[0].nValue -= 50000
        assert parent_tx.vout[0].nValue > 0
        parent_tx.rehash()

        child_tx = CTransaction()
        for i in range(NUM_OUTPUTS):
            child_tx.vin.append(CTxIn(COutPoint(parent_tx.sha256, i), b""))
        child_tx.vout = [CTxOut(value - 100000, CScript([OP_TRUE]))]
        for i in range(NUM_OUTPUTS):
            child_tx.wit.vtxinwit.append(CTxInWitness())
            child_tx.wit.vtxinwit[-1].scriptWitness.stack = [b'a' * 195] * (2 * NUM_DROPS) + [witness_program]
        child_tx.rehash()
        self.update_witness_block_with_transactions(block, [parent_tx, child_tx])

        vsize = get_virtual_size(block)
        additional_bytes = (MAX_BLOCK_BASE_SIZE - vsize) * 4
        i = 0
        while additional_bytes > 0:
            # Add some more bytes to each input until we hit MAX_BLOCK_BASE_SIZE+1
            extra_bytes = min(additional_bytes + 1, 55)
            block.vtx[-1].wit.vtxinwit[int(i / (2 * NUM_DROPS))].scriptWitness.stack[i % (2 * NUM_DROPS)] = b'a' * (195 + extra_bytes)
            additional_bytes -= extra_bytes
            i += 1

        update_vtixinwit_index = int(i/(2*NUM_DROPS))
        update_stack_index = i%(2*NUM_DROPS)
        update_base_length = len(block.vtx[-1].wit.vtxinwit[update_vtixinwit_index].scriptWitness.stack[update_stack_index])
        block.vtx[-1].wit.vtxinwit[update_vtixinwit_index].scriptWitness.stack[update_stack_index] += b'a'*4

        block.vtx[0].vout.pop()  # Remove old commitment
        add_witness_commitment(block)
        block.solve()
        vsize = get_virtual_size(block)
        assert_equal(vsize, MAX_BLOCK_BASE_SIZE + 1)
        # Make sure that our test case would exceed the old max-network-message
        # limit
        assert len(block.serialize()) > 2 * 1024 * 1024

        test_witness_block(self.nodes[0], self.test_node, block, accepted=False)

        # Now resize the second transaction to make the block fit.
        #cur_length = len(block.vtx[-1].wit.vtxinwit[0].scriptWitness.stack[0])
        #block.vtx[-1].wit.vtxinwit[0].scriptWitness.stack[0] = b'a' * (cur_length - 1)
        #block.vtx[0].vout.pop()
        block.vtx[-1].wit.vtxinwit[update_vtixinwit_index].scriptWitness.stack[update_stack_index] = b'a'*8
        add_witness_commitment(block)
        block.solve()
        assert get_virtual_size(block) == MAX_BLOCK_BASE_SIZE

        test_witness_block(self.nodes[0], self.test_node, block, accepted=True)

        # Update available utxo's
        self.utxo.pop(0)
        self.utxo.append(UTXO(block.vtx[-1].sha256, 0, block.vtx[-1].vout[0].nValue))

    @subtest
    def test_submit_block(self):
        """Test that submitblock adds the nonce automatically when possible."""
        block = self.build_next_block()

        # Try using a custom nonce and then don't supply it.
        # This shouldn't possibly work.
        add_witness_commitment(block, nonce=1)
        block.vtx[0].wit = CTxWitness()  # drop the nonce
        block.solve()
        self.nodes[0].submitblock(block.serialize().hex())
        assert self.nodes[0].getbestblockhash() != block.hash

        # Now redo commitment with the standard nonce, but let bitcoind fill it in.
        add_witness_commitment(block, nonce=0)
        block.vtx[0].wit = CTxWitness()
        block.solve()
        self.nodes[0].submitblock(block.serialize().hex())
        assert_equal(self.nodes[0].getbestblockhash(), block.hash)

        # This time, add a tx with non-empty witness, but don't supply
        # the commitment.
        block_2 = self.build_next_block()

        add_witness_commitment(block_2)

        block_2.solve()

        # Drop commitment and nonce -- submitblock should not fill in.
        block_2.vtx[0].vout.pop()
        block_2.vtx[0].wit = CTxWitness()

        self.nodes[0].submitblock(block_2.serialize().hex())
        # Tip should not advance!
        assert self.nodes[0].getbestblockhash() != block_2.hash

    @subtest
    def test_extra_witness_data(self):
        """Test extra witness data in a transaction."""

        block = self.build_next_block()

        witness_program = CScript([OP_DROP, OP_TRUE])
        witness_hash = sha256(witness_program)
        script_pubkey = CScript([OP_0, witness_hash])

        # First try extra witness data on a tx that doesn't require a witness
        tx = CTransaction()
        tx.vin.append(CTxIn(COutPoint(self.utxo[0].sha256, self.utxo[0].n), b""))
        tx.vout.append(CTxOut(self.utxo[0].nValue - 2000, script_pubkey))
        tx.vout.append(CTxOut(1000, CScript([OP_TRUE])))  # non-witness output
        tx.wit.vtxinwit.append(CTxInWitness())
        tx.wit.vtxinwit[0].scriptWitness.stack = [CScript([])]
        tx.rehash()
        self.update_witness_block_with_transactions(block, [tx])

        # Extra witness data should not be allowed.
        test_witness_block(self.nodes[0], self.test_node, block, accepted=False)

        # Try extra signature data.  Ok if we're not spending a witness output.
        block.vtx[1].wit.vtxinwit = []
        block.vtx[1].vin[0].scriptSig = CScript([OP_0])
        block.vtx[1].rehash()
        add_witness_commitment(block)
        block.solve()

        test_witness_block(self.nodes[0], self.test_node, block, accepted=True)

        # Now try extra witness/signature data on an input that DOES require a
        # witness
        tx2 = CTransaction()
        tx2.vin.append(CTxIn(COutPoint(tx.sha256, 0), b""))  # witness output
        tx2.vin.append(CTxIn(COutPoint(tx.sha256, 1), b""))  # non-witness
        tx2.vout.append(CTxOut(tx.vout[0].nValue, CScript([OP_TRUE])))
        tx2.wit.vtxinwit.extend([CTxInWitness(), CTxInWitness()])
        tx2.wit.vtxinwit[0].scriptWitness.stack = [CScript([CScriptNum(1)]), CScript([CScriptNum(1)]), witness_program]
        tx2.wit.vtxinwit[1].scriptWitness.stack = [CScript([OP_TRUE])]

        block = self.build_next_block()
        self.update_witness_block_with_transactions(block, [tx2])

        # This has extra witness data, so it should fail.
        test_witness_block(self.nodes[0], self.test_node, block, accepted=False)

        # Now get rid of the extra witness, but add extra scriptSig data
        tx2.vin[0].scriptSig = CScript([OP_TRUE])
        tx2.vin[1].scriptSig = CScript([OP_TRUE])
        tx2.wit.vtxinwit[0].scriptWitness.stack.pop(0)
        tx2.wit.vtxinwit[1].scriptWitness.stack = []
        tx2.rehash()
        add_witness_commitment(block)
        block.solve()

        # This has extra signature data for a witness input, so it should fail.
        test_witness_block(self.nodes[0], self.test_node, block, accepted=False)

        # Now get rid of the extra scriptsig on the witness input, and verify
        # success (even with extra scriptsig data in the non-witness input)
        tx2.vin[0].scriptSig = b""
        tx2.rehash()
        add_witness_commitment(block)
        block.solve()

        test_witness_block(self.nodes[0], self.test_node, block, accepted=True)

        # Update utxo for later tests
        self.utxo.pop(0)
        self.utxo.append(UTXO(tx2.sha256, 0, tx2.vout[0].nValue))

    @subtest
    def test_max_witness_push_length(self):
        """Test that witness stack can only allow up to 520 byte pushes."""
        MAX_SCRIPT_ELEMENT_SIZE = 128000

        block = self.build_next_block()

        witness_program = CScript([OP_DROP, OP_TRUE])
        witness_hash = sha256(witness_program)
        script_pubkey = CScript([OP_0, witness_hash])

        tx = CTransaction()
        tx.vin.append(CTxIn(COutPoint(self.utxo[0].sha256, self.utxo[0].n), b""))
        tx.vout.append(CTxOut(self.utxo[0].nValue - 100000, script_pubkey))
        tx.rehash()

        tx2 = CTransaction()
        tx2.vin.append(CTxIn(COutPoint(tx.sha256, 0), b""))
        tx2.vout.append(CTxOut(tx.vout[0].nValue - 100000, CScript([OP_TRUE])))
        tx2.wit.vtxinwit.append(CTxInWitness())
        # First try a 521-byte stack element
        tx2.wit.vtxinwit[0].scriptWitness.stack = [b'a' * (MAX_SCRIPT_ELEMENT_SIZE + 1), witness_program]
        tx2.rehash()

        self.update_witness_block_with_transactions(block, [tx, tx2])
        test_witness_block(self.nodes[0], self.test_node, block, accepted=False)

        # Now reduce the length of the stack element
        tx2.wit.vtxinwit[0].scriptWitness.stack[0] = b'a' * (MAX_SCRIPT_ELEMENT_SIZE)

        add_witness_commitment(block)
        block.solve()
        test_witness_block(self.nodes[0], self.test_node, block, accepted=True)

        # Update the utxo for later tests
        self.utxo.pop()
        self.utxo.append(UTXO(tx2.sha256, 0, tx2.vout[0].nValue))

    @subtest
    def test_max_witness_program_length(self):
        """Test that witness outputs greater than 10kB can't be spent."""

        MAX_SCRIPT_ELEMENT_SIZE = 128000
        MAX_PROGRAM_LENGTH = 129000

        # This program is 19 max pushes (9937 bytes), then 64 more opcode-bytes.
        long_witness_program = CScript([b'a' * (MAX_SCRIPT_ELEMENT_SIZE-50)] + [b'a'*996] + [OP_DROP]*46 + [OP_TRUE])
        assert(len(long_witness_program) == MAX_PROGRAM_LENGTH + 1)
        long_witness_hash = sha256(long_witness_program)
        long_script_pubkey = CScript([OP_0, long_witness_hash])

        block = self.build_next_block()

        tx = CTransaction()
        tx.vin.append(CTxIn(COutPoint(self.utxo[0].sha256, self.utxo[0].n), b""))
        tx.vout.append(CTxOut(self.utxo[0].nValue - 100000, long_script_pubkey))
        tx.rehash()

        tx2 = CTransaction()
        tx2.vin.append(CTxIn(COutPoint(tx.sha256, 0), b""))
        tx2.vout.append(CTxOut(tx.vout[0].nValue - 100000, CScript([OP_TRUE])))
        tx2.wit.vtxinwit.append(CTxInWitness())
        tx2.wit.vtxinwit[0].scriptWitness.stack = [b'a'] * 44 + [long_witness_program]
        tx2.rehash()

        self.update_witness_block_with_transactions(block, [tx, tx2])

        test_witness_block(self.nodes[0], self.test_node, block, accepted=False)

        # Try again with one less byte in the witness program
        witness_program = CScript([b'a' * (MAX_SCRIPT_ELEMENT_SIZE-50)] + [b'a'*996] + [OP_DROP]*45 + [OP_TRUE])
        assert(len(witness_program) == MAX_PROGRAM_LENGTH)
        witness_hash = sha256(witness_program)
        script_pubkey = CScript([OP_0, witness_hash])

        tx.vout[0] = CTxOut(tx.vout[0].nValue, script_pubkey)
        tx.rehash()
        tx2.vin[0].prevout.hash = tx.sha256
        tx2.wit.vtxinwit[0].scriptWitness.stack = [b'a'] * 43 + [witness_program]
        tx2.rehash()
        block.vtx = [block.vtx[0]]
        self.update_witness_block_with_transactions(block, [tx, tx2])
        test_witness_block(self.nodes[0], self.test_node, block, accepted=True)

        self.utxo.pop()
        self.utxo.append(UTXO(tx2.sha256, 0, tx2.vout[0].nValue))

    @subtest
    def test_witness_input_length(self):
        """Test that vin length must match vtxinwit length."""

        witness_program = CScript([OP_DROP, OP_TRUE])
        witness_hash = sha256(witness_program)
        script_pubkey = CScript([OP_0, witness_hash])

        # Create a transaction that splits our utxo into many outputs
        tx = CTransaction()
        tx.vin.append(CTxIn(COutPoint(self.utxo[0].sha256, self.utxo[0].n), b""))
        value = self.utxo[0].nValue
        for i in range(10):
            tx.vout.append(CTxOut(int(value / 10), script_pubkey))
        tx.vout[0].nValue -= 1000
        assert tx.vout[0].nValue >= 0

        block = self.build_next_block()
        self.update_witness_block_with_transactions(block, [tx])
        test_witness_block(self.nodes[0], self.test_node, block, accepted=True)

        # Try various ways to spend tx that should all break.
        # This "broken" transaction serializer will not normalize
        # the length of vtxinwit.
        class BrokenCTransaction(CTransaction):
            def serialize_with_witness(self):
                flags = 0
                if not self.wit.is_null():
                    flags |= 1
                r = b""
                r += struct.pack("<i", self.nVersion)
                if flags:
                    dummy = []
                    r += ser_vector(dummy)
                    r += struct.pack("<B", flags)
                r += ser_vector(self.vin)
                r += ser_vector(self.vout)
                if flags & 1:
                    r += self.wit.serialize()
                r += struct.pack("<I", self.nLockTime)
                return r

        tx2 = BrokenCTransaction()
        for i in range(10):
            tx2.vin.append(CTxIn(COutPoint(tx.sha256, i), b""))
        tx2.vout.append(CTxOut(value - 3000, CScript([OP_TRUE])))

        # First try using a too long vtxinwit
        for i in range(11):
            tx2.wit.vtxinwit.append(CTxInWitness())
            tx2.wit.vtxinwit[i].scriptWitness.stack = [b'a', witness_program]

        block = self.build_next_block()
        self.update_witness_block_with_transactions(block, [tx2])
        test_witness_block(self.nodes[0], self.test_node, block, accepted=False)

        # Now try using a too short vtxinwit
        tx2.wit.vtxinwit.pop()
        tx2.wit.vtxinwit.pop()

        block.vtx = [block.vtx[0]]
        self.update_witness_block_with_transactions(block, [tx2])
        test_witness_block(self.nodes[0], self.test_node, block, accepted=False)

        # Now make one of the intermediate witnesses be incorrect
        tx2.wit.vtxinwit.append(CTxInWitness())
        tx2.wit.vtxinwit[-1].scriptWitness.stack = [b'a', witness_program]
        tx2.wit.vtxinwit[5].scriptWitness.stack = [witness_program]

        block.vtx = [block.vtx[0]]
        self.update_witness_block_with_transactions(block, [tx2])
        test_witness_block(self.nodes[0], self.test_node, block, accepted=False)

        # Fix the broken witness and the block should be accepted.
        tx2.wit.vtxinwit[5].scriptWitness.stack = [b'a', witness_program]
        block.vtx = [block.vtx[0]]
        self.update_witness_block_with_transactions(block, [tx2])
        test_witness_block(self.nodes[0], self.test_node, block, accepted=True)

        self.utxo.pop()
        self.utxo.append(UTXO(tx2.sha256, 0, tx2.vout[0].nValue))

    @subtest
    def test_tx_relay_after_segwit_activation(self):
        """Test transaction relay after segwit activation.

        After segwit activates, verify that mempool:
        - rejects transactions with unnecessary/extra witnesses
        - accepts transactions with valid witnesses
        and that witness transactions are relayed to non-upgraded peers."""

        # Generate a transaction that doesn't require a witness, but send it
        # with a witness.  Should be rejected because we can't use a witness
        # when spending a non-witness output.
        tx = CTransaction()
        tx.vin.append(CTxIn(COutPoint(self.utxo[0].sha256, self.utxo[0].n), b""))
        tx.vout.append(CTxOut(self.utxo[0].nValue - 100000, CScript([OP_TRUE, OP_DROP] * 15 + [OP_TRUE])))
        tx.wit.vtxinwit.append(CTxInWitness())
        tx.wit.vtxinwit[0].scriptWitness.stack = [b'a']
        tx.rehash()

        tx_hash = tx.sha256

        # Verify that unnecessary witnesses are rejected.
        self.test_node.announce_tx_and_wait_for_getdata(tx)
        assert_equal(len(self.nodes[0].getrawmempool()), 0)
        test_transaction_acceptance(self.nodes[0], self.test_node, tx, with_witness=True, accepted=False)

        # Verify that removing the witness succeeds.
        self.test_node.announce_tx_and_wait_for_getdata(tx)
        test_transaction_acceptance(self.nodes[0], self.test_node, tx, with_witness=False, accepted=True)

        # Now try to add extra witness data to a valid witness tx.
        witness_program = CScript([OP_TRUE])
        witness_hash = sha256(witness_program)
        script_pubkey = CScript([OP_0, witness_hash])
        tx2 = CTransaction()
        tx2.vin.append(CTxIn(COutPoint(tx_hash, 0), b""))
        tx2.vout.append(CTxOut(tx.vout[0].nValue - 100000, script_pubkey))
        tx2.rehash()

        tx3 = CTransaction()
        tx3.vin.append(CTxIn(COutPoint(tx2.sha256, 0), b""))
        tx3.wit.vtxinwit.append(CTxInWitness())

        # Add too-large for IsStandard witness and check that it does not enter reject filter
        p2sh_program = CScript([OP_TRUE])
        p2sh_pubkey = hash160(p2sh_program)
        witness_program2 = CScript([b'a' * 400000])
        tx3.vout.append(CTxOut(tx2.vout[0].nValue - 100000, CScript([OP_HASH160, p2sh_pubkey, OP_EQUAL])))
        tx3.wit.vtxinwit[0].scriptWitness.stack = [witness_program2]
        tx3.rehash()

        # Node will not be blinded to the transaction
        self.std_node.announce_tx_and_wait_for_getdata(tx3)
        test_transaction_acceptance(self.nodes[1], self.std_node, tx3, True, False, 'tx-size')
        self.std_node.announce_tx_and_wait_for_getdata(tx3)
        test_transaction_acceptance(self.nodes[1], self.std_node, tx3, True, False, 'tx-size')

        # Remove witness stuffing, instead add extra witness push on stack
        tx3.vout[0] = CTxOut(tx2.vout[0].nValue - 100000, CScript([OP_TRUE, OP_DROP] * 15 + [OP_TRUE]))
        tx3.wit.vtxinwit[0].scriptWitness.stack = [CScript([CScriptNum(1)]), witness_program]
        tx3.rehash()

        test_transaction_acceptance(self.nodes[0], self.test_node, tx2, with_witness=True, accepted=True)
        test_transaction_acceptance(self.nodes[0], self.test_node, tx3, with_witness=True, accepted=False)

        # Get rid of the extra witness, and verify acceptance.
        tx3.wit.vtxinwit[0].scriptWitness.stack = [witness_program]
        # Also check that old_node gets a tx announcement, even though this is
        # a witness transaction.
        self.old_node.wait_for_inv([CInv(1, tx2.sha256)])  # wait until tx2 was inv'ed
        test_transaction_acceptance(self.nodes[0], self.test_node, tx3, with_witness=True, accepted=True)
        self.old_node.wait_for_inv([CInv(1, tx3.sha256)])

        # Test that getrawtransaction returns correct witness information
        # hash, size, vsize
        raw_tx = self.nodes[0].getrawtransaction(tx3.hash, 1)
        assert_equal(int(raw_tx["hash"], 16), tx3.calc_sha256(True))
        assert_equal(raw_tx["size"], len(tx3.serialize_with_witness()))
        weight = len(tx3.serialize_with_witness()) + 3 * len(tx3.serialize_without_witness())
        vsize = math.ceil(weight / 4)
        assert_equal(raw_tx["vsize"], vsize)
        assert_equal(raw_tx["weight"], weight)
        assert_equal(len(raw_tx["vin"][0]["txinwitness"]), 1)
        assert_equal(raw_tx["vin"][0]["txinwitness"][0], witness_program.hex())
        assert vsize != raw_tx["size"]

        # Cleanup: mine the transactions and update utxo for next test
        self.nodes[0].generate(1)
        assert_equal(len(self.nodes[0].getrawmempool()), 0)

        self.utxo.pop(0)
        self.utxo.append(UTXO(tx3.sha256, 0, tx3.vout[0].nValue))

    @subtest
    def test_segwit_versions(self):
        """Test validity of future segwit version transactions.

        Future segwit versions are non-standard to spend, but valid in blocks.
        Sending to future segwit versions is always allowed.
        Can run this before and after segwit activation."""

        NUM_SEGWIT_VERSIONS = 17  # will test OP_0, OP1, ..., OP_16
        if len(self.utxo) < NUM_SEGWIT_VERSIONS:
            tx = CTransaction()
            tx.vin.append(CTxIn(COutPoint(self.utxo[0].sha256, self.utxo[0].n), b""))
            split_value = (self.utxo[0].nValue - 400000) // NUM_SEGWIT_VERSIONS
            for i in range(NUM_SEGWIT_VERSIONS):
                tx.vout.append(CTxOut(split_value, CScript([OP_TRUE])))
            tx.rehash()
            block = self.build_next_block()
            self.update_witness_block_with_transactions(block, [tx])
            test_witness_block(self.nodes[0], self.test_node, block, accepted=True)
            self.utxo.pop(0)
            for i in range(NUM_SEGWIT_VERSIONS):
                self.utxo.append(UTXO(tx.sha256, i, split_value))

        self.sync_blocks()
        temp_utxo = []
        tx = CTransaction()
        witness_program = CScript([OP_TRUE])
        witness_hash = sha256(witness_program)
        assert_equal(len(self.nodes[1].getrawmempool()), 0)
        for version in list(range(OP_1, OP_16 + 1)) + [OP_0]:
            # First try to spend to a future version segwit script_pubkey.
            script_pubkey = CScript([CScriptOp(version), witness_hash])
            tx.vin = [CTxIn(COutPoint(self.utxo[0].sha256, self.utxo[0].n), b"")]
            tx.vout = [CTxOut(self.utxo[0].nValue - 100000, script_pubkey)]
            tx.rehash()
            test_transaction_acceptance(self.nodes[1], self.std_node, tx, with_witness=True, accepted=False)
            test_transaction_acceptance(self.nodes[0], self.test_node, tx, with_witness=True, accepted=True)
            self.utxo.pop(0)
            temp_utxo.append(UTXO(tx.sha256, 0, tx.vout[0].nValue))

        self.nodes[0].generate(1)  # Mine all the transactions
        self.sync_blocks()
        assert len(self.nodes[0].getrawmempool()) == 0

        # Finally, verify that version 0 -> version 1 transactions
        # are standard
        script_pubkey = CScript([CScriptOp(OP_1), witness_hash])
        tx2 = CTransaction()
        tx2.vin = [CTxIn(COutPoint(tx.sha256, 0), b"")]
        tx2.vout = [CTxOut(tx.vout[0].nValue - 100000, script_pubkey)]
        tx2.wit.vtxinwit.append(CTxInWitness())
        tx2.wit.vtxinwit[0].scriptWitness.stack = [witness_program]
        tx2.rehash()
        # Gets accepted to both policy-enforcing nodes and others.
        test_transaction_acceptance(self.nodes[0], self.test_node, tx2, with_witness=True, accepted=True)
        test_transaction_acceptance(self.nodes[1], self.std_node, tx2, with_witness=True, accepted=True)
        temp_utxo.pop()  # last entry in temp_utxo was the output we just spent
        temp_utxo.append(UTXO(tx2.sha256, 0, tx2.vout[0].nValue))

        # Spend everything in temp_utxo into an segwit v1 output.
        tx3 = CTransaction()
        total_value = 0
        for i in temp_utxo:
            tx3.vin.append(CTxIn(COutPoint(i.sha256, i.n), b""))
            tx3.wit.vtxinwit.append(CTxInWitness())
            total_value += i.nValue
        tx3.wit.vtxinwit[-1].scriptWitness.stack = [witness_program]
<<<<<<< HEAD
        tx3.vout.append(CTxOut(total_value - 1000000, CScript([OP_TRUE])))
=======
        tx3.vout.append(CTxOut(total_value - 1000, script_pubkey))
>>>>>>> 30926997
        tx3.rehash()

        # First we test this transaction against fRequireStandard=true node
        # making sure the txid is added to the reject filter
        self.std_node.announce_tx_and_wait_for_getdata(tx3)
        test_transaction_acceptance(self.nodes[1], self.std_node, tx3, with_witness=True, accepted=False, reason="bad-txns-nonstandard-inputs")
        # Now the node will no longer ask for getdata of this transaction when advertised by same txid
        self.std_node.announce_tx_and_wait_for_getdata(tx3, timeout=5, success=False)

        # Spending a higher version witness output is not allowed by policy,
        # even with fRequireStandard=false.
        test_transaction_acceptance(self.nodes[0], self.test_node, tx3, with_witness=True, accepted=False, reason="reserved for soft-fork upgrades")

        # Building a block with the transaction must be valid, however.
        block = self.build_next_block()
        self.update_witness_block_with_transactions(block, [tx2, tx3])
        test_witness_block(self.nodes[0], self.test_node, block, accepted=True)
        self.sync_blocks()

        # Add utxo to our list
        self.utxo.append(UTXO(tx3.sha256, 0, tx3.vout[0].nValue))

    @subtest
    def test_premature_coinbase_witness_spend(self):

        block = self.build_next_block()
        # Change the output of the block to be a witness output.
        witness_program = CScript([OP_TRUE])
        witness_hash = sha256(witness_program)
        script_pubkey = CScript([OP_0, witness_hash])
        block.vtx[0].vout[0].scriptPubKey = script_pubkey
        # This next line will rehash the coinbase and update the merkle
        # root, and solve.
        self.update_witness_block_with_transactions(block, [])
        test_witness_block(self.nodes[0], self.test_node, block, accepted=True)

        spend_tx = CTransaction()
        spend_tx.vin = [CTxIn(COutPoint(block.vtx[0].sha256, 0), b"")]
        spend_tx.vout = [CTxOut(block.vtx[0].vout[0].nValue, witness_program)]
        spend_tx.wit.vtxinwit.append(CTxInWitness())
        spend_tx.wit.vtxinwit[0].scriptWitness.stack = [witness_program]
        spend_tx.rehash()

        # Now test a premature spend.
        self.nodes[0].generate(COINBASE_MATURITY-2)
        self.sync_blocks()
        block2 = self.build_next_block()
        self.update_witness_block_with_transactions(block2, [spend_tx])
        test_witness_block(self.nodes[0], self.test_node, block2, accepted=False)

        # Advancing one more block should allow the spend.
        self.nodes[0].generate(1)
        block2 = self.build_next_block()
        self.update_witness_block_with_transactions(block2, [spend_tx])
        test_witness_block(self.nodes[0], self.test_node, block2, accepted=True)
        self.sync_blocks()

    @subtest
    def test_uncompressed_pubkey(self):
        """Test uncompressed pubkey validity in segwit transactions.

        Uncompressed pubkeys are no longer supported in default relay policy,
        but (for now) are still valid in blocks."""

        # Segwit transactions using uncompressed pubkeys are not accepted
        # under default policy, but should still pass consensus.
        key = ECKey()
        key.generate(False)
        pubkey = key.get_pubkey().get_bytes()
        assert_equal(len(pubkey), 65)  # This should be an uncompressed pubkey

        utxo = self.utxo.pop(0)

        # Test 1: P2WPKH
        # First create a P2WPKH output that uses an uncompressed pubkey
        pubkeyhash = hash160(pubkey)
        script_pkh = CScript([OP_0, pubkeyhash])
        tx = CTransaction()
        tx.vin.append(CTxIn(COutPoint(utxo.sha256, utxo.n), b""))
        tx.vout.append(CTxOut(utxo.nValue - 100000, script_pkh))
        tx.rehash()

        # Confirm it in a block.
        block = self.build_next_block()
        self.update_witness_block_with_transactions(block, [tx])
        test_witness_block(self.nodes[0], self.test_node, block, accepted=True)

        # Now try to spend it. Send it to a P2WSH output, which we'll
        # use in the next test.
        witness_program = CScript([pubkey, CScriptOp(OP_CHECKSIG)])
        witness_hash = sha256(witness_program)
        script_wsh = CScript([OP_0, witness_hash])

        tx2 = CTransaction()
        tx2.vin.append(CTxIn(COutPoint(tx.sha256, 0), b""))
        tx2.vout.append(CTxOut(tx.vout[0].nValue - 100000, script_wsh))
        script = get_p2pkh_script(pubkeyhash)
        sig_hash = SegwitV0SignatureHash(script, tx2, 0, SIGHASH_ALL, tx.vout[0].nValue)
        signature = key.sign_ecdsa(sig_hash) + b'\x01'  # 0x1 is SIGHASH_ALL
        tx2.wit.vtxinwit.append(CTxInWitness())
        tx2.wit.vtxinwit[0].scriptWitness.stack = [signature, pubkey]
        tx2.rehash()

        # Should fail policy test.
        test_transaction_acceptance(self.nodes[0], self.test_node, tx2, True, False, 'non-mandatory-script-verify-flag (Using non-compressed keys in segwit)')
        # But passes consensus.
        block = self.build_next_block()
        self.update_witness_block_with_transactions(block, [tx2])
        test_witness_block(self.nodes[0], self.test_node, block, accepted=True)

        # Test 2: P2WSH
        # Try to spend the P2WSH output created in last test.
        # Send it to a P2SH(P2WSH) output, which we'll use in the next test.
        p2sh_witness_hash = hash160(script_wsh)
        script_p2sh = CScript([OP_HASH160, p2sh_witness_hash, OP_EQUAL])
        script_sig = CScript([script_wsh])

        tx3 = CTransaction()
        tx3.vin.append(CTxIn(COutPoint(tx2.sha256, 0), b""))
        tx3.vout.append(CTxOut(tx2.vout[0].nValue - 100000, script_p2sh))
        tx3.wit.vtxinwit.append(CTxInWitness())
        sign_p2pk_witness_input(witness_program, tx3, 0, SIGHASH_ALL, tx2.vout[0].nValue, key)

        # Should fail policy test.
        test_transaction_acceptance(self.nodes[0], self.test_node, tx3, True, False, 'non-mandatory-script-verify-flag (Using non-compressed keys in segwit)')
        # But passes consensus.
        block = self.build_next_block()
        self.update_witness_block_with_transactions(block, [tx3])
        test_witness_block(self.nodes[0], self.test_node, block, accepted=True)

        # Test 3: P2SH(P2WSH)
        # Try to spend the P2SH output created in the last test.
        # Send it to a P2PKH output, which we'll use in the next test.
        script_pubkey = get_p2pkh_script(pubkeyhash)
        tx4 = CTransaction()
        tx4.vin.append(CTxIn(COutPoint(tx3.sha256, 0), script_sig))
        tx4.vout.append(CTxOut(tx3.vout[0].nValue - 100000, script_pubkey))
        tx4.wit.vtxinwit.append(CTxInWitness())
        sign_p2pk_witness_input(witness_program, tx4, 0, SIGHASH_ALL, tx3.vout[0].nValue, key)

        # Should fail policy test.
        test_transaction_acceptance(self.nodes[0], self.test_node, tx4, True, False, 'non-mandatory-script-verify-flag (Using non-compressed keys in segwit)')
        block = self.build_next_block()
        self.update_witness_block_with_transactions(block, [tx4])
        test_witness_block(self.nodes[0], self.test_node, block, accepted=True)

        # Test 4: Uncompressed pubkeys should still be valid in non-segwit
        # transactions.
        tx5 = CTransaction()
        tx5.vin.append(CTxIn(COutPoint(tx4.sha256, 0), b""))
        tx5.vout.append(CTxOut(tx4.vout[0].nValue - 100000, CScript([OP_TRUE])))
        (sig_hash, err) = LegacySignatureHash(script_pubkey, tx5, 0, SIGHASH_ALL)
        signature = key.sign_ecdsa(sig_hash) + b'\x01'  # 0x1 is SIGHASH_ALL
        tx5.vin[0].scriptSig = CScript([signature, pubkey])
        tx5.rehash()
        # Should pass policy and consensus.
        test_transaction_acceptance(self.nodes[0], self.test_node, tx5, True, True)
        block = self.build_next_block()
        self.update_witness_block_with_transactions(block, [tx5])
        test_witness_block(self.nodes[0], self.test_node, block, accepted=True)
        self.utxo.append(UTXO(tx5.sha256, 0, tx5.vout[0].nValue))

    @subtest
    def test_signature_version_1(self):

        key = ECKey()
        key.generate()
        pubkey = key.get_pubkey().get_bytes()

        witness_program = CScript([pubkey, CScriptOp(OP_CHECKSIG)])
        witness_hash = sha256(witness_program)
        script_pubkey = CScript([OP_0, witness_hash])

        # First create a witness output for use in the tests.
        tx = CTransaction()
        tx.vin.append(CTxIn(COutPoint(self.utxo[0].sha256, self.utxo[0].n), b""))
        tx.vout.append(CTxOut(self.utxo[0].nValue - 100000, script_pubkey))
        tx.rehash()

        test_transaction_acceptance(self.nodes[0], self.test_node, tx, with_witness=True, accepted=True)
        # Mine this transaction in preparation for following tests.
        block = self.build_next_block()
        self.update_witness_block_with_transactions(block, [tx])
        test_witness_block(self.nodes[0], self.test_node, block, accepted=True)
        self.sync_blocks()
        self.utxo.pop(0)

        # Test each hashtype
        prev_utxo = UTXO(tx.sha256, 0, tx.vout[0].nValue)
        for sigflag in [0, SIGHASH_ANYONECANPAY]:
            for hashtype in [SIGHASH_ALL, SIGHASH_NONE, SIGHASH_SINGLE]:
                hashtype |= sigflag
                block = self.build_next_block()
                tx = CTransaction()
                tx.vin.append(CTxIn(COutPoint(prev_utxo.sha256, prev_utxo.n), b""))
                tx.vout.append(CTxOut(prev_utxo.nValue - 100000, script_pubkey))
                tx.wit.vtxinwit.append(CTxInWitness())
                # Too-large input value
                sign_p2pk_witness_input(witness_program, tx, 0, hashtype, prev_utxo.nValue + 1, key)
                self.update_witness_block_with_transactions(block, [tx])
                test_witness_block(self.nodes[0], self.test_node, block, accepted=False)

                # Too-small input value
                sign_p2pk_witness_input(witness_program, tx, 0, hashtype, prev_utxo.nValue - 1, key)
                block.vtx.pop()  # remove last tx
                self.update_witness_block_with_transactions(block, [tx])
                test_witness_block(self.nodes[0], self.test_node, block, accepted=False)

                # Now try correct value
                sign_p2pk_witness_input(witness_program, tx, 0, hashtype, prev_utxo.nValue, key)
                block.vtx.pop()
                self.update_witness_block_with_transactions(block, [tx])
                test_witness_block(self.nodes[0], self.test_node, block, accepted=True)

                prev_utxo = UTXO(tx.sha256, 0, tx.vout[0].nValue)

        # Test combinations of signature hashes.
        # Split the utxo into a lot of outputs.
        # Randomly choose up to 10 to spend, sign with different hashtypes, and
        # output to a random number of outputs.  Repeat NUM_SIGHASH_TESTS times.
        # Ensure that we've tested a situation where we use SIGHASH_SINGLE with
        # an input index > number of outputs.
        NUM_SIGHASH_TESTS = 500
        temp_utxos = []
        tx = CTransaction()
        tx.vin.append(CTxIn(COutPoint(prev_utxo.sha256, prev_utxo.n), b""))
        split_value = prev_utxo.nValue // NUM_SIGHASH_TESTS
        for i in range(NUM_SIGHASH_TESTS):
            tx.vout.append(CTxOut(split_value, script_pubkey))
        tx.wit.vtxinwit.append(CTxInWitness())
        sign_p2pk_witness_input(witness_program, tx, 0, SIGHASH_ALL, prev_utxo.nValue, key)
        for i in range(NUM_SIGHASH_TESTS):
            temp_utxos.append(UTXO(tx.sha256, i, split_value))

        block = self.build_next_block()
        self.update_witness_block_with_transactions(block, [tx])
        test_witness_block(self.nodes[0], self.test_node, block, accepted=True)

        block = self.build_next_block()
        used_sighash_single_out_of_bounds = False
        for i in range(NUM_SIGHASH_TESTS):
            # Ping regularly to keep the connection alive
            if (not i % 100):
                self.test_node.sync_with_ping()
            # Choose random number of inputs to use.
            num_inputs = random.randint(1, 10)
            # Create a slight bias for producing more utxos
            num_outputs = random.randint(1, 11)
            random.shuffle(temp_utxos)
            assert len(temp_utxos) > num_inputs
            tx = CTransaction()
            total_value = 0
            for i in range(num_inputs):
                tx.vin.append(CTxIn(COutPoint(temp_utxos[i].sha256, temp_utxos[i].n), b""))
                tx.wit.vtxinwit.append(CTxInWitness())
                total_value += temp_utxos[i].nValue
            split_value = total_value // num_outputs
            for i in range(num_outputs):
                tx.vout.append(CTxOut(split_value, script_pubkey))
            for i in range(num_inputs):
                # Now try to sign each input, using a random hashtype.
                anyonecanpay = 0
                if random.randint(0, 1):
                    anyonecanpay = SIGHASH_ANYONECANPAY
                hashtype = random.randint(1, 3) | anyonecanpay
                sign_p2pk_witness_input(witness_program, tx, i, hashtype, temp_utxos[i].nValue, key)
                if (hashtype == SIGHASH_SINGLE and i >= num_outputs):
                    used_sighash_single_out_of_bounds = True
            tx.rehash()
            for i in range(num_outputs):
                temp_utxos.append(UTXO(tx.sha256, i, split_value))
            temp_utxos = temp_utxos[num_inputs:]

            block.vtx.append(tx)

            # Test the block periodically, if we're close to maxblocksize
            if (get_virtual_size(block) > MAX_BLOCK_BASE_SIZE - 1000):
                self.update_witness_block_with_transactions(block, [])
                test_witness_block(self.nodes[0], self.test_node, block, accepted=True)
                block = self.build_next_block()

        if (not used_sighash_single_out_of_bounds):
            self.log.info("WARNING: this test run didn't attempt SIGHASH_SINGLE with out-of-bounds index value")
        # Test the transactions we've added to the block
        if (len(block.vtx) > 1):
            self.update_witness_block_with_transactions(block, [])
            test_witness_block(self.nodes[0], self.test_node, block, accepted=True)

        # Now test witness version 0 P2PKH transactions
        pubkeyhash = hash160(pubkey)
        script_pkh = CScript([OP_0, pubkeyhash])
        tx = CTransaction()
        tx.vin.append(CTxIn(COutPoint(temp_utxos[0].sha256, temp_utxos[0].n), b""))
        tx.vout.append(CTxOut(temp_utxos[0].nValue, script_pkh))
        tx.wit.vtxinwit.append(CTxInWitness())
        sign_p2pk_witness_input(witness_program, tx, 0, SIGHASH_ALL, temp_utxos[0].nValue, key)
        tx2 = CTransaction()
        tx2.vin.append(CTxIn(COutPoint(tx.sha256, 0), b""))
        tx2.vout.append(CTxOut(tx.vout[0].nValue, CScript([OP_TRUE])))

        script = get_p2pkh_script(pubkeyhash)
        sig_hash = SegwitV0SignatureHash(script, tx2, 0, SIGHASH_ALL, tx.vout[0].nValue)
        signature = key.sign_ecdsa(sig_hash) + b'\x01'  # 0x1 is SIGHASH_ALL

        # Check that we can't have a scriptSig
        tx2.vin[0].scriptSig = CScript([signature, pubkey])
        block = self.build_next_block()
        self.update_witness_block_with_transactions(block, [tx, tx2])
        test_witness_block(self.nodes[0], self.test_node, block, accepted=False)

        # Move the signature to the witness.
        block.vtx.pop()
        tx2.wit.vtxinwit.append(CTxInWitness())
        tx2.wit.vtxinwit[0].scriptWitness.stack = [signature, pubkey]
        tx2.vin[0].scriptSig = b""
        tx2.rehash()

        self.update_witness_block_with_transactions(block, [tx2])
        test_witness_block(self.nodes[0], self.test_node, block, accepted=True)

        temp_utxos.pop(0)

        # Update self.utxos for later tests by creating two outputs
        # that consolidate all the coins in temp_utxos.
        output_value = sum(i.nValue for i in temp_utxos) // 2

        tx = CTransaction()
        index = 0
        # Just spend to our usual anyone-can-spend output
        tx.vout = [CTxOut(output_value, CScript([OP_TRUE]))] * 2
        for i in temp_utxos:
            # Use SIGHASH_ALL|SIGHASH_ANYONECANPAY so we can build up
            # the signatures as we go.
            tx.vin.append(CTxIn(COutPoint(i.sha256, i.n), b""))
            tx.wit.vtxinwit.append(CTxInWitness())
            sign_p2pk_witness_input(witness_program, tx, index, SIGHASH_ALL | SIGHASH_ANYONECANPAY, i.nValue, key)
            index += 1
        block = self.build_next_block()
        self.update_witness_block_with_transactions(block, [tx])
        test_witness_block(self.nodes[0], self.test_node, block, accepted=True)

        for i in range(len(tx.vout)):
            self.utxo.append(UTXO(tx.sha256, i, tx.vout[i].nValue))

    @subtest
    def test_non_standard_witness_blinding(self):
        """Test behavior of unnecessary witnesses in transactions does not blind the node for the transaction"""

        # Create a p2sh output -- this is so we can pass the standardness
        # rules (an anyone-can-spend OP_TRUE would be rejected, if not wrapped
        # in P2SH).
        p2sh_program = CScript([OP_TRUE])
        p2sh_pubkey = hash160(p2sh_program)
        script_pubkey = CScript([OP_HASH160, p2sh_pubkey, OP_EQUAL])

        # Now check that unnecessary witnesses can't be used to blind a node
        # to a transaction, eg by violating standardness checks.
        tx = CTransaction()
        tx.vin.append(CTxIn(COutPoint(self.utxo[0].sha256, self.utxo[0].n), b""))
        tx.vout.append(CTxOut(self.utxo[0].nValue - 100000, script_pubkey))
        tx.rehash()
        test_transaction_acceptance(self.nodes[0], self.test_node, tx, False, True)
        self.nodes[0].generate(1)
        self.sync_blocks()

        # We'll add an unnecessary witness to this transaction that would cause
        # it to be non-standard, to test that violating policy with a witness
        # doesn't blind a node to a transaction.  Transactions
        # rejected for having a witness shouldn't be added
        # to the rejection cache.
        tx2 = CTransaction()
        tx2.vin.append(CTxIn(COutPoint(tx.sha256, 0), CScript([p2sh_program])))
        tx2.vout.append(CTxOut(tx.vout[0].nValue - 100000, script_pubkey))
        tx2.wit.vtxinwit.append(CTxInWitness())
        tx2.wit.vtxinwit[0].scriptWitness.stack = [b'a' * 400]
        tx2.rehash()
        # This will be rejected due to a policy check:
        # No witness is allowed, since it is not a witness program but a p2sh program
        test_transaction_acceptance(self.nodes[1], self.std_node, tx2, True, False, 'bad-witness-nonstandard')

        # If we send without witness, it should be accepted.
        test_transaction_acceptance(self.nodes[1], self.std_node, tx2, False, True)

        # Now create a new anyone-can-spend utxo for the next test.
        tx3 = CTransaction()
        tx3.vin.append(CTxIn(COutPoint(tx2.sha256, 0), CScript([p2sh_program])))
        tx3.vout.append(CTxOut(tx2.vout[0].nValue - 100000, CScript([OP_TRUE, OP_DROP] * 15 + [OP_TRUE])))
        tx3.rehash()
        test_transaction_acceptance(self.nodes[0], self.test_node, tx2, False, True)
        test_transaction_acceptance(self.nodes[0], self.test_node, tx3, False, True)

        self.nodes[0].generate(1)
        self.sync_blocks()

        # Update our utxo list; we spent the first entry.
        self.utxo.pop(0)
        self.utxo.append(UTXO(tx3.sha256, 0, tx3.vout[0].nValue))

    @subtest
    def test_non_standard_witness(self):
        """Test detection of non-standard P2WSH witness"""
        pad = chr(1).encode('latin-1')

        # Create scripts for tests
        scripts = []
        scripts.append(CScript([OP_DROP] * 100))
        scripts.append(CScript([OP_DROP] * 99))
        scripts.append(CScript([pad * 59] * 59 + [OP_DROP] * 60))
        scripts.append(CScript([pad * 59] * 59 + [OP_DROP] * 61))

        p2wsh_scripts = []

        tx = CTransaction()
        tx.vin.append(CTxIn(COutPoint(self.utxo[0].sha256, self.utxo[0].n), b""))

        # For each script, generate a pair of P2WSH and P2SH-P2WSH output.
        outputvalue = (self.utxo[0].nValue - 1000000) // (len(scripts) * 2)
        for i in scripts:
            p2wsh = CScript([OP_0, sha256(i)])
            p2sh = hash160(p2wsh)
            p2wsh_scripts.append(p2wsh)
            tx.vout.append(CTxOut(outputvalue, p2wsh))
            tx.vout.append(CTxOut(outputvalue, CScript([OP_HASH160, p2sh, OP_EQUAL])))
        tx.rehash()
        txid = tx.sha256
        test_transaction_acceptance(self.nodes[0], self.test_node, tx, with_witness=False, accepted=True)

        self.nodes[0].generate(1)
        self.sync_blocks()

        # Creating transactions for tests
        p2wsh_txs = []
        p2sh_txs = []
        for i in range(len(scripts)):
            p2wsh_tx = CTransaction()
            p2wsh_tx.vin.append(CTxIn(COutPoint(txid, i * 2)))
            p2wsh_tx.vout.append(CTxOut(outputvalue - 5000000, CScript([OP_0, hash160(hex_str_to_bytes(""))])))
            p2wsh_tx.wit.vtxinwit.append(CTxInWitness())
            p2wsh_tx.rehash()
            p2wsh_txs.append(p2wsh_tx)
            p2sh_tx = CTransaction()
            p2sh_tx.vin.append(CTxIn(COutPoint(txid, i * 2 + 1), CScript([p2wsh_scripts[i]])))
            p2sh_tx.vout.append(CTxOut(outputvalue - 5000000, CScript([OP_0, hash160(hex_str_to_bytes(""))])))
            p2sh_tx.wit.vtxinwit.append(CTxInWitness())
            p2sh_tx.rehash()
            p2sh_txs.append(p2sh_tx)

        # Testing native P2WSH
        # Witness stack size, excluding witnessScript, over 100 is non-standard
        p2wsh_txs[0].wit.vtxinwit[0].scriptWitness.stack = [pad] * 101 + [scripts[0]]
        test_transaction_acceptance(self.nodes[1], self.std_node, p2wsh_txs[0], True, False, 'bad-witness-nonstandard')
        # Non-standard nodes should accept
        test_transaction_acceptance(self.nodes[0], self.test_node, p2wsh_txs[0], True, True)

        # Stack element size over 80 bytes is non-standard
        p2wsh_txs[1].wit.vtxinwit[0].scriptWitness.stack = [pad * 81] * 100 + [scripts[1]]
        test_transaction_acceptance(self.nodes[1], self.std_node, p2wsh_txs[1], True, False, 'bad-witness-nonstandard')
        # Non-standard nodes should accept
        test_transaction_acceptance(self.nodes[0], self.test_node, p2wsh_txs[1], True, True)
        # Standard nodes should accept if element size is not over 80 bytes
        p2wsh_txs[1].wit.vtxinwit[0].scriptWitness.stack = [pad * 80] * 100 + [scripts[1]]
        test_transaction_acceptance(self.nodes[1], self.std_node, p2wsh_txs[1], True, True)

        # witnessScript size at 3600 bytes is standard
        p2wsh_txs[2].wit.vtxinwit[0].scriptWitness.stack = [pad, pad, scripts[2]]
        test_transaction_acceptance(self.nodes[0], self.test_node, p2wsh_txs[2], True, True)
        test_transaction_acceptance(self.nodes[1], self.std_node, p2wsh_txs[2], True, True)

        # witnessScript size at 3601 bytes is non-standard
        p2wsh_txs[3].wit.vtxinwit[0].scriptWitness.stack = [pad, pad, pad, scripts[3]]
        test_transaction_acceptance(self.nodes[1], self.std_node, p2wsh_txs[3], True, False, 'bad-witness-nonstandard')
        # Non-standard nodes should accept
        test_transaction_acceptance(self.nodes[0], self.test_node, p2wsh_txs[3], True, True)

        # Repeating the same tests with P2SH-P2WSH
        p2sh_txs[0].wit.vtxinwit[0].scriptWitness.stack = [pad] * 101 + [scripts[0]]
        test_transaction_acceptance(self.nodes[1], self.std_node, p2sh_txs[0], True, False, 'bad-witness-nonstandard')
        test_transaction_acceptance(self.nodes[0], self.test_node, p2sh_txs[0], True, True)
        p2sh_txs[1].wit.vtxinwit[0].scriptWitness.stack = [pad * 81] * 100 + [scripts[1]]
        test_transaction_acceptance(self.nodes[1], self.std_node, p2sh_txs[1], True, False, 'bad-witness-nonstandard')
        test_transaction_acceptance(self.nodes[0], self.test_node, p2sh_txs[1], True, True)
        p2sh_txs[1].wit.vtxinwit[0].scriptWitness.stack = [pad * 80] * 100 + [scripts[1]]
        test_transaction_acceptance(self.nodes[1], self.std_node, p2sh_txs[1], True, True)
        p2sh_txs[2].wit.vtxinwit[0].scriptWitness.stack = [pad, pad, scripts[2]]
        test_transaction_acceptance(self.nodes[0], self.test_node, p2sh_txs[2], True, True)
        test_transaction_acceptance(self.nodes[1], self.std_node, p2sh_txs[2], True, True)
        p2sh_txs[3].wit.vtxinwit[0].scriptWitness.stack = [pad, pad, pad, scripts[3]]
        test_transaction_acceptance(self.nodes[1], self.std_node, p2sh_txs[3], True, False, 'bad-witness-nonstandard')
        test_transaction_acceptance(self.nodes[0], self.test_node, p2sh_txs[3], True, True)

        self.nodes[0].generate(1)  # Mine and clean up the mempool of non-standard node
        # Valid but non-standard transactions in a block should be accepted by standard node
        self.sync_blocks()
        assert_equal(len(self.nodes[0].getrawmempool()), 0)
        assert_equal(len(self.nodes[1].getrawmempool()), 0)

        self.utxo.pop(0)

    @subtest
    def test_upgrade_after_activation(self):
        """Test the behavior of starting up a segwit-aware node after the softfork has activated."""

        # Restart with the new binary
        self.stop_node(2)
        self.start_node(2, extra_args=["-segwitheight={}".format(SEGWIT_HEIGHT)])
        connect_nodes(self.nodes[0], 2)

        self.sync_blocks()

        # Make sure that this peer thinks segwit has activated.
        assert softfork_active(self.nodes[2], 'segwit')

        # Make sure this peer's blocks match those of node0.
        height = self.nodes[2].getblockcount()
        start_height = height
        while height > 0:
            block_hash = self.nodes[2].getblockhash(height)
            assert_equal(block_hash, self.nodes[0].getblockhash(height))
            block_0 = self.nodes[0].getblock(block_hash)
            block_2 = self.nodes[2].getblock(block_hash)
            for key in ['hash', 'confirmations', 'strippedsize', 'size', 'weight', 'height', 'version', 'versionHex', 'merkleroot', 'hashStateRoot', 'hashUTXORoot', 'tx', 'time', 'mediantime', 'nonce', 'bits', 'difficulty', 'chainwork', 'nTx', 'previousblockhash', 'nextblockhash', 'flags', 'modifier']:
                if height == start_height and key == 'nextblockhash':
                    continue # the chain tip won't have a nextblockhash
                assert_equal(block_0[key], block_2[key])
            height -= 1

    @subtest
    def test_witness_sigops(self):
        """Test sigop counting is correct inside witnesses."""

        # Keep this under MAX_OPS_PER_SCRIPT (201)
        witness_program = CScript([OP_TRUE, OP_IF, OP_TRUE, OP_ELSE] + [OP_CHECKMULTISIG] * 5 + [OP_CHECKSIG] * 193 + [OP_ENDIF])
        witness_hash = sha256(witness_program)
        script_pubkey = CScript([OP_0, witness_hash])

        sigops_per_script = 20 * 5 + 193 * 1
        # We'll produce 2 extra outputs, one with a program that would take us
        # over max sig ops, and one with a program that would exactly reach max
        # sig ops
        outputs = (MAX_SIGOP_COST // sigops_per_script) + 2
        extra_sigops_available = MAX_SIGOP_COST % sigops_per_script

        # We chose the number of checkmultisigs/checksigs to make this work:
        assert extra_sigops_available < 100  # steer clear of MAX_OPS_PER_SCRIPT

        # This script, when spent with the first
        # N(=MAX_SIGOP_COST//sigops_per_script) outputs of our transaction,
        # would push us just over the block sigop limit.
        witness_program_toomany = CScript([OP_TRUE, OP_IF, OP_TRUE, OP_ELSE] + [OP_CHECKSIG] * (extra_sigops_available + 1) + [OP_ENDIF])
        witness_hash_toomany = sha256(witness_program_toomany)
        script_pubkey_toomany = CScript([OP_0, witness_hash_toomany])

        # If we spend this script instead, we would exactly reach our sigop
        # limit (for witness sigops).
        witness_program_justright = CScript([OP_TRUE, OP_IF, OP_TRUE, OP_ELSE] + [OP_CHECKSIG] * (extra_sigops_available) + [OP_ENDIF])
        witness_hash_justright = sha256(witness_program_justright)
        script_pubkey_justright = CScript([OP_0, witness_hash_justright])

        # First split our available utxo into a bunch of outputs
        split_value = self.utxo[0].nValue // outputs
        tx = CTransaction()
        tx.vin.append(CTxIn(COutPoint(self.utxo[0].sha256, self.utxo[0].n), b""))
        for i in range(outputs):
            tx.vout.append(CTxOut(split_value, script_pubkey))
        tx.vout[-2].scriptPubKey = script_pubkey_toomany
        tx.vout[-1].scriptPubKey = script_pubkey_justright
        tx.rehash()

        block_1 = self.build_next_block()
        self.update_witness_block_with_transactions(block_1, [tx])
        test_witness_block(self.nodes[0], self.test_node, block_1, accepted=True)

        tx2 = CTransaction()
        # If we try to spend the first n-1 outputs from tx, that should be
        # too many sigops.
        total_value = 0
        for i in range(outputs - 1):
            tx2.vin.append(CTxIn(COutPoint(tx.sha256, i), b""))
            tx2.wit.vtxinwit.append(CTxInWitness())
            tx2.wit.vtxinwit[-1].scriptWitness.stack = [witness_program]
            total_value += tx.vout[i].nValue
        tx2.wit.vtxinwit[-1].scriptWitness.stack = [witness_program_toomany]
        tx2.vout.append(CTxOut(total_value, CScript([OP_TRUE])))
        tx2.rehash()

        block_2 = self.build_next_block()
        self.update_witness_block_with_transactions(block_2, [tx2])
        test_witness_block(self.nodes[0], self.test_node, block_2, accepted=False)

        # Try dropping the last input in tx2, and add an output that has
        # too many sigops (contributing to legacy sigop count).
        checksig_count = (extra_sigops_available // 4) + 1
        script_pubkey_checksigs = CScript([OP_CHECKSIG] * checksig_count)
        tx2.vout.append(CTxOut(0, script_pubkey_checksigs))
        tx2.vin.pop()
        tx2.wit.vtxinwit.pop()
        tx2.vout[0].nValue -= tx.vout[-2].nValue
        tx2.rehash()
        block_3 = self.build_next_block()
        self.update_witness_block_with_transactions(block_3, [tx2])
        test_witness_block(self.nodes[0], self.test_node, block_3, accepted=False)

        # If we drop the last checksig in this output, the tx should succeed.
        block_4 = self.build_next_block()
        tx2.vout[-1].scriptPubKey = CScript([OP_CHECKSIG] * (checksig_count - 1))
        tx2.rehash()
        self.update_witness_block_with_transactions(block_4, [tx2])
        test_witness_block(self.nodes[0], self.test_node, block_4, accepted=True)

        # Reset the tip back down for the next test
        self.sync_blocks()
        for x in self.nodes:
            x.invalidateblock(block_4.hash)

        # Try replacing the last input of tx2 to be spending the last
        # output of tx
        block_5 = self.build_next_block()
        tx2.vout.pop()
        tx2.vin.append(CTxIn(COutPoint(tx.sha256, outputs - 1), b""))
        tx2.wit.vtxinwit.append(CTxInWitness())
        tx2.wit.vtxinwit[-1].scriptWitness.stack = [witness_program_justright]
        tx2.rehash()
        self.update_witness_block_with_transactions(block_5, [tx2])
        test_witness_block(self.nodes[0], self.test_node, block_5, accepted=True)

        # TODO: test p2sh sigop counting

    def test_superfluous_witness(self):
        # Serialization of tx that puts witness flag to 3 always
        def serialize_with_bogus_witness(tx):
            flags = 3
            r = b""
            r += struct.pack("<i", tx.nVersion)
            if flags:
                dummy = []
                r += ser_vector(dummy)
                r += struct.pack("<B", flags)
            r += ser_vector(tx.vin)
            r += ser_vector(tx.vout)
            if flags & 1:
                if (len(tx.wit.vtxinwit) != len(tx.vin)):
                    # vtxinwit must have the same length as vin
                    tx.wit.vtxinwit = tx.wit.vtxinwit[:len(tx.vin)]
                    for i in range(len(tx.wit.vtxinwit), len(tx.vin)):
                        tx.wit.vtxinwit.append(CTxInWitness())
                r += tx.wit.serialize()
            r += struct.pack("<I", tx.nLockTime)
            return r

        class msg_bogus_tx(msg_tx):
            def serialize(self):
                return serialize_with_bogus_witness(self.tx)

        self.nodes[0].sendtoaddress(self.nodes[0].getnewaddress(address_type='bech32'), 5)
        self.nodes[0].generate(1)
        unspent = next(u for u in self.nodes[0].listunspent() if u['spendable'] and u['address'].startswith('qcrt'))

        raw = self.nodes[0].createrawtransaction([{"txid": unspent['txid'], "vout": unspent['vout']}], {self.nodes[0].getnewaddress(): 1})
        tx = FromHex(CTransaction(), raw)
        assert_raises_rpc_error(-22, "TX decode failed", self.nodes[0].decoderawtransaction, serialize_with_bogus_witness(tx).hex())
        with self.nodes[0].assert_debug_log(['Superfluous witness record']):
            self.nodes[0].p2p.send_and_ping(msg_bogus_tx(tx))
        raw = self.nodes[0].signrawtransactionwithwallet(raw)
        assert raw['complete']
        raw = raw['hex']
        tx = FromHex(CTransaction(), raw)
        assert_raises_rpc_error(-22, "TX decode failed", self.nodes[0].decoderawtransaction, serialize_with_bogus_witness(tx).hex())
        with self.nodes[0].assert_debug_log(['Unknown transaction optional data']):
            self.nodes[0].p2p.send_and_ping(msg_bogus_tx(tx))


if __name__ == '__main__':
    SegWitTest().main()<|MERGE_RESOLUTION|>--- conflicted
+++ resolved
@@ -1431,11 +1431,7 @@
             tx3.wit.vtxinwit.append(CTxInWitness())
             total_value += i.nValue
         tx3.wit.vtxinwit[-1].scriptWitness.stack = [witness_program]
-<<<<<<< HEAD
-        tx3.vout.append(CTxOut(total_value - 1000000, CScript([OP_TRUE])))
-=======
-        tx3.vout.append(CTxOut(total_value - 1000, script_pubkey))
->>>>>>> 30926997
+        tx3.vout.append(CTxOut(total_value - 1000000, script_pubkey))
         tx3.rehash()
 
         # First we test this transaction against fRequireStandard=true node
