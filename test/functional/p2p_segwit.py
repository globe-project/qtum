--- conflicted
+++ resolved
@@ -848,12 +848,7 @@
 
         # Let's construct a witness program
         witness_program = CScript([OP_TRUE])
-<<<<<<< HEAD
-        witness_hash = sha256(witness_program)
-        script_pubkey = CScript([OP_0, witness_hash])
-=======
         script_pubkey = script_to_p2wsh_script(witness_program)
->>>>>>> 5ed36332
         tx.vout.append(CTxOut(self.utxo[0].nValue - 100000, script_pubkey))
         tx.rehash()
 
@@ -1187,12 +1182,7 @@
         # This program is 19 max pushes (9937 bytes), then 64 more opcode-bytes.
         long_witness_program = CScript([b'a' * (MAX_SCRIPT_ELEMENT_SIZE-50)] + [b'a'*996] + [OP_DROP]*46 + [OP_TRUE])
         assert(len(long_witness_program) == MAX_PROGRAM_LENGTH + 1)
-<<<<<<< HEAD
-        long_witness_hash = sha256(long_witness_program)
-        long_script_pubkey = CScript([OP_0, long_witness_hash])
-=======
         long_script_pubkey = script_to_p2wsh_script(long_witness_program)
->>>>>>> 5ed36332
 
         block = self.build_next_block()
 
@@ -1215,12 +1205,7 @@
         # Try again with one less byte in the witness program
         witness_program = CScript([b'a' * (MAX_SCRIPT_ELEMENT_SIZE-50)] + [b'a'*996] + [OP_DROP]*45 + [OP_TRUE])
         assert(len(witness_program) == MAX_PROGRAM_LENGTH)
-<<<<<<< HEAD
-        witness_hash = sha256(witness_program)
-        script_pubkey = CScript([OP_0, witness_hash])
-=======
         script_pubkey = script_to_p2wsh_script(witness_program)
->>>>>>> 5ed36332
 
         tx.vout[0] = CTxOut(tx.vout[0].nValue, script_pubkey)
         tx.rehash()
@@ -1359,11 +1344,7 @@
         # Add too-large for IsStandard witness and check that it does not enter reject filter
         p2sh_program = CScript([OP_TRUE])
         witness_program2 = CScript([b'a' * 400000])
-<<<<<<< HEAD
-        tx3.vout.append(CTxOut(tx2.vout[0].nValue - 100000, CScript([OP_HASH160, p2sh_pubkey, OP_EQUAL])))
-=======
         tx3.vout.append(CTxOut(tx2.vout[0].nValue - 100000, script_to_p2sh_script(p2sh_program)))
->>>>>>> 5ed36332
         tx3.wit.vtxinwit[0].scriptWitness.stack = [witness_program2]
         tx3.rehash()
 
@@ -1578,11 +1559,7 @@
         tx2 = CTransaction()
         tx2.vin.append(CTxIn(COutPoint(tx.sha256, 0), b""))
         tx2.vout.append(CTxOut(tx.vout[0].nValue - 100000, script_wsh))
-<<<<<<< HEAD
-        script = get_p2pkh_script(pubkeyhash)
-=======
         script = keyhash_to_p2pkh_script(pubkeyhash)
->>>>>>> 5ed36332
         sig_hash = SegwitV0SignatureHash(script, tx2, 0, SIGHASH_ALL, tx.vout[0].nValue)
         signature = key.sign_ecdsa(sig_hash) + b'\x01'  # 0x1 is SIGHASH_ALL
         tx2.wit.vtxinwit.append(CTxInWitness())
@@ -1918,21 +1895,13 @@
         for i in range(len(scripts)):
             p2wsh_tx = CTransaction()
             p2wsh_tx.vin.append(CTxIn(COutPoint(txid, i * 2)))
-<<<<<<< HEAD
-            p2wsh_tx.vout.append(CTxOut(outputvalue - 5000000, CScript([OP_0, hash160(hex_str_to_bytes(""))])))
-=======
             p2wsh_tx.vout.append(CTxOut(outputvalue - 5000000, CScript([OP_0, hash160(b"")])))
->>>>>>> 5ed36332
             p2wsh_tx.wit.vtxinwit.append(CTxInWitness())
             p2wsh_tx.rehash()
             p2wsh_txs.append(p2wsh_tx)
             p2sh_tx = CTransaction()
             p2sh_tx.vin.append(CTxIn(COutPoint(txid, i * 2 + 1), CScript([p2wsh_scripts[i]])))
-<<<<<<< HEAD
-            p2sh_tx.vout.append(CTxOut(outputvalue - 5000000, CScript([OP_0, hash160(hex_str_to_bytes(""))])))
-=======
             p2sh_tx.vout.append(CTxOut(outputvalue - 5000000, CScript([OP_0, hash160(b"")])))
->>>>>>> 5ed36332
             p2sh_tx.wit.vtxinwit.append(CTxInWitness())
             p2sh_tx.rehash()
             p2sh_txs.append(p2sh_tx)
@@ -2018,27 +1987,8 @@
         # sync_blocks() also verifies the best block hash is the same for all nodes
         self.sync_blocks(timeout=240)
 
-<<<<<<< HEAD
-        # Make sure that this peer thinks segwit has activated.
-        assert softfork_active(self.nodes[2], 'segwit')
-
-        # Make sure this peer's blocks match those of node0.
-        height = self.nodes[2].getblockcount()
-        start_height = height
-        while height > 0:
-            block_hash = self.nodes[2].getblockhash(height)
-            assert_equal(block_hash, self.nodes[0].getblockhash(height))
-            block_0 = self.nodes[0].getblock(block_hash)
-            block_2 = self.nodes[2].getblock(block_hash)
-            for key in ['hash', 'confirmations', 'strippedsize', 'size', 'weight', 'height', 'version', 'versionHex', 'merkleroot', 'hashStateRoot', 'hashUTXORoot', 'tx', 'time', 'mediantime', 'nonce', 'bits', 'difficulty', 'chainwork', 'nTx', 'previousblockhash', 'nextblockhash', 'flags', 'modifier']:
-                if height == start_height and key == 'nextblockhash':
-                    continue # the chain tip won't have a nextblockhash
-                assert_equal(block_0[key], block_2[key])
-            height -= 1
-=======
         # The upgraded node should now have segwit activated
         assert softfork_active(self.nodes[2], "segwit")
->>>>>>> 5ed36332
 
     @subtest  # type: ignore
     def test_witness_sigops(self):
