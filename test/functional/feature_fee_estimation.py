#!/usr/bin/env python3
# Copyright (c) 2014-2021 The Bitcoin Core developers
# Distributed under the MIT software license, see the accompanying
# file COPYING or http://www.opensource.org/licenses/mit-license.php.
"""Test fee estimation code."""
from decimal import Decimal
import os
import random

from test_framework.messages import (
    COIN,
    COutPoint,
    CTransaction,
    CTxIn,
    CTxOut,
)
from test_framework.script import (
    CScript,
    OP_1,
    OP_DROP,
    OP_TRUE,
)
from test_framework.script_util import (
    script_to_p2sh_script,
)
from test_framework.test_framework import BitcoinTestFramework
from test_framework.util import (
    assert_equal,
    assert_greater_than,
    assert_greater_than_or_equal,
    assert_raises_rpc_error,
    satoshi_round,
)

# Construct 2 trivial P2SH's and the ScriptSigs that spend them
# So we can create many transactions without needing to spend
# time signing.
SCRIPT = CScript([OP_1, OP_DROP])
P2SH = script_to_p2sh_script(SCRIPT)
REDEEM_SCRIPT = CScript([OP_TRUE, SCRIPT])


def small_txpuzzle_randfee(
    from_node, conflist, unconflist, amount, min_fee, fee_increment
):
    """Create and send a transaction with a random fee.

    The transaction pays to a trivial P2SH script, and assumes that its inputs
    are of the same form.
    The function takes a list of confirmed outputs and unconfirmed outputs
    and attempts to use the confirmed list first for its inputs.
    It adds the newly created outputs to the unconfirmed list.
    Returns (raw transaction, fee)."""

    # It's best to exponentially distribute our random fees
    # because the buckets are exponentially spaced.
    # Exponentially distributed from 1-128 * fee_increment
    rand_fee = float(fee_increment) * (1.1892 ** random.randint(0, 28))
    # Total fee ranges from min_fee to min_fee + 127*fee_increment
    fee = min_fee - fee_increment + satoshi_round(rand_fee)
    tx = CTransaction()
    total_in = Decimal("0.00000000")
    while total_in <= (amount + fee) and len(conflist) > 0:
        t = conflist.pop(0)
        total_in += t["amount"]
        tx.vin.append(CTxIn(COutPoint(int(t["txid"], 16), t["vout"]), REDEEM_SCRIPT))
    while total_in <= (amount + fee) and len(unconflist) > 0:
        t = unconflist.pop(0)
        total_in += t["amount"]
        tx.vin.append(CTxIn(COutPoint(int(t["txid"], 16), t["vout"]), REDEEM_SCRIPT))
    if total_in <= amount + fee:
        raise RuntimeError(f"Insufficient funds: need {amount + fee}, have {total_in}")
    tx.vout.append(CTxOut(int((total_in - amount - fee) * COIN), P2SH))
    tx.vout.append(CTxOut(int(amount * COIN), P2SH))
    txid = from_node.sendrawtransaction(hexstring=tx.serialize().hex(), maxfeerate=0)
    unconflist.append({"txid": txid, "vout": 0, "amount": total_in - amount - fee})
    unconflist.append({"txid": txid, "vout": 1, "amount": amount})

    return (tx.serialize().hex(), fee)


<<<<<<< HEAD
=======
def split_inputs(from_node, txins, txouts, initial_split=False):
    """Generate a lot of inputs so we can generate a ton of transactions.

    This function takes an input from txins, and creates and sends a transaction
    which splits the value into 2 outputs which are appended to txouts.
    Previously this was designed to be small inputs so they wouldn't have
    a high coin age when the notion of priority still existed."""

    prevtxout = txins.pop()
    tx = CTransaction()
    tx.vin.append(CTxIn(COutPoint(int(prevtxout["txid"], 16), prevtxout["vout"]), b""))

    half_change = satoshi_round(prevtxout["amount"] / 2)
    rem_change = prevtxout["amount"] - half_change - Decimal("0.00100000")
    tx.vout.append(CTxOut(int(half_change * COIN), P2SH_1))
    tx.vout.append(CTxOut(int(rem_change * COIN), P2SH_2))

    # If this is the initial split we actually need to sign the transaction
    # Otherwise we just need to insert the proper ScriptSig
    if (initial_split):
        completetx = from_node.signrawtransactionwithwallet(tx.serialize().hex())["hex"]
    else:
        tx.vin[0].scriptSig = SCRIPT_SIG[prevtxout["vout"]]
        completetx = tx.serialize().hex()
    txid = from_node.sendrawtransaction(hexstring=completetx, maxfeerate=0)
    txouts.append({"txid": txid, "vout": 0, "amount": half_change})
    txouts.append({"txid": txid, "vout": 1, "amount": rem_change})

>>>>>>> f45f2e07
def check_raw_estimates(node, fees_seen):
    """Call estimaterawfee and verify that the estimates meet certain invariants."""

    delta = 1.0e-6  # account for rounding error
    for i in range(1, 26):
        for _, e in node.estimaterawfee(i).items():
            feerate = float(e["feerate"])
            assert_greater_than(feerate, 0)

            if feerate + delta < min(fees_seen) or feerate - delta > max(fees_seen):
                raise AssertionError(
                    f"Estimated fee ({feerate}) out of range ({min(fees_seen)},{max(fees_seen)})"
                )


def check_smart_estimates(node, fees_seen):
    """Call estimatesmartfee and verify that the estimates meet certain invariants."""

    delta = 1.0e-6  # account for rounding error
    last_feerate = float(max(fees_seen))
    all_smart_estimates = [node.estimatesmartfee(i) for i in range(1, 26)]
    mempoolMinFee = node.getmempoolinfo()["mempoolminfee"]
    minRelaytxFee = node.getmempoolinfo()["minrelaytxfee"]
    for i, e in enumerate(all_smart_estimates):  # estimate is for i+1
        feerate = float(e["feerate"])
        assert_greater_than(feerate, 0)
        assert_greater_than_or_equal(feerate, float(mempoolMinFee))
        assert_greater_than_or_equal(feerate, float(minRelaytxFee))

        if feerate + delta < min(fees_seen) or feerate - delta > max(fees_seen):
            raise AssertionError(
                f"Estimated fee ({feerate}) out of range ({min(fees_seen)},{max(fees_seen)})"
            )
        if feerate - delta > last_feerate:
            raise AssertionError(
                f"Estimated fee ({feerate}) larger than last fee ({last_feerate}) for lower number of confirms"
            )
        last_feerate = feerate

        if i == 0:
            assert_equal(e["blocks"], 2)
        else:
            assert_greater_than_or_equal(i + 1, e["blocks"])


def check_estimates(node, fees_seen):
    check_raw_estimates(node, fees_seen)
    check_smart_estimates(node, fees_seen)


def send_tx(node, utxo, feerate):
    """Broadcast a 1in-1out transaction with a specific input and feerate (sat/vb)."""
    tx = CTransaction()
    tx.vin = [CTxIn(COutPoint(int(utxo["txid"], 16), utxo["vout"]), REDEEM_SCRIPT)]
    tx.vout = [CTxOut(int(utxo["amount"] * COIN), P2SH)]

    # vbytes == bytes as we are using legacy transactions
    fee = tx.get_vsize() * feerate
    tx.vout[0].nValue -= fee

    return node.sendrawtransaction(tx.serialize().hex())


class EstimateFeeTest(BitcoinTestFramework):
    def set_test_params(self):
        self.num_nodes = 3
        # Force fSendTrickle to true (via whitelist.noban)
        self.extra_args = [
            ["-whitelist=noban@127.0.0.1"],
            ["-whitelist=noban@127.0.0.1", "-blockmaxweight=68000"],
            ["-whitelist=noban@127.0.0.1", "-blockmaxweight=32000"],
        ]

    def skip_test_if_missing_module(self):
        self.skip_if_no_wallet()

    def setup_network(self):
        """
        We'll setup the network to have 3 nodes that all mine with different parameters.
        But first we need to use one node to create a lot of outputs
        which we will use to generate our transactions.
        """
        self.add_nodes(3, extra_args=self.extra_args)
        # Use node0 to mine blocks for input splitting
        # Node1 mines small blocks but that are bigger than the expected transaction rate.
        # NOTE: the CreateNewBlock code starts counting block weight at 4,000 weight,
        # (68k weight is room enough for 120 or so transactions)
        # Node2 is a stingy miner, that
        # produces too small blocks (room for only 55 or so transactions)
        self.start_nodes()
        self.import_deterministic_coinbase_privkeys()
        self.stop_nodes()

    def transact_and_mine(self, numblocks, mining_node):
        min_fee = Decimal("0.001")
        # We will now mine numblocks blocks generating on average 100 transactions between each block
        # We shuffle our confirmed txout set before each set of transactions
        # small_txpuzzle_randfee will use the transactions that have inputs already in the chain when possible
        # resorting to tx's that depend on the mempool when those run out
        for _ in range(numblocks):
            random.shuffle(self.confutxo)
            for _ in range(random.randrange(100 - 50, 100 + 50)):
                from_index = random.randint(1, 2)
                (txhex, fee) = small_txpuzzle_randfee(
                    self.nodes[from_index],
                    self.confutxo,
                    self.memutxo,
                    Decimal("0.005"),
                    min_fee,
                    min_fee,
                )
                tx_kbytes = (len(txhex) // 2) / 1000.0
                self.fees_per_kb.append(float(fee) / tx_kbytes)
            self.sync_mempools(wait=0.1)
            mined = mining_node.getblock(self.generate(mining_node, 1)[0], True)["tx"]
            # update which txouts are confirmed
            newmem = []
            for utx in self.memutxo:
                if utx["txid"] in mined:
                    self.confutxo.append(utx)
                else:
                    newmem.append(utx)
            self.memutxo = newmem

<<<<<<< HEAD
    def initial_split(self, node):
        """Split two coinbase UTxOs into many small coins"""
        utxo_count = 2048
        self.confutxo = []
        splitted_amount = Decimal("0.04")
        fee = Decimal("0.1")
        change = Decimal("100") - splitted_amount * utxo_count - fee
        tx = CTransaction()
        tx.vin = [
            CTxIn(COutPoint(int(cb["txid"], 16), cb["vout"]))
            for cb in node.listunspent()[:2]
        ]
        tx.vout = [CTxOut(int(splitted_amount * COIN), P2SH) for _ in range(utxo_count)]
        tx.vout.append(CTxOut(int(change * COIN), P2SH))
        txhex = node.signrawtransactionwithwallet(tx.serialize().hex())["hex"]
        txid = node.sendrawtransaction(txhex)
        self.confutxo = [
            {"txid": txid, "vout": i, "amount": splitted_amount}
            for i in range(utxo_count)
        ]
        while len(node.getrawmempool()) > 0:
            self.generate(node, 1, sync_fun=self.no_op)
=======
    def run_test(self):
        self.log.info("This test is time consuming, please be patient")
        self.log.info("Splitting inputs so we can generate tx's")

        # Start node0
        self.start_node(0)
        self.txouts = []
        self.txouts2 = []
        # Split a coinbase into two transaction puzzle outputs
        split_inputs(self.nodes[0], self.nodes[0].listunspent(0), self.txouts, True)

        # Mine
        while len(self.nodes[0].getrawmempool()) > 0:
            self.nodes[0].generate(1)
            
        # Repeatedly split those 2 outputs, doubling twice for each rep
        # Use txouts to monitor the available utxo, since these won't be tracked in wallet
        reps = 0
        while reps < 5:
            # Double txouts to txouts2
            while len(self.txouts) > 0:
                split_inputs(self.nodes[0], self.txouts, self.txouts2)
            while len(self.nodes[0].getrawmempool()) > 0:
                self.nodes[0].generate(1)
            # Double txouts2 to txouts
            while len(self.txouts2) > 0:
                split_inputs(self.nodes[0], self.txouts2, self.txouts)
            while len(self.nodes[0].getrawmempool()) > 0:
                self.nodes[0].generate(1)
            reps += 1
        self.log.info("Finished splitting")

        # Now we can connect the other nodes, didn't want to connect them earlier
        # so the estimates would not be affected by the splitting transactions
        self.start_node(1)
        self.start_node(2)
        self.connect_nodes(1, 0)
        self.connect_nodes(0, 2)
        self.connect_nodes(2, 1)

        self.sync_all()
>>>>>>> f45f2e07

    def sanity_check_estimates_range(self):
        """Populate estimation buckets, assert estimates are in a sane range and
        are strictly increasing as the target decreases."""
        self.fees_per_kb = []
        self.memutxo = []
        self.log.info("Will output estimates for 1/2/3/6/15/25 blocks")

        for _ in range(2):
            self.log.info(
                "Creating transactions and mining them with a block size that can't keep up"
            )
            # Create transactions and mine 10 small blocks with node 2, but create txs faster than we can mine
            self.transact_and_mine(10, self.nodes[2])
            check_estimates(self.nodes[1], self.fees_per_kb)

            self.log.info(
                "Creating transactions and mining them at a block size that is just big enough"
            )
            # Generate transactions while mining 10 more blocks, this time with node1
            # which mines blocks with capacity just above the rate that transactions are being created
            self.transact_and_mine(10, self.nodes[1])
            check_estimates(self.nodes[1], self.fees_per_kb)

        # Finish by mining a normal-sized block:
        while len(self.nodes[1].getrawmempool()) > 0:
            self.generate(self.nodes[1], 1)

        self.log.info("Final estimates after emptying mempools")
        check_estimates(self.nodes[1], self.fees_per_kb)

    def test_feerate_mempoolminfee(self):
        high_val = 3 * self.nodes[1].estimatesmartfee(1)["feerate"]
        self.restart_node(1, extra_args=[f"-minrelaytxfee={high_val}"])
        check_estimates(self.nodes[1], self.fees_per_kb)
        self.restart_node(1)

    def sanity_check_rbf_estimates(self, utxos):
        """During 5 blocks, broadcast low fee transactions. Only 10% of them get
        confirmed and the remaining ones get RBF'd with a high fee transaction at
        the next block.
        The block policy estimator should return the high feerate.
        """
        # The broadcaster and block producer
        node = self.nodes[0]
        miner = self.nodes[1]
        # In sat/vb
        low_feerate = 1
        high_feerate = 10
        # Cache the utxos of which to replace the spender after it failed to get
        # confirmed
        utxos_to_respend = []
        txids_to_replace = []

        assert_greater_than_or_equal(len(utxos), 250)
        for _ in range(5):
            # Broadcast 45 low fee transactions that will need to be RBF'd
            for _ in range(45):
                u = utxos.pop(0)
                txid = send_tx(node, u, low_feerate)
                utxos_to_respend.append(u)
                txids_to_replace.append(txid)
            # Broadcast 5 low fee transaction which don't need to
            for _ in range(5):
                send_tx(node, utxos.pop(0), low_feerate)
            # Mine the transactions on another node
            self.sync_mempools(wait=0.1, nodes=[node, miner])
            for txid in txids_to_replace:
                miner.prioritisetransaction(txid=txid, fee_delta=-COIN)
            self.generate(miner, 1)
            # RBF the low-fee transactions
            while len(utxos_to_respend) > 0:
                u = utxos_to_respend.pop(0)
                send_tx(node, u, high_feerate)

        # Mine the last replacement txs
        self.sync_mempools(wait=0.1, nodes=[node, miner])
        self.generate(miner, 1)

        # Only 10% of the transactions were really confirmed with a low feerate,
        # the rest needed to be RBF'd. We must return the 90% conf rate feerate.
        high_feerate_kvb = Decimal(high_feerate) / COIN * 10 ** 3
        est_feerate = node.estimatesmartfee(2)["feerate"]
        assert_equal(est_feerate, high_feerate_kvb)

    def run_test(self):
        self.log.info("This test is time consuming, please be patient")
        self.log.info("Splitting inputs so we can generate tx's")

        # Split two coinbases into many small utxos
        self.start_node(0)
        self.initial_split(self.nodes[0])
        self.log.info("Finished splitting")

        # Now we can connect the other nodes, didn't want to connect them earlier
        # so the estimates would not be affected by the splitting transactions
        self.start_node(1)
        self.start_node(2)
        self.connect_nodes(1, 0)
        self.connect_nodes(0, 2)
        self.connect_nodes(2, 1)
        self.sync_all()

        self.log.info("Testing estimates with single transactions.")
        self.sanity_check_estimates_range()

        # check that the effective feerate is greater than or equal to the mempoolminfee even for high mempoolminfee
        self.log.info(
            "Test fee rate estimation after restarting node with high MempoolMinFee"
        )
        self.test_feerate_mempoolminfee()

        self.log.info("Restarting node with fresh estimation")
        self.stop_node(0)
        fee_dat = os.path.join(self.nodes[0].datadir, self.chain, "fee_estimates.dat")
        os.remove(fee_dat)
        self.start_node(0)
        self.connect_nodes(0, 1)
        self.connect_nodes(0, 2)

        self.log.info("Testing estimates with RBF.")
        self.sanity_check_rbf_estimates(self.confutxo + self.memutxo)

        self.log.info("Testing that fee estimation is disabled in blocksonly.")
        self.restart_node(0, ["-blocksonly"])
        assert_raises_rpc_error(
            -32603, "Fee estimation disabled", self.nodes[0].estimatesmartfee, 2
        )


if __name__ == "__main__":
    EstimateFeeTest().main()<|MERGE_RESOLUTION|>--- conflicted
+++ resolved
@@ -79,37 +79,6 @@
     return (tx.serialize().hex(), fee)
 
 
-<<<<<<< HEAD
-=======
-def split_inputs(from_node, txins, txouts, initial_split=False):
-    """Generate a lot of inputs so we can generate a ton of transactions.
-
-    This function takes an input from txins, and creates and sends a transaction
-    which splits the value into 2 outputs which are appended to txouts.
-    Previously this was designed to be small inputs so they wouldn't have
-    a high coin age when the notion of priority still existed."""
-
-    prevtxout = txins.pop()
-    tx = CTransaction()
-    tx.vin.append(CTxIn(COutPoint(int(prevtxout["txid"], 16), prevtxout["vout"]), b""))
-
-    half_change = satoshi_round(prevtxout["amount"] / 2)
-    rem_change = prevtxout["amount"] - half_change - Decimal("0.00100000")
-    tx.vout.append(CTxOut(int(half_change * COIN), P2SH_1))
-    tx.vout.append(CTxOut(int(rem_change * COIN), P2SH_2))
-
-    # If this is the initial split we actually need to sign the transaction
-    # Otherwise we just need to insert the proper ScriptSig
-    if (initial_split):
-        completetx = from_node.signrawtransactionwithwallet(tx.serialize().hex())["hex"]
-    else:
-        tx.vin[0].scriptSig = SCRIPT_SIG[prevtxout["vout"]]
-        completetx = tx.serialize().hex()
-    txid = from_node.sendrawtransaction(hexstring=completetx, maxfeerate=0)
-    txouts.append({"txid": txid, "vout": 0, "amount": half_change})
-    txouts.append({"txid": txid, "vout": 1, "amount": rem_change})
-
->>>>>>> f45f2e07
 def check_raw_estimates(node, fees_seen):
     """Call estimaterawfee and verify that the estimates meet certain invariants."""
 
@@ -234,7 +203,6 @@
                     newmem.append(utx)
             self.memutxo = newmem
 
-<<<<<<< HEAD
     def initial_split(self, node):
         """Split two coinbase UTxOs into many small coins"""
         utxo_count = 2048
@@ -257,49 +225,6 @@
         ]
         while len(node.getrawmempool()) > 0:
             self.generate(node, 1, sync_fun=self.no_op)
-=======
-    def run_test(self):
-        self.log.info("This test is time consuming, please be patient")
-        self.log.info("Splitting inputs so we can generate tx's")
-
-        # Start node0
-        self.start_node(0)
-        self.txouts = []
-        self.txouts2 = []
-        # Split a coinbase into two transaction puzzle outputs
-        split_inputs(self.nodes[0], self.nodes[0].listunspent(0), self.txouts, True)
-
-        # Mine
-        while len(self.nodes[0].getrawmempool()) > 0:
-            self.nodes[0].generate(1)
-            
-        # Repeatedly split those 2 outputs, doubling twice for each rep
-        # Use txouts to monitor the available utxo, since these won't be tracked in wallet
-        reps = 0
-        while reps < 5:
-            # Double txouts to txouts2
-            while len(self.txouts) > 0:
-                split_inputs(self.nodes[0], self.txouts, self.txouts2)
-            while len(self.nodes[0].getrawmempool()) > 0:
-                self.nodes[0].generate(1)
-            # Double txouts2 to txouts
-            while len(self.txouts2) > 0:
-                split_inputs(self.nodes[0], self.txouts2, self.txouts)
-            while len(self.nodes[0].getrawmempool()) > 0:
-                self.nodes[0].generate(1)
-            reps += 1
-        self.log.info("Finished splitting")
-
-        # Now we can connect the other nodes, didn't want to connect them earlier
-        # so the estimates would not be affected by the splitting transactions
-        self.start_node(1)
-        self.start_node(2)
-        self.connect_nodes(1, 0)
-        self.connect_nodes(0, 2)
-        self.connect_nodes(2, 1)
-
-        self.sync_all()
->>>>>>> f45f2e07
 
     def sanity_check_estimates_range(self):
         """Populate estimation buckets, assert estimates are in a sane range and
