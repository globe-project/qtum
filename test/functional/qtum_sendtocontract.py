--- conflicted
+++ resolved
@@ -110,11 +110,7 @@
         decoded_tx = self.node.decoderawtransaction(ret['raw transaction'])
         # verify that at least one output has a scriptPubKey of type call
         for out in decoded_tx['vout']:
-<<<<<<< HEAD
-            if out['scriptPubKey']['type'] == 'call_sender':
-=======
             if out['scriptPubKey']['type'] == 'call' or out['scriptPubKey']['type'] == 'call_sender':
->>>>>>> f945bb58
                 return
         assert(False)
 
