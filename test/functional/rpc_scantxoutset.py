--- conflicted
+++ resolved
@@ -13,10 +13,7 @@
 )
 from test_framework.qtumconfig import COINBASE_MATURITY
 from test_framework.qtum import convert_btc_address_to_qtum
-<<<<<<< HEAD
-=======
 
->>>>>>> 4985b774
 from decimal import Decimal
 
 
