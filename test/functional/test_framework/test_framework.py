#!/usr/bin/env python3
# Copyright (c) 2014-2018 The Bitcoin Core developers
# Distributed under the MIT software license, see the accompanying
# file COPYING or http://www.opensource.org/licenses/mit-license.php.
"""Base class for RPC testing."""

import configparser
from enum import Enum
import logging
import argparse
import os
import pdb
import shutil
import sys
import tempfile
import time

from .authproxy import JSONRPCException
from . import coverage
from .test_node import TestNode
from .mininode import NetworkThread
from .util import (
    MAX_NODES,
    PortSeed,
    assert_equal,
    check_json_precision,
    connect_nodes_bi,
    disconnect_nodes,
    get_datadir_path,
    initialize_datadir,
    p2p_port,
    sync_blocks,
    sync_mempools,
)
from .qtumconfig import COINBASE_MATURITY

class TestStatus(Enum):
    PASSED = 1
    FAILED = 2
    SKIPPED = 3

TEST_EXIT_PASSED = 0
TEST_EXIT_FAILED = 1
TEST_EXIT_SKIPPED = 77

TMPDIR_PREFIX = "bitcoin_func_test_"


class SkipTest(Exception):
    """This exception is raised to skip a test"""

    def __init__(self, message):
        self.message = message


class SkipTest(Exception):
    """This exception is raised to skip a test"""

    def __init__(self, message):
        self.message = message


class BitcoinTestMetaClass(type):
    """Metaclass for BitcoinTestFramework.

    Ensures that any attempt to register a subclass of `BitcoinTestFramework`
    adheres to a standard whereby the subclass overrides `set_test_params` and
    `run_test` but DOES NOT override either `__init__` or `main`. If any of
    those standards are violated, a ``TypeError`` is raised."""

    def __new__(cls, clsname, bases, dct):
        if not clsname == 'BitcoinTestFramework':
            if not ('run_test' in dct and 'set_test_params' in dct):
                raise TypeError("BitcoinTestFramework subclasses must override "
                                "'run_test' and 'set_test_params'")
            if '__init__' in dct or 'main' in dct:
                raise TypeError("BitcoinTestFramework subclasses may not override "
                                "'__init__' or 'main'")

        return super().__new__(cls, clsname, bases, dct)


class BitcoinTestFramework(metaclass=BitcoinTestMetaClass):
    """Base class for a bitcoin test script.

    Individual bitcoin test scripts should subclass this class and override the set_test_params() and run_test() methods.

    Individual tests can also override the following methods to customize the test setup:

    - add_options()
    - setup_chain()
    - setup_network()
    - setup_nodes()

    The __init__() and main() methods should not be overridden.

    This class also contains various public and private helper methods."""

    def __init__(self):
        """Sets test framework defaults. Do not override this method. Instead, override the set_test_params() method"""
        self.setup_clean_chain = False
        self.nodes = []
        self.network_thread = None
<<<<<<< HEAD
        self.mocktime = 0
=======
>>>>>>> 9e306671
        self.rpc_timewait = 180  # Wait for up to 60 seconds for the RPC server to respond
        self.supports_cli = False
        self.bind_to_localhost_only = True
        self.set_test_params()

        assert hasattr(self, "num_nodes"), "Test must set self.num_nodes in set_test_params()"

    def main(self):
        """Main function. This should not be overridden by the subclass test scripts."""

        parser = argparse.ArgumentParser(usage="%(prog)s [options]")
        parser.add_argument("--nocleanup", dest="nocleanup", default=False, action="store_true",
                            help="Leave bitcoinds and test.* datadir on exit or error")
        parser.add_argument("--noshutdown", dest="noshutdown", default=False, action="store_true",
                            help="Don't stop bitcoinds after the test execution")
        parser.add_argument("--cachedir", dest="cachedir", default=os.path.abspath(os.path.dirname(os.path.realpath(__file__)) + "/../../cache"),
                            help="Directory for caching pregenerated datadirs (default: %(default)s)")
        parser.add_argument("--tmpdir", dest="tmpdir", help="Root directory for datadirs")
        parser.add_argument("-l", "--loglevel", dest="loglevel", default="INFO",
                            help="log events at this level and higher to the console. Can be set to DEBUG, INFO, WARNING, ERROR or CRITICAL. Passing --loglevel DEBUG will output all logs to console. Note that logs at all levels are always written to the test_framework.log file in the temporary test directory.")
        parser.add_argument("--tracerpc", dest="trace_rpc", default=False, action="store_true",
                            help="Print out all RPC calls as they are made")
        parser.add_argument("--portseed", dest="port_seed", default=os.getpid(), type=int,
                            help="The seed to use for assigning port numbers (default: current process id)")
        parser.add_argument("--coveragedir", dest="coveragedir",
                            help="Write tested RPC commands into this directory")
        parser.add_argument("--configfile", dest="configfile",
                            default=os.path.abspath(os.path.dirname(os.path.realpath(__file__)) + "/../../config.ini"),
                            help="Location of the test framework config file (default: %(default)s)")
        parser.add_argument("--pdbonfailure", dest="pdbonfailure", default=False, action="store_true",
                            help="Attach a python debugger if test fails")
        parser.add_argument("--usecli", dest="usecli", default=False, action="store_true",
                            help="use bitcoin-cli instead of RPC for all commands")
        parser.add_argument("--perf", dest="perf", default=False, action="store_true",
                            help="profile running nodes with perf for the duration of the test")
        self.add_options(parser)
        self.options = parser.parse_args()

        PortSeed.n = self.options.port_seed

        check_json_precision()

        self.options.cachedir = os.path.abspath(self.options.cachedir)

        config = configparser.ConfigParser()
        config.read_file(open(self.options.configfile))
<<<<<<< HEAD
=======
        self.config = config
>>>>>>> 9e306671
        self.options.bitcoind = os.getenv("BITCOIND", default=config["environment"]["BUILDDIR"] + '/src/qtumd' + config["environment"]["EXEEXT"])
        self.options.bitcoincli = os.getenv("BITCOINCLI", default=config["environment"]["BUILDDIR"] + '/src/qtum-cli' + config["environment"]["EXEEXT"])

        os.environ['PATH'] = os.pathsep.join([
            os.path.join(config['environment']['BUILDDIR'], 'src'),
            os.path.join(config['environment']['BUILDDIR'], 'src', 'qt'),
            os.environ['PATH']
        ])

        # Set up temp directory and start logging
        if self.options.tmpdir:
            self.options.tmpdir = os.path.abspath(self.options.tmpdir)
            os.makedirs(self.options.tmpdir, exist_ok=False)
        else:
            self.options.tmpdir = tempfile.mkdtemp(prefix=TMPDIR_PREFIX)
        self._start_logging()

        self.log.debug('Setting up network thread')
        self.network_thread = NetworkThread()
        self.network_thread.start()

        success = TestStatus.FAILED

        try:
<<<<<<< HEAD
            if self.options.usecli and not self.supports_cli:
                raise SkipTest("--usecli specified but test does not support using CLI")
=======
            if self.options.usecli:
                if not self.supports_cli:
                    raise SkipTest("--usecli specified but test does not support using CLI")
                self.skip_if_no_cli()
>>>>>>> 9e306671
            self.skip_test_if_missing_module()
            self.setup_chain()
            self.setup_network()
            self.import_deterministic_coinbase_privkeys()
            self.run_test()
            success = TestStatus.PASSED
        except JSONRPCException as e:
            self.log.exception("JSONRPC error")
        except SkipTest as e:
            self.log.warning("Test Skipped: %s" % e.message)
            success = TestStatus.SKIPPED
        except AssertionError as e:
            self.log.exception("Assertion failed")
        except KeyError as e:
            self.log.exception("Key error")
        except Exception as e:
            self.log.exception("Unexpected exception caught during testing")
        except KeyboardInterrupt as e:
            self.log.warning("Exiting after keyboard interrupt")

        if success == TestStatus.FAILED and self.options.pdbonfailure:
            print("Testcase failed. Attaching python debugger. Enter ? for help")
            pdb.set_trace()

        self.log.debug('Closing down network thread')
        self.network_thread.close()
        if not self.options.noshutdown:
            self.log.info("Stopping nodes")
            if self.nodes:
                self.stop_nodes()
        else:
            for node in self.nodes:
                node.cleanup_on_exit = False
            self.log.info("Note: bitcoinds were not stopped and may still be running")

        should_clean_up = (
            not self.options.nocleanup and
            not self.options.noshutdown and
            success != TestStatus.FAILED and
            not self.options.perf
        )
        if should_clean_up:
            self.log.info("Cleaning up {} on exit".format(self.options.tmpdir))
            cleanup_tree_on_exit = True
        elif self.options.perf:
            self.log.warning("Not cleaning up dir {} due to perf data".format(self.options.tmpdir))
            cleanup_tree_on_exit = False
        else:
            self.log.warning("Not cleaning up dir {}".format(self.options.tmpdir))
            cleanup_tree_on_exit = False

        if success == TestStatus.PASSED:
            self.log.info("Tests successful")
            exit_code = TEST_EXIT_PASSED
        elif success == TestStatus.SKIPPED:
            self.log.info("Test skipped")
            exit_code = TEST_EXIT_SKIPPED
        else:
            self.log.error("Test failed. Test logging available at %s/test_framework.log", self.options.tmpdir)
            self.log.error("Hint: Call {} '{}' to consolidate all logs".format(os.path.normpath(os.path.dirname(os.path.realpath(__file__)) + "/../combine_logs.py"), self.options.tmpdir))
            exit_code = TEST_EXIT_FAILED
        logging.shutdown()
        if cleanup_tree_on_exit:
            shutil.rmtree(self.options.tmpdir)
        sys.exit(exit_code)

    # Methods to override in subclass test scripts.
    def set_test_params(self):
        """Tests must this method to change default values for number of nodes, topology, etc"""
        raise NotImplementedError

    def add_options(self, parser):
        """Override this method to add command-line options to the test"""
        pass

    def skip_test_if_missing_module(self):
        """Override this method to skip a test if a module is not compiled"""
        pass

    def setup_chain(self):
        """Override this method to customize blockchain setup"""
        self.log.info("Initializing test directory " + self.options.tmpdir)
        if self.setup_clean_chain:
            self._initialize_chain_clean()
        else:
            self._initialize_chain()

    def setup_network(self):
        """Override this method to customize test network topology"""
        self.setup_nodes()

        # Connect the nodes as a "chain".  This allows us
        # to split the network between nodes 1 and 2 to get
        # two halves that can work on competing chains.
        for i in range(self.num_nodes - 1):
            connect_nodes_bi(self.nodes, i, i + 1)
        self.sync_all()

    def setup_nodes(self):
        """Override this method to customize test node setup"""
        extra_args = None
        if hasattr(self, "extra_args"):
            extra_args = self.extra_args
        self.add_nodes(self.num_nodes, extra_args)
        self.start_nodes()
        self.import_deterministic_coinbase_privkeys()
        if not self.setup_clean_chain:
            for n in self.nodes:
                assert_equal(n.getblockchaininfo()["blocks"], 199)
            # To ensure that all nodes are out of IBD, the most recent block
            # must have a timestamp not too old (see IsInitialBlockDownload()).
            self.log.debug('Generate a block with current time')
            block_hash = self.nodes[0].generate(1)[0]
            block = self.nodes[0].getblock(blockhash=block_hash, verbosity=0)
            for n in self.nodes:
                n.submitblock(block)
                chain_info = n.getblockchaininfo()
                assert_equal(chain_info["blocks"], 200)
                assert_equal(chain_info["initialblockdownload"], False)

    def import_deterministic_coinbase_privkeys(self):
        for n in self.nodes:
            try:
                n.getwalletinfo()
            except JSONRPCException as e:
                assert str(e).startswith('Method not found')
                continue

            n.importprivkey(privkey=n.get_deterministic_priv_key().key, label='coinbase')

    def import_deterministic_coinbase_privkeys(self):
        if self.setup_clean_chain:
            return

        for n in self.nodes:
            try:
                n.getwalletinfo()
            except JSONRPCException as e:
                assert str(e).startswith('Method not found')
                continue

            n.importprivkey(n.get_deterministic_priv_key()[1])

    def run_test(self):
        """Tests must override this method to define test logic"""
        raise NotImplementedError

    # Public helper methods. These can be accessed by the subclass test scripts.

    def add_nodes(self, num_nodes, extra_args=None, *, rpchost=None, binary=None):
        """Instantiate TestNode objects.

        Should only be called once after the nodes have been specified in
        set_test_params()."""
        if self.bind_to_localhost_only:
            extra_confs = [["bind=127.0.0.1"]] * num_nodes
        else:
            extra_confs = [[]] * num_nodes
        if extra_args is None:
            extra_args = [[]] * num_nodes
        if binary is None:
            binary = [self.options.bitcoind] * num_nodes
        assert_equal(len(extra_confs), num_nodes)
        assert_equal(len(extra_args), num_nodes)
        assert_equal(len(binary), num_nodes)
        for i in range(num_nodes):
            self.nodes.append(TestNode(
                i,
                get_datadir_path(self.options.tmpdir, i),
                rpchost=rpchost,
                timewait=self.rpc_timeout,
                bitcoind=binary[i],
                bitcoin_cli=self.options.bitcoincli,
                coverage_dir=self.options.coveragedir,
                cwd=self.options.tmpdir,
                extra_conf=extra_confs[i],
                extra_args=extra_args[i],
                use_cli=self.options.usecli,
                start_perf=self.options.perf,
            ))

    def start_node(self, i, *args, **kwargs):
        """Start a bitcoind"""

        node = self.nodes[i]

        node.start(*args, **kwargs)
        node.wait_for_rpc_connection()

        if self.options.coveragedir is not None:
            coverage.write_all_rpc_commands(self.options.coveragedir, node.rpc)

    def start_nodes(self, extra_args=None, *args, **kwargs):
        """Start multiple bitcoinds"""

        if extra_args is None:
            extra_args = [None] * self.num_nodes
        assert_equal(len(extra_args), self.num_nodes)
        try:
            for i, node in enumerate(self.nodes):
                node.start(extra_args[i], *args, **kwargs)
            for node in self.nodes:
                node.wait_for_rpc_connection()
        except:
            # If one node failed to start, stop the others
            self.stop_nodes()
            raise

        if self.options.coveragedir is not None:
            for node in self.nodes:
                coverage.write_all_rpc_commands(self.options.coveragedir, node.rpc)

    def stop_node(self, i, expected_stderr='', wait=0):
        """Stop a bitcoind test node"""
        self.nodes[i].stop_node(expected_stderr, wait=wait)
        self.nodes[i].wait_until_stopped()

    def stop_nodes(self, wait=0):
        """Stop multiple bitcoind test nodes"""
        for node in self.nodes:
            # Issue RPC to stop nodes
            node.stop_node(wait=wait)

        for node in self.nodes:
            # Wait for nodes to stop
            node.wait_until_stopped()

    def restart_node(self, i, extra_args=None):
        """Stop and start a test node"""
        self.stop_node(i)
        self.start_node(i, extra_args)

    def wait_for_node_exit(self, i, timeout):
        self.nodes[i].process.wait(timeout)

    def split_network(self):
        """
        Split the network of four nodes into nodes 0/1 and 2/3.
        """
        disconnect_nodes(self.nodes[1], 2)
        disconnect_nodes(self.nodes[2], 1)
        self.sync_all([self.nodes[:2], self.nodes[2:]])

    def join_network(self):
        """
        Join the (previously split) network halves together.
        """
        connect_nodes_bi(self.nodes, 1, 2)
        self.sync_all()

    def sync_all(self, node_groups=None):
        if not node_groups:
            node_groups = [self.nodes]

        for group in node_groups:
            sync_blocks(group)
            sync_mempools(group)

<<<<<<< HEAD
    def enable_mocktime(self):
        """Enable mocktime for the script.

        mocktime may be needed for scripts that use the cached version of the
        blockchain.  If the cached version of the blockchain is used without
        mocktime then the mempools will not sync due to IBD.

        For backward compatibility of the python scripts with previous
        versions of the cache, this helper function sets mocktime to Jan 1,
        2014 + (201 * 10 * 60)"""
        self.mocktime = 1504695029 + (601 * 2 * 64) # int(time.time()) - 100*24*60*60 + (201 * 10 * 60)

    def disable_mocktime(self):
        self.mocktime = 0

=======
>>>>>>> 9e306671
    # Private helper methods. These should not be accessed by the subclass test scripts.

    def _start_logging(self):
        # Add logger and logging handlers
        self.log = logging.getLogger('TestFramework')
        self.log.setLevel(logging.DEBUG)
        # Create file handler to log all messages
        fh = logging.FileHandler(self.options.tmpdir + '/test_framework.log', encoding='utf-8')
        fh.setLevel(logging.DEBUG)
        # Create console handler to log messages to stderr. By default this logs only error messages, but can be configured with --loglevel.
        ch = logging.StreamHandler(sys.stdout)
        # User can provide log level as a number or string (eg DEBUG). loglevel was caught as a string, so try to convert it to an int
        ll = int(self.options.loglevel) if self.options.loglevel.isdigit() else self.options.loglevel.upper()
        ch.setLevel(ll)
        # Format logs the same as bitcoind's debug.log with microprecision (so log files can be concatenated and sorted)
        formatter = logging.Formatter(fmt='%(asctime)s.%(msecs)03d000Z %(name)s (%(levelname)s): %(message)s', datefmt='%Y-%m-%dT%H:%M:%S')
        formatter.converter = time.gmtime
        fh.setFormatter(formatter)
        ch.setFormatter(formatter)
        # add the handlers to the logger
        self.log.addHandler(fh)
        self.log.addHandler(ch)

        if self.options.trace_rpc:
            rpc_logger = logging.getLogger("BitcoinRPC")
            rpc_logger.setLevel(logging.DEBUG)
            rpc_handler = logging.StreamHandler(sys.stdout)
            rpc_handler.setLevel(logging.DEBUG)
            rpc_logger.addHandler(rpc_handler)

    def _initialize_chain(self):
        """Initialize a pre-mined blockchain for use by the test.

        Create a cache of a 199-block-long chain (with wallet) for MAX_NODES
        Afterward, create num_nodes copies from the cache."""

        assert self.num_nodes <= MAX_NODES
        create_cache = False
        for i in range(MAX_NODES):
            if not os.path.isdir(get_datadir_path(self.options.cachedir, i)):
                create_cache = True
                break

        if create_cache:
            self.log.debug("Creating data directories from cached datadir")

            # find and delete old cache directories if any exist
            for i in range(MAX_NODES):
                if os.path.isdir(get_datadir_path(self.options.cachedir, i)):
                    shutil.rmtree(get_datadir_path(self.options.cachedir, i))

            # Create cache directories, run bitcoinds:
            for i in range(MAX_NODES):
                datadir = initialize_datadir(self.options.cachedir, i)
                args = [self.options.bitcoind, "-datadir=" + datadir, '-disablewallet']
                if i > 0:
                    args.append("-connect=127.0.0.1:" + str(p2p_port(0)))
                self.nodes.append(TestNode(
                    i,
                    get_datadir_path(self.options.cachedir, i),
                    extra_conf=["bind=127.0.0.1"],
                    extra_args=[],
                    rpchost=None,
                    timewait=self.rpc_timeout,
                    bitcoind=self.options.bitcoind,
                    bitcoin_cli=self.options.bitcoincli,
                    coverage_dir=None,
                    cwd=self.options.tmpdir,
                ))
                self.nodes[i].args = args
                self.start_node(i)

            # Wait for RPC connections to be ready
            for node in self.nodes:
                node.wait_for_rpc_connection()

            # Create a 199-block-long chain; each of the 4 first nodes
            # gets 25 mature blocks and 25 immature.
<<<<<<< HEAD
            # Note: To preserve compatibility with older versions of
            # initialize_chain, only 4 nodes will generate coins.
            #
            # blocks are created with timestamps 10 minutes apart
            # starting from 2010 minutes in the past
            self.enable_mocktime()
            block_time = self.mocktime - (601 * 2 * 64)
            for i in range(1):
                for peer in range(4):
                    for j in range(25):
                        set_node_times(self.nodes, block_time)
                        self.nodes[peer].generatetoaddress(1, self.nodes[peer].get_deterministic_priv_key()[0])
                        block_time += 2 * 64
                    # Must sync before next peer starts generating blocks
                    sync_blocks(self.nodes)
=======
            # The 4th node gets only 24 immature blocks so that the very last
            # block in the cache does not age too much (have an old tip age).
            # This is needed so that we are out of IBD when the test starts,
            # see the tip age check in IsInitialBlockDownload().
            for i in range(8):
                self.nodes[0].generatetoaddress(25 if i != 7 else 24, self.nodes[i % 4].get_deterministic_priv_key().address)
            sync_blocks(self.nodes)

            for n in self.nodes:
                assert_equal(n.getblockchaininfo()["blocks"], 199)
>>>>>>> 9e306671

            # since blocks mature after 15 blocks we only generate 115 blocks initially. A lot of the tests rely on the behaviour of having 100 mature blocks.
            # The last blocks (that have not matured on a test where setup_clean_chain is set to false) are generated at the 0th node.
            peer = 0
            for j in range(COINBASE_MATURITY):
                set_node_times(self.nodes, block_time)
                self.nodes[peer].generatetoaddress(1, self.nodes[peer].get_deterministic_priv_key()[0])
                block_time += 2 * 64
            # Must sync before next peer starts generating blocks
            sync_blocks(self.nodes)

            # Shut them down, and clean up cache directories:
            self.stop_nodes()
            self.nodes = []

            def cache_path(n, *paths):
                return os.path.join(get_datadir_path(self.options.cachedir, n), "regtest", *paths)

            for i in range(MAX_NODES):
                os.rmdir(cache_path(i, 'wallets'))  # Remove empty wallets dir
                for entry in os.listdir(cache_path(i)):
                    if entry not in ['chainstate', 'blocks', 'stateQtum']:
                        os.remove(cache_path(i, entry))

        for i in range(self.num_nodes):
            from_dir = get_datadir_path(self.options.cachedir, i)
            to_dir = get_datadir_path(self.options.tmpdir, i)
            shutil.copytree(from_dir, to_dir)
            initialize_datadir(self.options.tmpdir, i)  # Overwrite port/rpcport in bitcoin.conf

    def _initialize_chain_clean(self):
        """Initialize empty blockchain for use by the test.

        Create an empty blockchain and num_nodes wallets.
        Useful if a test case wants complete control over initialization."""
        for i in range(self.num_nodes):
            initialize_datadir(self.options.tmpdir, i)

    def skip_if_no_py3_zmq(self):
        """Attempt to import the zmq package and skip the test if the import fails."""
        try:
            import zmq  # noqa
        except ImportError:
            raise SkipTest("python3-zmq module not available.")

    def skip_if_no_bitcoind_zmq(self):
        """Skip the running test if bitcoind has not been compiled with zmq support."""
        if not self.is_zmq_compiled():
            raise SkipTest("bitcoind has not been built with zmq enabled.")

    def skip_if_no_wallet(self):
        """Skip the running test if wallet has not been compiled."""
        if not self.is_wallet_compiled():
            raise SkipTest("wallet has not been compiled.")

    def skip_if_no_cli(self):
        """Skip the running test if bitcoin-cli has not been compiled."""
        if not self.is_cli_compiled():
            raise SkipTest("bitcoin-cli has not been compiled.")

    def is_cli_compiled(self):
        """Checks whether bitcoin-cli was compiled."""
        config = configparser.ConfigParser()
        config.read_file(open(self.options.configfile))

<<<<<<< HEAD
        return config["components"].getboolean("ENABLE_UTILS")
=======
        return config["components"].getboolean("ENABLE_CLI")
>>>>>>> 9e306671

    def is_wallet_compiled(self):
        """Checks whether the wallet module was compiled."""
        config = configparser.ConfigParser()
        config.read_file(open(self.options.configfile))

        return config["components"].getboolean("ENABLE_WALLET")

    def is_zmq_compiled(self):
        """Checks whether the zmq module was compiled."""
        config = configparser.ConfigParser()
        config.read_file(open(self.options.configfile))

        return config["components"].getboolean("ENABLE_ZMQ")<|MERGE_RESOLUTION|>--- conflicted
+++ resolved
@@ -53,13 +53,6 @@
         self.message = message
 
 
-class SkipTest(Exception):
-    """This exception is raised to skip a test"""
-
-    def __init__(self, message):
-        self.message = message
-
-
 class BitcoinTestMetaClass(type):
     """Metaclass for BitcoinTestFramework.
 
@@ -101,10 +94,6 @@
         self.setup_clean_chain = False
         self.nodes = []
         self.network_thread = None
-<<<<<<< HEAD
-        self.mocktime = 0
-=======
->>>>>>> 9e306671
         self.rpc_timewait = 180  # Wait for up to 60 seconds for the RPC server to respond
         self.supports_cli = False
         self.bind_to_localhost_only = True
@@ -151,10 +140,7 @@
 
         config = configparser.ConfigParser()
         config.read_file(open(self.options.configfile))
-<<<<<<< HEAD
-=======
         self.config = config
->>>>>>> 9e306671
         self.options.bitcoind = os.getenv("BITCOIND", default=config["environment"]["BUILDDIR"] + '/src/qtumd' + config["environment"]["EXEEXT"])
         self.options.bitcoincli = os.getenv("BITCOINCLI", default=config["environment"]["BUILDDIR"] + '/src/qtum-cli' + config["environment"]["EXEEXT"])
 
@@ -179,19 +165,13 @@
         success = TestStatus.FAILED
 
         try:
-<<<<<<< HEAD
-            if self.options.usecli and not self.supports_cli:
-                raise SkipTest("--usecli specified but test does not support using CLI")
-=======
             if self.options.usecli:
                 if not self.supports_cli:
                     raise SkipTest("--usecli specified but test does not support using CLI")
                 self.skip_if_no_cli()
->>>>>>> 9e306671
             self.skip_test_if_missing_module()
             self.setup_chain()
             self.setup_network()
-            self.import_deterministic_coinbase_privkeys()
             self.run_test()
             success = TestStatus.PASSED
         except JSONRPCException as e:
@@ -317,19 +297,6 @@
                 continue
 
             n.importprivkey(privkey=n.get_deterministic_priv_key().key, label='coinbase')
-
-    def import_deterministic_coinbase_privkeys(self):
-        if self.setup_clean_chain:
-            return
-
-        for n in self.nodes:
-            try:
-                n.getwalletinfo()
-            except JSONRPCException as e:
-                assert str(e).startswith('Method not found')
-                continue
-
-            n.importprivkey(n.get_deterministic_priv_key()[1])
 
     def run_test(self):
         """Tests must override this method to define test logic"""
@@ -446,24 +413,6 @@
             sync_blocks(group)
             sync_mempools(group)
 
-<<<<<<< HEAD
-    def enable_mocktime(self):
-        """Enable mocktime for the script.
-
-        mocktime may be needed for scripts that use the cached version of the
-        blockchain.  If the cached version of the blockchain is used without
-        mocktime then the mempools will not sync due to IBD.
-
-        For backward compatibility of the python scripts with previous
-        versions of the cache, this helper function sets mocktime to Jan 1,
-        2014 + (201 * 10 * 60)"""
-        self.mocktime = 1504695029 + (601 * 2 * 64) # int(time.time()) - 100*24*60*60 + (201 * 10 * 60)
-
-    def disable_mocktime(self):
-        self.mocktime = 0
-
-=======
->>>>>>> 9e306671
     # Private helper methods. These should not be accessed by the subclass test scripts.
 
     def _start_logging(self):
@@ -542,23 +491,6 @@
 
             # Create a 199-block-long chain; each of the 4 first nodes
             # gets 25 mature blocks and 25 immature.
-<<<<<<< HEAD
-            # Note: To preserve compatibility with older versions of
-            # initialize_chain, only 4 nodes will generate coins.
-            #
-            # blocks are created with timestamps 10 minutes apart
-            # starting from 2010 minutes in the past
-            self.enable_mocktime()
-            block_time = self.mocktime - (601 * 2 * 64)
-            for i in range(1):
-                for peer in range(4):
-                    for j in range(25):
-                        set_node_times(self.nodes, block_time)
-                        self.nodes[peer].generatetoaddress(1, self.nodes[peer].get_deterministic_priv_key()[0])
-                        block_time += 2 * 64
-                    # Must sync before next peer starts generating blocks
-                    sync_blocks(self.nodes)
-=======
             # The 4th node gets only 24 immature blocks so that the very last
             # block in the cache does not age too much (have an old tip age).
             # This is needed so that we are out of IBD when the test starts,
@@ -569,17 +501,6 @@
 
             for n in self.nodes:
                 assert_equal(n.getblockchaininfo()["blocks"], 199)
->>>>>>> 9e306671
-
-            # since blocks mature after 15 blocks we only generate 115 blocks initially. A lot of the tests rely on the behaviour of having 100 mature blocks.
-            # The last blocks (that have not matured on a test where setup_clean_chain is set to false) are generated at the 0th node.
-            peer = 0
-            for j in range(COINBASE_MATURITY):
-                set_node_times(self.nodes, block_time)
-                self.nodes[peer].generatetoaddress(1, self.nodes[peer].get_deterministic_priv_key()[0])
-                block_time += 2 * 64
-            # Must sync before next peer starts generating blocks
-            sync_blocks(self.nodes)
 
             # Shut them down, and clean up cache directories:
             self.stop_nodes()
@@ -635,11 +556,7 @@
         config = configparser.ConfigParser()
         config.read_file(open(self.options.configfile))
 
-<<<<<<< HEAD
-        return config["components"].getboolean("ENABLE_UTILS")
-=======
         return config["components"].getboolean("ENABLE_CLI")
->>>>>>> 9e306671
 
     def is_wallet_compiled(self):
         """Checks whether the wallet module was compiled."""
