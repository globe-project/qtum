--- conflicted
+++ resolved
@@ -97,11 +97,7 @@
         self.nodes = []
         self.network_thread = None
         self.rpc_timewait = 180  # Wait for up to 60 seconds for the RPC server to respond
-<<<<<<< HEAD
-        self.supports_cli = False
-=======
         self.supports_cli = True
->>>>>>> ee8ca219
         self.bind_to_localhost_only = True
         self.set_test_params()
         self.parse_args()
@@ -364,6 +360,7 @@
             except JSONRPCException as e:
                 assert str(e).startswith('Method not found')
                 continue
+
             n.importprivkey(privkey=n.get_deterministic_priv_key().key, label='coinbase')
 
     def run_test(self):
@@ -410,10 +407,7 @@
                 extra_args=extra_args[i],
                 use_cli=self.options.usecli,
                 start_perf=self.options.perf,
-<<<<<<< HEAD
-=======
                 use_valgrind=self.options.valgrind,
->>>>>>> ee8ca219
                 enable_wallet=self.is_wallet_compiled(),
             ))
 
