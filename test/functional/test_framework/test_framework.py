--- conflicted
+++ resolved
@@ -747,15 +747,6 @@
             # block in the cache does not age too much (have an old tip age).
             # This is needed so that we are out of IBD when the test starts,
             # see the tip age check in IsInitialBlockDownload().
-<<<<<<< HEAD
-            for i in range(4):
-                self.nodes[0].generatetoaddress(25, TestNode.PRIV_KEYS[i % 4].address)
-                sync_blocks(self.nodes)
-
-            for i in range(4):
-                generatesynchronized(self.nodes[0], COINBASE_MATURITY // 4 if i != 3 else (COINBASE_MATURITY // 4) - 1, TestNode.PRIV_KEYS[i % 4].address, self.nodes)
-
-=======
             gen_addresses = [k.address for k in TestNode.PRIV_KEYS][:3] + [ADDRESS_BCRT1_P2WSH_OP_TRUE]
             assert_equal(len(gen_addresses), 4)
             for i in range(4):
@@ -765,7 +756,6 @@
             for i in range(4):
                 generatesynchronized(self.nodes[0], COINBASE_MATURITY // 4 if i != 3 else (COINBASE_MATURITY // 4) - 1, TestNode.PRIV_KEYS[i % 4].address, self.nodes)
 
->>>>>>> 5ed36332
             assert_equal(cache_node.getblockchaininfo()["blocks"], 99+COINBASE_MATURITY)
 
             # Shut it down, and clean up cache directories:
@@ -777,11 +767,7 @@
 
             os.rmdir(cache_path('wallets'))  # Remove empty wallets dir
             for entry in os.listdir(cache_path()):
-<<<<<<< HEAD
-                if entry not in ['chainstate', 'blocks', 'stateQtum']:  # Only keep chainstate and blocks folder
-=======
                 if entry not in ['chainstate', 'blocks', 'indexes', 'stateQtum']:  # Only indexes, chainstate and blocks folders
->>>>>>> 5ed36332
                     os.remove(cache_path(entry))
 
         for i in range(self.num_nodes):
@@ -865,14 +851,11 @@
 
         return config["components"].getboolean("ENABLE_BITCORE")
 
-<<<<<<< HEAD
-=======
     def skip_if_no_external_signer(self):
         """Skip the running test if external signer support has not been compiled."""
         if not self.is_external_signer_compiled():
             raise SkipTest("external signer support has not been compiled.")
 
->>>>>>> 5ed36332
     def is_cli_compiled(self):
         """Checks whether bitcoin-cli was compiled."""
         return self.config["components"].getboolean("ENABLE_CLI")
