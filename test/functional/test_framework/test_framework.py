--- conflicted
+++ resolved
@@ -29,15 +29,10 @@
     disconnect_nodes,
     get_datadir_path,
     initialize_datadir,
-<<<<<<< HEAD
-    p2p_port,
-=======
->>>>>>> 451880b9
     sync_blocks,
     sync_mempools,
 )
 from .qtumconfig import COINBASE_MATURITY
-
 
 class TestStatus(Enum):
     PASSED = 1
@@ -100,11 +95,7 @@
         self.setup_clean_chain = False
         self.nodes = []
         self.network_thread = None
-<<<<<<< HEAD
         self.rpc_timewait = 180  # Wait for up to 60 seconds for the RPC server to respond
-=======
-        self.rpc_timeout = 60  # Wait for up to 60 seconds for the RPC server to respond
->>>>>>> 451880b9
         self.supports_cli = False
         self.bind_to_localhost_only = True
         self.set_test_params()
@@ -314,11 +305,7 @@
         self.import_deterministic_coinbase_privkeys()
         if not self.setup_clean_chain:
             for n in self.nodes:
-<<<<<<< HEAD
                 assert_equal(n.getblockchaininfo()["blocks"], 599)
-=======
-                assert_equal(n.getblockchaininfo()["blocks"], 199)
->>>>>>> 451880b9
             # To ensure that all nodes are out of IBD, the most recent block
             # must have a timestamp not too old (see IsInitialBlockDownload()).
             self.log.debug('Generate a block with current time')
@@ -327,11 +314,7 @@
             for n in self.nodes:
                 n.submitblock(block)
                 chain_info = n.getblockchaininfo()
-<<<<<<< HEAD
                 assert_equal(chain_info["blocks"], 600)
-=======
-                assert_equal(chain_info["blocks"], 200)
->>>>>>> 451880b9
                 assert_equal(chain_info["initialblockdownload"], False)
 
     def import_deterministic_coinbase_privkeys(self):
@@ -496,11 +479,7 @@
     def _initialize_chain(self):
         """Initialize a pre-mined blockchain for use by the test.
 
-<<<<<<< HEAD
-        Create a cache of a 199-block-long chain (with wallet) for MAX_NODES
-=======
         Create a cache of a 199-block-long chain
->>>>>>> 451880b9
         Afterward, create num_nodes copies from the cache."""
 
         CACHE_NODE_ID = 0  # Use node 0 to create the cache for all other nodes
@@ -537,19 +516,6 @@
             # block in the cache does not age too much (have an old tip age).
             # This is needed so that we are out of IBD when the test starts,
             # see the tip age check in IsInitialBlockDownload().
-<<<<<<< HEAD
-            for i in range(4):
-                self.nodes[0].generatetoaddress(25, self.nodes[i].get_deterministic_priv_key().address)
-
-            for i in range(4):
-                self.nodes[0].generatetoaddress(125 if i != 3 else 124, self.nodes[i].get_deterministic_priv_key().address)
-            sync_blocks(self.nodes)
-
-            for n in self.nodes:
-                assert_equal(n.getblockchaininfo()["blocks"], 599)
-
-            # Shut them down, and clean up cache directories:
-=======
             for i in range(8):
                 self.nodes[CACHE_NODE_ID].generatetoaddress(
                     nblocks=25 if i != 7 else 24,
@@ -559,25 +525,16 @@
             assert_equal(self.nodes[CACHE_NODE_ID].getblockchaininfo()["blocks"], 199)
 
             # Shut it down, and clean up cache directories:
->>>>>>> 451880b9
             self.stop_nodes()
             self.nodes = []
 
             def cache_path(*paths):
                 return os.path.join(cache_node_dir, self.chain, *paths)
 
-<<<<<<< HEAD
-            for i in range(MAX_NODES):
-                os.rmdir(cache_path(i, 'wallets'))  # Remove empty wallets dir
-                for entry in os.listdir(cache_path(i)):
-                    if entry not in ['chainstate', 'blocks', 'stateQtum']:
-                        os.remove(cache_path(i, entry))
-=======
             os.rmdir(cache_path('wallets'))  # Remove empty wallets dir
             for entry in os.listdir(cache_path()):
                 if entry not in ['chainstate', 'blocks']:  # Only keep chainstate and blocks folder
                     os.remove(cache_path(entry))
->>>>>>> 451880b9
 
         for i in range(self.num_nodes):
             self.log.debug("Copy cache directory {} to node {}".format(cache_node_dir, i))
