--- conflicted
+++ resolved
@@ -34,8 +34,6 @@
     p2p_port,
     wait_until_helper,
 )
-from .qtumconfig import COINBASE_MATURITY
-from .qtum import generatesynchronized
 
 from .qtumconfig import COINBASE_MATURITY
 from .qtum import generatesynchronized
@@ -101,10 +99,7 @@
         self.setup_clean_chain: bool = False
         self.nodes: List[TestNode] = []
         self.network_thread = None
-<<<<<<< HEAD
-=======
         self.rpc_timeout = 60  # Wait for up to 60 seconds for the RPC server to respond
->>>>>>> ec86f1e9
         self.rpc_timewait = 180  # Wait for up to 60 seconds for the RPC server to respond
         self.supports_cli = True
         self.bind_to_localhost_only = True
@@ -797,17 +792,10 @@
             for i in range(4):
                 self.nodes[0].generatetoaddress(25, TestNode.PRIV_KEYS[i % 4].address)
                 sync_blocks(self.nodes)
-<<<<<<< HEAD
 
             for i in range(4):
                 generatesynchronized(self.nodes[0], COINBASE_MATURITY // 4 if i != 3 else (COINBASE_MATURITY // 4) - 1, TestNode.PRIV_KEYS[i % 4].address, self.nodes)
 
-=======
-
-            for i in range(4):
-                generatesynchronized(self.nodes[0], COINBASE_MATURITY // 4 if i != 3 else (COINBASE_MATURITY // 4) - 1, TestNode.PRIV_KEYS[i % 4].address, self.nodes)
-
->>>>>>> ec86f1e9
             assert_equal(cache_node.getblockchaininfo()["blocks"], 99+COINBASE_MATURITY)
 
             # Shut it down, and clean up cache directories:
