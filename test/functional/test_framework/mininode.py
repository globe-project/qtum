--- conflicted
+++ resolved
@@ -1,11 +1,7 @@
 #!/usr/bin/env python3
 # Copyright (c) 2010 ArtForz -- public domain half-a-node
 # Copyright (c) 2012 Jeff Garzik
-<<<<<<< HEAD
-# Copyright (c) 2010-2017 The Bitcoin Core developers
-=======
 # Copyright (c) 2010-2018 The Bitcoin Core developers
->>>>>>> 228c1378
 # Distributed under the MIT software license, see the accompanying
 # file COPYING or http://www.opensource.org/licenses/mit-license.php.
 """Bitcoin P2P network half-a-node.
@@ -75,13 +71,6 @@
     sub-classed and the on_message() callback overridden."""
 
     def __init__(self):
-<<<<<<< HEAD
-        # All P2PConnections must be created before starting the NetworkThread.
-        # assert that the network thread is not running.
-        assert not network_thread_running()
-
-        super().__init__(map=mininode_socket_map)
-=======
         # The underlying transport of the connection.
         # Should only call methods on this from the NetworkThread, c.f. call_soon_threadsafe
         self._transport = None
@@ -89,7 +78,6 @@
     @property
     def is_connected(self):
         return self._transport is not None
->>>>>>> 228c1378
 
     def peer_connect(self, dstaddr, dstport, net="regtest"):
         assert not self.is_connected
@@ -407,45 +395,6 @@
 # access to any data shared with the P2PInterface or P2PConnection.
 mininode_lock = threading.RLock()
 
-<<<<<<< HEAD
-class NetworkThread(threading.Thread):
-    def __init__(self):
-        super().__init__(name="NetworkThread")
-
-    def run(self):
-        while mininode_socket_map:
-            # We check for whether to disconnect outside of the asyncore
-            # loop to workaround the behavior of asyncore when using
-            # select
-            disconnected = []
-            for fd, obj in mininode_socket_map.items():
-                if obj.disconnect:
-                    disconnected.append(obj)
-            [obj.handle_close() for obj in disconnected]
-            asyncore.loop(0.1, use_poll=True, map=mininode_socket_map, count=1)
-        logger.debug("Network thread closing")
-
-def network_thread_start():
-    """Start the network thread."""
-    # Only one network thread may run at a time
-    assert not network_thread_running()
-
-    NetworkThread().start()
-
-def network_thread_running():
-    """Return whether the network thread is running."""
-    return any([thread.name == "NetworkThread" for thread in threading.enumerate()])
-
-def network_thread_join(timeout=10):
-    """Wait timeout seconds for the network thread to terminate.
-
-    Throw if the network thread doesn't terminate in timeout seconds."""
-    network_threads = [thread for thread in threading.enumerate() if thread.name == "NetworkThread"]
-    assert len(network_threads) <= 1
-    for thread in network_threads:
-        thread.join(timeout)
-        assert not thread.is_alive()
-=======
 
 class NetworkThread(threading.Thread):
     network_event_loop = None
@@ -605,5 +554,4 @@
         if reject_code is not None:
             wait_until(lambda: self.reject_code_received == reject_code, lock=mininode_lock)
         if reject_reason is not None:
-            wait_until(lambda: self.reject_reason_received == reject_reason, lock=mininode_lock)
->>>>>>> 228c1378
+            wait_until(lambda: self.reject_reason_received == reject_reason, lock=mininode_lock)