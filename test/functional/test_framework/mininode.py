--- conflicted
+++ resolved
@@ -363,10 +363,7 @@
 
     def wait_for_tx(self, txid, timeout=60):
         def test_function():
-<<<<<<< HEAD
-=======
             assert self.is_connected
->>>>>>> 451880b9
             if not self.last_message.get('tx'):
                 return False
             return self.last_message['tx'].tx.rehash() == txid
