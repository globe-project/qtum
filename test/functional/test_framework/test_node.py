#!/usr/bin/env python3
# Copyright (c) 2017-2019 The Bitcoin Core developers
# Distributed under the MIT software license, see the accompanying
# file COPYING or http://www.opensource.org/licenses/mit-license.php.
"""Class for bitcoind node under test"""

import contextlib
import decimal
import errno
from enum import Enum
import http.client
import json
import logging
import os
import re
import subprocess
import tempfile
import time
import urllib.parse
import collections
import shlex
import sys

from .authproxy import JSONRPCException
from .util import (
    MAX_NODES,
    append_config,
    delete_cookie_file,
    get_rpc_proxy,
    rpc_url,
    wait_until,
    p2p_port,
    EncodeDecimal,
)
from .qtum import convert_btc_address_to_qtum

BITCOIND_PROC_WAIT_TIMEOUT = 60


class FailedToStartError(Exception):
    """Raised when a node fails to start correctly."""


class ErrorMatch(Enum):
    FULL_TEXT = 1
    FULL_REGEX = 2
    PARTIAL_REGEX = 3


class TestNode():
    """A class for representing a bitcoind node under test.

    This class contains:

    - state about the node (whether it's running, etc)
    - a Python subprocess.Popen object representing the running process
    - an RPC connection to the node
    - one or more P2P connections to the node


    To make things easier for the test writer, any unrecognised messages will
    be dispatched to the RPC connection."""

<<<<<<< HEAD
    def __init__(self, i, datadir, *, chain, rpchost, timewait, bitcoind, bitcoin_cli, coverage_dir, cwd, extra_conf=None, extra_args=None, use_cli=False, start_perf=False, enable_wallet=False):
=======
    def __init__(self, i, datadir, *, chain, rpchost, timewait, bitcoind, bitcoin_cli, coverage_dir, cwd, extra_conf=None, extra_args=None, use_cli=False, start_perf=False, use_valgrind=False, version=None, enable_wallet=False):
>>>>>>> ee8ca219
        """
        Kwargs:
            start_perf (bool): If True, begin profiling the node with `perf` as soon as
                the node starts.
        """

        self.index = i
        self.datadir = datadir
        self.bitcoinconf = os.path.join(self.datadir, "qtum.conf")
        self.stdout_dir = os.path.join(self.datadir, "stdout")
        self.stderr_dir = os.path.join(self.datadir, "stderr")
        self.chain = chain
        self.rpchost = rpchost
        self.rpc_timeout = timewait
        self.binary = bitcoind
        self.coverage_dir = coverage_dir
        self.cwd = cwd
        self.enable_wallet = enable_wallet
        if extra_conf is not None:
            append_config(datadir, extra_conf)
        # Most callers will just need to add extra args to the standard list below.
        # For those callers that need more flexibility, they can just set the args property directly.
        # Note that common args are set in the config file (see initialize_datadir)
        self.extra_args = extra_args
        self.version = version
        # Configuration for logging is set as command-line args rather than in the bitcoin.conf file.
        # This means that starting a bitcoind using the temp dir to debug a failed test won't
        # spam debug.log.
        self.args = [
            self.binary,
            "-datadir=" + self.datadir,
            "-logtimemicros",
            "-debug",
            "-debugexclude=libevent",
            "-debugexclude=leveldb",
            "-uacomment=testnode%d" % i,
        ]
        if use_valgrind:
            default_suppressions_file = os.path.join(
                os.path.dirname(os.path.realpath(__file__)),
                "..", "..", "..", "contrib", "valgrind.supp")
            suppressions_file = os.getenv("VALGRIND_SUPPRESSIONS_FILE",
                                          default_suppressions_file)
            self.args = ["valgrind", "--suppressions={}".format(suppressions_file),
                         "--gen-suppressions=all", "--exit-on-first-error=yes",
                         "--error-exitcode=1", "--quiet"] + self.args

        if self.version is None or self.version >= 190000:
            self.args.append("-logthreadnames")

        self.cli = TestNodeCLI(bitcoin_cli, self.datadir)
        self.use_cli = use_cli
        self.start_perf = start_perf

        self.running = False
        self.process = None
        self.rpc_connected = False
        self.rpc = None
        self.url = None
        self.log = logging.getLogger('TestFramework.node%d' % i)
        self.cleanup_on_exit = True # Whether to kill the node when this object goes away
        # Cache perf subprocesses here by their data output filename.
        self.perf_subprocesses = {}

        self.p2ps = []

    AddressKeyPair = collections.namedtuple('AddressKeyPair', ['address', 'key'])
    PRIV_KEYS = [
            # address , privkey
            AddressKeyPair(convert_btc_address_to_qtum('mjTkW3DjgyZck4KbiRusZsqTgaYTxdSz6z'), 'cVpF924EspNh8KjYsfhgY96mmxvT6DgdWiTYMtMjuM74hJaU5psW'),
            AddressKeyPair(convert_btc_address_to_qtum('msX6jQXvxiNhx3Q62PKeLPrhrqZQdSimTg'), 'cUxsWyKyZ9MAQTaAhUQWJmBbSvHMwSmuv59KgxQV7oZQU3PXN3KE'),
            AddressKeyPair(convert_btc_address_to_qtum('mnonCMyH9TmAsSj3M59DsbH8H63U3RKoFP'), 'cTrh7dkEAeJd6b3MRX9bZK8eRmNqVCMH3LSUkE3dSFDyzjU38QxK'),
            AddressKeyPair(convert_btc_address_to_qtum('mqJupas8Dt2uestQDvV2NH3RU8uZh2dqQR'), 'cVuKKa7gbehEQvVq717hYcbE9Dqmq7KEBKqWgWrYBa2CKKrhtRim'),
            AddressKeyPair(convert_btc_address_to_qtum('msYac7Rvd5ywm6pEmkjyxhbCDKqWsVeYws'), 'cQDCBuKcjanpXDpCqacNSjYfxeQj8G6CAtH1Dsk3cXyqLNC4RPuh'),
            AddressKeyPair(convert_btc_address_to_qtum('n2rnuUnwLgXqf9kk2kjvVm8R5BZK1yxQBi'), 'cQakmfPSLSqKHyMFGwAqKHgWUiofJCagVGhiB4KCainaeCSxeyYq'),
            AddressKeyPair(convert_btc_address_to_qtum('myzuPxRwsf3vvGzEuzPfK9Nf2RfwauwYe6'), 'cQMpDLJwA8DBe9NcQbdoSb1BhmFxVjWD5gRyrLZCtpuF9Zi3a9RK'),
            AddressKeyPair(convert_btc_address_to_qtum('mumwTaMtbxEPUswmLBBN3vM9oGRtGBrys8'), 'cSXmRKXVcoouhNNVpcNKFfxsTsToY5pvB9DVsFksF1ENunTzRKsy'),
            AddressKeyPair(convert_btc_address_to_qtum('mpV7aGShMkJCZgbW7F6iZgrvuPHjZjH9qg'), 'cSoXt6tm3pqy43UMabY6eUTmR3eSUYFtB2iNQDGgb3VUnRsQys2k'),
            AddressKeyPair(convert_btc_address_to_qtum('mq4fBNdckGtvY2mijd9am7DRsbRB4KjUkf'), 'cN55daf1HotwBAgAKWVgDcoppmUNDtQSfb7XLutTLeAgVc3u8hik'),
            AddressKeyPair(convert_btc_address_to_qtum('mpFAHDjX7KregM3rVotdXzQmkbwtbQEnZ6'), 'cT7qK7g1wkYEMvKowd2ZrX1E5f6JQ7TM246UfqbCiyF7kZhorpX3'),
            AddressKeyPair(convert_btc_address_to_qtum('mzRe8QZMfGi58KyWCse2exxEFry2sfF2Y7'), 'cPiRWE8KMjTRxH1MWkPerhfoHFn5iHPWVK5aPqjW8NxmdwenFinJ'),
    ]

    def get_deterministic_priv_key(self):
        """Return a deterministic priv key in base58, that only depends on the node's index"""
        assert len(self.PRIV_KEYS) == MAX_NODES
        return self.PRIV_KEYS[self.index]

    def _node_msg(self, msg: str) -> str:
        """Return a modified msg that identifies this node by its index as a debugging aid."""
        return "[node %d] %s" % (self.index, msg)

    def _raise_assertion_error(self, msg: str):
        """Raise an AssertionError with msg modified to identify this node."""
        raise AssertionError(self._node_msg(msg))

    def __del__(self):
        # Ensure that we don't leave any bitcoind processes lying around after
        # the test ends
        if self.process and self.cleanup_on_exit:
            # Should only happen on test failure
            # Avoid using logger, as that may have already been shutdown when
            # this destructor is called.
            print(self._node_msg("Cleaning up leftover process"))
            self.process.kill()

    def __getattr__(self, name):
        """Dispatches any unrecognised messages to the RPC connection or a CLI instance."""
        if self.use_cli:
            return getattr(self.cli, name)
        else:
            assert self.rpc_connected and self.rpc is not None, self._node_msg("Error: no RPC connection")
            return getattr(self.rpc, name)

    def start(self, extra_args=None, *, cwd=None, stdout=None, stderr=None, **kwargs):
        """Start the node."""
        if extra_args is None:
            extra_args = self.extra_args

        # Add a new stdout and stderr file each time bitcoind is started
        if stderr is None:
            stderr = tempfile.NamedTemporaryFile(dir=self.stderr_dir, delete=False)
        if stdout is None:
            stdout = tempfile.NamedTemporaryFile(dir=self.stdout_dir, delete=False)
        self.stderr = stderr
        self.stdout = stdout

        if cwd is None:
            cwd = self.cwd

        # Delete any existing cookie file -- if such a file exists (eg due to
        # unclean shutdown), it will get overwritten anyway by bitcoind, and
        # potentially interfere with our attempt to authenticate
        delete_cookie_file(self.datadir, self.chain)

        # add environment variable LIBC_FATAL_STDERR_=1 so that libc errors are written to stderr and not the terminal
        subp_env = dict(os.environ, LIBC_FATAL_STDERR_="1")

        if self.enable_wallet and not any(arg.startswith('-staking=') for arg in extra_args):
            extra_args.append('-staking=0')

        if self.enable_wallet and not any(arg.startswith('-offlinestakingheight=') for arg in extra_args):
            extra_args.append('-offlinestakingheight=1')

        # Disable the spam filter as it may interfere with come tests sending lots and lots of blocks
        if not any(arg.startswith('-headerspamfilter') for arg in extra_args):
            extra_args.append('-headerspamfilter=0')

        self.process = subprocess.Popen(self.args + extra_args, env=subp_env, stdout=stdout, stderr=stderr, cwd=cwd, **kwargs)

        self.running = True
        self.log.debug("bitcoind started, waiting for RPC to come up")

        if self.start_perf:
            self._start_perf()

    def wait_for_rpc_connection(self):
        """Sets up an RPC connection to the bitcoind process. Returns False if unable to connect."""
        # Wait until the debug log prints that the init process is done and a cookie auth file exists
        # OR that the process has stopped before proceeding to prevent race conditions
        # Times out after 10 seconds.
        cookiefile = os.path.join(self.datadir, self.chain, ".cookie")
        debuglog_init_done_msg = "init message: Done loading"

        for i in range(1000):
            try:
                with open(os.path.join(self.datadir, self.chain, "debug.log"), 'r') as f:
                    last_init_section = f.read().split('\n\n\n\n')[-1]
                    if os.path.exists(cookiefile) and debuglog_init_done_msg in last_init_section or self.process.poll() is not None:
                        break
            except Exception as e:
                pass
            time.sleep(0.01)



        # Poll at a rate of four times per second
        poll_per_s = 4
        for _ in range(poll_per_s * self.rpc_timeout):
            if self.process.poll() is not None:
                raise FailedToStartError(self._node_msg(
                    'bitcoind exited with status {} during initialization'.format(self.process.returncode)))
            rpc = get_rpc_proxy(rpc_url(self.datadir, self.index, self.chain, self.rpchost), self.index, timeout=self.rpc_timeout, coveragedir=self.coverage_dir)
            try:
                rpc.getblockcount()
                # If the call to getblockcount() succeeds then the RPC connection is up
                self.log.debug("RPC successfully started")
                if self.use_cli:
                    return
                self.rpc = rpc
                self.rpc_connected = True
                self.url = self.rpc.url
                return
            except IOError as e:
                if e.errno != errno.ECONNREFUSED:  # Port not yet open?
                    raise  # unknown IO error
            except JSONRPCException as e:  # Initialization phase
                # -28 RPC in warmup
                # -342 Service unavailable, RPC server started but is shutting down due to error
                if e.error['code'] != -28 and e.error['code'] != -342:
                    raise  # unknown JSON RPC exception
            except ConnectionResetError:
                # This might happen when the RPC server is in warmup, but shut down before the call to getblockcount
                # succeeds. Try again to properly raise the FailedToStartError
                pass
            except ValueError as e:  # cookie file not found and no rpcuser or rpcassword. bitcoind still starting
                if "No RPC credentials" not in str(e):
                    raise
            time.sleep(1.0 / poll_per_s)
        self._raise_assertion_error("Unable to connect to bitcoind")

    def generate(self, nblocks, maxtries=1000000):
        self.log.debug("TestNode.generate() dispatches `generate` call to `generatetoaddress`")
        return self.generatetoaddress(nblocks=nblocks, address=self.get_deterministic_priv_key().address, maxtries=maxtries)

    def get_wallet_rpc(self, wallet_name):
        if self.use_cli:
            return self.cli("-rpcwallet={}".format(wallet_name))
        else:
            assert self.rpc_connected and self.rpc, self._node_msg("RPC not connected")
            wallet_path = "wallet/{}".format(urllib.parse.quote(wallet_name))
            return self.rpc / wallet_path

    def stop_node(self, expected_stderr='', wait=0):
        """Stop the node."""
        if not self.running:
            return
        self.log.debug("Stopping node")
        try:
            # Do not use wait argument when testing older nodes, e.g. in feature_backwards_compatibility.py
            if self.version is None or self.version >= 180000:
                self.stop(wait=wait)
            else:
                self.stop()
        except http.client.CannotSendRequest:
            self.log.exception("Unable to stop node.")

        # If there are any running perf processes, stop them.
        for profile_name in tuple(self.perf_subprocesses.keys()):
            self._stop_perf(profile_name)

        # Check that stderr is as expected
        self.stderr.seek(0)
        stderr = self.stderr.read().decode('utf-8').strip()
        if stderr != expected_stderr:
            raise AssertionError("Unexpected stderr {} != {}".format(stderr, expected_stderr))

        self.stdout.close()
        self.stderr.close()

        del self.p2ps[:]

    def is_node_stopped(self):
        """Checks whether the node has stopped.

        Returns True if the node has stopped. False otherwise.
        This method is responsible for freeing resources (self.process)."""
        if not self.running:
            return True
        return_code = self.process.poll()
        if return_code is None:
            return False

        # process has stopped. Assert that it didn't return an error code.
        assert return_code == 0, self._node_msg(
            "Node returned non-zero exit code (%d) when stopping" % return_code)
        self.running = False
        self.process = None
        self.rpc_connected = False
        self.rpc = None
        self.log.debug("Node stopped")
        return True

    def wait_until_stopped(self, timeout=BITCOIND_PROC_WAIT_TIMEOUT):
        wait_until(self.is_node_stopped, timeout=timeout)

    @contextlib.contextmanager
    def assert_debug_log(self, expected_msgs, unexpected_msgs=None, timeout=2):
        if unexpected_msgs is None:
            unexpected_msgs = []
        time_end = time.time() + timeout
        debug_log = os.path.join(self.datadir, self.chain, 'debug.log')
        with open(debug_log, encoding='utf-8') as dl:
            dl.seek(0, 2)
            prev_size = dl.tell()

        yield

        while True:
            found = True
            with open(debug_log, encoding='utf-8') as dl:
                dl.seek(prev_size)
                log = dl.read()
            print_log = " - " + "\n - ".join(log.splitlines())
            for unexpected_msg in unexpected_msgs:
                if re.search(re.escape(unexpected_msg), log, flags=re.MULTILINE):
                    self._raise_assertion_error('Unexpected message "{}" partially matches log:\n\n{}\n\n'.format(unexpected_msg, print_log))
            for expected_msg in expected_msgs:
                if re.search(re.escape(expected_msg), log, flags=re.MULTILINE) is None:
                    found = False
            if found:
                return
            if time.time() >= time_end:
                break
            time.sleep(0.05)
        self._raise_assertion_error('Expected messages "{}" does not partially match log:\n\n{}\n\n'.format(str(expected_msgs), print_log))

    @contextlib.contextmanager
    def profile_with_perf(self, profile_name):
        """
        Context manager that allows easy profiling of node activity using `perf`.

        See `test/functional/README.md` for details on perf usage.

        Args:
            profile_name (str): This string will be appended to the
                profile data filename generated by perf.
        """
        subp = self._start_perf(profile_name)

        yield

        if subp:
            self._stop_perf(profile_name)

    def _start_perf(self, profile_name=None):
        """Start a perf process to profile this node.

        Returns the subprocess running perf."""
        subp = None

        def test_success(cmd):
            return subprocess.call(
                # shell=True required for pipe use below
                cmd, shell=True,
                stderr=subprocess.DEVNULL, stdout=subprocess.DEVNULL) == 0

        if not sys.platform.startswith('linux'):
            self.log.warning("Can't profile with perf; only available on Linux platforms")
            return None

        if not test_success('which perf'):
            self.log.warning("Can't profile with perf; must install perf-tools")
            return None

        if not test_success('readelf -S {} | grep .debug_str'.format(shlex.quote(self.binary))):
            self.log.warning(
                "perf output won't be very useful without debug symbols compiled into bitcoind")

        output_path = tempfile.NamedTemporaryFile(
            dir=self.datadir,
            prefix="{}.perf.data.".format(profile_name or 'test'),
            delete=False,
        ).name

        cmd = [
            'perf', 'record',
            '-g',                     # Record the callgraph.
            '--call-graph', 'dwarf',  # Compatibility for gcc's --fomit-frame-pointer.
            '-F', '101',              # Sampling frequency in Hz.
            '-p', str(self.process.pid),
            '-o', output_path,
        ]
        subp = subprocess.Popen(cmd, stdout=subprocess.PIPE, stderr=subprocess.PIPE)
        self.perf_subprocesses[profile_name] = subp

        return subp

    def _stop_perf(self, profile_name):
        """Stop (and pop) a perf subprocess."""
        subp = self.perf_subprocesses.pop(profile_name)
        output_path = subp.args[subp.args.index('-o') + 1]

        subp.terminate()
        subp.wait(timeout=10)

        stderr = subp.stderr.read().decode()
        if 'Consider tweaking /proc/sys/kernel/perf_event_paranoid' in stderr:
            self.log.warning(
                "perf couldn't collect data! Try "
                "'sudo sysctl -w kernel.perf_event_paranoid=-1'")
        else:
            report_cmd = "perf report -i {}".format(output_path)
            self.log.info("See perf output by running '{}'".format(report_cmd))

    def assert_start_raises_init_error(self, extra_args=None, expected_msg=None, match=ErrorMatch.FULL_TEXT, *args, **kwargs):
        """Attempt to start the node and expect it to raise an error.

        extra_args: extra arguments to pass through to bitcoind
        expected_msg: regex that stderr should match when bitcoind fails

        Will throw if bitcoind starts without an error.
        Will throw if an expected_msg is provided and it does not match bitcoind's stdout."""
        with tempfile.NamedTemporaryFile(dir=self.stderr_dir, delete=False) as log_stderr, \
             tempfile.NamedTemporaryFile(dir=self.stdout_dir, delete=False) as log_stdout:
            try:
                self.start(extra_args, stdout=log_stdout, stderr=log_stderr, *args, **kwargs)
                self.wait_for_rpc_connection()
                self.stop_node()
                self.wait_until_stopped()
            except FailedToStartError as e:
                self.log.debug('bitcoind failed to start: %s', e)
                self.running = False
                self.process = None
                # Check stderr for expected message
                if expected_msg is not None:
                    log_stderr.seek(0)
                    stderr = log_stderr.read().decode('utf-8').strip()
                    if match == ErrorMatch.PARTIAL_REGEX:
                        if re.search(expected_msg, stderr, flags=re.MULTILINE) is None:
                            self._raise_assertion_error(
                                'Expected message "{}" does not partially match stderr:\n"{}"'.format(expected_msg, stderr))
                    elif match == ErrorMatch.FULL_REGEX:
                        if re.fullmatch(expected_msg, stderr) is None:
                            self._raise_assertion_error(
                                'Expected message "{}" does not fully match stderr:\n"{}"'.format(expected_msg, stderr))
                    elif match == ErrorMatch.FULL_TEXT:
                        if expected_msg != stderr:
                            self._raise_assertion_error(
                                'Expected message "{}" does not fully match stderr:\n"{}"'.format(expected_msg, stderr))
            else:
                if expected_msg is None:
                    assert_msg = "bitcoind should have exited with an error"
                else:
                    assert_msg = "bitcoind should have exited with expected error " + expected_msg
                self._raise_assertion_error(assert_msg)

    def add_p2p_connection(self, p2p_conn, *, wait_for_verack=True, **kwargs):
        """Add a p2p connection to the node.

        This method adds the p2p connection to the self.p2ps list and also
        returns the connection to the caller."""
        if 'dstport' not in kwargs:
            kwargs['dstport'] = p2p_port(self.index)
        if 'dstaddr' not in kwargs:
            kwargs['dstaddr'] = '127.0.0.1'

        p2p_conn.peer_connect(**kwargs, net=self.chain)()
        self.p2ps.append(p2p_conn)
        if wait_for_verack:
            # Wait for the node to send us the version and verack
            p2p_conn.wait_for_verack()
            # At this point we have sent our version message and received the version and verack, however the full node
            # has not yet received the verack from us (in reply to their version). So, the connection is not yet fully
            # established (fSuccessfullyConnected).
            #
            # This shouldn't lead to any issues when sending messages, since the verack will be in-flight before the
            # message we send. However, it might lead to races where we are expecting to receive a message. E.g. a
            # transaction that will be added to the mempool as soon as we return here.
            #
            # So syncing here is redundant when we only want to send a message, but the cost is low (a few milliseconds)
            # in comparision to the upside of making tests less fragile and unexpected intermittent errors less likely.
            p2p_conn.sync_with_ping()

        return p2p_conn

    @property
    def p2p(self):
        """Return the first p2p connection

        Convenience property - most tests only use a single p2p connection to each
        node, so this saves having to write node.p2ps[0] many times."""
        assert self.p2ps, self._node_msg("No p2p connection")
        return self.p2ps[0]

    def disconnect_p2ps(self):
        """Close all p2p connections to the node."""
        for p in self.p2ps:
            p.peer_disconnect()
        del self.p2ps[:]


class TestNodeCLIAttr:
    def __init__(self, cli, command):
        self.cli = cli
        self.command = command

    def __call__(self, *args, **kwargs):
        return self.cli.send_cli(self.command, *args, **kwargs)

    def get_request(self, *args, **kwargs):
        return lambda: self(*args, **kwargs)


def arg_to_cli(arg):
    if isinstance(arg, bool):
        return str(arg).lower()
    elif isinstance(arg, dict) or isinstance(arg, list):
        return json.dumps(arg, default=EncodeDecimal)
    else:
        return str(arg)


class TestNodeCLI():
    """Interface to bitcoin-cli for an individual node"""

    def __init__(self, binary, datadir):
        self.options = []
        self.binary = binary
        self.datadir = datadir
        self.input = None
        self.log = logging.getLogger('TestFramework.bitcoincli')

    def __call__(self, *options, input=None):
        # TestNodeCLI is callable with bitcoin-cli command-line options
        cli = TestNodeCLI(self.binary, self.datadir)
        cli.options = [str(o) for o in options]
        cli.input = input
        return cli

    def __getattr__(self, command):
        return TestNodeCLIAttr(self, command)

    def batch(self, requests):
        results = []
        for request in requests:
            try:
                results.append(dict(result=request()))
            except JSONRPCException as e:
                results.append(dict(error=e))
        return results

    def send_cli(self, command=None, *args, **kwargs):
        """Run bitcoin-cli command. Deserializes returned string as python object."""
        pos_args = [arg_to_cli(arg) for arg in args]
        named_args = [str(key) + "=" + arg_to_cli(value) for (key, value) in kwargs.items()]
        assert not (pos_args and named_args), "Cannot use positional arguments and named arguments in the same bitcoin-cli call"
        p_args = [self.binary, "-datadir=" + self.datadir] + self.options
        if named_args:
            p_args += ["-named"]
        if command is not None:
            p_args += [command]
        p_args += pos_args + named_args
        self.log.debug("Running bitcoin-cli command: %s" % command)
        process = subprocess.Popen(p_args, stdin=subprocess.PIPE, stdout=subprocess.PIPE, stderr=subprocess.PIPE, universal_newlines=True)
        cli_stdout, cli_stderr = process.communicate(input=self.input)
        returncode = process.poll()
        if returncode:
            match = re.match(r'error code: ([-0-9]+)\nerror message:\n(.*)', cli_stderr)
            if match:
                code, message = match.groups()
                raise JSONRPCException(dict(code=int(code), message=message))
            # Ignore cli_stdout, raise with cli_stderr
            raise subprocess.CalledProcessError(returncode, self.binary, output=cli_stderr)
        try:
            return json.loads(cli_stdout, parse_float=decimal.Decimal)
        except json.JSONDecodeError:
            return cli_stdout.rstrip("\n")<|MERGE_RESOLUTION|>--- conflicted
+++ resolved
@@ -61,11 +61,7 @@
     To make things easier for the test writer, any unrecognised messages will
     be dispatched to the RPC connection."""
 
-<<<<<<< HEAD
-    def __init__(self, i, datadir, *, chain, rpchost, timewait, bitcoind, bitcoin_cli, coverage_dir, cwd, extra_conf=None, extra_args=None, use_cli=False, start_perf=False, enable_wallet=False):
-=======
     def __init__(self, i, datadir, *, chain, rpchost, timewait, bitcoind, bitcoin_cli, coverage_dir, cwd, extra_conf=None, extra_args=None, use_cli=False, start_perf=False, use_valgrind=False, version=None, enable_wallet=False):
->>>>>>> ee8ca219
         """
         Kwargs:
             start_perf (bool): If True, begin profiling the node with `perf` as soon as
