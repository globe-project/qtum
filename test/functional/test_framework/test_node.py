--- conflicted
+++ resolved
@@ -112,14 +112,9 @@
 
     def get_deterministic_priv_key(self):
         """Return a deterministic priv key in base58, that only depends on the node's index"""
-<<<<<<< HEAD
-        PRIV_KEYS = [
-            # adress , privkey
-=======
         AddressKeyPair = collections.namedtuple('AddressKeyPair', ['address', 'key'])
         PRIV_KEYS = [
             # address , privkey
->>>>>>> 9e306671
             (convert_btc_address_to_qtum('mjTkW3DjgyZck4KbiRusZsqTgaYTxdSz6z'), 'cVpF924EspNh8KjYsfhgY96mmxvT6DgdWiTYMtMjuM74hJaU5psW'),
             (convert_btc_address_to_qtum('msX6jQXvxiNhx3Q62PKeLPrhrqZQdSimTg'), 'cUxsWyKyZ9MAQTaAhUQWJmBbSvHMwSmuv59KgxQV7oZQU3PXN3KE'),
             (convert_btc_address_to_qtum('mnonCMyH9TmAsSj3M59DsbH8H63U3RKoFP'), 'cTrh7dkEAeJd6b3MRX9bZK8eRmNqVCMH3LSUkE3dSFDyzjU38QxK'),
@@ -132,8 +127,6 @@
         ]
         return PRIV_KEYS[self.index]
 
-<<<<<<< HEAD
-=======
     def get_mem_rss_kilobytes(self):
         """Get the memory usage (RSS) per `ps`.
 
@@ -153,7 +146,6 @@
             self.log.exception("Unable to get memory usage")
             return None
 
->>>>>>> 9e306671
     def _node_msg(self, msg: str) -> str:
         """Return a modified msg that identifies this node by its index as a debugging aid."""
         return "[node %d] %s" % (self.index, msg)
@@ -206,11 +198,7 @@
 
         if not any(arg.startswith('-staking=') for arg in extra_args):
             extra_args.append('-staking=0')
-<<<<<<< HEAD
-        self.process = subprocess.Popen(self.args + extra_args, env=subp_env, stdout=stdout, stderr=stderr, **kwargs)
-=======
         self.process = subprocess.Popen(self.args + extra_args, env=subp_env, stdout=stdout, stderr=stderr, cwd=cwd, **kwargs)
->>>>>>> 9e306671
 
         self.running = True
         self.log.debug("bitcoind started, waiting for RPC to come up")
@@ -329,8 +317,6 @@
                 if re.search(re.escape(expected_msg), log, flags=re.MULTILINE) is None:
                     self._raise_assertion_error('Expected message "{}" does not partially match log:\n\n{}\n\n'.format(expected_msg, print_log))
 
-<<<<<<< HEAD
-=======
     @contextlib.contextmanager
     def assert_memory_usage_stable(self, *, increase_allowed=0.03):
         """Context manager that allows the user to assert that a node's memory usage (RSS)
@@ -436,7 +422,6 @@
             report_cmd = "perf report -i {}".format(output_path)
             self.log.info("See perf output by running '{}'".format(report_cmd))
 
->>>>>>> 9e306671
     def assert_start_raises_init_error(self, extra_args=None, expected_msg=None, match=ErrorMatch.FULL_TEXT, *args, **kwargs):
         """Attempt to start the node and expect it to raise an error.
 
