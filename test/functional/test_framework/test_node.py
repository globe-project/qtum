#!/usr/bin/env python3
# Copyright (c) 2017-2021 The Bitcoin Core developers
# Distributed under the MIT software license, see the accompanying
# file COPYING or http://www.opensource.org/licenses/mit-license.php.
"""Class for bitcoind node under test"""

import contextlib
import decimal
import errno
from enum import Enum
import http.client
import json
import logging
import os
import re
import subprocess
import tempfile
import time
import urllib.parse
import collections
import shlex
import sys
from pathlib import Path

from .authproxy import JSONRPCException
from .descriptors import descsum_create
from .p2p import P2P_SUBVERSION
from .util import (
    MAX_NODES,
    assert_equal,
    append_config,
    delete_cookie_file,
    get_auth_cookie,
    get_rpc_proxy,
    rpc_url,
    wait_until_helper,
    p2p_port,
    EncodeDecimal,
)
from .qtum import convert_btc_address_to_qtum
from .qtumconfig import ENABLE_REDUCED_BLOCK_TIME

BITCOIND_PROC_WAIT_TIMEOUT = 60


class FailedToStartError(Exception):
    """Raised when a node fails to start correctly."""


class ErrorMatch(Enum):
    FULL_TEXT = 1
    FULL_REGEX = 2
    PARTIAL_REGEX = 3


class TestNode():
    """A class for representing a bitcoind node under test.

    This class contains:

    - state about the node (whether it's running, etc)
    - a Python subprocess.Popen object representing the running process
    - an RPC connection to the node
    - one or more P2P connections to the node


    To make things easier for the test writer, any unrecognised messages will
    be dispatched to the RPC connection."""

    def __init__(self, i, datadir, *, chain, rpchost, timewait, timeout_factor, bitcoind, bitcoin_cli, coverage_dir, cwd, extra_conf=None, extra_args=None, use_cli=False, start_perf=False, use_valgrind=False, version=None, descriptors=False, enable_wallet=False):
        """
        Kwargs:
            start_perf (bool): If True, begin profiling the node with `perf` as soon as
                the node starts.
        """

        self.index = i
        self.p2p_conn_index = 1
        self.datadir = datadir
        self.bitcoinconf = os.path.join(self.datadir, "qtum.conf")
        self.stdout_dir = os.path.join(self.datadir, "stdout")
        self.stderr_dir = os.path.join(self.datadir, "stderr")
        self.chain = chain
        self.rpchost = rpchost
        self.rpc_timeout = timewait
        self.binary = bitcoind
        self.coverage_dir = coverage_dir
        self.cwd = cwd
        self.descriptors = descriptors
        self.enable_wallet = enable_wallet
        if extra_conf is not None:
            append_config(datadir, extra_conf)
        # Most callers will just need to add extra args to the standard list below.
        # For those callers that need more flexibility, they can just set the args property directly.
        # Note that common args are set in the config file (see initialize_datadir)
        self.extra_args = extra_args
        self.version = version
        # Configuration for logging is set as command-line args rather than in the bitcoin.conf file.
        # This means that starting a bitcoind using the temp dir to debug a failed test won't
        # spam debug.log.
        self.args = [
            self.binary,
            "-datadir=" + self.datadir,
            "-logtimemicros",
            "-debug",
            "-debugexclude=libevent",
            "-debugexclude=leveldb",
            "-uacomment=testnode%d" % i,
        ]
        if use_valgrind:
            default_suppressions_file = os.path.join(
                os.path.dirname(os.path.realpath(__file__)),
                "..", "..", "..", "contrib", "valgrind.supp")
            suppressions_file = os.getenv("VALGRIND_SUPPRESSIONS_FILE",
                                          default_suppressions_file)
            self.args = ["valgrind", "--suppressions={}".format(suppressions_file),
                         "--gen-suppressions=all", "--exit-on-first-error=yes",
                         "--error-exitcode=1", "--quiet"] + self.args

        if self.version_is_at_least(190000):
            self.args.append("-logthreadnames")
        if self.version_is_at_least(219900):
            self.args.append("-logsourcelocations")

        self.cli = TestNodeCLI(bitcoin_cli, self.datadir)
        self.use_cli = use_cli
        self.start_perf = start_perf

        self.running = False
        self.process = None
        self.rpc_connected = False
        self.rpc = None
        self.url = None
        self.log = logging.getLogger('TestFramework.node%d' % i)
        self.cleanup_on_exit = True # Whether to kill the node when this object goes away
        # Cache perf subprocesses here by their data output filename.
        self.perf_subprocesses = {}

        self.p2ps = []
        self.timeout_factor = timeout_factor

    AddressKeyPair = collections.namedtuple('AddressKeyPair', ['address', 'key'])
    PRIV_KEYS = [
            # address , privkey
            AddressKeyPair(convert_btc_address_to_qtum('mjTkW3DjgyZck4KbiRusZsqTgaYTxdSz6z'), 'cVpF924EspNh8KjYsfhgY96mmxvT6DgdWiTYMtMjuM74hJaU5psW'),
            AddressKeyPair(convert_btc_address_to_qtum('msX6jQXvxiNhx3Q62PKeLPrhrqZQdSimTg'), 'cUxsWyKyZ9MAQTaAhUQWJmBbSvHMwSmuv59KgxQV7oZQU3PXN3KE'),
            AddressKeyPair(convert_btc_address_to_qtum('mnonCMyH9TmAsSj3M59DsbH8H63U3RKoFP'), 'cTrh7dkEAeJd6b3MRX9bZK8eRmNqVCMH3LSUkE3dSFDyzjU38QxK'),
            AddressKeyPair(convert_btc_address_to_qtum('mqJupas8Dt2uestQDvV2NH3RU8uZh2dqQR'), 'cVuKKa7gbehEQvVq717hYcbE9Dqmq7KEBKqWgWrYBa2CKKrhtRim'),
            AddressKeyPair(convert_btc_address_to_qtum('msYac7Rvd5ywm6pEmkjyxhbCDKqWsVeYws'), 'cQDCBuKcjanpXDpCqacNSjYfxeQj8G6CAtH1Dsk3cXyqLNC4RPuh'),
            AddressKeyPair(convert_btc_address_to_qtum('n2rnuUnwLgXqf9kk2kjvVm8R5BZK1yxQBi'), 'cQakmfPSLSqKHyMFGwAqKHgWUiofJCagVGhiB4KCainaeCSxeyYq'),
            AddressKeyPair(convert_btc_address_to_qtum('myzuPxRwsf3vvGzEuzPfK9Nf2RfwauwYe6'), 'cQMpDLJwA8DBe9NcQbdoSb1BhmFxVjWD5gRyrLZCtpuF9Zi3a9RK'),
            AddressKeyPair(convert_btc_address_to_qtum('mumwTaMtbxEPUswmLBBN3vM9oGRtGBrys8'), 'cSXmRKXVcoouhNNVpcNKFfxsTsToY5pvB9DVsFksF1ENunTzRKsy'),
            AddressKeyPair(convert_btc_address_to_qtum('mpV7aGShMkJCZgbW7F6iZgrvuPHjZjH9qg'), 'cSoXt6tm3pqy43UMabY6eUTmR3eSUYFtB2iNQDGgb3VUnRsQys2k'),
            AddressKeyPair(convert_btc_address_to_qtum('mq4fBNdckGtvY2mijd9am7DRsbRB4KjUkf'), 'cN55daf1HotwBAgAKWVgDcoppmUNDtQSfb7XLutTLeAgVc3u8hik'),
            AddressKeyPair(convert_btc_address_to_qtum('mpFAHDjX7KregM3rVotdXzQmkbwtbQEnZ6'), 'cT7qK7g1wkYEMvKowd2ZrX1E5f6JQ7TM246UfqbCiyF7kZhorpX3'),
            AddressKeyPair(convert_btc_address_to_qtum('mzRe8QZMfGi58KyWCse2exxEFry2sfF2Y7'), 'cPiRWE8KMjTRxH1MWkPerhfoHFn5iHPWVK5aPqjW8NxmdwenFinJ'),
    ]

    def get_deterministic_priv_key(self):
        """Return a deterministic priv key in base58, that only depends on the node's index"""
        assert len(self.PRIV_KEYS) == MAX_NODES
        return self.PRIV_KEYS[self.index]

    def _node_msg(self, msg: str) -> str:
        """Return a modified msg that identifies this node by its index as a debugging aid."""
        return "[node %d] %s" % (self.index, msg)

    def _raise_assertion_error(self, msg: str):
        """Raise an AssertionError with msg modified to identify this node."""
        raise AssertionError(self._node_msg(msg))

    def __del__(self):
        # Ensure that we don't leave any bitcoind processes lying around after
        # the test ends
        if self.process and self.cleanup_on_exit:
            # Should only happen on test failure
            # Avoid using logger, as that may have already been shutdown when
            # this destructor is called.
            print(self._node_msg("Cleaning up leftover process"))
            self.process.kill()

    def __getattr__(self, name):
        """Dispatches any unrecognised messages to the RPC connection or a CLI instance."""
        if self.use_cli:
            return getattr(RPCOverloadWrapper(self.cli, True, self.descriptors), name)
        else:
            assert self.rpc_connected and self.rpc is not None, self._node_msg("Error: no RPC connection")
            return getattr(RPCOverloadWrapper(self.rpc, descriptors=self.descriptors), name)

    def start(self, extra_args=None, *, cwd=None, stdout=None, stderr=None, **kwargs):
        """Start the node."""
        if extra_args is None:
            extra_args = self.extra_args

        # Add a new stdout and stderr file each time bitcoind is started
        if stderr is None:
            stderr = tempfile.NamedTemporaryFile(dir=self.stderr_dir, delete=False)
        if stdout is None:
            stdout = tempfile.NamedTemporaryFile(dir=self.stdout_dir, delete=False)
        self.stderr = stderr
        self.stdout = stdout

        if cwd is None:
            cwd = self.cwd

        # Delete any existing cookie file -- if such a file exists (eg due to
        # unclean shutdown), it will get overwritten anyway by bitcoind, and
        # potentially interfere with our attempt to authenticate
        delete_cookie_file(self.datadir, self.chain)

        # add environment variable LIBC_FATAL_STDERR_=1 so that libc errors are written to stderr and not the terminal
        subp_env = dict(os.environ, LIBC_FATAL_STDERR_="1")

        if self.enable_wallet and not any(arg.startswith('-staking=') for arg in extra_args):
            extra_args.append('-staking=0')

        if not ENABLE_REDUCED_BLOCK_TIME and not any(arg.startswith('-reduceblocktimeheight=') for arg in extra_args):
            extra_args.append('-reduceblocktimeheight=10000000')

        if self.enable_wallet and not any(arg.startswith('-offlinestakingheight=') for arg in extra_args):
            extra_args.append('-offlinestakingheight=1')

        # Disable the spam filter as it may interfere with come tests sending lots and lots of blocks
        if not any(arg.startswith('-headerspamfilter') for arg in extra_args):
            extra_args.append('-headerspamfilter=0')
<<<<<<< HEAD

=======
>>>>>>> ec86f1e9
        self.process = subprocess.Popen(self.args + extra_args, env=subp_env, stdout=stdout, stderr=stderr, cwd=cwd, **kwargs)

        self.running = True
        self.log.debug("bitcoind started, waiting for RPC to come up")

        if self.start_perf:
            self._start_perf()

    def wait_for_rpc_connection(self):
        """Sets up an RPC connection to the bitcoind process. Returns False if unable to connect."""
        # Poll at a rate of four times per second
        poll_per_s = 4
        for _ in range(poll_per_s * self.rpc_timeout):
            if self.process.poll() is not None:
                raise FailedToStartError(self._node_msg(
                    'bitcoind exited with status {} during initialization'.format(self.process.returncode)))
            try:
                rpc = get_rpc_proxy(
                    rpc_url(self.datadir, self.index, self.chain, self.rpchost),
                    self.index,
                    timeout=self.rpc_timeout // 2,  # Shorter timeout to allow for one retry in case of ETIMEDOUT
                    coveragedir=self.coverage_dir,
                )
                rpc.getblockcount()
                # If the call to getblockcount() succeeds then the RPC connection is up
                if self.version_is_at_least(190000):
                    # getmempoolinfo.loaded is available since commit
                    # bb8ae2c (version 0.19.0)
                    wait_until_helper(lambda: rpc.getmempoolinfo()['loaded'], timeout_factor=self.timeout_factor)
                    # Wait for the node to finish reindex, block import, and
                    # loading the mempool. Usually importing happens fast or
                    # even "immediate" when the node is started. However, there
                    # is no guarantee and sometimes ThreadImport might finish
                    # later. This is going to cause intermittent test failures,
                    # because generally the tests assume the node is fully
                    # ready after being started.
                    #
                    # For example, the node will reject block messages from p2p
                    # when it is still importing with the error "Unexpected
                    # block message received"
                    #
                    # The wait is done here to make tests as robust as possible
                    # and prevent racy tests and intermittent failures as much
                    # as possible. Some tests might not need this, but the
                    # overhead is trivial, and the added guarantees are worth
                    # the minimal performance cost.
                self.log.debug("RPC successfully started")
                if self.use_cli:
                    return
                self.rpc = rpc
                self.rpc_connected = True
                self.url = self.rpc.rpc_url
                return
            except JSONRPCException as e:  # Initialization phase
                # -28 RPC in warmup
                # -342 Service unavailable, RPC server started but is shutting down due to error
                if e.error['code'] != -28 and e.error['code'] != -342:
                    raise  # unknown JSON RPC exception
            except ConnectionResetError:
                # This might happen when the RPC server is in warmup, but shut down before the call to getblockcount
                # succeeds. Try again to properly raise the FailedToStartError
                pass
            except OSError as e:
                if e.errno == errno.ETIMEDOUT:
                    pass  # Treat identical to ConnectionResetError
                elif e.errno == errno.ECONNREFUSED:
                    pass  # Port not yet open?
                else:
                    raise  # unknown OS error
            except ValueError as e:  # cookie file not found and no rpcuser or rpcpassword; bitcoind is still starting
                if "No RPC credentials" not in str(e):
                    raise
            time.sleep(1.0 / poll_per_s)
        self._raise_assertion_error("Unable to connect to bitcoind after {}s".format(self.rpc_timeout))

    def wait_for_cookie_credentials(self):
        """Ensures auth cookie credentials can be read, e.g. for testing CLI with -rpcwait before RPC connection is up."""
        self.log.debug("Waiting for cookie credentials")
        # Poll at a rate of four times per second.
        poll_per_s = 4
        for _ in range(poll_per_s * self.rpc_timeout):
            try:
                get_auth_cookie(self.datadir, self.chain)
                self.log.debug("Cookie credentials successfully retrieved")
                return
            except ValueError:  # cookie file not found and no rpcuser or rpcpassword; bitcoind is still starting
                pass            # so we continue polling until RPC credentials are retrieved
            time.sleep(1.0 / poll_per_s)
        self._raise_assertion_error("Unable to retrieve cookie credentials after {}s".format(self.rpc_timeout))

    def generate(self, nblocks, maxtries=1000000, **kwargs):
        self.log.debug("TestNode.generate() dispatches `generate` call to `generatetoaddress`")
        return self.generatetoaddress(nblocks=nblocks, address=self.get_deterministic_priv_key().address, maxtries=maxtries, **kwargs)

    def generateblock(self, *args, invalid_call, **kwargs):
        assert not invalid_call
        return self.__getattr__('generateblock')(*args, **kwargs)

    def generatetoaddress(self, *args, invalid_call, **kwargs):
        assert not invalid_call
        return self.__getattr__('generatetoaddress')(*args, **kwargs)

    def generatetodescriptor(self, *args, invalid_call, **kwargs):
        assert not invalid_call
        return self.__getattr__('generatetodescriptor')(*args, **kwargs)

    def get_wallet_rpc(self, wallet_name):
        if self.use_cli:
            return RPCOverloadWrapper(self.cli("-rpcwallet={}".format(wallet_name)), True, self.descriptors)
        else:
            assert self.rpc_connected and self.rpc, self._node_msg("RPC not connected")
            wallet_path = "wallet/{}".format(urllib.parse.quote(wallet_name))
            return RPCOverloadWrapper(self.rpc / wallet_path, descriptors=self.descriptors)

    def version_is_at_least(self, ver):
        return self.version is None or self.version >= ver

    def stop_node(self, expected_stderr='', *, wait=0, wait_until_stopped=True):
        """Stop the node."""
        if not self.running:
            return
        self.log.debug("Stopping node")
        try:
            # Do not use wait argument when testing older nodes, e.g. in feature_backwards_compatibility.py
            if self.version_is_at_least(180000):
                self.stop(wait=wait)
            else:
                self.stop()
        except http.client.CannotSendRequest:
            self.log.exception("Unable to stop node.")

        # If there are any running perf processes, stop them.
        for profile_name in tuple(self.perf_subprocesses.keys()):
            self._stop_perf(profile_name)

        # Check that stderr is as expected
        self.stderr.seek(0)
        stderr = self.stderr.read().decode('utf-8').strip()
        if stderr != expected_stderr:
            raise AssertionError("Unexpected stderr {} != {}".format(stderr, expected_stderr))

        self.stdout.close()
        self.stderr.close()

        del self.p2ps[:]

        if wait_until_stopped:
            self.wait_until_stopped()

    def is_node_stopped(self):
        """Checks whether the node has stopped.

        Returns True if the node has stopped. False otherwise.
        This method is responsible for freeing resources (self.process)."""
        if not self.running:
            return True
        return_code = self.process.poll()
        if return_code is None:
            return False

        # process has stopped. Assert that it didn't return an error code.
        assert return_code == 0, self._node_msg(
            "Node returned non-zero exit code (%d) when stopping" % return_code)
        self.running = False
        self.process = None
        self.rpc_connected = False
        self.rpc = None
        self.log.debug("Node stopped")
        return True

    def wait_until_stopped(self, timeout=BITCOIND_PROC_WAIT_TIMEOUT):
        wait_until_helper(self.is_node_stopped, timeout=timeout, timeout_factor=self.timeout_factor)

    @property
    def chain_path(self) -> Path:
        return Path(self.datadir) / self.chain

    @property
    def debug_log_path(self) -> Path:
        return self.chain_path / 'debug.log'

    def debug_log_bytes(self) -> int:
        with open(self.debug_log_path, encoding='utf-8') as dl:
            dl.seek(0, 2)
            return dl.tell()

    @contextlib.contextmanager
    def assert_debug_log(self, expected_msgs, unexpected_msgs=None, timeout=2):
        if unexpected_msgs is None:
            unexpected_msgs = []
        time_end = time.time() + timeout * self.timeout_factor
        prev_size = self.debug_log_bytes()

        yield

        while True:
            found = True
            with open(self.debug_log_path, encoding='utf-8') as dl:
                dl.seek(prev_size)
                log = dl.read()
            print_log = " - " + "\n - ".join(log.splitlines())
            for unexpected_msg in unexpected_msgs:
                if re.search(re.escape(unexpected_msg), log, flags=re.MULTILINE):
                    self._raise_assertion_error('Unexpected message "{}" partially matches log:\n\n{}\n\n'.format(unexpected_msg, print_log))
            for expected_msg in expected_msgs:
                if re.search(re.escape(expected_msg), log, flags=re.MULTILINE) is None:
                    found = False
            if found:
                return
            if time.time() >= time_end:
                break
            time.sleep(0.05)
        self._raise_assertion_error('Expected messages "{}" does not partially match log:\n\n{}\n\n'.format(str(expected_msgs), print_log))

    @contextlib.contextmanager
    def wait_for_debug_log(self, expected_msgs, timeout=60, ignore_case=False):
        """
        Block until we see a particular debug log message fragment or until we exceed the timeout.
        Return:
            the number of log lines we encountered when matching
        """
        time_end = time.time() + timeout * self.timeout_factor
        prev_size = self.debug_log_bytes()
        re_flags = re.MULTILINE | (re.IGNORECASE if ignore_case else 0)

        yield

        while True:
            found = True
            with open(self.debug_log_path, encoding='utf-8') as dl:
                dl.seek(prev_size)
                log = dl.read()

            for expected_msg in expected_msgs:
                if re.search(re.escape(expected_msg), log, flags=re_flags) is None:
                    found = False

            if found:
                return

            if time.time() >= time_end:
                print_log = " - " + "\n - ".join(log.splitlines())
                break

            # No sleep here because we want to detect the message fragment as fast as
            # possible.

        self._raise_assertion_error(
            'Expected messages "{}" does not partially match log:\n\n{}\n\n'.format(
                str(expected_msgs), print_log))

    @contextlib.contextmanager
    def profile_with_perf(self, profile_name: str):
        """
        Context manager that allows easy profiling of node activity using `perf`.

        See `test/functional/README.md` for details on perf usage.

        Args:
            profile_name: This string will be appended to the
                profile data filename generated by perf.
        """
        subp = self._start_perf(profile_name)

        yield

        if subp:
            self._stop_perf(profile_name)

    def _start_perf(self, profile_name=None):
        """Start a perf process to profile this node.

        Returns the subprocess running perf."""
        subp = None

        def test_success(cmd):
            return subprocess.call(
                # shell=True required for pipe use below
                cmd, shell=True,
                stderr=subprocess.DEVNULL, stdout=subprocess.DEVNULL) == 0

        if not sys.platform.startswith('linux'):
            self.log.warning("Can't profile with perf; only available on Linux platforms")
            return None

        if not test_success('which perf'):
            self.log.warning("Can't profile with perf; must install perf-tools")
            return None

        if not test_success('readelf -S {} | grep .debug_str'.format(shlex.quote(self.binary))):
            self.log.warning(
                "perf output won't be very useful without debug symbols compiled into bitcoind")

        output_path = tempfile.NamedTemporaryFile(
            dir=self.datadir,
            prefix="{}.perf.data.".format(profile_name or 'test'),
            delete=False,
        ).name

        cmd = [
            'perf', 'record',
            '-g',                     # Record the callgraph.
            '--call-graph', 'dwarf',  # Compatibility for gcc's --fomit-frame-pointer.
            '-F', '101',              # Sampling frequency in Hz.
            '-p', str(self.process.pid),
            '-o', output_path,
        ]
        subp = subprocess.Popen(cmd, stdout=subprocess.PIPE, stderr=subprocess.PIPE)
        self.perf_subprocesses[profile_name] = subp

        return subp

    def _stop_perf(self, profile_name):
        """Stop (and pop) a perf subprocess."""
        subp = self.perf_subprocesses.pop(profile_name)
        output_path = subp.args[subp.args.index('-o') + 1]

        subp.terminate()
        subp.wait(timeout=10)

        stderr = subp.stderr.read().decode()
        if 'Consider tweaking /proc/sys/kernel/perf_event_paranoid' in stderr:
            self.log.warning(
                "perf couldn't collect data! Try "
                "'sudo sysctl -w kernel.perf_event_paranoid=-1'")
        else:
            report_cmd = "perf report -i {}".format(output_path)
            self.log.info("See perf output by running '{}'".format(report_cmd))

    def assert_start_raises_init_error(self, extra_args=None, expected_msg=None, match=ErrorMatch.FULL_TEXT, *args, **kwargs):
        """Attempt to start the node and expect it to raise an error.

        extra_args: extra arguments to pass through to bitcoind
        expected_msg: regex that stderr should match when bitcoind fails

        Will throw if bitcoind starts without an error.
        Will throw if an expected_msg is provided and it does not match bitcoind's stdout."""
        with tempfile.NamedTemporaryFile(dir=self.stderr_dir, delete=False) as log_stderr, \
             tempfile.NamedTemporaryFile(dir=self.stdout_dir, delete=False) as log_stdout:
            try:
                self.start(extra_args, stdout=log_stdout, stderr=log_stderr, *args, **kwargs)
                ret = self.process.wait(timeout=self.rpc_timeout)
                self.log.debug(self._node_msg(f'bitcoind exited with status {ret} during initialization'))
                assert ret != 0  # Exit code must indicate failure
                self.running = False
                self.process = None
                # Check stderr for expected message
                if expected_msg is not None:
                    log_stderr.seek(0)
                    stderr = log_stderr.read().decode('utf-8').strip()
                    if match == ErrorMatch.PARTIAL_REGEX:
                        if re.search(expected_msg, stderr, flags=re.MULTILINE) is None:
                            self._raise_assertion_error(
                                'Expected message "{}" does not partially match stderr:\n"{}"'.format(expected_msg, stderr))
                    elif match == ErrorMatch.FULL_REGEX:
                        if re.fullmatch(expected_msg, stderr) is None:
                            self._raise_assertion_error(
                                'Expected message "{}" does not fully match stderr:\n"{}"'.format(expected_msg, stderr))
                    elif match == ErrorMatch.FULL_TEXT:
                        if expected_msg != stderr:
                            self._raise_assertion_error(
                                'Expected message "{}" does not fully match stderr:\n"{}"'.format(expected_msg, stderr))
            except subprocess.TimeoutExpired:
                self.process.kill()
                self.running = False
                self.process = None
                assert_msg = f'bitcoind should have exited within {self.rpc_timeout}s '
                if expected_msg is None:
                    assert_msg += "with an error"
                else:
                    assert_msg += "with expected error " + expected_msg
                self._raise_assertion_error(assert_msg)

    def add_p2p_connection(self, p2p_conn, *, wait_for_verack=True, **kwargs):
        """Add an inbound p2p connection to the node.

        This method adds the p2p connection to the self.p2ps list and also
        returns the connection to the caller."""
        if 'dstport' not in kwargs:
            kwargs['dstport'] = p2p_port(self.index)
        if 'dstaddr' not in kwargs:
            kwargs['dstaddr'] = '127.0.0.1'

        p2p_conn.peer_connect(**kwargs, net=self.chain, timeout_factor=self.timeout_factor)()
        self.p2ps.append(p2p_conn)
        p2p_conn.wait_until(lambda: p2p_conn.is_connected, check_connected=False)
        if wait_for_verack:
            # Wait for the node to send us the version and verack
            p2p_conn.wait_for_verack()
            # At this point we have sent our version message and received the version and verack, however the full node
            # has not yet received the verack from us (in reply to their version). So, the connection is not yet fully
            # established (fSuccessfullyConnected).
            #
            # This shouldn't lead to any issues when sending messages, since the verack will be in-flight before the
            # message we send. However, it might lead to races where we are expecting to receive a message. E.g. a
            # transaction that will be added to the mempool as soon as we return here.
            #
            # So syncing here is redundant when we only want to send a message, but the cost is low (a few milliseconds)
            # in comparison to the upside of making tests less fragile and unexpected intermittent errors less likely.
            p2p_conn.sync_with_ping()

            # Consistency check that the Bitcoin Core has received our user agent string. This checks the
            # node's newest peer. It could be racy if another Bitcoin Core node has connected since we opened
            # our connection, but we don't expect that to happen.
            assert_equal(self.getpeerinfo()[-1]['subver'], P2P_SUBVERSION)

        return p2p_conn

    def add_outbound_p2p_connection(self, p2p_conn, *, p2p_idx, connection_type="outbound-full-relay", **kwargs):
        """Add an outbound p2p connection from node. Must be an
        "outbound-full-relay", "block-relay-only", "addr-fetch" or "feeler" connection.

        This method adds the p2p connection to the self.p2ps list and returns
        the connection to the caller.
        """

        def addconnection_callback(address, port):
            self.log.debug("Connecting to %s:%d %s" % (address, port, connection_type))
            self.addconnection('%s:%d' % (address, port), connection_type)

        p2p_conn.peer_accept_connection(connect_cb=addconnection_callback, connect_id=p2p_idx + 1, net=self.chain, timeout_factor=self.timeout_factor, **kwargs)()

        if connection_type == "feeler":
            # feeler connections are closed as soon as the node receives a `version` message
            p2p_conn.wait_until(lambda: p2p_conn.message_count["version"] == 1, check_connected=False)
            p2p_conn.wait_until(lambda: not p2p_conn.is_connected, check_connected=False)
        else:
            p2p_conn.wait_for_connect()
            self.p2ps.append(p2p_conn)

            p2p_conn.wait_for_verack()
            p2p_conn.sync_with_ping()

        return p2p_conn

    def num_test_p2p_connections(self):
        """Return number of test framework p2p connections to the node."""
        return len([peer for peer in self.getpeerinfo() if peer['subver'] == P2P_SUBVERSION])

    def disconnect_p2ps(self):
        """Close all p2p connections to the node."""
        for p in self.p2ps:
            p.peer_disconnect()
        del self.p2ps[:]

        wait_until_helper(lambda: self.num_test_p2p_connections() == 0, timeout_factor=self.timeout_factor)


class TestNodeCLIAttr:
    def __init__(self, cli, command):
        self.cli = cli
        self.command = command

    def __call__(self, *args, **kwargs):
        return self.cli.send_cli(self.command, *args, **kwargs)

    def get_request(self, *args, **kwargs):
        return lambda: self(*args, **kwargs)


def arg_to_cli(arg):
    if isinstance(arg, bool):
        return str(arg).lower()
    elif arg is None:
        return 'null'
    elif isinstance(arg, dict) or isinstance(arg, list):
        return json.dumps(arg, default=EncodeDecimal)
    else:
        return str(arg)


class TestNodeCLI():
    """Interface to bitcoin-cli for an individual node"""
    def __init__(self, binary, datadir):
        self.options = []
        self.binary = binary
        self.datadir = datadir
        self.input = None
        self.log = logging.getLogger('TestFramework.bitcoincli')

    def __call__(self, *options, input=None):
        # TestNodeCLI is callable with bitcoin-cli command-line options
        cli = TestNodeCLI(self.binary, self.datadir)
        cli.options = [str(o) for o in options]
        cli.input = input
        return cli

    def __getattr__(self, command):
        return TestNodeCLIAttr(self, command)

    def batch(self, requests):
        results = []
        for request in requests:
            try:
                results.append(dict(result=request()))
            except JSONRPCException as e:
                results.append(dict(error=e))
        return results

    def send_cli(self, command=None, *args, **kwargs):
        """Run bitcoin-cli command. Deserializes returned string as python object."""
        pos_args = [arg_to_cli(arg) for arg in args]
        named_args = [str(key) + "=" + arg_to_cli(value) for (key, value) in kwargs.items()]
        assert not (pos_args and named_args), "Cannot use positional arguments and named arguments in the same bitcoin-cli call"
        p_args = [self.binary, "-datadir=" + self.datadir] + self.options
        if named_args:
            p_args += ["-named"]
        if command is not None:
            p_args += [command]
        p_args += pos_args + named_args
        self.log.debug("Running bitcoin-cli {}".format(p_args[2:]))
        process = subprocess.Popen(p_args, stdin=subprocess.PIPE, stdout=subprocess.PIPE, stderr=subprocess.PIPE, universal_newlines=True)
        cli_stdout, cli_stderr = process.communicate(input=self.input)
        returncode = process.poll()
        if returncode:
            match = re.match(r'error code: ([-0-9]+)\nerror message:\n(.*)', cli_stderr)
            if match:
                code, message = match.groups()
                raise JSONRPCException(dict(code=int(code), message=message))
            # Ignore cli_stdout, raise with cli_stderr
            raise subprocess.CalledProcessError(returncode, self.binary, output=cli_stderr)
        try:
            return json.loads(cli_stdout, parse_float=decimal.Decimal)
        except (json.JSONDecodeError, decimal.InvalidOperation):
            return cli_stdout.rstrip("\n")

class RPCOverloadWrapper():
    def __init__(self, rpc, cli=False, descriptors=False):
        self.rpc = rpc
        self.is_cli = cli
        self.descriptors = descriptors

    def __getattr__(self, name):
        return getattr(self.rpc, name)

    def createwallet_passthrough(self, *args, **kwargs):
        return self.__getattr__("createwallet")(*args, **kwargs)

    def createwallet(self, wallet_name, disable_private_keys=None, blank=None, passphrase='', avoid_reuse=None, descriptors=None, load_on_startup=None, external_signer=None):
        if descriptors is None:
            descriptors = self.descriptors
        return self.__getattr__('createwallet')(wallet_name, disable_private_keys, blank, passphrase, avoid_reuse, descriptors, load_on_startup, external_signer)

    def importprivkey(self, privkey, label=None, rescan=None):
        wallet_info = self.getwalletinfo()
        if 'descriptors' not in wallet_info or ('descriptors' in wallet_info and not wallet_info['descriptors']):
            return self.__getattr__('importprivkey')(privkey, label, rescan)
        desc = descsum_create('combo(' + privkey + ')')
        req = [{
            'desc': desc,
            'timestamp': 0 if rescan else 'now',
            'label': label if label else ''
        }]
        import_res = self.importdescriptors(req)
        if not import_res[0]['success']:
            raise JSONRPCException(import_res[0]['error'])

    def addmultisigaddress(self, nrequired, keys, label=None, address_type=None):
        wallet_info = self.getwalletinfo()
        if 'descriptors' not in wallet_info or ('descriptors' in wallet_info and not wallet_info['descriptors']):
            return self.__getattr__('addmultisigaddress')(nrequired, keys, label, address_type)
        cms = self.createmultisig(nrequired, keys, address_type)
        req = [{
            'desc': cms['descriptor'],
            'timestamp': 0,
            'label': label if label else ''
        }]
        import_res = self.importdescriptors(req)
        if not import_res[0]['success']:
            raise JSONRPCException(import_res[0]['error'])
        return cms

    def importpubkey(self, pubkey, label=None, rescan=None):
        wallet_info = self.getwalletinfo()
        if 'descriptors' not in wallet_info or ('descriptors' in wallet_info and not wallet_info['descriptors']):
            return self.__getattr__('importpubkey')(pubkey, label, rescan)
        desc = descsum_create('combo(' + pubkey + ')')
        req = [{
            'desc': desc,
            'timestamp': 0 if rescan else 'now',
            'label': label if label else ''
        }]
        import_res = self.importdescriptors(req)
        if not import_res[0]['success']:
            raise JSONRPCException(import_res[0]['error'])

    def importaddress(self, address, label=None, rescan=None, p2sh=None):
        wallet_info = self.getwalletinfo()
        if 'descriptors' not in wallet_info or ('descriptors' in wallet_info and not wallet_info['descriptors']):
            return self.__getattr__('importaddress')(address, label, rescan, p2sh)
        is_hex = False
        try:
            int(address ,16)
            is_hex = True
            desc = descsum_create('raw(' + address + ')')
        except:
            desc = descsum_create('addr(' + address + ')')
        reqs = [{
            'desc': desc,
            'timestamp': 0 if rescan else 'now',
            'label': label if label else ''
        }]
        if is_hex and p2sh:
            reqs.append({
                'desc': descsum_create('p2sh(raw(' + address + '))'),
                'timestamp': 0 if rescan else 'now',
                'label': label if label else ''
            })
        import_res = self.importdescriptors(reqs)
        for res in import_res:
            if not res['success']:
                raise JSONRPCException(res['error'])<|MERGE_RESOLUTION|>--- conflicted
+++ resolved
@@ -223,10 +223,6 @@
         # Disable the spam filter as it may interfere with come tests sending lots and lots of blocks
         if not any(arg.startswith('-headerspamfilter') for arg in extra_args):
             extra_args.append('-headerspamfilter=0')
-<<<<<<< HEAD
-
-=======
->>>>>>> ec86f1e9
         self.process = subprocess.Popen(self.args + extra_args, env=subp_env, stdout=stdout, stderr=stderr, cwd=cwd, **kwargs)
 
         self.running = True
