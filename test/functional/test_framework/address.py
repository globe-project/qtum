--- conflicted
+++ resolved
@@ -8,10 +8,7 @@
 - bech32 segwit v0 P2WPKH and P2WSH addresses."""
 
 import enum
-<<<<<<< HEAD
-=======
 import unittest
->>>>>>> da23532c
 import binascii
 
 from .script import hash256, hash160, sha256, CScript, OP_0
@@ -48,10 +45,6 @@
         str = str[2:]
     return result
 
-<<<<<<< HEAD
-# TODO: def base58_decode
-=======
->>>>>>> da23532c
 def base58_to_byte(v, length):
   """ decode v into a string of len bytes
   """
@@ -84,9 +77,6 @@
   checksum = hexresult[-8:]
   return (version, hsh, checksum)
 
-<<<<<<< HEAD
-def keyhash_to_p2pkh(hash, main = False):
-=======
 def base58_to_byte(s):
     """Converts a base58-encoded string to its data and version.
 
@@ -118,7 +108,6 @@
 
 
 def keyhash_to_p2pkh(hash, main=False):
->>>>>>> da23532c
     assert len(hash) == 20
     version = 58 if main else 120
     return byte_to_base58(hash, version)
@@ -147,11 +136,7 @@
     assert 0 <= version <= 16
     assert 2 <= len(program) <= 40
     assert version > 0 or len(program) in [20, 32]
-<<<<<<< HEAD
-    return segwit_addr.encode("qc" if main else "qcrt", version, program)
-=======
     return encode_segwit_address("qc" if main else "qcrt", version, program)
->>>>>>> da23532c
 
 def script_to_p2wsh(script, main=False):
     script = check_script(script)
