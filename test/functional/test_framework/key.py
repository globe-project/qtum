# Copyright (c) 2019-2020 Pieter Wuille
# Distributed under the MIT software license, see the accompanying
# file COPYING or http://www.opensource.org/licenses/mit-license.php.
"""Test-only secp256k1 elliptic curve implementation

WARNING: This code is slow, uses bad randomness, does not properly protect
keys, and is trivially vulnerable to side channel attacks. Do not use for
anything but tests."""
import csv
import hashlib
import hmac
import os
import random
import unittest

from .util import modinv

def TaggedHash(tag, data):
    ss = hashlib.sha256(tag.encode('utf-8')).digest()
    ss += ss
    ss += data
    return hashlib.sha256(ss).digest()

def jacobi_symbol(n, k):
    """Compute the Jacobi symbol of n modulo k

    See https://en.wikipedia.org/wiki/Jacobi_symbol

    For our application k is always prime, so this is the same as the Legendre symbol."""
    assert k > 0 and k & 1, "jacobi symbol is only defined for positive odd k"
    n %= k
    t = 0
    while n != 0:
        while n & 1 == 0:
            n >>= 1
            r = k & 7
            t ^= (r == 3 or r == 5)
        n, k = k, n
        t ^= (n & k & 3 == 3)
        n = n % k
    if k == 1:
        return -1 if t else 1
    return 0

def modsqrt(a, p):
    """Compute the square root of a modulo p when p % 4 = 3.

    The Tonelli-Shanks algorithm can be used. See https://en.wikipedia.org/wiki/Tonelli-Shanks_algorithm

    Limiting this function to only work for p % 4 = 3 means we don't need to
    iterate through the loop. The highest n such that p - 1 = 2^n Q with Q odd
    is n = 1. Therefore Q = (p-1)/2 and sqrt = a^((Q+1)/2) = a^((p+1)/4)

    secp256k1's is defined over field of size 2**256 - 2**32 - 977, which is 3 mod 4.
    """
    if p % 4 != 3:
        raise NotImplementedError("modsqrt only implemented for p % 4 = 3")
    sqrt = pow(a, (p + 1)//4, p)
    if pow(sqrt, 2, p) == a % p:
        return sqrt
    return None

class EllipticCurve:
    def __init__(self, p, a, b):
        """Initialize elliptic curve y^2 = x^3 + a*x + b over GF(p)."""
        self.p = p
        self.a = a % p
        self.b = b % p

    def affine(self, p1):
        """Convert a Jacobian point tuple p1 to affine form, or None if at infinity.

        An affine point is represented as the Jacobian (x, y, 1)"""
        x1, y1, z1 = p1
        if z1 == 0:
            return None
        inv = modinv(z1, self.p)
        inv_2 = (inv**2) % self.p
        inv_3 = (inv_2 * inv) % self.p
        return ((inv_2 * x1) % self.p, (inv_3 * y1) % self.p, 1)

    def has_even_y(self, p1):
        """Whether the point p1 has an even Y coordinate when expressed in affine coordinates."""
        return not (p1[2] == 0 or self.affine(p1)[1] & 1)

    def negate(self, p1):
        """Negate a Jacobian point tuple p1."""
        x1, y1, z1 = p1
        return (x1, (self.p - y1) % self.p, z1)

    def on_curve(self, p1):
        """Determine whether a Jacobian tuple p is on the curve (and not infinity)"""
        x1, y1, z1 = p1
        z2 = pow(z1, 2, self.p)
        z4 = pow(z2, 2, self.p)
        return z1 != 0 and (pow(x1, 3, self.p) + self.a * x1 * z4 + self.b * z2 * z4 - pow(y1, 2, self.p)) % self.p == 0

    def is_x_coord(self, x):
        """Test whether x is a valid X coordinate on the curve."""
        x_3 = pow(x, 3, self.p)
        return jacobi_symbol(x_3 + self.a * x + self.b, self.p) != -1

    def lift_x(self, x):
        """Given an X coordinate on the curve, return a corresponding affine point for which the Y coordinate is even."""
        x_3 = pow(x, 3, self.p)
        v = x_3 + self.a * x + self.b
        y = modsqrt(v, self.p)
        if y is None:
            return None
        return (x, self.p - y if y & 1 else y, 1)

    def double(self, p1):
        """Double a Jacobian tuple p1

        See https://en.wikibooks.org/wiki/Cryptography/Prime_Curve/Jacobian_Coordinates - Point Doubling"""
        x1, y1, z1 = p1
        if z1 == 0:
            return (0, 1, 0)
        y1_2 = (y1**2) % self.p
        y1_4 = (y1_2**2) % self.p
        x1_2 = (x1**2) % self.p
        s = (4*x1*y1_2) % self.p
        m = 3*x1_2
        if self.a:
            m += self.a * pow(z1, 4, self.p)
        m = m % self.p
        x2 = (m**2 - 2*s) % self.p
        y2 = (m*(s - x2) - 8*y1_4) % self.p
        z2 = (2*y1*z1) % self.p
        return (x2, y2, z2)

    def add_mixed(self, p1, p2):
        """Add a Jacobian tuple p1 and an affine tuple p2

        See https://en.wikibooks.org/wiki/Cryptography/Prime_Curve/Jacobian_Coordinates - Point Addition (with affine point)"""
        x1, y1, z1 = p1
        x2, y2, z2 = p2
        assert(z2 == 1)
        # Adding to the point at infinity is a no-op
        if z1 == 0:
            return p2
        z1_2 = (z1**2) % self.p
        z1_3 = (z1_2 * z1) % self.p
        u2 = (x2 * z1_2) % self.p
        s2 = (y2 * z1_3) % self.p
        if x1 == u2:
            if (y1 != s2):
                # p1 and p2 are inverses. Return the point at infinity.
                return (0, 1, 0)
            # p1 == p2. The formulas below fail when the two points are equal.
            return self.double(p1)
        h = u2 - x1
        r = s2 - y1
        h_2 = (h**2) % self.p
        h_3 = (h_2 * h) % self.p
        u1_h_2 = (x1 * h_2) % self.p
        x3 = (r**2 - h_3 - 2*u1_h_2) % self.p
        y3 = (r*(u1_h_2 - x3) - y1*h_3) % self.p
        z3 = (h*z1) % self.p
        return (x3, y3, z3)

    def add(self, p1, p2):
        """Add two Jacobian tuples p1 and p2

        See https://en.wikibooks.org/wiki/Cryptography/Prime_Curve/Jacobian_Coordinates - Point Addition"""
        x1, y1, z1 = p1
        x2, y2, z2 = p2
        # Adding the point at infinity is a no-op
        if z1 == 0:
            return p2
        if z2 == 0:
            return p1
        # Adding an Affine to a Jacobian is more efficient since we save field multiplications and squarings when z = 1
        if z1 == 1:
            return self.add_mixed(p2, p1)
        if z2 == 1:
            return self.add_mixed(p1, p2)
        z1_2 = (z1**2) % self.p
        z1_3 = (z1_2 * z1) % self.p
        z2_2 = (z2**2) % self.p
        z2_3 = (z2_2 * z2) % self.p
        u1 = (x1 * z2_2) % self.p
        u2 = (x2 * z1_2) % self.p
        s1 = (y1 * z2_3) % self.p
        s2 = (y2 * z1_3) % self.p
        if u1 == u2:
            if (s1 != s2):
                # p1 and p2 are inverses. Return the point at infinity.
                return (0, 1, 0)
            # p1 == p2. The formulas below fail when the two points are equal.
            return self.double(p1)
        h = u2 - u1
        r = s2 - s1
        h_2 = (h**2) % self.p
        h_3 = (h_2 * h) % self.p
        u1_h_2 = (u1 * h_2) % self.p
        x3 = (r**2 - h_3 - 2*u1_h_2) % self.p
        y3 = (r*(u1_h_2 - x3) - s1*h_3) % self.p
        z3 = (h*z1*z2) % self.p
        return (x3, y3, z3)

    def mul(self, ps):
        """Compute a (multi) point multiplication

        ps is a list of (Jacobian tuple, scalar) pairs.
        """
        r = (0, 1, 0)
        for i in range(255, -1, -1):
            r = self.double(r)
            for (p, n) in ps:
                if ((n >> i) & 1):
                    r = self.add(r, p)
        return r

SECP256K1_FIELD_SIZE = 2**256 - 2**32 - 977
SECP256K1 = EllipticCurve(SECP256K1_FIELD_SIZE, 0, 7)
SECP256K1_G = (0x79BE667EF9DCBBAC55A06295CE870B07029BFCDB2DCE28D959F2815B16F81798, 0x483ADA7726A3C4655DA4FBFC0E1108A8FD17B448A68554199C47D08FFB10D4B8, 1)
SECP256K1_ORDER = 0xFFFFFFFFFFFFFFFFFFFFFFFFFFFFFFFEBAAEDCE6AF48A03BBFD25E8CD0364141
SECP256K1_ORDER_HALF = SECP256K1_ORDER // 2

class ECPubKey():
    """A secp256k1 public key"""

    def __init__(self):
        """Construct an uninitialized public key"""
        self.valid = False

    def set(self, data):
        """Construct a public key from a serialization in compressed or uncompressed format"""
        if (len(data) == 65 and data[0] == 0x04):
            p = (int.from_bytes(data[1:33], 'big'), int.from_bytes(data[33:65], 'big'), 1)
            self.valid = SECP256K1.on_curve(p)
            if self.valid:
                self.p = p
                self.compressed = False
        elif (len(data) == 33 and (data[0] == 0x02 or data[0] == 0x03)):
            x = int.from_bytes(data[1:33], 'big')
            if SECP256K1.is_x_coord(x):
                p = SECP256K1.lift_x(x)
                # Make the Y coordinate odd if required (lift_x always produces
                # a point with an even Y coordinate).
                if data[0] & 1:
                    p = SECP256K1.negate(p)
                self.p = p
                self.valid = True
                self.compressed = True
            else:
                self.valid = False
        else:
            self.valid = False

    @property
    def is_compressed(self):
        return self.compressed

    @property
    def is_valid(self):
        return self.valid

    def get_bytes(self):
        assert(self.valid)
        p = SECP256K1.affine(self.p)
        if p is None:
            return None
        if self.compressed:
            return bytes([0x02 + (p[1] & 1)]) + p[0].to_bytes(32, 'big')
        else:
            return bytes([0x04]) + p[0].to_bytes(32, 'big') + p[1].to_bytes(32, 'big')

    def verify_ecdsa(self, sig, msg, low_s=True):
        """Verify a strictly DER-encoded ECDSA signature against this pubkey.

        See https://en.wikipedia.org/wiki/Elliptic_Curve_Digital_Signature_Algorithm for the
        ECDSA verifier algorithm"""
        assert(self.valid)

        # Extract r and s from the DER formatted signature. Return false for
        # any DER encoding errors.
        if (sig[1] + 2 != len(sig)):
            return False
        if (len(sig) < 4):
            return False
        if (sig[0] != 0x30):
            return False
        if (sig[2] != 0x02):
            return False
        rlen = sig[3]
        if (len(sig) < 6 + rlen):
            return False
        if rlen < 1 or rlen > 33:
            return False
        if sig[4] >= 0x80:
            return False
        if (rlen > 1 and (sig[4] == 0) and not (sig[5] & 0x80)):
            return False
        r = int.from_bytes(sig[4:4+rlen], 'big')
        if (sig[4+rlen] != 0x02):
            return False
        slen = sig[5+rlen]
        if slen < 1 or slen > 33:
            return False
        if (len(sig) != 6 + rlen + slen):
            return False
        if sig[6+rlen] >= 0x80:
            return False
        if (slen > 1 and (sig[6+rlen] == 0) and not (sig[7+rlen] & 0x80)):
            return False
        s = int.from_bytes(sig[6+rlen:6+rlen+slen], 'big')

        # Verify that r and s are within the group order
        if r < 1 or s < 1 or r >= SECP256K1_ORDER or s >= SECP256K1_ORDER:
            return False
        if low_s and s >= SECP256K1_ORDER_HALF:
            return False
        z = int.from_bytes(msg, 'big')

        # Run verifier algorithm on r, s
        w = modinv(s, SECP256K1_ORDER)
        u1 = z*w % SECP256K1_ORDER
        u2 = r*w % SECP256K1_ORDER
        R = SECP256K1.affine(SECP256K1.mul([(SECP256K1_G, u1), (self.p, u2)]))
        if R is None or (R[0] % SECP256K1_ORDER) != r:
            return False
        return True

def generate_privkey():
    """Generate a valid random 32-byte private key."""
    return random.randrange(1, SECP256K1_ORDER).to_bytes(32, 'big')

def rfc6979_nonce(key):
    """Compute signing nonce using RFC6979."""
    v = bytes([1] * 32)
    k = bytes([0] * 32)
    k = hmac.new(k, v + b"\x00" + key, 'sha256').digest()
    v = hmac.new(k, v, 'sha256').digest()
    k = hmac.new(k, v + b"\x01" + key, 'sha256').digest()
    v = hmac.new(k, v, 'sha256').digest()
    return hmac.new(k, v, 'sha256').digest()

class ECKey():
    """A secp256k1 private key"""

    def __init__(self):
        self.valid = False

    def set(self, secret, compressed):
        """Construct a private key object with given 32-byte secret and compressed flag."""
        assert(len(secret) == 32)
        secret = int.from_bytes(secret, 'big')
        self.valid = (secret > 0 and secret < SECP256K1_ORDER)
        if self.valid:
            self.secret = secret
            self.compressed = compressed

    def generate(self, compressed=True):
        """Generate a random private key (compressed or uncompressed)."""
        self.set(generate_privkey(), compressed)

    def get_bytes(self):
        """Retrieve the 32-byte representation of this key."""
        assert(self.valid)
        return self.secret.to_bytes(32, 'big')

    @property
    def is_valid(self):
        return self.valid

    @property
    def is_compressed(self):
        return self.compressed

    def get_pubkey(self):
        """Compute an ECPubKey object for this secret key."""
        assert(self.valid)
        ret = ECPubKey()
        p = SECP256K1.mul([(SECP256K1_G, self.secret)])
        ret.p = p
        ret.valid = True
        ret.compressed = self.compressed
        return ret

    def sign_ecdsa(self, msg, low_s=True, der_sig=True):
        """Construct a DER-encoded ECDSA signature with this key.

        See https://en.wikipedia.org/wiki/Elliptic_Curve_Digital_Signature_Algorithm for the
        ECDSA signer algorithm."""
        assert(self.valid)
        z = int.from_bytes(msg, 'big')
        # Note: no RFC6979 by default, but a simple random nonce (some tests rely on distinct transactions for the same operation)
        if rfc6979:
            k = int.from_bytes(rfc6979_nonce(self.secret.to_bytes(32, 'big') + msg), 'big')
        else:
            k = random.randrange(1, SECP256K1_ORDER)
        R = SECP256K1.affine(SECP256K1.mul([(SECP256K1_G, k)]))
        r = R[0] % SECP256K1_ORDER
        s = (modinv(k, SECP256K1_ORDER) * (z + self.secret * r)) % SECP256K1_ORDER
        high = 0
        if low_s and s > SECP256K1_ORDER_HALF:
            s = SECP256K1_ORDER - s
            high = 1
        # Represent in DER format. The byte representations of r and s have
        # length rounded up (255 bits becomes 32 bytes and 256 bits becomes 33
        # bytes).
        rb = r.to_bytes((r.bit_length() + 8) // 8, 'big')
        sb = s.to_bytes((s.bit_length() + 8) // 8, 'big')
        if der_sig:
<<<<<<< HEAD
            return b'\x30' + bytes([4 + len(rb) + len(sb), 2, len(rb)]) + rb + bytes([2, len(sb)]) + sb
=======
        return b'\x30' + bytes([4 + len(rb) + len(sb), 2, len(rb)]) + rb + bytes([2, len(sb)]) + sb
>>>>>>> ec86f1e9
        else:
            v = R[1] & 1
            v ^= high
            return bytes([27 + v + (4 if self.compressed else 0)]) + r.to_bytes(32, 'big') + s.to_bytes(32, 'big')

def compute_xonly_pubkey(key):
    """Compute an x-only (32 byte) public key from a (32 byte) private key.

    This also returns whether the resulting public key was negated.
    """

    assert len(key) == 32
    x = int.from_bytes(key, 'big')
    if x == 0 or x >= SECP256K1_ORDER:
        return (None, None)
    P = SECP256K1.affine(SECP256K1.mul([(SECP256K1_G, x)]))
    return (P[0].to_bytes(32, 'big'), not SECP256K1.has_even_y(P))

def tweak_add_privkey(key, tweak):
    """Tweak a private key (after negating it if needed)."""

    assert len(key) == 32
    assert len(tweak) == 32

    x = int.from_bytes(key, 'big')
    if x == 0 or x >= SECP256K1_ORDER:
        return None
    if not SECP256K1.has_even_y(SECP256K1.mul([(SECP256K1_G, x)])):
       x = SECP256K1_ORDER - x
    t = int.from_bytes(tweak, 'big')
    if t >= SECP256K1_ORDER:
        return None
    x = (x + t) % SECP256K1_ORDER
    if x == 0:
        return None
    return x.to_bytes(32, 'big')

def tweak_add_pubkey(key, tweak):
    """Tweak a public key and return whether the result had to be negated."""

    assert len(key) == 32
    assert len(tweak) == 32

    x_coord = int.from_bytes(key, 'big')
    if x_coord >= SECP256K1_FIELD_SIZE:
        return None
    P = SECP256K1.lift_x(x_coord)
    if P is None:
        return None
    t = int.from_bytes(tweak, 'big')
    if t >= SECP256K1_ORDER:
        return None
    Q = SECP256K1.affine(SECP256K1.mul([(SECP256K1_G, t), (P, 1)]))
    if Q is None:
        return None
    return (Q[0].to_bytes(32, 'big'), not SECP256K1.has_even_y(Q))

def verify_schnorr(key, sig, msg):
    """Verify a Schnorr signature (see BIP 340).

    - key is a 32-byte xonly pubkey (computed using compute_xonly_pubkey).
    - sig is a 64-byte Schnorr signature
    - msg is a 32-byte message
    """
    assert len(key) == 32
    assert len(msg) == 32
    assert len(sig) == 64

    x_coord = int.from_bytes(key, 'big')
    if x_coord == 0 or x_coord >= SECP256K1_FIELD_SIZE:
        return False
    P = SECP256K1.lift_x(x_coord)
    if P is None:
        return False
    r = int.from_bytes(sig[0:32], 'big')
    if r >= SECP256K1_FIELD_SIZE:
        return False
    s = int.from_bytes(sig[32:64], 'big')
    if s >= SECP256K1_ORDER:
        return False
    e = int.from_bytes(TaggedHash("BIP0340/challenge", sig[0:32] + key + msg), 'big') % SECP256K1_ORDER
    R = SECP256K1.mul([(SECP256K1_G, s), (P, SECP256K1_ORDER - e)])
    if not SECP256K1.has_even_y(R):
        return False
    if ((r * R[2] * R[2]) % SECP256K1_FIELD_SIZE) != R[0]:
        return False
    return True

def sign_schnorr(key, msg, aux=None, flip_p=False, flip_r=False):
    """Create a Schnorr signature (see BIP 340)."""

    if aux is None:
        aux = bytes(32)

    assert len(key) == 32
    assert len(msg) == 32
    assert len(aux) == 32

    sec = int.from_bytes(key, 'big')
    if sec == 0 or sec >= SECP256K1_ORDER:
        return None
    P = SECP256K1.affine(SECP256K1.mul([(SECP256K1_G, sec)]))
    if SECP256K1.has_even_y(P) == flip_p:
        sec = SECP256K1_ORDER - sec
    t = (sec ^ int.from_bytes(TaggedHash("BIP0340/aux", aux), 'big')).to_bytes(32, 'big')
    kp = int.from_bytes(TaggedHash("BIP0340/nonce", t + P[0].to_bytes(32, 'big') + msg), 'big') % SECP256K1_ORDER
    assert kp != 0
    R = SECP256K1.affine(SECP256K1.mul([(SECP256K1_G, kp)]))
    k = kp if SECP256K1.has_even_y(R) != flip_r else SECP256K1_ORDER - kp
    e = int.from_bytes(TaggedHash("BIP0340/challenge", R[0].to_bytes(32, 'big') + P[0].to_bytes(32, 'big') + msg), 'big') % SECP256K1_ORDER
    return R[0].to_bytes(32, 'big') + ((k + e * sec) % SECP256K1_ORDER).to_bytes(32, 'big')

class TestFrameworkKey(unittest.TestCase):
    def test_schnorr(self):
        """Test the Python Schnorr implementation."""
        byte_arrays = [generate_privkey() for _ in range(3)] + [v.to_bytes(32, 'big') for v in [0, SECP256K1_ORDER - 1, SECP256K1_ORDER, 2**256 - 1]]
        keys = {}
        for privkey in byte_arrays:  # build array of key/pubkey pairs
            pubkey, _ = compute_xonly_pubkey(privkey)
            if pubkey is not None:
                keys[privkey] = pubkey
        for msg in byte_arrays:  # test every combination of message, signing key, verification key
            for sign_privkey, _ in keys.items():
                sig = sign_schnorr(sign_privkey, msg)
                for verify_privkey, verify_pubkey in keys.items():
                    if verify_privkey == sign_privkey:
                        self.assertTrue(verify_schnorr(verify_pubkey, sig, msg))
                        sig = list(sig)
                        sig[random.randrange(64)] ^= (1 << (random.randrange(8)))  # damaging signature should break things
                        sig = bytes(sig)
                    self.assertFalse(verify_schnorr(verify_pubkey, sig, msg))

    def test_schnorr_testvectors(self):
        """Implement the BIP340 test vectors (read from bip340_test_vectors.csv)."""
        num_tests = 0
        vectors_file = os.path.join(os.path.dirname(os.path.realpath(__file__)), 'bip340_test_vectors.csv')
        with open(vectors_file, newline='', encoding='utf8') as csvfile:
            reader = csv.reader(csvfile)
            next(reader)
            for row in reader:
                (i_str, seckey_hex, pubkey_hex, aux_rand_hex, msg_hex, sig_hex, result_str, comment) = row
                i = int(i_str)
                pubkey = bytes.fromhex(pubkey_hex)
                msg = bytes.fromhex(msg_hex)
                sig = bytes.fromhex(sig_hex)
                result = result_str == 'TRUE'
                if seckey_hex != '':
                    seckey = bytes.fromhex(seckey_hex)
                    pubkey_actual = compute_xonly_pubkey(seckey)[0]
                    self.assertEqual(pubkey.hex(), pubkey_actual.hex(), "BIP340 test vector %i (%s): pubkey mismatch" % (i, comment))
                    aux_rand = bytes.fromhex(aux_rand_hex)
                    try:
                        sig_actual = sign_schnorr(seckey, msg, aux_rand)
                        self.assertEqual(sig.hex(), sig_actual.hex(), "BIP340 test vector %i (%s): sig mismatch" % (i, comment))
                    except RuntimeError as e:
                        self.fail("BIP340 test vector %i (%s): signing raised exception %s" % (i, comment, e))
                result_actual = verify_schnorr(pubkey, sig, msg)
                if result:
                    self.assertEqual(result, result_actual, "BIP340 test vector %i (%s): verification failed" % (i, comment))
                else:
                    self.assertEqual(result, result_actual, "BIP340 test vector %i (%s): verification succeeded unexpectedly" % (i, comment))
                num_tests += 1
        self.assertTrue(num_tests >= 15) # expect at least 15 test vectors<|MERGE_RESOLUTION|>--- conflicted
+++ resolved
@@ -404,11 +404,7 @@
         rb = r.to_bytes((r.bit_length() + 8) // 8, 'big')
         sb = s.to_bytes((s.bit_length() + 8) // 8, 'big')
         if der_sig:
-<<<<<<< HEAD
-            return b'\x30' + bytes([4 + len(rb) + len(sb), 2, len(rb)]) + rb + bytes([2, len(sb)]) + sb
-=======
         return b'\x30' + bytes([4 + len(rb) + len(sb), 2, len(rb)]) + rb + bytes([2, len(sb)]) + sb
->>>>>>> ec86f1e9
         else:
             v = R[1] & 1
             v ^= high
