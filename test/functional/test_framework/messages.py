#!/usr/bin/env python3
# Copyright (c) 2010 ArtForz -- public domain half-a-node
# Copyright (c) 2012 Jeff Garzik
# Copyright (c) 2010-2022 The Bitcoin Core developers
# Distributed under the MIT software license, see the accompanying
# file COPYING or http://www.opensource.org/licenses/mit-license.php.
"""Bitcoin test framework primitive and message structures

CBlock, CTransaction, CBlockHeader, CTxIn, CTxOut, etc....:
    data structures that should map to corresponding structures in
    bitcoin/primitives

msg_block, msg_tx, msg_headers, etc.:
    data structures that represent network messages

ser_*, deser_*: functions that handle serialization/deserialization.

Classes use __slots__ to ensure extraneous attributes aren't accidentally added
by tests, compromising their intended effect.
"""
from base64 import b32decode, b32encode
import copy
import hashlib
from io import BytesIO
import math
import random
import socket
import struct
import time

from test_framework.siphash import siphash256
from test_framework.util import assert_equal

from test_framework.qtumconfig import INITIAL_HASH_STATE_ROOT, INITIAL_HASH_UTXO_ROOT, ENABLE_REDUCED_BLOCK_TIME

if ENABLE_REDUCED_BLOCK_TIME:
    MY_VERSION = 70019  # past bip-31 for ping/pong
else:
    MY_VERSION = 70018  # past bip-31 for ping/pong

MAX_LOCATOR_SZ = 101
MAX_BLOCK_WEIGHT = 2000000
MAX_BLOOM_FILTER_SIZE = 36000
MAX_BLOOM_HASH_FUNCS = 50

COIN = 100000000  # 1 btc in satoshis
MAX_MONEY = 10782240625000000

MAX_BIP125_RBF_SEQUENCE = 0xfffffffd  # Sequence number that is rbf-opt-in (BIP 125) and csv-opt-out (BIP 68)
SEQUENCE_FINAL = 0xffffffff  # Sequence number that disables nLockTime if set for every input of a tx

MAX_PROTOCOL_MESSAGE_LENGTH = 8000000  # Maximum length of incoming protocol messages
MAX_HEADERS_RESULTS = 2000  # Number of headers sent in one getheaders result
MAX_INV_SIZE = 50000  # Maximum number of entries in an 'inv' protocol message

NODE_NETWORK = (1 << 0)
NODE_BLOOM = (1 << 2)
NODE_WITNESS = (1 << 3)
NODE_COMPACT_FILTERS = (1 << 6)
NODE_NETWORK_LIMITED = (1 << 10)

MSG_TX = 1
MSG_BLOCK = 2
MSG_FILTERED_BLOCK = 3
MSG_CMPCT_BLOCK = 4
MSG_WTX = 5
MSG_WITNESS_FLAG = 1 << 30
MSG_TYPE_MASK = 0xffffffff >> 2
MSG_WITNESS_TX = MSG_TX | MSG_WITNESS_FLAG

FILTER_TYPE_BASIC = 0

WITNESS_SCALE_FACTOR = 4

DEFAULT_ANCESTOR_LIMIT = 25    # default max number of in-mempool ancestors
DEFAULT_DESCENDANT_LIMIT = 25  # default max number of in-mempool descendants

# Default setting for -datacarriersize. 80 bytes of data, +1 for OP_RETURN, +2 for the pushdata opcodes.
MAX_OP_RETURN_RELAY = 83

DEFAULT_MEMPOOL_EXPIRY_HOURS = 336  # hours

def sha256(s):
    return hashlib.sha256(s).digest()


def hash256(s):
    return sha256(sha256(s))


def ser_compact_size(l):
    r = b""
    if l < 253:
        r = struct.pack("B", l)
    elif l < 0x10000:
        r = struct.pack("<BH", 253, l)
    elif l < 0x100000000:
        r = struct.pack("<BI", 254, l)
    else:
        r = struct.pack("<BQ", 255, l)
    return r

def deser_compact_size(f):
    nit = struct.unpack("<B", f.read(1))[0]
    if nit == 253:
        nit = struct.unpack("<H", f.read(2))[0]
    elif nit == 254:
        nit = struct.unpack("<I", f.read(4))[0]
    elif nit == 255:
        nit = struct.unpack("<Q", f.read(8))[0]
    return nit

def deser_string(f):
    nit = deser_compact_size(f)
    return f.read(nit)

def ser_string(s):
    return ser_compact_size(len(s)) + s

def deser_uint256(f):
    r = 0
    for i in range(8):
        t = struct.unpack("<I", f.read(4))[0]
        r += t << (i * 32)
    return r


def ser_uint256(u):
    rs = b""
    for _ in range(8):
        rs += struct.pack("<I", u & 0xFFFFFFFF)
        u >>= 32
    return rs


def uint256_from_str(s):
    r = 0
    t = struct.unpack("<IIIIIIII", s[:32])
    for i in range(8):
        r += t[i] << (i * 32)
    return r


def uint256_from_compact(c):
    nbytes = (c >> 24) & 0xFF
    v = (c & 0xFFFFFF) << (8 * (nbytes - 3))
    return v


# deser_function_name: Allow for an alternate deserialization function on the
# entries in the vector.
def deser_vector(f, c, deser_function_name=None):
    nit = deser_compact_size(f)
    r = []
    for _ in range(nit):
        t = c()
        if deser_function_name:
            getattr(t, deser_function_name)(f)
        else:
            t.deserialize(f)
        r.append(t)
    return r


# ser_function_name: Allow for an alternate serialization function on the
# entries in the vector (we use this for serializing the vector of transactions
# for a witness block).
def ser_vector(l, ser_function_name=None):
    r = ser_compact_size(len(l))
    for i in l:
        if ser_function_name:
            r += getattr(i, ser_function_name)()
        else:
            r += i.serialize()
    return r


def deser_uint256_vector(f):
    nit = deser_compact_size(f)
    r = []
    for _ in range(nit):
        t = deser_uint256(f)
        r.append(t)
    return r


def ser_uint256_vector(l):
    r = ser_compact_size(len(l))
    for i in l:
        r += ser_uint256(i)
    return r


def deser_string_vector(f):
    nit = deser_compact_size(f)
    r = []
    for _ in range(nit):
        t = deser_string(f)
        r.append(t)
    return r


def ser_string_vector(l):
    r = ser_compact_size(len(l))
    for sv in l:
        r += ser_string(sv)
    return r


def from_hex(obj, hex_string):
    """Deserialize from a hex string representation (e.g. from RPC)

    Note that there is no complementary helper like e.g. `to_hex` for the
    inverse operation. To serialize a message object to a hex string, simply
    use obj.serialize().hex()"""
    obj.deserialize(BytesIO(bytes.fromhex(hex_string)))
    return obj


def tx_from_hex(hex_string):
    """Deserialize from hex string to a transaction object"""
    return from_hex(CTransaction(), hex_string)


# like from_hex, but without the hex part
def from_binary(cls, stream):
    """deserialize a binary stream (or bytes object) into an object"""
    # handle bytes object by turning it into a stream
    was_bytes = isinstance(stream, bytes)
    if was_bytes:
        stream = BytesIO(stream)
    obj = cls()
    obj.deserialize(stream)
    if was_bytes:
        assert len(stream.read()) == 0
    return obj


# Objects that map to bitcoind objects, which can be serialized/deserialized


class CAddress:
    __slots__ = ("net", "ip", "nServices", "port", "time")

    # see https://github.com/bitcoin/bips/blob/master/bip-0155.mediawiki
    NET_IPV4 = 1
    NET_I2P = 5

    ADDRV2_NET_NAME = {
        NET_IPV4: "IPv4",
        NET_I2P: "I2P"
    }

    ADDRV2_ADDRESS_LENGTH = {
        NET_IPV4: 4,
        NET_I2P: 32
    }

    I2P_PAD = "===="

    def __init__(self):
        self.time = 0
        self.nServices = 1
        self.net = self.NET_IPV4
        self.ip = "0.0.0.0"
        self.port = 0

    def __eq__(self, other):
        return self.net == other.net and self.ip == other.ip and self.nServices == other.nServices and self.port == other.port and self.time == other.time

    def deserialize(self, f, *, with_time=True):
        """Deserialize from addrv1 format (pre-BIP155)"""
        if with_time:
            # VERSION messages serialize CAddress objects without time
            self.time = struct.unpack("<I", f.read(4))[0]
        self.nServices = struct.unpack("<Q", f.read(8))[0]
        # We only support IPv4 which means skip 12 bytes and read the next 4 as IPv4 address.
        f.read(12)
        self.net = self.NET_IPV4
        self.ip = socket.inet_ntoa(f.read(4))
        self.port = struct.unpack(">H", f.read(2))[0]

    def serialize(self, *, with_time=True):
        """Serialize in addrv1 format (pre-BIP155)"""
        assert self.net == self.NET_IPV4
        r = b""
        if with_time:
            # VERSION messages serialize CAddress objects without time
            r += struct.pack("<I", self.time)
        r += struct.pack("<Q", self.nServices)
        r += b"\x00" * 10 + b"\xff" * 2
        r += socket.inet_aton(self.ip)
        r += struct.pack(">H", self.port)
        return r

    def deserialize_v2(self, f):
        """Deserialize from addrv2 format (BIP155)"""
        self.time = struct.unpack("<I", f.read(4))[0]

        self.nServices = deser_compact_size(f)

        self.net = struct.unpack("B", f.read(1))[0]
        assert self.net in (self.NET_IPV4, self.NET_I2P)

        address_length = deser_compact_size(f)
        assert address_length == self.ADDRV2_ADDRESS_LENGTH[self.net]

        addr_bytes = f.read(address_length)
        if self.net == self.NET_IPV4:
            self.ip = socket.inet_ntoa(addr_bytes)
        else:
            self.ip = b32encode(addr_bytes)[0:-len(self.I2P_PAD)].decode("ascii").lower() + ".b32.i2p"

        self.port = struct.unpack(">H", f.read(2))[0]

    def serialize_v2(self):
        """Serialize in addrv2 format (BIP155)"""
        assert self.net in (self.NET_IPV4, self.NET_I2P)
        r = b""
        r += struct.pack("<I", self.time)
        r += ser_compact_size(self.nServices)
        r += struct.pack("B", self.net)
        r += ser_compact_size(self.ADDRV2_ADDRESS_LENGTH[self.net])
        if self.net == self.NET_IPV4:
            r += socket.inet_aton(self.ip)
        else:
            sfx = ".b32.i2p"
            assert self.ip.endswith(sfx)
            r += b32decode(self.ip[0:-len(sfx)] + self.I2P_PAD, True)
        r += struct.pack(">H", self.port)
        return r

    def __repr__(self):
        return ("CAddress(nServices=%i net=%s addr=%s port=%i)"
                % (self.nServices, self.ADDRV2_NET_NAME[self.net], self.ip, self.port))


class CInv:
    __slots__ = ("hash", "type")

    typemap = {
        0: "Error",
        MSG_TX: "TX",
        MSG_BLOCK: "Block",
        MSG_TX | MSG_WITNESS_FLAG: "WitnessTx",
        MSG_BLOCK | MSG_WITNESS_FLAG: "WitnessBlock",
        MSG_FILTERED_BLOCK: "filtered Block",
        MSG_CMPCT_BLOCK: "CompactBlock",
        MSG_WTX: "WTX",
    }

    def __init__(self, t=0, h=0):
        self.type = t
        self.hash = h

    def deserialize(self, f):
        self.type = struct.unpack("<I", f.read(4))[0]
        self.hash = deser_uint256(f)

    def serialize(self):
        r = b""
        r += struct.pack("<I", self.type)
        r += ser_uint256(self.hash)
        return r

    def __repr__(self):
        return "CInv(type=%s hash=%064x)" \
            % (self.typemap[self.type], self.hash)

    def __eq__(self, other):
        return isinstance(other, CInv) and self.hash == other.hash and self.type == other.type


class CBlockLocator:
    __slots__ = ("nVersion", "vHave")

    def __init__(self):
        self.vHave = []

    def deserialize(self, f):
        struct.unpack("<i", f.read(4))[0]  # Ignore version field.
        self.vHave = deser_uint256_vector(f)

    def serialize(self):
        r = b""
        r += struct.pack("<i", 0)  # Bitcoin Core ignores version field. Set it to 0.
        r += ser_uint256_vector(self.vHave)
        return r

    def __repr__(self):
        return "CBlockLocator(vHave=%s)" % (repr(self.vHave))


class COutPoint:
    __slots__ = ("hash", "n")

    def __init__(self, hash=0, n=0):
        self.hash = hash
        self.n = n

    def deserialize(self, f):
        self.hash = deser_uint256(f)
        self.n = struct.unpack("<I", f.read(4))[0]

    def serialize(self):
        r = b""
        r += ser_uint256(self.hash)
        r += struct.pack("<I", self.n)
        return r

    def __repr__(self):
        return "COutPoint(hash=%064x n=%i)" % (self.hash, self.n)


class CTxIn:
    __slots__ = ("nSequence", "prevout", "scriptSig")

    def __init__(self, outpoint=None, scriptSig=b"", nSequence=0):
        if outpoint is None:
            self.prevout = COutPoint()
        else:
            self.prevout = outpoint
        self.scriptSig = scriptSig
        self.nSequence = nSequence

    def deserialize(self, f):
        self.prevout = COutPoint()
        self.prevout.deserialize(f)
        self.scriptSig = deser_string(f)
        self.nSequence = struct.unpack("<I", f.read(4))[0]

    def serialize(self):
        r = b""
        r += self.prevout.serialize()
        r += ser_string(self.scriptSig)
        r += struct.pack("<I", self.nSequence)
        return r

    def __repr__(self):
        return "CTxIn(prevout=%s scriptSig=%s nSequence=%i)" \
            % (repr(self.prevout), self.scriptSig.hex(),
               self.nSequence)


class CTxOut:
    __slots__ = ("nValue", "scriptPubKey")

    def __init__(self, nValue=0, scriptPubKey=b""):
        self.nValue = nValue
        self.scriptPubKey = scriptPubKey

    def deserialize(self, f):
        self.nValue = struct.unpack("<q", f.read(8))[0]
        self.scriptPubKey = deser_string(f)

    def serialize(self):
        r = b""
        r += struct.pack("<q", self.nValue)
        r += ser_string(self.scriptPubKey)
        return r

    def __repr__(self):
        return "CTxOut(nValue=%i.%08i scriptPubKey=%s)" \
            % (self.nValue // COIN, self.nValue % COIN,
               self.scriptPubKey.hex())


class CScriptWitness:
    __slots__ = ("stack",)

    def __init__(self):
        # stack is a vector of strings
        self.stack = []

    def __repr__(self):
        return "CScriptWitness(%s)" % \
               (",".join([x.hex() for x in self.stack]))

    def is_null(self):
        if self.stack:
            return False
        return True


class CTxInWitness:
    __slots__ = ("scriptWitness",)

    def __init__(self):
        self.scriptWitness = CScriptWitness()

    def deserialize(self, f):
        self.scriptWitness.stack = deser_string_vector(f)

    def serialize(self):
        return ser_string_vector(self.scriptWitness.stack)

    def __repr__(self):
        return repr(self.scriptWitness)

    def is_null(self):
        return self.scriptWitness.is_null()


class CTxWitness:
    __slots__ = ("vtxinwit",)

    def __init__(self):
        self.vtxinwit = []

    def deserialize(self, f):
        for i in range(len(self.vtxinwit)):
            self.vtxinwit[i].deserialize(f)

    def serialize(self):
        r = b""
        # This is different than the usual vector serialization --
        # we omit the length of the vector, which is required to be
        # the same length as the transaction's vin vector.
        for x in self.vtxinwit:
            r += x.serialize()
        return r

    def __repr__(self):
        return "CTxWitness(%s)" % \
               (';'.join([repr(x) for x in self.vtxinwit]))

    def is_null(self):
        for x in self.vtxinwit:
            if not x.is_null():
                return False
        return True


class CTransaction:
    __slots__ = ("hash", "nLockTime", "nVersion", "sha256", "vin", "vout",
                 "wit")

    def __init__(self, tx=None):
        if tx is None:
            self.nVersion = 2
            self.vin = []
            self.vout = []
            self.wit = CTxWitness()
            self.nLockTime = 0
            self.sha256 = None
            self.hash = None
        else:
            self.nVersion = tx.nVersion
            self.vin = copy.deepcopy(tx.vin)
            self.vout = copy.deepcopy(tx.vout)
            self.nLockTime = tx.nLockTime
            self.sha256 = tx.sha256
            self.hash = tx.hash
            self.wit = copy.deepcopy(tx.wit)

    def deserialize(self, f):
        self.nVersion = struct.unpack("<i", f.read(4))[0]
        self.vin = deser_vector(f, CTxIn)
        flags = 0
        if len(self.vin) == 0:
            flags = struct.unpack("<B", f.read(1))[0]
            # Not sure why flags can't be zero, but this
            # matches the implementation in bitcoind
            if (flags != 0):
                self.vin = deser_vector(f, CTxIn)
                self.vout = deser_vector(f, CTxOut)
        else:
            self.vout = deser_vector(f, CTxOut)
        if flags != 0:
            self.wit.vtxinwit = [CTxInWitness() for _ in range(len(self.vin))]
            self.wit.deserialize(f)
        else:
            self.wit = CTxWitness()
        self.nLockTime = struct.unpack("<I", f.read(4))[0]
        self.sha256 = None
        self.hash = None

    def serialize_without_witness(self):
        r = b""
        r += struct.pack("<i", self.nVersion)
        r += ser_vector(self.vin)
        r += ser_vector(self.vout)
        r += struct.pack("<I", self.nLockTime)
        return r

    # Only serialize with witness when explicitly called for
    def serialize_with_witness(self):
        flags = 0
        if not self.wit.is_null():
            flags |= 1
        r = b""
        r += struct.pack("<i", self.nVersion)
        if flags:
            dummy = []
            r += ser_vector(dummy)
            r += struct.pack("<B", flags)
        r += ser_vector(self.vin)
        r += ser_vector(self.vout)
        if flags & 1:
            if (len(self.wit.vtxinwit) != len(self.vin)):
                # vtxinwit must have the same length as vin
                self.wit.vtxinwit = self.wit.vtxinwit[:len(self.vin)]
                for _ in range(len(self.wit.vtxinwit), len(self.vin)):
                    self.wit.vtxinwit.append(CTxInWitness())
            r += self.wit.serialize()
        r += struct.pack("<I", self.nLockTime)
        return r

    # Regular serialization is with witness -- must explicitly
    # call serialize_without_witness to exclude witness data.
    def serialize(self):
        return self.serialize_with_witness()

    def getwtxid(self):
        return hash256(self.serialize())[::-1].hex()

    # Recalculate the txid (transaction hash without witness)
    def rehash(self):
        self.sha256 = None
        self.calc_sha256()
        return self.hash

    # We will only cache the serialization without witness in
    # self.sha256 and self.hash -- those are expected to be the txid.
    def calc_sha256(self, with_witness=False):
        if with_witness:
            # Don't cache the result, just return it
            return uint256_from_str(hash256(self.serialize_with_witness()))

        if self.sha256 is None:
            self.sha256 = uint256_from_str(hash256(self.serialize_without_witness()))
        self.hash = hash256(self.serialize_without_witness())[::-1].hex()

    def is_valid(self):
        self.calc_sha256()
        for tout in self.vout:
            if tout.nValue < 0 or tout.nValue > 21000000 * COIN:
                return False
        return True

    # Calculate the transaction weight using witness and non-witness
    # serialization size (does NOT use sigops).
    def get_weight(self):
        with_witness_size = len(self.serialize_with_witness())
        without_witness_size = len(self.serialize_without_witness())
        return (WITNESS_SCALE_FACTOR - 1) * without_witness_size + with_witness_size

    def get_vsize(self):
        return math.ceil(self.get_weight() / WITNESS_SCALE_FACTOR)

    def __repr__(self):
        return "CTransaction(nVersion=%i vin=%s vout=%s wit=%s nLockTime=%i)" \
            % (self.nVersion, repr(self.vin), repr(self.vout), repr(self.wit), self.nLockTime)


class CBlockHeader(object):
    __slots__ = ("hash", "hashMerkleRoot", "hashPrevBlock", "hashStateRoot", "hashUTXORoot", "prevoutStake", "vchBlockSig", "nBits", "nNonce",
                 "nTime", "nVersion", "sha256")

    def __init__(self, header=None):
        if header is None:
            self.set_null()
        else:
            self.nVersion = header.nVersion
            self.hashPrevBlock = header.hashPrevBlock
            self.hashMerkleRoot = header.hashMerkleRoot
            self.nTime = header.nTime
            self.nBits = header.nBits
            self.nNonce = header.nNonce
            self.hashStateRoot = header.hashStateRoot
            self.hashUTXORoot = header.hashUTXORoot
            self.prevoutStake = header.prevoutStake
            self.vchBlockSig = header.vchBlockSig
            self.sha256 = header.sha256
            self.hash = header.hash
            self.calc_sha256()

    def set_null(self):
        self.nVersion = 4
        self.hashPrevBlock = 0
        self.hashMerkleRoot = 0
        self.nTime = 0
        self.nBits = 0
        self.nNonce = 0
        self.hashStateRoot = INITIAL_HASH_STATE_ROOT
        self.hashUTXORoot = INITIAL_HASH_UTXO_ROOT
        self.prevoutStake = COutPoint(0, 0xffffffff)
        self.vchBlockSig = b""
        self.sha256 = None
        self.hash = None

    def deserialize(self, f):
        self.nVersion = struct.unpack("<i", f.read(4))[0]
        self.hashPrevBlock = deser_uint256(f)
        self.hashMerkleRoot = deser_uint256(f)
        self.nTime = struct.unpack("<I", f.read(4))[0]
        self.nBits = struct.unpack("<I", f.read(4))[0]
        self.nNonce = struct.unpack("<I", f.read(4))[0]
        self.hashStateRoot = deser_uint256(f)
        self.hashUTXORoot = deser_uint256(f)
        self.prevoutStake = COutPoint()
        self.prevoutStake.deserialize(f)
        self.vchBlockSig = deser_string(f)
        self.sha256 = None
        self.hash = None

    def serialize(self):
        r = b""
        r += struct.pack("<i", self.nVersion)
        r += ser_uint256(self.hashPrevBlock)
        r += ser_uint256(self.hashMerkleRoot)
        r += struct.pack("<I", self.nTime)
        r += struct.pack("<I", self.nBits)
        r += struct.pack("<I", self.nNonce)
        r += ser_uint256(self.hashStateRoot)
        r += ser_uint256(self.hashUTXORoot)
        r += self.prevoutStake.serialize() if self.prevoutStake else COutPoint(0, 0xffffffff).serialize()
        r += ser_string(self.vchBlockSig)
        return r

    def calc_sha256(self):
        if self.sha256 is None:
            r = b""
            r += struct.pack("<i", self.nVersion)
            r += ser_uint256(self.hashPrevBlock)
            r += ser_uint256(self.hashMerkleRoot)
            r += struct.pack("<I", self.nTime)
            r += struct.pack("<I", self.nBits)
            r += struct.pack("<I", self.nNonce)
            r += ser_uint256(self.hashStateRoot)
            r += ser_uint256(self.hashUTXORoot)
            r += self.prevoutStake.serialize() if self.prevoutStake else COutPoint(0, 0xffffffff).serialize()
            r += ser_string(self.vchBlockSig)
            self.sha256 = uint256_from_str(hash256(r))
            self.hash = hash256(r)[::-1].hex()

    def rehash(self):
        self.sha256 = None
        self.calc_sha256()
        return self.sha256
    def is_pos(self):
        return self.prevoutStake and (self.prevoutStake.hash != 0 or self.prevoutStake.n != 0xffffffff)

<<<<<<< HEAD
=======
    def is_pos(self):
        return self.prevoutStake and (self.prevoutStake.hash != 0 or self.prevoutStake.n != 0xffffffff)

>>>>>>> 4985b774
    def solve_stake(self, stakeModifier, prevouts):
        target = uint256_from_compact(self.nBits)
        for prevout, nValue, txBlockTime in prevouts:
            data = b""
            data += ser_uint256(stakeModifier)
            data += struct.pack("<I", txBlockTime)
            data += prevout.serialize()
            data += struct.pack("<I", self.nTime)
            posHash = uint256_from_str(hash256(data))
            if posHash <= (target*nValue) & (2**256 - 1):
                self.prevoutStake = prevout
                return True
        return False
<<<<<<< HEAD
=======

>>>>>>> 4985b774
    def __repr__(self):
        return "CBlockHeader(nVersion=%i hashPrevBlock=%064x hashMerkleRoot=%064x nTime=%s nBits=%08x nNonce=%08x)" \
            % (self.nVersion, self.hashPrevBlock, self.hashMerkleRoot,
               time.ctime(self.nTime), self.nBits, self.nNonce)
<<<<<<< HEAD
=======

>>>>>>> 4985b774
# BLOCK_HEADER_SIZE = len(CBlockHeader().serialize())
# assert_equal(BLOCK_HEADER_SIZE, 80)

class CBlock(CBlockHeader):
    __slots__ = ("vtx",)

    def __init__(self, header=None):
        super().__init__(header)
        self.vtx = []

    def deserialize(self, f):
        super().deserialize(f)
        self.vtx = deser_vector(f, CTransaction)

    def serialize(self, with_witness=True):
        r = b""
        r += super().serialize()
        if with_witness:
            r += ser_vector(self.vtx, "serialize_with_witness")
        else:
            r += ser_vector(self.vtx, "serialize_without_witness")
        return r

    # Calculate the merkle root given a vector of transaction hashes
    @classmethod
    def get_merkle_root(cls, hashes):
        while len(hashes) > 1:
            newhashes = []
            for i in range(0, len(hashes), 2):
                i2 = min(i+1, len(hashes)-1)
                newhashes.append(hash256(hashes[i] + hashes[i2]))
            hashes = newhashes
        return uint256_from_str(hashes[0])

    def calc_merkle_root(self):
        hashes = []
        for tx in self.vtx:
            tx.calc_sha256()
            hashes.append(ser_uint256(tx.sha256))
        return self.get_merkle_root(hashes)

    def calc_witness_merkle_root(self, is_pos=False):
        # For witness root purposes, the hash of the
        # coinbase, with witness, is defined to be 0...0

        if is_pos:
            hashes = [ser_uint256(0), ser_uint256(0)]
            hashes_start_index = 2
        else:
            hashes = [ser_uint256(0)]
            hashes_start_index = 1

        for tx in self.vtx[hashes_start_index:]:
            # Calculate the hashes with witness data
            hashes.append(ser_uint256(tx.calc_sha256(True)))

        return self.get_merkle_root(hashes)

    def is_valid(self):
        self.calc_sha256()
        target = uint256_from_compact(self.nBits)
        if self.sha256 > target:
            return False
        for tx in self.vtx:
            if not tx.is_valid():
                return False
        if self.calc_merkle_root() != self.hashMerkleRoot:
            return False
        return True

    def solve(self):
        self.rehash()
        target = uint256_from_compact(self.nBits)
        while self.sha256 > target:
            self.nNonce += 1
            self.rehash()

    # Calculate the block weight using witness and non-witness
    # serialization size (does NOT use sigops).
    def get_weight(self):
        with_witness_size = len(self.serialize(with_witness=True))
        without_witness_size = len(self.serialize(with_witness=False))
        return (WITNESS_SCALE_FACTOR - 1) * without_witness_size + with_witness_size

    def sign_block(self, key, low_s=True, pod=None, der_sig=False):
        data = b""
        data += struct.pack("<i", self.nVersion)
        data += ser_uint256(self.hashPrevBlock)
        data += ser_uint256(self.hashMerkleRoot)
        data += struct.pack("<I", self.nTime)
        data += struct.pack("<I", self.nBits)
        data += struct.pack("<I", self.nNonce)
        data += ser_uint256(self.hashStateRoot)
        data += ser_uint256(self.hashUTXORoot)
        data += self.prevoutStake.serialize()
        if pod != None:
            data += struct.pack("<b", len(pod)) + pod
        sha256NoSig = hash256(data)
        self.vchBlockSig = key.sign_ecdsa(sha256NoSig, low_s=low_s, der_sig=der_sig)

    def __repr__(self):
        return "CBlock(nVersion=%i hashPrevBlock=%064x hashMerkleRoot=%064x nTime=%s nBits=%08x nNonce=%08x vtx=%s)" \
            % (self.nVersion, self.hashPrevBlock, self.hashMerkleRoot,
               time.ctime(self.nTime), self.nBits, self.nNonce, repr(self.vtx))


class PrefilledTransaction:
    __slots__ = ("index", "tx")

    def __init__(self, index=0, tx = None):
        self.index = index
        self.tx = tx

    def deserialize(self, f):
        self.index = deser_compact_size(f)
        self.tx = CTransaction()
        self.tx.deserialize(f)

    def serialize(self, with_witness=True):
        r = b""
        r += ser_compact_size(self.index)
        if with_witness:
            r += self.tx.serialize_with_witness()
        else:
            r += self.tx.serialize_without_witness()
        return r

    def serialize_without_witness(self):
        return self.serialize(with_witness=False)

    def serialize_with_witness(self):
        return self.serialize(with_witness=True)

    def __repr__(self):
        return "PrefilledTransaction(index=%d, tx=%s)" % (self.index, repr(self.tx))


# This is what we send on the wire, in a cmpctblock message.
class P2PHeaderAndShortIDs:
    __slots__ = ("header", "nonce", "prefilled_txn", "prefilled_txn_length",
                 "shortids", "shortids_length")

    def __init__(self):
        self.header = CBlockHeader()
        self.nonce = 0
        self.shortids_length = 0
        self.shortids = []
        self.prefilled_txn_length = 0
        self.prefilled_txn = []

    def deserialize(self, f):
        self.header.deserialize(f)
        self.nonce = struct.unpack("<Q", f.read(8))[0]
        self.shortids_length = deser_compact_size(f)
        for _ in range(self.shortids_length):
            # shortids are defined to be 6 bytes in the spec, so append
            # two zero bytes and read it in as an 8-byte number
            self.shortids.append(struct.unpack("<Q", f.read(6) + b'\x00\x00')[0])
        self.prefilled_txn = deser_vector(f, PrefilledTransaction)
        self.prefilled_txn_length = len(self.prefilled_txn)

    # When using version 2 compact blocks, we must serialize with_witness.
    def serialize(self, with_witness=False):
        r = b""
        r += self.header.serialize()
        r += struct.pack("<Q", self.nonce)
        r += ser_compact_size(self.shortids_length)
        for x in self.shortids:
            # We only want the first 6 bytes
            r += struct.pack("<Q", x)[0:6]
        if with_witness:
            r += ser_vector(self.prefilled_txn, "serialize_with_witness")
        else:
            r += ser_vector(self.prefilled_txn, "serialize_without_witness")
        return r

    def __repr__(self):
        return "P2PHeaderAndShortIDs(header=%s, nonce=%d, shortids_length=%d, shortids=%s, prefilled_txn_length=%d, prefilledtxn=%s" % (repr(self.header), self.nonce, self.shortids_length, repr(self.shortids), self.prefilled_txn_length, repr(self.prefilled_txn))


# P2P version of the above that will use witness serialization (for compact
# block version 2)
class P2PHeaderAndShortWitnessIDs(P2PHeaderAndShortIDs):
    __slots__ = ()
    def serialize(self):
        return super().serialize(with_witness=True)

# Calculate the BIP 152-compact blocks shortid for a given transaction hash
def calculate_shortid(k0, k1, tx_hash):
    expected_shortid = siphash256(k0, k1, tx_hash)
    expected_shortid &= 0x0000ffffffffffff
    return expected_shortid


# This version gets rid of the array lengths, and reinterprets the differential
# encoding into indices that can be used for lookup.
class HeaderAndShortIDs:
    __slots__ = ("header", "nonce", "prefilled_txn", "shortids", "use_witness")

    def __init__(self, p2pheaders_and_shortids = None):
        self.header = CBlockHeader()
        self.nonce = 0
        self.shortids = []
        self.prefilled_txn = []
        self.use_witness = False

        if p2pheaders_and_shortids is not None:
            self.header = p2pheaders_and_shortids.header
            self.nonce = p2pheaders_and_shortids.nonce
            self.shortids = p2pheaders_and_shortids.shortids
            last_index = -1
            for x in p2pheaders_and_shortids.prefilled_txn:
                self.prefilled_txn.append(PrefilledTransaction(x.index + last_index + 1, x.tx))
                last_index = self.prefilled_txn[-1].index

    def to_p2p(self):
        if self.use_witness:
            ret = P2PHeaderAndShortWitnessIDs()
        else:
            ret = P2PHeaderAndShortIDs()
        ret.header = self.header
        ret.nonce = self.nonce
        ret.shortids_length = len(self.shortids)
        ret.shortids = self.shortids
        ret.prefilled_txn_length = len(self.prefilled_txn)
        ret.prefilled_txn = []
        last_index = -1
        for x in self.prefilled_txn:
            ret.prefilled_txn.append(PrefilledTransaction(x.index - last_index - 1, x.tx))
            last_index = x.index
        return ret

    def get_siphash_keys(self):
        header_nonce = self.header.serialize()
        header_nonce += struct.pack("<Q", self.nonce)
        hash_header_nonce_as_str = sha256(header_nonce)
        key0 = struct.unpack("<Q", hash_header_nonce_as_str[0:8])[0]
        key1 = struct.unpack("<Q", hash_header_nonce_as_str[8:16])[0]
        return [ key0, key1 ]

    # Version 2 compact blocks use wtxid in shortids (rather than txid)
    def initialize_from_block(self, block, nonce=0, prefill_list=None, use_witness=False):
        if prefill_list is None:
            prefill_list = [0]
        self.header = CBlockHeader(block)
        self.nonce = nonce
        self.prefilled_txn = [ PrefilledTransaction(i, block.vtx[i]) for i in prefill_list ]
        self.shortids = []
        self.use_witness = use_witness
        [k0, k1] = self.get_siphash_keys()
        for i in range(len(block.vtx)):
            if i not in prefill_list:
                tx_hash = block.vtx[i].sha256
                if use_witness:
                    tx_hash = block.vtx[i].calc_sha256(with_witness=True)
                self.shortids.append(calculate_shortid(k0, k1, tx_hash))

    def __repr__(self):
        return "HeaderAndShortIDs(header=%s, nonce=%d, shortids=%s, prefilledtxn=%s" % (repr(self.header), self.nonce, repr(self.shortids), repr(self.prefilled_txn))


class BlockTransactionsRequest:
    __slots__ = ("blockhash", "indexes")

    def __init__(self, blockhash=0, indexes = None):
        self.blockhash = blockhash
        self.indexes = indexes if indexes is not None else []

    def deserialize(self, f):
        self.blockhash = deser_uint256(f)
        indexes_length = deser_compact_size(f)
        for _ in range(indexes_length):
            self.indexes.append(deser_compact_size(f))

    def serialize(self):
        r = b""
        r += ser_uint256(self.blockhash)
        r += ser_compact_size(len(self.indexes))
        for x in self.indexes:
            r += ser_compact_size(x)
        return r

    # helper to set the differentially encoded indexes from absolute ones
    def from_absolute(self, absolute_indexes):
        self.indexes = []
        last_index = -1
        for x in absolute_indexes:
            self.indexes.append(x-last_index-1)
            last_index = x

    def to_absolute(self):
        absolute_indexes = []
        last_index = -1
        for x in self.indexes:
            absolute_indexes.append(x+last_index+1)
            last_index = absolute_indexes[-1]
        return absolute_indexes

    def __repr__(self):
        return "BlockTransactionsRequest(hash=%064x indexes=%s)" % (self.blockhash, repr(self.indexes))


class BlockTransactions:
    __slots__ = ("blockhash", "transactions")

    def __init__(self, blockhash=0, transactions = None):
        self.blockhash = blockhash
        self.transactions = transactions if transactions is not None else []

    def deserialize(self, f):
        self.blockhash = deser_uint256(f)
        self.transactions = deser_vector(f, CTransaction)

    def serialize(self, with_witness=True):
        r = b""
        r += ser_uint256(self.blockhash)
        if with_witness:
            r += ser_vector(self.transactions, "serialize_with_witness")
        else:
            r += ser_vector(self.transactions, "serialize_without_witness")
        return r

    def __repr__(self):
        return "BlockTransactions(hash=%064x transactions=%s)" % (self.blockhash, repr(self.transactions))


class CPartialMerkleTree:
    __slots__ = ("nTransactions", "vBits", "vHash")

    def __init__(self):
        self.nTransactions = 0
        self.vHash = []
        self.vBits = []

    def deserialize(self, f):
        self.nTransactions = struct.unpack("<i", f.read(4))[0]
        self.vHash = deser_uint256_vector(f)
        vBytes = deser_string(f)
        self.vBits = []
        for i in range(len(vBytes) * 8):
            self.vBits.append(vBytes[i//8] & (1 << (i % 8)) != 0)

    def serialize(self):
        r = b""
        r += struct.pack("<i", self.nTransactions)
        r += ser_uint256_vector(self.vHash)
        vBytesArray = bytearray([0x00] * ((len(self.vBits) + 7)//8))
        for i in range(len(self.vBits)):
            vBytesArray[i // 8] |= self.vBits[i] << (i % 8)
        r += ser_string(bytes(vBytesArray))
        return r

    def __repr__(self):
        return "CPartialMerkleTree(nTransactions=%d, vHash=%s, vBits=%s)" % (self.nTransactions, repr(self.vHash), repr(self.vBits))


class CMerkleBlock:
    __slots__ = ("header", "txn")

    def __init__(self):
        self.header = CBlockHeader()
        self.txn = CPartialMerkleTree()

    def deserialize(self, f):
        self.header.deserialize(f)
        self.txn.deserialize(f)

    def serialize(self):
        r = b""
        r += self.header.serialize()
        r += self.txn.serialize()
        return r

    def __repr__(self):
        return "CMerkleBlock(header=%s, txn=%s)" % (repr(self.header), repr(self.txn))


# Objects that correspond to messages on the wire
class msg_version:
    __slots__ = ("addrFrom", "addrTo", "nNonce", "relay", "nServices",
                 "nStartingHeight", "nTime", "nVersion", "strSubVer")
    msgtype = b"version"

    def __init__(self):
        self.nVersion = 0
        self.nServices = 0
        self.nTime = int(time.time())
        self.addrTo = CAddress()
        self.addrFrom = CAddress()
        self.nNonce = random.getrandbits(64)
        self.strSubVer = ''
        self.nStartingHeight = -1
        self.relay = 0

    def deserialize(self, f):
        self.nVersion = struct.unpack("<i", f.read(4))[0]
        self.nServices = struct.unpack("<Q", f.read(8))[0]
        self.nTime = struct.unpack("<q", f.read(8))[0]
        self.addrTo = CAddress()
        self.addrTo.deserialize(f, with_time=False)

        self.addrFrom = CAddress()
        self.addrFrom.deserialize(f, with_time=False)
        self.nNonce = struct.unpack("<Q", f.read(8))[0]
        self.strSubVer = deser_string(f).decode('utf-8')

        self.nStartingHeight = struct.unpack("<i", f.read(4))[0]

        # Relay field is optional for version 70001 onwards
        # But, unconditionally check it to match behaviour in bitcoind
        try:
            self.relay = struct.unpack("<b", f.read(1))[0]
        except struct.error:
            self.relay = 0

    def serialize(self):
        r = b""
        r += struct.pack("<i", self.nVersion)
        r += struct.pack("<Q", self.nServices)
        r += struct.pack("<q", self.nTime)
        r += self.addrTo.serialize(with_time=False)
        r += self.addrFrom.serialize(with_time=False)
        r += struct.pack("<Q", self.nNonce)
        r += ser_string(self.strSubVer.encode('utf-8'))
        r += struct.pack("<i", self.nStartingHeight)
        r += struct.pack("<b", self.relay)
        return r

    def __repr__(self):
        return 'msg_version(nVersion=%i nServices=%i nTime=%s addrTo=%s addrFrom=%s nNonce=0x%016X strSubVer=%s nStartingHeight=%i relay=%i)' \
            % (self.nVersion, self.nServices, time.ctime(self.nTime),
               repr(self.addrTo), repr(self.addrFrom), self.nNonce,
               self.strSubVer, self.nStartingHeight, self.relay)


class msg_verack:
    __slots__ = ()
    msgtype = b"verack"

    def __init__(self):
        pass

    def deserialize(self, f):
        pass

    def serialize(self):
        return b""

    def __repr__(self):
        return "msg_verack()"


class msg_addr:
    __slots__ = ("addrs",)
    msgtype = b"addr"

    def __init__(self):
        self.addrs = []

    def deserialize(self, f):
        self.addrs = deser_vector(f, CAddress)

    def serialize(self):
        return ser_vector(self.addrs)

    def __repr__(self):
        return "msg_addr(addrs=%s)" % (repr(self.addrs))


class msg_addrv2:
    __slots__ = ("addrs",)
    msgtype = b"addrv2"

    def __init__(self):
        self.addrs = []

    def deserialize(self, f):
        self.addrs = deser_vector(f, CAddress, "deserialize_v2")

    def serialize(self):
        return ser_vector(self.addrs, "serialize_v2")

    def __repr__(self):
        return "msg_addrv2(addrs=%s)" % (repr(self.addrs))


class msg_sendaddrv2:
    __slots__ = ()
    msgtype = b"sendaddrv2"

    def __init__(self):
        pass

    def deserialize(self, f):
        pass

    def serialize(self):
        return b""

    def __repr__(self):
        return "msg_sendaddrv2()"


class msg_inv:
    __slots__ = ("inv",)
    msgtype = b"inv"

    def __init__(self, inv=None):
        if inv is None:
            self.inv = []
        else:
            self.inv = inv

    def deserialize(self, f):
        self.inv = deser_vector(f, CInv)

    def serialize(self):
        return ser_vector(self.inv)

    def __repr__(self):
        return "msg_inv(inv=%s)" % (repr(self.inv))


class msg_getdata:
    __slots__ = ("inv",)
    msgtype = b"getdata"

    def __init__(self, inv=None):
        self.inv = inv if inv is not None else []

    def deserialize(self, f):
        self.inv = deser_vector(f, CInv)

    def serialize(self):
        return ser_vector(self.inv)

    def __repr__(self):
        return "msg_getdata(inv=%s)" % (repr(self.inv))


class msg_getblocks:
    __slots__ = ("locator", "hashstop")
    msgtype = b"getblocks"

    def __init__(self):
        self.locator = CBlockLocator()
        self.hashstop = 0

    def deserialize(self, f):
        self.locator = CBlockLocator()
        self.locator.deserialize(f)
        self.hashstop = deser_uint256(f)

    def serialize(self):
        r = b""
        r += self.locator.serialize()
        r += ser_uint256(self.hashstop)
        return r

    def __repr__(self):
        return "msg_getblocks(locator=%s hashstop=%064x)" \
            % (repr(self.locator), self.hashstop)


class msg_tx:
    __slots__ = ("tx",)
    msgtype = b"tx"

    def __init__(self, tx=CTransaction()):
        self.tx = tx

    def deserialize(self, f):
        self.tx.deserialize(f)

    def serialize(self):
        return self.tx.serialize_with_witness()

    def __repr__(self):
        return "msg_tx(tx=%s)" % (repr(self.tx))

class msg_wtxidrelay:
    __slots__ = ()
    msgtype = b"wtxidrelay"

    def __init__(self):
        pass

    def deserialize(self, f):
        pass

    def serialize(self):
        return b""

    def __repr__(self):
        return "msg_wtxidrelay()"


class msg_no_witness_tx(msg_tx):
    __slots__ = ()

    def serialize(self):
        return self.tx.serialize_without_witness()


class msg_block:
    __slots__ = ("block",)
    msgtype = b"block"

    def __init__(self, block=None):
        if block is None:
            self.block = CBlock()
        else:
            self.block = block

    def deserialize(self, f):
        self.block.deserialize(f)

    def serialize(self):
        return self.block.serialize()

    def __repr__(self):
        return "msg_block(block=%s)" % (repr(self.block))


# for cases where a user needs tighter control over what is sent over the wire
# note that the user must supply the name of the msgtype, and the data
class msg_generic:
    __slots__ = ("data")

    def __init__(self, msgtype, data=None):
        self.msgtype = msgtype
        self.data = data

    def serialize(self):
        return self.data

    def __repr__(self):
        return "msg_generic()"


class msg_no_witness_block(msg_block):
    __slots__ = ()
    def serialize(self):
        return self.block.serialize(with_witness=False)


class msg_getaddr:
    __slots__ = ()
    msgtype = b"getaddr"

    def __init__(self):
        pass

    def deserialize(self, f):
        pass

    def serialize(self):
        return b""

    def __repr__(self):
        return "msg_getaddr()"


class msg_ping:
    __slots__ = ("nonce",)
    msgtype = b"ping"

    def __init__(self, nonce=0):
        self.nonce = nonce

    def deserialize(self, f):
        self.nonce = struct.unpack("<Q", f.read(8))[0]

    def serialize(self):
        r = b""
        r += struct.pack("<Q", self.nonce)
        return r

    def __repr__(self):
        return "msg_ping(nonce=%08x)" % self.nonce


class msg_pong:
    __slots__ = ("nonce",)
    msgtype = b"pong"

    def __init__(self, nonce=0):
        self.nonce = nonce

    def deserialize(self, f):
        self.nonce = struct.unpack("<Q", f.read(8))[0]

    def serialize(self):
        r = b""
        r += struct.pack("<Q", self.nonce)
        return r

    def __repr__(self):
        return "msg_pong(nonce=%08x)" % self.nonce


class msg_mempool:
    __slots__ = ()
    msgtype = b"mempool"

    def __init__(self):
        pass

    def deserialize(self, f):
        pass

    def serialize(self):
        return b""

    def __repr__(self):
        return "msg_mempool()"


class msg_notfound:
    __slots__ = ("vec", )
    msgtype = b"notfound"

    def __init__(self, vec=None):
        self.vec = vec or []

    def deserialize(self, f):
        self.vec = deser_vector(f, CInv)

    def serialize(self):
        return ser_vector(self.vec)

    def __repr__(self):
        return "msg_notfound(vec=%s)" % (repr(self.vec))


class msg_sendheaders:
    __slots__ = ()
    msgtype = b"sendheaders"

    def __init__(self):
        pass

    def deserialize(self, f):
        pass

    def serialize(self):
        return b""

    def __repr__(self):
        return "msg_sendheaders()"


# getheaders message has
# number of entries
# vector of hashes
# hash_stop (hash of last desired block header, 0 to get as many as possible)
class msg_getheaders:
    __slots__ = ("hashstop", "locator",)
    msgtype = b"getheaders"

    def __init__(self):
        self.locator = CBlockLocator()
        self.hashstop = 0

    def deserialize(self, f):
        self.locator = CBlockLocator()
        self.locator.deserialize(f)
        self.hashstop = deser_uint256(f)

    def serialize(self):
        r = b""
        r += self.locator.serialize()
        r += ser_uint256(self.hashstop)
        return r

    def __repr__(self):
        return "msg_getheaders(locator=%s, stop=%064x)" \
            % (repr(self.locator), self.hashstop)


# headers message has
# <count> <vector of block headers>
class msg_headers:
    __slots__ = ("headers",)
    msgtype = b"headers"

    def __init__(self, headers=None):
        self.headers = headers if headers is not None else []

    def deserialize(self, f):
        # comment in bitcoind indicates these should be deserialized as blocks
        blocks = deser_vector(f, CBlock)
        for x in blocks:
            self.headers.append(CBlockHeader(x))

    def serialize(self):
        blocks = [CBlock(x) for x in self.headers]
        return ser_vector(blocks)

    def __repr__(self):
        return "msg_headers(headers=%s)" % repr(self.headers)


class msg_merkleblock:
    __slots__ = ("merkleblock",)
    msgtype = b"merkleblock"

    def __init__(self, merkleblock=None):
        if merkleblock is None:
            self.merkleblock = CMerkleBlock()
        else:
            self.merkleblock = merkleblock

    def deserialize(self, f):
        self.merkleblock.deserialize(f)

    def serialize(self):
        return self.merkleblock.serialize()

    def __repr__(self):
        return "msg_merkleblock(merkleblock=%s)" % (repr(self.merkleblock))


class msg_filterload:
    __slots__ = ("data", "nHashFuncs", "nTweak", "nFlags")
    msgtype = b"filterload"

    def __init__(self, data=b'00', nHashFuncs=0, nTweak=0, nFlags=0):
        self.data = data
        self.nHashFuncs = nHashFuncs
        self.nTweak = nTweak
        self.nFlags = nFlags

    def deserialize(self, f):
        self.data = deser_string(f)
        self.nHashFuncs = struct.unpack("<I", f.read(4))[0]
        self.nTweak = struct.unpack("<I", f.read(4))[0]
        self.nFlags = struct.unpack("<B", f.read(1))[0]

    def serialize(self):
        r = b""
        r += ser_string(self.data)
        r += struct.pack("<I", self.nHashFuncs)
        r += struct.pack("<I", self.nTweak)
        r += struct.pack("<B", self.nFlags)
        return r

    def __repr__(self):
        return "msg_filterload(data={}, nHashFuncs={}, nTweak={}, nFlags={})".format(
            self.data, self.nHashFuncs, self.nTweak, self.nFlags)


class msg_filteradd:
    __slots__ = ("data")
    msgtype = b"filteradd"

    def __init__(self, data):
        self.data = data

    def deserialize(self, f):
        self.data = deser_string(f)

    def serialize(self):
        r = b""
        r += ser_string(self.data)
        return r

    def __repr__(self):
        return "msg_filteradd(data={})".format(self.data)


class msg_filterclear:
    __slots__ = ()
    msgtype = b"filterclear"

    def __init__(self):
        pass

    def deserialize(self, f):
        pass

    def serialize(self):
        return b""

    def __repr__(self):
        return "msg_filterclear()"


class msg_feefilter:
    __slots__ = ("feerate",)
    msgtype = b"feefilter"

    def __init__(self, feerate=0):
        self.feerate = feerate

    def deserialize(self, f):
        self.feerate = struct.unpack("<Q", f.read(8))[0]

    def serialize(self):
        r = b""
        r += struct.pack("<Q", self.feerate)
        return r

    def __repr__(self):
        return "msg_feefilter(feerate=%08x)" % self.feerate


class msg_sendcmpct:
    __slots__ = ("announce", "version")
    msgtype = b"sendcmpct"

    def __init__(self, announce=False, version=1):
        self.announce = announce
        self.version = version

    def deserialize(self, f):
        self.announce = struct.unpack("<?", f.read(1))[0]
        self.version = struct.unpack("<Q", f.read(8))[0]

    def serialize(self):
        r = b""
        r += struct.pack("<?", self.announce)
        r += struct.pack("<Q", self.version)
        return r

    def __repr__(self):
        return "msg_sendcmpct(announce=%s, version=%lu)" % (self.announce, self.version)


class msg_cmpctblock:
    __slots__ = ("header_and_shortids",)
    msgtype = b"cmpctblock"

    def __init__(self, header_and_shortids = None):
        self.header_and_shortids = header_and_shortids

    def deserialize(self, f):
        self.header_and_shortids = P2PHeaderAndShortIDs()
        self.header_and_shortids.deserialize(f)

    def serialize(self):
        r = b""
        r += self.header_and_shortids.serialize()
        return r

    def __repr__(self):
        return "msg_cmpctblock(HeaderAndShortIDs=%s)" % repr(self.header_and_shortids)


class msg_getblocktxn:
    __slots__ = ("block_txn_request",)
    msgtype = b"getblocktxn"

    def __init__(self):
        self.block_txn_request = None

    def deserialize(self, f):
        self.block_txn_request = BlockTransactionsRequest()
        self.block_txn_request.deserialize(f)

    def serialize(self):
        r = b""
        r += self.block_txn_request.serialize()
        return r

    def __repr__(self):
        return "msg_getblocktxn(block_txn_request=%s)" % (repr(self.block_txn_request))


class msg_blocktxn:
    __slots__ = ("block_transactions",)
    msgtype = b"blocktxn"

    def __init__(self):
        self.block_transactions = BlockTransactions()

    def deserialize(self, f):
        self.block_transactions.deserialize(f)

    def serialize(self):
        r = b""
        r += self.block_transactions.serialize()
        return r

    def __repr__(self):
        return "msg_blocktxn(block_transactions=%s)" % (repr(self.block_transactions))


class msg_no_witness_blocktxn(msg_blocktxn):
    __slots__ = ()

    def serialize(self):
        return self.block_transactions.serialize(with_witness=False)


class msg_getcfilters:
    __slots__ = ("filter_type", "start_height", "stop_hash")
    msgtype =  b"getcfilters"

    def __init__(self, filter_type=None, start_height=None, stop_hash=None):
        self.filter_type = filter_type
        self.start_height = start_height
        self.stop_hash = stop_hash

    def deserialize(self, f):
        self.filter_type = struct.unpack("<B", f.read(1))[0]
        self.start_height = struct.unpack("<I", f.read(4))[0]
        self.stop_hash = deser_uint256(f)

    def serialize(self):
        r = b""
        r += struct.pack("<B", self.filter_type)
        r += struct.pack("<I", self.start_height)
        r += ser_uint256(self.stop_hash)
        return r

    def __repr__(self):
        return "msg_getcfilters(filter_type={:#x}, start_height={}, stop_hash={:x})".format(
            self.filter_type, self.start_height, self.stop_hash)

class msg_cfilter:
    __slots__ = ("filter_type", "block_hash", "filter_data")
    msgtype =  b"cfilter"

    def __init__(self, filter_type=None, block_hash=None, filter_data=None):
        self.filter_type = filter_type
        self.block_hash = block_hash
        self.filter_data = filter_data

    def deserialize(self, f):
        self.filter_type = struct.unpack("<B", f.read(1))[0]
        self.block_hash = deser_uint256(f)
        self.filter_data = deser_string(f)

    def serialize(self):
        r = b""
        r += struct.pack("<B", self.filter_type)
        r += ser_uint256(self.block_hash)
        r += ser_string(self.filter_data)
        return r

    def __repr__(self):
        return "msg_cfilter(filter_type={:#x}, block_hash={:x})".format(
            self.filter_type, self.block_hash)

class msg_getcfheaders:
    __slots__ = ("filter_type", "start_height", "stop_hash")
    msgtype =  b"getcfheaders"

    def __init__(self, filter_type=None, start_height=None, stop_hash=None):
        self.filter_type = filter_type
        self.start_height = start_height
        self.stop_hash = stop_hash

    def deserialize(self, f):
        self.filter_type = struct.unpack("<B", f.read(1))[0]
        self.start_height = struct.unpack("<I", f.read(4))[0]
        self.stop_hash = deser_uint256(f)

    def serialize(self):
        r = b""
        r += struct.pack("<B", self.filter_type)
        r += struct.pack("<I", self.start_height)
        r += ser_uint256(self.stop_hash)
        return r

    def __repr__(self):
        return "msg_getcfheaders(filter_type={:#x}, start_height={}, stop_hash={:x})".format(
            self.filter_type, self.start_height, self.stop_hash)

class msg_cfheaders:
    __slots__ = ("filter_type", "stop_hash", "prev_header", "hashes")
    msgtype =  b"cfheaders"

    def __init__(self, filter_type=None, stop_hash=None, prev_header=None, hashes=None):
        self.filter_type = filter_type
        self.stop_hash = stop_hash
        self.prev_header = prev_header
        self.hashes = hashes

    def deserialize(self, f):
        self.filter_type = struct.unpack("<B", f.read(1))[0]
        self.stop_hash = deser_uint256(f)
        self.prev_header = deser_uint256(f)
        self.hashes = deser_uint256_vector(f)

    def serialize(self):
        r = b""
        r += struct.pack("<B", self.filter_type)
        r += ser_uint256(self.stop_hash)
        r += ser_uint256(self.prev_header)
        r += ser_uint256_vector(self.hashes)
        return r

    def __repr__(self):
        return "msg_cfheaders(filter_type={:#x}, stop_hash={:x})".format(
            self.filter_type, self.stop_hash)

class msg_getcfcheckpt:
    __slots__ = ("filter_type", "stop_hash")
    msgtype =  b"getcfcheckpt"

    def __init__(self, filter_type=None, stop_hash=None):
        self.filter_type = filter_type
        self.stop_hash = stop_hash

    def deserialize(self, f):
        self.filter_type = struct.unpack("<B", f.read(1))[0]
        self.stop_hash = deser_uint256(f)

    def serialize(self):
        r = b""
        r += struct.pack("<B", self.filter_type)
        r += ser_uint256(self.stop_hash)
        return r

    def __repr__(self):
        return "msg_getcfcheckpt(filter_type={:#x}, stop_hash={:x})".format(
            self.filter_type, self.stop_hash)

class msg_cfcheckpt:
    __slots__ = ("filter_type", "stop_hash", "headers")
    msgtype =  b"cfcheckpt"

    def __init__(self, filter_type=None, stop_hash=None, headers=None):
        self.filter_type = filter_type
        self.stop_hash = stop_hash
        self.headers = headers

    def deserialize(self, f):
        self.filter_type = struct.unpack("<B", f.read(1))[0]
        self.stop_hash = deser_uint256(f)
        self.headers = deser_uint256_vector(f)

    def serialize(self):
        r = b""
        r += struct.pack("<B", self.filter_type)
        r += ser_uint256(self.stop_hash)
        r += ser_uint256_vector(self.headers)
        return r

    def __repr__(self):
        return "msg_cfcheckpt(filter_type={:#x}, stop_hash={:x})".format(
            self.filter_type, self.stop_hash)

class msg_sendtxrcncl:
    __slots__ = ("version", "salt")
    msgtype = b"sendtxrcncl"

    def __init__(self):
        self.version = 0
        self.salt = 0

    def deserialize(self, f):
        self.version = struct.unpack("<I", f.read(4))[0]
        self.salt = struct.unpack("<Q", f.read(8))[0]

    def serialize(self):
        r = b""
        r += struct.pack("<I", self.version)
        r += struct.pack("<Q", self.salt)
        return r

    def __repr__(self):
        return "msg_sendtxrcncl(version=%lu, salt=%lu)" %\
            (self.version, self.salt)<|MERGE_RESOLUTION|>--- conflicted
+++ resolved
@@ -738,15 +738,10 @@
         self.sha256 = None
         self.calc_sha256()
         return self.sha256
+
     def is_pos(self):
         return self.prevoutStake and (self.prevoutStake.hash != 0 or self.prevoutStake.n != 0xffffffff)
 
-<<<<<<< HEAD
-=======
-    def is_pos(self):
-        return self.prevoutStake and (self.prevoutStake.hash != 0 or self.prevoutStake.n != 0xffffffff)
-
->>>>>>> 4985b774
     def solve_stake(self, stakeModifier, prevouts):
         target = uint256_from_compact(self.nBits)
         for prevout, nValue, txBlockTime in prevouts:
@@ -760,18 +755,12 @@
                 self.prevoutStake = prevout
                 return True
         return False
-<<<<<<< HEAD
-=======
-
->>>>>>> 4985b774
+
     def __repr__(self):
         return "CBlockHeader(nVersion=%i hashPrevBlock=%064x hashMerkleRoot=%064x nTime=%s nBits=%08x nNonce=%08x)" \
             % (self.nVersion, self.hashPrevBlock, self.hashMerkleRoot,
                time.ctime(self.nTime), self.nBits, self.nNonce)
-<<<<<<< HEAD
-=======
-
->>>>>>> 4985b774
+
 # BLOCK_HEADER_SIZE = len(CBlockHeader().serialize())
 # assert_equal(BLOCK_HEADER_SIZE, 80)
 
@@ -816,6 +805,7 @@
     def calc_witness_merkle_root(self, is_pos=False):
         # For witness root purposes, the hash of the
         # coinbase, with witness, is defined to be 0...0
+        hashes = [ser_uint256(0)]
 
         if is_pos:
             hashes = [ser_uint256(0), ser_uint256(0)]
