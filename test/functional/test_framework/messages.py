#!/usr/bin/env python3
# Copyright (c) 2010 ArtForz -- public domain half-a-node
# Copyright (c) 2012 Jeff Garzik
# Copyright (c) 2010-2022 The Bitcoin Core developers
# Distributed under the MIT software license, see the accompanying
# file COPYING or http://www.opensource.org/licenses/mit-license.php.
"""Bitcoin test framework primitive and message structures

CBlock, CTransaction, CBlockHeader, CTxIn, CTxOut, etc....:
    data structures that should map to corresponding structures in
    bitcoin/primitives

msg_block, msg_tx, msg_headers, etc.:
    data structures that represent network messages

ser_*, deser_*: functions that handle serialization/deserialization.

Classes use __slots__ to ensure extraneous attributes aren't accidentally added
by tests, compromising their intended effect.
"""
from base64 import b32decode, b32encode
import copy
import hashlib
from io import BytesIO
import math
import random
import socket
import time
import unittest

from test_framework.crypto.siphash import siphash256
from test_framework.util import assert_equal

from test_framework.qtumconfig import INITIAL_HASH_STATE_ROOT, INITIAL_HASH_UTXO_ROOT, ENABLE_REDUCED_BLOCK_TIME

if ENABLE_REDUCED_BLOCK_TIME:
    MY_VERSION = 70019  # past bip-31 for ping/pong
else:
    MY_VERSION = 70018  # past bip-31 for ping/pong

MAX_LOCATOR_SZ = 101
MAX_BLOCK_WEIGHT = 2000000
MAX_BLOOM_FILTER_SIZE = 36000
MAX_BLOOM_HASH_FUNCS = 50

COIN = 100000000  # 1 btc in satoshis
MAX_MONEY = 10782240625000000

MAX_BIP125_RBF_SEQUENCE = 0xfffffffd  # Sequence number that is rbf-opt-in (BIP 125) and csv-opt-out (BIP 68)
SEQUENCE_FINAL = 0xffffffff  # Sequence number that disables nLockTime if set for every input of a tx

MAX_PROTOCOL_MESSAGE_LENGTH = 8000000  # Maximum length of incoming protocol messages
MAX_HEADERS_RESULTS = 2000  # Number of headers sent in one getheaders result
MAX_INV_SIZE = 50000  # Maximum number of entries in an 'inv' protocol message

NODE_NETWORK = (1 << 0)
NODE_BLOOM = (1 << 2)
NODE_WITNESS = (1 << 3)
NODE_COMPACT_FILTERS = (1 << 6)
NODE_NETWORK_LIMITED = (1 << 10)
NODE_P2P_V2 = (1 << 11)

MSG_TX = 1
MSG_BLOCK = 2
MSG_FILTERED_BLOCK = 3
MSG_CMPCT_BLOCK = 4
MSG_WTX = 5
MSG_WITNESS_FLAG = 1 << 30
MSG_TYPE_MASK = 0xffffffff >> 2
MSG_WITNESS_TX = MSG_TX | MSG_WITNESS_FLAG

FILTER_TYPE_BASIC = 0

WITNESS_SCALE_FACTOR = 4

DEFAULT_ANCESTOR_LIMIT = 25    # default max number of in-mempool ancestors
DEFAULT_DESCENDANT_LIMIT = 25  # default max number of in-mempool descendants

# Default setting for -datacarriersize. 80 bytes of data, +1 for OP_RETURN, +2 for the pushdata opcodes.
MAX_OP_RETURN_RELAY = 83

DEFAULT_MEMPOOL_EXPIRY_HOURS = 336  # hours

MAGIC_BYTES = {
    "mainnet": b"\xf9\xbe\xb4\xd9",   # mainnet
    "testnet3": b"\x0b\x11\x09\x07",  # testnet3
    "regtest": b"\xfd\xdd\xc6\xe1",   # regtest
    "signet": b"\x0a\x03\xcf\x40",    # signet
}

def sha256(s):
    return hashlib.sha256(s).digest()


def sha3(s):
    return hashlib.sha3_256(s).digest()


def hash256(s):
    return sha256(sha256(s))


def ser_compact_size(l):
    r = b""
    if l < 253:
        r = l.to_bytes(1, "little")
    elif l < 0x10000:
        r = (253).to_bytes(1, "little") + l.to_bytes(2, "little")
    elif l < 0x100000000:
        r = (254).to_bytes(1, "little") + l.to_bytes(4, "little")
    else:
        r = (255).to_bytes(1, "little") + l.to_bytes(8, "little")
    return r


def deser_compact_size(f):
    nit = int.from_bytes(f.read(1), "little")
    if nit == 253:
        nit = int.from_bytes(f.read(2), "little")
    elif nit == 254:
        nit = int.from_bytes(f.read(4), "little")
    elif nit == 255:
        nit = int.from_bytes(f.read(8), "little")
    return nit


def deser_string(f):
    nit = deser_compact_size(f)
    return f.read(nit)


def ser_string(s):
    return ser_compact_size(len(s)) + s


def deser_uint256(f):
    return int.from_bytes(f.read(32), 'little')


def ser_uint256(u):
    return u.to_bytes(32, 'little')


def uint256_from_str(s):
    return int.from_bytes(s[:32], 'little')


def uint256_from_compact(c):
    nbytes = (c >> 24) & 0xFF
    v = (c & 0xFFFFFF) << (8 * (nbytes - 3))
    return v


# deser_function_name: Allow for an alternate deserialization function on the
# entries in the vector.
def deser_vector(f, c, deser_function_name=None):
    nit = deser_compact_size(f)
    r = []
    for _ in range(nit):
        t = c()
        if deser_function_name:
            getattr(t, deser_function_name)(f)
        else:
            t.deserialize(f)
        r.append(t)
    return r


# ser_function_name: Allow for an alternate serialization function on the
# entries in the vector (we use this for serializing the vector of transactions
# for a witness block).
def ser_vector(l, ser_function_name=None):
    r = ser_compact_size(len(l))
    for i in l:
        if ser_function_name:
            r += getattr(i, ser_function_name)()
        else:
            r += i.serialize()
    return r


def deser_uint256_vector(f):
    nit = deser_compact_size(f)
    r = []
    for _ in range(nit):
        t = deser_uint256(f)
        r.append(t)
    return r


def ser_uint256_vector(l):
    r = ser_compact_size(len(l))
    for i in l:
        r += ser_uint256(i)
    return r


def deser_string_vector(f):
    nit = deser_compact_size(f)
    r = []
    for _ in range(nit):
        t = deser_string(f)
        r.append(t)
    return r


def ser_string_vector(l):
    r = ser_compact_size(len(l))
    for sv in l:
        r += ser_string(sv)
    return r


def from_hex(obj, hex_string):
    """Deserialize from a hex string representation (e.g. from RPC)

    Note that there is no complementary helper like e.g. `to_hex` for the
    inverse operation. To serialize a message object to a hex string, simply
    use obj.serialize().hex()"""
    obj.deserialize(BytesIO(bytes.fromhex(hex_string)))
    return obj


def tx_from_hex(hex_string):
    """Deserialize from hex string to a transaction object"""
    return from_hex(CTransaction(), hex_string)


# like from_hex, but without the hex part
def from_binary(cls, stream):
    """deserialize a binary stream (or bytes object) into an object"""
    # handle bytes object by turning it into a stream
    was_bytes = isinstance(stream, bytes)
    if was_bytes:
        stream = BytesIO(stream)
    obj = cls()
    obj.deserialize(stream)
    if was_bytes:
        assert len(stream.read()) == 0
    return obj


# Objects that map to bitcoind objects, which can be serialized/deserialized


class CAddress:
    __slots__ = ("net", "ip", "nServices", "port", "time")

    # see https://github.com/bitcoin/bips/blob/master/bip-0155.mediawiki
    NET_IPV4 = 1
    NET_IPV6 = 2
    NET_TORV3 = 4
    NET_I2P = 5
    NET_CJDNS = 6

    ADDRV2_NET_NAME = {
        NET_IPV4: "IPv4",
        NET_IPV6: "IPv6",
        NET_TORV3: "TorV3",
        NET_I2P: "I2P",
        NET_CJDNS: "CJDNS"
    }

    ADDRV2_ADDRESS_LENGTH = {
        NET_IPV4: 4,
        NET_IPV6: 16,
        NET_TORV3: 32,
        NET_I2P: 32,
        NET_CJDNS: 16
    }

    I2P_PAD = "===="

    def __init__(self):
        self.time = 0
        self.nServices = 1
        self.net = self.NET_IPV4
        self.ip = "0.0.0.0"
        self.port = 0

    def __eq__(self, other):
        return self.net == other.net and self.ip == other.ip and self.nServices == other.nServices and self.port == other.port and self.time == other.time

    def deserialize(self, f, *, with_time=True):
        """Deserialize from addrv1 format (pre-BIP155)"""
        if with_time:
            # VERSION messages serialize CAddress objects without time
            self.time = int.from_bytes(f.read(4), "little")
        self.nServices = int.from_bytes(f.read(8), "little")
        # We only support IPv4 which means skip 12 bytes and read the next 4 as IPv4 address.
        f.read(12)
        self.net = self.NET_IPV4
        self.ip = socket.inet_ntoa(f.read(4))
        self.port = int.from_bytes(f.read(2), "big")

    def serialize(self, *, with_time=True):
        """Serialize in addrv1 format (pre-BIP155)"""
        assert self.net == self.NET_IPV4
        r = b""
        if with_time:
            # VERSION messages serialize CAddress objects without time
            r += self.time.to_bytes(4, "little")
        r += self.nServices.to_bytes(8, "little")
        r += b"\x00" * 10 + b"\xff" * 2
        r += socket.inet_aton(self.ip)
        r += self.port.to_bytes(2, "big")
        return r

    def deserialize_v2(self, f):
        """Deserialize from addrv2 format (BIP155)"""
        self.time = int.from_bytes(f.read(4), "little")

        self.nServices = deser_compact_size(f)

        self.net = int.from_bytes(f.read(1), "little")
        assert self.net in self.ADDRV2_NET_NAME

        address_length = deser_compact_size(f)
        assert address_length == self.ADDRV2_ADDRESS_LENGTH[self.net]

        addr_bytes = f.read(address_length)
        if self.net == self.NET_IPV4:
            self.ip = socket.inet_ntoa(addr_bytes)
        elif self.net == self.NET_IPV6:
            self.ip = socket.inet_ntop(socket.AF_INET6, addr_bytes)
        elif self.net == self.NET_TORV3:
            prefix = b".onion checksum"
            version = bytes([3])
            checksum = sha3(prefix + addr_bytes + version)[:2]
            self.ip = b32encode(addr_bytes + checksum + version).decode("ascii").lower() + ".onion"
        elif self.net == self.NET_I2P:
            self.ip = b32encode(addr_bytes)[0:-len(self.I2P_PAD)].decode("ascii").lower() + ".b32.i2p"
        elif self.net == self.NET_CJDNS:
            self.ip = socket.inet_ntop(socket.AF_INET6, addr_bytes)
        else:
            raise Exception(f"Address type not supported")

        self.port = int.from_bytes(f.read(2), "big")

    def serialize_v2(self):
        """Serialize in addrv2 format (BIP155)"""
        assert self.net in self.ADDRV2_NET_NAME
        r = b""
        r += self.time.to_bytes(4, "little")
        r += ser_compact_size(self.nServices)
        r += self.net.to_bytes(1, "little")
        r += ser_compact_size(self.ADDRV2_ADDRESS_LENGTH[self.net])
        if self.net == self.NET_IPV4:
            r += socket.inet_aton(self.ip)
        elif self.net == self.NET_IPV6:
            r += socket.inet_pton(socket.AF_INET6, self.ip)
        elif self.net == self.NET_TORV3:
            sfx = ".onion"
            assert self.ip.endswith(sfx)
            r += b32decode(self.ip[0:-len(sfx)], True)[0:32]
        elif self.net == self.NET_I2P:
            sfx = ".b32.i2p"
            assert self.ip.endswith(sfx)
            r += b32decode(self.ip[0:-len(sfx)] + self.I2P_PAD, True)
        elif self.net == self.NET_CJDNS:
            r += socket.inet_pton(socket.AF_INET6, self.ip)
        else:
            raise Exception(f"Address type not supported")
        r += self.port.to_bytes(2, "big")
        return r

    def __repr__(self):
        return ("CAddress(nServices=%i net=%s addr=%s port=%i)"
                % (self.nServices, self.ADDRV2_NET_NAME[self.net], self.ip, self.port))


class CInv:
    __slots__ = ("hash", "type")

    typemap = {
        0: "Error",
        MSG_TX: "TX",
        MSG_BLOCK: "Block",
        MSG_TX | MSG_WITNESS_FLAG: "WitnessTx",
        MSG_BLOCK | MSG_WITNESS_FLAG: "WitnessBlock",
        MSG_FILTERED_BLOCK: "filtered Block",
        MSG_CMPCT_BLOCK: "CompactBlock",
        MSG_WTX: "WTX",
    }

    def __init__(self, t=0, h=0):
        self.type = t
        self.hash = h

    def deserialize(self, f):
        self.type = int.from_bytes(f.read(4), "little")
        self.hash = deser_uint256(f)

    def serialize(self):
        r = b""
        r += self.type.to_bytes(4, "little")
        r += ser_uint256(self.hash)
        return r

    def __repr__(self):
        return "CInv(type=%s hash=%064x)" \
            % (self.typemap[self.type], self.hash)

    def __eq__(self, other):
        return isinstance(other, CInv) and self.hash == other.hash and self.type == other.type


class CBlockLocator:
    __slots__ = ("nVersion", "vHave")

    def __init__(self):
        self.vHave = []

    def deserialize(self, f):
        int.from_bytes(f.read(4), "little", signed=True)  # Ignore version field.
        self.vHave = deser_uint256_vector(f)

    def serialize(self):
        r = b""
        r += (0).to_bytes(4, "little", signed=True)  # Bitcoin Core ignores the version field. Set it to 0.
        r += ser_uint256_vector(self.vHave)
        return r

    def __repr__(self):
        return "CBlockLocator(vHave=%s)" % (repr(self.vHave))


class COutPoint:
    __slots__ = ("hash", "n")

    def __init__(self, hash=0, n=0):
        self.hash = hash
        self.n = n

    def deserialize(self, f):
        self.hash = deser_uint256(f)
        self.n = int.from_bytes(f.read(4), "little")

    def serialize(self):
        r = b""
        r += ser_uint256(self.hash)
        r += self.n.to_bytes(4, "little")
        return r

    def __repr__(self):
        return "COutPoint(hash=%064x n=%i)" % (self.hash, self.n)


class CTxIn:
    __slots__ = ("nSequence", "prevout", "scriptSig")

    def __init__(self, outpoint=None, scriptSig=b"", nSequence=0):
        if outpoint is None:
            self.prevout = COutPoint()
        else:
            self.prevout = outpoint
        self.scriptSig = scriptSig
        self.nSequence = nSequence

    def deserialize(self, f):
        self.prevout = COutPoint()
        self.prevout.deserialize(f)
        self.scriptSig = deser_string(f)
        self.nSequence = int.from_bytes(f.read(4), "little")

    def serialize(self):
        r = b""
        r += self.prevout.serialize()
        r += ser_string(self.scriptSig)
        r += self.nSequence.to_bytes(4, "little")
        return r

    def __repr__(self):
        return "CTxIn(prevout=%s scriptSig=%s nSequence=%i)" \
            % (repr(self.prevout), self.scriptSig.hex(),
               self.nSequence)


class CTxOut:
    __slots__ = ("nValue", "scriptPubKey")

    def __init__(self, nValue=0, scriptPubKey=b""):
        self.nValue = nValue
        self.scriptPubKey = scriptPubKey

    def deserialize(self, f):
        self.nValue = int.from_bytes(f.read(8), "little", signed=True)
        self.scriptPubKey = deser_string(f)

    def serialize(self):
        r = b""
        r += self.nValue.to_bytes(8, "little", signed=True)
        r += ser_string(self.scriptPubKey)
        return r

    def __repr__(self):
        return "CTxOut(nValue=%i.%08i scriptPubKey=%s)" \
            % (self.nValue // COIN, self.nValue % COIN,
               self.scriptPubKey.hex())


class CScriptWitness:
    __slots__ = ("stack",)

    def __init__(self):
        # stack is a vector of strings
        self.stack = []

    def __repr__(self):
        return "CScriptWitness(%s)" % \
               (",".join([x.hex() for x in self.stack]))

    def is_null(self):
        if self.stack:
            return False
        return True


class CTxInWitness:
    __slots__ = ("scriptWitness",)

    def __init__(self):
        self.scriptWitness = CScriptWitness()

    def deserialize(self, f):
        self.scriptWitness.stack = deser_string_vector(f)

    def serialize(self):
        return ser_string_vector(self.scriptWitness.stack)

    def __repr__(self):
        return repr(self.scriptWitness)

    def is_null(self):
        return self.scriptWitness.is_null()


class CTxWitness:
    __slots__ = ("vtxinwit",)

    def __init__(self):
        self.vtxinwit = []

    def deserialize(self, f):
        for i in range(len(self.vtxinwit)):
            self.vtxinwit[i].deserialize(f)

    def serialize(self):
        r = b""
        # This is different than the usual vector serialization --
        # we omit the length of the vector, which is required to be
        # the same length as the transaction's vin vector.
        for x in self.vtxinwit:
            r += x.serialize()
        return r

    def __repr__(self):
        return "CTxWitness(%s)" % \
               (';'.join([repr(x) for x in self.vtxinwit]))

    def is_null(self):
        for x in self.vtxinwit:
            if not x.is_null():
                return False
        return True


class CTransaction:
    __slots__ = ("hash", "nLockTime", "nVersion", "sha256", "vin", "vout",
                 "wit")

    def __init__(self, tx=None):
        if tx is None:
            self.nVersion = 2
            self.vin = []
            self.vout = []
            self.wit = CTxWitness()
            self.nLockTime = 0
            self.sha256 = None
            self.hash = None
        else:
            self.nVersion = tx.nVersion
            self.vin = copy.deepcopy(tx.vin)
            self.vout = copy.deepcopy(tx.vout)
            self.nLockTime = tx.nLockTime
            self.sha256 = tx.sha256
            self.hash = tx.hash
            self.wit = copy.deepcopy(tx.wit)

    def deserialize(self, f):
        self.nVersion = int.from_bytes(f.read(4), "little", signed=True)
        self.vin = deser_vector(f, CTxIn)
        flags = 0
        if len(self.vin) == 0:
            flags = int.from_bytes(f.read(1), "little")
            # Not sure why flags can't be zero, but this
            # matches the implementation in bitcoind
            if (flags != 0):
                self.vin = deser_vector(f, CTxIn)
                self.vout = deser_vector(f, CTxOut)
        else:
            self.vout = deser_vector(f, CTxOut)
        if flags != 0:
            self.wit.vtxinwit = [CTxInWitness() for _ in range(len(self.vin))]
            self.wit.deserialize(f)
        else:
            self.wit = CTxWitness()
        self.nLockTime = int.from_bytes(f.read(4), "little")
        self.sha256 = None
        self.hash = None

    def serialize_without_witness(self):
        r = b""
        r += self.nVersion.to_bytes(4, "little", signed=True)
        r += ser_vector(self.vin)
        r += ser_vector(self.vout)
        r += self.nLockTime.to_bytes(4, "little")
        return r

    # Only serialize with witness when explicitly called for
    def serialize_with_witness(self):
        flags = 0
        if not self.wit.is_null():
            flags |= 1
        r = b""
        r += self.nVersion.to_bytes(4, "little", signed=True)
        if flags:
            dummy = []
            r += ser_vector(dummy)
            r += flags.to_bytes(1, "little")
        r += ser_vector(self.vin)
        r += ser_vector(self.vout)
        if flags & 1:
            if (len(self.wit.vtxinwit) != len(self.vin)):
                # vtxinwit must have the same length as vin
                self.wit.vtxinwit = self.wit.vtxinwit[:len(self.vin)]
                for _ in range(len(self.wit.vtxinwit), len(self.vin)):
                    self.wit.vtxinwit.append(CTxInWitness())
            r += self.wit.serialize()
        r += self.nLockTime.to_bytes(4, "little")
        return r

    # Regular serialization is with witness -- must explicitly
    # call serialize_without_witness to exclude witness data.
    def serialize(self):
        return self.serialize_with_witness()

    def getwtxid(self):
        return hash256(self.serialize())[::-1].hex()

    # Recalculate the txid (transaction hash without witness)
    def rehash(self):
        self.sha256 = None
        self.calc_sha256()
        return self.hash

    # We will only cache the serialization without witness in
    # self.sha256 and self.hash -- those are expected to be the txid.
    def calc_sha256(self, with_witness=False):
        if with_witness:
            # Don't cache the result, just return it
            return uint256_from_str(hash256(self.serialize_with_witness()))

        if self.sha256 is None:
            self.sha256 = uint256_from_str(hash256(self.serialize_without_witness()))
        self.hash = hash256(self.serialize_without_witness())[::-1].hex()

    def is_valid(self):
        self.calc_sha256()
        for tout in self.vout:
            if tout.nValue < 0 or tout.nValue > 21000000 * COIN:
                return False
        return True

    # Calculate the transaction weight using witness and non-witness
    # serialization size (does NOT use sigops).
    def get_weight(self):
        with_witness_size = len(self.serialize_with_witness())
        without_witness_size = len(self.serialize_without_witness())
        return (WITNESS_SCALE_FACTOR - 1) * without_witness_size + with_witness_size

    def get_vsize(self):
        return math.ceil(self.get_weight() / WITNESS_SCALE_FACTOR)

    def __repr__(self):
        return "CTransaction(nVersion=%i vin=%s vout=%s wit=%s nLockTime=%i)" \
            % (self.nVersion, repr(self.vin), repr(self.vout), repr(self.wit), self.nLockTime)


class CBlockHeader(object):
    __slots__ = ("hash", "hashMerkleRoot", "hashPrevBlock", "hashStateRoot", "hashUTXORoot", "prevoutStake", "vchBlockSig", "nBits", "nNonce",
                 "nTime", "nVersion", "sha256")

    def __init__(self, header=None):
        if header is None:
            self.set_null()
        else:
            self.nVersion = header.nVersion
            self.hashPrevBlock = header.hashPrevBlock
            self.hashMerkleRoot = header.hashMerkleRoot
            self.nTime = header.nTime
            self.nBits = header.nBits
            self.nNonce = header.nNonce
            self.hashStateRoot = header.hashStateRoot
            self.hashUTXORoot = header.hashUTXORoot
            self.prevoutStake = header.prevoutStake
            self.vchBlockSig = header.vchBlockSig
            self.sha256 = header.sha256
            self.hash = header.hash
            self.calc_sha256()

    def set_null(self):
        self.nVersion = 4
        self.hashPrevBlock = 0
        self.hashMerkleRoot = 0
        self.nTime = 0
        self.nBits = 0
        self.nNonce = 0
        self.hashStateRoot = INITIAL_HASH_STATE_ROOT
        self.hashUTXORoot = INITIAL_HASH_UTXO_ROOT
        self.prevoutStake = COutPoint(0, 0xffffffff)
        self.vchBlockSig = b""
        self.sha256 = None
        self.hash = None

    def deserialize(self, f):
        self.nVersion = int.from_bytes(f.read(4), "little", signed=True)
        self.hashPrevBlock = deser_uint256(f)
        self.hashMerkleRoot = deser_uint256(f)
<<<<<<< HEAD
        self.nTime = struct.unpack("<I", f.read(4))[0]
        self.nBits = struct.unpack("<I", f.read(4))[0]
        self.nNonce = struct.unpack("<I", f.read(4))[0]
=======
        self.nTime = int.from_bytes(f.read(4), "little")
        self.nBits = int.from_bytes(f.read(4), "little")
        self.nNonce = int.from_bytes(f.read(4), "little")
>>>>>>> 258457a4
        self.hashStateRoot = deser_uint256(f)
        self.hashUTXORoot = deser_uint256(f)
        self.prevoutStake = COutPoint()
        self.prevoutStake.deserialize(f)
        self.vchBlockSig = deser_string(f)
        self.sha256 = None
        self.hash = None

    def serialize(self):
        r = b""
        r += self.nVersion.to_bytes(4, "little", signed=True)
        r += ser_uint256(self.hashPrevBlock)
        r += ser_uint256(self.hashMerkleRoot)
<<<<<<< HEAD
        r += struct.pack("<I", self.nTime)
        r += struct.pack("<I", self.nBits)
        r += struct.pack("<I", self.nNonce)
=======
        r += self.nTime.to_bytes(4, "little")
        r += self.nBits.to_bytes(4, "little")
        r += self.nNonce.to_bytes(4, "little")
>>>>>>> 258457a4
        r += ser_uint256(self.hashStateRoot)
        r += ser_uint256(self.hashUTXORoot)
        r += self.prevoutStake.serialize() if self.prevoutStake else COutPoint(0, 0xffffffff).serialize()
        r += ser_string(self.vchBlockSig)
        return r

    def calc_sha256(self):
        if self.sha256 is None:
            r = b""
            r += self.nVersion.to_bytes(4, "little", signed=True)
            r += ser_uint256(self.hashPrevBlock)
            r += ser_uint256(self.hashMerkleRoot)
<<<<<<< HEAD
            r += struct.pack("<I", self.nTime)
            r += struct.pack("<I", self.nBits)
            r += struct.pack("<I", self.nNonce)
=======
            r += self.nTime.to_bytes(4, "little")
            r += self.nBits.to_bytes(4, "little")
            r += self.nNonce.to_bytes(4, "little")
>>>>>>> 258457a4
            r += ser_uint256(self.hashStateRoot)
            r += ser_uint256(self.hashUTXORoot)
            r += self.prevoutStake.serialize() if self.prevoutStake else COutPoint(0, 0xffffffff).serialize()
            r += ser_string(self.vchBlockSig)
            self.sha256 = uint256_from_str(hash256(r))
            self.hash = hash256(r)[::-1].hex()

    def rehash(self):
        self.sha256 = None
        self.calc_sha256()
        return self.sha256

    def is_pos(self):
        return self.prevoutStake and (self.prevoutStake.hash != 0 or self.prevoutStake.n != 0xffffffff)

    def solve_stake(self, stakeModifier, prevouts):
        target = uint256_from_compact(self.nBits)
        for prevout, nValue, txBlockTime in prevouts:
            data = b""
            data += ser_uint256(stakeModifier)
            data += struct.pack("<I", txBlockTime)
            data += prevout.serialize()
            data += struct.pack("<I", self.nTime)
            posHash = uint256_from_str(hash256(data))
            if posHash <= (target*nValue) & (2**256 - 1):
                self.prevoutStake = prevout
                return True
        return False

    def __repr__(self):
        return "CBlockHeader(nVersion=%i hashPrevBlock=%064x hashMerkleRoot=%064x nTime=%s nBits=%08x nNonce=%08x)" \
            % (self.nVersion, self.hashPrevBlock, self.hashMerkleRoot,
               time.ctime(self.nTime), self.nBits, self.nNonce)

# BLOCK_HEADER_SIZE = len(CBlockHeader().serialize())
# assert_equal(BLOCK_HEADER_SIZE, 80)

class CBlock(CBlockHeader):
    __slots__ = ("vtx",)

    def __init__(self, header=None):
        super().__init__(header)
        self.vtx = []

    def deserialize(self, f):
        super().deserialize(f)
        self.vtx = deser_vector(f, CTransaction)

    def serialize(self, with_witness=True):
        r = b""
        r += super().serialize()
        if with_witness:
            r += ser_vector(self.vtx, "serialize_with_witness")
        else:
            r += ser_vector(self.vtx, "serialize_without_witness")
        return r

    # Calculate the merkle root given a vector of transaction hashes
    @classmethod
    def get_merkle_root(cls, hashes):
        while len(hashes) > 1:
            newhashes = []
            for i in range(0, len(hashes), 2):
                i2 = min(i+1, len(hashes)-1)
                newhashes.append(hash256(hashes[i] + hashes[i2]))
            hashes = newhashes
        return uint256_from_str(hashes[0])

    def calc_merkle_root(self):
        hashes = []
        for tx in self.vtx:
            tx.calc_sha256()
            hashes.append(ser_uint256(tx.sha256))
        return self.get_merkle_root(hashes)

    def calc_witness_merkle_root(self, is_pos=False):
        # For witness root purposes, the hash of the
        # coinbase, with witness, is defined to be 0...0
        hashes = [ser_uint256(0)]

        if is_pos:
            hashes = [ser_uint256(0), ser_uint256(0)]
            hashes_start_index = 2
        else:
            hashes = [ser_uint256(0)]
            hashes_start_index = 1

        for tx in self.vtx[hashes_start_index:]:
            # Calculate the hashes with witness data
            hashes.append(ser_uint256(tx.calc_sha256(True)))

        return self.get_merkle_root(hashes)

    def is_valid(self):
        self.calc_sha256()
        target = uint256_from_compact(self.nBits)
        if self.sha256 > target:
            return False
        for tx in self.vtx:
            if not tx.is_valid():
                return False
        if self.calc_merkle_root() != self.hashMerkleRoot:
            return False
        return True

    def solve(self):
        self.rehash()
        target = uint256_from_compact(self.nBits)
        while self.sha256 > target:
            self.nNonce += 1
            self.rehash()

    # Calculate the block weight using witness and non-witness
    # serialization size (does NOT use sigops).
    def get_weight(self):
        with_witness_size = len(self.serialize(with_witness=True))
        without_witness_size = len(self.serialize(with_witness=False))
        return (WITNESS_SCALE_FACTOR - 1) * without_witness_size + with_witness_size

    def sign_block(self, key, low_s=True, pod=None, der_sig=False):
        data = b""
        data += struct.pack("<i", self.nVersion)
        data += ser_uint256(self.hashPrevBlock)
        data += ser_uint256(self.hashMerkleRoot)
        data += struct.pack("<I", self.nTime)
        data += struct.pack("<I", self.nBits)
        data += struct.pack("<I", self.nNonce)
        data += ser_uint256(self.hashStateRoot)
        data += ser_uint256(self.hashUTXORoot)
        data += self.prevoutStake.serialize()
        if pod != None:
            data += struct.pack("<b", len(pod)) + pod
        sha256NoSig = hash256(data)
        self.vchBlockSig = key.sign_ecdsa(sha256NoSig, low_s=low_s, der_sig=der_sig)

    def __repr__(self):
        return "CBlock(nVersion=%i hashPrevBlock=%064x hashMerkleRoot=%064x nTime=%s nBits=%08x nNonce=%08x vtx=%s)" \
            % (self.nVersion, self.hashPrevBlock, self.hashMerkleRoot,
               time.ctime(self.nTime), self.nBits, self.nNonce, repr(self.vtx))


class PrefilledTransaction:
    __slots__ = ("index", "tx")

    def __init__(self, index=0, tx = None):
        self.index = index
        self.tx = tx

    def deserialize(self, f):
        self.index = deser_compact_size(f)
        self.tx = CTransaction()
        self.tx.deserialize(f)

    def serialize(self, with_witness=True):
        r = b""
        r += ser_compact_size(self.index)
        if with_witness:
            r += self.tx.serialize_with_witness()
        else:
            r += self.tx.serialize_without_witness()
        return r

    def serialize_without_witness(self):
        return self.serialize(with_witness=False)

    def serialize_with_witness(self):
        return self.serialize(with_witness=True)

    def __repr__(self):
        return "PrefilledTransaction(index=%d, tx=%s)" % (self.index, repr(self.tx))


# This is what we send on the wire, in a cmpctblock message.
class P2PHeaderAndShortIDs:
    __slots__ = ("header", "nonce", "prefilled_txn", "prefilled_txn_length",
                 "shortids", "shortids_length")

    def __init__(self):
        self.header = CBlockHeader()
        self.nonce = 0
        self.shortids_length = 0
        self.shortids = []
        self.prefilled_txn_length = 0
        self.prefilled_txn = []

    def deserialize(self, f):
        self.header.deserialize(f)
        self.nonce = int.from_bytes(f.read(8), "little")
        self.shortids_length = deser_compact_size(f)
        for _ in range(self.shortids_length):
            # shortids are defined to be 6 bytes in the spec, so append
            # two zero bytes and read it in as an 8-byte number
            self.shortids.append(int.from_bytes(f.read(6) + b'\x00\x00', "little"))
        self.prefilled_txn = deser_vector(f, PrefilledTransaction)
        self.prefilled_txn_length = len(self.prefilled_txn)

    # When using version 2 compact blocks, we must serialize with_witness.
    def serialize(self, with_witness=False):
        r = b""
        r += self.header.serialize()
        r += self.nonce.to_bytes(8, "little")
        r += ser_compact_size(self.shortids_length)
        for x in self.shortids:
            # We only want the first 6 bytes
            r += x.to_bytes(8, "little")[0:6]
        if with_witness:
            r += ser_vector(self.prefilled_txn, "serialize_with_witness")
        else:
            r += ser_vector(self.prefilled_txn, "serialize_without_witness")
        return r

    def __repr__(self):
        return "P2PHeaderAndShortIDs(header=%s, nonce=%d, shortids_length=%d, shortids=%s, prefilled_txn_length=%d, prefilledtxn=%s" % (repr(self.header), self.nonce, self.shortids_length, repr(self.shortids), self.prefilled_txn_length, repr(self.prefilled_txn))


# P2P version of the above that will use witness serialization (for compact
# block version 2)
class P2PHeaderAndShortWitnessIDs(P2PHeaderAndShortIDs):
    __slots__ = ()
    def serialize(self):
        return super().serialize(with_witness=True)

# Calculate the BIP 152-compact blocks shortid for a given transaction hash
def calculate_shortid(k0, k1, tx_hash):
    expected_shortid = siphash256(k0, k1, tx_hash)
    expected_shortid &= 0x0000ffffffffffff
    return expected_shortid


# This version gets rid of the array lengths, and reinterprets the differential
# encoding into indices that can be used for lookup.
class HeaderAndShortIDs:
    __slots__ = ("header", "nonce", "prefilled_txn", "shortids", "use_witness")

    def __init__(self, p2pheaders_and_shortids = None):
        self.header = CBlockHeader()
        self.nonce = 0
        self.shortids = []
        self.prefilled_txn = []
        self.use_witness = False

        if p2pheaders_and_shortids is not None:
            self.header = p2pheaders_and_shortids.header
            self.nonce = p2pheaders_and_shortids.nonce
            self.shortids = p2pheaders_and_shortids.shortids
            last_index = -1
            for x in p2pheaders_and_shortids.prefilled_txn:
                self.prefilled_txn.append(PrefilledTransaction(x.index + last_index + 1, x.tx))
                last_index = self.prefilled_txn[-1].index

    def to_p2p(self):
        if self.use_witness:
            ret = P2PHeaderAndShortWitnessIDs()
        else:
            ret = P2PHeaderAndShortIDs()
        ret.header = self.header
        ret.nonce = self.nonce
        ret.shortids_length = len(self.shortids)
        ret.shortids = self.shortids
        ret.prefilled_txn_length = len(self.prefilled_txn)
        ret.prefilled_txn = []
        last_index = -1
        for x in self.prefilled_txn:
            ret.prefilled_txn.append(PrefilledTransaction(x.index - last_index - 1, x.tx))
            last_index = x.index
        return ret

    def get_siphash_keys(self):
        header_nonce = self.header.serialize()
        header_nonce += self.nonce.to_bytes(8, "little")
        hash_header_nonce_as_str = sha256(header_nonce)
        key0 = int.from_bytes(hash_header_nonce_as_str[0:8], "little")
        key1 = int.from_bytes(hash_header_nonce_as_str[8:16], "little")
        return [ key0, key1 ]

    # Version 2 compact blocks use wtxid in shortids (rather than txid)
    def initialize_from_block(self, block, nonce=0, prefill_list=None, use_witness=False):
        if prefill_list is None:
            prefill_list = [0]
        self.header = CBlockHeader(block)
        self.nonce = nonce
        self.prefilled_txn = [ PrefilledTransaction(i, block.vtx[i]) for i in prefill_list ]
        self.shortids = []
        self.use_witness = use_witness
        [k0, k1] = self.get_siphash_keys()
        for i in range(len(block.vtx)):
            if i not in prefill_list:
                tx_hash = block.vtx[i].sha256
                if use_witness:
                    tx_hash = block.vtx[i].calc_sha256(with_witness=True)
                self.shortids.append(calculate_shortid(k0, k1, tx_hash))

    def __repr__(self):
        return "HeaderAndShortIDs(header=%s, nonce=%d, shortids=%s, prefilledtxn=%s" % (repr(self.header), self.nonce, repr(self.shortids), repr(self.prefilled_txn))


class BlockTransactionsRequest:
    __slots__ = ("blockhash", "indexes")

    def __init__(self, blockhash=0, indexes = None):
        self.blockhash = blockhash
        self.indexes = indexes if indexes is not None else []

    def deserialize(self, f):
        self.blockhash = deser_uint256(f)
        indexes_length = deser_compact_size(f)
        for _ in range(indexes_length):
            self.indexes.append(deser_compact_size(f))

    def serialize(self):
        r = b""
        r += ser_uint256(self.blockhash)
        r += ser_compact_size(len(self.indexes))
        for x in self.indexes:
            r += ser_compact_size(x)
        return r

    # helper to set the differentially encoded indexes from absolute ones
    def from_absolute(self, absolute_indexes):
        self.indexes = []
        last_index = -1
        for x in absolute_indexes:
            self.indexes.append(x-last_index-1)
            last_index = x

    def to_absolute(self):
        absolute_indexes = []
        last_index = -1
        for x in self.indexes:
            absolute_indexes.append(x+last_index+1)
            last_index = absolute_indexes[-1]
        return absolute_indexes

    def __repr__(self):
        return "BlockTransactionsRequest(hash=%064x indexes=%s)" % (self.blockhash, repr(self.indexes))


class BlockTransactions:
    __slots__ = ("blockhash", "transactions")

    def __init__(self, blockhash=0, transactions = None):
        self.blockhash = blockhash
        self.transactions = transactions if transactions is not None else []

    def deserialize(self, f):
        self.blockhash = deser_uint256(f)
        self.transactions = deser_vector(f, CTransaction)

    def serialize(self, with_witness=True):
        r = b""
        r += ser_uint256(self.blockhash)
        if with_witness:
            r += ser_vector(self.transactions, "serialize_with_witness")
        else:
            r += ser_vector(self.transactions, "serialize_without_witness")
        return r

    def __repr__(self):
        return "BlockTransactions(hash=%064x transactions=%s)" % (self.blockhash, repr(self.transactions))


class CPartialMerkleTree:
    __slots__ = ("nTransactions", "vBits", "vHash")

    def __init__(self):
        self.nTransactions = 0
        self.vHash = []
        self.vBits = []

    def deserialize(self, f):
        self.nTransactions = int.from_bytes(f.read(4), "little")
        self.vHash = deser_uint256_vector(f)
        vBytes = deser_string(f)
        self.vBits = []
        for i in range(len(vBytes) * 8):
            self.vBits.append(vBytes[i//8] & (1 << (i % 8)) != 0)

    def serialize(self):
        r = b""
        r += self.nTransactions.to_bytes(4, "little")
        r += ser_uint256_vector(self.vHash)
        vBytesArray = bytearray([0x00] * ((len(self.vBits) + 7)//8))
        for i in range(len(self.vBits)):
            vBytesArray[i // 8] |= self.vBits[i] << (i % 8)
        r += ser_string(bytes(vBytesArray))
        return r

    def __repr__(self):
        return "CPartialMerkleTree(nTransactions=%d, vHash=%s, vBits=%s)" % (self.nTransactions, repr(self.vHash), repr(self.vBits))


class CMerkleBlock:
    __slots__ = ("header", "txn")

    def __init__(self):
        self.header = CBlockHeader()
        self.txn = CPartialMerkleTree()

    def deserialize(self, f):
        self.header.deserialize(f)
        self.txn.deserialize(f)

    def serialize(self):
        r = b""
        r += self.header.serialize()
        r += self.txn.serialize()
        return r

    def __repr__(self):
        return "CMerkleBlock(header=%s, txn=%s)" % (repr(self.header), repr(self.txn))


# Objects that correspond to messages on the wire
class msg_version:
    __slots__ = ("addrFrom", "addrTo", "nNonce", "relay", "nServices",
                 "nStartingHeight", "nTime", "nVersion", "strSubVer")
    msgtype = b"version"

    def __init__(self):
        self.nVersion = 0
        self.nServices = 0
        self.nTime = int(time.time())
        self.addrTo = CAddress()
        self.addrFrom = CAddress()
        self.nNonce = random.getrandbits(64)
        self.strSubVer = ''
        self.nStartingHeight = -1
        self.relay = 0

    def deserialize(self, f):
        self.nVersion = int.from_bytes(f.read(4), "little", signed=True)
        self.nServices = int.from_bytes(f.read(8), "little")
        self.nTime = int.from_bytes(f.read(8), "little", signed=True)
        self.addrTo = CAddress()
        self.addrTo.deserialize(f, with_time=False)

        self.addrFrom = CAddress()
        self.addrFrom.deserialize(f, with_time=False)
        self.nNonce = int.from_bytes(f.read(8), "little")
        self.strSubVer = deser_string(f).decode('utf-8')

        self.nStartingHeight = int.from_bytes(f.read(4), "little", signed=True)

        # Relay field is optional for version 70001 onwards
        # But, unconditionally check it to match behaviour in bitcoind
        self.relay = int.from_bytes(f.read(1), "little")  # f.read(1) may return an empty b''

    def serialize(self):
        r = b""
        r += self.nVersion.to_bytes(4, "little", signed=True)
        r += self.nServices.to_bytes(8, "little")
        r += self.nTime.to_bytes(8, "little", signed=True)
        r += self.addrTo.serialize(with_time=False)
        r += self.addrFrom.serialize(with_time=False)
        r += self.nNonce.to_bytes(8, "little")
        r += ser_string(self.strSubVer.encode('utf-8'))
        r += self.nStartingHeight.to_bytes(4, "little", signed=True)
        r += self.relay.to_bytes(1, "little")
        return r

    def __repr__(self):
        return 'msg_version(nVersion=%i nServices=%i nTime=%s addrTo=%s addrFrom=%s nNonce=0x%016X strSubVer=%s nStartingHeight=%i relay=%i)' \
            % (self.nVersion, self.nServices, time.ctime(self.nTime),
               repr(self.addrTo), repr(self.addrFrom), self.nNonce,
               self.strSubVer, self.nStartingHeight, self.relay)


class msg_verack:
    __slots__ = ()
    msgtype = b"verack"

    def __init__(self):
        pass

    def deserialize(self, f):
        pass

    def serialize(self):
        return b""

    def __repr__(self):
        return "msg_verack()"


class msg_addr:
    __slots__ = ("addrs",)
    msgtype = b"addr"

    def __init__(self):
        self.addrs = []

    def deserialize(self, f):
        self.addrs = deser_vector(f, CAddress)

    def serialize(self):
        return ser_vector(self.addrs)

    def __repr__(self):
        return "msg_addr(addrs=%s)" % (repr(self.addrs))


class msg_addrv2:
    __slots__ = ("addrs",)
    msgtype = b"addrv2"

    def __init__(self):
        self.addrs = []

    def deserialize(self, f):
        self.addrs = deser_vector(f, CAddress, "deserialize_v2")

    def serialize(self):
        return ser_vector(self.addrs, "serialize_v2")

    def __repr__(self):
        return "msg_addrv2(addrs=%s)" % (repr(self.addrs))


class msg_sendaddrv2:
    __slots__ = ()
    msgtype = b"sendaddrv2"

    def __init__(self):
        pass

    def deserialize(self, f):
        pass

    def serialize(self):
        return b""

    def __repr__(self):
        return "msg_sendaddrv2()"


class msg_inv:
    __slots__ = ("inv",)
    msgtype = b"inv"

    def __init__(self, inv=None):
        if inv is None:
            self.inv = []
        else:
            self.inv = inv

    def deserialize(self, f):
        self.inv = deser_vector(f, CInv)

    def serialize(self):
        return ser_vector(self.inv)

    def __repr__(self):
        return "msg_inv(inv=%s)" % (repr(self.inv))


class msg_getdata:
    __slots__ = ("inv",)
    msgtype = b"getdata"

    def __init__(self, inv=None):
        self.inv = inv if inv is not None else []

    def deserialize(self, f):
        self.inv = deser_vector(f, CInv)

    def serialize(self):
        return ser_vector(self.inv)

    def __repr__(self):
        return "msg_getdata(inv=%s)" % (repr(self.inv))


class msg_getblocks:
    __slots__ = ("locator", "hashstop")
    msgtype = b"getblocks"

    def __init__(self):
        self.locator = CBlockLocator()
        self.hashstop = 0

    def deserialize(self, f):
        self.locator = CBlockLocator()
        self.locator.deserialize(f)
        self.hashstop = deser_uint256(f)

    def serialize(self):
        r = b""
        r += self.locator.serialize()
        r += ser_uint256(self.hashstop)
        return r

    def __repr__(self):
        return "msg_getblocks(locator=%s hashstop=%064x)" \
            % (repr(self.locator), self.hashstop)


class msg_tx:
    __slots__ = ("tx",)
    msgtype = b"tx"

    def __init__(self, tx=CTransaction()):
        self.tx = tx

    def deserialize(self, f):
        self.tx.deserialize(f)

    def serialize(self):
        return self.tx.serialize_with_witness()

    def __repr__(self):
        return "msg_tx(tx=%s)" % (repr(self.tx))

class msg_wtxidrelay:
    __slots__ = ()
    msgtype = b"wtxidrelay"

    def __init__(self):
        pass

    def deserialize(self, f):
        pass

    def serialize(self):
        return b""

    def __repr__(self):
        return "msg_wtxidrelay()"


class msg_no_witness_tx(msg_tx):
    __slots__ = ()

    def serialize(self):
        return self.tx.serialize_without_witness()


class msg_block:
    __slots__ = ("block",)
    msgtype = b"block"

    def __init__(self, block=None):
        if block is None:
            self.block = CBlock()
        else:
            self.block = block

    def deserialize(self, f):
        self.block.deserialize(f)

    def serialize(self):
        return self.block.serialize()

    def __repr__(self):
        return "msg_block(block=%s)" % (repr(self.block))


# for cases where a user needs tighter control over what is sent over the wire
# note that the user must supply the name of the msgtype, and the data
class msg_generic:
    __slots__ = ("data")

    def __init__(self, msgtype, data=None):
        self.msgtype = msgtype
        self.data = data

    def serialize(self):
        return self.data

    def __repr__(self):
        return "msg_generic()"


class msg_no_witness_block(msg_block):
    __slots__ = ()
    def serialize(self):
        return self.block.serialize(with_witness=False)


class msg_getaddr:
    __slots__ = ()
    msgtype = b"getaddr"

    def __init__(self):
        pass

    def deserialize(self, f):
        pass

    def serialize(self):
        return b""

    def __repr__(self):
        return "msg_getaddr()"


class msg_ping:
    __slots__ = ("nonce",)
    msgtype = b"ping"

    def __init__(self, nonce=0):
        self.nonce = nonce

    def deserialize(self, f):
        self.nonce = int.from_bytes(f.read(8), "little")

    def serialize(self):
        r = b""
        r += self.nonce.to_bytes(8, "little")
        return r

    def __repr__(self):
        return "msg_ping(nonce=%08x)" % self.nonce


class msg_pong:
    __slots__ = ("nonce",)
    msgtype = b"pong"

    def __init__(self, nonce=0):
        self.nonce = nonce

    def deserialize(self, f):
        self.nonce = int.from_bytes(f.read(8), "little")

    def serialize(self):
        r = b""
        r += self.nonce.to_bytes(8, "little")
        return r

    def __repr__(self):
        return "msg_pong(nonce=%08x)" % self.nonce


class msg_mempool:
    __slots__ = ()
    msgtype = b"mempool"

    def __init__(self):
        pass

    def deserialize(self, f):
        pass

    def serialize(self):
        return b""

    def __repr__(self):
        return "msg_mempool()"


class msg_notfound:
    __slots__ = ("vec", )
    msgtype = b"notfound"

    def __init__(self, vec=None):
        self.vec = vec or []

    def deserialize(self, f):
        self.vec = deser_vector(f, CInv)

    def serialize(self):
        return ser_vector(self.vec)

    def __repr__(self):
        return "msg_notfound(vec=%s)" % (repr(self.vec))


class msg_sendheaders:
    __slots__ = ()
    msgtype = b"sendheaders"

    def __init__(self):
        pass

    def deserialize(self, f):
        pass

    def serialize(self):
        return b""

    def __repr__(self):
        return "msg_sendheaders()"


# getheaders message has
# number of entries
# vector of hashes
# hash_stop (hash of last desired block header, 0 to get as many as possible)
class msg_getheaders:
    __slots__ = ("hashstop", "locator",)
    msgtype = b"getheaders"

    def __init__(self):
        self.locator = CBlockLocator()
        self.hashstop = 0

    def deserialize(self, f):
        self.locator = CBlockLocator()
        self.locator.deserialize(f)
        self.hashstop = deser_uint256(f)

    def serialize(self):
        r = b""
        r += self.locator.serialize()
        r += ser_uint256(self.hashstop)
        return r

    def __repr__(self):
        return "msg_getheaders(locator=%s, stop=%064x)" \
            % (repr(self.locator), self.hashstop)


# headers message has
# <count> <vector of block headers>
class msg_headers:
    __slots__ = ("headers",)
    msgtype = b"headers"

    def __init__(self, headers=None):
        self.headers = headers if headers is not None else []

    def deserialize(self, f):
        # comment in bitcoind indicates these should be deserialized as blocks
        blocks = deser_vector(f, CBlock)
        for x in blocks:
            self.headers.append(CBlockHeader(x))

    def serialize(self):
        blocks = [CBlock(x) for x in self.headers]
        return ser_vector(blocks)

    def __repr__(self):
        return "msg_headers(headers=%s)" % repr(self.headers)


class msg_merkleblock:
    __slots__ = ("merkleblock",)
    msgtype = b"merkleblock"

    def __init__(self, merkleblock=None):
        if merkleblock is None:
            self.merkleblock = CMerkleBlock()
        else:
            self.merkleblock = merkleblock

    def deserialize(self, f):
        self.merkleblock.deserialize(f)

    def serialize(self):
        return self.merkleblock.serialize()

    def __repr__(self):
        return "msg_merkleblock(merkleblock=%s)" % (repr(self.merkleblock))


class msg_filterload:
    __slots__ = ("data", "nHashFuncs", "nTweak", "nFlags")
    msgtype = b"filterload"

    def __init__(self, data=b'00', nHashFuncs=0, nTweak=0, nFlags=0):
        self.data = data
        self.nHashFuncs = nHashFuncs
        self.nTweak = nTweak
        self.nFlags = nFlags

    def deserialize(self, f):
        self.data = deser_string(f)
        self.nHashFuncs = int.from_bytes(f.read(4), "little")
        self.nTweak = int.from_bytes(f.read(4), "little")
        self.nFlags = int.from_bytes(f.read(1), "little")

    def serialize(self):
        r = b""
        r += ser_string(self.data)
        r += self.nHashFuncs.to_bytes(4, "little")
        r += self.nTweak.to_bytes(4, "little")
        r += self.nFlags.to_bytes(1, "little")
        return r

    def __repr__(self):
        return "msg_filterload(data={}, nHashFuncs={}, nTweak={}, nFlags={})".format(
            self.data, self.nHashFuncs, self.nTweak, self.nFlags)


class msg_filteradd:
    __slots__ = ("data")
    msgtype = b"filteradd"

    def __init__(self, data):
        self.data = data

    def deserialize(self, f):
        self.data = deser_string(f)

    def serialize(self):
        r = b""
        r += ser_string(self.data)
        return r

    def __repr__(self):
        return "msg_filteradd(data={})".format(self.data)


class msg_filterclear:
    __slots__ = ()
    msgtype = b"filterclear"

    def __init__(self):
        pass

    def deserialize(self, f):
        pass

    def serialize(self):
        return b""

    def __repr__(self):
        return "msg_filterclear()"


class msg_feefilter:
    __slots__ = ("feerate",)
    msgtype = b"feefilter"

    def __init__(self, feerate=0):
        self.feerate = feerate

    def deserialize(self, f):
        self.feerate = int.from_bytes(f.read(8), "little")

    def serialize(self):
        r = b""
        r += self.feerate.to_bytes(8, "little")
        return r

    def __repr__(self):
        return "msg_feefilter(feerate=%08x)" % self.feerate


class msg_sendcmpct:
    __slots__ = ("announce", "version")
    msgtype = b"sendcmpct"

    def __init__(self, announce=False, version=1):
        self.announce = announce
        self.version = version

    def deserialize(self, f):
        self.announce = bool(int.from_bytes(f.read(1), "little"))
        self.version = int.from_bytes(f.read(8), "little")

    def serialize(self):
        r = b""
        r += int(self.announce).to_bytes(1, "little")
        r += self.version.to_bytes(8, "little")
        return r

    def __repr__(self):
        return "msg_sendcmpct(announce=%s, version=%lu)" % (self.announce, self.version)


class msg_cmpctblock:
    __slots__ = ("header_and_shortids",)
    msgtype = b"cmpctblock"

    def __init__(self, header_and_shortids = None):
        self.header_and_shortids = header_and_shortids

    def deserialize(self, f):
        self.header_and_shortids = P2PHeaderAndShortIDs()
        self.header_and_shortids.deserialize(f)

    def serialize(self):
        r = b""
        r += self.header_and_shortids.serialize()
        return r

    def __repr__(self):
        return "msg_cmpctblock(HeaderAndShortIDs=%s)" % repr(self.header_and_shortids)


class msg_getblocktxn:
    __slots__ = ("block_txn_request",)
    msgtype = b"getblocktxn"

    def __init__(self):
        self.block_txn_request = None

    def deserialize(self, f):
        self.block_txn_request = BlockTransactionsRequest()
        self.block_txn_request.deserialize(f)

    def serialize(self):
        r = b""
        r += self.block_txn_request.serialize()
        return r

    def __repr__(self):
        return "msg_getblocktxn(block_txn_request=%s)" % (repr(self.block_txn_request))


class msg_blocktxn:
    __slots__ = ("block_transactions",)
    msgtype = b"blocktxn"

    def __init__(self):
        self.block_transactions = BlockTransactions()

    def deserialize(self, f):
        self.block_transactions.deserialize(f)

    def serialize(self):
        r = b""
        r += self.block_transactions.serialize()
        return r

    def __repr__(self):
        return "msg_blocktxn(block_transactions=%s)" % (repr(self.block_transactions))


class msg_no_witness_blocktxn(msg_blocktxn):
    __slots__ = ()

    def serialize(self):
        return self.block_transactions.serialize(with_witness=False)


class msg_getcfilters:
    __slots__ = ("filter_type", "start_height", "stop_hash")
    msgtype =  b"getcfilters"

    def __init__(self, filter_type=None, start_height=None, stop_hash=None):
        self.filter_type = filter_type
        self.start_height = start_height
        self.stop_hash = stop_hash

    def deserialize(self, f):
        self.filter_type = int.from_bytes(f.read(1), "little")
        self.start_height = int.from_bytes(f.read(4), "little")
        self.stop_hash = deser_uint256(f)

    def serialize(self):
        r = b""
        r += self.filter_type.to_bytes(1, "little")
        r += self.start_height.to_bytes(4, "little")
        r += ser_uint256(self.stop_hash)
        return r

    def __repr__(self):
        return "msg_getcfilters(filter_type={:#x}, start_height={}, stop_hash={:x})".format(
            self.filter_type, self.start_height, self.stop_hash)

class msg_cfilter:
    __slots__ = ("filter_type", "block_hash", "filter_data")
    msgtype =  b"cfilter"

    def __init__(self, filter_type=None, block_hash=None, filter_data=None):
        self.filter_type = filter_type
        self.block_hash = block_hash
        self.filter_data = filter_data

    def deserialize(self, f):
        self.filter_type = int.from_bytes(f.read(1), "little")
        self.block_hash = deser_uint256(f)
        self.filter_data = deser_string(f)

    def serialize(self):
        r = b""
        r += self.filter_type.to_bytes(1, "little")
        r += ser_uint256(self.block_hash)
        r += ser_string(self.filter_data)
        return r

    def __repr__(self):
        return "msg_cfilter(filter_type={:#x}, block_hash={:x})".format(
            self.filter_type, self.block_hash)

class msg_getcfheaders:
    __slots__ = ("filter_type", "start_height", "stop_hash")
    msgtype =  b"getcfheaders"

    def __init__(self, filter_type=None, start_height=None, stop_hash=None):
        self.filter_type = filter_type
        self.start_height = start_height
        self.stop_hash = stop_hash

    def deserialize(self, f):
        self.filter_type = int.from_bytes(f.read(1), "little")
        self.start_height = int.from_bytes(f.read(4), "little")
        self.stop_hash = deser_uint256(f)

    def serialize(self):
        r = b""
        r += self.filter_type.to_bytes(1, "little")
        r += self.start_height.to_bytes(4, "little")
        r += ser_uint256(self.stop_hash)
        return r

    def __repr__(self):
        return "msg_getcfheaders(filter_type={:#x}, start_height={}, stop_hash={:x})".format(
            self.filter_type, self.start_height, self.stop_hash)

class msg_cfheaders:
    __slots__ = ("filter_type", "stop_hash", "prev_header", "hashes")
    msgtype =  b"cfheaders"

    def __init__(self, filter_type=None, stop_hash=None, prev_header=None, hashes=None):
        self.filter_type = filter_type
        self.stop_hash = stop_hash
        self.prev_header = prev_header
        self.hashes = hashes

    def deserialize(self, f):
        self.filter_type = int.from_bytes(f.read(1), "little")
        self.stop_hash = deser_uint256(f)
        self.prev_header = deser_uint256(f)
        self.hashes = deser_uint256_vector(f)

    def serialize(self):
        r = b""
        r += self.filter_type.to_bytes(1, "little")
        r += ser_uint256(self.stop_hash)
        r += ser_uint256(self.prev_header)
        r += ser_uint256_vector(self.hashes)
        return r

    def __repr__(self):
        return "msg_cfheaders(filter_type={:#x}, stop_hash={:x})".format(
            self.filter_type, self.stop_hash)

class msg_getcfcheckpt:
    __slots__ = ("filter_type", "stop_hash")
    msgtype =  b"getcfcheckpt"

    def __init__(self, filter_type=None, stop_hash=None):
        self.filter_type = filter_type
        self.stop_hash = stop_hash

    def deserialize(self, f):
        self.filter_type = int.from_bytes(f.read(1), "little")
        self.stop_hash = deser_uint256(f)

    def serialize(self):
        r = b""
        r += self.filter_type.to_bytes(1, "little")
        r += ser_uint256(self.stop_hash)
        return r

    def __repr__(self):
        return "msg_getcfcheckpt(filter_type={:#x}, stop_hash={:x})".format(
            self.filter_type, self.stop_hash)

class msg_cfcheckpt:
    __slots__ = ("filter_type", "stop_hash", "headers")
    msgtype =  b"cfcheckpt"

    def __init__(self, filter_type=None, stop_hash=None, headers=None):
        self.filter_type = filter_type
        self.stop_hash = stop_hash
        self.headers = headers

    def deserialize(self, f):
        self.filter_type = int.from_bytes(f.read(1), "little")
        self.stop_hash = deser_uint256(f)
        self.headers = deser_uint256_vector(f)

    def serialize(self):
        r = b""
        r += self.filter_type.to_bytes(1, "little")
        r += ser_uint256(self.stop_hash)
        r += ser_uint256_vector(self.headers)
        return r

    def __repr__(self):
        return "msg_cfcheckpt(filter_type={:#x}, stop_hash={:x})".format(
            self.filter_type, self.stop_hash)

class msg_sendtxrcncl:
    __slots__ = ("version", "salt")
    msgtype = b"sendtxrcncl"

    def __init__(self):
        self.version = 0
        self.salt = 0

    def deserialize(self, f):
        self.version = int.from_bytes(f.read(4), "little")
        self.salt = int.from_bytes(f.read(8), "little")

    def serialize(self):
        r = b""
        r += self.version.to_bytes(4, "little")
        r += self.salt.to_bytes(8, "little")
        return r

    def __repr__(self):
        return "msg_sendtxrcncl(version=%lu, salt=%lu)" %\
            (self.version, self.salt)

class TestFrameworkScript(unittest.TestCase):
    def test_addrv2_encode_decode(self):
        def check_addrv2(ip, net):
            addr = CAddress()
            addr.net, addr.ip = net, ip
            ser = addr.serialize_v2()
            actual = CAddress()
            actual.deserialize_v2(BytesIO(ser))
            self.assertEqual(actual, addr)

        check_addrv2("1.65.195.98", CAddress.NET_IPV4)
        check_addrv2("2001:41f0::62:6974:636f:696e", CAddress.NET_IPV6)
        check_addrv2("2bqghnldu6mcug4pikzprwhtjjnsyederctvci6klcwzepnjd46ikjyd.onion", CAddress.NET_TORV3)
        check_addrv2("255fhcp6ajvftnyo7bwz3an3t4a4brhopm3bamyh2iu5r3gnr2rq.b32.i2p", CAddress.NET_I2P)
        check_addrv2("fc32:17ea:e415:c3bf:9808:149d:b5a2:c9aa", CAddress.NET_CJDNS)<|MERGE_RESOLUTION|>--- conflicted
+++ resolved
@@ -727,15 +727,9 @@
         self.nVersion = int.from_bytes(f.read(4), "little", signed=True)
         self.hashPrevBlock = deser_uint256(f)
         self.hashMerkleRoot = deser_uint256(f)
-<<<<<<< HEAD
-        self.nTime = struct.unpack("<I", f.read(4))[0]
-        self.nBits = struct.unpack("<I", f.read(4))[0]
-        self.nNonce = struct.unpack("<I", f.read(4))[0]
-=======
         self.nTime = int.from_bytes(f.read(4), "little")
         self.nBits = int.from_bytes(f.read(4), "little")
         self.nNonce = int.from_bytes(f.read(4), "little")
->>>>>>> 258457a4
         self.hashStateRoot = deser_uint256(f)
         self.hashUTXORoot = deser_uint256(f)
         self.prevoutStake = COutPoint()
@@ -749,15 +743,9 @@
         r += self.nVersion.to_bytes(4, "little", signed=True)
         r += ser_uint256(self.hashPrevBlock)
         r += ser_uint256(self.hashMerkleRoot)
-<<<<<<< HEAD
-        r += struct.pack("<I", self.nTime)
-        r += struct.pack("<I", self.nBits)
-        r += struct.pack("<I", self.nNonce)
-=======
         r += self.nTime.to_bytes(4, "little")
         r += self.nBits.to_bytes(4, "little")
         r += self.nNonce.to_bytes(4, "little")
->>>>>>> 258457a4
         r += ser_uint256(self.hashStateRoot)
         r += ser_uint256(self.hashUTXORoot)
         r += self.prevoutStake.serialize() if self.prevoutStake else COutPoint(0, 0xffffffff).serialize()
@@ -770,15 +758,9 @@
             r += self.nVersion.to_bytes(4, "little", signed=True)
             r += ser_uint256(self.hashPrevBlock)
             r += ser_uint256(self.hashMerkleRoot)
-<<<<<<< HEAD
-            r += struct.pack("<I", self.nTime)
-            r += struct.pack("<I", self.nBits)
-            r += struct.pack("<I", self.nNonce)
-=======
             r += self.nTime.to_bytes(4, "little")
             r += self.nBits.to_bytes(4, "little")
             r += self.nNonce.to_bytes(4, "little")
->>>>>>> 258457a4
             r += ser_uint256(self.hashStateRoot)
             r += ser_uint256(self.hashUTXORoot)
             r += self.prevoutStake.serialize() if self.prevoutStake else COutPoint(0, 0xffffffff).serialize()
