--- conflicted
+++ resolved
@@ -38,11 +38,7 @@
     MY_VERSION = 70018  # past bip-31 for ping/pong
 
 MIN_VERSION_SUPPORTED = 60001
-<<<<<<< HEAD
-MY_SUBVERSION = b"/python-mininode-tester:0.0.3/"
-=======
 MY_SUBVERSION = b"/python-p2p-tester:0.0.3/"
->>>>>>> da23532c
 MY_RELAY = 1 # from version 70001 onwards, fRelay should be appended to version messages (BIP37)
 
 MAX_LOCATOR_SZ = 101
