#!/usr/bin/env python3
# Copyright (c) 2018-2022 The Bitcoin Core developers
# Distributed under the MIT software license, see the accompanying
# file COPYING or http://www.opensource.org/licenses/mit-license.php.
"""Test bitcoin-wallet."""

import os
import stat
import subprocess
import textwrap

from collections import OrderedDict

from test_framework.test_framework import BitcoinTestFramework
<<<<<<< HEAD
from test_framework.util import assert_equal
from test_framework.qtumconfig import COINBASE_MATURITY

BUFFER_SIZE = 16 * 1024
=======
from test_framework.util import (
    assert_equal,
    sha256sum_file,
)
from test_framework.qtumconfig import COINBASE_MATURITY
>>>>>>> 86d0551a


class ToolWalletTest(BitcoinTestFramework):
    def add_options(self, parser):
        self.add_wallet_options(parser)

    def set_test_params(self):
        self.num_nodes = 1
        self.setup_clean_chain = True
        self.rpc_timeout = 120

    def skip_test_if_missing_module(self):
        self.skip_if_no_wallet()
        self.skip_if_no_wallet_tool()

    def bitcoin_wallet_process(self, *args):
<<<<<<< HEAD
        binary = self.config["environment"]["BUILDDIR"] + '/src/qtum-wallet' + self.config["environment"]["EXEEXT"]
        default_args = ['-datadir={}'.format(self.nodes[0].datadir), '-chain=%s' % self.chain]
=======
        default_args = ['-datadir={}'.format(self.nodes[0].datadir_path), '-chain=%s' % self.chain]
>>>>>>> 86d0551a
        if not self.options.descriptors and 'create' in args:
            default_args.append('-legacy')

        return subprocess.Popen([self.options.bitcoinwallet] + default_args + list(args), stdin=subprocess.PIPE, stdout=subprocess.PIPE, stderr=subprocess.PIPE, text=True)

    def assert_raises_tool_error(self, error, *args):
        p = self.bitcoin_wallet_process(*args)
        stdout, stderr = p.communicate()
        assert_equal(p.poll(), 1)
        assert_equal(stdout, '')
        assert_equal(stderr.strip(), error)

    def assert_tool_output(self, output, *args):
        p = self.bitcoin_wallet_process(*args)
        stdout, stderr = p.communicate()
        assert_equal(stderr, '')
        assert_equal(stdout, output)
        assert_equal(p.poll(), 0)

    def wallet_shasum(self):
        return sha256sum_file(self.wallet_path).hex()

    def wallet_timestamp(self):
        return os.path.getmtime(self.wallet_path)

    def wallet_permissions(self):
        return oct(os.lstat(self.wallet_path).st_mode)[-3:]

    def log_wallet_timestamp_comparison(self, old, new):
        result = 'unchanged' if new == old else 'increased!'
        self.log.debug('Wallet file timestamp {}'.format(result))

    def get_expected_info_output(self, name="", transactions=0, keypool=2, address=0, imported_privs=0):
        wallet_name = self.default_wallet_name if name == "" else name
        if self.options.descriptors:
            output_types = 5  # p2pkh, p2sh, segwit, bech32m
            return textwrap.dedent('''\
                Wallet info
                ===========
                Name: %s
                Format: sqlite
                Descriptors: yes
                Encrypted: no
                HD (hd seed available): yes
                Keypool Size: %d
                Transactions: %d
                Address Book: %d
            ''' % (wallet_name, keypool * output_types, transactions, imported_privs * 3 + address))
        else:
            output_types = 3  # p2pkh, p2sh, segwit. Legacy wallets do not support bech32m.
            return textwrap.dedent('''\
                Wallet info
                ===========
                Name: %s
                Format: bdb
                Descriptors: no
                Encrypted: no
                HD (hd seed available): yes
                Keypool Size: %d
                Transactions: %d
                Address Book: %d
            ''' % (wallet_name, keypool, transactions, (address + imported_privs) * output_types))

    def read_dump(self, filename):
        dump = OrderedDict()
        with open(filename, "r", encoding="utf8") as f:
            for row in f:
                row = row.strip()
                key, value = row.split(',')
                dump[key] = value
        return dump

    def assert_is_sqlite(self, filename):
        with open(filename, 'rb') as f:
            file_magic = f.read(16)
            assert file_magic == b'SQLite format 3\x00'

    def assert_is_bdb(self, filename):
        with open(filename, 'rb') as f:
            f.seek(12, 0)
            file_magic = f.read(4)
            assert file_magic == b'\x00\x05\x31\x62' or file_magic == b'\x62\x31\x05\x00'

    def write_dump(self, dump, filename, magic=None, skip_checksum=False):
        if magic is None:
            magic = "BITCOIN_CORE_WALLET_DUMP"
        with open(filename, "w", encoding="utf8") as f:
            row = ",".join([magic, dump[magic]]) + "\n"
            f.write(row)
            for k, v in dump.items():
                if k == magic or k == "checksum":
                    continue
                row = ",".join([k, v]) + "\n"
                f.write(row)
            if not skip_checksum:
                row = ",".join(["checksum", dump["checksum"]]) + "\n"
                f.write(row)

    def assert_dump(self, expected, received):
        e = expected.copy()
        r = received.copy()

        # BDB will add a "version" record that is not present in sqlite
        # In that case, we should ignore this record in both
        # But because this also effects the checksum, we also need to drop that.
        v_key = "0776657273696f6e" # Version key
        if v_key in e and v_key not in r:
            del e[v_key]
            del e["checksum"]
            del r["checksum"]
        if v_key not in e and v_key in r:
            del r[v_key]
            del e["checksum"]
            del r["checksum"]

        assert_equal(len(e), len(r))
        for k, v in e.items():
            assert_equal(v, r[k])

    def do_tool_createfromdump(self, wallet_name, dumpfile, file_format=None):
        dumppath = self.nodes[0].datadir_path / dumpfile
        rt_dumppath = self.nodes[0].datadir_path / "rt-{}.dump".format(wallet_name)

        dump_data = self.read_dump(dumppath)

        args = ["-wallet={}".format(wallet_name),
                "-dumpfile={}".format(dumppath)]
        if file_format is not None:
            args.append("-format={}".format(file_format))
        args.append("createfromdump")

        load_output = ""
        if file_format is not None and file_format != dump_data["format"]:
            load_output += "Warning: Dumpfile wallet format \"{}\" does not match command line specified format \"{}\".\n".format(dump_data["format"], file_format)
        self.assert_tool_output(load_output, *args)
        assert (self.nodes[0].wallets_path / wallet_name).is_dir()

        self.assert_tool_output("The dumpfile may contain private keys. To ensure the safety of your Qtum, do not share the dumpfile.\n", '-wallet={}'.format(wallet_name), '-dumpfile={}'.format(rt_dumppath), 'dump')

        rt_dump_data = self.read_dump(rt_dumppath)
        wallet_dat = self.nodes[0].wallets_path / wallet_name / "wallet.dat"
        if rt_dump_data["format"] == "bdb":
            self.assert_is_bdb(wallet_dat)
        else:
            self.assert_is_sqlite(wallet_dat)

    def test_invalid_tool_commands_and_args(self):
        self.log.info('Testing that various invalid commands raise with specific error messages')
        self.assert_raises_tool_error("Error parsing command line arguments: Invalid command 'foo'", 'foo')
        # `bitcoin-wallet help` raises an error. Use `bitcoin-wallet -help`.
        self.assert_raises_tool_error("Error parsing command line arguments: Invalid command 'help'", 'help')
        self.assert_raises_tool_error('Error: Additional arguments provided (create). Methods do not take arguments. Please refer to `-help`.', 'info', 'create')
        self.assert_raises_tool_error('Error parsing command line arguments: Invalid parameter -foo', '-foo')
        self.assert_raises_tool_error('No method provided. Run `qtum-wallet -help` for valid methods.')
        self.assert_raises_tool_error('Wallet name must be provided when creating a new wallet.', 'create')
        locked_dir = self.nodes[0].wallets_path
        error = 'Error initializing wallet database environment "{}"!'.format(locked_dir)
        if self.options.descriptors:
            error = f"SQLiteDatabase: Unable to obtain an exclusive lock on the database, is it being used by another instance of {self.config['environment']['PACKAGE_NAME']}?"
        self.assert_raises_tool_error(
            error,
            '-wallet=' + self.default_wallet_name,
            'info',
        )
        path = self.nodes[0].wallets_path / "nonexistent.dat"
        self.assert_raises_tool_error("Failed to load database path '{}'. Path does not exist.".format(path), '-wallet=nonexistent.dat', 'info')

    def test_tool_wallet_info(self):
        # Stop the node to close the wallet to call the info command.
        self.stop_node(0)
        self.log.info('Calling wallet tool info, testing output')
        #
        # TODO: Wallet tool info should work with wallet file permissions set to
        # read-only without raising:
        # "Error loading wallet.dat. Is wallet being used by another process?"
        # The following lines should be uncommented and the tests still succeed:
        #
        # self.log.debug('Setting wallet file permissions to 400 (read-only)')
        # os.chmod(self.wallet_path, stat.S_IRUSR)
        # assert self.wallet_permissions() in ['400', '666'] # Sanity check. 666 because Appveyor.
        # shasum_before = self.wallet_shasum()
        timestamp_before = self.wallet_timestamp()
        self.log.debug('Wallet file timestamp before calling info: {}'.format(timestamp_before))
        out = self.get_expected_info_output(imported_privs=1)
        self.assert_tool_output(out, '-wallet=' + self.default_wallet_name, 'info')
        timestamp_after = self.wallet_timestamp()
        self.log.debug('Wallet file timestamp after calling info: {}'.format(timestamp_after))
        self.log_wallet_timestamp_comparison(timestamp_before, timestamp_after)
        self.log.debug('Setting wallet file permissions back to 600 (read/write)')
        os.chmod(self.wallet_path, stat.S_IRUSR | stat.S_IWUSR)
        assert self.wallet_permissions() in ['600', '666']  # Sanity check. 666 because Appveyor.
        #
        # TODO: Wallet tool info should not write to the wallet file.
        # The following lines should be uncommented and the tests still succeed:
        #
        # assert_equal(timestamp_before, timestamp_after)
        # shasum_after = self.wallet_shasum()
        # assert_equal(shasum_before, shasum_after)
        # self.log.debug('Wallet file shasum unchanged\n')

    def test_tool_wallet_info_after_transaction(self):
        """
        Mutate the wallet with a transaction to verify that the info command
        output changes accordingly.
        """
        self.start_node(0)
        self.log.info('Generating transaction to mutate wallet')
        self.generate(self.nodes[0], 1)
        self.stop_node(0)

        self.log.info('Calling wallet tool info after generating a transaction, testing output')
        shasum_before = self.wallet_shasum()
        timestamp_before = self.wallet_timestamp()
        self.log.debug('Wallet file timestamp before calling info: {}'.format(timestamp_before))
        out = self.get_expected_info_output(transactions=1, imported_privs=1)
        self.assert_tool_output(out, '-wallet=' + self.default_wallet_name, 'info')
        shasum_after = self.wallet_shasum()
        timestamp_after = self.wallet_timestamp()
        self.log.debug('Wallet file timestamp after calling info: {}'.format(timestamp_after))
        self.log_wallet_timestamp_comparison(timestamp_before, timestamp_after)
        #
        # TODO: Wallet tool info should not write to the wallet file.
        # This assertion should be uncommented and succeed:
        # assert_equal(timestamp_before, timestamp_after)
        assert_equal(shasum_before, shasum_after)
        self.log.debug('Wallet file shasum unchanged\n')

    def test_tool_wallet_create_on_existing_wallet(self):
        self.log.info('Calling wallet tool create on an existing wallet, testing output')
        shasum_before = self.wallet_shasum()
        timestamp_before = self.wallet_timestamp()
        self.log.debug('Wallet file timestamp before calling create: {}'.format(timestamp_before))
        out = "Topping up keypool...\n" + self.get_expected_info_output(name="foo", keypool=2000)
        self.assert_tool_output(out, '-wallet=foo', 'create')
        shasum_after = self.wallet_shasum()
        timestamp_after = self.wallet_timestamp()
        self.log.debug('Wallet file timestamp after calling create: {}'.format(timestamp_after))
        self.log_wallet_timestamp_comparison(timestamp_before, timestamp_after)
        assert_equal(timestamp_before, timestamp_after)
        assert_equal(shasum_before, shasum_after)
        self.log.debug('Wallet file shasum unchanged\n')

    def test_getwalletinfo_on_different_wallet(self):
        self.log.info('Starting node with arg -wallet=foo')
        self.start_node(0, ['-nowallet', '-wallet=foo'])

        self.log.info('Calling getwalletinfo on a different wallet ("foo"), testing output')
        shasum_before = self.wallet_shasum()
        timestamp_before = self.wallet_timestamp()
        self.log.debug('Wallet file timestamp before calling getwalletinfo: {}'.format(timestamp_before))
        out = self.nodes[0].getwalletinfo()
        self.stop_node(0)

        shasum_after = self.wallet_shasum()
        timestamp_after = self.wallet_timestamp()
        self.log.debug('Wallet file timestamp after calling getwalletinfo: {}'.format(timestamp_after))

        assert_equal(0, out['txcount'])
        if not self.options.descriptors:
            assert_equal(1000, out['keypoolsize'])
            assert_equal(1000, out['keypoolsize_hd_internal'])
            assert_equal(True, 'hdseedid' in out)
        else:
            assert_equal(5000, out['keypoolsize'])
            assert_equal(5000, out['keypoolsize_hd_internal'])

        self.log_wallet_timestamp_comparison(timestamp_before, timestamp_after)
        assert_equal(timestamp_before, timestamp_after)
        assert_equal(shasum_after, shasum_before)
        self.log.debug('Wallet file shasum unchanged\n')

    def test_salvage(self):
        # TODO: Check salvage actually salvages and doesn't break things. https://github.com/bitcoin/bitcoin/issues/7463
        self.log.info('Check salvage')
        self.start_node(0)
        self.nodes[0].createwallet("salvage")
        self.stop_node(0)

        self.assert_tool_output('', '-wallet=salvage', 'salvage')

    def test_dump_createfromdump(self):
        self.start_node(0)
        self.nodes[0].createwallet("todump")
        file_format = self.nodes[0].get_wallet_rpc("todump").getwalletinfo()["format"]
        self.nodes[0].createwallet("todump2")
        self.stop_node(0)

        self.log.info('Checking dump arguments')
        self.assert_raises_tool_error('No dump file provided. To use dump, -dumpfile=<filename> must be provided.', '-wallet=todump', 'dump')

        self.log.info('Checking basic dump')
<<<<<<< HEAD
        wallet_dump = os.path.join(self.nodes[0].datadir, "wallet.dump")
=======
        wallet_dump = self.nodes[0].datadir_path / "wallet.dump"
>>>>>>> 86d0551a
        self.assert_tool_output('The dumpfile may contain private keys. To ensure the safety of your Qtum, do not share the dumpfile.\n', '-wallet=todump', '-dumpfile={}'.format(wallet_dump), 'dump')

        dump_data = self.read_dump(wallet_dump)
        orig_dump = dump_data.copy()
        # Check the dump magic
        assert_equal(dump_data['BITCOIN_CORE_WALLET_DUMP'], '1')
        # Check the file format
        assert_equal(dump_data["format"], file_format)

        self.log.info('Checking that a dumpfile cannot be overwritten')
        self.assert_raises_tool_error('File {} already exists. If you are sure this is what you want, move it out of the way first.'.format(wallet_dump),  '-wallet=todump2', '-dumpfile={}'.format(wallet_dump), 'dump')

        self.log.info('Checking createfromdump arguments')
        self.assert_raises_tool_error('No dump file provided. To use createfromdump, -dumpfile=<filename> must be provided.', '-wallet=todump', 'createfromdump')
        non_exist_dump = self.nodes[0].datadir_path / "wallet.nodump"
        self.assert_raises_tool_error('Unknown wallet file format "notaformat" provided. Please provide one of "bdb" or "sqlite".', '-wallet=todump', '-format=notaformat', '-dumpfile={}'.format(wallet_dump), 'createfromdump')
        self.assert_raises_tool_error('Dump file {} does not exist.'.format(non_exist_dump), '-wallet=todump', '-dumpfile={}'.format(non_exist_dump), 'createfromdump')
        wallet_path = self.nodes[0].wallets_path / "todump2"
        self.assert_raises_tool_error('Failed to create database path \'{}\'. Database already exists.'.format(wallet_path), '-wallet=todump2', '-dumpfile={}'.format(wallet_dump), 'createfromdump')
        self.assert_raises_tool_error("The -descriptors option can only be used with the 'create' command.", '-descriptors', '-wallet=todump2', '-dumpfile={}'.format(wallet_dump), 'createfromdump')

        self.log.info('Checking createfromdump')
        self.do_tool_createfromdump("load", "wallet.dump")
        if self.is_bdb_compiled():
            self.do_tool_createfromdump("load-bdb", "wallet.dump", "bdb")
        if self.is_sqlite_compiled():
            self.do_tool_createfromdump("load-sqlite", "wallet.dump", "sqlite")

        self.log.info('Checking createfromdump handling of magic and versions')
        bad_ver_wallet_dump = self.nodes[0].datadir_path / "wallet-bad_ver1.dump"
        dump_data["BITCOIN_CORE_WALLET_DUMP"] = "0"
        self.write_dump(dump_data, bad_ver_wallet_dump)
        self.assert_raises_tool_error('Error: Dumpfile version is not supported. This version of qtum-wallet only supports version 1 dumpfiles. Got dumpfile with version 0', '-wallet=badload', '-dumpfile={}'.format(bad_ver_wallet_dump), 'createfromdump')
<<<<<<< HEAD
        assert not os.path.isdir(os.path.join(self.nodes[0].datadir, "regtest/wallets", "badload"))
        bad_ver_wallet_dump = os.path.join(self.nodes[0].datadir, "wallet-bad_ver2.dump")
        dump_data["BITCOIN_CORE_WALLET_DUMP"] = "2"
        self.write_dump(dump_data, bad_ver_wallet_dump)
        self.assert_raises_tool_error('Error: Dumpfile version is not supported. This version of qtum-wallet only supports version 1 dumpfiles. Got dumpfile with version 2', '-wallet=badload', '-dumpfile={}'.format(bad_ver_wallet_dump), 'createfromdump')
        bad_magic_wallet_dump = os.path.join(self.nodes[0].datadir, "wallet-bad_magic.dump")
=======
        assert not (self.nodes[0].wallets_path / "badload").is_dir()
        bad_ver_wallet_dump = self.nodes[0].datadir_path / "wallet-bad_ver2.dump"
        dump_data["BITCOIN_CORE_WALLET_DUMP"] = "2"
        self.write_dump(dump_data, bad_ver_wallet_dump)
        self.assert_raises_tool_error('Error: Dumpfile version is not supported. This version of qtum-wallet only supports version 1 dumpfiles. Got dumpfile with version 2', '-wallet=badload', '-dumpfile={}'.format(bad_ver_wallet_dump), 'createfromdump')
        assert not (self.nodes[0].wallets_path / "badload").is_dir()
        bad_magic_wallet_dump = self.nodes[0].datadir_path / "wallet-bad_magic.dump"
>>>>>>> 86d0551a
        del dump_data["BITCOIN_CORE_WALLET_DUMP"]
        dump_data["not_the_right_magic"] = "1"
        self.write_dump(dump_data, bad_magic_wallet_dump, "not_the_right_magic")
        self.assert_raises_tool_error('Error: Dumpfile identifier record is incorrect. Got "not_the_right_magic", expected "BITCOIN_CORE_WALLET_DUMP".', '-wallet=badload', '-dumpfile={}'.format(bad_magic_wallet_dump), 'createfromdump')
        assert not (self.nodes[0].wallets_path / "badload").is_dir()

        self.log.info('Checking createfromdump handling of checksums')
        bad_sum_wallet_dump = self.nodes[0].datadir_path / "wallet-bad_sum1.dump"
        dump_data = orig_dump.copy()
        checksum = dump_data["checksum"]
        dump_data["checksum"] = "1" * 64
        self.write_dump(dump_data, bad_sum_wallet_dump)
        self.assert_raises_tool_error('Error: Dumpfile checksum does not match. Computed {}, expected {}'.format(checksum, "1" * 64), '-wallet=bad', '-dumpfile={}'.format(bad_sum_wallet_dump), 'createfromdump')
        assert not (self.nodes[0].wallets_path / "badload").is_dir()
        bad_sum_wallet_dump = self.nodes[0].datadir_path / "wallet-bad_sum2.dump"
        del dump_data["checksum"]
        self.write_dump(dump_data, bad_sum_wallet_dump, skip_checksum=True)
        self.assert_raises_tool_error('Error: Missing checksum', '-wallet=badload', '-dumpfile={}'.format(bad_sum_wallet_dump), 'createfromdump')
        assert not (self.nodes[0].wallets_path / "badload").is_dir()
        bad_sum_wallet_dump = self.nodes[0].datadir_path / "wallet-bad_sum3.dump"
        dump_data["checksum"] = "2" * 10
        self.write_dump(dump_data, bad_sum_wallet_dump)
        self.assert_raises_tool_error('Error: Checksum is not the correct size', '-wallet=badload', '-dumpfile={}'.format(bad_sum_wallet_dump), 'createfromdump')
        assert not (self.nodes[0].wallets_path / "badload").is_dir()
        dump_data["checksum"] = "3" * 66
        self.write_dump(dump_data, bad_sum_wallet_dump)
        self.assert_raises_tool_error('Error: Checksum is not the correct size', '-wallet=badload', '-dumpfile={}'.format(bad_sum_wallet_dump), 'createfromdump')
        assert not (self.nodes[0].wallets_path / "badload").is_dir()

    def test_chainless_conflicts(self):
        self.log.info("Test wallet tool when wallet contains conflicting transactions")
        self.restart_node(0)
        self.generate(self.nodes[0], COINBASE_MATURITY+1)

        def_wallet = self.nodes[0].get_wallet_rpc(self.default_wallet_name)

        self.nodes[0].createwallet("conflicts")
        wallet = self.nodes[0].get_wallet_rpc("conflicts")
        def_wallet.sendtoaddress(wallet.getnewaddress(), 10)
        self.generate(self.nodes[0], 1)

        # parent tx
        parent_txid = wallet.sendtoaddress(wallet.getnewaddress(), 9)
        parent_txid_bytes = bytes.fromhex(parent_txid)[::-1]
        conflict_utxo = wallet.gettransaction(txid=parent_txid, verbose=True)["decoded"]["vin"][0]

        # The specific assertion in MarkConflicted being tested requires that the parent tx is already loaded
        # by the time the child tx is loaded. Since transactions end up being loaded in txid order due to how both
        # and sqlite store things, we can just grind the child tx until it has a txid that is greater than the parent's.
        locktime = 500000000 # Use locktime as nonce, starting at unix timestamp minimum
        addr = wallet.getnewaddress()
        while True:
            child_send_res = wallet.send(outputs=[{addr: 8}], add_to_wallet=False, locktime=locktime)
            child_txid = child_send_res["txid"]
            child_txid_bytes = bytes.fromhex(child_txid)[::-1]
            if (child_txid_bytes > parent_txid_bytes):
                wallet.sendrawtransaction(child_send_res["hex"])
                break
            locktime += 1

        # conflict with parent
        conflict_unsigned = self.nodes[0].createrawtransaction(inputs=[conflict_utxo], outputs=[{wallet.getnewaddress(): 9.8999}])
        conflict_signed = wallet.signrawtransactionwithwallet(conflict_unsigned)["hex"]
        conflict_txid = self.nodes[0].sendrawtransaction(conflict_signed)
        self.generate(self.nodes[0], 1)
        assert_equal(wallet.gettransaction(txid=parent_txid)["confirmations"], -1)
        assert_equal(wallet.gettransaction(txid=child_txid)["confirmations"], -1)
        assert_equal(wallet.gettransaction(txid=conflict_txid)["confirmations"], 1)

        self.stop_node(0)

<<<<<<< HEAD
    def test_chainless_conflicts(self):
        self.log.info("Test wallet tool when wallet contains conflicting transactions")
        self.restart_node(0)
        self.generate(self.nodes[0], COINBASE_MATURITY+1)

        def_wallet = self.nodes[0].get_wallet_rpc(self.default_wallet_name)

        self.nodes[0].createwallet("conflicts")
        wallet = self.nodes[0].get_wallet_rpc("conflicts")
        def_wallet.sendtoaddress(wallet.getnewaddress(), 10)
        self.generate(self.nodes[0], 1)

        # parent tx
        parent_txid = wallet.sendtoaddress(wallet.getnewaddress(), 9)
        parent_txid_bytes = bytes.fromhex(parent_txid)[::-1]
        conflict_utxo = wallet.gettransaction(txid=parent_txid, verbose=True)["decoded"]["vin"][0]

        # The specific assertion in MarkConflicted being tested requires that the parent tx is already loaded
        # by the time the child tx is loaded. Since transactions end up being loaded in txid order due to how both
        # and sqlite store things, we can just grind the child tx until it has a txid that is greater than the parent's.
        locktime = 500000000 # Use locktime as nonce, starting at unix timestamp minimum
        addr = wallet.getnewaddress()
        while True:
            child_send_res = wallet.send(outputs=[{addr: 8}], options={"add_to_wallet": False, "locktime": locktime})
            child_txid = child_send_res["txid"]
            child_txid_bytes = bytes.fromhex(child_txid)[::-1]
            if (child_txid_bytes > parent_txid_bytes):
                wallet.sendrawtransaction(child_send_res["hex"])
                break
            locktime += 1

        # conflict with parent
        conflict_unsigned = self.nodes[0].createrawtransaction(inputs=[conflict_utxo], outputs=[{wallet.getnewaddress(): 9.8999}])
        conflict_signed = wallet.signrawtransactionwithwallet(conflict_unsigned)["hex"]
        conflict_txid = self.nodes[0].sendrawtransaction(conflict_signed)
        self.generate(self.nodes[0], 1)
        assert_equal(wallet.gettransaction(txid=parent_txid)["confirmations"], -1)
        assert_equal(wallet.gettransaction(txid=child_txid)["confirmations"], -1)
        assert_equal(wallet.gettransaction(txid=conflict_txid)["confirmations"], 1)

        self.stop_node(0)

=======
>>>>>>> 86d0551a
        # Wallet tool should successfully give info for this wallet
        expected_output = textwrap.dedent(f'''\
            Wallet info
            ===========
            Name: conflicts
            Format: {"sqlite" if self.options.descriptors else "bdb"}
            Descriptors: {"yes" if self.options.descriptors else "no"}
            Encrypted: no
            HD (hd seed available): yes
            Keypool Size: {"10" if self.options.descriptors else "1"}
            Transactions: 4
            Address Book: 4
        ''')
        self.assert_tool_output(expected_output, "-wallet=conflicts", "info")

    def run_test(self):
        self.wallet_path = self.nodes[0].wallets_path / self.default_wallet_name / self.wallet_data_filename
        self.test_invalid_tool_commands_and_args()
        # Warning: The following tests are order-dependent.
        self.test_tool_wallet_info()
        self.test_tool_wallet_info_after_transaction()
        self.test_tool_wallet_create_on_existing_wallet()
        self.test_getwalletinfo_on_different_wallet()
        if not self.options.descriptors:
            # Salvage is a legacy wallet only thing
            self.test_salvage()
        self.test_dump_createfromdump()
        self.test_chainless_conflicts()

if __name__ == '__main__':
    ToolWalletTest().main()<|MERGE_RESOLUTION|>--- conflicted
+++ resolved
@@ -12,18 +12,11 @@
 from collections import OrderedDict
 
 from test_framework.test_framework import BitcoinTestFramework
-<<<<<<< HEAD
-from test_framework.util import assert_equal
-from test_framework.qtumconfig import COINBASE_MATURITY
-
-BUFFER_SIZE = 16 * 1024
-=======
 from test_framework.util import (
     assert_equal,
     sha256sum_file,
 )
 from test_framework.qtumconfig import COINBASE_MATURITY
->>>>>>> 86d0551a
 
 
 class ToolWalletTest(BitcoinTestFramework):
@@ -40,12 +33,7 @@
         self.skip_if_no_wallet_tool()
 
     def bitcoin_wallet_process(self, *args):
-<<<<<<< HEAD
-        binary = self.config["environment"]["BUILDDIR"] + '/src/qtum-wallet' + self.config["environment"]["EXEEXT"]
-        default_args = ['-datadir={}'.format(self.nodes[0].datadir), '-chain=%s' % self.chain]
-=======
         default_args = ['-datadir={}'.format(self.nodes[0].datadir_path), '-chain=%s' % self.chain]
->>>>>>> 86d0551a
         if not self.options.descriptors and 'create' in args:
             default_args.append('-legacy')
 
@@ -337,11 +325,7 @@
         self.assert_raises_tool_error('No dump file provided. To use dump, -dumpfile=<filename> must be provided.', '-wallet=todump', 'dump')
 
         self.log.info('Checking basic dump')
-<<<<<<< HEAD
-        wallet_dump = os.path.join(self.nodes[0].datadir, "wallet.dump")
-=======
         wallet_dump = self.nodes[0].datadir_path / "wallet.dump"
->>>>>>> 86d0551a
         self.assert_tool_output('The dumpfile may contain private keys. To ensure the safety of your Qtum, do not share the dumpfile.\n', '-wallet=todump', '-dumpfile={}'.format(wallet_dump), 'dump')
 
         dump_data = self.read_dump(wallet_dump)
@@ -375,14 +359,6 @@
         dump_data["BITCOIN_CORE_WALLET_DUMP"] = "0"
         self.write_dump(dump_data, bad_ver_wallet_dump)
         self.assert_raises_tool_error('Error: Dumpfile version is not supported. This version of qtum-wallet only supports version 1 dumpfiles. Got dumpfile with version 0', '-wallet=badload', '-dumpfile={}'.format(bad_ver_wallet_dump), 'createfromdump')
-<<<<<<< HEAD
-        assert not os.path.isdir(os.path.join(self.nodes[0].datadir, "regtest/wallets", "badload"))
-        bad_ver_wallet_dump = os.path.join(self.nodes[0].datadir, "wallet-bad_ver2.dump")
-        dump_data["BITCOIN_CORE_WALLET_DUMP"] = "2"
-        self.write_dump(dump_data, bad_ver_wallet_dump)
-        self.assert_raises_tool_error('Error: Dumpfile version is not supported. This version of qtum-wallet only supports version 1 dumpfiles. Got dumpfile with version 2', '-wallet=badload', '-dumpfile={}'.format(bad_ver_wallet_dump), 'createfromdump')
-        bad_magic_wallet_dump = os.path.join(self.nodes[0].datadir, "wallet-bad_magic.dump")
-=======
         assert not (self.nodes[0].wallets_path / "badload").is_dir()
         bad_ver_wallet_dump = self.nodes[0].datadir_path / "wallet-bad_ver2.dump"
         dump_data["BITCOIN_CORE_WALLET_DUMP"] = "2"
@@ -390,7 +366,6 @@
         self.assert_raises_tool_error('Error: Dumpfile version is not supported. This version of qtum-wallet only supports version 1 dumpfiles. Got dumpfile with version 2', '-wallet=badload', '-dumpfile={}'.format(bad_ver_wallet_dump), 'createfromdump')
         assert not (self.nodes[0].wallets_path / "badload").is_dir()
         bad_magic_wallet_dump = self.nodes[0].datadir_path / "wallet-bad_magic.dump"
->>>>>>> 86d0551a
         del dump_data["BITCOIN_CORE_WALLET_DUMP"]
         dump_data["not_the_right_magic"] = "1"
         self.write_dump(dump_data, bad_magic_wallet_dump, "not_the_right_magic")
@@ -462,51 +437,6 @@
 
         self.stop_node(0)
 
-<<<<<<< HEAD
-    def test_chainless_conflicts(self):
-        self.log.info("Test wallet tool when wallet contains conflicting transactions")
-        self.restart_node(0)
-        self.generate(self.nodes[0], COINBASE_MATURITY+1)
-
-        def_wallet = self.nodes[0].get_wallet_rpc(self.default_wallet_name)
-
-        self.nodes[0].createwallet("conflicts")
-        wallet = self.nodes[0].get_wallet_rpc("conflicts")
-        def_wallet.sendtoaddress(wallet.getnewaddress(), 10)
-        self.generate(self.nodes[0], 1)
-
-        # parent tx
-        parent_txid = wallet.sendtoaddress(wallet.getnewaddress(), 9)
-        parent_txid_bytes = bytes.fromhex(parent_txid)[::-1]
-        conflict_utxo = wallet.gettransaction(txid=parent_txid, verbose=True)["decoded"]["vin"][0]
-
-        # The specific assertion in MarkConflicted being tested requires that the parent tx is already loaded
-        # by the time the child tx is loaded. Since transactions end up being loaded in txid order due to how both
-        # and sqlite store things, we can just grind the child tx until it has a txid that is greater than the parent's.
-        locktime = 500000000 # Use locktime as nonce, starting at unix timestamp minimum
-        addr = wallet.getnewaddress()
-        while True:
-            child_send_res = wallet.send(outputs=[{addr: 8}], options={"add_to_wallet": False, "locktime": locktime})
-            child_txid = child_send_res["txid"]
-            child_txid_bytes = bytes.fromhex(child_txid)[::-1]
-            if (child_txid_bytes > parent_txid_bytes):
-                wallet.sendrawtransaction(child_send_res["hex"])
-                break
-            locktime += 1
-
-        # conflict with parent
-        conflict_unsigned = self.nodes[0].createrawtransaction(inputs=[conflict_utxo], outputs=[{wallet.getnewaddress(): 9.8999}])
-        conflict_signed = wallet.signrawtransactionwithwallet(conflict_unsigned)["hex"]
-        conflict_txid = self.nodes[0].sendrawtransaction(conflict_signed)
-        self.generate(self.nodes[0], 1)
-        assert_equal(wallet.gettransaction(txid=parent_txid)["confirmations"], -1)
-        assert_equal(wallet.gettransaction(txid=child_txid)["confirmations"], -1)
-        assert_equal(wallet.gettransaction(txid=conflict_txid)["confirmations"], 1)
-
-        self.stop_node(0)
-
-=======
->>>>>>> 86d0551a
         # Wallet tool should successfully give info for this wallet
         expected_output = textwrap.dedent(f'''\
             Wallet info
