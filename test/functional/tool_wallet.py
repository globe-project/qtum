--- conflicted
+++ resolved
@@ -27,11 +27,7 @@
 
     def bitcoin_wallet_process(self, *args):
         binary = self.config["environment"]["BUILDDIR"] + '/src/qtum-wallet' + self.config["environment"]["EXEEXT"]
-<<<<<<< HEAD
-        args = ['-datadir={}'.format(self.nodes[0].datadir), '-regtest'] + list(args)
-=======
         args = ['-datadir={}'.format(self.nodes[0].datadir), '-chain=%s' % self.chain] + list(args)
->>>>>>> ee8ca219
         return subprocess.Popen([binary] + args, stdin=subprocess.PIPE, stdout=subprocess.PIPE, stderr=subprocess.PIPE, universal_newlines=True)
 
     def assert_raises_tool_error(self, error, *args):
