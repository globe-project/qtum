#!/usr/bin/env python3
# Copyright (c) 2020-2021 The Bitcoin Core developers
# Distributed under the MIT software license, see the accompanying
# file COPYING or http://www.opensource.org/licenses/mit-license.php.
"""Test blockfilterindex in conjunction with prune."""
from test_framework.test_framework import BitcoinTestFramework
from test_framework.util import (
    assert_equal,
    assert_greater_than,
    assert_raises_rpc_error,
)


class FeatureBlockfilterindexPruneTest(BitcoinTestFramework):
    def set_test_params(self):
        self.num_nodes = 1
        self.extra_args = [["-fastprune", "-prune=1", "-blockfilterindex=1"]]

    def sync_index(self, height):
        expected = {'basic block filter index': {'synced': True, 'best_block_height': height}}
        self.wait_until(lambda: self.nodes[0].getindexinfo() == expected)

    def run_test(self):
        self.log.info("check if we can access a blockfilter when pruning is enabled but no blocks are actually pruned")
        self.sync_index(height=2100)
        assert_greater_than(len(self.nodes[0].getblockfilter(self.nodes[0].getbestblockhash())['filter']), 0)
<<<<<<< HEAD
        self.generate(self.nodes[0], 500)
        self.sync_index(height=700)

        self.log.info("prune some blocks")
        pruneheight = self.nodes[0].pruneblockchain(400)
        # the prune heights used here and below are magic numbers that are determined by the
        # thresholds at which block files wrap, so they depend on disk serialization and default block file size.
        assert_equal(pruneheight, 248)
=======
        # Mine two batches of blocks to avoid hitting NODE_NETWORK_LIMITED_MIN_BLOCKS disconnection
        self.nodes[0].generate(250)
        self.sync_all()
        self.nodes[0].generate(250)
        self.sync_all()
        self.sync_index(height=2600)

        self.log.info("prune some blocks")
        pruneheight = self.nodes[0].pruneblockchain(2400)
        assert_equal(pruneheight, 2280)
>>>>>>> f45f2e07

        self.log.info("check if we can access the tips blockfilter when we have pruned some blocks")
        assert_greater_than(len(self.nodes[0].getblockfilter(self.nodes[0].getbestblockhash())['filter']), 0)

        self.log.info("check if we can access the blockfilter of a pruned block")
        assert_greater_than(len(self.nodes[0].getblockfilter(self.nodes[0].getblockhash(2))['filter']), 0)

        # mine and sync index up to a height that will later be the pruneheight
        self.generate(self.nodes[0], 298)
        self.sync_index(height=998)

        self.log.info("start node without blockfilterindex")
        self.restart_node(0, extra_args=["-fastprune", "-prune=1"])

        self.log.info("make sure accessing the blockfilters throws an error")
        assert_raises_rpc_error(-1, "Index is not enabled for filtertype basic", self.nodes[0].getblockfilter, self.nodes[0].getblockhash(2))
<<<<<<< HEAD
        self.generate(self.nodes[0], 502)

        self.log.info("prune exactly up to the blockfilterindexes best block while blockfilters are disabled")
        pruneheight_2 = self.nodes[0].pruneblockchain(1000)
        assert_equal(pruneheight_2, 998)
        self.restart_node(0, extra_args=["-fastprune", "-prune=1", "-blockfilterindex=1"])
        self.log.info("make sure that we can continue with the partially synced index after having pruned up to the index height")
        self.sync_index(height=1500)

        self.log.info("prune below the blockfilterindexes best block while blockfilters are disabled")
        self.restart_node(0, extra_args=["-fastprune", "-prune=1"])
        self.generate(self.nodes[0], 1000)
        pruneheight_3 = self.nodes[0].pruneblockchain(2000)
        assert_greater_than(pruneheight_3, pruneheight_2)
=======
        self.nodes[0].generate(4000)

        self.log.info("prune below the blockfilterindexes best block while blockfilters are disabled")
        pruneheight_new = self.nodes[0].pruneblockchain(4000)
        assert_greater_than(pruneheight_new, pruneheight)
>>>>>>> f45f2e07
        self.stop_node(0)

        self.log.info("make sure we get an init error when starting the node again with block filters")
        self.nodes[0].assert_start_raises_init_error(
            extra_args=["-fastprune", "-prune=1", "-blockfilterindex=1"],
            expected_msg="Error: basic block filter index best block of the index goes beyond pruned data. Please disable the index or reindex (which will download the whole blockchain again)",
        )

        self.log.info("make sure the node starts again with the -reindex arg")
        self.start_node(0, extra_args=["-fastprune", "-prune=1", "-blockfilterindex", "-reindex"])


if __name__ == '__main__':
    FeatureBlockfilterindexPruneTest().main()<|MERGE_RESOLUTION|>--- conflicted
+++ resolved
@@ -24,27 +24,14 @@
         self.log.info("check if we can access a blockfilter when pruning is enabled but no blocks are actually pruned")
         self.sync_index(height=2100)
         assert_greater_than(len(self.nodes[0].getblockfilter(self.nodes[0].getbestblockhash())['filter']), 0)
-<<<<<<< HEAD
         self.generate(self.nodes[0], 500)
-        self.sync_index(height=700)
-
-        self.log.info("prune some blocks")
-        pruneheight = self.nodes[0].pruneblockchain(400)
-        # the prune heights used here and below are magic numbers that are determined by the
-        # thresholds at which block files wrap, so they depend on disk serialization and default block file size.
-        assert_equal(pruneheight, 248)
-=======
-        # Mine two batches of blocks to avoid hitting NODE_NETWORK_LIMITED_MIN_BLOCKS disconnection
-        self.nodes[0].generate(250)
-        self.sync_all()
-        self.nodes[0].generate(250)
-        self.sync_all()
         self.sync_index(height=2600)
 
         self.log.info("prune some blocks")
         pruneheight = self.nodes[0].pruneblockchain(2400)
+        # the prune heights used here and below are magic numbers that are determined by the
+        # thresholds at which block files wrap, so they depend on disk serialization and default block file size.
         assert_equal(pruneheight, 2280)
->>>>>>> f45f2e07
 
         self.log.info("check if we can access the tips blockfilter when we have pruned some blocks")
         assert_greater_than(len(self.nodes[0].getblockfilter(self.nodes[0].getbestblockhash())['filter']), 0)
@@ -61,7 +48,6 @@
 
         self.log.info("make sure accessing the blockfilters throws an error")
         assert_raises_rpc_error(-1, "Index is not enabled for filtertype basic", self.nodes[0].getblockfilter, self.nodes[0].getblockhash(2))
-<<<<<<< HEAD
         self.generate(self.nodes[0], 502)
 
         self.log.info("prune exactly up to the blockfilterindexes best block while blockfilters are disabled")
@@ -76,13 +62,6 @@
         self.generate(self.nodes[0], 1000)
         pruneheight_3 = self.nodes[0].pruneblockchain(2000)
         assert_greater_than(pruneheight_3, pruneheight_2)
-=======
-        self.nodes[0].generate(4000)
-
-        self.log.info("prune below the blockfilterindexes best block while blockfilters are disabled")
-        pruneheight_new = self.nodes[0].pruneblockchain(4000)
-        assert_greater_than(pruneheight_new, pruneheight)
->>>>>>> f45f2e07
         self.stop_node(0)
 
         self.log.info("make sure we get an init error when starting the node again with block filters")
