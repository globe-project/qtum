--- conflicted
+++ resolved
@@ -70,11 +70,7 @@
         self.log.info('getmininginfo')
         mining_info = node.getmininginfo()
         assert_equal(mining_info['blocks'], 600)
-<<<<<<< HEAD
-        assert_equal(mining_info['chain'], 'regtest')
-=======
         assert_equal(mining_info['chain'], self.chain)
->>>>>>> ee8ca219
         assert 'currentblocktx' not in mining_info
         assert 'currentblockweight' not in mining_info
         assert_equal(mining_info['difficulty']['proof-of-work'], Decimal('4.656542373906925E-10'))
