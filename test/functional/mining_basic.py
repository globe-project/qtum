#!/usr/bin/env python3
# Copyright (c) 2014-2021 The Bitcoin Core developers
# Distributed under the MIT software license, see the accompanying
# file COPYING or http://www.opensource.org/licenses/mit-license.php.
"""Test mining RPCs

- getmininginfo
- getblocktemplate proposal mode
- submitblock"""

import copy
from decimal import Decimal

from test_framework.blocktools import (
    create_coinbase,
    get_witness_script,
    NORMAL_GBT_REQUEST_PARAMS,
    TIME_GENESIS_BLOCK,
)
from test_framework.messages import (
    CBlock,
    CBlockHeader,
<<<<<<< HEAD
=======
    ser_uint256,
>>>>>>> ec86f1e9
)
from test_framework.p2p import P2PDataStore
from test_framework.test_framework import BitcoinTestFramework
from test_framework.util import (
    assert_equal,
    assert_raises_rpc_error,
)
from test_framework.wallet import MiniWallet


VERSIONBITS_TOP_BITS = 0x20000000
VERSIONBITS_DEPLOYMENT_TESTDUMMY_BIT = 28
BLOCK_HEADER_SIZE = len(CBlockHeader().serialize())

def assert_template(node, block, expect, rehash=True):
    if rehash:
        block.hashMerkleRoot = block.calc_merkle_root()
    rsp = node.getblocktemplate(template_request={
        'data': block.serialize().hex(),
        'mode': 'proposal',
        'rules': ['segwit'],
    })
    assert_equal(rsp, expect)


class MiningTest(BitcoinTestFramework):
    def set_test_params(self):
        self.num_nodes = 2
        self.setup_clean_chain = True
        self.supports_cli = False

    def mine_chain(self):
        self.log.info('Create some old blocks')
        for t in range(TIME_GENESIS_BLOCK, TIME_GENESIS_BLOCK + 600 * 600, 600):
            self.nodes[0].setmocktime(t)
            self.generate(self.wallet, 1, sync_fun=self.no_op)
        mining_info = self.nodes[0].getmininginfo()
        assert_equal(mining_info['blocks'], 600)
        assert_equal(mining_info['currentblocktx'], 0)
        assert_equal(mining_info['currentblockweight'], 4000)

        self.log.info('test blockversion')
        self.restart_node(0, extra_args=[f'-mocktime={t}', '-blockversion=1337'])
        self.connect_nodes(0, 1)
        assert_equal(1337, self.nodes[0].getblocktemplate(NORMAL_GBT_REQUEST_PARAMS)['version'])
        self.restart_node(0, extra_args=[f'-mocktime={t}'])
        self.connect_nodes(0, 1)
        assert_equal(VERSIONBITS_TOP_BITS + (1 << VERSIONBITS_DEPLOYMENT_TESTDUMMY_BIT), self.nodes[0].getblocktemplate(NORMAL_GBT_REQUEST_PARAMS)['version'])
        self.restart_node(0)
        self.connect_nodes(0, 1)

    def run_test(self):
        node = self.nodes[0]
        self.wallet = MiniWallet(node)
        self.mine_chain()

        def assert_submitblock(block, result_str_1, result_str_2=None):
            block.solve()
            result_str_2 = result_str_2 or 'duplicate-invalid'
            assert_equal(result_str_1, node.submitblock(hexdata=block.serialize().hex()))
            assert_equal(result_str_2, node.submitblock(hexdata=block.serialize().hex()))

        self.log.info('getmininginfo')
        mining_info = node.getmininginfo()
        assert_equal(mining_info['blocks'], 600)
        assert_equal(mining_info['chain'], self.chain)
        assert 'currentblocktx' not in mining_info
        assert 'currentblockweight' not in mining_info
<<<<<<< HEAD
        assert_equal(mining_info['difficulty']['proof-of-work'], Decimal('4.656542373906925E-10'))
=======
          assert_equal(mining_info['difficulty']['proof-of-work'], Decimal('4.656542373906925E-10'))
>>>>>>> ec86f1e9
        assert_equal(mining_info['networkhashps'], Decimal('0.003333333333333334'))
        assert_equal(mining_info['pooledtx'], 0)

        self.log.info("getblocktemplate: Test default witness commitment")
        txid = int(self.wallet.send_self_transfer(from_node=node)['wtxid'], 16)
        tmpl = node.getblocktemplate(NORMAL_GBT_REQUEST_PARAMS)

        # Check that default_witness_commitment is present.
        assert 'default_witness_commitment' in tmpl
        witness_commitment = tmpl['default_witness_commitment']

        # Check that default_witness_commitment is correct.
        witness_root = CBlock.get_merkle_root([ser_uint256(0),
                                               ser_uint256(txid)])
        script = get_witness_script(witness_root, 0)
        assert_equal(witness_commitment, script.hex())

        # Mine a block to leave initial block download and clear the mempool
        self.generatetoaddress(node, 1, node.get_deterministic_priv_key().address)
        tmpl = node.getblocktemplate(NORMAL_GBT_REQUEST_PARAMS)
        self.log.info("getblocktemplate: Test capability advertised")
        assert 'proposal' in tmpl['capabilities']
        assert 'coinbasetxn' not in tmpl
        coinbase_tx = create_coinbase(height=int(tmpl["height"]))

<<<<<<< HEAD
=======
        next_height = int(tmpl["height"])
        coinbase_tx = create_coinbase(height=int(tmpl["height"]))
>>>>>>> ec86f1e9
        # sequence numbers must not be max for nLockTime to have effect
        coinbase_tx.vin[0].nSequence = 2**32 - 2
        coinbase_tx.rehash()

        block = CBlock()
        block.nVersion = tmpl["version"]
        block.hashPrevBlock = int(tmpl["previousblockhash"], 16)
        block.nTime = tmpl["curtime"]
        block.nBits = int(tmpl["bits"], 16)
        block.nNonce = 0
        block.vtx = [coinbase_tx]

        self.log.info("getblocktemplate: segwit rule must be set")
        assert_raises_rpc_error(-8, "getblocktemplate must be called with the segwit rule set", node.getblocktemplate)

        self.log.info("getblocktemplate: Test valid block")
        assert_template(node, block, None)

        self.log.info("submitblock: Test block decode failure")
        assert_raises_rpc_error(-22, "Block decode failed", node.submitblock, block.serialize()[:-15].hex())

        self.log.info("getblocktemplate: Test bad input hash for coinbase transaction")
        bad_block = copy.deepcopy(block)
        bad_block.vtx[0].vin[0].prevout.hash += 1
        bad_block.vtx[0].rehash()
        assert_template(node, bad_block, 'bad-cb-missing')

        self.log.info("submitblock: Test invalid coinbase transaction")
        assert_raises_rpc_error(-22, "Block does not start with a coinbase", node.submitblock, bad_block.serialize().hex())

        self.log.info("getblocktemplate: Test truncated final transaction")
        assert_raises_rpc_error(-22, "Block decode failed", node.getblocktemplate, {
            'data': block.serialize()[:-1].hex(),
            'mode': 'proposal',
            'rules': ['segwit'],
        })

        self.log.info("getblocktemplate: Test duplicate transaction")
        bad_block = copy.deepcopy(block)
        bad_block.vtx.append(bad_block.vtx[0])
        assert_template(node, bad_block, 'bad-txns-duplicate')
        assert_submitblock(bad_block, 'bad-txns-duplicate', 'bad-txns-duplicate')

        self.log.info("getblocktemplate: Test invalid transaction")
        bad_block = copy.deepcopy(block)
        bad_tx = copy.deepcopy(bad_block.vtx[0])
        bad_tx.vin[0].prevout.hash = 255
        bad_tx.rehash()
        bad_block.vtx.append(bad_tx)
        assert_template(node, bad_block, 'bad-txns-inputs-missingorspent')
        assert_submitblock(bad_block, 'bad-txns-inputs-missingorspent')

        self.log.info("getblocktemplate: Test nonfinal transaction")
        bad_block = copy.deepcopy(block)
        bad_block.vtx[0].nLockTime = 2**32 - 1
        bad_block.vtx[0].rehash()
        assert_template(node, bad_block, 'bad-txns-nonfinal')
        assert_submitblock(bad_block, 'bad-txns-nonfinal')

        self.log.info("getblocktemplate: Test bad tx count")
        # The tx count is immediately after the block header
        TX_COUNT_OFFSET = 181
        bad_block_sn = bytearray(block.serialize())
        assert_equal(bad_block_sn[BLOCK_HEADER_SIZE], 1)
        bad_block_sn[BLOCK_HEADER_SIZE] += 1
        assert_raises_rpc_error(-22, "Block decode failed", node.getblocktemplate, {
            'data': bad_block_sn.hex(),
            'mode': 'proposal',
            'rules': ['segwit'],
        })

        self.log.info("getblocktemplate: Test bad bits")
        bad_block = copy.deepcopy(block)
        bad_block.nBits = 469762303  # impossible in the real world
        assert_template(node, bad_block, 'bad-diffbits')

        self.log.info("getblocktemplate: Test bad merkle root")
        bad_block = copy.deepcopy(block)
        bad_block.hashMerkleRoot += 1
        assert_template(node, bad_block, 'bad-txnmrklroot', False)
        assert_submitblock(bad_block, 'bad-txnmrklroot', 'bad-txnmrklroot')

        #self.log.info("getblocktemplate: Test bad timestamps")
        #bad_block = copy.deepcopy(block)
        #bad_block.nTime = 2**31 - 1
        #assert_template(node, bad_block, 'time-too-new')
        #assert_submitblock(bad_block, 'time-too-new', 'time-too-new')
        #bad_block.nTime = 0
        #assert_template(node, bad_block, 'time-too-old')
        #assert_submitblock(bad_block, 'time-too-old', 'time-too-old')

        self.log.info("getblocktemplate: Test not best block")
        bad_block = copy.deepcopy(block)
        bad_block.hashPrevBlock = 123
        assert_template(node, bad_block, 'inconclusive-not-best-prevblk')
        assert_submitblock(bad_block, 'prev-blk-not-found', 'prev-blk-not-found')

        self.log.info('submitheader tests')
        assert_raises_rpc_error(-22, 'Block header decode failed', lambda: node.submitheader(hexdata='xx' * BLOCK_HEADER_SIZE))
        assert_raises_rpc_error(-22, 'Block header decode failed', lambda: node.submitheader(hexdata='ff' * (BLOCK_HEADER_SIZE-2)))
        assert_raises_rpc_error(-25, 'Must submit previous header', lambda: node.submitheader(hexdata=super(CBlock, bad_block).serialize().hex()))

        block.nTime += 1
        block.solve()

        def chain_tip(b_hash, *, status='headers-only', branchlen=1):
            return {'hash': b_hash, 'height': 602, 'branchlen': branchlen, 'status': status}

        assert chain_tip(block.hash) not in node.getchaintips()
        node.submitheader(hexdata=block.serialize().hex())
        assert chain_tip(block.hash) in node.getchaintips()
        node.submitheader(hexdata=CBlockHeader(block).serialize().hex())  # Noop
        assert chain_tip(block.hash) in node.getchaintips()

        bad_block_root = copy.deepcopy(block)
        bad_block_root.hashMerkleRoot += 2
        bad_block_root.solve()
        assert chain_tip(bad_block_root.hash) not in node.getchaintips()
        node.submitheader(hexdata=CBlockHeader(bad_block_root).serialize().hex())
        assert chain_tip(bad_block_root.hash) in node.getchaintips()
        # Should still reject invalid blocks, even if we have the header:
        assert_equal(node.submitblock(hexdata=bad_block_root.serialize().hex()), 'bad-txnmrklroot')
        assert_equal(node.submitblock(hexdata=bad_block_root.serialize().hex()), 'bad-txnmrklroot')
        assert chain_tip(bad_block_root.hash) in node.getchaintips()
        # We know the header for this invalid block, so should just return early without error:
        node.submitheader(hexdata=CBlockHeader(bad_block_root).serialize().hex())
        assert chain_tip(bad_block_root.hash) in node.getchaintips()

        bad_block_lock = copy.deepcopy(block)
        bad_block_lock.vtx[0].nLockTime = 2**32 - 1
        bad_block_lock.vtx[0].rehash()
        bad_block_lock.hashMerkleRoot = bad_block_lock.calc_merkle_root()
        bad_block_lock.solve()
        assert_equal(node.submitblock(hexdata=bad_block_lock.serialize().hex()), 'bad-txns-nonfinal')
        assert_equal(node.submitblock(hexdata=bad_block_lock.serialize().hex()), 'duplicate-invalid')
        # Build a "good" block on top of the submitted bad block
        bad_block2 = copy.deepcopy(block)
        bad_block2.hashPrevBlock = bad_block_lock.sha256
        bad_block2.solve()
        assert_raises_rpc_error(-25, 'bad-prevblk', lambda: node.submitheader(hexdata=CBlockHeader(bad_block2).serialize().hex()))

        # Should reject invalid header right away, only applies to PoS blocks in qtum.
        #bad_block_time = copy.deepcopy(block)
        #bad_block_time.nTime = 1
        #bad_block_time.solve()
        #assert_raises_rpc_error(-25, 'time-too-old', lambda: node.submitheader(hexdata=CBlockHeader(bad_block_time).serialize().hex()))

        # Should ask for the block from a p2p node, if they announce the header as well:
        peer = node.add_p2p_connection(P2PDataStore())
        peer.wait_for_getheaders(timeout=5)  # Drop the first getheaders
        peer.send_blocks_and_test(blocks=[block], node=node)
        # Must be active now:
        assert chain_tip(block.hash, status='active', branchlen=0) in node.getchaintips()

        # Building a few blocks should give the same results
<<<<<<< HEAD
        node.generatetoaddress(10, node.get_deterministic_priv_key().address)
=======
        self.generatetoaddress(node, 10, node.get_deterministic_priv_key().address)
>>>>>>> ec86f1e9
        #assert_raises_rpc_error(-25, 'time-too-old', lambda: node.submitheader(hexdata=CBlockHeader(bad_block_time).serialize().hex()))
        assert_raises_rpc_error(-25, 'bad-prevblk', lambda: node.submitheader(hexdata=CBlockHeader(bad_block2).serialize().hex()))
        node.submitheader(hexdata=CBlockHeader(block).serialize().hex())
        node.submitheader(hexdata=CBlockHeader(bad_block_root).serialize().hex())
        assert_equal(node.submitblock(hexdata=block.serialize().hex()), 'duplicate')  # valid


if __name__ == '__main__':
    MiningTest().main()<|MERGE_RESOLUTION|>--- conflicted
+++ resolved
@@ -20,10 +20,7 @@
 from test_framework.messages import (
     CBlock,
     CBlockHeader,
-<<<<<<< HEAD
-=======
     ser_uint256,
->>>>>>> ec86f1e9
 )
 from test_framework.p2p import P2PDataStore
 from test_framework.test_framework import BitcoinTestFramework
@@ -92,11 +89,7 @@
         assert_equal(mining_info['chain'], self.chain)
         assert 'currentblocktx' not in mining_info
         assert 'currentblockweight' not in mining_info
-<<<<<<< HEAD
-        assert_equal(mining_info['difficulty']['proof-of-work'], Decimal('4.656542373906925E-10'))
-=======
           assert_equal(mining_info['difficulty']['proof-of-work'], Decimal('4.656542373906925E-10'))
->>>>>>> ec86f1e9
         assert_equal(mining_info['networkhashps'], Decimal('0.003333333333333334'))
         assert_equal(mining_info['pooledtx'], 0)
 
@@ -120,13 +113,9 @@
         self.log.info("getblocktemplate: Test capability advertised")
         assert 'proposal' in tmpl['capabilities']
         assert 'coinbasetxn' not in tmpl
-        coinbase_tx = create_coinbase(height=int(tmpl["height"]))
-
-<<<<<<< HEAD
-=======
+
         next_height = int(tmpl["height"])
         coinbase_tx = create_coinbase(height=int(tmpl["height"]))
->>>>>>> ec86f1e9
         # sequence numbers must not be max for nLockTime to have effect
         coinbase_tx.vin[0].nSequence = 2**32 - 2
         coinbase_tx.rehash()
@@ -282,11 +271,7 @@
         assert chain_tip(block.hash, status='active', branchlen=0) in node.getchaintips()
 
         # Building a few blocks should give the same results
-<<<<<<< HEAD
-        node.generatetoaddress(10, node.get_deterministic_priv_key().address)
-=======
         self.generatetoaddress(node, 10, node.get_deterministic_priv_key().address)
->>>>>>> ec86f1e9
         #assert_raises_rpc_error(-25, 'time-too-old', lambda: node.submitheader(hexdata=CBlockHeader(bad_block_time).serialize().hex()))
         assert_raises_rpc_error(-25, 'bad-prevblk', lambda: node.submitheader(hexdata=CBlockHeader(bad_block2).serialize().hex()))
         node.submitheader(hexdata=CBlockHeader(block).serialize().hex())
