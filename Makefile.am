# Copyright (c) 2013-2016 The Bitcoin Core developers
# Distributed under the MIT software license, see the accompanying
# file COPYING or http://www.opensource.org/licenses/mit-license.php.

ACLOCAL_AMFLAGS = -I build-aux/m4
SUBDIRS = src
if ENABLE_MAN
SUBDIRS += doc/man
endif
.PHONY: deploy FORCE

export PYTHONPATH

if BUILD_BITCOIN_LIBS
pkgconfigdir = $(libdir)/pkgconfig
pkgconfig_DATA = libbitcoinconsensus.pc
endif

BITCOIND_BIN=$(top_builddir)/src/$(BITCOIN_DAEMON_NAME)$(EXEEXT)
BITCOIN_QT_BIN=$(top_builddir)/src/qt/$(BITCOIN_GUI_NAME)$(EXEEXT)
BITCOIN_CLI_BIN=$(top_builddir)/src/$(BITCOIN_CLI_NAME)$(EXEEXT)
BITCOIN_WIN_INSTALLER=$(PACKAGE)-$(PACKAGE_VERSION)-win$(WINDOWS_BITS)-setup$(EXEEXT)

empty :=
space := $(empty) $(empty)

OSX_APP=Qtum-Qt.app
OSX_VOLNAME = $(subst $(space),-,$(PACKAGE_NAME))
OSX_DMG = $(OSX_VOLNAME).dmg
OSX_BACKGROUND_SVG=background.svg
OSX_BACKGROUND_IMAGE=background.tiff
OSX_BACKGROUND_IMAGE_DPIS=36 72
OSX_DSSTORE_GEN=$(top_srcdir)/contrib/macdeploy/custom_dsstore.py
OSX_DEPLOY_SCRIPT=$(top_srcdir)/contrib/macdeploy/macdeployqtplus
OSX_FANCY_PLIST=$(top_srcdir)/contrib/macdeploy/fancy.plist
OSX_INSTALLER_ICONS=$(top_srcdir)/src/qt/res/icons/bitcoin.icns
OSX_PLIST=$(top_builddir)/share/qt/Info.plist #not installed
OSX_QT_TRANSLATIONS = da,de,es,hu,ru,uk,zh_CN,zh_TW

DIST_DOCS = $(wildcard doc/*.md) $(wildcard doc/release-notes/*.md)
DIST_CONTRIB = $(top_srcdir)/contrib/qtum-cli.bash-completion \
	       $(top_srcdir)/contrib/qtum-tx.bash-completion \
	       $(top_srcdir)/contrib/qtumd.bash-completion \
	       $(top_srcdir)/contrib/init \
	       $(top_srcdir)/contrib/install_db4.sh \
	       $(top_srcdir)/contrib/rpm
DIST_SHARE = \
  $(top_srcdir)/share/genbuild.sh \
<<<<<<< HEAD
  $(top_srcdir)/share/rpcuser
=======
  $(top_srcdir)/share/rpcauth
>>>>>>> a68962c4

BIN_CHECKS=$(top_srcdir)/contrib/devtools/symbol-check.py \
           $(top_srcdir)/contrib/devtools/security-check.py

WINDOWS_PACKAGING = $(top_srcdir)/share/pixmaps/bitcoin.ico \
  $(top_srcdir)/share/pixmaps/nsis-header.bmp \
  $(top_srcdir)/share/pixmaps/nsis-wizard.bmp \
  $(top_srcdir)/doc/README_windows.txt

OSX_PACKAGING = $(OSX_DEPLOY_SCRIPT) $(OSX_FANCY_PLIST) $(OSX_INSTALLER_ICONS) \
  $(top_srcdir)/contrib/macdeploy/$(OSX_BACKGROUND_SVG) \
  $(OSX_DSSTORE_GEN) \
  $(top_srcdir)/contrib/macdeploy/detached-sig-apply.sh \
  $(top_srcdir)/contrib/macdeploy/detached-sig-create.sh

COVERAGE_INFO = baseline.info \
  test_bitcoin_filtered.info total_coverage.info \
  baseline_filtered.info functional_test.info functional_test_filtered.info \
  test_bitcoin_coverage.info test_bitcoin.info

dist-hook:
	-$(GIT) archive --format=tar HEAD -- src/clientversion.cpp | $(AMTAR) -C $(top_distdir) -xf -

$(BITCOIN_WIN_INSTALLER): all-recursive
	$(MKDIR_P) $(top_builddir)/release
	STRIPPROG="$(STRIP)" $(INSTALL_STRIP_PROGRAM) $(BITCOIND_BIN) $(top_builddir)/release
	STRIPPROG="$(STRIP)" $(INSTALL_STRIP_PROGRAM) $(BITCOIN_QT_BIN) $(top_builddir)/release
	STRIPPROG="$(STRIP)" $(INSTALL_STRIP_PROGRAM) $(BITCOIN_CLI_BIN) $(top_builddir)/release
	@test -f $(MAKENSIS) && $(MAKENSIS) -V2 $(top_builddir)/share/setup.nsi || \
	  echo error: could not build $@
	@echo built $@

$(OSX_APP)/Contents/PkgInfo:
	$(MKDIR_P) $(@D)
	@echo "APPL????" > $@

$(OSX_APP)/Contents/Resources/empty.lproj:
	$(MKDIR_P) $(@D)
	@touch $@ 

$(OSX_APP)/Contents/Info.plist: $(OSX_PLIST)
	$(MKDIR_P) $(@D)
	$(INSTALL_DATA) $< $@

$(OSX_APP)/Contents/Resources/bitcoin.icns: $(OSX_INSTALLER_ICONS)
	$(MKDIR_P) $(@D)
	$(INSTALL_DATA) $< $@

$(OSX_APP)/Contents/MacOS/Qtum-Qt: $(BITCOIN_QT_BIN)
	$(MKDIR_P) $(@D)
	STRIPPROG="$(STRIP)" $(INSTALL_STRIP_PROGRAM)  $< $@

$(OSX_APP)/Contents/Resources/Base.lproj/InfoPlist.strings:
	$(MKDIR_P) $(@D)
	echo '{	CFBundleDisplayName = "$(PACKAGE_NAME)"; CFBundleName = "$(PACKAGE_NAME)"; }' > $@

OSX_APP_BUILT=$(OSX_APP)/Contents/PkgInfo $(OSX_APP)/Contents/Resources/empty.lproj \
  $(OSX_APP)/Contents/Resources/bitcoin.icns $(OSX_APP)/Contents/Info.plist \
  $(OSX_APP)/Contents/MacOS/Qtum-Qt $(OSX_APP)/Contents/Resources/Base.lproj/InfoPlist.strings

osx_volname:
	echo $(OSX_VOLNAME) >$@

if BUILD_DARWIN
$(OSX_DMG): $(OSX_APP_BUILT) $(OSX_PACKAGING) $(OSX_BACKGROUND_IMAGE)
	$(PYTHON) $(OSX_DEPLOY_SCRIPT) $(OSX_APP) -add-qt-tr $(OSX_QT_TRANSLATIONS) -translations-dir=$(QT_TRANSLATION_DIR) -dmg -fancy $(OSX_FANCY_PLIST) -verbose 2 -volname $(OSX_VOLNAME)

$(OSX_BACKGROUND_IMAGE).png: contrib/macdeploy/$(OSX_BACKGROUND_SVG)
	sed 's/PACKAGE_NAME/$(PACKAGE_NAME)/' < "$<" | $(RSVG_CONVERT) -f png -d 36 -p 36 -o $@
$(OSX_BACKGROUND_IMAGE)@2x.png: contrib/macdeploy/$(OSX_BACKGROUND_SVG)
	sed 's/PACKAGE_NAME/$(PACKAGE_NAME)/' < "$<" | $(RSVG_CONVERT) -f png -d 72 -p 72 -o $@
$(OSX_BACKGROUND_IMAGE): $(OSX_BACKGROUND_IMAGE).png $(OSX_BACKGROUND_IMAGE)@2x.png
	tiffutil -cathidpicheck $^ -out $@

deploydir: $(OSX_DMG)
else
APP_DIST_DIR=$(top_builddir)/dist
APP_DIST_EXTRAS=$(APP_DIST_DIR)/.background/$(OSX_BACKGROUND_IMAGE) $(APP_DIST_DIR)/.DS_Store $(APP_DIST_DIR)/Applications

$(APP_DIST_DIR)/Applications:
	@rm -f $@
	@cd $(@D); $(LN_S) /Applications $(@F)

$(APP_DIST_EXTRAS): $(APP_DIST_DIR)/$(OSX_APP)/Contents/MacOS/Qtum-Qt

$(OSX_DMG): $(APP_DIST_EXTRAS)
	$(GENISOIMAGE) -no-cache-inodes -D -l -probe -V "$(OSX_VOLNAME)" -no-pad -r -dir-mode 0755 -apple -o $@ dist

dpi%.$(OSX_BACKGROUND_IMAGE): contrib/macdeploy/$(OSX_BACKGROUND_SVG)
	sed 's/PACKAGE_NAME/$(PACKAGE_NAME)/' < "$<" | $(RSVG_CONVERT) -f png -d $* -p $* | $(IMAGEMAGICK_CONVERT) - $@
OSX_BACKGROUND_IMAGE_DPIFILES := $(foreach dpi,$(OSX_BACKGROUND_IMAGE_DPIS),dpi$(dpi).$(OSX_BACKGROUND_IMAGE))
$(APP_DIST_DIR)/.background/$(OSX_BACKGROUND_IMAGE): $(OSX_BACKGROUND_IMAGE_DPIFILES)
	$(MKDIR_P) $(@D)
	$(TIFFCP) -c none $(OSX_BACKGROUND_IMAGE_DPIFILES) $@

$(APP_DIST_DIR)/.DS_Store: $(OSX_DSSTORE_GEN)
	$(PYTHON) $< "$@" "$(OSX_VOLNAME)"

$(APP_DIST_DIR)/$(OSX_APP)/Contents/MacOS/Qtum-Qt: $(OSX_APP_BUILT) $(OSX_PACKAGING)
	INSTALLNAMETOOL=$(INSTALLNAMETOOL)  OTOOL=$(OTOOL) STRIP=$(STRIP) $(PYTHON) $(OSX_DEPLOY_SCRIPT) $(OSX_APP) -translations-dir=$(QT_TRANSLATION_DIR) -add-qt-tr $(OSX_QT_TRANSLATIONS) -verbose 2

deploydir: $(APP_DIST_EXTRAS)
endif

if TARGET_DARWIN
appbundle: $(OSX_APP_BUILT)
deploy: $(OSX_DMG)
endif
if TARGET_WINDOWS
deploy: $(BITCOIN_WIN_INSTALLER)
endif

$(BITCOIN_QT_BIN): FORCE
	$(MAKE) -C src qt/$(@F)

$(BITCOIND_BIN): FORCE
	$(MAKE) -C src $(@F)

$(BITCOIN_CLI_BIN): FORCE
	$(MAKE) -C src $(@F)

if USE_LCOV
LCOV_FILTER_PATTERN=-p "/usr/include/" -p "src/leveldb/" -p "src/bench/" -p "src/univalue" -p "src/crypto/ctaes" -p "src/secp256k1"

baseline.info:
	$(LCOV) -c -i -d $(abs_builddir)/src -o $@

baseline_filtered.info: baseline.info
	$(abs_builddir)/contrib/filter-lcov.py $(LCOV_FILTER_PATTERN) $< $@
	$(LCOV) -a $@ $(LCOV_OPTS) -o $@

test_bitcoin.info: baseline_filtered.info
	$(MAKE) -C src/ check
	$(LCOV) -c $(LCOV_OPTS) -d $(abs_builddir)/src -t test_bitcoin -o $@
	$(LCOV) -z $(LCOV_OPTS) -d $(abs_builddir)/src

test_bitcoin_filtered.info: test_bitcoin.info
	$(abs_builddir)/contrib/filter-lcov.py $(LCOV_FILTER_PATTERN) $< $@
	$(LCOV) -a $@ $(LCOV_OPTS) -o $@

functional_test.info: test_bitcoin_filtered.info
	-@TIMEOUT=15 test/functional/test_runner.py $(EXTENDED_FUNCTIONAL_TESTS)
	$(LCOV) -c $(LCOV_OPTS) -d $(abs_builddir)/src --t functional-tests -o $@
	$(LCOV) -z $(LCOV_OPTS) -d $(abs_builddir)/src

functional_test_filtered.info: functional_test.info
	$(abs_builddir)/contrib/filter-lcov.py $(LCOV_FILTER_PATTERN) $< $@
	$(LCOV) -a $@ $(LCOV_OPTS) -o $@

test_bitcoin_coverage.info: baseline_filtered.info test_bitcoin_filtered.info
	$(LCOV) -a $(LCOV_OPTS) baseline_filtered.info -a test_bitcoin_filtered.info -o $@

total_coverage.info: test_bitcoin_filtered.info functional_test_filtered.info
	$(LCOV) -a $(LCOV_OPTS) baseline_filtered.info -a test_bitcoin_filtered.info -a functional_test_filtered.info -o $@ | $(GREP) "\%" | $(AWK) '{ print substr($$3,2,50) "/" $$5 }' > coverage_percent.txt

test_bitcoin.coverage/.dirstamp:  test_bitcoin_coverage.info
	$(GENHTML) -s $(LCOV_OPTS) $< -o $(@D)
	@touch $@

total.coverage/.dirstamp: total_coverage.info
	$(GENHTML) -s $(LCOV_OPTS) $< -o $(@D)
	@touch $@

cov: test_bitcoin.coverage/.dirstamp total.coverage/.dirstamp

endif

dist_noinst_SCRIPTS = autogen.sh

EXTRA_DIST = $(DIST_SHARE) test/functional/test_runner.py test/functional $(DIST_CONTRIB) $(DIST_DOCS) $(WINDOWS_PACKAGING) $(OSX_PACKAGING) $(BIN_CHECKS)

EXTRA_DIST += \
    test/util/bitcoin-util-test.py \
    test/util/data/bitcoin-util-test.json \
    test/util/data/blanktxv1.hex \
    test/util/data/blanktxv1.json \
    test/util/data/blanktxv2.hex \
    test/util/data/blanktxv2.json \
    test/util/data/tt-delin1-out.hex \
    test/util/data/tt-delin1-out.json \
    test/util/data/tt-delout1-out.hex \
    test/util/data/tt-delout1-out.json \
    test/util/data/tt-locktime317000-out.hex \
    test/util/data/tt-locktime317000-out.json \
    test/util/data/tx394b54bb.hex \
    test/util/data/txcreate1.hex \
    test/util/data/txcreate1.json \
    test/util/data/txcreate2.hex \
    test/util/data/txcreate2.json \
    test/util/data/txcreatedata1.hex \
    test/util/data/txcreatedata1.json \
    test/util/data/txcreatedata2.hex \
    test/util/data/txcreatedata2.json \
    test/util/data/txcreatedata_seq0.hex \
    test/util/data/txcreatedata_seq0.json \
    test/util/data/txcreatedata_seq1.hex \
    test/util/data/txcreatedata_seq1.json \
    test/util/data/txcreatemultisig1.hex \
    test/util/data/txcreatemultisig1.json \
    test/util/data/txcreatemultisig2.hex \
    test/util/data/txcreatemultisig2.json \
    test/util/data/txcreatemultisig3.hex \
    test/util/data/txcreatemultisig3.json \
    test/util/data/txcreatemultisig4.hex \
    test/util/data/txcreatemultisig4.json \
    test/util/data/txcreatemultisig5.json \
    test/util/data/txcreateoutpubkey1.hex \
    test/util/data/txcreateoutpubkey1.json \
    test/util/data/txcreateoutpubkey2.hex \
    test/util/data/txcreateoutpubkey2.json \
    test/util/data/txcreateoutpubkey3.hex \
    test/util/data/txcreateoutpubkey3.json \
    test/util/data/txcreatescript1.hex \
    test/util/data/txcreatescript1.json \
    test/util/data/txcreatescript2.hex \
    test/util/data/txcreatescript2.json \
    test/util/data/txcreatescript3.hex \
    test/util/data/txcreatescript3.json \
    test/util/data/txcreatescript4.hex \
    test/util/data/txcreatescript4.json \
    test/util/data/txcreatesignv1.hex \
    test/util/data/txcreatesignv1.json \
    test/util/data/txcreatesignv2.hex

CLEANFILES = $(OSX_DMG) $(BITCOIN_WIN_INSTALLER)

.INTERMEDIATE: $(COVERAGE_INFO)

DISTCHECK_CONFIGURE_FLAGS = --enable-man

clean-local:
	rm -rf coverage_percent.txt test_bitcoin.coverage/ total.coverage/ test/tmp/ cache/ $(OSX_APP)
	rm -rf test/functional/__pycache__ test/functional/test_framework/__pycache__ test/cache<|MERGE_RESOLUTION|>--- conflicted
+++ resolved
@@ -46,11 +46,7 @@
 	       $(top_srcdir)/contrib/rpm
 DIST_SHARE = \
   $(top_srcdir)/share/genbuild.sh \
-<<<<<<< HEAD
-  $(top_srcdir)/share/rpcuser
-=======
   $(top_srcdir)/share/rpcauth
->>>>>>> a68962c4
 
 BIN_CHECKS=$(top_srcdir)/contrib/devtools/symbol-check.py \
            $(top_srcdir)/contrib/devtools/security-check.py
