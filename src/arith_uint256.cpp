--- conflicted
+++ resolved
@@ -172,31 +172,21 @@
 template <unsigned int BITS>
 std::string base_uint<BITS>::GetReverseHex() const
 {
-<<<<<<< HEAD
-    return ArithToUint256(*this).GetReverseHex();
-=======
     base_blob<BITS> b;
     for (int x = 0; x < this->WIDTH; ++x) {
         WriteLE32(b.begin() + x*4, this->pn[x]);
     }
     return b.GetReverseHex();
->>>>>>> d82fec21
 }
 
 template <unsigned int BITS>
 void base_uint<BITS>::SetReverseHex(const char* psz)
 {
-<<<<<<< HEAD
-    uint256 tmp;
-    tmp.SetReverseHex(psz);
-    *this = UintToArith256(tmp);
-=======
     base_blob<BITS> b;
     b.SetReverseHex(psz);
     for (int x = 0; x < this->WIDTH; ++x) {
         this->pn[x] = ReadLE32(b.begin() + x*4);
     }
->>>>>>> d82fec21
 }
 
 template <unsigned int BITS>
@@ -227,27 +217,7 @@
 }
 
 // Explicit instantiations for base_uint<256>
-<<<<<<< HEAD
-template base_uint<256>::base_uint(const std::string&);
-template base_uint<256>& base_uint<256>::operator<<=(unsigned int);
-template base_uint<256>& base_uint<256>::operator>>=(unsigned int);
-template base_uint<256>& base_uint<256>::operator*=(uint32_t b32);
-template base_uint<256>& base_uint<256>::operator*=(const base_uint<256>& b);
-template base_uint<256>& base_uint<256>::operator/=(const base_uint<256>& b);
-template int base_uint<256>::CompareTo(const base_uint<256>&) const;
-template bool base_uint<256>::EqualTo(uint64_t) const;
-template double base_uint<256>::getdouble() const;
-template std::string base_uint<256>::GetHex() const;
-template std::string base_uint<256>::GetReverseHex() const;
-template std::string base_uint<256>::ToString() const;
-template void base_uint<256>::SetHex(const char*);
-template void base_uint<256>::SetHex(const std::string&);
-template void base_uint<256>::SetReverseHex(const char*);
-template void base_uint<256>::SetReverseHex(const std::string&);
-template unsigned int base_uint<256>::bits() const;
-=======
 template class base_uint<256>;
->>>>>>> d82fec21
 
 // This implementation directly uses shifts instead of going
 // through an intermediate MPI representation.
