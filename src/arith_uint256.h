// Copyright (c) 2009-2010 Satoshi Nakamoto
// Copyright (c) 2009-2022 The Bitcoin Core developers
// Distributed under the MIT software license, see the accompanying
// file COPYING or http://www.opensource.org/licenses/mit-license.php.

#ifndef BITCOIN_ARITH_UINT256_H
#define BITCOIN_ARITH_UINT256_H

#include <cstdint>
#include <cstring>
#include <limits>
#include <stdexcept>
#include <string>

class uint256;

class uint_error : public std::runtime_error {
public:
    explicit uint_error(const std::string& str) : std::runtime_error(str) {}
};

/** Template base class for unsigned big integers. */
template<unsigned int BITS>
class base_uint
{
protected:
    static_assert(BITS / 32 > 0 && BITS % 32 == 0, "Template parameter BITS must be a positive multiple of 32.");
    static constexpr int WIDTH = BITS / 32;
    uint32_t pn[WIDTH];
public:

    base_uint()
    {
        for (int i = 0; i < WIDTH; i++)
            pn[i] = 0;
    }

    base_uint(const base_uint& b)
    {
        for (int i = 0; i < WIDTH; i++)
            pn[i] = b.pn[i];
    }

    base_uint& operator=(const base_uint& b)
    {
        for (int i = 0; i < WIDTH; i++)
            pn[i] = b.pn[i];
        return *this;
    }

    base_uint(uint64_t b)
    {
        pn[0] = (unsigned int)b;
        pn[1] = (unsigned int)(b >> 32);
        for (int i = 2; i < WIDTH; i++)
            pn[i] = 0;
    }

    base_uint operator~() const
    {
        base_uint ret;
        for (int i = 0; i < WIDTH; i++)
            ret.pn[i] = ~pn[i];
        return ret;
    }

    base_uint operator-() const
    {
        base_uint ret;
        for (int i = 0; i < WIDTH; i++)
            ret.pn[i] = ~pn[i];
        ++ret;
        return ret;
    }

    double getdouble() const;

    base_uint& operator=(uint64_t b)
    {
        pn[0] = (unsigned int)b;
        pn[1] = (unsigned int)(b >> 32);
        for (int i = 2; i < WIDTH; i++)
            pn[i] = 0;
        return *this;
    }

    base_uint& operator^=(const base_uint& b)
    {
        for (int i = 0; i < WIDTH; i++)
            pn[i] ^= b.pn[i];
        return *this;
    }

    base_uint& operator&=(const base_uint& b)
    {
        for (int i = 0; i < WIDTH; i++)
            pn[i] &= b.pn[i];
        return *this;
    }

    base_uint& operator|=(const base_uint& b)
    {
        for (int i = 0; i < WIDTH; i++)
            pn[i] |= b.pn[i];
        return *this;
    }

    base_uint& operator^=(uint64_t b)
    {
        pn[0] ^= (unsigned int)b;
        pn[1] ^= (unsigned int)(b >> 32);
        return *this;
    }

    base_uint& operator|=(uint64_t b)
    {
        pn[0] |= (unsigned int)b;
        pn[1] |= (unsigned int)(b >> 32);
        return *this;
    }

    base_uint& operator<<=(unsigned int shift);
    base_uint& operator>>=(unsigned int shift);

    base_uint& operator+=(const base_uint& b)
    {
        uint64_t carry = 0;
        for (int i = 0; i < WIDTH; i++)
        {
            uint64_t n = carry + pn[i] + b.pn[i];
            pn[i] = n & 0xffffffff;
            carry = n >> 32;
        }
        return *this;
    }

    base_uint& operator-=(const base_uint& b)
    {
        *this += -b;
        return *this;
    }

    base_uint& operator+=(uint64_t b64)
    {
        base_uint b;
        b = b64;
        *this += b;
        return *this;
    }

    base_uint& operator-=(uint64_t b64)
    {
        base_uint b;
        b = b64;
        *this += -b;
        return *this;
    }

    base_uint& operator*=(uint32_t b32);
    base_uint& operator*=(const base_uint& b);
    base_uint& operator/=(const base_uint& b);

    base_uint& operator++()
    {
        // prefix operator
        int i = 0;
        while (i < WIDTH && ++pn[i] == 0)
            i++;
        return *this;
    }

    base_uint operator++(int)
    {
        // postfix operator
        const base_uint ret = *this;
        ++(*this);
        return ret;
    }

    base_uint& operator--()
    {
        // prefix operator
        int i = 0;
        while (i < WIDTH && --pn[i] == std::numeric_limits<uint32_t>::max())
            i++;
        return *this;
    }

    base_uint operator--(int)
    {
        // postfix operator
        const base_uint ret = *this;
        --(*this);
        return ret;
    }

    int CompareTo(const base_uint& b) const;
    bool EqualTo(uint64_t b) const;

    friend inline base_uint operator+(const base_uint& a, const base_uint& b) { return base_uint(a) += b; }
    friend inline base_uint operator-(const base_uint& a, const base_uint& b) { return base_uint(a) -= b; }
    friend inline base_uint operator*(const base_uint& a, const base_uint& b) { return base_uint(a) *= b; }
    friend inline base_uint operator/(const base_uint& a, const base_uint& b) { return base_uint(a) /= b; }
    friend inline base_uint operator|(const base_uint& a, const base_uint& b) { return base_uint(a) |= b; }
    friend inline base_uint operator&(const base_uint& a, const base_uint& b) { return base_uint(a) &= b; }
    friend inline base_uint operator^(const base_uint& a, const base_uint& b) { return base_uint(a) ^= b; }
    friend inline base_uint operator>>(const base_uint& a, int shift) { return base_uint(a) >>= shift; }
    friend inline base_uint operator<<(const base_uint& a, int shift) { return base_uint(a) <<= shift; }
    friend inline base_uint operator*(const base_uint& a, uint32_t b) { return base_uint(a) *= b; }
    friend inline bool operator==(const base_uint& a, const base_uint& b) { return memcmp(a.pn, b.pn, sizeof(a.pn)) == 0; }
    friend inline bool operator!=(const base_uint& a, const base_uint& b) { return memcmp(a.pn, b.pn, sizeof(a.pn)) != 0; }
    friend inline bool operator>(const base_uint& a, const base_uint& b) { return a.CompareTo(b) > 0; }
    friend inline bool operator<(const base_uint& a, const base_uint& b) { return a.CompareTo(b) < 0; }
    friend inline bool operator>=(const base_uint& a, const base_uint& b) { return a.CompareTo(b) >= 0; }
    friend inline bool operator<=(const base_uint& a, const base_uint& b) { return a.CompareTo(b) <= 0; }
    friend inline bool operator==(const base_uint& a, uint64_t b) { return a.EqualTo(b); }
    friend inline bool operator!=(const base_uint& a, uint64_t b) { return !a.EqualTo(b); }

    std::string GetHex() const;
<<<<<<< HEAD
    void SetHex(const char* psz);
    void SetHex(const std::string& str);
    std::string GetReverseHex() const;
    void SetReverseHex(const char* psz);
    void SetReverseHex(const std::string& str);
=======
>>>>>>> 258457a4
    std::string ToString() const;

    unsigned int size() const
    {
        return sizeof(pn);
    }

    /**
     * Returns the position of the highest bit set plus one, or zero if the
     * value is zero.
     */
    unsigned int bits() const;

    uint64_t GetLow64() const
    {
        static_assert(WIDTH >= 2, "Assertion WIDTH >= 2 failed (WIDTH = BITS / 32). BITS is a template parameter.");
        return pn[0] | (uint64_t)pn[1] << 32;
    }
};

/** 256-bit unsigned big integer. */
class arith_uint256 : public base_uint<256> {
public:
    arith_uint256() {}
    arith_uint256(const base_uint<256>& b) : base_uint<256>(b) {}
    arith_uint256(uint64_t b) : base_uint<256>(b) {}

    /**
     * The "compact" format is a representation of a whole
     * number N using an unsigned 32bit number similar to a
     * floating point format.
     * The most significant 8 bits are the unsigned exponent of base 256.
     * This exponent can be thought of as "number of bytes of N".
     * The lower 23 bits are the mantissa.
     * Bit number 24 (0x800000) represents the sign of N.
     * N = (-1^sign) * mantissa * 256^(exponent-3)
     *
     * Satoshi's original implementation used BN_bn2mpi() and BN_mpi2bn().
     * MPI uses the most significant bit of the first byte as sign.
     * Thus 0x1234560000 is compact (0x05123456)
     * and  0xc0de000000 is compact (0x0600c0de)
     *
     * Bitcoin only uses this "compact" format for encoding difficulty
     * targets, which are unsigned 256bit quantities.  Thus, all the
     * complexities of the sign bit and using base 256 are probably an
     * implementation accident.
     */
    arith_uint256& SetCompact(uint32_t nCompact, bool *pfNegative = nullptr, bool *pfOverflow = nullptr);
    uint32_t GetCompact(bool fNegative = false) const;

    friend uint256 ArithToUint256(const arith_uint256 &);
    friend arith_uint256 UintToArith256(const uint256 &);
};

uint256 ArithToUint256(const arith_uint256 &);
arith_uint256 UintToArith256(const uint256 &);

extern template class base_uint<256>;

#endif // BITCOIN_ARITH_UINT256_H<|MERGE_RESOLUTION|>--- conflicted
+++ resolved
@@ -217,14 +217,6 @@
     friend inline bool operator!=(const base_uint& a, uint64_t b) { return !a.EqualTo(b); }
 
     std::string GetHex() const;
-<<<<<<< HEAD
-    void SetHex(const char* psz);
-    void SetHex(const std::string& str);
-    std::string GetReverseHex() const;
-    void SetReverseHex(const char* psz);
-    void SetReverseHex(const std::string& str);
-=======
->>>>>>> 258457a4
     std::string ToString() const;
 
     unsigned int size() const
