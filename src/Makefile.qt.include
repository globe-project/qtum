# Copyright (c) 2013-2016 The Bitcoin Core developers
# Distributed under the MIT software license, see the accompanying
# file COPYING or http://www.opensource.org/licenses/mit-license.php.

bin_PROGRAMS += qt/qtum-qt
EXTRA_LIBRARIES += qt/libbitcoinqt.a

# bitcoin qt core #
include Makefile.qt_locale.include

QT_FORMS_UI = \
  qt/forms/adddelegationpage.ui \
  qt/forms/addressbookpage.ui \
  qt/forms/addsuperstakerpage.ui \
  qt/forms/addtokenpage.ui \
  qt/forms/askpassphrasedialog.ui \
  qt/forms/callcontract.ui \
  qt/forms/coincontroldialog.ui \
  qt/forms/createwalletdialog.ui \
  qt/forms/contractbookpage.ui \
  qt/forms/contractresult.ui \
  qt/forms/createcontract.ui \
  qt/forms/delegationitemwidget.ui \
  qt/forms/delegationpage.ui \
  qt/forms/delegationsstakerdialog.ui \
  qt/forms/editaddressdialog.ui \
  qt/forms/editcontractinfodialog.ui \
  qt/forms/helpmessagedialog.ui \
  qt/forms/intro.ui \
  qt/forms/modaloverlay.ui \
  qt/forms/openuridialog.ui \
  qt/forms/optionsdialog.ui \
  qt/forms/overviewpage.ui \
  qt/forms/qrctoken.ui \
  qt/forms/receivecoinsdialog.ui \
  qt/forms/receiverequestdialog.ui \
  qt/forms/receivetokenpage.ui \
  qt/forms/removedelegationpage.ui \
  qt/forms/restoredialog.ui \
  qt/forms/debugwindow.ui \
  qt/forms/stakepage.ui \
  qt/forms/sendcoinsdialog.ui \
  qt/forms/sendcoinsentry.ui \
  qt/forms/sendtocontract.ui \
  qt/forms/sendtokenpage.ui \
  qt/forms/signverifymessagedialog.ui \
  qt/forms/splitutxopage.ui \
  qt/forms/superstakeritemwidget.ui \
  qt/forms/superstakerconfigdialog.ui \
  qt/forms/superstakerpage.ui \
  qt/forms/titlebar.ui \
  qt/forms/tokendescdialog.ui \
  qt/forms/tokenitemwidget.ui \
  qt/forms/transactiondescdialog.ui

QT_MOC_CPP = \
  qt/moc_abifunctionfield.cpp \
  qt/moc_abiparam.cpp \
  qt/moc_abiparamitem.cpp \
  qt/moc_abiparamsfield.cpp \
  qt/moc_adddelegationpage.cpp \
  qt/moc_addressbookpage.cpp \
  qt/moc_addressfield.cpp \
  qt/moc_addresstablemodel.cpp \
  qt/moc_addsuperstakerpage.cpp \
  qt/moc_addtokenpage.cpp \
  qt/moc_askpassphrasedialog.cpp \
  qt/moc_createwalletdialog.cpp \
  qt/moc_bantablemodel.cpp \
  qt/moc_bitcoinaddressvalidator.cpp \
  qt/moc_bitcoinamountfield.cpp \
  qt/moc_bitcoin.cpp \
  qt/moc_bitcoingui.cpp \
  qt/moc_bitcoinunits.cpp \
  qt/moc_callcontract.cpp \
  qt/moc_clientmodel.cpp \
  qt/moc_coincontroldialog.cpp \
  qt/moc_coincontroltreewidget.cpp \
  qt/moc_contractbookpage.cpp \
  qt/moc_contractresult.cpp \
  qt/moc_contracttablemodel.cpp \
  qt/moc_createcontract.cpp \
  qt/moc_csvmodelwriter.cpp \
  qt/moc_delegationfilterproxy.cpp \
  qt/moc_delegationitemmodel.cpp \
  qt/moc_delegationitemwidget.cpp \
  qt/moc_delegationlistwidget.cpp \
  qt/moc_delegationpage.cpp \
  qt/moc_delegationsstakerdialog.cpp \
  qt/moc_delegationstakeritemmodel.cpp \
  qt/moc_editaddressdialog.cpp \
  qt/moc_editcontractinfodialog.cpp \
  qt/moc_guiutil.cpp \
  qt/moc_intro.cpp \
  qt/moc_macdockiconhandler.cpp \
  qt/moc_macnotificationhandler.cpp \
  qt/moc_modaloverlay.cpp \
  qt/moc_navigationbar.cpp \
  qt/moc_notificator.cpp \
  qt/moc_openuridialog.cpp \
  qt/moc_optionsdialog.cpp \
  qt/moc_optionsmodel.cpp \
  qt/moc_overviewpage.cpp \
  qt/moc_peertablemodel.cpp \
  qt/moc_paymentserver.cpp \
  qt/moc_qrimagewidget.cpp \
  qt/moc_qrctoken.cpp \
  qt/moc_qswitchcontrol.cpp \
  qt/moc_qvalidatedlineedit.cpp \
  qt/moc_qvalidatedtextedit.cpp \
  qt/moc_qvaluecombobox.cpp \
  qt/moc_receivecoinsdialog.cpp \
  qt/moc_receiverequestdialog.cpp \
  qt/moc_receivetokenpage.cpp \
  qt/moc_recentrequeststablemodel.cpp \
  qt/moc_removedelegationpage.cpp \
  qt/moc_restoredialog.cpp \
  qt/moc_rpcconsole.cpp \
  qt/moc_stakepage.cpp \
  qt/moc_stakerdelegationview.cpp \
  qt/moc_sendcoinsdialog.cpp \
  qt/moc_sendcoinsentry.cpp \
  qt/moc_sendtocontract.cpp \
  qt/moc_sendtokenpage.cpp \
  qt/moc_signverifymessagedialog.cpp \
  qt/moc_splashscreen.cpp \
  qt/moc_splitutxopage.cpp \
  qt/moc_superstakeritemwidget.cpp \
  qt/moc_superstakerlistwidget.cpp \
  qt/moc_superstakerconfigdialog.cpp \
  qt/moc_superstakerpage.cpp \
  qt/moc_superstakeritemmodel.cpp \
  qt/moc_tabbarinfo.cpp \
  qt/moc_titlebar.cpp \
  qt/moc_tokenamountfield.cpp \
  qt/moc_tokendescdialog.cpp \
  qt/moc_tokenitemmodel.cpp \
  qt/moc_tokenfilterproxy.cpp \
  qt/moc_tokentransactionview.cpp \
  qt/moc_tokentransactiontablemodel.cpp \
  qt/moc_tokentransactiondesc.cpp \
  qt/moc_tokenitemwidget.cpp \
  qt/moc_tokenlistwidget.cpp \
  qt/moc_trafficgraphwidget.cpp \
  qt/moc_transactiondesc.cpp \
  qt/moc_transactiondescdialog.cpp \
  qt/moc_transactionfilterproxy.cpp \
  qt/moc_transactiontablemodel.cpp \
  qt/moc_transactionview.cpp \
  qt/moc_utilitydialog.cpp \
  qt/moc_walletcontroller.cpp \
  qt/moc_qtumversionchecker.cpp \
  qt/moc_walletframe.cpp \
  qt/moc_walletmodel.cpp \
  qt/moc_walletview.cpp

BITCOIN_MM = \
  qt/macdockiconhandler.mm \
  qt/macnotificationhandler.mm \
  qt/macos_appnap.mm

QT_MOC = \
  qt/bitcoinamountfield.moc \
  qt/intro.moc \
  qt/overviewpage.moc \
  qt/rpcconsole.moc \
  qt/tokenamountfield.moc \
  qt/tokenitemmodel.moc \
  qt/delegationitemmodel.moc \
  qt/superstakeritemmodel.moc \
  qt/walletmodel.moc

QT_QRC_CPP = qt/qrc_bitcoin.cpp
QT_QRC = qt/bitcoin.qrc
QT_QRC_LOCALE_CPP = qt/qrc_bitcoin_locale.cpp
QT_QRC_LOCALE = qt/bitcoin_locale.qrc

BITCOIN_QT_H = \
  qt/abifunctionfield.h \
  qt/abiparam.h \
  qt/abiparamitem.h \
  qt/abiparamsfield.h \
  qt/adddelegationpage.h \
  qt/addressbookpage.h \
  qt/addressfield.h \
  qt/addresstablemodel.h \
  qt/addsuperstakerpage.h \
  qt/addtokenpage.h \
  qt/askpassphrasedialog.h \
  qt/bantablemodel.h \
  qt/bitcoinaddressvalidator.h \
  qt/bitcoinamountfield.h \
  qt/bitcoin.h \
  qt/bitcoingui.h \
  qt/bitcoinunits.h \
  qt/callcontract.h \
  qt/clientmodel.h \
  qt/coincontroldialog.h \
  qt/coincontroltreewidget.h \
  qt/createwalletdialog.h \
  qt/contractutil.h \
  qt/contractbookpage.h \
  qt/contractresult.h \
  qt/contracttablemodel.h \
  qt/createcontract.h \
  qt/csvmodelwriter.h \
  qt/delegationfilterproxy.h \
  qt/delegationitemwidget.h \
  qt/delegationlistwidget.h \
  qt/delegationitemmodel.h \
  qt/delegationpage.h \
  qt/delegationsstakerdialog.h \
  qt/delegationstakeritemmodel.h \
  qt/editaddressdialog.h \
  qt/editcontractinfodialog.h \
  qt/eventlog.h \
  qt/execrpccommand.h \
  qt/guiconstants.h \
  qt/guiutil.h \
  qt/intro.h \
  qt/macdockiconhandler.h \
  qt/macnotificationhandler.h \
  qt/macos_appnap.h \
  qt/modaloverlay.h \
  qt/navigationbar.h \
  qt/networkstyle.h \
  qt/notificator.h \
  qt/openuridialog.h \
  qt/optionsdialog.h \
  qt/optionsmodel.h \
  qt/overviewpage.h \
  qt/paymentserver.h \
  qt/peertablemodel.h \
  qt/platformstyle.h \
  qt/qrimagewidget.h \
  qt/qrctoken.h \
  qt/qswitchcontrol.h \
  qt/qvalidatedlineedit.h \
  qt/qvalidatedtextedit.h \
  qt/qvaluecombobox.h \
  qt/receivecoinsdialog.h \
  qt/receiverequestdialog.h \
  qt/receivetokenpage.h \
  qt/recentrequeststablemodel.h \
  qt/removedelegationpage.h \
  qt/restoredialog.h \
  qt/rpcconsole.h \
  qt/sendcoinsdialog.h \
  qt/sendcoinsentry.h \
  qt/sendtocontract.h \
  qt/sendtokenpage.h \
<<<<<<< HEAD
=======
  qt/sendcoinsrecipient.h \
>>>>>>> ee8ca219
  qt/signverifymessagedialog.h \
  qt/splashscreen.h \
  qt/splitutxopage.h \
  qt/stakepage.h \
  qt/stakerdelegationview.h \
  qt/styleSheet.h \
  qt/superstakeritemwidget.h \
  qt/superstakeritemmodel.h \
  qt/superstakerlistwidget.h \
  qt/superstakerconfigdialog.h \
  qt/superstakerpage.h \
  qt/tabbarinfo.h \
  qt/titlebar.h \
  qt/token.h \
  qt/tokenamountfield.h \
  qt/tokendescdialog.h \
  qt/tokenitemmodel.h \
  qt/tokenfilterproxy.h \
  qt/tokentransactionview.h \
  qt/tokentransactionrecord.h \
  qt/tokentransactiontablemodel.h \
  qt/tokentransactiondesc.h \
  qt/tokenitemwidget.h \
  qt/tokenlistwidget.h \
  qt/trafficgraphwidget.h \
  qt/transactiondesc.h \
  qt/transactiondescdialog.h \
  qt/transactionfilterproxy.h \
  qt/transactionrecord.h \
  qt/transactiontablemodel.h \
  qt/transactionview.h \
  qt/utilitydialog.h \
  qt/walletcontroller.h \
  qt/qtumversionchecker.h \
  qt/walletframe.h \
  qt/walletmodel.h \
  qt/walletmodeltransaction.h \
  qt/walletview.h \
  qt/winshutdownmonitor.h \
  qt/qtumpushbutton.h

RES_ICONS = \
  qt/res/icons/add.png \
  qt/res/icons/address-book.png \
  qt/res/icons/bitcoin.ico \
  qt/res/icons/bitcoin_testnet.ico \
  qt/res/icons/bitcoin.png \
  qt/res/icons/chevron.png \
  qt/res/icons/clock1.png \
  qt/res/icons/clock2.png \
  qt/res/icons/clock3.png \
  qt/res/icons/clock4.png \
  qt/res/icons/clock5.png \
  qt/res/icons/connect0.png \
  qt/res/icons/connect1.png \
  qt/res/icons/connect2.png \
  qt/res/icons/connect3.png \
  qt/res/icons/connect4.png \
  qt/res/icons/configure.png \
  qt/res/icons/edit.png \
  qt/res/icons/editcopy.png \
  qt/res/icons/editpaste.png \
  qt/res/icons/export.png \
  qt/res/icons/import.png \
  qt/res/icons/eye.png \
  qt/res/icons/eye_minus.png \
  qt/res/icons/eye_plus.png \
  qt/res/icons/filesave.png \
  qt/res/icons/fontbigger.png \
  qt/res/icons/fontsmaller.png \
  qt/res/icons/hd_disabled.png \
  qt/res/icons/hd_enabled.png \
  qt/res/icons/history.png \
  qt/res/icons/lock_closed.png \
  qt/res/icons/lock_open.png \
  qt/res/icons/logo.png \
  qt/res/icons/network_disabled.png \
  qt/res/icons/overview.png \
  qt/res/icons/proxy.png \
  qt/res/icons/receive.png \
  qt/res/icons/remove.png \
  qt/res/icons/send.png \
  qt/res/icons/synced.png \
  qt/res/icons/transaction0.png \
  qt/res/icons/transaction2.png \
  qt/res/icons/transaction_abandoned.png \
  qt/res/icons/transaction_conflicted.png \
  qt/res/icons/tx_inout.png \
  qt/res/icons/tx_input.png \
  qt/res/icons/tx_output.png \
  qt/res/icons/tx_mined.png \
  qt/res/icons/warning.png \
  qt/res/icons/verify.png \
  qt/res/icons/staking_on.png \
  qt/res/icons/staking_off.png \
  qt/res/icons/contract_input.png \
  qt/res/icons/contract_output.png \
  qt/res/icons/smart_contract.png \
  qt/res/icons/lock_staking.png \
  qt/res/icons/qrctoken.png \
  qt/res/icons/add_recipient.png \
  qt/res/icons/encrypt.png \
  qt/res/icons/receive_from.png \
  qt/res/icons/remove_entry.png \
  qt/res/icons/request_payment.png \
  qt/res/icons/restore.png \
  qt/res/icons/send_to.png \
  qt/res/icons/show.png \
  qt/res/icons/token.png \
  qt/res/icons/backup_wallet.png \
  qt/res/icons/add_token.png \
  qt/res/icons/plus_full.png

BITCOIN_QT_BASE_CPP = \
  qt/bantablemodel.cpp \
  qt/bitcoin.cpp \
  qt/bitcoinaddressvalidator.cpp \
  qt/bitcoinamountfield.cpp \
  qt/bitcoingui.cpp \
  qt/bitcoinunits.cpp \
  qt/clientmodel.cpp \
  qt/csvmodelwriter.cpp \
  qt/delegationitemmodel.cpp \
  qt/delegationstakeritemmodel.cpp \
  qt/guiutil.cpp \
  qt/intro.cpp \
  qt/modaloverlay.cpp \
  qt/navigationbar.cpp \
  qt/networkstyle.cpp \
  qt/notificator.cpp \
  qt/optionsdialog.cpp \
  qt/optionsmodel.cpp \
  qt/peertablemodel.cpp \
  qt/platformstyle.cpp \
  qt/qswitchcontrol.cpp \
  qt/qvalidatedlineedit.cpp \
  qt/qvalidatedtextedit.cpp \
  qt/qvaluecombobox.cpp \
  qt/rpcconsole.cpp \
  qt/splashscreen.cpp \
  qt/splitutxopage.cpp \
  qt/styleSheet.cpp \
  qt/tabbarinfo.cpp \
  qt/titlebar.cpp \
  qt/token.cpp \
  qt/tokenamountfield.cpp \
  qt/tokenitemmodel.cpp \
  qt/superstakeritemmodel.cpp \
  qt/trafficgraphwidget.cpp \
  qt/utilitydialog.cpp\
  qt/qtumversionchecker.cpp \
  qt/qtumpushbutton.cpp

BITCOIN_QT_WINDOWS_CPP = qt/winshutdownmonitor.cpp

BITCOIN_QT_WALLET_CPP = \
  qt/abifunctionfield.cpp \
  qt/abiparam.cpp \
  qt/abiparamitem.cpp \
  qt/abiparamsfield.cpp \
  qt/adddelegationpage.cpp \
  qt/addressbookpage.cpp \
  qt/addressfield.cpp \
  qt/addresstablemodel.cpp \
  qt/addsuperstakerpage.cpp \
  qt/addtokenpage.cpp \
  qt/askpassphrasedialog.cpp \
  qt/callcontract.cpp \
  qt/coincontroldialog.cpp \
  qt/coincontroltreewidget.cpp \
  qt/contractutil.cpp \
  qt/contractbookpage.cpp \
  qt/contractresult.cpp \
  qt/contracttablemodel.cpp \
  qt/createcontract.cpp \
  qt/delegationfilterproxy.cpp \
  qt/delegationitemwidget.cpp \
  qt/delegationlistwidget.cpp \
  qt/delegationpage.cpp \
  qt/delegationsstakerdialog.cpp \
  qt/eventlog.cpp \
  qt/execrpccommand.cpp \
  qt/createwalletdialog.cpp \
  qt/editaddressdialog.cpp \
  qt/editcontractinfodialog.cpp \
  qt/openuridialog.cpp \
  qt/overviewpage.cpp \
  qt/paymentserver.cpp \
  qt/qrctoken.cpp \
  qt/qrimagewidget.cpp \
  qt/receivecoinsdialog.cpp \
  qt/receiverequestdialog.cpp \
  qt/receivetokenpage.cpp \
  qt/recentrequeststablemodel.cpp \
  qt/removedelegationpage.cpp \
  qt/restoredialog.cpp \
  qt/stakepage.cpp \
  qt/stakerdelegationview.cpp \
  qt/sendcoinsdialog.cpp \
  qt/sendcoinsentry.cpp \
  qt/sendtocontract.cpp \
  qt/sendtokenpage.cpp \
  qt/signverifymessagedialog.cpp \
  qt/superstakeritemwidget.cpp \
  qt/superstakerlistwidget.cpp \
  qt/superstakerconfigdialog.cpp \
  qt/superstakerpage.cpp \
  qt/tokendescdialog.cpp \
  qt/tokenfilterproxy.cpp \
  qt/tokentransactionview.cpp \
  qt/tokentransactionrecord.cpp \
  qt/tokentransactiontablemodel.cpp \
  qt/tokentransactiondesc.cpp \
  qt/transactiondesc.cpp \
  qt/transactiondescdialog.cpp \
  qt/transactionfilterproxy.cpp \
  qt/transactionrecord.cpp \
  qt/transactiontablemodel.cpp \
  qt/transactionview.cpp \
  qt/tokenitemwidget.cpp \
  qt/tokenlistwidget.cpp \
  qt/walletcontroller.cpp \
  qt/walletframe.cpp \
  qt/walletmodel.cpp \
  qt/walletmodeltransaction.cpp \
  qt/walletview.cpp

BITCOIN_QT_CPP = $(BITCOIN_QT_BASE_CPP)
if TARGET_WINDOWS
BITCOIN_QT_CPP += $(BITCOIN_QT_WINDOWS_CPP)
endif
if ENABLE_WALLET
BITCOIN_QT_CPP += $(BITCOIN_QT_WALLET_CPP)
endif # ENABLE_WALLET

RES_IMAGES =

RES_MOVIES = $(wildcard $(srcdir)/qt/res/movies/spinner-*.png)

RES_TOKENS = qt/res/tokens/6b8bf98ff497c064e8f0bde13e0c4f5ed5bf8ce7.png \
qt/res/tokens/9d3d4cc1986d81f9109f2b091b7732e7d9bcf63b.png \
qt/res/tokens/57931faffdec114056a49adfcaa1caac159a1a25.png \
qt/res/tokens/09800417b097c61b9fd26b3ddde4238304a110d5.png \
qt/res/tokens/49665919e437a4bedb92faa45ed33ebb5a33ee63.png \
qt/res/tokens/b6c48b3a7c888713dd96eed92a4ee0397dd64e71.png \
qt/res/tokens/b27d7bf95b03e02b55d5eb63d3f1692762101bf9.png \
qt/res/tokens/d8dec2b605005749abbf4b060edad3070e23cf5c.png \
qt/res/tokens/f2033ede578e17fa6231047265010445bca8cf1c.png \
qt/res/tokens/f2703e93f87b846a7aacec1247beaec1c583daa4.png \
qt/res/tokens/fe59cbc1704e89a698571413a81f0de9d8f00c69.png

RES_STYLES = qt/res/styles/theme1/buttontransparentbordered.css \
qt/res/styles/theme1/buttondark.css \
qt/res/styles/theme1/navgroupbutton.css \
qt/res/styles/theme1/navbutton.css \
qt/res/styles/theme1/navsubgroupbutton.css \
qt/res/styles/theme1/app.css \
qt/res/styles/theme1/scrollbarlight.css \
qt/res/styles/theme1/buttonlight.css \
qt/res/styles/theme1/buttontransparent.css \
qt/res/styles/theme1/invalid.css \
qt/res/styles/theme1/treeview.css \
qt/res/styles/theme1/scrollbardark.css \
qt/res/styles/theme1/buttongray.css \
qt/res/styles/theme1/tableviewlight.css \
qt/res/styles/theme1/config.ini \
qt/res/styles/theme1/app-icons/down_arrow_unit.png \
qt/res/styles/theme1/app-icons/toolbutton_right_arrow.png \
qt/res/styles/theme1/app-icons/spinBoxHover.png \
qt/res/styles/theme1/app-icons/down_arrow.png \
qt/res/styles/theme1/app-icons/spinBoxDisabled.png \
qt/res/styles/theme1/app-icons/checkbox_indeterminate_hover.png \
qt/res/styles/theme1/app-icons/radiobutton_checked_disabled.png \
qt/res/styles/theme1/app-icons/up_arrow_disabled.png \
qt/res/styles/theme1/app-icons/checkbox_unchecked.png \
qt/res/styles/theme1/app-icons/message_critical.png \
qt/res/styles/theme1/app-icons/radiobutton_unchecked_hover.png \
qt/res/styles/theme1/app-icons/checkbox_unchecked_hover.png \
qt/res/styles/theme1/app-icons/checkbox_indeterminate_disabled.png \
qt/res/styles/theme1/app-icons/message_warning.png \
qt/res/styles/theme1/app-icons/radiobutton_checked_hover.png \
qt/res/styles/theme1/app-icons/cb_up_down_arrow.png \
qt/res/styles/theme1/app-icons/checkbox_checked_disabled.png \
qt/res/styles/theme1/app-icons/message_info.png \
qt/res/styles/theme1/app-icons/radiobutton_unchecked.png \
qt/res/styles/theme1/app-icons/checkbox_checked.png \
qt/res/styles/theme1/app-icons/toolbutton_down_arrow.png \
qt/res/styles/theme1/app-icons/spinBox.png \
qt/res/styles/theme1/app-icons/up_arrow_hover.png \
qt/res/styles/theme1/app-icons/radiobutton_checked.png \
qt/res/styles/theme1/app-icons/slider_switcher_disabled.png \
qt/res/styles/theme1/app-icons/radiobutton_unchecked_disabled.png \
qt/res/styles/theme1/app-icons/up_arrow.png \
qt/res/styles/theme1/app-icons/spinBoxFocus.png \
qt/res/styles/theme1/app-icons/slider_switcher.png \
qt/res/styles/theme1/app-icons/down_arrow_hover.png \
qt/res/styles/theme1/app-icons/checkbox_indeterminate.png \
qt/res/styles/theme1/app-icons/message_question.png \
qt/res/styles/theme1/app-icons/checkbox_checked_hover.png \
qt/res/styles/theme1/app-icons/down_arrow_disabled.png \
qt/res/styles/theme1/app-icons/slider_switcher_hover.png \
qt/res/styles/theme1/app-icons/checkbox_unchecked_disabled.png \
qt/res/styles/theme1/app-icons/splash_bg.png \
qt/res/styles/theme1/app-icons/bg.png \
qt/res/styles/theme2/app.css \
qt/res/styles/theme2/config.ini \
qt/res/styles/theme2/buttontransparent.css \
qt/res/styles/theme2/scrollbardark.css \
qt/res/styles/theme2/treeview.css \
qt/res/styles/theme2/navgroupbutton.css \
qt/res/styles/theme2/navbutton.css \
qt/res/styles/theme2/navsubgroupbutton.css \
qt/res/styles/theme2/tableviewlight.css \
qt/res/styles/theme2/invalid.css \
qt/res/styles/theme2/app-icons/up_arrow.png \
qt/res/styles/theme2/app-icons/up_arrow_hover.png \
qt/res/styles/theme2/app-icons/up_arrow_disabled.png \
qt/res/styles/theme2/app-icons/down_arrow.png \
qt/res/styles/theme2/app-icons/down_arrow_hover.png \
qt/res/styles/theme2/app-icons/down_arrow_disabled.png \
qt/res/styles/theme2/app-icons/checkbox_checked.png \
qt/res/styles/theme2/app-icons/checkbox_checked_disabled.png \
qt/res/styles/theme2/app-icons/checkbox_checked_hover.png \
qt/res/styles/theme2/app-icons/checkbox_indeterminate.png \
qt/res/styles/theme2/app-icons/checkbox_indeterminate_disabled.png \
qt/res/styles/theme2/app-icons/checkbox_indeterminate_hover.png \
qt/res/styles/theme2/app-icons/checkbox_unchecked.png \
qt/res/styles/theme2/app-icons/checkbox_unchecked_disabled.png \
qt/res/styles/theme2/app-icons/checkbox_unchecked_hover.png \
qt/res/styles/theme2/app-icons/radiobutton_checked.png \
qt/res/styles/theme2/app-icons/radiobutton_checked_disabled.png \
qt/res/styles/theme2/app-icons/radiobutton_checked_hover.png \
qt/res/styles/theme2/app-icons/radiobutton_unchecked.png \
qt/res/styles/theme2/app-icons/radiobutton_unchecked_disabled.png \
qt/res/styles/theme2/app-icons/radiobutton_unchecked_hover.png \
qt/res/styles/theme2/app-icons/slider_switcher.png \
qt/res/styles/theme2/app-icons/slider_switcher_disabled.png \
qt/res/styles/theme2/app-icons/slider_switcher_hover.png \
qt/res/styles/theme2/app-icons/cb_up_down_arrow.png \
qt/res/styles/theme2/app-icons/right_arrow.png \
qt/res/styles/theme2/app-icons/down_arrow_unit.png \
qt/res/styles/theme2/app-icons/splash_bg.png \
qt/res/styles/theme2/app-icons/bg.png \
qt/res/styles/theme3/app.css \
qt/res/styles/theme3/config.ini \
qt/res/styles/theme3/buttontransparent.css \
qt/res/styles/theme3/scrollbardark.css \
qt/res/styles/theme3/treeview.css \
qt/res/styles/theme3/navgroupbutton.css \
qt/res/styles/theme3/navbutton.css \
qt/res/styles/theme3/navsubgroupbutton.css \
qt/res/styles/theme3/tableviewlight.css \
qt/res/styles/theme3/invalid.css \
qt/res/styles/theme3/app-icons/down_arrow_unit.png \
qt/res/styles/theme3/app-icons/splash_bg.png \
qt/res/styles/theme3/app-icons/bg.png

BITCOIN_RC = qt/res/bitcoin-qt-res.rc

BITCOIN_QT_INCLUDES = -DQT_NO_KEYWORDS

qt_libbitcoinqt_a_CPPFLAGS = $(AM_CPPFLAGS) $(BITCOIN_INCLUDES) $(BITCOIN_QT_INCLUDES) \
  $(QT_INCLUDES) $(QT_DBUS_INCLUDES) $(QR_CFLAGS)
qt_libbitcoinqt_a_CXXFLAGS = $(AM_CXXFLAGS) $(QT_PIE_FLAGS)
qt_libbitcoinqt_a_OBJCXXFLAGS = $(AM_OBJCXXFLAGS) $(QT_PIE_FLAGS)

qt_libbitcoinqt_a_SOURCES = $(BITCOIN_QT_CPP) $(BITCOIN_QT_H) $(QT_FORMS_UI) \
<<<<<<< HEAD
  $(QT_QRC) $(QT_QRC_LOCALE) $(QT_TS) $(PROTOBUF_PROTO) $(RES_ICONS) $(RES_IMAGES) $(RES_MOVIES) $(RES_TOKENS) $(RES_STYLES)
=======
  $(QT_QRC) $(QT_QRC_LOCALE) $(QT_TS) $(RES_ICONS) $(RES_IMAGES) $(RES_MOVIES) $(RES_TOKENS) $(RES_STYLES)
>>>>>>> ee8ca219
if TARGET_DARWIN
  qt_libbitcoinqt_a_SOURCES += $(BITCOIN_MM)
endif

nodist_qt_libbitcoinqt_a_SOURCES = $(QT_MOC_CPP) $(QT_MOC) $(QT_QRC_CPP) $(QT_QRC_LOCALE_CPP)

# forms/foo.h -> forms/ui_foo.h
QT_FORMS_H=$(join $(dir $(QT_FORMS_UI)),$(addprefix ui_, $(notdir $(QT_FORMS_UI:.ui=.h))))

# Most files will depend on the forms and moc files as includes. Generate them
# before anything else.
$(QT_MOC): $(QT_FORMS_H)
$(qt_libbitcoinqt_a_OBJECTS) $(qt_qtum_qt_OBJECTS) : | $(QT_MOC)
<<<<<<< HEAD

#Generating these with a half-written protobuf header leads to wacky results.
#This makes sure it's done.
$(QT_MOC): $(PROTOBUF_H)
$(QT_MOC_CPP): $(PROTOBUF_H)

# bitcoin-qt binary #
qt_qtum_qt_CPPFLAGS = $(AM_CPPFLAGS) $(BITCOIN_INCLUDES) $(BITCOIN_QT_INCLUDES) \
  $(QT_INCLUDES) $(PROTOBUF_CFLAGS) $(QR_CFLAGS)
=======

# bitcoin-qt binary #
qt_qtum_qt_CPPFLAGS = $(AM_CPPFLAGS) $(BITCOIN_INCLUDES) $(BITCOIN_QT_INCLUDES) \
  $(QT_INCLUDES) $(QR_CFLAGS)
>>>>>>> ee8ca219
qt_qtum_qt_CXXFLAGS = $(AM_CXXFLAGS) $(QT_PIE_FLAGS)

qt_qtum_qt_SOURCES = qt/main.cpp
if TARGET_WINDOWS
  qt_qtum_qt_SOURCES += $(BITCOIN_RC)
endif
qt_qtum_qt_LDADD = qt/libbitcoinqt.a $(LIBBITCOIN_SERVER)
if ENABLE_WALLET
qt_qtum_qt_LDADD += $(LIBBITCOIN_UTIL) $(LIBBITCOIN_WALLET) $(LIBBITCOIN_SERVER)
endif
if ENABLE_ZMQ
qt_qtum_qt_LDADD += $(LIBBITCOIN_ZMQ) $(ZMQ_LIBS)
<<<<<<< HEAD
endif
qt_qtum_qt_LDADD += $(LIBBITCOIN_CLI) $(LIBBITCOIN_COMMON) $(LIBBITCOIN_UTIL) $(LIBBITCOIN_CONSENSUS) $(LIBBITCOIN_CRYPTO) $(LIBUNIVALUE) $(LIBLEVELDB) $(LIBLEVELDB_SSE42) $(LIBMEMENV) \
  $(BOOST_LIBS) $(QT_LIBS) $(QT_DBUS_LIBS) $(QR_LIBS) $(PROTOBUF_LIBS) $(BDB_LIBS) $(MINIUPNPC_LIBS) $(LIBSECP256K1) \
  $(EVENT_PTHREADS_LIBS) $(EVENT_LIBS) $(LIBETHEREUM) $(LIBETHASHSEAL) $(LIBETHASH) \
  $(LIBETHCORE) $(LIBDEVCORE) $(LIBJSONCPP) $(LIBEVM) $(LIBEVMCORE) $(LIBDEVCRYPTO) $(LIBCRYPTOPP) $(LIBSCRYIPT) $(LIBFF) $(GMP_LIBS) $(GMPXX_LIBS)
if ENABLE_BIP70
qt_qtum_qt_LDADD += $(SSL_LIBS)
else
if TARGET_WINDOWS
qt_qtum_qt_LDADD += $(SSL_LIBS)
endif
endif
qt_qtum_qt_LDADD += $(CRYPTO_LIBS)
=======
endif
qt_qtum_qt_LDADD += $(LIBBITCOIN_CLI) $(LIBBITCOIN_COMMON) $(LIBBITCOIN_UTIL) $(LIBBITCOIN_CONSENSUS) $(LIBBITCOIN_CRYPTO) $(LIBUNIVALUE) $(LIBLEVELDB) $(LIBLEVELDB_SSE42) $(LIBMEMENV) \
  $(BOOST_LIBS) $(QT_LIBS) $(QT_DBUS_LIBS) $(QR_LIBS) $(BDB_LIBS) $(SSL_LIBS) $(CRYPTO_LIBS) $(MINIUPNPC_LIBS) $(LIBSECP256K1) $(LIBCRYPTOPP)\
  $(EVENT_PTHREADS_LIBS) $(EVENT_LIBS) $(LIBFF) $(GMP_LIBS) $(GMPXX_LIBS)
>>>>>>> ee8ca219
qt_qtum_qt_LDFLAGS = $(RELDFLAGS) $(AM_LDFLAGS) $(QT_LDFLAGS) $(LIBTOOL_APP_LDFLAGS)
qt_qtum_qt_LIBTOOLFLAGS = $(AM_LIBTOOLFLAGS) --tag CXX

#locale/foo.ts -> locale/foo.qm
QT_QM=$(QT_TS:.ts=.qm)

SECONDARY: $(QT_QM)

$(srcdir)/qt/bitcoinstrings.cpp: FORCE
	@test -n $(XGETTEXT) || echo "xgettext is required for updating translations"
	$(AM_V_GEN) cd $(srcdir); XGETTEXT=$(XGETTEXT) COPYRIGHT_HOLDERS="$(COPYRIGHT_HOLDERS)" $(PYTHON) ../share/qt/extract_strings_qt.py $(libbitcoin_server_a_SOURCES) $(libbitcoin_wallet_a_SOURCES) $(libbitcoin_common_a_SOURCES) $(libbitcoin_zmq_a_SOURCES) $(libbitcoin_consensus_a_SOURCES) $(libbitcoin_util_a_SOURCES)

translate: $(srcdir)/qt/bitcoinstrings.cpp $(QT_FORMS_UI) $(QT_FORMS_UI) $(BITCOIN_QT_BASE_CPP) qt/bitcoin.cpp $(BITCOIN_QT_WINDOWS_CPP) $(BITCOIN_QT_WALLET_CPP) $(BITCOIN_QT_H) $(BITCOIN_MM)
	@test -n $(LUPDATE) || echo "lupdate is required for updating translations"
	$(AM_V_GEN) QT_SELECT=$(QT_SELECT) $(LUPDATE) $^ -locations relative -no-obsolete -ts $(srcdir)/qt/locale/bitcoin_en.ts

$(QT_QRC_LOCALE_CPP): $(QT_QRC_LOCALE) $(QT_QM)
	@test -f $(RCC)
	@cp -f $< $(@D)/temp_$(<F)
	$(AM_V_GEN) QT_SELECT=$(QT_SELECT) $(RCC) -name bitcoin_locale $(@D)/temp_$(<F) | \
	  $(SED) -e '/^\*\*.*Created:/d' -e '/^\*\*.*by:/d' > $@
	@rm $(@D)/temp_$(<F)

<<<<<<< HEAD
$(QT_QRC_CPP): $(QT_QRC) $(QT_FORMS_H) $(RES_ICONS) $(RES_IMAGES) $(RES_MOVIES) $(RES_TOKENS) $(RES_STYLES) $(PROTOBUF_H)
=======
$(QT_QRC_CPP): $(QT_QRC) $(QT_FORMS_H) $(RES_ICONS) $(RES_IMAGES) $(RES_MOVIES) $(RES_TOKENS) $(RES_STYLES)
>>>>>>> ee8ca219
	@test -f $(RCC)
	$(AM_V_GEN) QT_SELECT=$(QT_SELECT) $(RCC) -name bitcoin $< | \
	  $(SED) -e '/^\*\*.*Created:/d' -e '/^\*\*.*by:/d' > $@

CLEAN_QT = $(nodist_qt_libbitcoinqt_a_SOURCES) $(QT_QM) $(QT_FORMS_H) qt/*.gcda qt/*.gcno qt/temp_bitcoin_locale.qrc

CLEANFILES += $(CLEAN_QT)

bitcoin_qt_clean: FORCE
	rm -f $(CLEAN_QT) $(qt_libbitcoinqt_a_OBJECTS) $(qt_qtum_qt_OBJECTS) qt/bitcoin-qt$(EXEEXT) $(LIBBITCOINQT)

bitcoin_qt : qt/bitcoin-qt$(EXEEXT)

ui_%.h: %.ui
	@test -f $(UIC)
	@$(MKDIR_P) $(@D)
	$(AM_V_GEN) QT_SELECT=$(QT_SELECT) $(UIC) -o $@ $< || (echo "Error creating $@"; false)

%.moc: %.cpp
	$(AM_V_GEN) QT_SELECT=$(QT_SELECT) $(MOC) $(DEFAULT_INCLUDES) $(QT_INCLUDES) $(MOC_DEFS) $< | \
	  $(SED) -e '/^\*\*.*Created:/d' -e '/^\*\*.*by:/d' > $@

moc_%.cpp: %.h
	$(AM_V_GEN) QT_SELECT=$(QT_SELECT) $(MOC) $(DEFAULT_INCLUDES) $(QT_INCLUDES) $(MOC_DEFS) $< | \
	  $(SED) -e '/^\*\*.*Created:/d' -e '/^\*\*.*by:/d' > $@

%.qm: %.ts
	@test -f $(LRELEASE)
	@$(MKDIR_P) $(@D)
	$(AM_V_GEN) QT_SELECT=$(QT_SELECT) $(LRELEASE) -silent $< -qm $@<|MERGE_RESOLUTION|>--- conflicted
+++ resolved
@@ -249,10 +249,7 @@
   qt/sendcoinsentry.h \
   qt/sendtocontract.h \
   qt/sendtokenpage.h \
-<<<<<<< HEAD
-=======
   qt/sendcoinsrecipient.h \
->>>>>>> ee8ca219
   qt/signverifymessagedialog.h \
   qt/splashscreen.h \
   qt/splitutxopage.h \
@@ -620,11 +617,7 @@
 qt_libbitcoinqt_a_OBJCXXFLAGS = $(AM_OBJCXXFLAGS) $(QT_PIE_FLAGS)
 
 qt_libbitcoinqt_a_SOURCES = $(BITCOIN_QT_CPP) $(BITCOIN_QT_H) $(QT_FORMS_UI) \
-<<<<<<< HEAD
-  $(QT_QRC) $(QT_QRC_LOCALE) $(QT_TS) $(PROTOBUF_PROTO) $(RES_ICONS) $(RES_IMAGES) $(RES_MOVIES) $(RES_TOKENS) $(RES_STYLES)
-=======
   $(QT_QRC) $(QT_QRC_LOCALE) $(QT_TS) $(RES_ICONS) $(RES_IMAGES) $(RES_MOVIES) $(RES_TOKENS) $(RES_STYLES)
->>>>>>> ee8ca219
 if TARGET_DARWIN
   qt_libbitcoinqt_a_SOURCES += $(BITCOIN_MM)
 endif
@@ -638,22 +631,10 @@
 # before anything else.
 $(QT_MOC): $(QT_FORMS_H)
 $(qt_libbitcoinqt_a_OBJECTS) $(qt_qtum_qt_OBJECTS) : | $(QT_MOC)
-<<<<<<< HEAD
-
-#Generating these with a half-written protobuf header leads to wacky results.
-#This makes sure it's done.
-$(QT_MOC): $(PROTOBUF_H)
-$(QT_MOC_CPP): $(PROTOBUF_H)
-
-# bitcoin-qt binary #
-qt_qtum_qt_CPPFLAGS = $(AM_CPPFLAGS) $(BITCOIN_INCLUDES) $(BITCOIN_QT_INCLUDES) \
-  $(QT_INCLUDES) $(PROTOBUF_CFLAGS) $(QR_CFLAGS)
-=======
 
 # bitcoin-qt binary #
 qt_qtum_qt_CPPFLAGS = $(AM_CPPFLAGS) $(BITCOIN_INCLUDES) $(BITCOIN_QT_INCLUDES) \
   $(QT_INCLUDES) $(QR_CFLAGS)
->>>>>>> ee8ca219
 qt_qtum_qt_CXXFLAGS = $(AM_CXXFLAGS) $(QT_PIE_FLAGS)
 
 qt_qtum_qt_SOURCES = qt/main.cpp
@@ -666,26 +647,10 @@
 endif
 if ENABLE_ZMQ
 qt_qtum_qt_LDADD += $(LIBBITCOIN_ZMQ) $(ZMQ_LIBS)
-<<<<<<< HEAD
-endif
-qt_qtum_qt_LDADD += $(LIBBITCOIN_CLI) $(LIBBITCOIN_COMMON) $(LIBBITCOIN_UTIL) $(LIBBITCOIN_CONSENSUS) $(LIBBITCOIN_CRYPTO) $(LIBUNIVALUE) $(LIBLEVELDB) $(LIBLEVELDB_SSE42) $(LIBMEMENV) \
-  $(BOOST_LIBS) $(QT_LIBS) $(QT_DBUS_LIBS) $(QR_LIBS) $(PROTOBUF_LIBS) $(BDB_LIBS) $(MINIUPNPC_LIBS) $(LIBSECP256K1) \
-  $(EVENT_PTHREADS_LIBS) $(EVENT_LIBS) $(LIBETHEREUM) $(LIBETHASHSEAL) $(LIBETHASH) \
-  $(LIBETHCORE) $(LIBDEVCORE) $(LIBJSONCPP) $(LIBEVM) $(LIBEVMCORE) $(LIBDEVCRYPTO) $(LIBCRYPTOPP) $(LIBSCRYIPT) $(LIBFF) $(GMP_LIBS) $(GMPXX_LIBS)
-if ENABLE_BIP70
-qt_qtum_qt_LDADD += $(SSL_LIBS)
-else
-if TARGET_WINDOWS
-qt_qtum_qt_LDADD += $(SSL_LIBS)
-endif
-endif
-qt_qtum_qt_LDADD += $(CRYPTO_LIBS)
-=======
 endif
 qt_qtum_qt_LDADD += $(LIBBITCOIN_CLI) $(LIBBITCOIN_COMMON) $(LIBBITCOIN_UTIL) $(LIBBITCOIN_CONSENSUS) $(LIBBITCOIN_CRYPTO) $(LIBUNIVALUE) $(LIBLEVELDB) $(LIBLEVELDB_SSE42) $(LIBMEMENV) \
   $(BOOST_LIBS) $(QT_LIBS) $(QT_DBUS_LIBS) $(QR_LIBS) $(BDB_LIBS) $(SSL_LIBS) $(CRYPTO_LIBS) $(MINIUPNPC_LIBS) $(LIBSECP256K1) $(LIBCRYPTOPP)\
   $(EVENT_PTHREADS_LIBS) $(EVENT_LIBS) $(LIBFF) $(GMP_LIBS) $(GMPXX_LIBS)
->>>>>>> ee8ca219
 qt_qtum_qt_LDFLAGS = $(RELDFLAGS) $(AM_LDFLAGS) $(QT_LDFLAGS) $(LIBTOOL_APP_LDFLAGS)
 qt_qtum_qt_LIBTOOLFLAGS = $(AM_LIBTOOLFLAGS) --tag CXX
 
@@ -709,11 +674,7 @@
 	  $(SED) -e '/^\*\*.*Created:/d' -e '/^\*\*.*by:/d' > $@
 	@rm $(@D)/temp_$(<F)
 
-<<<<<<< HEAD
-$(QT_QRC_CPP): $(QT_QRC) $(QT_FORMS_H) $(RES_ICONS) $(RES_IMAGES) $(RES_MOVIES) $(RES_TOKENS) $(RES_STYLES) $(PROTOBUF_H)
-=======
 $(QT_QRC_CPP): $(QT_QRC) $(QT_FORMS_H) $(RES_ICONS) $(RES_IMAGES) $(RES_MOVIES) $(RES_TOKENS) $(RES_STYLES)
->>>>>>> ee8ca219
 	@test -f $(RCC)
 	$(AM_V_GEN) QT_SELECT=$(QT_SELECT) $(RCC) -name bitcoin $< | \
 	  $(SED) -e '/^\*\*.*Created:/d' -e '/^\*\*.*by:/d' > $@
