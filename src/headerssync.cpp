// Copyright (c) 2022 The Bitcoin Core developers
// Distributed under the MIT software license, see the accompanying
// file COPYING or http://www.opensource.org/licenses/mit-license.php.

#include <headerssync.h>
#include <logging.h>
#include <pow.h>
#include <timedata.h>
#include <util/check.h>
#include <util/vector.h>

<<<<<<< HEAD
// The two Bitcoin constants are computed using the simulation script on
// https://gist.github.com/sipa/016ae445c132cdf65a2791534dfb7ae1
// The two Qtum constants below are computed using the simulation script on
// qtum/contrib/sync/headersync_params.py
// It is the same simulation as for Bitcoin, just updated with Qtum parameters.

//! Store a commitment to a header every HEADER_COMMITMENT_PERIOD blocks.
=======
// The two constants below are computed using the simulation script in
// contrib/devtools/headerssync-params.py.

//! Store one header commitment per HEADER_COMMITMENT_PERIOD blocks.
>>>>>>> 86d0551a
constexpr size_t HEADER_COMMITMENT_PERIOD{59};

//! Only feed headers to validation once this many headers on top have been
//! received and validated against commitments.
constexpr size_t REDOWNLOAD_BUFFER_SIZE{741}; // 741/59 = ~12.6 commitments

// Our memory analysis assumes 176 bytes for a CompressedHeader (so we should
// re-calculate parameters if we compress further)
// 160 bytes for a CompressedHeader is for ARM Linux
static_assert(sizeof(CompressedHeader) == 176 || sizeof(CompressedHeader) == 160);

HeadersSyncState::HeadersSyncState(NodeId id, const Consensus::Params& consensus_params,
        const CBlockIndex* chain_start, const arith_uint256& minimum_required_work) :
    m_commit_offset(GetRand<unsigned>(HEADER_COMMITMENT_PERIOD)),
    m_id(id), m_consensus_params(consensus_params),
    m_chain_start(chain_start),
    m_minimum_required_work(minimum_required_work),
    m_current_chain_work(chain_start->nChainWork),
    m_last_header_received(m_chain_start->GetBlockHeader()),
    m_current_height(chain_start->nHeight)
{
    // Estimate the number of blocks that could possibly exist on the peer's
    // chain *right now* using 6 blocks/second (fastest blockrate given the MTP
    // rule) times the number of seconds from the last allowed block until
    // today. This serves as a memory bound on how many commitments we might
    // store from this peer, and we can safely give up syncing if the peer
    // exceeds this bound, because it's not possible for a consensus-valid
    // chain to be longer than this (at the current time -- in the future we
    // could try again, if necessary, to sync a longer chain).
    if(consensus_params.nLastPOWBlock != consensus_params.nLastBigReward)
    {
        // Regtest mode, so use the Bitcoin formula for max commitments
        m_max_commitments = 6*(Ticks<std::chrono::seconds>(GetAdjustedTime() - NodeSeconds{std::chrono::seconds{chain_start->GetMedianTimePast()}}) + MAX_FUTURE_BLOCK_TIME) / HEADER_COMMITMENT_PERIOD;
    }
    else
    {
        // Mainnet or testnet, so use the Qtum formula
        int64_t numberOfBlocks = (GetAdjustedTimeSeconds() + MAX_FUTURE_BLOCK_TIME - chain_start->GetBlockTime()) / (consensus_params.MinStakeTimestampMask() + 1);
        if(numberOfBlocks > 0)
        {
            if(chain_start->nHeight <= consensus_params.nLastPOWBlock)
            {
                // Add the PoW block, they take no time
                numberOfBlocks += consensus_params.nLastPOWBlock;
            }
            m_max_commitments = 1 + numberOfBlocks / HEADER_COMMITMENT_PERIOD;
        }
    }

    LogPrint(BCLog::NET, "Initial headers sync started with peer=%d: height=%i, max_commitments=%i, min_work=%s\n", m_id, m_current_height, m_max_commitments, m_minimum_required_work.ToString());
}

/** Free any memory in use, and mark this object as no longer usable. This is
 * required to guarantee that we won't reuse this object with the same
 * SaltedTxidHasher for another sync. */
void HeadersSyncState::Finalize()
{
    Assume(m_download_state != State::FINAL);
    ClearShrink(m_header_commitments);
    m_last_header_received.SetNull();
    ClearShrink(m_redownloaded_headers);
    m_redownload_buffer_last_hash.SetNull();
    m_redownload_buffer_first_prev_hash.SetNull();
    m_process_all_remaining_headers = false;
    m_current_height = 0;

    m_download_state = State::FINAL;
}

/** Process the next batch of headers received from our peer.
 *  Validate and store commitments, and compare total chainwork to our target to
 *  see if we can switch to REDOWNLOAD mode.  */
HeadersSyncState::ProcessingResult HeadersSyncState::ProcessNextHeaders(const
        std::vector<CBlockHeader>& received_headers, const bool full_headers_message)
{
    ProcessingResult ret;

    Assume(!received_headers.empty());
    if (received_headers.empty()) return ret;

    Assume(m_download_state != State::FINAL);
    if (m_download_state == State::FINAL) return ret;

    if (m_download_state == State::PRESYNC) {
        // During PRESYNC, we minimally validate block headers and
        // occasionally add commitments to them, until we reach our work
        // threshold (at which point m_download_state is updated to REDOWNLOAD).
        ret.success = ValidateAndStoreHeadersCommitments(received_headers);
        if (ret.success) {
            if (full_headers_message || m_download_state == State::REDOWNLOAD) {
                // A full headers message means the peer may have more to give us;
                // also if we just switched to REDOWNLOAD then we need to re-request
                // headers from the beginning.
                ret.request_more = true;
            } else {
                Assume(m_download_state == State::PRESYNC);
                // If we're in PRESYNC and we get a non-full headers
                // message, then the peer's chain has ended and definitely doesn't
                // have enough work, so we can stop our sync.
                LogPrint(BCLog::NET, "Initial headers sync aborted with peer=%d: incomplete headers message at height=%i (presync phase)\n", m_id, m_current_height);
            }
        }
    } else if (m_download_state == State::REDOWNLOAD) {
        // During REDOWNLOAD, we compare our stored commitments to what we
        // receive, and add headers to our redownload buffer. When the buffer
        // gets big enough (meaning that we've checked enough commitments),
        // we'll return a batch of headers to the caller for processing.
        ret.success = true;
        for (const auto& hdr : received_headers) {
            if (!ValidateAndStoreRedownloadedHeader(hdr)) {
                // Something went wrong -- the peer gave us an unexpected chain.
                // We could consider looking at the reason for failure and
                // punishing the peer, but for now just give up on sync.
                ret.success = false;
                break;
            }
        }

        if (ret.success) {
            // Return any headers that are ready for acceptance.
            ret.pow_validated_headers = PopHeadersReadyForAcceptance();

            // If we hit our target blockhash, then all remaining headers will be
            // returned and we can clear any leftover internal state.
            if (m_redownloaded_headers.empty() && m_process_all_remaining_headers) {
                LogPrint(BCLog::NET, "Initial headers sync complete with peer=%d: releasing all at height=%i (redownload phase)\n", m_id, m_redownload_buffer_last_height);
            } else if (full_headers_message) {
                // If the headers message is full, we need to request more.
                ret.request_more = true;
            } else {
                // For some reason our peer gave us a high-work chain, but is now
                // declining to serve us that full chain again. Give up.
                // Note that there's no more processing to be done with these
                // headers, so we can still return success.
                LogPrint(BCLog::NET, "Initial headers sync aborted with peer=%d: incomplete headers message at height=%i (redownload phase)\n", m_id, m_redownload_buffer_last_height);
            }
        }
    }

    if (!(ret.success && ret.request_more)) Finalize();
    return ret;
}

bool HeadersSyncState::ValidateAndStoreHeadersCommitments(const std::vector<CBlockHeader>& headers)
{
    // The caller should not give us an empty set of headers.
    Assume(headers.size() > 0);
    if (headers.size() == 0) return true;

    Assume(m_download_state == State::PRESYNC);
    if (m_download_state != State::PRESYNC) return false;

    if (headers[0].hashPrevBlock != m_last_header_received.GetHash() ||
            (headers[0].IsProofOfStake() && headers[0].GetBlockTime() <= m_last_header_received.GetBlockTime())) {
        // Somehow our peer gave us a header that doesn't connect.
        // This might be benign -- perhaps our peer reorged away from the chain
        // they were on. Give up on this sync for now (likely we will start a
        // new sync with a new starting point).
        LogPrint(BCLog::NET, "Initial headers sync aborted with peer=%d: non-continuous headers at height=%i (presync phase)\n", m_id, m_current_height);
        return false;
    }

    // If it does connect, (minimally) validate and occasionally store
    // commitments.
    for (const auto& hdr : headers) {
        if (!ValidateAndProcessSingleHeader(hdr)) {
            return false;
        }
    }

    if (m_current_chain_work >= m_minimum_required_work) {
        m_redownloaded_headers.clear();
        m_redownload_buffer_last_height = m_chain_start->nHeight;
        m_redownload_buffer_first_prev_hash = m_chain_start->GetBlockHash();
        m_redownload_buffer_last_hash = m_chain_start->GetBlockHash();
        m_redownload_chain_work = m_chain_start->nChainWork;
        m_download_state = State::REDOWNLOAD;
        LogPrint(BCLog::NET, "Initial headers sync transition with peer=%d: reached sufficient work at height=%i, redownloading from height=%i\n", m_id, m_current_height, m_redownload_buffer_last_height);
    }
    return true;
}

bool HeadersSyncState::ValidateAndProcessSingleHeader(const CBlockHeader& current)
{
    Assume(m_download_state == State::PRESYNC);
    if (m_download_state != State::PRESYNC) return false;

    int next_height = m_current_height + 1;

    // Verify that the difficulty isn't growing too fast; an adversary with
    // limited hashing capability has a greater chance of producing a high
    // work chain if they compress the work into as few blocks as possible,
    // so don't let anyone give a chain that would violate the difficulty
    // adjustment maximum.
    if (!PermittedDifficultyTransition(m_consensus_params, next_height,
                m_last_header_received.nBits, current.nBits)) {
        LogPrint(BCLog::NET, "Initial headers sync aborted with peer=%d: invalid difficulty transition at height=%i (presync phase)\n", m_id, next_height);
        return false;
    }

    if (next_height % HEADER_COMMITMENT_PERIOD == m_commit_offset) {
        // Add a commitment.
        m_header_commitments.push_back(m_hasher(current.GetHash()) & 1);
        if (m_header_commitments.size() > m_max_commitments) {
            // The peer's chain is too long; give up.
            // It's possible the chain grew since we started the sync; so
            // potentially we could succeed in syncing the peer's chain if we
            // try again later.
            LogPrint(BCLog::NET, "Initial headers sync aborted with peer=%d: exceeded max commitments at height=%i (presync phase)\n", m_id, next_height);
            return false;
        }
    }

    m_current_chain_work += GetBlockProof(CBlockIndex(current));
    m_last_header_received = current;
    m_current_height = next_height;

    return true;
}

bool HeadersSyncState::ValidateAndStoreRedownloadedHeader(const CBlockHeader& header)
{
    Assume(m_download_state == State::REDOWNLOAD);
    if (m_download_state != State::REDOWNLOAD) return false;

    int64_t next_height = m_redownload_buffer_last_height + 1;

    // Ensure that we're working on a header that connects to the chain we're
    // downloading.
    if (header.hashPrevBlock != m_redownload_buffer_last_hash) {
        LogPrint(BCLog::NET, "Initial headers sync aborted with peer=%d: non-continuous headers at height=%i (redownload phase)\n", m_id, next_height);
        return false;
    }

    // Check that the difficulty adjustments are within our tolerance:
    uint32_t previous_nBits{0};
    if (!m_redownloaded_headers.empty()) {
        previous_nBits = m_redownloaded_headers.back().nBits;
    } else {
        previous_nBits = m_chain_start->nBits;
    }

    if (!PermittedDifficultyTransition(m_consensus_params, next_height,
                previous_nBits, header.nBits)) {
        LogPrint(BCLog::NET, "Initial headers sync aborted with peer=%d: invalid difficulty transition at height=%i (redownload phase)\n", m_id, next_height);
        return false;
    }

    // Track work on the redownloaded chain
    m_redownload_chain_work += GetBlockProof(CBlockIndex(header));

    if (m_redownload_chain_work >= m_minimum_required_work) {
        m_process_all_remaining_headers = true;
    }

    // If we're at a header for which we previously stored a commitment, verify
    // it is correct. Failure will result in aborting download.
    // Also, don't check commitments once we've gotten to our target blockhash;
    // it's possible our peer has extended its chain between our first sync and
    // our second, and we don't want to return failure after we've seen our
    // target blockhash just because we ran out of commitments.
    if (!m_process_all_remaining_headers && next_height % HEADER_COMMITMENT_PERIOD == m_commit_offset) {
        if (m_header_commitments.size() == 0) {
            LogPrint(BCLog::NET, "Initial headers sync aborted with peer=%d: commitment overrun at height=%i (redownload phase)\n", m_id, next_height);
            // Somehow our peer managed to feed us a different chain and
            // we've run out of commitments.
            return false;
        }
        bool commitment = m_hasher(header.GetHash()) & 1;
        bool expected_commitment = m_header_commitments.front();
        m_header_commitments.pop_front();
        if (commitment != expected_commitment) {
            LogPrint(BCLog::NET, "Initial headers sync aborted with peer=%d: commitment mismatch at height=%i (redownload phase)\n", m_id, next_height);
            return false;
        }
    }

    // Store this header for later processing.
    m_redownloaded_headers.emplace_back(header);
    m_redownload_buffer_last_height = next_height;
    m_redownload_buffer_last_hash = header.GetHash();

    return true;
}

std::vector<CBlockHeader> HeadersSyncState::PopHeadersReadyForAcceptance()
{
    std::vector<CBlockHeader> ret;

    Assume(m_download_state == State::REDOWNLOAD);
    if (m_download_state != State::REDOWNLOAD) return ret;

    while (m_redownloaded_headers.size() > REDOWNLOAD_BUFFER_SIZE ||
            (m_redownloaded_headers.size() > 0 && m_process_all_remaining_headers)) {
        ret.emplace_back(m_redownloaded_headers.front().GetFullHeader(m_redownload_buffer_first_prev_hash));
        m_redownloaded_headers.pop_front();
        m_redownload_buffer_first_prev_hash = ret.back().GetHash();
    }
    return ret;
}

CBlockLocator HeadersSyncState::NextHeadersRequestLocator() const
{
    Assume(m_download_state != State::FINAL);
    if (m_download_state == State::FINAL) return {};

    auto chain_start_locator = LocatorEntries(m_chain_start);
    std::vector<uint256> locator;

    if (m_download_state == State::PRESYNC) {
        // During pre-synchronization, we continue from the last header received.
        locator.push_back(m_last_header_received.GetHash());
    }

    if (m_download_state == State::REDOWNLOAD) {
        // During redownload, we will download from the last received header that we stored.
        locator.push_back(m_redownload_buffer_last_hash);
    }

    locator.insert(locator.end(), chain_start_locator.begin(), chain_start_locator.end());

    return CBlockLocator{std::move(locator)};
}<|MERGE_RESOLUTION|>--- conflicted
+++ resolved
@@ -9,20 +9,10 @@
 #include <util/check.h>
 #include <util/vector.h>
 
-<<<<<<< HEAD
-// The two Bitcoin constants are computed using the simulation script on
-// https://gist.github.com/sipa/016ae445c132cdf65a2791534dfb7ae1
-// The two Qtum constants below are computed using the simulation script on
-// qtum/contrib/sync/headersync_params.py
-// It is the same simulation as for Bitcoin, just updated with Qtum parameters.
-
-//! Store a commitment to a header every HEADER_COMMITMENT_PERIOD blocks.
-=======
 // The two constants below are computed using the simulation script in
 // contrib/devtools/headerssync-params.py.
 
 //! Store one header commitment per HEADER_COMMITMENT_PERIOD blocks.
->>>>>>> 86d0551a
 constexpr size_t HEADER_COMMITMENT_PERIOD{59};
 
 //! Only feed headers to validation once this many headers on top have been
