--- conflicted
+++ resolved
@@ -9,8 +9,6 @@
 #include <primitives/transaction.h>
 #include <serialize.h>
 #include <uint256.h>
-
-static const int SER_WITHOUT_SIGNATURE = 1 << 3;
 
 /** Nodes collect new transactions into a block, hash them into a hash tree,
  * and scan through nonce values to make the block's hash satisfy proof-of-work
@@ -36,8 +34,6 @@
     uint256 hashUTXORoot; // qtum
     // proof-of-stake specific fields
     COutPoint prevoutStake;
-<<<<<<< HEAD
-=======
 
     ADD_SERIALIZE_METHODS;
 
@@ -59,7 +55,6 @@
 {
 public:
     // header
->>>>>>> 9e306671
     std::vector<unsigned char> vchBlockSig;
 
     CBlockHeader()
@@ -80,12 +75,7 @@
         READWRITE(hashStateRoot); // qtum
         READWRITE(hashUTXORoot); // qtum
         READWRITE(prevoutStake);
-<<<<<<< HEAD
-        if (!(s.GetType() & SER_WITHOUT_SIGNATURE))
-            READWRITE(vchBlockSig);
-=======
         READWRITE(vchBlockSig);
->>>>>>> 9e306671
     }
 
     void SetNull()
