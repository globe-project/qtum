--- conflicted
+++ resolved
@@ -17,11 +17,7 @@
 
 uint256 CBlockHeader::GetHashWithoutSign() const
 {
-<<<<<<< HEAD
-    return SerializeHash(*this, SER_GETHASH | SER_WITHOUT_SIGNATURE);
-=======
     return SerializeHash(*(CBlockHeaderBase*)this, SER_GETHASH);
->>>>>>> 9e306671
 }
 
 std::string CBlock::ToString() const
