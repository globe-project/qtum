--- conflicted
+++ resolved
@@ -11,11 +11,6 @@
 #include <kernel/cs_main.h>
 #include <sync.h>
 #include <util/fs.h>
-#include <chain.h>
-#include <primitives/block.h>
-#include <libdevcore/Common.h>
-#include <libdevcore/FixedHash.h>
-#include <index/disktxpos.h>
 
 #include <cstddef>
 #include <cstdint>
@@ -23,32 +18,8 @@
 #include <optional>
 #include <vector>
 
-<<<<<<< HEAD
-class CBlockFileInfo;
-class CBlockIndex;
-class CCoinsViewDBCursor;
-class uint256;
-class ChainstateManager;
-struct CHeightTxIndexKey;
-struct CHeightTxIndexIteratorKey;
-//////////////////////////////////// //qtum
-struct CAddressIndexKey;
-struct CAddressUnspentKey;
-struct CAddressUnspentValue;
-struct CMempoolAddressDeltaKey;
-struct CTimestampIndexKey;
-struct CTimestampBlockIndexKey;
-struct CTimestampBlockIndexValue;
-////////////////////////////////////
-namespace Consensus {
-struct Params;
-};
-struct bilingual_str;
-using valtype = std::vector<unsigned char>;
-=======
 class COutPoint;
 class uint256;
->>>>>>> 86d0551a
 
 //! Compensate for extra memory peak (x1.5-x1.9) at flush time.
 static constexpr int DB_PEAK_USAGE_FACTOR = 2;
@@ -110,469 +81,4 @@
     std::optional<fs::path> StoragePath() { return m_db->StoragePath(); }
 };
 
-<<<<<<< HEAD
-/** Access to the block database (blocks/index/) */
-class CBlockTreeDB : public CDBWrapper
-{
-public:
-    using CDBWrapper::CDBWrapper;
-    bool WriteBatchSync(const std::vector<std::pair<int, const CBlockFileInfo*> >& fileInfo, int nLastFile, const std::vector<const CBlockIndex*>& blockinfo);
-    bool ReadBlockFileInfo(int nFile, CBlockFileInfo &info);
-    bool ReadLastBlockFile(int &nFile);
-    bool WriteReindexing(bool fReindexing);
-    void ReadReindexing(bool &fReindexing);
-    bool WriteFlag(const std::string &name, bool fValue);
-    bool ReadFlag(const std::string &name, bool &fValue);
-    bool LoadBlockIndexGuts(const Consensus::Params& consensusParams, std::function<CBlockIndex*(const uint256&)> insertBlockIndex)
-        EXCLUSIVE_LOCKS_REQUIRED(::cs_main);
-
-    ////////////////////////////////////////////////////////////////////////////// // qtum
-    bool WriteHeightIndex(const CHeightTxIndexKey &heightIndex, const std::vector<uint256>& hash);
-
-    /**
-     * Iterates through blocks by height, starting from low.
-     *
-     * @param low start iterating from this block height
-     * @param high end iterating at this block height (ignored if <= 0)
-     * @param minconf stop iterating of the block height does not have enough confirmations (ignored if <= 0)
-     * @param blocksOfHashes transaction hashes in blocks iterated are collected into this vector.
-     * @param addresses filter out a block unless it matches one of the addresses in this set.
-     *
-     * @return the height of the latest block iterated. 0 if no block is iterated.
-     */
-    int ReadHeightIndex(int low, int high, int minconf,
-            std::vector<std::vector<uint256>> &blocksOfHashes,
-            std::set<dev::h160> const &addresses, ChainstateManager &chainman);
-    bool EraseHeightIndex(const unsigned int &height);
-    bool WipeHeightIndex();
-
-
-    bool WriteStakeIndex(unsigned int height, uint160 address);
-    bool ReadStakeIndex(unsigned int height, uint160& address);
-    bool ReadStakeIndex(unsigned int high, unsigned int low, std::vector<uint160> addresses);
-    bool EraseStakeIndex(unsigned int height);
-
-    bool WriteDelegateIndex(unsigned int height, uint160 address, uint8_t fee);
-    bool ReadDelegateIndex(unsigned int height, uint160& address, uint8_t& fee);
-    bool EraseDelegateIndex(unsigned int height);
-
-    bool EraseBlockIndex(const std::vector<uint256>&vect);
-
-    // Block explorer database functions
-    bool WriteAddressIndex(const std::vector<std::pair<CAddressIndexKey, CAmount> > &vect);
-    bool EraseAddressIndex(const std::vector<std::pair<CAddressIndexKey, CAmount> > &vect);
-    bool ReadAddressIndex(uint256 addressHash, int type,
-                        std::vector<std::pair<CAddressIndexKey, CAmount> > &addressIndex,
-                        int start = 0, int end = 0);
-    bool UpdateAddressUnspentIndex(const std::vector<std::pair<CAddressUnspentKey, CAddressUnspentValue > >&vect);
-    bool ReadAddressUnspentIndex(uint256 addressHash, int type,
-                                std::vector<std::pair<CAddressUnspentKey, CAddressUnspentValue> > &vect);
-    bool WriteTimestampIndex(const CTimestampIndexKey &timestampIndex);
-    bool ReadTimestampIndex(const unsigned int &high, const unsigned int &low, const bool fActiveOnly, std::vector<std::pair<uint256, unsigned int> > &vect, ChainstateManager & chainman);
-    bool WriteTimestampBlockIndex(const CTimestampBlockIndexKey &blockhashIndex, const CTimestampBlockIndexValue &logicalts);
-    bool ReadTimestampBlockIndex(const uint256 &hash, unsigned int &logicalTS);
-    bool ReadSpentIndex(CSpentIndexKey &key, CSpentIndexValue &value);
-    bool UpdateSpentIndex(const std::vector<std::pair<CSpentIndexKey, CSpentIndexValue> >&vect);
-    bool blockOnchainActive(const uint256 &hash, ChainstateManager &chainman);
-
-    //////////////////////////////////////////////////////////////////////////////
-};
-
-std::optional<bilingual_str> CheckLegacyTxindex(CBlockTreeDB& block_tree_db);
-
-//////////////////////////////////////////////////////////// // qtum
-struct CHeightTxIndexIteratorKey {
-    unsigned int height;
-
-    size_t GetSerializeSize(int nType, int nVersion) const {
-        return 4;
-    }
-    template<typename Stream>
-    void Serialize(Stream& s) const {
-        ser_writedata32be(s, height);
-    }
-    template<typename Stream>
-    void Unserialize(Stream& s) {
-        height = ser_readdata32be(s);
-    }
-
-    CHeightTxIndexIteratorKey(unsigned int _height) {
-        height = _height;
-    }
-
-    CHeightTxIndexIteratorKey() {
-        SetNull();
-    }
-
-    void SetNull() {
-        height = 0;
-    }
-};
-
-struct CHeightTxIndexKey {
-    unsigned int height;
-    dev::h160 address;
-
-    size_t GetSerializeSize(int nType, int nVersion) const {
-        return 24;
-    }
-    template<typename Stream>
-    void Serialize(Stream& s) const {
-        ser_writedata32be(s, height);
-        s << address.asBytes();
-    }
-    template<typename Stream>
-    void Unserialize(Stream& s) {
-        height = ser_readdata32be(s);
-        valtype tmp;
-        s >> tmp;
-        address = dev::h160(tmp);
-    }
-
-    CHeightTxIndexKey(unsigned int _height, dev::h160 _address) {
-        height = _height;
-        address = _address;
-    }
-
-    CHeightTxIndexKey() {
-        SetNull();
-    }
-
-    void SetNull() {
-        height = 0;
-        address.clear();
-    }
-};
-
-struct CTimestampIndexIteratorKey {
-    unsigned int timestamp;
-
-    size_t GetSerializeSize(int nType, int nVersion) const {
-        return 4;
-    }
-    template<typename Stream>
-    void Serialize(Stream& s) const {
-        ser_writedata32be(s, timestamp);
-    }
-    template<typename Stream>
-    void Unserialize(Stream& s) {
-        timestamp = ser_readdata32be(s);
-    }
-
-    CTimestampIndexIteratorKey(unsigned int time) {
-        timestamp = time;
-    }
-
-    CTimestampIndexIteratorKey() {
-        SetNull();
-    }
-
-    void SetNull() {
-        timestamp = 0;
-    }
-};
-
-struct CTimestampIndexKey {
-    unsigned int timestamp;
-    uint256 blockHash;
-
-    size_t GetSerializeSize(int nType, int nVersion) const {
-        return 36;
-    }
-    template<typename Stream>
-    void Serialize(Stream& s) const {
-        ser_writedata32be(s, timestamp);
-        blockHash.Serialize(s);
-    }
-    template<typename Stream>
-    void Unserialize(Stream& s) {
-        timestamp = ser_readdata32be(s);
-        blockHash.Unserialize(s);
-    }
-
-    CTimestampIndexKey(unsigned int time, uint256 hash) {
-        timestamp = time;
-        blockHash = hash;
-    }
-
-    CTimestampIndexKey() {
-        SetNull();
-    }
-
-    void SetNull() {
-        timestamp = 0;
-        blockHash.SetNull();
-    }
-};
-
-struct CTimestampBlockIndexKey {
-    uint256 blockHash;
-
-    size_t GetSerializeSize(int nType, int nVersion) const {
-        return 32;
-    }
-
-    template<typename Stream>
-    void Serialize(Stream& s) const {
-        blockHash.Serialize(s);
-    }
-
-    template<typename Stream>
-    void Unserialize(Stream& s) {
-        blockHash.Unserialize(s);
-    }
-
-    CTimestampBlockIndexKey(uint256 hash) {
-        blockHash = hash;
-    }
-
-    CTimestampBlockIndexKey() {
-        SetNull();
-    }
-
-    void SetNull() {
-        blockHash.SetNull();
-    }
-};
-
-struct CTimestampBlockIndexValue {
-    unsigned int ltimestamp;
-    size_t GetSerializeSize(int nType, int nVersion) const {
-        return 4;
-    }
-
-    template<typename Stream>
-    void Serialize(Stream& s) const {
-        ser_writedata32be(s, ltimestamp);
-    }
-
-    template<typename Stream>
-    void Unserialize(Stream& s) {
-        ltimestamp = ser_readdata32be(s);
-    }
-
-    CTimestampBlockIndexValue (unsigned int time) {
-        ltimestamp = time;
-    }
-
-    CTimestampBlockIndexValue() {
-        SetNull();
-    }
-
-    void SetNull() {
-        ltimestamp = 0;
-    }
-};
-
-struct CAddressUnspentKey {
-    uint8_t type;
-    uint256 hashBytes;
-    uint256 txhash;
-    size_t index;
-
-    size_t GetSerializeSize(int nType, int nVersion) const {
-        return 69;
-    }
-    template<typename Stream>
-    void Serialize(Stream& s) const {
-        ser_writedata8(s, type);
-        hashBytes.Serialize(s);
-        txhash.Serialize(s);
-        ser_writedata32(s, index);
-    }
-    template<typename Stream>
-    void Unserialize(Stream& s) {
-        type = ser_readdata8(s);
-        hashBytes.Unserialize(s);
-        txhash.Unserialize(s);
-        index = ser_readdata32(s);
-    }
-
-    CAddressUnspentKey(unsigned int addressType, uint256 addressHash, uint256 txid, size_t indexValue) {
-        type = addressType;
-        hashBytes = addressHash;
-        txhash = txid;
-        index = indexValue;
-    }
-
-    CAddressUnspentKey() {
-        SetNull();
-    }
-
-    void SetNull() {
-        type = 0;
-        hashBytes.SetNull();
-        txhash.SetNull();
-        index = 0;
-    }
-};
-
-struct CAddressUnspentValue {
-    CAmount satoshis;
-    CScript script;
-    int blockHeight;
-    bool coinStake;
-
-    SERIALIZE_METHODS(CAddressUnspentValue, obj) { READWRITE(obj.satoshis, *(CScriptBase*)(&obj.script), obj.blockHeight, obj.coinStake); }
-
-    CAddressUnspentValue(CAmount sats, CScript scriptPubKey, int height, bool isStake) {
-        satoshis = sats;
-        script = scriptPubKey;
-        blockHeight = height;
-        coinStake = isStake;
-    }
-
-    CAddressUnspentValue() {
-        SetNull();
-    }
-
-    void SetNull() {
-        satoshis = -1;
-        script.clear();
-        blockHeight = 0;
-        coinStake = false;
-    }
-
-    bool IsNull() const {
-        return (satoshis == -1);
-    }
-};
-
-struct CAddressIndexKey {
-    uint8_t type;
-    uint256 hashBytes;
-    int blockHeight;
-    unsigned int txindex;
-    uint256 txhash;
-    size_t index;
-    bool spending;
-
-    size_t GetSerializeSize(int nType, int nVersion) const {
-        return 78;
-    }
-    template<typename Stream>
-   void Serialize(Stream& s) const {
-        ser_writedata8(s, type);
-        hashBytes.Serialize(s);
-        // Heights are stored big-endian for key sorting in LevelDB
-        ser_writedata32be(s, blockHeight);
-        ser_writedata32be(s, txindex);
-        txhash.Serialize(s);
-        ser_writedata32(s, index);
-        char f = spending;
-        ser_writedata8(s, f);
-    }
-    template<typename Stream>
-    void Unserialize(Stream& s) {
-        type = ser_readdata8(s);
-        hashBytes.Unserialize(s);
-        blockHeight = ser_readdata32be(s);
-        txindex = ser_readdata32be(s);
-        txhash.Unserialize(s);
-        index = ser_readdata32(s);
-        char f = ser_readdata8(s);
-        spending = f;
-    }
-
-    CAddressIndexKey(unsigned int addressType, uint256 addressHash, int height, int blockindex,
-                     uint256 txid, size_t indexValue, bool isSpending) {
-        type = addressType;
-        hashBytes = addressHash;
-        blockHeight = height;
-        txindex = blockindex;
-        txhash = txid;
-        index = indexValue;
-        spending = isSpending;
-    }
-
-    CAddressIndexKey() {
-        SetNull();
-    }
-
-    void SetNull() {
-        type = 0;
-        hashBytes.SetNull();
-        blockHeight = 0;
-        txindex = 0;
-        txhash.SetNull();
-        index = 0;
-        spending = false;
-    }
-
-};
-
-struct CAddressIndexIteratorHeightKey {
-    uint8_t type;
-    uint256 hashBytes;
-    int blockHeight;
-
-    size_t GetSerializeSize(int nType, int nVersion) const {
-        return 37;
-    }
-    template<typename Stream>
-    void Serialize(Stream& s) const {
-        ser_writedata8(s, type);
-        hashBytes.Serialize(s);
-        ser_writedata32be(s, blockHeight);
-   }
-    template<typename Stream>
-    void Unserialize(Stream& s) {
-        type = ser_readdata8(s);
-        hashBytes.Unserialize(s);
-        blockHeight = ser_readdata32be(s);
-    }
-
-    CAddressIndexIteratorHeightKey(unsigned int addressType, uint256 addressHash, int height) {
-        type = addressType;
-        hashBytes = addressHash;
-        blockHeight = height;
-    }
-
-    CAddressIndexIteratorHeightKey() {
-        SetNull();
-    }
-
-    void SetNull() {
-        type = 0;
-        hashBytes.SetNull();
-        blockHeight = 0;
-    }
-};
-
-struct CAddressIndexIteratorKey {
-    uint8_t type;
-    uint256 hashBytes;
-
-    size_t GetSerializeSize(int nType, int nVersion) const {
-        return 33;
-    }
-    template<typename Stream>
-    void Serialize(Stream& s) const {
-        ser_writedata8(s, type);
-        hashBytes.Serialize(s);
-    }
-    template<typename Stream>
-    void Unserialize(Stream& s) {
-        type = ser_readdata8(s);
-        hashBytes.Unserialize(s);
-    }
-
-    CAddressIndexIteratorKey(unsigned int addressType, uint256 addressHash) {
-        type = addressType;
-        hashBytes = addressHash;
-    }
-
-    CAddressIndexIteratorKey() {
-        SetNull();
-    }
-
-    void SetNull() {
-        type = 0;
-        hashBytes.SetNull();
-    }
-};
-////////////////////////////////////////////////////////////
-
-=======
->>>>>>> 86d0551a
 #endif // BITCOIN_TXDB_H