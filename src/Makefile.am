# Copyright (c) 2013-2016 The Bitcoin Core developers
# Distributed under the MIT software license, see the accompanying
# file COPYING or http://www.opensource.org/licenses/mit-license.php.

DIST_SUBDIRS = secp256k1 univalue

AM_LDFLAGS = $(PTHREAD_CFLAGS) $(LIBTOOL_LDFLAGS) $(HARDENED_LDFLAGS)
AM_CXXFLAGS = $(HARDENED_CXXFLAGS) $(ERROR_CXXFLAGS) -DETH_FATDB=1
AM_CPPFLAGS = $(HARDENED_CPPFLAGS) -DQTUM_BUILD
EXTRA_LIBRARIES =

if EMBEDDED_UNIVALUE
LIBUNIVALUE = univalue/libunivalue.la

$(LIBUNIVALUE): $(wildcard univalue/lib/*) $(wildcard univalue/include/*)
	$(AM_V_at)$(MAKE) $(AM_MAKEFLAGS) -C $(@D) $(@F)
else
LIBUNIVALUE = $(UNIVALUE_LIBS)
endif

BITCOIN_CONFIG_INCLUDES=-I$(builddir)/config
BITCOIN_INCLUDES=-I$(builddir) -I$(builddir)/obj $(BDB_CPPFLAGS) $(BOOST_CPPFLAGS) $(LEVELDB_CPPFLAGS) $(CRYPTO_CFLAGS) $(SSL_CFLAGS) -I$(srcdir)/cpp-ethereum/utils

BITCOIN_INCLUDES += -I$(srcdir)/secp256k1/include
BITCOIN_INCLUDES += -I$(srcdir)/libff/libff
BITCOIN_INCLUDES += -I$(srcdir)/libff/
BITCOIN_INCLUDES += -I$(srcdir)/cpp-ethereum/evmc/include
BITCOIN_INCLUDES += $(UNIVALUE_CFLAGS)

BITCOIN_INCLUDES += -I$(srcdir)/cpp-ethereum

LIBBITCOIN_SERVER=libbitcoin_server.a
LIBBITCOIN_COMMON=libbitcoin_common.a
LIBBITCOIN_CONSENSUS=libbitcoin_consensus.a
LIBBITCOIN_CLI=libbitcoin_cli.a
LIBBITCOIN_UTIL=libbitcoin_util.a
LIBBITCOIN_CRYPTO=crypto/libbitcoin_crypto.a
LIBBITCOINQT=qt/libbitcoinqt.a
LIBSECP256K1=secp256k1/libsecp256k1.la
LIBCRYPTOPP=cryptopp/libcryptopp.a
LIBFF=libff/libff.a


if ENABLE_ZMQ
LIBBITCOIN_ZMQ=libbitcoin_zmq.a
endif
if BUILD_BITCOIN_LIBS
LIBBITCOINCONSENSUS=libbitcoinconsensus.la
endif
if ENABLE_WALLET
LIBBITCOIN_WALLET=libbitcoin_wallet.a
endif

$(LIBSECP256K1): $(wildcard secp256k1/src/*) $(wildcard secp256k1/include/*)
	$(AM_V_at)$(MAKE) $(AM_MAKEFLAGS) -C $(@D) $(@F)

# Make is not made aware of per-object dependencies to avoid limiting building parallelization
# But to build the less dependent modules first, we manually select their order here:
EXTRA_LIBRARIES += \
  $(LIBBITCOIN_CRYPTO) \
  $(LIBBITCOIN_UTIL) \
  $(LIBBITCOIN_COMMON) \
  $(LIBBITCOIN_CONSENSUS) \
  $(LIBBITCOIN_SERVER) \
  $(LIBBITCOIN_CLI) \
  $(LIBBITCOIN_WALLET) \
  $(LIBBITCOIN_ZMQ)

lib_LTLIBRARIES = $(LIBBITCOINCONSENSUS)

bin_PROGRAMS =
noinst_PROGRAMS =
TESTS =
BENCHMARKS =

if BUILD_BITCOIND
  bin_PROGRAMS += qtumd
endif

if BUILD_BITCOIN_UTILS
  bin_PROGRAMS += qtum-cli qtum-tx
endif

.PHONY: FORCE check-symbols check-security
# bitcoin core #
BITCOIN_CORE_H = \
  addrdb.h \
  addrman.h \
  base58.h \
  bloom.h \
  blockencodings.h \
  chain.h \
  chainparams.h \
  chainparamsbase.h \
  chainparamsseeds.h \
  checkpoints.h \
  checkqueue.h \
  clientversion.h \
  coins.h \
  compat.h \
  compat/byteswap.h \
  compat/endian.h \
  compat/sanity.h \
  compressor.h \
  consensus/consensus.h \
  consensus/tx_verify.h \
  core_io.h \
  core_memusage.h \
  cuckoocache.h \
  fs.h \
  httprpc.h \
  httpserver.h \
  indirectmap.h \
  init.h \
  key.h \
  keystore.h \
  dbwrapper.h \
  limitedmap.h \
  memusage.h \
  merkleblock.h \
  miner.h \
  net.h \
  net_processing.h \
  netaddress.h \
  netbase.h \
  netmessagemaker.h \
  noui.h \
  policy/feerate.h \
  policy/fees.h \
  policy/policy.h \
  policy/rbf.h \
  pow.h \
  pos.h \
  protocol.h \
  random.h \
  reverse_iterator.h \
  reverselock.h \
  rpc/blockchain.h \
  rpc/client.h \
  rpc/mining.h \
  rpc/protocol.h \
  rpc/server.h \
  rpc/register.h \
  scheduler.h \
  script/sigcache.h \
  script/sign.h \
  script/standard.h \
  script/ismine.h \
  streams.h \
  support/allocators/secure.h \
  support/allocators/zeroafterfree.h \
  support/cleanse.h \
  support/events.h \
  support/lockedpool.h \
  sync.h \
  threadsafety.h \
  threadinterrupt.h \
  timedata.h \
  torcontrol.h \
  txdb.h \
  txmempool.h \
  ui_interface.h \
  undo.h \
  util.h \
  utilmoneystr.h \
  utiltime.h \
  validation.h \
  validationinterface.h \
  versionbits.h \
  wallet/coincontrol.h \
  wallet/crypter.h \
  wallet/db.h \
  wallet/feebumper.h \
  wallet/rpcwallet.h \
  wallet/wallet.h \
  wallet/walletdb.h \
  warnings.h \
  zmq/zmqabstractnotifier.h \
  zmq/zmqconfig.h\
  zmq/zmqnotificationinterface.h \
  zmq/zmqpublishnotifier.h \
  qtum/qtumstate.h \
  qtum/qtumtransaction.h \
  qtum/qtumDGP.h \
  qtum/storageresults.h


obj/build.h: FORCE
	@$(MKDIR_P) $(builddir)/obj
	@$(top_srcdir)/share/genbuild.sh "$(abs_top_builddir)/src/obj/build.h" \
	  "$(abs_top_srcdir)"
libbitcoin_util_a-clientversion.$(OBJEXT): obj/build.h

# server: shared between bitcoind and bitcoin-qt
libbitcoin_server_a_CPPFLAGS = $(AM_CPPFLAGS) $(BITCOIN_INCLUDES) $(MINIUPNPC_CPPFLAGS) $(EVENT_CFLAGS) $(EVENT_PTHREADS_CFLAGS)
libbitcoin_server_a_CXXFLAGS = $(AM_CXXFLAGS) $(PIE_FLAGS)
libbitcoin_server_a_SOURCES = \
  addrdb.cpp \
  addrman.cpp \
  bloom.cpp \
  blockencodings.cpp \
  chain.cpp \
  checkpoints.cpp \
  consensus/tx_verify.cpp \
  httprpc.cpp \
  httpserver.cpp \
  init.cpp \
  dbwrapper.cpp \
  merkleblock.cpp \
  miner.cpp \
  net.cpp \
  net_processing.cpp \
  noui.cpp \
  policy/fees.cpp \
  policy/policy.cpp \
  policy/rbf.cpp \
  pow.cpp \
  pos.cpp \
  rest.cpp \
  rpc/blockchain.cpp \
  rpc/mining.cpp \
  rpc/misc.cpp \
  rpc/net.cpp \
  rpc/rawtransaction.cpp \
  rpc/server.cpp \
  script/sigcache.cpp \
  script/ismine.cpp \
  timedata.cpp \
  torcontrol.cpp \
  txdb.cpp \
  txmempool.cpp \
  ui_interface.cpp \
  validation.cpp \
  validationinterface.cpp \
  versionbits.cpp \
  qtum/qtumstate.cpp \
  qtum/qtumtransaction.cpp \
  qtum/qtumDGP.cpp \
  consensus/consensus.cpp \
  qtum/storageresults.cpp \
  $(BITCOIN_CORE_H)

if ENABLE_ZMQ
libbitcoin_zmq_a_CPPFLAGS = $(BITCOIN_INCLUDES) $(ZMQ_CFLAGS)
libbitcoin_zmq_a_CXXFLAGS = $(AM_CXXFLAGS) $(PIE_FLAGS)
libbitcoin_zmq_a_SOURCES = \
  zmq/zmqabstractnotifier.cpp \
  zmq/zmqnotificationinterface.cpp \
  zmq/zmqpublishnotifier.cpp
endif


# wallet: shared between bitcoind and bitcoin-qt, but only linked
# when wallet enabled
libbitcoin_wallet_a_CPPFLAGS = $(AM_CPPFLAGS) $(BITCOIN_INCLUDES)
libbitcoin_wallet_a_CXXFLAGS = $(AM_CXXFLAGS) $(PIE_FLAGS)
libbitcoin_wallet_a_SOURCES = \
  wallet/crypter.cpp \
  wallet/db.cpp \
  wallet/feebumper.cpp \
  wallet/rpcdump.cpp \
  wallet/rpcwallet.cpp \
  wallet/wallet.cpp \
  wallet/walletdb.cpp \
  pos.cpp \
  $(BITCOIN_CORE_H)

# crypto primitives library
crypto_libbitcoin_crypto_a_CPPFLAGS = $(AM_CPPFLAGS) $(BITCOIN_CONFIG_INCLUDES)
crypto_libbitcoin_crypto_a_CXXFLAGS = $(AM_CXXFLAGS) $(PIE_FLAGS) -fPIC
crypto_libbitcoin_crypto_a_CFLAGS = $(AM_CXXFLAGS) -fPIC
crypto_libbitcoin_crypto_a_SOURCES = \
  crypto/aes.cpp \
  crypto/aes.h \
  crypto/chacha20.h \
  crypto/chacha20.cpp \
  crypto/common.h \
  crypto/hmac_sha256.cpp \
  crypto/hmac_sha256.h \
  crypto/hmac_sha512.cpp \
  crypto/hmac_sha512.h \
  crypto/ripemd160.cpp \
  crypto/ripemd160.h \
  crypto/sha1.cpp \
  crypto/sha1.h \
  crypto/sha256.cpp \
  crypto/sha256.h \
  crypto/sha512.cpp \
  crypto/sha512.h \
  cpp-ethereum/utils/libscrypt/b64.c \
  cpp-ethereum/utils/libscrypt/b64.h \
  cpp-ethereum/utils/libscrypt/crypto-mcf.c \
  cpp-ethereum/utils/libscrypt/crypto_scrypt-check.c \
  cpp-ethereum/utils/libscrypt/crypto_scrypt-hash.c \
  cpp-ethereum/utils/libscrypt/crypto_scrypt-hexconvert.c \
  cpp-ethereum/utils/libscrypt/crypto_scrypt-hexconvert.h \
  cpp-ethereum/utils/libscrypt/crypto_scrypt-nosse.c \
  cpp-ethereum/utils/libscrypt/crypto-scrypt-saltgen.c \
  cpp-ethereum/utils/libscrypt/libscrypt.h \
  cpp-ethereum/utils/libscrypt/sha256.c \
  cpp-ethereum/utils/libscrypt/sha256.h \
  cpp-ethereum/utils/libscrypt/slowequals.c \
  cpp-ethereum/utils/libscrypt/slowequals.h \
  cpp-ethereum/utils/libscrypt/sysendian.h

if EXPERIMENTAL_ASM
crypto_libbitcoin_crypto_a_SOURCES += crypto/sha256_sse4.cpp
endif

# consensus: shared between all executables that validate any consensus rules.
libbitcoin_consensus_a_CPPFLAGS = $(AM_CPPFLAGS) $(BITCOIN_INCLUDES)
libbitcoin_consensus_a_CXXFLAGS = $(AM_CXXFLAGS) $(PIE_FLAGS) -fPIC
libbitcoin_consensus_a_SOURCES = \
  amount.h \
  arith_uint256.cpp \
  arith_uint256.h \
  consensus/merkle.cpp \
  consensus/merkle.h \
  consensus/params.h \
  consensus/validation.h \
  hash.cpp \
  hash.h \
  prevector.h \
  primitives/block.cpp \
  primitives/block.h \
  primitives/transaction.cpp \
  primitives/transaction.h \
  pubkey.cpp \
  pubkey.h \
  script/bitcoinconsensus.cpp \
  script/interpreter.cpp \
  script/interpreter.h \
  script/script.cpp \
  script/script.h \
  script/script_error.cpp \
  script/script_error.h \
  serialize.h \
  tinyformat.h \
  uint256.cpp \
  uint256.h \
  utilstrencodings.cpp \
  utilstrencodings.h \
  version.h

# common: shared between bitcoind, and bitcoin-qt and non-server tools
libbitcoin_common_a_CPPFLAGS = $(AM_CPPFLAGS) $(BITCOIN_INCLUDES) -DQTUM_BUILD
libbitcoin_common_a_CXXFLAGS = $(AM_CXXFLAGS) $(PIE_FLAGS)
libbitcoin_common_a_CFLAGS = $(AM_CXXFLAGS) $(PIE_FLAGS) -std=c99
libbitcoin_common_a_SOURCES = \
  base58.cpp \
  chainparams.cpp \
  coins.cpp \
  compressor.cpp \
  core_read.cpp \
  core_write.cpp \
  key.cpp \
  keystore.cpp \
  netaddress.cpp \
  netbase.cpp \
  policy/feerate.cpp \
  protocol.cpp \
  scheduler.cpp \
  script/sign.cpp \
  script/standard.cpp \
  warnings.cpp \
  cpp-ethereum/eth-buildinfo.h \
  cpp-ethereum/eth-buildinfo.c \
  cpp-ethereum/libdevcore/Base64.cpp \
  cpp-ethereum/libdevcore/Base64.h \
  cpp-ethereum/libdevcore/Common.cpp \
  cpp-ethereum/libdevcore/Common.h \
  cpp-ethereum/libdevcore/CommonData.cpp \
  cpp-ethereum/libdevcore/CommonData.h \
  cpp-ethereum/libdevcore/CommonIO.cpp \
  cpp-ethereum/libdevcore/CommonIO.h \
  cpp-ethereum/libdevcore/CommonJS.cpp \
  cpp-ethereum/libdevcore/CommonJS.h \
  cpp-ethereum/libdevcore/FileSystem.cpp \
  cpp-ethereum/libdevcore/FileSystem.h \
  cpp-ethereum/libdevcore/FixedHash.cpp \
  cpp-ethereum/libdevcore/FixedHash.h \
  cpp-ethereum/libdevcore/Guards.cpp \
  cpp-ethereum/libdevcore/Guards.h \
  cpp-ethereum/libdevcrypto/Hash.cpp \
  cpp-ethereum/libdevcrypto/Hash.h \
  cpp-ethereum/libdevcore/Log.cpp \
  cpp-ethereum/libdevcore/Log.h \
  cpp-ethereum/libdevcore/MemoryDB.cpp \
  cpp-ethereum/libdevcore/MemoryDB.h \
  cpp-ethereum/libdevcore/OverlayDB.cpp \
  cpp-ethereum/libdevcore/OverlayDB.h \
  cpp-ethereum/libdevcore/RLP.cpp \
  cpp-ethereum/libdevcore/RLP.h \
  cpp-ethereum/libdevcore/SHA3.cpp \
  cpp-ethereum/libdevcore/SHA3.h \
  cpp-ethereum/libdevcore/TransientDirectory.cpp \
  cpp-ethereum/libdevcore/TransientDirectory.h \
  cpp-ethereum/libdevcore/TrieCommon.cpp \
  cpp-ethereum/libdevcore/TrieCommon.h \
  cpp-ethereum/libdevcore/Worker.cpp \
  cpp-ethereum/libdevcore/Worker.h \
  cpp-ethereum/libdevcore/LevelDB.h \
  cpp-ethereum/libdevcore/LevelDB.cpp \
  cpp-ethereum/libdevcore/JsonUtils.h \
  cpp-ethereum/libdevcore/JsonUtils.cpp \
  cpp-ethereum/libdevcore/Address.cpp \
  cpp-ethereum/libevm/EVMC.h \
  cpp-ethereum/libevm/EVMC.cpp \
  cpp-ethereum/libevm/VMFactory.cpp \
  cpp-ethereum/libevm/VMFactory.h \
  cpp-ethereum/libevm/ExtVMFace.cpp \
  cpp-ethereum/libevm/ExtVMFace.h \
  cpp-ethereum/libevm/VM.cpp \
  cpp-ethereum/libevm/VM.h \
  cpp-ethereum/libevm/VMOpt.cpp \
  cpp-ethereum/libevm/VMCalls.cpp \
  cpp-ethereum/libevm/LegacyVM.cpp \
  cpp-ethereum/libevm/LegacyVM.h \
  cpp-ethereum/libevm/LegacyVMCalls.cpp \
  cpp-ethereum/libevm/LegacyVMOpt.cpp \
  cpp-ethereum/libevm/Instruction.cpp \
  cpp-ethereum/libevm/Instruction.h \
  cpp-ethereum/libethcore/Exceptions.h \
  cpp-ethereum/libethcore/EVMSchedule.h \
  cpp-ethereum/libethereum/Account.cpp \
  cpp-ethereum/libethereum/Defaults.cpp \
  cpp-ethereum/libethereum/GasPricer.cpp \
  cpp-ethereum/libethereum/State.cpp \
  cpp-ethereum/libethcore/ChainOperationParams.cpp \
  cpp-ethereum/libethcore/Common.cpp \
  cpp-ethereum/libethcore/LogEntry.h \
  cpp-ethereum/libethcore/LogEntry.cpp \
  cpp-ethereum/libethcore/Precompiled.cpp \
  cpp-ethereum/libdevcrypto/Common.cpp \
  cpp-ethereum/libdevcrypto/CryptoPP.cpp \
  cpp-ethereum/libdevcrypto/AES.cpp \
  cpp-ethereum/libethashseal/GenesisInfo.cpp \
  cpp-ethereum/libethereum/ChainParams.cpp \
  cpp-ethereum/libethcore/TransactionBase.cpp \
  cpp-ethereum/libethereum/Transaction.cpp \
  cpp-ethereum/libethereum/Executive.cpp \
  cpp-ethereum/libethereum/ExtVM.cpp \
  cpp-ethereum/libethereum/Block.cpp \
  cpp-ethereum/libethereum/BlockChain.cpp \
  cpp-ethereum/libethereum/BlockDetails.cpp \
  cpp-ethereum/libethereum/TransactionQueue.cpp \
  cpp-ethereum/libethereum/BlockQueue.cpp \
  cpp-ethereum/libethereum/ImportPerformanceLogger.h \
  cpp-ethereum/libethereum/ImportPerformanceLogger.cpp \
  cpp-ethereum/libethcore/BlockHeader.cpp \
  cpp-ethereum/libdevcore/RLP.cpp \
  cpp-ethereum/libethereum/TransactionReceipt.cpp \
  cpp-ethereum/libethcore/SealEngine.cpp \
  cpp-ethereum/libdevcore/TrieHash.cpp \
  cpp-ethereum/libethereum/GenesisInfo.cpp \
  cpp-ethereum/libethashseal/Ethash.cpp \
  cpp-ethereum/libethashseal/EthashCPUMiner.cpp \
  cpp-ethereum/libethashseal/EthashAux.cpp \
  cpp-ethereum/libethashseal/EthashProofOfWork.cpp \
  cpp-ethereum/libethereum/Account.h \
  cpp-ethereum/libethereum/Defaults.h \
  cpp-ethereum/libethereum/GasPricer.h \
  cpp-ethereum/libethereum/State.h \
  cpp-ethereum/libethcore/ChainOperationParams.h \
  cpp-ethereum/libethcore/Common.h \
  cpp-ethereum/libethcore/Precompiled.h \
  cpp-ethereum/libdevcore/TrieDB.h \
  cpp-ethereum/libdevcrypto/Common.h \
  cpp-ethereum/libdevcrypto/CryptoPP.h \
  cpp-ethereum/libdevcrypto/AES.h \
  cpp-ethereum/libdevcrypto/LibSnark.h \
  cpp-ethereum/libdevcrypto/LibSnark.cpp \
  cpp-ethereum/libethashseal/GenesisInfo.h \
  cpp-ethereum/libethereum/ChainParams.h \
  cpp-ethereum/libethcore/TransactionBase.h \
  cpp-ethereum/libethcore/Exceptions.h \
  cpp-ethereum/libethereum/Transaction.h \
  cpp-ethereum/libethereum/Executive.h \
  cpp-ethereum/libethereum/ExtVM.h \
  cpp-ethereum/libethereum/Block.h \
  cpp-ethereum/libethereum/BlockChain.h \
  cpp-ethereum/libethereum/BlockDetails.h \
  cpp-ethereum/libethereum/TransactionQueue.h \
  cpp-ethereum/libethereum/BlockQueue.h \
  cpp-ethereum/libethcore/BlockHeader.h \
  cpp-ethereum/libdevcore/RLP.h \
  cpp-ethereum/libethereum/TransactionReceipt.h \
  cpp-ethereum/libethcore/SealEngine.h \
  cpp-ethereum/libdevcore/TrieHash.h \
  cpp-ethereum/libethereum/GenesisInfo.h \
  cpp-ethereum/libethashseal/Ethash.h \
  cpp-ethereum/libethashseal/EthashCPUMiner.h \
  cpp-ethereum/libethashseal/EthashAux.h \
  cpp-ethereum/libethashseal/EthashProofOfWork.h \
  cpp-ethereum/libethash/internal.c \
  cpp-ethereum/libethash/io.c \
  cpp-ethereum/libethash/sha3.c \
  cpp-ethereum/libethash/internal.h \
  cpp-ethereum/libethash/io.h \
  cpp-ethereum/libethash/sha3.h \
  cpp-ethereum/libdevcore/vector_ref.h \
  cpp-ethereum/libdevcore/Exceptions.h \
  cpp-ethereum/libdevcore/db.h \
  cpp-ethereum/libdevcore/concurrent_queue.h \
  cpp-ethereum/libdevcore/Terminal.h \
  cpp-ethereum/libethereum/CodeSizeCache.h \
  cpp-ethereum/libethereum/VerifiedBlock.h \
  cpp-ethereum/libdevcore/Assertions.h \
  cpp-ethereum/libdevcore/debugbreak.h \
  cpp-ethereum/libethereum/GenericMiner.h \
  cpp-ethereum/libevm/VMFace.h \
  cpp-ethereum/libethereum/GenericFarm.h \
  cpp-ethereum/libethereum/Interface.h \
  cpp-ethereum/libethcore/CommonJS.h \
  cpp-ethereum/libdevcore/picosha2.h \
  cpp-ethereum/libevm/VMConfig.h \
  cpp-ethereum/libethereum/LogFilter.h \
  cpp-ethereum/libdevcrypto/Exceptions.h \
  cpp-ethereum/libethashseal/genesis/mainNetwork.cpp \
  cpp-ethereum/libethashseal/genesis/test/eip150Test.cpp \
  cpp-ethereum/libethashseal/genesis/test/eip158Test.cpp \
  cpp-ethereum/libethashseal/genesis/test/frontierTest.cpp \
  cpp-ethereum/libethashseal/genesis/test/homesteadTest.cpp \
  cpp-ethereum/libethashseal/genesis/test/mainNetworkTest.cpp \
  cpp-ethereum/libethashseal/genesis/qtumMainNetwork.cpp \
  cpp-ethereum/libethashseal/genesis/qtumTestNetwork.cpp \
  cpp-ethereum/libethashseal/genesis/ropsten.cpp \
  cpp-ethereum/libethashseal/genesis/test/transitionnetTest.cpp \
  cpp-ethereum/libethash/ethash.h \
  cpp-ethereum/libethash/compiler.h \
  cpp-ethereum/libethash/data_sizes.h \
  cpp-ethereum/libethash/fnv.h \
  cpp-ethereum/libethash/mmap.h \
  cpp-ethereum/libethash/endian.h \
  cpp-ethereum/libethash/io.h \
  cpp-ethereum/libethash/ethash.h \
  cpp-ethereum/libethash/internal.h \
  cpp-ethereum/libethash/mmap_win32.c \
  cpp-ethereum/utils/json_spirit/JsonSpiritHeaders.h \
  cpp-ethereum/utils/json_spirit/json_spirit.h \
  cpp-ethereum/utils/json_spirit/json_spirit_error_position.h \
  cpp-ethereum/utils/json_spirit/json_spirit_reader.h \
  cpp-ethereum/utils/json_spirit/json_spirit_reader_template.h \
  cpp-ethereum/utils/json_spirit/json_spirit_stream_reader.h \
  cpp-ethereum/utils/json_spirit/json_spirit_utils.h \
  cpp-ethereum/utils/json_spirit/json_spirit_value.h \
  cpp-ethereum/utils/json_spirit/json_spirit_writer.h \
  cpp-ethereum/utils/json_spirit/json_spirit_writer_template.h \
  $(BITCOIN_CORE_H)

#only added json_spirit so that `make dist` works properly

if TARGET_WINDOWS
  libbitcoin_common_a_SOURCES += \
    cpp-ethereum/libethash/io_win32.c \
    cpp-ethereum/libethash/util_win32.c
else
  libbitcoin_common_a_SOURCES += cpp-ethereum/libethash/io_posix.c
endif

# util: shared between all executables.
# This library *must* be included to make sure that the glibc
# backward-compatibility objects and their sanity checks are linked.
libbitcoin_util_a_CPPFLAGS = $(AM_CPPFLAGS) $(BITCOIN_INCLUDES)
libbitcoin_util_a_CXXFLAGS = $(AM_CXXFLAGS) $(PIE_FLAGS)
libbitcoin_util_a_SOURCES = \
  support/lockedpool.cpp \
  chainparamsbase.cpp \
  clientversion.cpp \
  compat/glibc_sanity.cpp \
  compat/glibcxx_sanity.cpp \
  compat/strnlen.cpp \
  fs.cpp \
  random.cpp \
  rpc/protocol.cpp \
  support/cleanse.cpp \
  sync.cpp \
  threadinterrupt.cpp \
  util.cpp \
  utilmoneystr.cpp \
  utilstrencodings.cpp \
  utiltime.cpp \
  $(BITCOIN_CORE_H)

if GLIBC_BACK_COMPAT
libbitcoin_util_a_SOURCES += compat/glibc_compat.cpp
endif

# cli: shared between bitcoin-cli and bitcoin-qt
libbitcoin_cli_a_CPPFLAGS = $(AM_CPPFLAGS) $(BITCOIN_INCLUDES)
libbitcoin_cli_a_CXXFLAGS = $(AM_CXXFLAGS) $(PIE_FLAGS)
libbitcoin_cli_a_SOURCES = \
  rpc/client.cpp \
  $(BITCOIN_CORE_H)

nodist_libbitcoin_util_a_SOURCES = $(srcdir)/obj/build.h
#

# bitcoind binary #
qtumd_SOURCES = bitcoind.cpp
qtumd_CPPFLAGS = $(AM_CPPFLAGS) $(BITCOIN_INCLUDES)
qtumd_CXXFLAGS = $(AM_CXXFLAGS) $(PIE_FLAGS)
qtumd_LDFLAGS = $(RELDFLAGS) $(AM_LDFLAGS) $(LIBTOOL_APP_LDFLAGS)

if TARGET_WINDOWS
qtumd_SOURCES += bitcoind-res.rc
endif

qtumd_LDADD = \
  $(LIBBITCOIN_SERVER) \
  $(LIBBITCOIN_COMMON) \
  $(LIBUNIVALUE) \
  $(LIBBITCOIN_UTIL) \
  $(LIBBITCOIN_WALLET) \
  $(LIBBITCOIN_ZMQ) \
  $(LIBBITCOIN_CONSENSUS) \
  $(LIBBITCOIN_CRYPTO) \
  $(LIBLEVELDB) \
  $(LIBLEVELDB_SSE42) \
  $(LIBMEMENV) \
  $(LIBCRYPTOPP) \
  $(LIBFF) \
  $(LIBSECP256K1)

qtumd_LDADD += $(BOOST_LIBS) $(BDB_LIBS) $(SSL_LIBS) $(CRYPTO_LIBS) $(MINIUPNPC_LIBS) $(EVENT_PTHREADS_LIBS) $(EVENT_LIBS) $(ZMQ_LIBS) -ldl -lgmp -lgmpxx

# bitcoin-cli binary #
qtum_cli_SOURCES = bitcoin-cli.cpp
qtum_cli_CPPFLAGS = $(AM_CPPFLAGS) $(BITCOIN_INCLUDES) $(EVENT_CFLAGS)
qtum_cli_CXXFLAGS = $(AM_CXXFLAGS) $(PIE_FLAGS)
qtum_cli_LDFLAGS = $(RELDFLAGS) $(AM_LDFLAGS) $(LIBTOOL_APP_LDFLAGS)

if TARGET_WINDOWS
qtum_cli_SOURCES += bitcoin-cli-res.rc
endif

qtum_cli_LDADD = \
  $(LIBBITCOIN_CLI) \
  $(LIBUNIVALUE) \
  $(LIBBITCOIN_UTIL) \
  $(LIBBITCOIN_CRYPTO) \
  $(LIBLEVELDB) \
  $(LIBLEVELDB_SSE42) \
  $(LIBMEMENV) \
  $(LIBCRYPTOPP) \
  $(LIBSECP256K1)

qtum_cli_LDADD += $(BOOST_LIBS) $(SSL_LIBS) $(CRYPTO_LIBS) $(EVENT_LIBS)
#

# bitcoin-tx binary #
qtum_tx_SOURCES = bitcoin-tx.cpp consensus/consensus.cpp
qtum_tx_CPPFLAGS = $(AM_CPPFLAGS) $(BITCOIN_INCLUDES)
qtum_tx_CXXFLAGS = $(AM_CXXFLAGS) $(PIE_FLAGS)
qtum_tx_LDFLAGS = $(RELDFLAGS) $(AM_LDFLAGS) $(LIBTOOL_APP_LDFLAGS)

if TARGET_WINDOWS
qtum_tx_SOURCES += bitcoin-tx-res.rc
endif

qtum_tx_LDADD = \
  $(LIBUNIVALUE) \
  $(LIBBITCOIN_COMMON) \
  $(LIBBITCOIN_UTIL) \
  $(LIBBITCOIN_CONSENSUS) \
  $(LIBBITCOIN_CRYPTO) \
  $(LIBLEVELDB) \
  $(LIBLEVELDB_SSE42) \
  $(LIBMEMENV) \
  $(LIBCRYPTOPP) \
  $(LIBSECP256K1)

qtum_tx_LDADD += $(BOOST_LIBS) $(CRYPTO_LIBS)
#

# bitcoinconsensus library #
if BUILD_BITCOIN_LIBS
include_HEADERS = script/bitcoinconsensus.h
libbitcoinconsensus_la_SOURCES = $(crypto_libbitcoin_crypto_a_SOURCES) $(libbitcoin_consensus_a_SOURCES)

if GLIBC_BACK_COMPAT
  libbitcoinconsensus_la_SOURCES += compat/glibc_compat.cpp
endif

libbitcoinconsensus_la_LDFLAGS = $(AM_LDFLAGS) -no-undefined $(RELDFLAGS)
libbitcoinconsensus_la_LIBADD = $(LIBSECP256K1)
libbitcoinconsensus_la_CPPFLAGS = $(AM_CPPFLAGS) -I$(builddir)/obj -I$(srcdir)/secp256k1/include $(BITCOIN_INCLUDES) -DBUILD_BITCOIN_INTERNAL
libbitcoinconsensus_la_CXXFLAGS = $(AM_CXXFLAGS) $(PIE_FLAGS)

endif
#

CTAES_DIST =  crypto/ctaes/bench.c
CTAES_DIST += crypto/ctaes/ctaes.c
CTAES_DIST += crypto/ctaes/ctaes.h
CTAES_DIST += crypto/ctaes/README.md
CTAES_DIST += crypto/ctaes/test.c

CLEANFILES = $(EXTRA_LIBRARIES)

CLEANFILES += *.gcda *.gcno
CLEANFILES += compat/*.gcda compat/*.gcno
CLEANFILES += consensus/*.gcda consensus/*.gcno
CLEANFILES += crypto/*.gcda crypto/*.gcno
CLEANFILES += policy/*.gcda policy/*.gcno
CLEANFILES += primitives/*.gcda primitives/*.gcno
CLEANFILES += script/*.gcda script/*.gcno
CLEANFILES += support/*.gcda support/*.gcno
CLEANFILES += univalue/*.gcda univalue/*.gcno
CLEANFILES += wallet/*.gcda wallet/*.gcno
CLEANFILES += wallet/test/*.gcda wallet/test/*.gcno
CLEANFILES += zmq/*.gcda zmq/*.gcno

DISTCLEANFILES = obj/build.h

EXTRA_DIST = $(CTAES_DIST)


config/bitcoin-config.h: config/stamp-h1
	@$(MAKE) -C $(top_builddir) $(subdir)/$(@)
config/stamp-h1: $(top_srcdir)/$(subdir)/config/bitcoin-config.h.in $(top_builddir)/config.status
	$(AM_V_at)$(MAKE) -C $(top_builddir) $(subdir)/$(@)
$(top_srcdir)/$(subdir)/config/bitcoin-config.h.in:  $(am__configure_deps)
	$(AM_V_at)$(MAKE) -C $(top_srcdir) $(subdir)/config/bitcoin-config.h.in

clean-local:
	-$(MAKE) -C secp256k1 clean
	-$(MAKE) -C univalue clean
<<<<<<< HEAD
	-rm -f a/*/*.gcda leveldb/*/*.gcno leveldb/helpers/memenv/*.gcda leveldb/helpers/memenv/*.gcno
	-rm -f cryptopp/*.o libff/*.o
=======
	-rm -f leveldb/*/*.gcda leveldb/*/*.gcno leveldb/helpers/memenv/*.gcda leveldb/helpers/memenv/*.gcno
	-rm -f cryptopp/*.o
>>>>>>> a341d79e
	-rm -f config.h
	-rm -rf test/__pycache__

.rc.o:
	@test -f $(WINDRES)
	## FIXME: How to get the appropriate modulename_CPPFLAGS in here?
	$(AM_V_GEN) $(WINDRES) $(DEFS) $(DEFAULT_INCLUDES) $(INCLUDES) $(CPPFLAGS) -DWINDRES_PREPROC -i $< -o $@

.mm.o:
	$(AM_V_CXX) $(OBJCXX) $(DEFS) $(DEFAULT_INCLUDES) $(INCLUDES) $(AM_CPPFLAGS) \
	  $(CPPFLAGS) $(AM_CXXFLAGS) $(QT_INCLUDES) $(AM_CXXFLAGS) $(PIE_FLAGS) $(CXXFLAGS) -c -o $@ $<

check-symbols: $(bin_PROGRAMS)
if GLIBC_BACK_COMPAT
	@echo "Checking glibc back compat..."
	$(AM_V_at) READELF=$(READELF) CPPFILT=$(CPPFILT) $(top_srcdir)/contrib/devtools/symbol-check.py < $(bin_PROGRAMS)
endif

check-security: $(bin_PROGRAMS)
if HARDEN
	@echo "Checking binary security..."
	$(AM_V_at) READELF=$(READELF) OBJDUMP=$(OBJDUMP) $(top_srcdir)/contrib/devtools/security-check.py < $(bin_PROGRAMS)
endif

%.pb.cc %.pb.h: %.proto
	@test -f $(PROTOC)
	$(AM_V_GEN) $(PROTOC) --cpp_out=$(@D) --proto_path=$(<D) $<

if EMBEDDED_LEVELDB
include Makefile.leveldb.include
endif

include Makefile.cryptopp.include

include Makefile.libff.include

if ENABLE_TESTS
include Makefile.test.include
endif

if ENABLE_BENCH
include Makefile.bench.include
endif

if ENABLE_QT
include Makefile.qt.include
endif

if ENABLE_QT_TESTS
include Makefile.qttest.include
endif<|MERGE_RESOLUTION|>--- conflicted
+++ resolved
@@ -726,13 +726,8 @@
 clean-local:
 	-$(MAKE) -C secp256k1 clean
 	-$(MAKE) -C univalue clean
-<<<<<<< HEAD
-	-rm -f a/*/*.gcda leveldb/*/*.gcno leveldb/helpers/memenv/*.gcda leveldb/helpers/memenv/*.gcno
+	-rm -f leveldb/*/*.gcda leveldb/*/*.gcno leveldb/helpers/memenv/*.gcda leveldb/helpers/memenv/*.gcno
 	-rm -f cryptopp/*.o libff/*.o
-=======
-	-rm -f leveldb/*/*.gcda leveldb/*/*.gcno leveldb/helpers/memenv/*.gcda leveldb/helpers/memenv/*.gcno
-	-rm -f cryptopp/*.o
->>>>>>> a341d79e
 	-rm -f config.h
 	-rm -rf test/__pycache__
 
