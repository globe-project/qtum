# Copyright (c) 2013-2016 The Bitcoin Core developers
# Distributed under the MIT software license, see the accompanying
# file COPYING or http://www.opensource.org/licenses/mit-license.php.

DIST_SUBDIRS = secp256k1 univalue

AM_LDFLAGS = $(PTHREAD_CFLAGS) $(LIBTOOL_LDFLAGS) $(HARDENED_LDFLAGS)
AM_CXXFLAGS = $(HARDENED_CXXFLAGS) $(ERROR_CXXFLAGS)
AM_CPPFLAGS = $(HARDENED_CPPFLAGS)
EXTRA_LIBRARIES =

if EMBEDDED_UNIVALUE
LIBUNIVALUE = univalue/libunivalue.la

$(LIBUNIVALUE): $(wildcard univalue/lib/*) $(wildcard univalue/include/*)
	$(AM_V_at)$(MAKE) $(AM_MAKEFLAGS) -C $(@D) $(@F)
else
LIBUNIVALUE = $(UNIVALUE_LIBS)
endif

BITCOIN_CONFIG_INCLUDES=-I$(builddir)/config
BITCOIN_INCLUDES=-I$(builddir) -I$(builddir)/obj $(BDB_CPPFLAGS) $(BOOST_CPPFLAGS) $(LEVELDB_CPPFLAGS) $(CRYPTO_CFLAGS) $(SSL_CFLAGS)

BITCOIN_INCLUDES += -I$(srcdir)/secp256k1/include
BITCOIN_INCLUDES += $(UNIVALUE_CFLAGS)

BITCOIN_INCLUDES += -I$(srcdir)/cpp-ethereum/

BITCOIN_INCLUDES += -I$(srcdir)/cpp-ethereum/deps/include/

LIBBITCOIN_SERVER=libbitcoin_server.a
LIBBITCOIN_COMMON=libbitcoin_common.a
LIBBITCOIN_CONSENSUS=libbitcoin_consensus.a
LIBBITCOIN_CLI=libbitcoin_cli.a
LIBBITCOIN_UTIL=libbitcoin_util.a
LIBBITCOIN_CRYPTO=crypto/libbitcoin_crypto.a
LIBBITCOINQT=qt/libbitcoinqt.a
LIBSECP256K1=secp256k1/libsecp256k1.la

LIBETHEREUM=cpp-ethereum/libethereum/libethereum.a
LIBDEVCORE=cpp-ethereum/libdevcore/libdevcore.a
LIBETHCORE=cpp-ethereum/libethcore/libethcore.a
LIBJSONCPP=cpp-ethereum/deps/lib/libjsoncpp.a
LIBEVM=cpp-ethereum/libevm/libevm.a
LIBEVMCORE=cpp-ethereum/libevmcore/libevmcore.a
LIBDEVCRYPTO=cpp-ethereum/libdevcrypto/libdevcrypto.a
LIBCRYPTOPP=cpp-ethereum/deps/lib/libcryptopp.a
LIBSECP256K1ETH=cpp-ethereum/deps/lib/libsecp256k1.a
LIBSCRYIPT=cpp-ethereum/utils/libscrypt/libscrypt.a
LIBETHASHSEAL=cpp-ethereum/libethashseal/libethashseal.a
LIBETHASH=cpp-ethereum/libethash/libethash.a

if ENABLE_ZMQ
LIBBITCOIN_ZMQ=libbitcoin_zmq.a
endif
if BUILD_BITCOIN_LIBS
LIBBITCOINCONSENSUS=libbitcoinconsensus.la
endif
if ENABLE_WALLET
LIBBITCOIN_WALLET=libbitcoin_wallet.a
endif

$(LIBSECP256K1): $(wildcard secp256k1/src/*) $(wildcard secp256k1/include/*)
	$(AM_V_at)$(MAKE) $(AM_MAKEFLAGS) -C $(@D) $(@F)

# Make is not made aware of per-object dependencies to avoid limiting building parallelization
# But to build the less dependent modules first, we manually select their order here:
EXTRA_LIBRARIES += \
  $(LIBBITCOIN_CRYPTO) \
  $(LIBBITCOIN_UTIL) \
  $(LIBBITCOIN_COMMON) \
  $(LIBBITCOIN_CONSENSUS) \
  $(LIBBITCOIN_SERVER) \
  $(LIBBITCOIN_CLI) \
  $(LIBBITCOIN_WALLET) \
  $(LIBBITCOIN_ZMQ)

lib_LTLIBRARIES = $(LIBBITCOINCONSENSUS)

bin_PROGRAMS =
noinst_PROGRAMS =
TESTS =
BENCHMARKS =

if BUILD_BITCOIND
  bin_PROGRAMS += qtumd
endif

if BUILD_BITCOIN_UTILS
  bin_PROGRAMS += qtum-cli qtum-tx
endif

.PHONY: FORCE check-symbols check-security
# bitcoin core #
BITCOIN_CORE_H = \
  addrdb.h \
  addrman.h \
  base58.h \
  bloom.h \
  blockencodings.h \
  chain.h \
  chainparams.h \
  chainparamsbase.h \
  chainparamsseeds.h \
  checkpoints.h \
  checkqueue.h \
  clientversion.h \
  coins.h \
  compat.h \
  compat/byteswap.h \
  compat/endian.h \
  compat/sanity.h \
  compressor.h \
  consensus/consensus.h \
  core_io.h \
  core_memusage.h \
  cuckoocache.h \
  httprpc.h \
  httpserver.h \
  indirectmap.h \
  init.h \
  key.h \
  keystore.h \
  dbwrapper.h \
  limitedmap.h \
  memusage.h \
  merkleblock.h \
  miner.h \
  net.h \
  net_processing.h \
  netaddress.h \
  netbase.h \
  netmessagemaker.h \
  noui.h \
  policy/fees.h \
  policy/policy.h \
  policy/rbf.h \
  pow.h \
  pos.h \
  protocol.h \
  random.h \
  reverselock.h \
  rpc/client.h \
  rpc/protocol.h \
  rpc/server.h \
  rpc/register.h \
  scheduler.h \
  script/sigcache.h \
  script/sign.h \
  script/standard.h \
  script/ismine.h \
  streams.h \
  support/allocators/secure.h \
  support/allocators/zeroafterfree.h \
  support/cleanse.h \
  support/events.h \
  support/lockedpool.h \
  sync.h \
  threadsafety.h \
  threadinterrupt.h \
  timedata.h \
  torcontrol.h \
  txdb.h \
  txmempool.h \
  ui_interface.h \
  undo.h \
  util.h \
  utilmoneystr.h \
  utiltime.h \
  validation.h \
  validationinterface.h \
  versionbits.h \
  wallet/coincontrol.h \
  wallet/crypter.h \
  wallet/db.h \
  wallet/rpcwallet.h \
  wallet/wallet.h \
  wallet/walletdb.h \
  warnings.h \
  zmq/zmqabstractnotifier.h \
  zmq/zmqconfig.h\
  zmq/zmqnotificationinterface.h \
  zmq/zmqpublishnotifier.h \
  qtum/qtumstate.h \
  qtum/qtumtransaction.h \
<<<<<<< HEAD
  qtum/qtumDGP.h
=======
  qtum/storageresults.h
>>>>>>> 0d130fc3


obj/build.h: FORCE
	@$(MKDIR_P) $(builddir)/obj
	@$(top_srcdir)/share/genbuild.sh $(abs_top_builddir)/src/obj/build.h \
	  $(abs_top_srcdir)
libbitcoin_util_a-clientversion.$(OBJEXT): obj/build.h

# server: shared between bitcoind and bitcoin-qt
libbitcoin_server_a_CPPFLAGS = $(AM_CPPFLAGS) $(BITCOIN_INCLUDES) $(MINIUPNPC_CPPFLAGS) $(EVENT_CFLAGS) $(EVENT_PTHREADS_CFLAGS)
libbitcoin_server_a_CXXFLAGS = $(AM_CXXFLAGS) $(PIE_FLAGS)
libbitcoin_server_a_SOURCES = \
  addrman.cpp \
  addrdb.cpp \
  bloom.cpp \
  blockencodings.cpp \
  chain.cpp \
  checkpoints.cpp \
  httprpc.cpp \
  httpserver.cpp \
  init.cpp \
  dbwrapper.cpp \
  merkleblock.cpp \
  miner.cpp \
  net.cpp \
  net_processing.cpp \
  noui.cpp \
  policy/fees.cpp \
  policy/policy.cpp \
  pow.cpp \
  pos.cpp \
  rest.cpp \
  rpc/blockchain.cpp \
  rpc/mining.cpp \
  rpc/misc.cpp \
  rpc/net.cpp \
  rpc/rawtransaction.cpp \
  rpc/server.cpp \
  script/sigcache.cpp \
  script/ismine.cpp \
  timedata.cpp \
  torcontrol.cpp \
  txdb.cpp \
  txmempool.cpp \
  ui_interface.cpp \
  validation.cpp \
  validationinterface.cpp \
  versionbits.cpp \
  qtum/qtumstate.cpp \
  qtum/qtumtransaction.cpp \
<<<<<<< HEAD
  qtum/qtumDGP.cpp \
  consensus/consensus.cpp \
=======
  qtum/storageresults.cpp \
>>>>>>> 0d130fc3
  $(BITCOIN_CORE_H)

if ENABLE_ZMQ
libbitcoin_zmq_a_CPPFLAGS = $(BITCOIN_INCLUDES) $(ZMQ_CFLAGS)
libbitcoin_zmq_a_CXXFLAGS = $(AM_CXXFLAGS) $(PIE_FLAGS)
libbitcoin_zmq_a_SOURCES = \
  zmq/zmqabstractnotifier.cpp \
  zmq/zmqnotificationinterface.cpp \
  zmq/zmqpublishnotifier.cpp
endif


# wallet: shared between bitcoind and bitcoin-qt, but only linked
# when wallet enabled
libbitcoin_wallet_a_CPPFLAGS = $(AM_CPPFLAGS) $(BITCOIN_INCLUDES)
libbitcoin_wallet_a_CXXFLAGS = $(AM_CXXFLAGS) $(PIE_FLAGS)
libbitcoin_wallet_a_SOURCES = \
  wallet/crypter.cpp \
  wallet/db.cpp \
  wallet/rpcdump.cpp \
  wallet/rpcwallet.cpp \
  wallet/wallet.cpp \
  wallet/walletdb.cpp \
  policy/rbf.cpp \
  pos.cpp \
  $(BITCOIN_CORE_H)

# crypto primitives library
crypto_libbitcoin_crypto_a_CPPFLAGS = $(AM_CPPFLAGS) $(BITCOIN_CONFIG_INCLUDES)
crypto_libbitcoin_crypto_a_CXXFLAGS = $(AM_CXXFLAGS) $(PIE_FLAGS)
crypto_libbitcoin_crypto_a_SOURCES = \
  crypto/aes.cpp \
  crypto/aes.h \
  crypto/common.h \
  crypto/hmac_sha256.cpp \
  crypto/hmac_sha256.h \
  crypto/hmac_sha512.cpp \
  crypto/hmac_sha512.h \
  crypto/ripemd160.cpp \
  crypto/ripemd160.h \
  crypto/sha1.cpp \
  crypto/sha1.h \
  crypto/sha256.cpp \
  crypto/sha256.h \
  crypto/sha512.cpp \
  crypto/sha512.h

# consensus: shared between all executables that validate any consensus rules.
libbitcoin_consensus_a_CPPFLAGS = $(AM_CPPFLAGS) $(BITCOIN_INCLUDES)
libbitcoin_consensus_a_CXXFLAGS = $(AM_CXXFLAGS) $(PIE_FLAGS)
libbitcoin_consensus_a_SOURCES = \
  amount.h \
  arith_uint256.cpp \
  arith_uint256.h \
  consensus/merkle.cpp \
  consensus/merkle.h \
  consensus/params.h \
  consensus/validation.h \
  hash.cpp \
  hash.h \
  prevector.h \
  primitives/block.cpp \
  primitives/block.h \
  primitives/transaction.cpp \
  primitives/transaction.h \
  pubkey.cpp \
  pubkey.h \
  script/bitcoinconsensus.cpp \
  script/interpreter.cpp \
  script/interpreter.h \
  script/script.cpp \
  script/script.h \
  script/script_error.cpp \
  script/script_error.h \
  serialize.h \
  tinyformat.h \
  uint256.cpp \
  uint256.h \
  utilstrencodings.cpp \
  utilstrencodings.h \
  version.h

# common: shared between bitcoind, and bitcoin-qt and non-server tools
libbitcoin_common_a_CPPFLAGS = $(AM_CPPFLAGS) $(BITCOIN_INCLUDES)
libbitcoin_common_a_CXXFLAGS = $(AM_CXXFLAGS) $(PIE_FLAGS)
libbitcoin_common_a_SOURCES = \
  amount.cpp \
  base58.cpp \
  chainparams.cpp \
  coins.cpp \
  compressor.cpp \
  core_read.cpp \
  core_write.cpp \
  key.cpp \
  keystore.cpp \
  netaddress.cpp \
  netbase.cpp \
  protocol.cpp \
  scheduler.cpp \
  script/sign.cpp \
  script/standard.cpp \
  warnings.cpp \
  $(BITCOIN_CORE_H)

# util: shared between all executables.
# This library *must* be included to make sure that the glibc
# backward-compatibility objects and their sanity checks are linked.
libbitcoin_util_a_CPPFLAGS = $(AM_CPPFLAGS) $(BITCOIN_INCLUDES)
libbitcoin_util_a_CXXFLAGS = $(AM_CXXFLAGS) $(PIE_FLAGS)
libbitcoin_util_a_SOURCES = \
  support/lockedpool.cpp \
  chainparamsbase.cpp \
  clientversion.cpp \
  compat/glibc_sanity.cpp \
  compat/glibcxx_sanity.cpp \
  compat/strnlen.cpp \
  random.cpp \
  rpc/protocol.cpp \
  support/cleanse.cpp \
  sync.cpp \
  threadinterrupt.cpp \
  util.cpp \
  utilmoneystr.cpp \
  utilstrencodings.cpp \
  utiltime.cpp \
  $(BITCOIN_CORE_H)

if GLIBC_BACK_COMPAT
libbitcoin_util_a_SOURCES += compat/glibc_compat.cpp
endif

# cli: shared between bitcoin-cli and bitcoin-qt
libbitcoin_cli_a_CPPFLAGS = $(AM_CPPFLAGS) $(BITCOIN_INCLUDES)
libbitcoin_cli_a_CXXFLAGS = $(AM_CXXFLAGS) $(PIE_FLAGS)
libbitcoin_cli_a_SOURCES = \
  rpc/client.cpp \
  $(BITCOIN_CORE_H)

nodist_libbitcoin_util_a_SOURCES = $(srcdir)/obj/build.h
#

# bitcoind binary #
qtumd_SOURCES = bitcoind.cpp
qtumd_CPPFLAGS = $(AM_CPPFLAGS) $(BITCOIN_INCLUDES)
qtumd_CXXFLAGS = $(AM_CXXFLAGS) $(PIE_FLAGS)
qtumd_LDFLAGS = $(RELDFLAGS) $(AM_LDFLAGS) $(LIBTOOL_APP_LDFLAGS)

if TARGET_WINDOWS
qtumd_SOURCES += bitcoind-res.rc
endif

qtumd_LDADD = \
  $(LIBBITCOIN_SERVER) \
  $(LIBBITCOIN_COMMON) \
  $(LIBUNIVALUE) \
  $(LIBBITCOIN_UTIL) \
  $(LIBBITCOIN_WALLET) \
  $(LIBBITCOIN_ZMQ) \
  $(LIBBITCOIN_CONSENSUS) \
  $(LIBBITCOIN_CRYPTO) \
  $(LIBLEVELDB) \
  $(LIBMEMENV) \
  $(LIBETHEREUM) \
  $(LIBETHASHSEAL) \
  $(LIBETHASH) \
  $(LIBETHCORE) \
  $(LIBDEVCORE) \
  $(LIBJSONCPP) \
  $(LIBEVM) \
  $(LIBEVMCORE) \
  $(LIBDEVCRYPTO) \
  $(LIBCRYPTOPP) \
  $(LIBSECP256K1ETH) \
  $(LIBSCRYIPT)

qtumd_LDADD += $(BOOST_LIBS) $(BDB_LIBS) $(SSL_LIBS) $(CRYPTO_LIBS) $(MINIUPNPC_LIBS) $(EVENT_PTHREADS_LIBS) $(EVENT_LIBS) $(ZMQ_LIBS)

# bitcoin-cli binary #
qtum_cli_SOURCES = bitcoin-cli.cpp
qtum_cli_CPPFLAGS = $(AM_CPPFLAGS) $(BITCOIN_INCLUDES) $(EVENT_CFLAGS)
qtum_cli_CXXFLAGS = $(AM_CXXFLAGS) $(PIE_FLAGS)
qtum_cli_LDFLAGS = $(RELDFLAGS) $(AM_LDFLAGS) $(LIBTOOL_APP_LDFLAGS)

if TARGET_WINDOWS
qtum_cli_SOURCES += bitcoin-cli-res.rc
endif

qtum_cli_LDADD = \
  $(LIBBITCOIN_CLI) \
  $(LIBUNIVALUE) \
  $(LIBBITCOIN_UTIL) \
  $(LIBBITCOIN_CRYPTO) \
  $(LIBLEVELDB) \
  $(LIBETHEREUM) \
  $(LIBETHASHSEAL) \
  $(LIBETHASH) \
  $(LIBETHCORE) \
  $(LIBDEVCORE) \
  $(LIBJSONCPP) \
  $(LIBEVM) \
  $(LIBEVMCORE) \
  $(LIBDEVCRYPTO) \
  $(LIBCRYPTOPP) \
  $(LIBSECP256K1ETH) \
  $(LIBSCRYIPT)

qtum_cli_LDADD += $(BOOST_LIBS) $(SSL_LIBS) $(CRYPTO_LIBS) $(EVENT_LIBS)
#

# bitcoin-tx binary #
qtum_tx_SOURCES = bitcoin-tx.cpp consensus/consensus.cpp
qtum_tx_CPPFLAGS = $(AM_CPPFLAGS) $(BITCOIN_INCLUDES)
qtum_tx_CXXFLAGS = $(AM_CXXFLAGS) $(PIE_FLAGS)
qtum_tx_LDFLAGS = $(RELDFLAGS) $(AM_LDFLAGS) $(LIBTOOL_APP_LDFLAGS)

if TARGET_WINDOWS
qtum_tx_SOURCES += bitcoin-tx-res.rc
endif

qtum_tx_LDADD = \
  $(LIBUNIVALUE) \
  $(LIBBITCOIN_COMMON) \
  $(LIBBITCOIN_UTIL) \
  $(LIBBITCOIN_CONSENSUS) \
  $(LIBBITCOIN_CRYPTO) \
  $(LIBLEVELDB) \
  $(LIBETHEREUM) \
  $(LIBETHASHSEAL) \
  $(LIBETHASH) \
  $(LIBETHCORE) \
  $(LIBDEVCORE) \
  $(LIBJSONCPP) \
  $(LIBEVM) \
  $(LIBEVMCORE) \
  $(LIBDEVCRYPTO) \
  $(LIBCRYPTOPP) \
  $(LIBSECP256K1ETH) \
  $(LIBSCRYIPT)

qtum_tx_LDADD += $(BOOST_LIBS) $(CRYPTO_LIBS)
#

# bitcoinconsensus library #
if BUILD_BITCOIN_LIBS
include_HEADERS = script/bitcoinconsensus.h
libbitcoinconsensus_la_SOURCES = $(crypto_libbitcoin_crypto_a_SOURCES) $(libbitcoin_consensus_a_SOURCES)

if GLIBC_BACK_COMPAT
  libbitcoinconsensus_la_SOURCES += compat/glibc_compat.cpp
endif

libbitcoinconsensus_la_LDFLAGS = $(AM_LDFLAGS) -no-undefined $(RELDFLAGS)
libbitcoinconsensus_la_LIBADD = $(LIBSECP256K1ETH)
libbitcoinconsensus_la_CPPFLAGS = $(AM_CPPFLAGS) -I$(builddir)/obj -I$(srcdir)/secp256k1/include -DBUILD_BITCOIN_INTERNAL
libbitcoinconsensus_la_CXXFLAGS = $(AM_CXXFLAGS) $(PIE_FLAGS)

endif
#

CTAES_DIST =  crypto/ctaes/bench.c
CTAES_DIST += crypto/ctaes/ctaes.c
CTAES_DIST += crypto/ctaes/ctaes.h
CTAES_DIST += crypto/ctaes/README.md
CTAES_DIST += crypto/ctaes/test.c

CLEANFILES = $(EXTRA_LIBRARIES)

CLEANFILES += *.gcda *.gcno
CLEANFILES += compat/*.gcda compat/*.gcno
CLEANFILES += consensus/*.gcda consensus/*.gcno
CLEANFILES += crypto/*.gcda crypto/*.gcno
CLEANFILES += policy/*.gcda policy/*.gcno
CLEANFILES += primitives/*.gcda primitives/*.gcno
CLEANFILES += script/*.gcda script/*.gcno
CLEANFILES += support/*.gcda support/*.gcno
CLEANFILES += univalue/*.gcda univalue/*.gcno
CLEANFILES += wallet/*.gcda wallet/*.gcno
CLEANFILES += wallet/test/*.gcda wallet/test/*.gcno
CLEANFILES += zmq/*.gcda zmq/*.gcno

DISTCLEANFILES = obj/build.h

EXTRA_DIST = $(CTAES_DIST)

clean-local:
	-$(MAKE) -C secp256k1 clean
	-$(MAKE) -C univalue clean
	-rm -f leveldb/*/*.gcda leveldb/*/*.gcno leveldb/helpers/memenv/*.gcda leveldb/helpers/memenv/*.gcno
	-rm -f config.h
	-rm -rf test/__pycache__

.rc.o:
	@test -f $(WINDRES)
	## FIXME: How to get the appropriate modulename_CPPFLAGS in here?
	$(AM_V_GEN) $(WINDRES) $(DEFS) $(DEFAULT_INCLUDES) $(INCLUDES) $(CPPFLAGS) -DWINDRES_PREPROC -i $< -o $@

.mm.o:
	$(AM_V_CXX) $(OBJCXX) $(DEFS) $(DEFAULT_INCLUDES) $(INCLUDES) $(AM_CPPFLAGS) \
	  $(CPPFLAGS) $(AM_CXXFLAGS) $(QT_INCLUDES) $(AM_CXXFLAGS) $(PIE_FLAGS) $(CXXFLAGS) -c -o $@ $<

check-symbols: $(bin_PROGRAMS)
if GLIBC_BACK_COMPAT
	@echo "Checking glibc back compat..."
	$(AM_V_at) READELF=$(READELF) CPPFILT=$(CPPFILT) $(top_srcdir)/contrib/devtools/symbol-check.py < $(bin_PROGRAMS)
endif

check-security: $(bin_PROGRAMS)
if HARDEN
	@echo "Checking binary security..."
	$(AM_V_at) READELF=$(READELF) OBJDUMP=$(OBJDUMP) $(top_srcdir)/contrib/devtools/security-check.py < $(bin_PROGRAMS)
endif

%.pb.cc %.pb.h: %.proto
	@test -f $(PROTOC)
	$(AM_V_GEN) $(PROTOC) --cpp_out=$(@D) --proto_path=$(<D) $<

if EMBEDDED_LEVELDB
include Makefile.leveldb.include
endif

if ENABLE_TESTS
include Makefile.test.include
endif

if ENABLE_BENCH
include Makefile.bench.include
endif

if ENABLE_QT
include Makefile.qt.include
endif

if ENABLE_QT_TESTS
include Makefile.qttest.include
endif<|MERGE_RESOLUTION|>--- conflicted
+++ resolved
@@ -183,11 +183,8 @@
   zmq/zmqpublishnotifier.h \
   qtum/qtumstate.h \
   qtum/qtumtransaction.h \
-<<<<<<< HEAD
-  qtum/qtumDGP.h
-=======
+  qtum/qtumDGP.h \ 
   qtum/storageresults.h
->>>>>>> 0d130fc3
 
 
 obj/build.h: FORCE
@@ -238,12 +235,9 @@
   versionbits.cpp \
   qtum/qtumstate.cpp \
   qtum/qtumtransaction.cpp \
-<<<<<<< HEAD
   qtum/qtumDGP.cpp \
   consensus/consensus.cpp \
-=======
   qtum/storageresults.cpp \
->>>>>>> 0d130fc3
   $(BITCOIN_CORE_H)
 
 if ENABLE_ZMQ
