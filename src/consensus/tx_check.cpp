--- conflicted
+++ resolved
@@ -19,13 +19,8 @@
     if (tx.vout.empty())
         return state.Invalid(TxValidationResult::TX_CONSENSUS, "bad-txns-vout-empty");
     // Size limits (this doesn't take the witness into account, as that hasn't been checked for malleability)
-<<<<<<< HEAD
-    if (::GetSerializeSize(tx, PROTOCOL_VERSION | SERIALIZE_TRANSACTION_NO_WITNESS) > MAX_TRANSACTION_BASE_SIZE || 
-        ::GetSerializeSize(tx, PROTOCOL_VERSION | SERIALIZE_TRANSACTION_NO_WITNESS) * WITNESS_SCALE_FACTOR > dgpMaxBlockWeight)
-=======
     if (::GetSerializeSize(TX_NO_WITNESS(tx)) > MAX_TRANSACTION_BASE_SIZE || 
         ::GetSerializeSize(TX_NO_WITNESS(tx)) * WITNESS_SCALE_FACTOR > dgpMaxBlockWeight) {
->>>>>>> 258457a4
         return state.Invalid(TxValidationResult::TX_CONSENSUS, "bad-txns-oversize");
     }
 
