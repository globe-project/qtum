--- conflicted
+++ resolved
@@ -58,17 +58,14 @@
     int BIP65Height;
     /** Block height at which BIP66 becomes active */
     int BIP66Height;
-<<<<<<< HEAD
     /** Block height at which QIP7 becomes active */
     int QIP7Height;
     /** Block height at which QIP6 becomes active */
     int QIP6Height;
     /** Block height at which QIP9 becomes active */
     int QIP9Height;
-=======
     /** Block height at which QIP5 becomes active */
     int QIP5Height;
->>>>>>> 979a914e
     /**
      * Minimum blocks including miner confirmation of the total of 2016 blocks in a retargeting period,
      * (nPowTargetTimespan / nPowTargetSpacing) which is also used for BIP9 deployments.
