// Copyright (c) 2017-2021 The Bitcoin Core developers
// Distributed under the MIT software license, see the accompanying
// file COPYING or http://www.opensource.org/licenses/mit-license.php.

#include <consensus/tx_verify.h>

#include <chain.h>
#include <coins.h>
#include <consensus/amount.h>
#include <consensus/consensus.h>
#include <consensus/validation.h>
#include <primitives/transaction.h>
#include <script/interpreter.h>
<<<<<<< HEAD
#include <consensus/validation.h>
#include <chainparams.h>

// TODO remove the following dependencies
#include <chain.h>
#include <coins.h>
=======
>>>>>>> ec86f1e9
#include <util/moneystr.h>
#include <chainparams.h>

bool IsFinalTx(const CTransaction &tx, int nBlockHeight, int64_t nBlockTime)
{
    if (tx.nLockTime == 0)
        return true;
    if ((int64_t)tx.nLockTime < ((int64_t)tx.nLockTime < LOCKTIME_THRESHOLD ? (int64_t)nBlockHeight : nBlockTime))
        return true;

    // Even if tx.nLockTime isn't satisfied by nBlockHeight/nBlockTime, a
    // transaction is still considered final if all inputs' nSequence ==
    // SEQUENCE_FINAL (0xffffffff), in which case nLockTime is ignored.
    //
    // Because of this behavior OP_CHECKLOCKTIMEVERIFY/CheckLockTime() will
    // also check that the spending input's nSequence != SEQUENCE_FINAL,
    // ensuring that an unsatisfied nLockTime value will actually cause
    // IsFinalTx() to return false here:
    for (const auto& txin : tx.vin) {
        if (!(txin.nSequence == CTxIn::SEQUENCE_FINAL))
            return false;
    }
    return true;
}

std::pair<int, int64_t> CalculateSequenceLocks(const CTransaction &tx, int flags, std::vector<int>& prevHeights, const CBlockIndex& block)
{
    assert(prevHeights.size() == tx.vin.size());

    // Will be set to the equivalent height- and time-based nLockTime
    // values that would be necessary to satisfy all relative lock-
    // time constraints given our view of block chain history.
    // The semantics of nLockTime are the last invalid height/time, so
    // use -1 to have the effect of any height or time being valid.
    int nMinHeight = -1;
    int64_t nMinTime = -1;

    // tx.nVersion is signed integer so requires cast to unsigned otherwise
    // we would be doing a signed comparison and half the range of nVersion
    // wouldn't support BIP 68.
    bool fEnforceBIP68 = static_cast<uint32_t>(tx.nVersion) >= 2
                      && flags & LOCKTIME_VERIFY_SEQUENCE;

    // Do not enforce sequence numbers as a relative lock time
    // unless we have been instructed to
    if (!fEnforceBIP68) {
        return std::make_pair(nMinHeight, nMinTime);
    }

    for (size_t txinIndex = 0; txinIndex < tx.vin.size(); txinIndex++) {
        const CTxIn& txin = tx.vin[txinIndex];

        // Sequence numbers with the most significant bit set are not
        // treated as relative lock-times, nor are they given any
        // consensus-enforced meaning at this point.
        if (txin.nSequence & CTxIn::SEQUENCE_LOCKTIME_DISABLE_FLAG) {
            // The height of this input is not relevant for sequence locks
            prevHeights[txinIndex] = 0;
            continue;
        }

        int nCoinHeight = prevHeights[txinIndex];

        if (txin.nSequence & CTxIn::SEQUENCE_LOCKTIME_TYPE_FLAG) {
            int64_t nCoinTime = block.GetAncestor(std::max(nCoinHeight-1, 0))->GetMedianTimePast();
            // NOTE: Subtract 1 to maintain nLockTime semantics
            // BIP 68 relative lock times have the semantics of calculating
            // the first block or time at which the transaction would be
            // valid. When calculating the effective block time or height
            // for the entire transaction, we switch to using the
            // semantics of nLockTime which is the last invalid block
            // time or height.  Thus we subtract 1 from the calculated
            // time or height.

            // Time-based relative lock-times are measured from the
            // smallest allowed timestamp of the block containing the
            // txout being spent, which is the median time past of the
            // block prior.
            nMinTime = std::max(nMinTime, nCoinTime + (int64_t)((txin.nSequence & CTxIn::SEQUENCE_LOCKTIME_MASK) << CTxIn::SEQUENCE_LOCKTIME_GRANULARITY) - 1);
        } else {
            nMinHeight = std::max(nMinHeight, nCoinHeight + (int)(txin.nSequence & CTxIn::SEQUENCE_LOCKTIME_MASK) - 1);
        }
    }

    return std::make_pair(nMinHeight, nMinTime);
}

bool EvaluateSequenceLocks(const CBlockIndex& block, std::pair<int, int64_t> lockPair)
{
    assert(block.pprev);
    int64_t nBlockTime = block.pprev->GetMedianTimePast();
    if (lockPair.first >= block.nHeight || lockPair.second >= nBlockTime)
        return false;

    return true;
}

bool SequenceLocks(const CTransaction &tx, int flags, std::vector<int>& prevHeights, const CBlockIndex& block)
{
    return EvaluateSequenceLocks(block, CalculateSequenceLocks(tx, flags, prevHeights, block));
}

unsigned int GetLegacySigOpCount(const CTransaction& tx)
{
    unsigned int nSigOps = 0;
    for (const auto& txin : tx.vin)
    {
        nSigOps += txin.scriptSig.GetSigOpCount(false);
    }
    for (const auto& txout : tx.vout)
    {
        nSigOps += txout.scriptPubKey.GetSigOpCount(false);
    }
    return nSigOps;
}

unsigned int GetP2SHSigOpCount(const CTransaction& tx, const CCoinsViewCache& inputs)
{
    if (tx.IsCoinBase())
        return 0;

    unsigned int nSigOps = 0;
    for (unsigned int i = 0; i < tx.vin.size(); i++)
    {
        const Coin& coin = inputs.AccessCoin(tx.vin[i].prevout);
        assert(!coin.IsSpent());
        const CTxOut &prevout = coin.out;
        if (prevout.scriptPubKey.IsPayToScriptHash())
            nSigOps += prevout.scriptPubKey.GetSigOpCount(tx.vin[i].scriptSig);
    }
    return nSigOps;
}

int64_t GetTransactionSigOpCost(const CTransaction& tx, const CCoinsViewCache& inputs, uint32_t flags)
{
    int64_t nSigOps = GetLegacySigOpCount(tx) * WITNESS_SCALE_FACTOR;

    if (tx.IsCoinBase())
        return nSigOps;

    if (flags & SCRIPT_VERIFY_P2SH) {
        nSigOps += GetP2SHSigOpCount(tx, inputs) * WITNESS_SCALE_FACTOR;
    }

    for (unsigned int i = 0; i < tx.vin.size(); i++)
    {
        const Coin& coin = inputs.AccessCoin(tx.vin[i].prevout);
        assert(!coin.IsSpent());
        const CTxOut &prevout = coin.out;
        nSigOps += CountWitnessSigOps(tx.vin[i].scriptSig, prevout.scriptPubKey, &tx.vin[i].scriptWitness, flags);
    }
    return nSigOps;
}

bool Consensus::CheckTxInputs(const CTransaction& tx, TxValidationState& state, const CCoinsViewCache& inputs, int nSpendHeight, CAmount& txfee)
{
    // are the actual inputs available?
    if (!inputs.HaveInputs(tx)) {
        return state.Invalid(TxValidationResult::TX_MISSING_INPUTS, "bad-txns-inputs-missingorspent",
                         strprintf("%s: inputs missing/spent", __func__));
    }

    CAmount nValueIn = 0;
    for (unsigned int i = 0; i < tx.vin.size(); ++i) {
        const COutPoint &prevout = tx.vin[i].prevout;
        const Coin& coin = inputs.AccessCoin(prevout);
        assert(!coin.IsSpent());

        // If prev is coinbase, check that it's matured
        if ((coin.IsCoinBase() || coin.IsCoinStake()) && nSpendHeight - coin.nHeight < ::Params().GetConsensus().CoinbaseMaturity(nSpendHeight)) {
            return state.Invalid(TxValidationResult::TX_PREMATURE_SPEND, "bad-txns-premature-spend-of-coinbase",
                strprintf("tried to spend coinbase at depth %d", nSpendHeight - coin.nHeight));
        }

        // Check for negative or overflow input values
        nValueIn += coin.out.nValue;
        if (!MoneyRange(coin.out.nValue) || !MoneyRange(nValueIn)) {
            return state.Invalid(TxValidationResult::TX_CONSENSUS, "bad-txns-inputvalues-outofrange");
        }
    }

    if (!tx.IsCoinStake())
    {
        const CAmount value_out = tx.GetValueOut();
        if (nValueIn < value_out) {
            return state.Invalid(TxValidationResult::TX_CONSENSUS, "bad-txns-in-belowout",
                strprintf("value in (%s) < value out (%s)", FormatMoney(nValueIn), FormatMoney(value_out)));
        }
<<<<<<< HEAD

        // Tally transaction fees
        const CAmount txfee_aux = nValueIn - value_out;
        if (!MoneyRange(txfee_aux)) {
            return state.Invalid(TxValidationResult::TX_CONSENSUS, "bad-txns-fee-outofrange");
        }

        txfee = txfee_aux;
    }

=======

        // Tally transaction fees
        const CAmount txfee_aux = nValueIn - value_out;
        if (!MoneyRange(txfee_aux)) {
            return state.Invalid(TxValidationResult::TX_CONSENSUS, "bad-txns-fee-outofrange");
        }

        txfee = txfee_aux;
    }
>>>>>>> ec86f1e9
    return true;
}<|MERGE_RESOLUTION|>--- conflicted
+++ resolved
@@ -11,15 +11,6 @@
 #include <consensus/validation.h>
 #include <primitives/transaction.h>
 #include <script/interpreter.h>
-<<<<<<< HEAD
-#include <consensus/validation.h>
-#include <chainparams.h>
-
-// TODO remove the following dependencies
-#include <chain.h>
-#include <coins.h>
-=======
->>>>>>> ec86f1e9
 #include <util/moneystr.h>
 #include <chainparams.h>
 
@@ -208,7 +199,6 @@
             return state.Invalid(TxValidationResult::TX_CONSENSUS, "bad-txns-in-belowout",
                 strprintf("value in (%s) < value out (%s)", FormatMoney(nValueIn), FormatMoney(value_out)));
         }
-<<<<<<< HEAD
 
         // Tally transaction fees
         const CAmount txfee_aux = nValueIn - value_out;
@@ -218,17 +208,5 @@
 
         txfee = txfee_aux;
     }
-
-=======
-
-        // Tally transaction fees
-        const CAmount txfee_aux = nValueIn - value_out;
-        if (!MoneyRange(txfee_aux)) {
-            return state.Invalid(TxValidationResult::TX_CONSENSUS, "bad-txns-fee-outofrange");
-        }
-
-        txfee = txfee_aux;
-    }
->>>>>>> ec86f1e9
     return true;
 }