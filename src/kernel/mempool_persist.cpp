--- conflicted
+++ resolved
@@ -66,27 +66,16 @@
         } else {
             return false;
         }
-<<<<<<< HEAD
-        uint64_t total_txns_to_load;
-        file >> total_txns_to_load;
-        uint64_t txns_tried = 0;
-        LogPrintf("Loading %u mempool transactions from disk...\n", total_txns_to_load);
-=======
         file.SetXor(xor_key);
         uint64_t total_txns_to_load;
         file >> total_txns_to_load;
         uint64_t txns_tried = 0;
         LogInfo("Loading %u mempool transactions from disk...\n", total_txns_to_load);
->>>>>>> 258457a4
         int next_tenth_to_report = 0;
         while (txns_tried < total_txns_to_load) {
             const int percentage_done(100.0 * txns_tried / total_txns_to_load);
             if (next_tenth_to_report < percentage_done / 10) {
-<<<<<<< HEAD
-                LogPrintf("Progress loading mempool transactions from disk: %d%% (tried %u, %u remaining)\n",
-=======
                 LogInfo("Progress loading mempool transactions from disk: %d%% (tried %u, %u remaining)\n",
->>>>>>> 258457a4
                         percentage_done, txns_tried, total_txns_to_load - txns_tried);
                 next_tenth_to_report = percentage_done / 10;
             }
