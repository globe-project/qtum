// Copyright (c) 2009-2022 The Bitcoin Core developers
// Distributed under the MIT software license, see the accompanying
// file COPYING or http://www.opensource.org/licenses/mit-license.php.

#ifndef BITCOIN_KERNEL_MEMPOOL_ENTRY_H
#define BITCOIN_KERNEL_MEMPOOL_ENTRY_H

#include <consensus/amount.h>
#include <consensus/validation.h>
#include <core_memusage.h>
#include <policy/policy.h>
#include <policy/settings.h>
#include <primitives/transaction.h>
#include <util/epochguard.h>
#include <util/overflow.h>

#include <chrono>
#include <functional>
#include <memory>
#include <set>
#include <stddef.h>
#include <stdint.h>

class CBlockIndex;

struct LockPoints {
    // Will be set to the blockchain height and median time past
    // values that would be necessary to satisfy all relative locktime
    // constraints (BIP68) of this tx given our view of block chain history
    int height{0};
    int64_t time{0};
    // As long as the current chain descends from the highest height block
    // containing one of the inputs used in the calculation, then the cached
    // values are still valid even after a reorg.
    CBlockIndex* maxInputBlock{nullptr};
};

struct CompareIteratorByHash {
    // SFINAE for T where T is either a pointer type (e.g., a txiter) or a reference_wrapper<T>
    // (e.g. a wrapped CTxMemPoolEntry&)
    template <typename T>
    bool operator()(const std::reference_wrapper<T>& a, const std::reference_wrapper<T>& b) const
    {
        return a.get().GetTx().GetHash() < b.get().GetTx().GetHash();
    }
    template <typename T>
    bool operator()(const T& a, const T& b) const
    {
        return a->GetTx().GetHash() < b->GetTx().GetHash();
    }
};

/** \class CTxMemPoolEntry
 *
 * CTxMemPoolEntry stores data about the corresponding transaction, as well
 * as data about all in-mempool transactions that depend on the transaction
 * ("descendant" transactions).
 *
 * When a new entry is added to the mempool, we update the descendant state
 * (m_count_with_descendants, nSizeWithDescendants, and nModFeesWithDescendants) for
 * all ancestors of the newly added transaction.
 *
 */

class CTxMemPoolEntry
{
public:
    typedef std::reference_wrapper<const CTxMemPoolEntry> CTxMemPoolEntryRef;
    // two aliases, should the types ever diverge
    typedef std::set<CTxMemPoolEntryRef, CompareIteratorByHash> Parents;
    typedef std::set<CTxMemPoolEntryRef, CompareIteratorByHash> Children;

private:
    const CTransactionRef tx;
    mutable Parents m_parents;
    mutable Children m_children;
    const CAmount nFee;             //!< Cached to avoid expensive parent-transaction lookups
    const int32_t nTxWeight;         //!< ... and avoid recomputing tx weight (also used for GetTxSize())
    const size_t nUsageSize;        //!< ... and total memory usage
    const int64_t nTime;            //!< Local time when entering the mempool
    const uint64_t entry_sequence;  //!< Sequence number used to determine whether this transaction is too recent for relay
    const unsigned int entryHeight; //!< Chain height when entering the mempool
    const bool spendsCoinbase;      //!< keep track of transactions that spend a coinbase
    const int64_t sigOpCost;        //!< Total sigop cost
    CAmount m_modified_fee;         //!< Used for determining the priority of the transaction for mining in a block
    LockPoints lockPoints;          //!< Track the height and time at which tx was final
<<<<<<< HEAD
    CAmount nMinGasPrice{0};   //!< The minimum gas price among the contract outputs of the tx
=======
    CAmount nMinGasPrice{0};        //!< The minimum gas price among the contract outputs of the tx
>>>>>>> 86d0551a

    // Information about descendants of this transaction that are in the
    // mempool; if we remove this transaction we must remove all of these
    // descendants as well.
    int64_t m_count_with_descendants{1}; //!< number of descendant transactions
    // Using int64_t instead of int32_t to avoid signed integer overflow issues.
    int64_t nSizeWithDescendants;      //!< ... and size
    CAmount nModFeesWithDescendants;   //!< ... and total fees (all including us)

    // Analogous statistics for ancestor transactions
    int64_t m_count_with_ancestors{1};
    // Using int64_t instead of int32_t to avoid signed integer overflow issues.
    int64_t nSizeWithAncestors;
    CAmount nModFeesWithAncestors;
    int64_t nSigOpCostWithAncestors;

public:
    CTxMemPoolEntry(const CTransactionRef& tx, CAmount fee,
                    int64_t time, unsigned int entry_height, uint64_t entry_sequence,
                    bool spends_coinbase,
                    int64_t sigops_cost, LockPoints lp, CAmount min_gas_price = 0)
        : tx{tx},
          nFee{fee},
          nTxWeight{GetTransactionWeight(*tx)},
          nUsageSize{RecursiveDynamicUsage(tx)},
          nTime{time},
          entry_sequence{entry_sequence},
          entryHeight{entry_height},
          spendsCoinbase{spends_coinbase},
          sigOpCost{sigops_cost},
          m_modified_fee{nFee},
          lockPoints{lp},
          nMinGasPrice{min_gas_price},
          nSizeWithDescendants{GetTxSize()},
          nModFeesWithDescendants{nFee},
          nSizeWithAncestors{GetTxSize()},
          nModFeesWithAncestors{nFee},
          nSigOpCostWithAncestors{sigOpCost} {}

    const CTransaction& GetTx() const { return *this->tx; }
    CTransactionRef GetSharedTx() const { return this->tx; }
    const CAmount& GetFee() const { return nFee; }
    int32_t GetTxSize() const
    {
        return GetVirtualTransactionSize(nTxWeight, sigOpCost, ::nBytesPerSigOp);
    }
    int32_t GetTxWeight() const { return nTxWeight; }
    std::chrono::seconds GetTime() const { return std::chrono::seconds{nTime}; }
    unsigned int GetHeight() const { return entryHeight; }
    uint64_t GetSequence() const { return entry_sequence; }
    int64_t GetSigOpCost() const { return sigOpCost; }
    CAmount GetModifiedFee() const { return m_modified_fee; }
    size_t DynamicMemoryUsage() const { return nUsageSize; }
    const LockPoints& GetLockPoints() const { return lockPoints; }
    const CAmount& GetMinGasPrice() const { return nMinGasPrice; }

    // Adjusts the descendant state.
    void UpdateDescendantState(int32_t modifySize, CAmount modifyFee, int64_t modifyCount);
    // Adjusts the ancestor state
    void UpdateAncestorState(int32_t modifySize, CAmount modifyFee, int64_t modifyCount, int64_t modifySigOps);
    // Updates the modified fees with descendants/ancestors.
    void UpdateModifiedFee(CAmount fee_diff)
    {
        nModFeesWithDescendants = SaturatingAdd(nModFeesWithDescendants, fee_diff);
        nModFeesWithAncestors = SaturatingAdd(nModFeesWithAncestors, fee_diff);
        m_modified_fee = SaturatingAdd(m_modified_fee, fee_diff);
    }

    // Update the LockPoints after a reorg
    void UpdateLockPoints(const LockPoints& lp)
    {
        lockPoints = lp;
    }

    uint64_t GetCountWithDescendants() const { return m_count_with_descendants; }
    int64_t GetSizeWithDescendants() const { return nSizeWithDescendants; }
    CAmount GetModFeesWithDescendants() const { return nModFeesWithDescendants; }

    bool GetSpendsCoinbase() const { return spendsCoinbase; }

    uint64_t GetCountWithAncestors() const { return m_count_with_ancestors; }
    int64_t GetSizeWithAncestors() const { return nSizeWithAncestors; }
    CAmount GetModFeesWithAncestors() const { return nModFeesWithAncestors; }
    int64_t GetSigOpCostWithAncestors() const { return nSigOpCostWithAncestors; }

    const Parents& GetMemPoolParentsConst() const { return m_parents; }
    const Children& GetMemPoolChildrenConst() const { return m_children; }
    Parents& GetMemPoolParents() const { return m_parents; }
    Children& GetMemPoolChildren() const { return m_children; }

    mutable size_t vTxHashesIdx; //!< Index in mempool's vTxHashes
    mutable Epoch::Marker m_epoch_marker; //!< epoch when last touched, useful for graph algorithms
};

#endif // BITCOIN_KERNEL_MEMPOOL_ENTRY_H<|MERGE_RESOLUTION|>--- conflicted
+++ resolved
@@ -84,11 +84,7 @@
     const int64_t sigOpCost;        //!< Total sigop cost
     CAmount m_modified_fee;         //!< Used for determining the priority of the transaction for mining in a block
     LockPoints lockPoints;          //!< Track the height and time at which tx was final
-<<<<<<< HEAD
-    CAmount nMinGasPrice{0};   //!< The minimum gas price among the contract outputs of the tx
-=======
     CAmount nMinGasPrice{0};        //!< The minimum gas price among the contract outputs of the tx
->>>>>>> 86d0551a
 
     // Information about descendants of this transaction that are in the
     // mempool; if we remove this transaction we must remove all of these
