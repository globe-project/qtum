--- conflicted
+++ resolved
@@ -49,10 +49,7 @@
 bench_bench_qtum_CPPFLAGS = $(AM_CPPFLAGS) $(BITCOIN_INCLUDES) $(EVENT_CLFAGS) $(EVENT_PTHREADS_CFLAGS) -I$(builddir)/bench/
 bench_bench_qtum_CXXFLAGS = $(AM_CXXFLAGS) $(PIE_FLAGS)
 bench_bench_qtum_LDADD = \
-<<<<<<< HEAD
-=======
   $(LIBBITCOIN_SERVER) \
->>>>>>> 451880b9
   $(LIBBITCOIN_WALLET) \
   $(LIBBITCOIN_SERVER) \
   $(LIBBITCOIN_COMMON) \
@@ -64,11 +61,8 @@
   $(LIBMEMENV) \
   $(LIBSECP256K1) \
   $(LIBUNIVALUE) \
-<<<<<<< HEAD
-=======
   $(EVENT_PTHREADS_LIBS) \
   $(EVENT_LIBS) \
->>>>>>> 451880b9
   $(LIBETHEREUM) \
   $(LIBETHASHSEAL) \
   $(LIBETHASH) \
@@ -87,27 +81,17 @@
 
 if ENABLE_WALLET
 bench_bench_qtum_SOURCES += bench/coin_selection.cpp
-<<<<<<< HEAD
-endif
-
-bench_bench_qtum_LDADD += $(BOOST_LIBS) $(BDB_LIBS) $(SSL_LIBS) $(CRYPTO_LIBS) $(MINIUPNPC_LIBS) $(LIBFF) $(GMP_LIBS) $(GMPXX_LIBS)
-=======
 bench_bench_qtum_SOURCES += bench/wallet_balance.cpp
 endif
 
 bench_bench_qtum_LDADD += $(BOOST_LIBS) $(BDB_LIBS) $(SSL_LIBS) $(CRYPTO_LIBS) $(EVENT_PTHREADS_LIBS) $(EVENT_LIBS) $(MINIUPNPC_LIBS) $(LIBFF) $(GMP_LIBS) $(GMPXX_LIBS)
->>>>>>> 451880b9
 bench_bench_qtum_LDFLAGS = $(RELDFLAGS) $(AM_LDFLAGS) $(LIBTOOL_APP_LDFLAGS)
 
 CLEAN_BITCOIN_BENCH = bench/*.gcda bench/*.gcno $(GENERATED_BENCH_FILES)
 
 CLEANFILES += $(CLEAN_BITCOIN_BENCH)
 
-<<<<<<< HEAD
-bench/checkblock.cpp: bench/data/blockbench.raw.h
-=======
 bench/data.cpp: bench/data/blockbench.raw.h
->>>>>>> 451880b9
 
 bitcoin_bench: $(BENCH_BINARY)
 
