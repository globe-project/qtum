--- conflicted
+++ resolved
@@ -118,11 +118,7 @@
         pindex = pindex->pnext;
     }
 
-<<<<<<< HEAD
-    return GetDifficulty(active_chain.Tip()) * 4294.967296 / nTargetSpacingWork;
-=======
     return GetDifficulty(*CHECK_NONFATAL(active_chain.Tip())) * 4294.967296 / nTargetSpacingWork;
->>>>>>> 258457a4
 }
 
 double GetPoSKernelPS(ChainstateManager& chainman)
@@ -149,11 +145,7 @@
         {
             if (pindexPrevStake)
             {
-<<<<<<< HEAD
-                dStakeKernelsTriedAvg += GetDifficulty(pindexPrevStake) * 4294967296.0;
-=======
                 dStakeKernelsTriedAvg += GetDifficulty(*CHECK_NONFATAL(pindexPrevStake)) * 4294967296.0;
->>>>>>> 258457a4
                 if(dynamicStakeSpacing)
                     nStakesTime += pindexPrevStake->nTime - pindex->nTime;
                 nStakesHandled++;
@@ -199,11 +191,7 @@
     return result;
 }
 
-<<<<<<< HEAD
-static int ComputeNextBlockAndDepth(const CBlockIndex* tip, const CBlockIndex* blockindex, const CBlockIndex*& next)
-=======
 static int ComputeNextBlockAndDepth(const CBlockIndex& tip, const CBlockIndex& blockindex, const CBlockIndex*& next)
->>>>>>> 258457a4
 {
     next = tip.GetAncestor(blockindex.nHeight + 1);
     if (next && next->pprev == &blockindex) {
@@ -260,16 +248,6 @@
     result.pushKV("nonce", blockindex.nNonce);
     result.pushKV("bits", strprintf("%08x", blockindex.nBits));
     result.pushKV("difficulty", GetDifficulty(blockindex));
-<<<<<<< HEAD
-    result.pushKV("chainwork", blockindex->nChainWork.GetHex());
-    result.pushKV("nTx", (uint64_t)blockindex->nTx);
-    result.pushKV("hashStateRoot", blockindex->hashStateRoot.GetHex()); // qtum
-    result.pushKV("hashUTXORoot", blockindex->hashUTXORoot.GetHex()); // qtum
-
-    if(blockindex->IsProofOfStake()){
-        result.pushKV("prevoutStakeHash", blockindex->prevoutStake.hash.GetHex()); // qtum
-        result.pushKV("prevoutStakeVoutN", (int64_t)blockindex->prevoutStake.n); // qtum
-=======
     result.pushKV("chainwork", blockindex.nChainWork.GetHex());
     result.pushKV("nTx", blockindex.nTx);
     result.pushKV("hashStateRoot", blockindex.hashStateRoot.GetHex()); // qtum
@@ -278,7 +256,6 @@
     if(blockindex.IsProofOfStake()){
         result.pushKV("prevoutStakeHash", blockindex.prevoutStake.hash.GetHex()); // qtum
         result.pushKV("prevoutStakeVoutN", (int64_t)blockindex.prevoutStake.n); // qtum
->>>>>>> 258457a4
     }
 
     if (blockindex.pprev)
@@ -286,19 +263,6 @@
     if (pnext)
         result.pushKV("nextblockhash", pnext->GetBlockHash().GetHex());
 
-<<<<<<< HEAD
-    result.pushKV("flags", strprintf("%s", blockindex->IsProofOfStake()? "proof-of-stake" : "proof-of-work"));
-    result.pushKV("proofhash", blockindex->hashProof.GetHex());
-    result.pushKV("modifier", blockindex->nStakeModifier.GetHex());
-
-    if (blockindex->IsProofOfStake())
-    {
-        std::vector<unsigned char> vchBlockSig = blockindex->GetBlockSignature();
-        result.pushKV("signature", HexStr(vchBlockSig));
-        if(blockindex->HasProofOfDelegation())
-        {
-            std::vector<unsigned char> vchPoD = blockindex->GetProofOfDelegation();
-=======
     result.pushKV("flags", strprintf("%s", blockindex.IsProofOfStake()? "proof-of-stake" : "proof-of-work"));
     result.pushKV("proofhash", blockindex.hashProof.GetHex());
     result.pushKV("modifier", blockindex.nStakeModifier.GetHex());
@@ -310,7 +274,6 @@
         if(blockindex.HasProofOfDelegation())
         {
             std::vector<unsigned char> vchPoD = blockindex.GetProofOfDelegation();
->>>>>>> 258457a4
             result.pushKV("proofOfDelegation", HexStr(vchPoD));
         }
     }
@@ -601,13 +564,8 @@
     LOCK(cs_main);
     UniValue obj(UniValue::VOBJ);
     const CBlockIndex* tip = chainman.ActiveChain().Tip();
-<<<<<<< HEAD
-    obj.pushKV("proof-of-work",        GetDifficulty(GetLastBlockIndex(tip, false)));
-    obj.pushKV("proof-of-stake",       GetDifficulty(GetLastBlockIndex(tip, true)));
-=======
     obj.pushKV("proof-of-work",        GetDifficulty(*CHECK_NONFATAL(GetLastBlockIndex(tip, false))));
     obj.pushKV("proof-of-stake",       GetDifficulty(*CHECK_NONFATAL(GetLastBlockIndex(tip, true))));
->>>>>>> 258457a4
     return obj;
 },
     };
@@ -974,8 +932,7 @@
         }
     }
 
-<<<<<<< HEAD
-    if (!blockman.UndoReadFromDisk(blockUndo, *pblockindex)) {
+    if (!blockman.UndoReadFromDisk(blockUndo, blockindex)) {
         throw JSONRPCError(RPC_MISC_ERROR, "Can't read undo data from disk");
     }
 
@@ -1110,12 +1067,11 @@
         }
     }
 
-    const CBlock block{GetBlockChecked(chainman.m_blockman, pblockindex)};
-
-    if (verbosity <= 0)
-    {
-        CDataStream ssBlock(SER_NETWORK, PROTOCOL_VERSION | RPCSerializationFlags());
-        ssBlock << block;
+    const CBlock block{GetBlockChecked(chainman.m_blockman, *pblockindex)};
+
+    if (verbosity <= 0) {
+        DataStream ssBlock;
+        ssBlock << TX_WITH_WITNESS(block);
         std::string strHex = HexStr(ssBlock);
         return strHex;
     }
@@ -1129,7 +1085,7 @@
         tx_verbosity = TxVerbosity::SHOW_DETAILS_AND_PREVOUT;
     }
 
-    return blockToJSON(chainman.m_blockman, block, tip, pblockindex, tx_verbosity);
+    return blockToJSON(chainman.m_blockman, block, *tip, *pblockindex, tx_verbosity);
 },
     };
 }
@@ -1709,819 +1665,6 @@
     CTxDestination dest = DecodeDestination(strAddress);
     if (!IsValidDestination(dest)) {
         throw JSONRPCError(RPC_TYPE_ERROR, "Invalid address");
-=======
-    if (!blockman.UndoReadFromDisk(blockUndo, blockindex)) {
-        throw JSONRPCError(RPC_MISC_ERROR, "Can't read undo data from disk");
->>>>>>> 258457a4
-    }
-
-    if (!std::holds_alternative<PKHash>(dest)) {
-        throw JSONRPCError(RPC_TYPE_ERROR, "Address does not refer to public key hash");
-    }
-
-    // Get delegations for staker
-    QtumDelegation qtumDelegation;
-    std::vector<DelegationEvent> events;
-    PKHash pkhash = std::get<PKHash>(dest);
-    uint160 address = uint160(pkhash);
-    DelegationsStakerFilter filter(address);
-    if(!qtumDelegation.FilterDelegationEvents(events, filter, chainman)) {
-        throw JSONRPCError(RPC_INTERNAL_ERROR, "Failed to get delegations for staker");
-    }
-    std::map<uint160, Delegation> delegations = qtumDelegation.DelegationsFromEvents(events);
-
-    // Get chain parameters
-    std::map<COutPoint, uint32_t> immatureStakes = GetImmatureStakes(chainman);
-    int height = chainman.ActiveChain().Height();
-
-    // Fill the json object with information
-    UniValue result(UniValue::VARR);
-    for (std::map<uint160, Delegation>::iterator it=delegations.begin(); it!=delegations.end(); it++){
-        UniValue delegation(UniValue::VOBJ);
-        delegation.pushKV("delegate", EncodeDestination(PKHash(it->first)));
-        delegation.pushKV("staker", EncodeDestination(PKHash(it->second.staker)));
-        delegation.pushKV("fee", (int64_t)it->second.fee);
-        delegation.pushKV("blockHeight", (int64_t)it->second.blockHeight);
-        if(fAddressIndex)
-        {
-<<<<<<< HEAD
-            delegation.pushKV("weight", getDelegateWeight(it->first, immatureStakes, height, chainman.m_blockman));
-        }
-        delegation.pushKV("PoD", HexStr(it->second.PoD));
-        result.push_back(delegation);
-    }
-
-    return result;
-},
-    };
-}
-//////////////////////////////////////////////////////////////////////
-
-RPCHelpMan listcontracts()
-{
-    return RPCHelpMan{"listcontracts",
-                "\nGet the contracts list.\n",
-                {
-                    {"start", RPCArg::Type::NUM, RPCArg::Default{1}, "The starting account index"},
-                    {"maxdisplay", RPCArg::Type::NUM, RPCArg::Default{20}, "Max accounts to list"},
-                },
-                RPCResult{
-                    RPCResult::Type::OBJ_DYN, "", "",
-                    {
-                        {RPCResult::Type::NUM, "account", "The balance for the account"},
-                    }},
-                RPCExamples{
-                    HelpExampleCli("listcontracts", "")
-            + HelpExampleRpc("listcontracts", "")
-=======
-            {RPCResult::Type::ELISION, "", "The same output as verbosity = 2"},
-            {RPCResult::Type::OBJ, "prevout", "(Only if undo information is available)",
-            {
-                {RPCResult::Type::BOOL, "generated", "Coinbase or not, coinstake or not"},
-                {RPCResult::Type::NUM, "height", "The height of the prevout"},
-                {RPCResult::Type::STR_AMOUNT, "value", "The value in " + CURRENCY_UNIT},
-                {RPCResult::Type::OBJ, "scriptPubKey", "",
-                {
-                    {RPCResult::Type::STR, "asm", "Disassembly of the public key script"},
-                    {RPCResult::Type::STR, "desc", "Inferred descriptor for the output"},
-                    {RPCResult::Type::STR_HEX, "hex", "The raw public key script bytes, hex-encoded"},
-                    {RPCResult::Type::STR, "address", /*optional=*/true, "The Bitcoin address (only if a well-defined address exists)"},
-                    {RPCResult::Type::STR, "type", "The type (one of: " + GetAllOutputTypes() + ")"},
-                }},
-            }},
-        }},
-    }
-};
-
-static RPCHelpMan getblock()
-{
-    return RPCHelpMan{"getblock",
-                "\nIf verbosity is 0, returns a string that is serialized, hex-encoded data for block 'hash'.\n"
-                "If verbosity is 1, returns an Object with information about block <hash>.\n"
-                "If verbosity is 2, returns an Object with information about block <hash> and information about each transaction.\n"
-                "If verbosity is 3, returns an Object with information about block <hash> and information about each transaction, including prevout information for inputs (only for unpruned blocks in the current best chain).\n",
-                {
-                    {"blockhash", RPCArg::Type::STR_HEX, RPCArg::Optional::NO, "The block hash"},
-                    {"verbosity|verbose", RPCArg::Type::NUM, RPCArg::Default{1}, "0 for hex-encoded data, 1 for a JSON object, 2 for JSON object with transaction data, and 3 for JSON object with transaction data including prevout information for inputs",
-                     RPCArgOptions{.skip_type_check = true}},
-                },
-                {
-                    RPCResult{"for verbosity = 0",
-                RPCResult::Type::STR_HEX, "", "A string that is serialized, hex-encoded data for block 'hash'"},
-                    RPCResult{"for verbosity = 1",
-                RPCResult::Type::OBJ, "", "",
-                {
-                    {RPCResult::Type::STR_HEX, "hash", "the block hash (same as provided)"},
-                    {RPCResult::Type::NUM, "confirmations", "The number of confirmations, or -1 if the block is not on the main chain"},
-                    {RPCResult::Type::NUM, "size", "The block size"},
-                    {RPCResult::Type::NUM, "strippedsize", "The block size excluding witness data"},
-                    {RPCResult::Type::NUM, "weight", "The block weight as defined in BIP 141"},
-                    {RPCResult::Type::NUM, "height", "The block height or index"},
-                    {RPCResult::Type::NUM, "version", "The block version"},
-                    {RPCResult::Type::STR_HEX, "versionHex", "The block version formatted in hexadecimal"},
-                    {RPCResult::Type::STR_HEX, "merkleroot", "The merkle root"},
-                    {RPCResult::Type::ARR, "tx", "The transaction ids",
-                        {{RPCResult::Type::STR_HEX, "", "The transaction id"}}},
-                    {RPCResult::Type::NUM_TIME, "time",       "The block time expressed in " + UNIX_EPOCH_TIME},
-                    {RPCResult::Type::NUM_TIME, "mediantime", "The median block time expressed in " + UNIX_EPOCH_TIME},
-                    {RPCResult::Type::NUM, "nonce", "The nonce"},
-                    {RPCResult::Type::STR_HEX, "bits", "The bits"},
-                    {RPCResult::Type::NUM, "difficulty", "The difficulty"},
-                    {RPCResult::Type::STR_HEX, "chainwork", "Expected number of hashes required to produce the chain up to this block (in hex)"},
-                    {RPCResult::Type::NUM, "nTx", "The number of transactions in the block"},
-                    {RPCResult::Type::STR_HEX, "previousblockhash", /*optional=*/true, "The hash of the previous block (if available)"},
-                    {RPCResult::Type::STR_HEX, "nextblockhash", /*optional=*/true, "The hash of the next block (if available)"},
-                    {RPCResult::Type::STR_HEX, "hashStateRoot", "The hash state root"},
-                    {RPCResult::Type::STR_HEX, "hashUTXORoot", "The hash UTXO root"},
-                    {RPCResult::Type::STR_HEX, "prevoutStakeHash", /*optional=*/true, "The prevout stake hash (only present proof of stake)"},
-                    {RPCResult::Type::NUM, "prevoutStakeVoutN", /*optional=*/true, "The prevout stake output index (only present proof of stake)"},
-                    {RPCResult::Type::STR, "flags", "The block flags"},
-                    {RPCResult::Type::STR_HEX, "proofhash", "The hash proof"},
-                    {RPCResult::Type::STR_HEX, "modifier", "The stake modifier"},
-                    {RPCResult::Type::STR_HEX, "signature", /*optional=*/true, "The block signature (only present proof of stake)"},
-                    {RPCResult::Type::STR_HEX, "proofOfDelegation", /*optional=*/true, "The block proof of delegation (only present proof of stake that use delegation)"},
-                }},
-                    RPCResult{"for verbosity = 2",
-                RPCResult::Type::OBJ, "", "",
-                {
-                    {RPCResult::Type::ELISION, "", "Same output as verbosity = 1"},
-                    {RPCResult::Type::ARR, "tx", "",
-                    {
-                        {RPCResult::Type::OBJ, "", "",
-                        {
-                            {RPCResult::Type::ELISION, "", "The transactions in the format of the getrawtransaction RPC. Different from verbosity = 1 \"tx\" result"},
-                            {RPCResult::Type::NUM, "fee", "The transaction fee in " + CURRENCY_UNIT + ", omitted if block undo data is not available"},
-                        }},
-                    }},
-                }},
-                    RPCResult{"for verbosity = 3",
-                RPCResult::Type::OBJ, "", "",
-                {
-                    {RPCResult::Type::ELISION, "", "Same output as verbosity = 2"},
-                    {RPCResult::Type::ARR, "tx", "",
-                    {
-                        {RPCResult::Type::OBJ, "", "",
-                        {
-                            getblock_vin,
-                        }},
-                    }},
-                }},
-        },
-                RPCExamples{
-                    HelpExampleCli("getblock", "\"00000000c937983704a73af28acdec37b049d214adbda81d7e2a3dd146f6ed09\"")
-            + HelpExampleRpc("getblock", "\"00000000c937983704a73af28acdec37b049d214adbda81d7e2a3dd146f6ed09\"")
-                },
-        [&](const RPCHelpMan& self, const JSONRPCRequest& request) -> UniValue
-{
-    uint256 hash(ParseHashV(request.params[0], "blockhash"));
-
-    int verbosity = 1;
-    if (!request.params[1].isNull()) {
-        if (request.params[1].isBool()) {
-            verbosity = request.params[1].get_bool() ? 1 : 0;
-        } else {
-            verbosity = request.params[1].getInt<int>();
-        }
-    }
-
-    const CBlockIndex* pblockindex;
-    const CBlockIndex* tip;
-    ChainstateManager& chainman = EnsureAnyChainman(request.context);
-    {
-        LOCK(cs_main);
-        pblockindex = chainman.m_blockman.LookupBlockIndex(hash);
-        tip = chainman.ActiveChain().Tip();
-
-        if (!pblockindex) {
-            throw JSONRPCError(RPC_INVALID_ADDRESS_OR_KEY, "Block not found");
-        }
-    }
-
-    const CBlock block{GetBlockChecked(chainman.m_blockman, *pblockindex)};
-
-    if (verbosity <= 0) {
-        DataStream ssBlock;
-        ssBlock << TX_WITH_WITNESS(block);
-        std::string strHex = HexStr(ssBlock);
-        return strHex;
-    }
-
-    TxVerbosity tx_verbosity;
-    if (verbosity == 1) {
-        tx_verbosity = TxVerbosity::SHOW_TXID;
-    } else if (verbosity == 2) {
-        tx_verbosity = TxVerbosity::SHOW_DETAILS;
-    } else {
-        tx_verbosity = TxVerbosity::SHOW_DETAILS_AND_PREVOUT;
-    }
-
-    return blockToJSON(chainman.m_blockman, block, *tip, *pblockindex, tx_verbosity);
-},
-    };
-}
-
-////////////////////////////////////////////////////////////////////// // qtum
-RPCHelpMan callcontract()
-{
-    return RPCHelpMan{"callcontract",
-                "\nCall contract methods offline, or test contract deployment offline.\n",
-                {
-                    {"address", RPCArg::Type::STR_HEX, RPCArg::Optional::NO, "The contract address, or empty address \"\""},
-                    {"data", RPCArg::Type::STR_HEX, RPCArg::Optional::NO, "The data hex string"},
-                    {"senderaddress", RPCArg::Type::STR, RPCArg::Optional::OMITTED, "The sender address string"},
-                    {"gaslimit", RPCArg::Type::NUM, RPCArg::Optional::OMITTED, "The gas limit for executing the contract."},
-                    {"amount", RPCArg::Type::AMOUNT, RPCArg::Optional::OMITTED, "The amount in " + CURRENCY_UNIT + " to send. eg 0.1, default: 0"},
-                },
-                RPCResult{
-                    RPCResult::Type::OBJ, "", "",
-                    {
-                        {RPCResult::Type::STR, "address", "The address of the contract"},
-                        {RPCResult::Type::OBJ, "executionResult", "The method execution result",
-                            {
-                                {RPCResult::Type::NUM, "gasUsed", "The gas used"},
-                                {RPCResult::Type::STR, "excepted", "The thrown exception"},
-                                {RPCResult::Type::STR_HEX, "newAddress", "The new address of the contract"},
-                                {RPCResult::Type::STR_HEX, "output", "The returned data from the method"},
-                                {RPCResult::Type::NUM, "codeDeposit", "The code deposit"},
-                                {RPCResult::Type::NUM, "gasRefunded", "The gas refunded"},
-                                {RPCResult::Type::NUM, "depositSize", "The deposit size"},
-                                {RPCResult::Type::NUM, "gasForDeposit", "The gas for deposit"},
-                                {RPCResult::Type::STR, "exceptedMessage", "The thrown exception message"},
-                            }},
-                        {RPCResult::Type::OBJ, "transactionReceipt", "The transaction receipt",
-                            {
-                                {RPCResult::Type::STR_HEX, "stateRoot", "The state root hash"},
-                                {RPCResult::Type::STR_HEX, "utxoRoot", "The utxo root hash"},
-                                {RPCResult::Type::NUM, "gasUsed", "The gas used"},
-                                {RPCResult::Type::STR_HEX, "bloom", "The bloom"},
-                                {RPCResult::Type::ARR, "log", "The logs from the receipt",
-                                    {
-                                        {RPCResult::Type::OBJ, "", "",
-                                            {
-                                                {RPCResult::Type::STR_HEX, "address", "The contract address"},
-                                                {RPCResult::Type::ARR, "topics", "The topic",
-                                                    {{RPCResult::Type::STR_HEX, "topic", "The topic"}}},
-                                                {RPCResult::Type::STR_HEX, "data", "The logged data"},
-                                            }
-                                        }
-                                    }
-                                },
-
-                            }},
-                    }},
-                RPCExamples{
-                    HelpExampleCli("callcontract", "eb23c0b3e6042821da281a2e2364feb22dd543e3 06fdde03")
-            + HelpExampleCli("callcontract", "\"\" 60606040525b33600060006101000a81548173ffffffffffffffffffffffffffffffffffffffff02191690836c010000000000000000000000009081020402179055506103786001600050819055505b600c80605b6000396000f360606040526008565b600256")
-            + HelpExampleRpc("callcontract", "eb23c0b3e6042821da281a2e2364feb22dd543e3 06fdde03")
-            + HelpExampleRpc("callcontract", "\"\" 60606040525b33600060006101000a81548173ffffffffffffffffffffffffffffffffffffffff02191690836c010000000000000000000000009081020402179055506103786001600050819055505b600c80605b6000396000f360606040526008565b600256")
-                },
-        [&](const RPCHelpMan& self, const JSONRPCRequest& request) -> UniValue
-{
-    ChainstateManager& chainman = EnsureAnyChainman(request.context); 
-    return CallToContract(request.params, chainman);
-},
-    };
-}
-
-class WaitForLogsParams {
-public:
-    int fromBlock;
-    int toBlock;
-
-    int minconf;
-
-    std::set<dev::h160> addresses;
-    std::vector<boost::optional<dev::h256>> topics;
-
-    // bool wait;
-
-    WaitForLogsParams(const UniValue& params) {
-        std::unique_lock<std::mutex> lock(cs_blockchange);
-
-        fromBlock = parseBlockHeight(params[0], latestblock.height + 1);
-        toBlock = parseBlockHeight(params[1], -1);
-
-        parseFilter(params[2]);
-        minconf = parseUInt(params[3], 6);
-    }
-
-private:
-    void parseFilter(const UniValue& val) {
-        if (val.isNull()) {
-            return;
-        }
-
-        parseParam(val["addresses"], addresses);
-        parseParam(val["topics"], topics);
-    }
-};
-
-RPCHelpMan waitforlogs()
-{
-    return RPCHelpMan{"waitforlogs",
-                "requires -logevents to be enabled\n"
-                "\nWaits for a new logs and return matching log entries. When the call returns, it also specifies the next block number to start waiting for new logs.\n"
-                "By calling waitforlogs repeatedly using the returned `nextBlock` number, a client can receive a stream of up-to-date log entires.\n"
-                "\nThis call is different from the similarly named `searchlogs`. This call returns individual matching log entries, `searchlogs` returns a transaction receipt if one of the log entries of that transaction matches the filter conditions.\n",
-                {
-                    {"fromblock", RPCArg::Type::NUM, RPCArg::Optional::OMITTED, "The block number to start looking for logs."},
-                    {"toblock", RPCArg::Type::NUM, RPCArg::Optional::OMITTED, "The block number to stop looking for logs. If null, will wait indefinitely into the future."},
-                    {"filter", RPCArg::Type::OBJ, RPCArg::Optional::OMITTED, "Filter conditions for logs.",
-                    {
-                        {"addresses", RPCArg::Type::ARR, RPCArg::Optional::OMITTED, "An address or a list of addresses to only get logs from particular account(s).",
-                            {
-                                {"address", RPCArg::Type::STR_HEX, RPCArg::Optional::OMITTED, ""},
-                            },
-                        },
-                        {"topics", RPCArg::Type::ARR, RPCArg::Optional::OMITTED, "An array of values from which at least one must appear in the log entries. The order is important, if you want to leave topics out use null, e.g. [null, \"0x00...\"].",
-                            {
-                                {"topic", RPCArg::Type::STR_HEX, RPCArg::Optional::OMITTED, ""},
-                            },
-                        },
-                    }},
-                    {"minconf", RPCArg::Type::NUM, RPCArg::Default{6}, "Minimal number of confirmations before a log is returned"},
-                },
-                RPCResult{
-                    RPCResult::Type::OBJ, "", "",
-                    {
-                        {RPCResult::Type::ARR, "entries", "Array of matchiing log entries. This may be empty if `filter` removed all entries.",
-                            {
-                                {RPCResult::Type::OBJ, "", "",
-                                    {
-                                        {RPCResult::Type::STR_HEX, "blockHash", "The block hash"},
-                                        {RPCResult::Type::NUM, "blockNumber", "The block number"},
-                                        {RPCResult::Type::STR_HEX, "transactionHash", "The transaction hash"},
-                                        {RPCResult::Type::NUM, "transactionIndex", "The transaction index"},
-                                        {RPCResult::Type::NUM, "outputIndex", "The output index"},
-                                        {RPCResult::Type::STR_HEX, "from", "The from address"},
-                                        {RPCResult::Type::STR_HEX, "to", "The to address"},
-                                        {RPCResult::Type::NUM, "cumulativeGasUsed", "The cumulative gas used"},
-                                        {RPCResult::Type::NUM, "gasUsed", "The gas used"},
-                                        {RPCResult::Type::STR_HEX, "contractAddress", "The contract address"},
-                                        {RPCResult::Type::STR, "excepted", "The thrown exception"},
-                                        {RPCResult::Type::STR, "exceptedMessage", "The thrown exception message"},
-                                        {RPCResult::Type::STR_HEX, "bloom", "Bloom filter for light clients to quickly retrieve related logs"},
-                                        {RPCResult::Type::STR_HEX, "stateRoot", "The hash state root"},
-                                        {RPCResult::Type::STR_HEX, "utxoRoot", "The hash UTXO root"},
-                                        {RPCResult::Type::ARR, "topics", "The topic",
-                                            {{RPCResult::Type::STR_HEX, "topic", "The topic"}}},
-                                        {RPCResult::Type::STR_HEX, "data", "The logged data"},
-                                    }
-                                }
-                            }
-                        },
-                        {RPCResult::Type::NUM, "count", "How many log entries are returned"},
-                        {RPCResult::Type::NUM, "nextblock", "To wait for new log entries haven't seen before, use this number as `fromBlock`"},
-                    }
-                },
-                RPCExamples{
-                    HelpExampleCli("waitforlogs", "") + HelpExampleCli("waitforlogs", "600") + HelpExampleCli("waitforlogs", "600 700") + HelpExampleCli("waitforlogs", "null null")
-                    + HelpExampleCli("waitforlogs", "null null '{ \"addresses\": [ \"12ae42729af478ca92c8c66773a3e32115717be4\" ], \"topics\": [ \"b436c2bf863ccd7b8f63171201efd4792066b4ce8e543dde9c3e9e9ab98e216c\"] }'")
-            + HelpExampleRpc("waitforlogs", "") + HelpExampleRpc("waitforlogs", "600") + HelpExampleRpc("waitforlogs", "600 700") + HelpExampleRpc("waitforlogs", "null null")
-            + HelpExampleRpc("waitforlogs", "null null '{ \"addresses\": [ \"12ae42729af478ca92c8c66773a3e32115717be4\" ], \"topics\": [ \"b436c2bf863ccd7b8f63171201efd4792066b4ce8e543dde9c3e9e9ab98e216c\"] }'")
-                },
-        [&](const RPCHelpMan& self, const JSONRPCRequest& request_) -> UniValue
-{
-
-    if (!fLogEvents)
-        throw JSONRPCError(RPC_INTERNAL_ERROR, "Events indexing disabled");
-
-    // this is a long poll function. force cast to non const pointer
-    JSONRPCRequest& request = (JSONRPCRequest&) request_;
-    if(!request.httpreq)
-        throw JSONRPCError(RPC_INTERNAL_ERROR, "HTTP connection not available");
-
-    ChainstateManager& chainman = EnsureAnyChainman(request.context);
-
-    WaitForLogsParams params(request.params);
-
-    request.PollStart();
-
-    std::vector<std::vector<uint256>> hashesToBlock;
-
-    int curheight = 0;
-
-    auto& addresses = params.addresses;
-    auto& filterTopics = params.topics;
-
-    while (curheight == 0) {
-        {
-            LOCK(cs_main);
-            curheight = chainman.m_blockman.m_block_tree_db->ReadHeightIndex(params.fromBlock, params.toBlock, params.minconf,
-                    hashesToBlock, addresses, chainman);
-        }
-
-        // if curheight >= fromBlock. Blockchain extended with new log entries. Return next block height to client.
-        //    nextBlock = curheight + 1
-        // if curheight == 0. No log entry found in index. Wait for new block then try again.
-        //    nextBlock = fromBlock
-        // if curheight == -1. Incorrect parameters has entered.
-        //
-        // if curheight advanced, but all filtered out, API should return empty array, but advancing the cursor anyway.
-
-        if (curheight > 0) {
-            break;
-        }
-
-        if (curheight == -1) {
-            throw JSONRPCError(RPC_INVALID_PARAMETER, "Incorrect params");
-        }
-
-        // wait for a new block to arrive
-        {
-            while (true) {
-                std::unique_lock<std::mutex> lock(cs_blockchange);
-                auto blockHeight = latestblock.height;
-
-                request.PollPing();
-
-                cond_blockchange.wait_for(lock, std::chrono::milliseconds(1000));
-                if (latestblock.height > blockHeight) {
-                    break;
-                }
-
-                // TODO: maybe just merge `IsRPCRunning` this into PollAlive
-                if (!request.PollAlive() || !IsRPCRunning()) {
-                    LogPrintf("waitforlogs client disconnected\n");
-                    return NullUniValue;
-                }
-            }
-        }
-    }
-
-    LOCK(cs_main);
-
-    UniValue jsonLogs(UniValue::VARR);
-
-    std::set<uint256> dupes;
-
-    for (const auto& txHashes : hashesToBlock) {
-        for (const auto& txHash : txHashes) {
-
-            if(dupes.find(txHash) != dupes.end()) {
-                continue;
-            }
-            dupes.insert(txHash);
-
-            std::vector<TransactionReceiptInfo> receipts = pstorageresult->getResult(
-                    uintToh256(txHash));
-
-            for (const auto& receipt : receipts) {
-                for (const auto& log : receipt.logs) {
-
-                    bool includeLog = true;
-
-                    if (!filterTopics.empty()) {
-                        for (size_t i = 0; i < filterTopics.size(); i++) {
-                            auto filterTopic = filterTopics[i];
-
-                            if (!filterTopic) {
-                                continue;
-                            }
-
-                            auto filterTopicContent = filterTopic.get();
-                            auto topicContent = log.topics[i];
-
-                            if (topicContent != filterTopicContent) {
-                                includeLog = false;
-                                break;
-                            }
-                        }
-                    }
-
-
-                    if (!includeLog) {
-                        continue;
-                    }
-
-                    UniValue jsonLog(UniValue::VOBJ);
-
-                    assignJSON(jsonLog, receipt);
-                    assignJSON(jsonLog, log, false);
-
-                    jsonLogs.push_back(jsonLog);
-                }
-            }
-        }
-    }
-
-    UniValue result(UniValue::VOBJ);
-    result.pushKV("entries", jsonLogs);
-    result.pushKV("count", (int) jsonLogs.size());
-    result.pushKV("nextblock", curheight + 1);
-
-    return result;
-},
-    };
-}
-
-RPCHelpMan searchlogs()
-{
-    return RPCHelpMan{"searchlogs",
-                "\nSearch logs, requires -logevents to be enabled.\n",
-                {
-                    {"fromblock", RPCArg::Type::NUM, RPCArg::Optional::NO, "The number of the earliest block (latest may be given to mean the most recent block)."},
-                    {"toblock", RPCArg::Type::NUM, RPCArg::Optional::NO, "The number of the latest block (-1 may be given to mean the most recent block)."},
-                    {"addressfilter", RPCArg::Type::OBJ, RPCArg::Optional::OMITTED, "Addresses filter conditions for logs.",
-                    {
-                        {"addresses", RPCArg::Type::ARR, RPCArg::Optional::OMITTED, "An address or a list of addresses to only get logs from particular account(s).",
-                            {
-                                {"address", RPCArg::Type::STR_HEX, RPCArg::Optional::OMITTED, ""},
-                            },
-                        },
-                    }},
-                    {"topicfilter", RPCArg::Type::OBJ, RPCArg::Optional::OMITTED, "Topics filter conditions for logs.",
-                    {
-                        {"topics", RPCArg::Type::ARR, RPCArg::Optional::OMITTED, "An array of values from which at least one must appear in the log entries. The order is important, if you want to leave topics out use null, e.g. [null, \"0x00...\"].",
-                            {
-                                {"topic", RPCArg::Type::STR_HEX, RPCArg::Optional::OMITTED, ""},
-                            },
-                        },
-                    }},
-                    {"minconf", RPCArg::Type::NUM, RPCArg::Default{0}, "Minimal number of confirmations before a log is returned"},
-                },
-                RPCResult{
-            RPCResult::Type::ARR, "", "",
-                {
-                    {RPCResult::Type::OBJ, "", "",
-                        {
-                            {RPCResult::Type::STR_HEX, "blockHash", "The block hash"},
-                            {RPCResult::Type::NUM, "blockNumber", "The block number"},
-                            {RPCResult::Type::STR_HEX, "transactionHash", "The transaction hash"},
-                            {RPCResult::Type::NUM, "transactionIndex", "The transaction index"},
-                            {RPCResult::Type::NUM, "outputIndex", "The output index"},
-                            {RPCResult::Type::STR_HEX, "from", "The from address"},
-                            {RPCResult::Type::STR_HEX, "to", "The to address"},
-                            {RPCResult::Type::NUM, "cumulativeGasUsed", "The cumulative gas used"},
-                            {RPCResult::Type::NUM, "gasUsed", "The gas used"},
-                            {RPCResult::Type::STR_HEX, "contractAddress", "The contract address"},
-                            {RPCResult::Type::STR, "excepted", "The thrown exception"},
-                            {RPCResult::Type::STR, "exceptedMessage", "The thrown exception message"},
-                            {RPCResult::Type::STR_HEX, "bloom", "Bloom filter for light clients to quickly retrieve related logs"},
-                            {RPCResult::Type::STR_HEX, "stateRoot", "The hash state root"},
-                            {RPCResult::Type::STR_HEX, "utxoRoot", "The hash UTXO root"},
-                            {RPCResult::Type::ARR, "log", "The logs from the receipt",
-                                {
-                                    {RPCResult::Type::OBJ, "", "",
-                                        {
-                                            {RPCResult::Type::STR_HEX, "address", "The contract address"},
-                                            {RPCResult::Type::ARR, "topics", "The topic",
-                                                {{RPCResult::Type::STR_HEX, "topic", "The topic"}}},
-                                            {RPCResult::Type::STR_HEX, "data", "The logged data"},
-                                        }
-                                    }
-                                }
-                            },
-                        }}
-                }},
-                RPCExamples{
-                    HelpExampleCli("searchlogs", "0 100 '{\"addresses\": [\"12ae42729af478ca92c8c66773a3e32115717be4\"]}' '{\"topics\": [null,\"b436c2bf863ccd7b8f63171201efd4792066b4ce8e543dde9c3e9e9ab98e216c\"]}'")
-            + HelpExampleRpc("searchlogs", "0 100 '{\"addresses\": [\"12ae42729af478ca92c8c66773a3e32115717be4\"]} {\"topics\": [null,\"b436c2bf863ccd7b8f63171201efd4792066b4ce8e543dde9c3e9e9ab98e216c\"]}'")
-                },
-        [&](const RPCHelpMan& self, const JSONRPCRequest& request) -> UniValue
-{
-    ChainstateManager& chainman = EnsureAnyChainman(request.context);
-    return SearchLogs(request.params, chainman);
-},
-    };
-}
-
-RPCHelpMan gettransactionreceipt()
-{
-    return RPCHelpMan{"gettransactionreceipt",
-                "\nGet the transaction receipt.\n",
-                {
-                    {"hash", RPCArg::Type::STR_HEX, RPCArg::Optional::NO, "The transaction hash"},
-                },
-               RPCResult{
-            RPCResult::Type::ARR, "", "",
-                {
-                    {RPCResult::Type::OBJ, "", "",
-                        {
-                            {RPCResult::Type::STR_HEX, "blockHash", "The block hash"},
-                            {RPCResult::Type::NUM, "blockNumber", "The block number"},
-                            {RPCResult::Type::STR_HEX, "transactionHash", "The transaction hash"},
-                            {RPCResult::Type::NUM, "transactionIndex", "The transaction index"},
-                            {RPCResult::Type::NUM, "outputIndex", "The output index"},
-                            {RPCResult::Type::STR_HEX, "from", "The from address"},
-                            {RPCResult::Type::STR_HEX, "to", "The to address"},
-                            {RPCResult::Type::NUM, "cumulativeGasUsed", "The cumulative gas used"},
-                            {RPCResult::Type::NUM, "gasUsed", "The gas used"},
-                            {RPCResult::Type::STR_HEX, "contractAddress", "The contract address"},
-                            {RPCResult::Type::STR, "excepted", "The thrown exception"},
-                            {RPCResult::Type::STR, "exceptedMessage", "The thrown exception message"},
-                            {RPCResult::Type::STR_HEX, "bloom", "Bloom filter for light clients to quickly retrieve related logs"},
-                            {RPCResult::Type::STR_HEX, "stateRoot", "The hash state root"},
-                            {RPCResult::Type::STR_HEX, "utxoRoot", "The hash UTXO root"},
-                            {RPCResult::Type::ARR, "log", "The logs from the receipt",
-                                {
-                                    {RPCResult::Type::OBJ, "", "",
-                                        {
-                                            {RPCResult::Type::STR_HEX, "address", "The contract address"},
-                                            {RPCResult::Type::ARR, "topics", "The topic",
-                                                {{RPCResult::Type::STR_HEX, "topic", "The topic"}}},
-                                            {RPCResult::Type::STR_HEX, "data", "The logged data"},
-                                        }
-                                    }
-                                }
-                            },
-                        }}
-                }},
-                RPCExamples{
-                    HelpExampleCli("gettransactionreceipt", "3b04bc73afbbcf02cfef2ca1127b60fb0baf5f8946a42df67f1659671a2ec53c")
-            + HelpExampleRpc("gettransactionreceipt", "3b04bc73afbbcf02cfef2ca1127b60fb0baf5f8946a42df67f1659671a2ec53c")
-                },
-        [&](const RPCHelpMan& self, const JSONRPCRequest& request) -> UniValue
-{
-
-    if(!fLogEvents)
-        throw JSONRPCError(RPC_INTERNAL_ERROR, "Events indexing disabled");
-
-    LOCK(cs_main);
-
-    std::string hashTemp = request.params[0].get_str();
-    if(hashTemp.size() != 64){
-        throw JSONRPCError(RPC_INVALID_ADDRESS_OR_KEY, "Incorrect hash");
-    }
-    
-    uint256 hash(uint256S(hashTemp));
-
-    std::vector<TransactionReceiptInfo> transactionReceiptInfo = pstorageresult->getResult(uintToh256(hash));
-
-    UniValue result(UniValue::VARR);
-    for(TransactionReceiptInfo& t : transactionReceiptInfo){
-        UniValue tri(UniValue::VOBJ);
-        transactionReceiptInfoToJSON(t, tri);
-        result.push_back(tri);
-    }
-    return result;
-},
-    };
-}
-
-RPCHelpMan getdelegationinfoforaddress()
-{
-    return RPCHelpMan{"getdelegationinfoforaddress",
-                "\nGet delegation information for an address.\n",
-                {
-                    {"address", RPCArg::Type::STR, RPCArg::Optional::NO, "The qtum address string"},
-                },
-                RPCResult{
-                    RPCResult::Type::OBJ, "", "",
-                    {
-                        {RPCResult::Type::STR, "staker", "The staker address"},
-                        {RPCResult::Type::NUM, "fee", "The percentage of the reward"},
-                        {RPCResult::Type::NUM, "blockHeight", "The block height"},
-                        {RPCResult::Type::STR_HEX, "PoD", "The proof of delegation"},
-                        {RPCResult::Type::BOOL, "verified", "Verify delegation"},
-                    }},
-                RPCExamples{
-                    HelpExampleCli("getdelegationinfoforaddress", "QM72Sfpbz1BPpXFHz9m3CdqATR44Jvaydd")
-            + HelpExampleRpc("getdelegationinfoforaddress", "QM72Sfpbz1BPpXFHz9m3CdqATR44Jvaydd")
-                },
-        [&](const RPCHelpMan& self, const JSONRPCRequest& request) -> UniValue
-{
-
-    ChainstateManager& chainman = EnsureAnyChainman(request.context);
-    LOCK(cs_main);
-
-    // Parse the public key hash address
-    std::string strAddress = request.params[0].get_str();
-
-    CTxDestination dest = DecodeDestination(strAddress);
-    if (!IsValidDestination(dest)) {
-        throw JSONRPCError(RPC_TYPE_ERROR, "Invalid address");
-    }
-
-    if (!std::holds_alternative<PKHash>(dest)) {
-        throw JSONRPCError(RPC_TYPE_ERROR, "Address does not refer to public key hash");
-    }
-
-    // Get delegation for an address
-    QtumDelegation qtumDelegation;
-    Delegation delegation;
-    PKHash pkhash = std::get<PKHash>(dest);
-    uint160 address = uint160(pkhash);
-    if(!qtumDelegation.GetDelegation(address, delegation, chainman.ActiveChainstate())) {
-        throw JSONRPCError(RPC_INTERNAL_ERROR, "Failed to get delegation");
-    }
-    bool verified = qtumDelegation.VerifyDelegation(address, delegation);
-
-    // Fill the json object with information
-    UniValue result(UniValue::VOBJ);
-    std::string strStaker = delegation.staker != uint160() ? EncodeDestination(PKHash(delegation.staker)) : "";
-    result.pushKV("staker", strStaker);
-    result.pushKV("fee", (int64_t)delegation.fee);
-    result.pushKV("blockHeight", (int64_t)delegation.blockHeight);
-    result.pushKV("PoD", HexStr(delegation.PoD));
-    result.pushKV("verified", verified);
-
-    return result;
-},
-    };
-}
-
-class DelegationsStakerFilter : public IDelegationFilter
-{
-public:
-    DelegationsStakerFilter(const uint160& _address):
-        address(_address)
-    {}
-
-    bool Match(const DelegationEvent& event) const override
-    {
-        return event.item.staker == address;
-    }
-
-private:
-    uint160 address;
-};
-
-uint64_t getDelegateWeight(const uint160& keyid, const std::map<COutPoint, uint32_t>& immatureStakes, int height, node::BlockManager& blockman)
-{
-    // Decode address
-    uint256 hashBytes;
-    int type = 0;
-    if (!DecodeIndexKey(EncodeDestination(PKHash(keyid)), hashBytes, type)) {
-        return 0;
-    }
-
-    // Get address weight
-    uint64_t weight = 0;
-    if (!GetAddressWeight(hashBytes, type, immatureStakes, height, weight, blockman)) {
-        return 0;
-    }
-
-    return weight;
-}
-
-RPCHelpMan getdelegationsforstaker()
-{
-    return RPCHelpMan{"getdelegationsforstaker",
-                "requires -logevents to be enabled\n"
-                "\nGet the current list of delegates for a super staker.\n",
-                {
-                    {"address", RPCArg::Type::STR, RPCArg::Optional::NO, "The qtum address string for staker"},
-                },
-               RPCResult{
-            RPCResult::Type::ARR, "", "",
-                {
-                    {RPCResult::Type::OBJ, "", "",
-                        {
-                            {RPCResult::Type::STR, "delegate", "The delegate address"},
-                            {RPCResult::Type::STR, "staker", "The staker address"},
-                            {RPCResult::Type::NUM, "fee", "The percentage of the reward"},
-                            {RPCResult::Type::NUM, "blockHeight", "The block height"},
-                            {RPCResult::Type::NUM, "weight", /*optional=*/true, "Delegate weight, displayed when address index is enabled"},
-                            {RPCResult::Type::STR_HEX, "PoD", "The proof of delegation"},
-                        }}
-                }},
-                RPCExamples{
-                    HelpExampleCli("getdelegationsforstaker", "QM72Sfpbz1BPpXFHz9m3CdqATR44Jvaydd")
-            + HelpExampleRpc("getdelegationsforstaker", "QM72Sfpbz1BPpXFHz9m3CdqATR44Jvaydd")
->>>>>>> 258457a4
-                },
-        [&](const RPCHelpMan& self, const JSONRPCRequest& request) -> UniValue
-{
-
-<<<<<<< HEAD
-	LOCK(cs_main);
-
-	int start=1;
-	if (!request.params[0].isNull()){
-		start = request.params[0].getInt<int>();
-		if (start<= 0)
-			throw JSONRPCError(RPC_TYPE_ERROR, "Invalid start, min=1");
-	}
-
-	int maxDisplay=20;
-	if (!request.params[1].isNull()){
-		maxDisplay = request.params[1].getInt<int>();
-		if (maxDisplay <= 0)
-			throw JSONRPCError(RPC_TYPE_ERROR, "Invalid maxDisplay");
-	}
-
-	UniValue result(UniValue::VOBJ);
-
-	auto map = globalState->addresses();
-	int contractsCount=(int)map.size();
-
-	if (contractsCount>0 && start > contractsCount)
-		throw JSONRPCError(RPC_TYPE_ERROR, "start greater than max index "+ i64tostr(contractsCount));
-
-=======
-    if (!fLogEvents)
-        throw JSONRPCError(RPC_INTERNAL_ERROR, "Events indexing disabled");
-
-    ChainstateManager& chainman = EnsureAnyChainman(request.context);
-    LOCK(cs_main);
-
-    // Parse the public key hash address
-    std::string strAddress = request.params[0].get_str();
-
-    CTxDestination dest = DecodeDestination(strAddress);
-    if (!IsValidDestination(dest)) {
-        throw JSONRPCError(RPC_TYPE_ERROR, "Invalid address");
     }
 
     if (!std::holds_alternative<PKHash>(dest)) {
@@ -2609,7 +1752,6 @@
 	if (contractsCount>0 && start > contractsCount)
 		throw JSONRPCError(RPC_TYPE_ERROR, "start greater than max index "+ i64tostr(contractsCount));
 
->>>>>>> 258457a4
 	int itStartPos=std::min(start-1,contractsCount);
 	int i=0;
 	for (auto it = std::next(map.begin(),itStartPos); it!=map.end(); it++)
@@ -3124,11 +2266,7 @@
     obj.pushKV("blocks", height);
     obj.pushKV("headers", chainman.m_best_header ? chainman.m_best_header->nHeight : -1);
     obj.pushKV("bestblockhash", tip.GetBlockHash().GetHex());
-<<<<<<< HEAD
-    obj.pushKV("difficulty", GetDifficulty(&tip));
-=======
     obj.pushKV("difficulty", GetDifficulty(tip));
->>>>>>> 258457a4
     obj.pushKV("moneysupply", chainman.m_best_header->nMoneySupply / COIN);
     obj.pushKV("time", tip.GetBlockTime());
     obj.pushKV("mediantime", tip.GetMedianTimePast());
