// Copyright (c) 2010 Satoshi Nakamoto
// Copyright (c) 2009-2020 The Bitcoin Core developers
// Distributed under the MIT software license, see the accompanying
// file COPYING or http://www.opensource.org/licenses/mit-license.php.

#include <rpc/blockchain.h>

#include <amount.h>
#include <blockfilter.h>
#include <chain.h>
#include <chainparams.h>
#include <coins.h>
#include <consensus/params.h>
#include <consensus/validation.h>
#include <core_io.h>
#include <deploymentinfo.h>
#include <deploymentstatus.h>
#include <hash.h>
#include <index/blockfilterindex.h>
#include <index/coinstatsindex.h>
#include <node/blockstorage.h>
#include <node/coinstats.h>
#include <node/context.h>
#include <node/utxo_snapshot.h>
#include <key_io.h>
#include <policy/feerate.h>
#include <policy/fees.h>
#include <policy/policy.h>
#include <policy/rbf.h>
#include <primitives/transaction.h>
#include <rpc/server.h>
#include <rpc/util.h>
#include <script/descriptor.h>
#include <streams.h>
#include <sync.h>
#include <txdb.h>
#include <txmempool.h>
#include <undo.h>
#include <util/strencodings.h>
#include <util/system.h>
#include <util/translation.h>
#include <validation.h>
#include <validationinterface.h>
#include <versionbits.h>
#include <warnings.h>
#include <libdevcore/CommonData.h>
#include <pow.h>
#include <pos.h>
#include <txdb.h>
#include <util/convert.h>
#include <qtum/qtumdelegation.h>
#include <util/tokenstr.h>
#include <rpc/contract_util.h>

#include <stdint.h>

#include <univalue.h>

#include <condition_variable>
#include <memory>
#include <mutex>

<<<<<<< HEAD
NodeContext& EnsureNodeContext(const util::Ref& context)
=======
CTxMemPool& EnsureMemPool(const NodeContext& node)
{
    if (!node.mempool) {
        throw JSONRPCError(RPC_CLIENT_MEMPOOL_DISABLED, "Mempool disabled or instance not found");
    }
    return *node.mempool;
}

CTxMemPool& EnsureAnyMemPool(const std::any& context)
>>>>>>> 5ed36332
{
    return EnsureMemPool(EnsureAnyNodeContext(context));
}

CBlockPolicyEstimator& EnsureFeeEstimator(const NodeContext& node)
{
    if (!node.fee_estimator) {
        throw JSONRPCError(RPC_INTERNAL_ERROR, "Fee estimation disabled");
    }
    return *node.fee_estimator;
}

CBlockPolicyEstimator& EnsureAnyFeeEstimator(const std::any& context)
{
    return EnsureFeeEstimator(EnsureAnyNodeContext(context));
}

/* Calculate the difficulty for a given block index.
 */
double GetDifficulty(const CBlockIndex* blockindex)
{
    CHECK_NONFATAL(blockindex);

    int nShift = (blockindex->nBits >> 24) & 0xff;
    double dDiff =
        (double)0x0000ffff / (double)(blockindex->nBits & 0x00ffffff);

    while (nShift < 29)
    {
        dDiff *= 256.0;
        nShift++;
    }
    while (nShift > 29)
    {
        dDiff /= 256.0;
        nShift--;
    }

    return dDiff;
}

<<<<<<< HEAD
double GetPoWMHashPS()
=======
double GetPoWMHashPS(ChainstateManager& chainman)
>>>>>>> 5ed36332
{
    if (pindexBestHeader->nHeight >= Params().GetConsensus().nLastPOWBlock)
        return 0;

    int nPoWInterval = 72;
    int64_t nTargetSpacingWorkMin = 30, nTargetSpacingWork = 30;

<<<<<<< HEAD
    CBlockIndex* pindexGenesisBlock = ::ChainActive().Genesis();
=======
    CChain& active_chain = chainman.ActiveChain();
    CBlockIndex* pindexGenesisBlock = active_chain.Genesis();
>>>>>>> 5ed36332
    CBlockIndex* pindex = pindexGenesisBlock;
    CBlockIndex* pindexPrevWork = pindexGenesisBlock;

    while (pindex)
    {
        if (pindex->IsProofOfWork())
        {
            int64_t nActualSpacingWork = pindex->GetBlockTime() - pindexPrevWork->GetBlockTime();
            nTargetSpacingWork = ((nPoWInterval - 1) * nTargetSpacingWork + nActualSpacingWork + nActualSpacingWork) / (nPoWInterval + 1);
            nTargetSpacingWork = std::max(nTargetSpacingWork, nTargetSpacingWorkMin);
            pindexPrevWork = pindex;
        }

        pindex = pindex->pnext;
    }

<<<<<<< HEAD
    return GetDifficulty(::ChainActive().Tip()) * 4294.967296 / nTargetSpacingWork;
=======
    return GetDifficulty(active_chain.Tip()) * 4294.967296 / nTargetSpacingWork;
>>>>>>> 5ed36332
}

double GetPoSKernelPS()
{
    int nPoSInterval = 72;
    double dStakeKernelsTriedAvg = 0;
    int nStakesHandled = 0, nStakesTime = 0;

    CBlockIndex* pindex = pindexBestHeader;
    CBlockIndex* pindexPrevStake = NULL;

    const Consensus::Params& consensusParams = Params().GetConsensus();
    bool dynamicStakeSpacing = true;
    uint32_t stakeTimestampMask=consensusParams.StakeTimestampMask(0);
    if(pindex)
    {
        dynamicStakeSpacing = pindex->nHeight < consensusParams.QIP9Height;
        stakeTimestampMask=consensusParams.StakeTimestampMask(pindex->nHeight);
    }

    while (pindex && nStakesHandled < nPoSInterval)
    {
        if (pindex->IsProofOfStake())
        {
            if (pindexPrevStake)
            {
                dStakeKernelsTriedAvg += GetDifficulty(pindexPrevStake) * 4294967296.0;
                if(dynamicStakeSpacing)
                    nStakesTime += pindexPrevStake->nTime - pindex->nTime;
                nStakesHandled++;
            }
            pindexPrevStake = pindex;
        }

        pindex = pindex->pprev;
    }

    if(!dynamicStakeSpacing)
    {
        // Using a fixed denominator reduces the variation spikes
        nStakesTime = consensusParams.TargetSpacing(pindexBestHeader->nHeight) * nStakesHandled;
    }

    double result = 0;

    if (nStakesTime)
        result = dStakeKernelsTriedAvg / nStakesTime;
    
    result *= stakeTimestampMask + 1;

    return result;
}

<<<<<<< HEAD
double GetEstimatedAnnualROI()
{
    double result = 0;
    double networkWeight = GetPoSKernelPS();
    CBlockIndex* pindex = pindexBestHeader == 0 ? ::ChainActive().Tip() : pindexBestHeader;
=======
double GetEstimatedAnnualROI(ChainstateManager& chainman)
{
    double result = 0;
    double networkWeight = GetPoSKernelPS();
    CChain& active_chain = chainman.ActiveChain();
    CBlockIndex* pindex = pindexBestHeader == 0 ? active_chain.Tip() : pindexBestHeader;
>>>>>>> 5ed36332
    int nHeight = pindex ? pindex->nHeight : 0;
    const Consensus::Params& consensusParams = Params().GetConsensus();
    double subsidy = GetBlockSubsidy(nHeight, consensusParams);
    int nBlocktimeDownscaleFactor = consensusParams.BlocktimeDownscaleFactor(nHeight);
    if(networkWeight > 0)
    {
        // Formula: 100 * 675 blocks/day * 365 days * subsidy) / Network Weight
        result = nBlocktimeDownscaleFactor * 24637500 * subsidy / networkWeight;
    }

    return result;
}

static int ComputeNextBlockAndDepth(const CBlockIndex* tip, const CBlockIndex* blockindex, const CBlockIndex*& next)
{
    next = tip->GetAncestor(blockindex->nHeight + 1);
    if (next && next->pprev == blockindex) {
        return tip->nHeight - blockindex->nHeight + 1;
    }
    next = nullptr;
    return blockindex == tip ? 1 : -1;
}

CBlockIndex* ParseHashOrHeight(const UniValue& param, ChainstateManager& chainman) {
    LOCK(::cs_main);
    CChain& active_chain = chainman.ActiveChain();

    if (param.isNum()) {
        const int height{param.get_int()};
        if (height < 0) {
            throw JSONRPCError(RPC_INVALID_PARAMETER, strprintf("Target block height %d is negative", height));
        }
        const int current_tip{active_chain.Height()};
        if (height > current_tip) {
            throw JSONRPCError(RPC_INVALID_PARAMETER, strprintf("Target block height %d after current tip %d", height, current_tip));
        }

        return active_chain[height];
    } else {
        const uint256 hash{ParseHashV(param, "hash_or_height")};
        CBlockIndex* pindex = chainman.m_blockman.LookupBlockIndex(hash);

        if (!pindex) {
            throw JSONRPCError(RPC_INVALID_ADDRESS_OR_KEY, "Block not found");
        }

        return pindex;
    }
}

UniValue blockheaderToJSON(const CBlockIndex* tip, const CBlockIndex* blockindex)
{
    // Serialize passed information without accessing chain state of the active chain!
    AssertLockNotHeld(cs_main); // For performance reasons

    UniValue result(UniValue::VOBJ);
    result.pushKV("hash", blockindex->GetBlockHash().GetHex());
    const CBlockIndex* pnext;
    int confirmations = ComputeNextBlockAndDepth(tip, blockindex, pnext);
    result.pushKV("confirmations", confirmations);
    result.pushKV("height", blockindex->nHeight);
    result.pushKV("version", blockindex->nVersion);
    result.pushKV("versionHex", strprintf("%08x", blockindex->nVersion));
    result.pushKV("merkleroot", blockindex->hashMerkleRoot.GetHex());
    result.pushKV("time", (int64_t)blockindex->nTime);
    result.pushKV("mediantime", (int64_t)blockindex->GetMedianTimePast());
    result.pushKV("nonce", (uint64_t)blockindex->nNonce);
    result.pushKV("bits", strprintf("%08x", blockindex->nBits));
    result.pushKV("difficulty", GetDifficulty(blockindex));
    result.pushKV("chainwork", blockindex->nChainWork.GetHex());
    result.pushKV("nTx", (uint64_t)blockindex->nTx);
    result.pushKV("hashStateRoot", blockindex->hashStateRoot.GetHex()); // qtum
    result.pushKV("hashUTXORoot", blockindex->hashUTXORoot.GetHex()); // qtum

    if(blockindex->IsProofOfStake()){
        result.pushKV("prevoutStakeHash", blockindex->prevoutStake.hash.GetHex()); // qtum
        result.pushKV("prevoutStakeVoutN", (int64_t)blockindex->prevoutStake.n); // qtum
    }

    if (blockindex->pprev)
        result.pushKV("previousblockhash", blockindex->pprev->GetBlockHash().GetHex());
    if (pnext)
        result.pushKV("nextblockhash", pnext->GetBlockHash().GetHex());
	
    result.pushKV("flags", strprintf("%s", blockindex->IsProofOfStake()? "proof-of-stake" : "proof-of-work"));
    result.pushKV("proofhash", blockindex->hashProof.GetHex());
    result.pushKV("modifier", blockindex->nStakeModifier.GetHex());

<<<<<<< HEAD
=======
    if (blockindex->IsProofOfStake())
    {
        std::vector<unsigned char> vchBlockSig = blockindex->GetBlockSignature();
        result.pushKV("signature", HexStr(vchBlockSig));
        if(blockindex->HasProofOfDelegation())
        {
            std::vector<unsigned char> vchPoD = blockindex->GetProofOfDelegation();
            result.pushKV("proofOfDelegation", HexStr(vchPoD));
        }
    }

>>>>>>> 5ed36332
    return result;
}

UniValue blockToJSON(const CBlock& block, const CBlockIndex* tip, const CBlockIndex* blockindex, bool txDetails)
{
    UniValue result = blockheaderToJSON(tip, blockindex);

    result.pushKV("strippedsize", (int)::GetSerializeSize(block, PROTOCOL_VERSION | SERIALIZE_TRANSACTION_NO_WITNESS));
    result.pushKV("size", (int)::GetSerializeSize(block, PROTOCOL_VERSION));
    result.pushKV("weight", (int)::GetBlockWeight(block));
<<<<<<< HEAD
    result.pushKV("height", blockindex->nHeight);
    result.pushKV("version", block.nVersion);
    result.pushKV("versionHex", strprintf("%08x", block.nVersion));
    result.pushKV("merkleroot", block.hashMerkleRoot.GetHex());
    result.pushKV("hashStateRoot", block.hashStateRoot.GetHex()); // qtum
    result.pushKV("hashUTXORoot", block.hashUTXORoot.GetHex()); // qtum

    if(blockindex->IsProofOfStake()){
        result.pushKV("prevoutStakeHash", blockindex->prevoutStake.hash.GetHex()); // qtum
        result.pushKV("prevoutStakeVoutN", (int64_t)blockindex->prevoutStake.n); // qtum
    }

=======
>>>>>>> 5ed36332
    UniValue txs(UniValue::VARR);
    if (txDetails) {
        CBlockUndo blockUndo;
        const bool have_undo = !IsBlockPruned(blockindex) && UndoReadFromDisk(blockUndo, blockindex);
        for (size_t i = 0; i < block.vtx.size(); ++i) {
            const CTransactionRef& tx = block.vtx.at(i);
            // coinbase transaction (i == 0) doesn't have undo data
            const CTxUndo* txundo = (have_undo && i) ? &blockUndo.vtxundo.at(i - 1) : nullptr;
            UniValue objTx(UniValue::VOBJ);
            TxToUniv(*tx, uint256(), objTx, true, RPCSerializationFlags(), txundo);
            txs.push_back(objTx);
        }
    } else {
        for (const CTransactionRef& tx : block.vtx) {
            txs.push_back(tx->GetHash().GetHex());
        }
    }
    result.pushKV("tx", txs);

<<<<<<< HEAD
    if (blockindex->pprev)
        result.pushKV("previousblockhash", blockindex->pprev->GetBlockHash().GetHex());
    if (pnext)
        result.pushKV("nextblockhash", pnext->GetBlockHash().GetHex());

    result.pushKV("flags", strprintf("%s", blockindex->IsProofOfStake()? "proof-of-stake" : "proof-of-work"));
    result.pushKV("proofhash", blockindex->hashProof.GetHex());
    result.pushKV("modifier", blockindex->nStakeModifier.GetHex());

    if (block.IsProofOfStake())
    {
        std::vector<unsigned char> vchBlockSig = block.GetBlockSignature();
        result.pushKV("signature", HexStr(vchBlockSig));
        if(block.HasProofOfDelegation())
        {
            std::vector<unsigned char> vchPoD = block.GetProofOfDelegation();
            result.pushKV("proofOfDelegation", HexStr(vchPoD));
        }
    }

=======
>>>>>>> 5ed36332
    return result;
}

static RPCHelpMan getestimatedannualroi()
{
    return RPCHelpMan{"getestimatedannualroi",
                "\nReturns the estimated annual roi.\n",
                {},
                RPCResult{
                    RPCResult::Type::NUM, "", "The current estimated annual roi"},
                RPCExamples{
                    HelpExampleCli("getestimatedannualroi", "")
            + HelpExampleRpc("getestimatedannualroi", "")
                },
        [&](const RPCHelpMan& self, const JSONRPCRequest& request) -> UniValue
{
<<<<<<< HEAD

    LOCK(cs_main);
    return GetEstimatedAnnualROI();
=======
    ChainstateManager& chainman = EnsureAnyChainman(request.context);
    LOCK(cs_main);
    return GetEstimatedAnnualROI(chainman);
>>>>>>> 5ed36332
},
    };
}

static RPCHelpMan getblockcount()
{
    return RPCHelpMan{"getblockcount",
                "\nReturns the height of the most-work fully-validated chain.\n"
                "The genesis block has height 0.\n",
                {},
                RPCResult{
                    RPCResult::Type::NUM, "", "The current block count"},
                RPCExamples{
                    HelpExampleCli("getblockcount", "")
            + HelpExampleRpc("getblockcount", "")
                },
        [&](const RPCHelpMan& self, const JSONRPCRequest& request) -> UniValue
{
    ChainstateManager& chainman = EnsureAnyChainman(request.context);
    LOCK(cs_main);
    return chainman.ActiveChain().Height();
},
    };
}

static RPCHelpMan getbestblockhash()
{
    return RPCHelpMan{"getbestblockhash",
                "\nReturns the hash of the best (tip) block in the most-work fully-validated chain.\n",
                {},
                RPCResult{
                    RPCResult::Type::STR_HEX, "", "the block hash, hex-encoded"},
                RPCExamples{
                    HelpExampleCli("getbestblockhash", "")
            + HelpExampleRpc("getbestblockhash", "")
                },
        [&](const RPCHelpMan& self, const JSONRPCRequest& request) -> UniValue
{
    ChainstateManager& chainman = EnsureAnyChainman(request.context);
    LOCK(cs_main);
    return chainman.ActiveChain().Tip()->GetBlockHash().GetHex();
},
    };
}

void RPCNotifyBlockChange(const CBlockIndex* pindex)
{
    if(pindex) {
        LOCK(cs_blockchange);
        latestblock.hash = pindex->GetBlockHash();
        latestblock.height = pindex->nHeight;
    }
    cond_blockchange.notify_all();
}

static RPCHelpMan waitfornewblock()
{
    return RPCHelpMan{"waitfornewblock",
                "\nWaits for a specific new block and returns useful info about it.\n"
                "\nReturns the current block on timeout or exit.\n",
                {
                    {"timeout", RPCArg::Type::NUM, RPCArg::Default{0}, "Time in milliseconds to wait for a response. 0 indicates no timeout."},
                },
                RPCResult{
                    RPCResult::Type::OBJ, "", "",
                    {
                        {RPCResult::Type::STR_HEX, "hash", "The blockhash"},
                        {RPCResult::Type::NUM, "height", "Block height"},
                    }},
                RPCExamples{
                    HelpExampleCli("waitfornewblock", "1000")
            + HelpExampleRpc("waitfornewblock", "1000")
                },
        [&](const RPCHelpMan& self, const JSONRPCRequest& request) -> UniValue
{
    int timeout = 0;
    if (!request.params[0].isNull())
        timeout = request.params[0].get_int();

    CUpdatedBlock block;
    {
        WAIT_LOCK(cs_blockchange, lock);
        block = latestblock;
        if(timeout)
            cond_blockchange.wait_for(lock, std::chrono::milliseconds(timeout), [&block]() EXCLUSIVE_LOCKS_REQUIRED(cs_blockchange) {return latestblock.height != block.height || latestblock.hash != block.hash || !IsRPCRunning(); });
        else
            cond_blockchange.wait(lock, [&block]() EXCLUSIVE_LOCKS_REQUIRED(cs_blockchange) {return latestblock.height != block.height || latestblock.hash != block.hash || !IsRPCRunning(); });
        block = latestblock;
    }
    UniValue ret(UniValue::VOBJ);
    ret.pushKV("hash", block.hash.GetHex());
    ret.pushKV("height", block.height);
    return ret;
},
    };
}

static RPCHelpMan waitforblock()
{
    return RPCHelpMan{"waitforblock",
                "\nWaits for a specific new block and returns useful info about it.\n"
                "\nReturns the current block on timeout or exit.\n",
                {
                    {"blockhash", RPCArg::Type::STR_HEX, RPCArg::Optional::NO, "Block hash to wait for."},
                    {"timeout", RPCArg::Type::NUM, RPCArg::Default{0}, "Time in milliseconds to wait for a response. 0 indicates no timeout."},
                },
                RPCResult{
                    RPCResult::Type::OBJ, "", "",
                    {
                        {RPCResult::Type::STR_HEX, "hash", "The blockhash"},
                        {RPCResult::Type::NUM, "height", "Block height"},
                    }},
                RPCExamples{
                    HelpExampleCli("waitforblock", "\"0000000000079f8ef3d2c688c244eb7a4570b24c9ed7b4a8c619eb02596f8862\" 1000")
            + HelpExampleRpc("waitforblock", "\"0000000000079f8ef3d2c688c244eb7a4570b24c9ed7b4a8c619eb02596f8862\", 1000")
                },
        [&](const RPCHelpMan& self, const JSONRPCRequest& request) -> UniValue
{
    int timeout = 0;

    uint256 hash(ParseHashV(request.params[0], "blockhash"));

    if (!request.params[1].isNull())
        timeout = request.params[1].get_int();

    CUpdatedBlock block;
    {
        WAIT_LOCK(cs_blockchange, lock);
        if(timeout)
            cond_blockchange.wait_for(lock, std::chrono::milliseconds(timeout), [&hash]() EXCLUSIVE_LOCKS_REQUIRED(cs_blockchange) {return latestblock.hash == hash || !IsRPCRunning();});
        else
            cond_blockchange.wait(lock, [&hash]() EXCLUSIVE_LOCKS_REQUIRED(cs_blockchange) {return latestblock.hash == hash || !IsRPCRunning(); });
        block = latestblock;
    }

    UniValue ret(UniValue::VOBJ);
    ret.pushKV("hash", block.hash.GetHex());
    ret.pushKV("height", block.height);
    return ret;
},
    };
}

static RPCHelpMan waitforblockheight()
{
    return RPCHelpMan{"waitforblockheight",
                "\nWaits for (at least) block height and returns the height and hash\n"
                "of the current tip.\n"
                "\nReturns the current block on timeout or exit.\n",
                {
                    {"height", RPCArg::Type::NUM, RPCArg::Optional::NO, "Block height to wait for."},
                    {"timeout", RPCArg::Type::NUM, RPCArg::Default{0}, "Time in milliseconds to wait for a response. 0 indicates no timeout."},
                },
                RPCResult{
                    RPCResult::Type::OBJ, "", "",
                    {
                        {RPCResult::Type::STR_HEX, "hash", "The blockhash"},
                        {RPCResult::Type::NUM, "height", "Block height"},
                    }},
                RPCExamples{
                    HelpExampleCli("waitforblockheight", "100 1000")
            + HelpExampleRpc("waitforblockheight", "100, 1000")
                },
        [&](const RPCHelpMan& self, const JSONRPCRequest& request) -> UniValue
{
    int timeout = 0;

    int height = request.params[0].get_int();

    if (!request.params[1].isNull())
        timeout = request.params[1].get_int();

    CUpdatedBlock block;
    {
        WAIT_LOCK(cs_blockchange, lock);
        if(timeout)
            cond_blockchange.wait_for(lock, std::chrono::milliseconds(timeout), [&height]() EXCLUSIVE_LOCKS_REQUIRED(cs_blockchange) {return latestblock.height >= height || !IsRPCRunning();});
        else
            cond_blockchange.wait(lock, [&height]() EXCLUSIVE_LOCKS_REQUIRED(cs_blockchange) {return latestblock.height >= height || !IsRPCRunning(); });
        block = latestblock;
    }
    UniValue ret(UniValue::VOBJ);
    ret.pushKV("hash", block.hash.GetHex());
    ret.pushKV("height", block.height);
    return ret;
},
    };
}

static RPCHelpMan syncwithvalidationinterfacequeue()
{
    return RPCHelpMan{"syncwithvalidationinterfacequeue",
                "\nWaits for the validation interface queue to catch up on everything that was there when we entered this function.\n",
                {},
                RPCResult{RPCResult::Type::NONE, "", ""},
                RPCExamples{
                    HelpExampleCli("syncwithvalidationinterfacequeue","")
            + HelpExampleRpc("syncwithvalidationinterfacequeue","")
                },
        [&](const RPCHelpMan& self, const JSONRPCRequest& request) -> UniValue
{
    SyncWithValidationInterfaceQueue();
    return NullUniValue;
},
    };
}

static RPCHelpMan getdifficulty()
{
    return RPCHelpMan{"getdifficulty",
                "\nReturns the proof-of-work difficulty as a multiple of the minimum difficulty.\n"
                "\nReturns the proof-of-stake difficulty as a multiple of the minimum difficulty.\n",
                {},
                RPCResult{
                    RPCResult::Type::OBJ, "", "",
                    {
                        {RPCResult::Type::NUM, "proof-of-work", "the proof-of-work difficulty as a multiple of the minimum difficulty."},
                        {RPCResult::Type::NUM, "proof-of-stake", "the proof-of-stake difficulty as a multiple of the minimum difficulty."},
                    }
                },
                RPCExamples{
                    HelpExampleCli("getdifficulty", "")
            + HelpExampleRpc("getdifficulty", "")
                },
        [&](const RPCHelpMan& self, const JSONRPCRequest& request) -> UniValue
{
    ChainstateManager& chainman = EnsureAnyChainman(request.context);
    LOCK(cs_main);
    UniValue obj(UniValue::VOBJ);
<<<<<<< HEAD
    obj.pushKV("proof-of-work",        GetDifficulty(GetLastBlockIndex(pindexBestHeader, false)));
    obj.pushKV("proof-of-stake",       GetDifficulty(GetLastBlockIndex(pindexBestHeader, true)));
=======
    const CBlockIndex* tip = chainman.ActiveChain().Tip();
    obj.pushKV("proof-of-work",        GetDifficulty(GetLastBlockIndex(tip, false)));
    obj.pushKV("proof-of-stake",       GetDifficulty(GetLastBlockIndex(tip, true)));
>>>>>>> 5ed36332
    return obj;
},
    };
}

static std::vector<RPCResult> MempoolEntryDescription() { return {
    RPCResult{RPCResult::Type::NUM, "vsize", "virtual transaction size as defined in BIP 141. This is different from actual serialized size for witness transactions as witness data is discounted."},
    RPCResult{RPCResult::Type::NUM, "weight", "transaction weight as defined in BIP 141."},
    RPCResult{RPCResult::Type::STR_AMOUNT, "fee", "transaction fee in " + CURRENCY_UNIT + " (DEPRECATED)"},
    RPCResult{RPCResult::Type::STR_AMOUNT, "modifiedfee", "transaction fee with fee deltas used for mining priority (DEPRECATED)"},
    RPCResult{RPCResult::Type::NUM_TIME, "time", "local time transaction entered pool in seconds since 1 Jan 1970 GMT"},
    RPCResult{RPCResult::Type::NUM, "height", "block height when transaction entered pool"},
    RPCResult{RPCResult::Type::NUM, "descendantcount", "number of in-mempool descendant transactions (including this one)"},
    RPCResult{RPCResult::Type::NUM, "descendantsize", "virtual transaction size of in-mempool descendants (including this one)"},
    RPCResult{RPCResult::Type::STR_AMOUNT, "descendantfees", "modified fees (see above) of in-mempool descendants (including this one) (DEPRECATED)"},
    RPCResult{RPCResult::Type::NUM, "ancestorcount", "number of in-mempool ancestor transactions (including this one)"},
    RPCResult{RPCResult::Type::NUM, "ancestorsize", "virtual transaction size of in-mempool ancestors (including this one)"},
    RPCResult{RPCResult::Type::STR_AMOUNT, "ancestorfees", "modified fees (see above) of in-mempool ancestors (including this one) (DEPRECATED)"},
    RPCResult{RPCResult::Type::STR_HEX, "wtxid", "hash of serialized transaction, including witness data"},
    RPCResult{RPCResult::Type::OBJ, "fees", "",
        {
            RPCResult{RPCResult::Type::STR_AMOUNT, "base", "transaction fee in " + CURRENCY_UNIT},
            RPCResult{RPCResult::Type::STR_AMOUNT, "modified", "transaction fee with fee deltas used for mining priority in " + CURRENCY_UNIT},
            RPCResult{RPCResult::Type::STR_AMOUNT, "ancestor", "modified fees (see above) of in-mempool ancestors (including this one) in " + CURRENCY_UNIT},
            RPCResult{RPCResult::Type::STR_AMOUNT, "descendant", "modified fees (see above) of in-mempool descendants (including this one) in " + CURRENCY_UNIT},
        }},
    RPCResult{RPCResult::Type::ARR, "depends", "unconfirmed transactions used as inputs for this transaction",
        {RPCResult{RPCResult::Type::STR_HEX, "transactionid", "parent transaction id"}}},
    RPCResult{RPCResult::Type::ARR, "spentby", "unconfirmed transactions spending outputs from this transaction",
        {RPCResult{RPCResult::Type::STR_HEX, "transactionid", "child transaction id"}}},
    RPCResult{RPCResult::Type::BOOL, "bip125-replaceable", "Whether this transaction could be replaced due to BIP125 (replace-by-fee)"},
    RPCResult{RPCResult::Type::BOOL, "unbroadcast", "Whether this transaction is currently unbroadcast (initial broadcast not yet acknowledged by any peers)"},
};}

static void entryToJSON(const CTxMemPool& pool, UniValue& info, const CTxMemPoolEntry& e) EXCLUSIVE_LOCKS_REQUIRED(pool.cs)
{
    AssertLockHeld(pool.cs);

    UniValue fees(UniValue::VOBJ);
    fees.pushKV("base", ValueFromAmount(e.GetFee()));
    fees.pushKV("modified", ValueFromAmount(e.GetModifiedFee()));
    fees.pushKV("ancestor", ValueFromAmount(e.GetModFeesWithAncestors()));
    fees.pushKV("descendant", ValueFromAmount(e.GetModFeesWithDescendants()));
    info.pushKV("fees", fees);

    info.pushKV("vsize", (int)e.GetTxSize());
    info.pushKV("weight", (int)e.GetTxWeight());
    info.pushKV("fee", ValueFromAmount(e.GetFee()));
    info.pushKV("modifiedfee", ValueFromAmount(e.GetModifiedFee()));
    info.pushKV("time", count_seconds(e.GetTime()));
    info.pushKV("height", (int)e.GetHeight());
    info.pushKV("descendantcount", e.GetCountWithDescendants());
    info.pushKV("descendantsize", e.GetSizeWithDescendants());
    info.pushKV("descendantfees", e.GetModFeesWithDescendants());
    info.pushKV("ancestorcount", e.GetCountWithAncestors());
    info.pushKV("ancestorsize", e.GetSizeWithAncestors());
    info.pushKV("ancestorfees", e.GetModFeesWithAncestors());
    info.pushKV("wtxid", pool.vTxHashes[e.vTxHashesIdx].first.ToString());
    const CTransaction& tx = e.GetTx();
    std::set<std::string> setDepends;
    for (const CTxIn& txin : tx.vin)
    {
        if (pool.exists(txin.prevout.hash))
            setDepends.insert(txin.prevout.hash.ToString());
    }

    UniValue depends(UniValue::VARR);
    for (const std::string& dep : setDepends)
    {
        depends.push_back(dep);
    }

    info.pushKV("depends", depends);

    UniValue spent(UniValue::VARR);
    const CTxMemPool::txiter& it = pool.mapTx.find(tx.GetHash());
    const CTxMemPoolEntry::Children& children = it->GetMemPoolChildrenConst();
    for (const CTxMemPoolEntry& child : children) {
        spent.push_back(child.GetTx().GetHash().ToString());
    }

    info.pushKV("spentby", spent);

    // Add opt-in RBF status
    bool rbfStatus = false;
    RBFTransactionState rbfState = IsRBFOptIn(tx, pool);
    if (rbfState == RBFTransactionState::UNKNOWN) {
        throw JSONRPCError(RPC_MISC_ERROR, "Transaction is not in mempool");
    } else if (rbfState == RBFTransactionState::REPLACEABLE_BIP125) {
        rbfStatus = true;
    }

    info.pushKV("bip125-replaceable", rbfStatus);
    info.pushKV("unbroadcast", pool.IsUnbroadcastTx(tx.GetHash()));
}

UniValue MempoolToJSON(const CTxMemPool& pool, bool verbose, bool include_mempool_sequence)
{
    if (verbose) {
        if (include_mempool_sequence) {
            throw JSONRPCError(RPC_INVALID_PARAMETER, "Verbose results cannot contain mempool sequence values.");
        }
        LOCK(pool.cs);
        UniValue o(UniValue::VOBJ);
        for (const CTxMemPoolEntry& e : pool.mapTx) {
            const uint256& hash = e.GetTx().GetHash();
            UniValue info(UniValue::VOBJ);
            entryToJSON(pool, info, e);
            // Mempool has unique entries so there is no advantage in using
            // UniValue::pushKV, which checks if the key already exists in O(N).
            // UniValue::__pushKV is used instead which currently is O(1).
            o.__pushKV(hash.ToString(), info);
        }
        return o;
    } else {
        uint64_t mempool_sequence;
        std::vector<uint256> vtxid;
        {
            LOCK(pool.cs);
            pool.queryHashes(vtxid);
            mempool_sequence = pool.GetSequence();
        }
        UniValue a(UniValue::VARR);
        for (const uint256& hash : vtxid)
            a.push_back(hash.ToString());

        if (!include_mempool_sequence) {
            return a;
        } else {
            UniValue o(UniValue::VOBJ);
            o.pushKV("txids", a);
            o.pushKV("mempool_sequence", mempool_sequence);
            return o;
        }
    }
}

static RPCHelpMan getrawmempool()
{
    return RPCHelpMan{"getrawmempool",
                "\nReturns all transaction ids in memory pool as a json array of string transaction ids.\n"
                "\nHint: use getmempoolentry to fetch a specific transaction from the mempool.\n",
                {
                    {"verbose", RPCArg::Type::BOOL, RPCArg::Default{false}, "True for a json object, false for array of transaction ids"},
                    {"mempool_sequence", RPCArg::Type::BOOL, RPCArg::Default{false}, "If verbose=false, returns a json object with transaction list and mempool sequence number attached."},
                },
                {
                    RPCResult{"for verbose = false",
                        RPCResult::Type::ARR, "", "",
                        {
                            {RPCResult::Type::STR_HEX, "", "The transaction id"},
                        }},
                    RPCResult{"for verbose = true",
                        RPCResult::Type::OBJ_DYN, "", "",
                        {
                            {RPCResult::Type::OBJ, "transactionid", "", MempoolEntryDescription()},
                        }},
                    RPCResult{"for verbose = false and mempool_sequence = true",
                        RPCResult::Type::OBJ, "", "",
                        {
                            {RPCResult::Type::ARR, "txids", "",
                            {
                                {RPCResult::Type::STR_HEX, "", "The transaction id"},
                            }},
                            {RPCResult::Type::NUM, "mempool_sequence", "The mempool sequence value."},
                        }},
                },
                RPCExamples{
                    HelpExampleCli("getrawmempool", "true")
            + HelpExampleRpc("getrawmempool", "true")
                },
        [&](const RPCHelpMan& self, const JSONRPCRequest& request) -> UniValue
{
    bool fVerbose = false;
    if (!request.params[0].isNull())
        fVerbose = request.params[0].get_bool();

    bool include_mempool_sequence = false;
    if (!request.params[1].isNull()) {
        include_mempool_sequence = request.params[1].get_bool();
    }

    return MempoolToJSON(EnsureAnyMemPool(request.context), fVerbose, include_mempool_sequence);
},
    };
}

static RPCHelpMan getmempoolancestors()
{
    return RPCHelpMan{"getmempoolancestors",
                "\nIf txid is in the mempool, returns all in-mempool ancestors.\n",
                {
                    {"txid", RPCArg::Type::STR_HEX, RPCArg::Optional::NO, "The transaction id (must be in mempool)"},
                    {"verbose", RPCArg::Type::BOOL, RPCArg::Default{false}, "True for a json object, false for array of transaction ids"},
                },
                {
                    RPCResult{"for verbose = false",
                        RPCResult::Type::ARR, "", "",
                        {{RPCResult::Type::STR_HEX, "", "The transaction id of an in-mempool ancestor transaction"}}},
                    RPCResult{"for verbose = true",
                        RPCResult::Type::OBJ_DYN, "", "",
                        {
                            {RPCResult::Type::OBJ, "transactionid", "", MempoolEntryDescription()},
                        }},
                },
                RPCExamples{
                    HelpExampleCli("getmempoolancestors", "\"mytxid\"")
            + HelpExampleRpc("getmempoolancestors", "\"mytxid\"")
                },
        [&](const RPCHelpMan& self, const JSONRPCRequest& request) -> UniValue
{
    bool fVerbose = false;
    if (!request.params[1].isNull())
        fVerbose = request.params[1].get_bool();

    uint256 hash = ParseHashV(request.params[0], "parameter 1");

    const CTxMemPool& mempool = EnsureAnyMemPool(request.context);
    LOCK(mempool.cs);

    CTxMemPool::txiter it = mempool.mapTx.find(hash);
    if (it == mempool.mapTx.end()) {
        throw JSONRPCError(RPC_INVALID_ADDRESS_OR_KEY, "Transaction not in mempool");
    }

    CTxMemPool::setEntries setAncestors;
    uint64_t noLimit = std::numeric_limits<uint64_t>::max();
    std::string dummy;
    mempool.CalculateMemPoolAncestors(*it, setAncestors, noLimit, noLimit, noLimit, noLimit, dummy, false);

    if (!fVerbose) {
        UniValue o(UniValue::VARR);
        for (CTxMemPool::txiter ancestorIt : setAncestors) {
            o.push_back(ancestorIt->GetTx().GetHash().ToString());
        }
        return o;
    } else {
        UniValue o(UniValue::VOBJ);
        for (CTxMemPool::txiter ancestorIt : setAncestors) {
            const CTxMemPoolEntry &e = *ancestorIt;
            const uint256& _hash = e.GetTx().GetHash();
            UniValue info(UniValue::VOBJ);
            entryToJSON(mempool, info, e);
            o.pushKV(_hash.ToString(), info);
        }
        return o;
    }
},
    };
}

static RPCHelpMan getmempooldescendants()
{
    return RPCHelpMan{"getmempooldescendants",
                "\nIf txid is in the mempool, returns all in-mempool descendants.\n",
                {
                    {"txid", RPCArg::Type::STR_HEX, RPCArg::Optional::NO, "The transaction id (must be in mempool)"},
                    {"verbose", RPCArg::Type::BOOL, RPCArg::Default{false}, "True for a json object, false for array of transaction ids"},
                },
                {
                    RPCResult{"for verbose = false",
                        RPCResult::Type::ARR, "", "",
                        {{RPCResult::Type::STR_HEX, "", "The transaction id of an in-mempool descendant transaction"}}},
                    RPCResult{"for verbose = true",
                        RPCResult::Type::OBJ_DYN, "", "",
                        {
                            {RPCResult::Type::OBJ, "transactionid", "", MempoolEntryDescription()},
                        }},
                },
                RPCExamples{
                    HelpExampleCli("getmempooldescendants", "\"mytxid\"")
            + HelpExampleRpc("getmempooldescendants", "\"mytxid\"")
                },
        [&](const RPCHelpMan& self, const JSONRPCRequest& request) -> UniValue
{
    bool fVerbose = false;
    if (!request.params[1].isNull())
        fVerbose = request.params[1].get_bool();

    uint256 hash = ParseHashV(request.params[0], "parameter 1");

    const CTxMemPool& mempool = EnsureAnyMemPool(request.context);
    LOCK(mempool.cs);

    CTxMemPool::txiter it = mempool.mapTx.find(hash);
    if (it == mempool.mapTx.end()) {
        throw JSONRPCError(RPC_INVALID_ADDRESS_OR_KEY, "Transaction not in mempool");
    }

    CTxMemPool::setEntries setDescendants;
    mempool.CalculateDescendants(it, setDescendants);
    // CTxMemPool::CalculateDescendants will include the given tx
    setDescendants.erase(it);

    if (!fVerbose) {
        UniValue o(UniValue::VARR);
        for (CTxMemPool::txiter descendantIt : setDescendants) {
            o.push_back(descendantIt->GetTx().GetHash().ToString());
        }

        return o;
    } else {
        UniValue o(UniValue::VOBJ);
        for (CTxMemPool::txiter descendantIt : setDescendants) {
            const CTxMemPoolEntry &e = *descendantIt;
            const uint256& _hash = e.GetTx().GetHash();
            UniValue info(UniValue::VOBJ);
            entryToJSON(mempool, info, e);
            o.pushKV(_hash.ToString(), info);
        }
        return o;
    }
},
    };
}

static RPCHelpMan getmempoolentry()
{
    return RPCHelpMan{"getmempoolentry",
                "\nReturns mempool data for given transaction\n",
                {
                    {"txid", RPCArg::Type::STR_HEX, RPCArg::Optional::NO, "The transaction id (must be in mempool)"},
                },
                RPCResult{
                    RPCResult::Type::OBJ, "", "", MempoolEntryDescription()},
                RPCExamples{
                    HelpExampleCli("getmempoolentry", "\"mytxid\"")
            + HelpExampleRpc("getmempoolentry", "\"mytxid\"")
                },
        [&](const RPCHelpMan& self, const JSONRPCRequest& request) -> UniValue
{
    uint256 hash = ParseHashV(request.params[0], "parameter 1");

    const CTxMemPool& mempool = EnsureAnyMemPool(request.context);
    LOCK(mempool.cs);

    CTxMemPool::txiter it = mempool.mapTx.find(hash);
    if (it == mempool.mapTx.end()) {
        throw JSONRPCError(RPC_INVALID_ADDRESS_OR_KEY, "Transaction not in mempool");
    }

    const CTxMemPoolEntry &e = *it;
    UniValue info(UniValue::VOBJ);
    entryToJSON(mempool, info, e);
    return info;
},
    };
}

static RPCHelpMan getblockhash()
{
    return RPCHelpMan{"getblockhash",
                "\nReturns hash of block in best-block-chain at height provided.\n",
                {
                    {"height", RPCArg::Type::NUM, RPCArg::Optional::NO, "The height index"},
                },
                RPCResult{
                    RPCResult::Type::STR_HEX, "", "The block hash"},
                RPCExamples{
                    HelpExampleCli("getblockhash", "1000")
            + HelpExampleRpc("getblockhash", "1000")
                },
        [&](const RPCHelpMan& self, const JSONRPCRequest& request) -> UniValue
{
    ChainstateManager& chainman = EnsureAnyChainman(request.context);
    LOCK(cs_main);
    const CChain& active_chain = chainman.ActiveChain();

    int nHeight = request.params[0].get_int();
    if (nHeight < 0 || nHeight > active_chain.Height())
        throw JSONRPCError(RPC_INVALID_PARAMETER, "Block height out of range");

    CBlockIndex* pblockindex = active_chain[nHeight];
    return pblockindex->GetBlockHash().GetHex();
},
    };
}

static RPCHelpMan getaccountinfo()
{
    return RPCHelpMan{"getaccountinfo",
                "\nGet contract details including balance, storage data and code.\n",
                {
                    {"address", RPCArg::Type::STR_HEX, RPCArg::Optional::NO, "The contract address"},
                },
                RPCResult{
                    RPCResult::Type::OBJ, "", "",
                    {
                        {RPCResult::Type::STR, "address", "The address of the contract"},
                        {RPCResult::Type::STR_AMOUNT, "balance", "The balance of the contract"},
                        {RPCResult::Type::STR, "storage", "The storage data of the contract"},
                        {RPCResult::Type::STR_HEX, "code", "The bytecode of the contract"},
                    }},
                RPCExamples{
                    HelpExampleCli("getaccountinfo", "eb23c0b3e6042821da281a2e2364feb22dd543e3")
            + HelpExampleRpc("getaccountinfo", "eb23c0b3e6042821da281a2e2364feb22dd543e3")
                },
        [&](const RPCHelpMan& self, const JSONRPCRequest& request) -> UniValue
{

    LOCK(cs_main);

    std::string strAddr = request.params[0].get_str();
    if(strAddr.size() != 40 || !CheckHex(strAddr))
        throw JSONRPCError(RPC_INVALID_ADDRESS_OR_KEY, "Incorrect address");

    dev::Address addrAccount(strAddr);
    if(!globalState->addressInUse(addrAccount))
        throw JSONRPCError(RPC_INVALID_ADDRESS_OR_KEY, "Address does not exist");
    
    UniValue result(UniValue::VOBJ);

    result.pushKV("address", strAddr);
    result.pushKV("balance", CAmount(globalState->balance(addrAccount)));
    std::vector<uint8_t> code(globalState->code(addrAccount));
    auto storage(globalState->storage(addrAccount));

    UniValue storageUV(UniValue::VOBJ);
    for (auto j: storage)
    {
        UniValue e(UniValue::VOBJ);
        e.pushKV(dev::toHex(dev::h256(j.second.first)), dev::toHex(dev::h256(j.second.second)));
        storageUV.pushKV(j.first.hex(), e);
    }
        
    result.pushKV("storage", storageUV);

    result.pushKV("code", HexStr(code));

    std::unordered_map<dev::Address, Vin> vins = globalState->vins();
    if(vins.count(addrAccount)){
        UniValue vin(UniValue::VOBJ);
        valtype vchHash(vins[addrAccount].hash.asBytes());
        std::reverse(vchHash.begin(), vchHash.end());
        vin.pushKV("hash", HexStr(vchHash));
        vin.pushKV("nVout", uint64_t(vins[addrAccount].nVout));
        vin.pushKV("value", uint64_t(vins[addrAccount].value));
        result.pushKV("vin", vin);
    }
    return result;
},
    };
}

static RPCHelpMan getstorage()
{
    return RPCHelpMan{"getstorage",
                "\nGet contract storage data.\n",
                {
                    {"address", RPCArg::Type::STR_HEX, RPCArg::Optional::NO, "The contract address"},
<<<<<<< HEAD
                    {"blockNum", RPCArg::Type::NUM,  /* default */ "latest", "Number of block to get state from."},
                    {"index", RPCArg::Type::NUM, RPCArg::Optional::OMITTED_NAMED_ARG, "Zero-based index position of the storage"},
                },
                RPCResult{
                    RPCResult::Type::STR, "", "The storage data of the contract"},
=======
                    {"blockNum", RPCArg::Type::NUM,  RPCArg::Default{-1}, "Number of block to get state from."},
                    {"index", RPCArg::Type::NUM, RPCArg::Optional::OMITTED_NAMED_ARG, "Zero-based index position of the storage"},
                },
                RPCResult{
                    RPCResult::Type::OBJ, "", "The storage data of the contract",
                    {
                        {RPCResult::Type::OBJ, "", true, "",
                        {
                            {RPCResult::Type::STR_HEX, "", ""},
                        }},
                    }
                },
>>>>>>> 5ed36332
                RPCExamples{
                    HelpExampleCli("getstorage", "eb23c0b3e6042821da281a2e2364feb22dd543e3")
            + HelpExampleRpc("getstorage", "eb23c0b3e6042821da281a2e2364feb22dd543e3")
                },
        [&](const RPCHelpMan& self, const JSONRPCRequest& request) -> UniValue
{

<<<<<<< HEAD
    LOCK(cs_main);

=======
    ChainstateManager& chainman = EnsureAnyChainman(request.context);
    LOCK(cs_main);

    CChain& active_chain = chainman.ActiveChain();
>>>>>>> 5ed36332
    std::string strAddr = request.params[0].get_str();
    if(strAddr.size() != 40 || !CheckHex(strAddr))
        throw JSONRPCError(RPC_INVALID_ADDRESS_OR_KEY, "Incorrect address"); 

    TemporaryState ts(globalState);
    if (request.params.size() > 1)
    {
        if (request.params[1].isNum())
        {
            auto blockNum = request.params[1].get_int();
<<<<<<< HEAD
            if((blockNum < 0 && blockNum != -1) || blockNum > ::ChainActive().Height())
                throw JSONRPCError(RPC_INVALID_PARAMS, "Incorrect block number");

            if(blockNum != -1)
                ts.SetRoot(uintToh256(::ChainActive()[blockNum]->hashStateRoot), uintToh256(::ChainActive()[blockNum]->hashUTXORoot));
=======
            if((blockNum < 0 && blockNum != -1) || blockNum > active_chain.Height())
                throw JSONRPCError(RPC_INVALID_PARAMS, "Incorrect block number");

            if(blockNum != -1)
                ts.SetRoot(uintToh256(active_chain[blockNum]->hashStateRoot), uintToh256(active_chain[blockNum]->hashUTXORoot));
>>>>>>> 5ed36332
                
        } else {
            throw JSONRPCError(RPC_INVALID_PARAMS, "Incorrect block number");
        }
    }

    dev::Address addrAccount(strAddr);
    if(!globalState->addressInUse(addrAccount))
        throw JSONRPCError(RPC_INVALID_ADDRESS_OR_KEY, "Address does not exist");
    
    UniValue result(UniValue::VOBJ);

    bool onlyIndex = request.params.size() > 2;
    unsigned index = 0;
    if (onlyIndex)
        index = request.params[2].get_int();

    auto storage(globalState->storage(addrAccount));

    if (onlyIndex)
    {
        if (index >= storage.size())
        {
            std::ostringstream stringStream;
            stringStream << "Storage size: " << storage.size() << " got index: " << index;
            throw JSONRPCError(RPC_INVALID_PARAMS, stringStream.str());
        }
        auto elem = std::next(storage.begin(), index);
        UniValue e(UniValue::VOBJ);

        storage = {{elem->first, {elem->second.first, elem->second.second}}};
    } 
    for (const auto& j: storage)
    {
        UniValue e(UniValue::VOBJ);
        e.pushKV(dev::toHex(dev::h256(j.second.first)), dev::toHex(dev::h256(j.second.second)));
        result.pushKV(j.first.hex(), e);
    }
    return result;
},
    };
}

static RPCHelpMan getblockheader()
{
    return RPCHelpMan{"getblockheader",
                "\nIf verbose is false, returns a string that is serialized, hex-encoded data for blockheader 'hash'.\n"
                "If verbose is true, returns an Object with information about blockheader <hash>.\n",
                {
                    {"blockhash", RPCArg::Type::STR_HEX, RPCArg::Optional::NO, "The block hash"},
                    {"verbose", RPCArg::Type::BOOL, RPCArg::Default{true}, "true for a json object, false for the hex-encoded data"},
                },
                {
                    RPCResult{"for verbose = true",
                        RPCResult::Type::OBJ, "", "",
                        {
                            {RPCResult::Type::STR_HEX, "hash", "the block hash (same as provided)"},
                            {RPCResult::Type::NUM, "confirmations", "The number of confirmations, or -1 if the block is not on the main chain"},
                            {RPCResult::Type::NUM, "height", "The block height or index"},
                            {RPCResult::Type::NUM, "version", "The block version"},
                            {RPCResult::Type::STR_HEX, "versionHex", "The block version formatted in hexadecimal"},
                            {RPCResult::Type::STR_HEX, "merkleroot", "The merkle root"},
                            {RPCResult::Type::NUM_TIME, "time", "The block time expressed in " + UNIX_EPOCH_TIME},
                            {RPCResult::Type::NUM_TIME, "mediantime", "The median block time expressed in " + UNIX_EPOCH_TIME},
                            {RPCResult::Type::NUM, "nonce", "The nonce"},
                            {RPCResult::Type::STR_HEX, "bits", "The bits"},
                            {RPCResult::Type::NUM, "difficulty", "The difficulty"},
                            {RPCResult::Type::STR_HEX, "chainwork", "Expected number of hashes required to produce the current chain"},
                            {RPCResult::Type::NUM, "nTx", "The number of transactions in the block"},
                            {RPCResult::Type::STR_HEX, "previousblockhash", /* optional */ true, "The hash of the previous block (if available)"},
                            {RPCResult::Type::STR_HEX, "nextblockhash", /* optional */ true, "The hash of the next block (if available)"},
                        }},
                    RPCResult{"for verbose=false",
                        RPCResult::Type::STR_HEX, "", "A string that is serialized, hex-encoded data for block 'hash'"},
                },
                RPCExamples{
                    HelpExampleCli("getblockheader", "\"00000000c937983704a73af28acdec37b049d214adbda81d7e2a3dd146f6ed09\"")
            + HelpExampleRpc("getblockheader", "\"00000000c937983704a73af28acdec37b049d214adbda81d7e2a3dd146f6ed09\"")
                },
        [&](const RPCHelpMan& self, const JSONRPCRequest& request) -> UniValue
{
    uint256 hash(ParseHashV(request.params[0], "hash"));

    bool fVerbose = true;
    if (!request.params[1].isNull())
        fVerbose = request.params[1].get_bool();

    const CBlockIndex* pblockindex;
    const CBlockIndex* tip;
    {
        ChainstateManager& chainman = EnsureAnyChainman(request.context);
        LOCK(cs_main);
        pblockindex = chainman.m_blockman.LookupBlockIndex(hash);
        tip = chainman.ActiveChain().Tip();
    }

    if (!pblockindex) {
        throw JSONRPCError(RPC_INVALID_ADDRESS_OR_KEY, "Block not found");
    }

    if (!fVerbose)
    {
        CDataStream ssBlock(SER_NETWORK, PROTOCOL_VERSION);
        ssBlock << pblockindex->GetBlockHeader();
        std::string strHex = HexStr(ssBlock);
        return strHex;
    }

    return blockheaderToJSON(tip, pblockindex);
},
    };
}

static CBlock GetBlockChecked(const CBlockIndex* pblockindex)
{
    CBlock block;
    if (IsBlockPruned(pblockindex)) {
        throw JSONRPCError(RPC_MISC_ERROR, "Block not available (pruned data)");
    }

    if (!ReadBlockFromDisk(block, pblockindex, Params().GetConsensus())) {
        // Block not found on disk. This could be because we have the block
        // header in our index but not yet have the block or did not accept the
        // block.
        throw JSONRPCError(RPC_MISC_ERROR, "Block not found on disk");
    }

    return block;
}

static CBlockUndo GetUndoChecked(const CBlockIndex* pblockindex)
{
    CBlockUndo blockUndo;
    if (IsBlockPruned(pblockindex)) {
        throw JSONRPCError(RPC_MISC_ERROR, "Undo data not available (pruned data)");
    }

    if (!UndoReadFromDisk(blockUndo, pblockindex)) {
        throw JSONRPCError(RPC_MISC_ERROR, "Can't read undo data from disk");
    }

    return blockUndo;
}

static RPCHelpMan getblock()
{
    return RPCHelpMan{"getblock",
                "\nIf verbosity is 0, returns a string that is serialized, hex-encoded data for block 'hash'.\n"
                "If verbosity is 1, returns an Object with information about block <hash>.\n"
                "If verbosity is 2, returns an Object with information about block <hash> and information about each transaction. \n",
                {
                    {"blockhash", RPCArg::Type::STR_HEX, RPCArg::Optional::NO, "The block hash"},
                    {"verbosity|verbose", RPCArg::Type::NUM, RPCArg::Default{1}, "0 for hex-encoded data, 1 for a json object, and 2 for json object with transaction data"},
                },
                {
                    RPCResult{"for verbosity = 0",
                RPCResult::Type::STR_HEX, "", "A string that is serialized, hex-encoded data for block 'hash'"},
                    RPCResult{"for verbosity = 1",
                RPCResult::Type::OBJ, "", "",
                {
                    {RPCResult::Type::STR_HEX, "hash", "the block hash (same as provided)"},
                    {RPCResult::Type::NUM, "confirmations", "The number of confirmations, or -1 if the block is not on the main chain"},
                    {RPCResult::Type::NUM, "size", "The block size"},
                    {RPCResult::Type::NUM, "strippedsize", "The block size excluding witness data"},
                    {RPCResult::Type::NUM, "weight", "The block weight as defined in BIP 141"},
                    {RPCResult::Type::NUM, "height", "The block height or index"},
                    {RPCResult::Type::NUM, "version", "The block version"},
                    {RPCResult::Type::STR_HEX, "versionHex", "The block version formatted in hexadecimal"},
                    {RPCResult::Type::STR_HEX, "merkleroot", "The merkle root"},
                    {RPCResult::Type::ARR, "tx", "The transaction ids",
                        {{RPCResult::Type::STR_HEX, "", "The transaction id"}}},
                    {RPCResult::Type::NUM_TIME, "time",       "The block time expressed in " + UNIX_EPOCH_TIME},
                    {RPCResult::Type::NUM_TIME, "mediantime", "The median block time expressed in " + UNIX_EPOCH_TIME},
                    {RPCResult::Type::NUM, "nonce", "The nonce"},
                    {RPCResult::Type::STR_HEX, "bits", "The bits"},
                    {RPCResult::Type::NUM, "difficulty", "The difficulty"},
                    {RPCResult::Type::STR_HEX, "chainwork", "Expected number of hashes required to produce the chain up to this block (in hex)"},
                    {RPCResult::Type::NUM, "nTx", "The number of transactions in the block"},
                    {RPCResult::Type::STR_HEX, "previousblockhash", /* optional */ true, "The hash of the previous block (if available)"},
                    {RPCResult::Type::STR_HEX, "nextblockhash", /* optional */ true, "The hash of the next block (if available)"},
                }},
                    RPCResult{"for verbosity = 2",
                RPCResult::Type::OBJ, "", "",
                {
                    {RPCResult::Type::ELISION, "", "Same output as verbosity = 1"},
                    {RPCResult::Type::ARR, "tx", "",
                    {
                        {RPCResult::Type::OBJ, "", "",
                        {
                            {RPCResult::Type::ELISION, "", "The transactions in the format of the getrawtransaction RPC. Different from verbosity = 1 \"tx\" result"},
                            {RPCResult::Type::NUM, "fee", "The transaction fee in " + CURRENCY_UNIT + ", omitted if block undo data is not available"},
                        }},
                    }},
                }},
        },
                RPCExamples{
                    HelpExampleCli("getblock", "\"00000000c937983704a73af28acdec37b049d214adbda81d7e2a3dd146f6ed09\"")
            + HelpExampleRpc("getblock", "\"00000000c937983704a73af28acdec37b049d214adbda81d7e2a3dd146f6ed09\"")
                },
        [&](const RPCHelpMan& self, const JSONRPCRequest& request) -> UniValue
{
    uint256 hash(ParseHashV(request.params[0], "blockhash"));

    int verbosity = 1;
    if (!request.params[1].isNull()) {
        if (request.params[1].isBool()) {
            verbosity = request.params[1].get_bool() ? 1 : 0;
        } else {
            verbosity = request.params[1].get_int();
        }
    }

    CBlock block;
    const CBlockIndex* pblockindex;
    const CBlockIndex* tip;
    {
        ChainstateManager& chainman = EnsureAnyChainman(request.context);
        LOCK(cs_main);
        pblockindex = chainman.m_blockman.LookupBlockIndex(hash);
        tip = chainman.ActiveChain().Tip();

        if (!pblockindex) {
            throw JSONRPCError(RPC_INVALID_ADDRESS_OR_KEY, "Block not found");
        }

        block = GetBlockChecked(pblockindex);
    }

    if (verbosity <= 0)
    {
        CDataStream ssBlock(SER_NETWORK, PROTOCOL_VERSION | RPCSerializationFlags());
        ssBlock << block;
        std::string strHex = HexStr(ssBlock);
        return strHex;
    }

    return blockToJSON(block, tip, pblockindex, verbosity >= 2);
},
    };
}

////////////////////////////////////////////////////////////////////// // qtum
RPCHelpMan callcontract()
{
    return RPCHelpMan{"callcontract",
                "\nCall contract methods offline, or test contract deployment offline.\n",
                {
                    {"address", RPCArg::Type::STR_HEX, RPCArg::Optional::NO, "The contract address, or empty address \"\""},
                    {"data", RPCArg::Type::STR_HEX, RPCArg::Optional::NO, "The data hex string"},
                    {"senderAddress", RPCArg::Type::STR, RPCArg::Optional::OMITTED_NAMED_ARG, "The sender address string"},
                    {"gasLimit", RPCArg::Type::NUM, RPCArg::Optional::OMITTED_NAMED_ARG, "The gas limit for executing the contract."},
                    {"amount", RPCArg::Type::AMOUNT, RPCArg::Optional::OMITTED_NAMED_ARG, "The amount in " + CURRENCY_UNIT + " to send. eg 0.1, default: 0"},
                },
                RPCResult{
                    RPCResult::Type::OBJ, "", "",
                    {
                        {RPCResult::Type::STR, "address", "The address of the contract"},
                        {RPCResult::Type::OBJ, "executionResult", "The method execution result",
                            {
                                {RPCResult::Type::NUM, "gasUsed", "The gas used"},
                                {RPCResult::Type::NUM, "excepted", "The thrown exception"},
                                {RPCResult::Type::STR, "newAddress", "The new address of the contract"},
                                {RPCResult::Type::STR_HEX, "output", "The returned data from the method"},
                                {RPCResult::Type::NUM, "codeDeposit", "The code deposit"},
                                {RPCResult::Type::NUM, "gasRefunded", "The gas refunded"},
                                {RPCResult::Type::NUM, "depositSize", "The deposit size"},
                                {RPCResult::Type::NUM, "gasForDeposit", "The gas for deposit"},
                            }},
                        {RPCResult::Type::OBJ, "transactionReceipt", "The transaction receipt",
                            {
                                {RPCResult::Type::STR_HEX, "stateRoot", "The state root hash"},
                                {RPCResult::Type::NUM, "gasUsed", "The gas used"},
                                {RPCResult::Type::STR, "bloom", "The bloom"},
                                {RPCResult::Type::ARR, "log", "The logs from the receipt",
                                    {
                                        {RPCResult::Type::STR, "address", "The contract address"},
                                        {RPCResult::Type::ARR, "topics", "The topic",
                                            {{RPCResult::Type::STR_HEX, "topic", "The topic"}}},
                                        {RPCResult::Type::STR_HEX, "data", "The logged data"},
                                    }},

                            }},
                    }},
                RPCExamples{
                    HelpExampleCli("callcontract", "eb23c0b3e6042821da281a2e2364feb22dd543e3 06fdde03")
            + HelpExampleCli("callcontract", "\"\" 60606040525b33600060006101000a81548173ffffffffffffffffffffffffffffffffffffffff02191690836c010000000000000000000000009081020402179055506103786001600050819055505b600c80605b6000396000f360606040526008565b600256")
            + HelpExampleRpc("callcontract", "eb23c0b3e6042821da281a2e2364feb22dd543e3 06fdde03")
            + HelpExampleRpc("callcontract", "\"\" 60606040525b33600060006101000a81548173ffffffffffffffffffffffffffffffffffffffff02191690836c010000000000000000000000009081020402179055506103786001600050819055505b600c80605b6000396000f360606040526008565b600256")
                },
        [&](const RPCHelpMan& self, const JSONRPCRequest& request) -> UniValue
{
    ChainstateManager& chainman = EnsureAnyChainman(request.context); 
    return CallToContract(request.params, chainman);
},
    };
}

class WaitForLogsParams {
public:
    int fromBlock;
    int toBlock;

    int minconf;

    std::set<dev::h160> addresses;
    std::vector<boost::optional<dev::h256>> topics;

    // bool wait;

    WaitForLogsParams(const UniValue& params) {
        std::unique_lock<std::mutex> lock(cs_blockchange);

        fromBlock = parseBlockHeight(params[0], latestblock.height + 1);
        toBlock = parseBlockHeight(params[1], -1);

        parseFilter(params[2]);
        minconf = parseUInt(params[3], 6);
    }

private:
    void parseFilter(const UniValue& val) {
        if (val.isNull()) {
            return;
        }

        parseParam(val["addresses"], addresses);
        parseParam(val["topics"], topics);
    }
};

RPCHelpMan waitforlogs()
{
    return RPCHelpMan{"waitforlogs",
                "requires -logevents to be enabled\n"
                "\nWaits for a new logs and return matching log entries. When the call returns, it also specifies the next block number to start waiting for new logs.\n"
                "By calling waitforlogs repeatedly using the returned `nextBlock` number, a client can receive a stream of up-to-date log entires.\n"
                "\nThis call is different from the similarly named `searchlogs`. This call returns individual matching log entries, `searchlogs` returns a transaction receipt if one of the log entries of that transaction matches the filter conditions.\n",
                {
                    {"fromBlock", RPCArg::Type::NUM, RPCArg::Optional::OMITTED_NAMED_ARG, "The block number to start looking for logs."},
                    {"toBlock", RPCArg::Type::NUM, RPCArg::Optional::OMITTED_NAMED_ARG, "The block number to stop looking for logs. If null, will wait indefinitely into the future."},
                    {"filter", RPCArg::Type::STR, RPCArg::Default{"{}"}, "\"{ addresses?: Hex160String[], topics?: Hex256String[] }\", Filter conditions for logs."},
                    {"minconf", RPCArg::Type::NUM, RPCArg::Default{6}, "Minimal number of confirmations before a log is returned"},
                },
                RPCResult{
                    RPCResult::Type::OBJ, "", "",
                    {
                        {RPCResult::Type::ARR, "entries", "Array of matchiing log entries. This may be empty if `filter` removed all entries.",
                            {
                                {RPCResult::Type::OBJ, "", "",
                                    {
                                        {RPCResult::Type::STR_HEX, "blockHash", "The block hash"},
                                        {RPCResult::Type::NUM, "blockNumber", "The block number"},
                                        {RPCResult::Type::STR_HEX, "transactionHash", "The transaction hash"},
                                        {RPCResult::Type::NUM, "transactionIndex", "The transaction index"},
                                        {RPCResult::Type::STR, "from", "The from address"},
                                        {RPCResult::Type::STR, "to", "The to address"},
                                        {RPCResult::Type::NUM, "cumulativeGasUsed", "The cumulative gas used"},
                                        {RPCResult::Type::NUM, "gasUsed", "The gas used"},
                                        {RPCResult::Type::STR_HEX, "contractAddress", "The contract address"},
                                        {RPCResult::Type::STR, "excepted", "The thrown exception"},
                                        {RPCResult::Type::ARR, "topics", "The topic",
                                            {{RPCResult::Type::STR_HEX, "topic", "The topic"}}},
                                        {RPCResult::Type::STR_HEX, "data", "The logged data"},
                                    }
                                }
                            }
                        },
                        {RPCResult::Type::NUM, "count", "How many log entries are returned"},
                        {RPCResult::Type::NUM, "nextBlock", "To wait for new log entries haven't seen before, use this number as `fromBlock`"},
                    }
                },
                RPCExamples{
                    HelpExampleCli("waitforlogs", "") + HelpExampleCli("waitforlogs", "600") + HelpExampleCli("waitforlogs", "600 700") + HelpExampleCli("waitforlogs", "null null")
                    + HelpExampleCli("waitforlogs", "null null '{ \"addresses\": [ \"12ae42729af478ca92c8c66773a3e32115717be4\" ], \"topics\": [ \"b436c2bf863ccd7b8f63171201efd4792066b4ce8e543dde9c3e9e9ab98e216c\"] }'")
            + HelpExampleRpc("waitforlogs", "") + HelpExampleRpc("waitforlogs", "600") + HelpExampleRpc("waitforlogs", "600 700") + HelpExampleRpc("waitforlogs", "null null")
            + HelpExampleRpc("waitforlogs", "null null '{ \"addresses\": [ \"12ae42729af478ca92c8c66773a3e32115717be4\" ], \"topics\": [ \"b436c2bf863ccd7b8f63171201efd4792066b4ce8e543dde9c3e9e9ab98e216c\"] }'")
                },
        [&](const RPCHelpMan& self, const JSONRPCRequest& request_) -> UniValue
{

    if (!fLogEvents)
        throw JSONRPCError(RPC_INTERNAL_ERROR, "Events indexing disabled");

    // this is a long poll function. force cast to non const pointer
    JSONRPCRequest& request = (JSONRPCRequest&) request_;
    if(!request.httpreq)
        throw JSONRPCError(RPC_INTERNAL_ERROR, "HTTP connection not available");

    ChainstateManager& chainman = EnsureAnyChainman(request.context);

    WaitForLogsParams params(request.params);

    request.PollStart();

    std::vector<std::vector<uint256>> hashesToBlock;

    int curheight = 0;

    auto& addresses = params.addresses;
    auto& filterTopics = params.topics;

    while (curheight == 0) {
        {
            LOCK(cs_main);
            curheight = pblocktree->ReadHeightIndex(params.fromBlock, params.toBlock, params.minconf,
                    hashesToBlock, addresses, chainman);
        }

        // if curheight >= fromBlock. Blockchain extended with new log entries. Return next block height to client.
        //    nextBlock = curheight + 1
        // if curheight == 0. No log entry found in index. Wait for new block then try again.
        //    nextBlock = fromBlock
        // if curheight == -1. Incorrect parameters has entered.
        //
        // if curheight advanced, but all filtered out, API should return empty array, but advancing the cursor anyway.

        if (curheight > 0) {
            break;
        }

        if (curheight == -1) {
            throw JSONRPCError(RPC_INVALID_PARAMETER, "Incorrect params");
        }

        // wait for a new block to arrive
        {
            while (true) {
                std::unique_lock<std::mutex> lock(cs_blockchange);
                auto blockHeight = latestblock.height;

                request.PollPing();

                cond_blockchange.wait_for(lock, std::chrono::milliseconds(1000));
                if (latestblock.height > blockHeight) {
                    break;
                }

                // TODO: maybe just merge `IsRPCRunning` this into PollAlive
                if (!request.PollAlive() || !IsRPCRunning()) {
                    LogPrintf("waitforlogs client disconnected\n");
                    return NullUniValue;
                }
            }
        }
    }

    LOCK(cs_main);

    UniValue jsonLogs(UniValue::VARR);

    std::set<uint256> dupes;

    for (const auto& txHashes : hashesToBlock) {
        for (const auto& txHash : txHashes) {

            if(dupes.find(txHash) != dupes.end()) {
                continue;
            }
            dupes.insert(txHash);

            std::vector<TransactionReceiptInfo> receipts = pstorageresult->getResult(
                    uintToh256(txHash));

            for (const auto& receipt : receipts) {
                for (const auto& log : receipt.logs) {

                    bool includeLog = true;

                    if (!filterTopics.empty()) {
                        for (size_t i = 0; i < filterTopics.size(); i++) {
                            auto filterTopic = filterTopics[i];

                            if (!filterTopic) {
                                continue;
                            }

                            auto filterTopicContent = filterTopic.get();
                            auto topicContent = log.topics[i];

                            if (topicContent != filterTopicContent) {
                                includeLog = false;
                                break;
                            }
                        }
                    }


                    if (!includeLog) {
                        continue;
                    }

                    UniValue jsonLog(UniValue::VOBJ);

                    assignJSON(jsonLog, receipt);
                    assignJSON(jsonLog, log, false);

                    jsonLogs.push_back(jsonLog);
                }
            }
        }
    }

    UniValue result(UniValue::VOBJ);
    result.pushKV("entries", jsonLogs);
    result.pushKV("count", (int) jsonLogs.size());
    result.pushKV("nextblock", curheight + 1);

    return result;
},
    };
}

RPCHelpMan searchlogs()
{
    return RPCHelpMan{"searchlogs",
                "\nSearch logs, requires -logevents to be enabled.\n",
                {
                    {"fromBlock", RPCArg::Type::NUM, RPCArg::Optional::NO, "The number of the earliest block (latest may be given to mean the most recent block)."},
                    {"toBlock", RPCArg::Type::NUM, RPCArg::Optional::NO, "The number of the latest block (-1 may be given to mean the most recent block)."},
                    {"address", RPCArg::Type::STR, RPCArg::Optional::OMITTED_NAMED_ARG, "An address or a list of addresses to only get logs from particular account(s)."},
                    {"topics", RPCArg::Type::STR, RPCArg::Optional::OMITTED_NAMED_ARG, "An array of values from which at least one must appear in the log entries. The order is important, if you want to leave topics out use null, e.g. [null, \"0x00...\"]."},
                    {"minconf", RPCArg::Type::NUM, RPCArg::Default{0}, "Minimal number of confirmations before a log is returned"},
                },
                RPCResult{
                    RPCResult::Type::ARR, "", "",
                    {
                        {RPCResult::Type::OBJ, "", "",
                            {
                                {RPCResult::Type::STR_HEX, "blockHash", "The block hash"},
                                {RPCResult::Type::NUM, "blockNumber", "The block number"},
                                {RPCResult::Type::STR_HEX, "transactionHash", "The transaction hash"},
                                {RPCResult::Type::NUM, "transactionIndex", "The transaction index"},
                                {RPCResult::Type::STR, "from", "The from address"},
                                {RPCResult::Type::STR, "to", "The to address"},
                                {RPCResult::Type::NUM, "cumulativeGasUsed", "The cumulative gas used"},
                                {RPCResult::Type::NUM, "gasUsed", "The gas used"},
                                {RPCResult::Type::STR_HEX, "contractAddress", "The contract address"},
                                {RPCResult::Type::STR, "excepted", "The thrown exception"},
                                {RPCResult::Type::ARR, "log", "The logs from the receipt",
                                    {
                                        {RPCResult::Type::STR, "address", "The contract address"},
                                        {RPCResult::Type::ARR, "topics", "The topic",
                                            {{RPCResult::Type::STR_HEX, "topic", "The topic"}}},
                                        {RPCResult::Type::STR_HEX, "data", "The logged data"},
                                    }
                                },
                            }
                        }
                    }
                },
                RPCExamples{
                    HelpExampleCli("searchlogs", "0 100 '{\"addresses\": [\"12ae42729af478ca92c8c66773a3e32115717be4\"]}' '{\"topics\": [null,\"b436c2bf863ccd7b8f63171201efd4792066b4ce8e543dde9c3e9e9ab98e216c\"]}'")
            + HelpExampleRpc("searchlogs", "0 100 '{\"addresses\": [\"12ae42729af478ca92c8c66773a3e32115717be4\"]} {\"topics\": [null,\"b436c2bf863ccd7b8f63171201efd4792066b4ce8e543dde9c3e9e9ab98e216c\"]}'")
                },
        [&](const RPCHelpMan& self, const JSONRPCRequest& request) -> UniValue
{
    ChainstateManager& chainman = EnsureAnyChainman(request.context);
    return SearchLogs(request.params, chainman);
},
    };
}

RPCHelpMan gettransactionreceipt()
{
    return RPCHelpMan{"gettransactionreceipt",
                "\nGet the transaction receipt.\n",
                {
                    {"hash", RPCArg::Type::STR_HEX, RPCArg::Optional::NO, "The transaction hash"},
                },
               RPCResult{
            RPCResult::Type::ARR, "", "",
                {
                    {RPCResult::Type::OBJ, "", "",
                        {
                            {RPCResult::Type::STR_HEX, "blockHash", "The block hash"},
                            {RPCResult::Type::NUM, "blockNumber", "The block number"},
                            {RPCResult::Type::STR_HEX, "transactionHash", "The transaction hash"},
                            {RPCResult::Type::NUM, "transactionIndex", "The transaction index"},
                            {RPCResult::Type::STR, "from", "The from address"},
                            {RPCResult::Type::STR, "to", "The to address"},
                            {RPCResult::Type::NUM, "cumulativeGasUsed", "The cumulative gas used"},
                            {RPCResult::Type::NUM, "gasUsed", "The gas used"},
                            {RPCResult::Type::STR_HEX, "contractAddress", "The contract address"},
                            {RPCResult::Type::STR, "excepted", "The thrown exception"},
                            {RPCResult::Type::STR_HEX, "bloom", "Bloom filter for light clients to quickly retrieve related logs"},
                            {RPCResult::Type::ARR, "log", "The logs from the receipt",
                                {
                                    {RPCResult::Type::STR, "address", "The contract address"},
                                    {RPCResult::Type::ARR, "topics", "The topic",
                                        {{RPCResult::Type::STR_HEX, "topic", "The topic"}}},
                                    {RPCResult::Type::STR_HEX, "data", "The logged data"},
                                }},
                        }}
                }},
                RPCExamples{
                    HelpExampleCli("gettransactionreceipt", "3b04bc73afbbcf02cfef2ca1127b60fb0baf5f8946a42df67f1659671a2ec53c")
            + HelpExampleRpc("gettransactionreceipt", "3b04bc73afbbcf02cfef2ca1127b60fb0baf5f8946a42df67f1659671a2ec53c")
                },
        [&](const RPCHelpMan& self, const JSONRPCRequest& request) -> UniValue
{

    if(!fLogEvents)
        throw JSONRPCError(RPC_INTERNAL_ERROR, "Events indexing disabled");

    LOCK(cs_main);

    std::string hashTemp = request.params[0].get_str();
    if(hashTemp.size() != 64){
        throw JSONRPCError(RPC_INVALID_ADDRESS_OR_KEY, "Incorrect hash");
    }
    
    uint256 hash(uint256S(hashTemp));

    std::vector<TransactionReceiptInfo> transactionReceiptInfo = pstorageresult->getResult(uintToh256(hash));

    UniValue result(UniValue::VARR);
    for(TransactionReceiptInfo& t : transactionReceiptInfo){
        UniValue tri(UniValue::VOBJ);
        transactionReceiptInfoToJSON(t, tri);
        result.push_back(tri);
    }
    return result;
},
    };
}

RPCHelpMan getdelegationinfoforaddress()
{
    return RPCHelpMan{"getdelegationinfoforaddress",
                "\nGet delegation information for an address.\n",
                {
                    {"address", RPCArg::Type::STR, RPCArg::Optional::NO, "The qtum address string"},
                },
                RPCResult{
                    RPCResult::Type::OBJ, "", "",
                    {
                        {RPCResult::Type::STR, "staker", "The staker address"},
                        {RPCResult::Type::NUM, "fee", "The percentage of the reward"},
                        {RPCResult::Type::NUM, "blockHeight", "The block height"},
                        {RPCResult::Type::STR_HEX, "PoD", "The proof of delegation"},
                        {RPCResult::Type::BOOL, "verified", "Verify delegation"},
                    }},
                RPCExamples{
                    HelpExampleCli("getdelegationinfoforaddress", "QM72Sfpbz1BPpXFHz9m3CdqATR44Jvaydd")
            + HelpExampleRpc("getdelegationinfoforaddress", "QM72Sfpbz1BPpXFHz9m3CdqATR44Jvaydd")
                },
        [&](const RPCHelpMan& self, const JSONRPCRequest& request) -> UniValue
{

    ChainstateManager& chainman = EnsureAnyChainman(request.context);
    LOCK(cs_main);

    // Parse the public key hash address
    std::string strAddress = request.params[0].get_str();

    CTxDestination dest = DecodeDestination(strAddress);
    if (!IsValidDestination(dest)) {
        throw JSONRPCError(RPC_TYPE_ERROR, "Invalid address");
    }

    if (!std::holds_alternative<PKHash>(dest)) {
        throw JSONRPCError(RPC_TYPE_ERROR, "Address does not refer to public key hash");
    }

    // Get delegation for an address
    QtumDelegation qtumDelegation;
    Delegation delegation;
    PKHash pkhash = std::get<PKHash>(dest);
    uint160 address = uint160(pkhash);
    if(!qtumDelegation.GetDelegation(address, delegation, chainman.ActiveChainstate())) {
        throw JSONRPCError(RPC_INTERNAL_ERROR, "Failed to get delegation");
    }
    bool verified = qtumDelegation.VerifyDelegation(address, delegation);

    // Fill the json object with information
    UniValue result(UniValue::VOBJ);
    std::string strStaker = delegation.staker != uint160() ? EncodeDestination(PKHash(delegation.staker)) : "";
    result.pushKV("staker", strStaker);
    result.pushKV("fee", (int64_t)delegation.fee);
    result.pushKV("blockHeight", (int64_t)delegation.blockHeight);
    result.pushKV("PoD", HexStr(delegation.PoD));
    result.pushKV("verified", verified);

    return result;
},
    };
}

class DelegationsStakerFilter : public IDelegationFilter
{
public:
    DelegationsStakerFilter(const uint160& _address):
        address(_address)
    {}

    bool Match(const DelegationEvent& event) const override
    {
        return event.item.staker == address;
    }

private:
    uint160 address;
};

uint64_t getDelegateWeight(const uint160& keyid, const std::map<COutPoint, uint32_t>& immatureStakes, int height)
{
    // Decode address
    uint256 hashBytes;
    int type = 0;
    if (!DecodeIndexKey(EncodeDestination(PKHash(keyid)), hashBytes, type)) {
        return 0;
    }

    // Get address weight
    uint64_t weight = 0;
    if (!GetAddressWeight(hashBytes, type, immatureStakes, height, weight)) {
        return 0;
    }

    return weight;
}

RPCHelpMan getdelegationsforstaker()
{
    return RPCHelpMan{"getdelegationsforstaker",
                "requires -logevents to be enabled\n"
                "\nGet the current list of delegates for a super staker.\n",
                {
                    {"address", RPCArg::Type::STR, RPCArg::Optional::NO, "The qtum address string for staker"},
                },
               RPCResult{
            RPCResult::Type::ARR, "", "",
                {
                    {RPCResult::Type::OBJ, "", "",
                        {
                            {RPCResult::Type::STR, "delegate", "The delegate address"},
                            {RPCResult::Type::STR, "staker", "The staker address"},
                            {RPCResult::Type::NUM, "fee", "The percentage of the reward"},
                            {RPCResult::Type::NUM, "blockHeight", "The block height"},
                            {RPCResult::Type::NUM, "weight", "Delegate weight, displayed when address index is enabled"},
                            {RPCResult::Type::STR_HEX, "PoD", "The proof of delegation"},
                        }}
                }},
                RPCExamples{
                    HelpExampleCli("getdelegationsforstaker", "QM72Sfpbz1BPpXFHz9m3CdqATR44Jvaydd")
            + HelpExampleRpc("getdelegationsforstaker", "QM72Sfpbz1BPpXFHz9m3CdqATR44Jvaydd")
                },
        [&](const RPCHelpMan& self, const JSONRPCRequest& request) -> UniValue
{

    if (!fLogEvents)
        throw JSONRPCError(RPC_INTERNAL_ERROR, "Events indexing disabled");

    ChainstateManager& chainman = EnsureAnyChainman(request.context);
    LOCK(cs_main);

    // Parse the public key hash address
    std::string strAddress = request.params[0].get_str();

    CTxDestination dest = DecodeDestination(strAddress);
    if (!IsValidDestination(dest)) {
        throw JSONRPCError(RPC_TYPE_ERROR, "Invalid address");
    }

    if (!std::holds_alternative<PKHash>(dest)) {
        throw JSONRPCError(RPC_TYPE_ERROR, "Address does not refer to public key hash");
    }

    // Get delegations for staker
    QtumDelegation qtumDelegation;
    std::vector<DelegationEvent> events;
    PKHash pkhash = std::get<PKHash>(dest);
    uint160 address = uint160(pkhash);
    DelegationsStakerFilter filter(address);
    if(!qtumDelegation.FilterDelegationEvents(events, filter, chainman)) {
        throw JSONRPCError(RPC_INTERNAL_ERROR, "Failed to get delegations for staker");
    }
    std::map<uint160, Delegation> delegations = qtumDelegation.DelegationsFromEvents(events);

    // Get chain parameters
    std::map<COutPoint, uint32_t> immatureStakes = GetImmatureStakes(chainman);
    int height = chainman.ActiveChain().Height();

    // Fill the json object with information
    UniValue result(UniValue::VARR);
    for (std::map<uint160, Delegation>::iterator it=delegations.begin(); it!=delegations.end(); it++){
        UniValue delegation(UniValue::VOBJ);
        delegation.pushKV("delegate", EncodeDestination(PKHash(it->first)));
        delegation.pushKV("staker", EncodeDestination(PKHash(it->second.staker)));
        delegation.pushKV("fee", (int64_t)it->second.fee);
        delegation.pushKV("blockHeight", (int64_t)it->second.blockHeight);
        if(fAddressIndex)
        {
            delegation.pushKV("weight", getDelegateWeight(it->first, immatureStakes, height));
        }
        delegation.pushKV("PoD", HexStr(it->second.PoD));
        result.push_back(delegation);
    }

    return result;
},
    };
}
//////////////////////////////////////////////////////////////////////

RPCHelpMan listcontracts()
{
    return RPCHelpMan{"listcontracts",
                "\nGet the contracts list.\n",
                {
                    {"start", RPCArg::Type::NUM, RPCArg::Default{1}, "The starting account index"},
                    {"maxDisplay", RPCArg::Type::NUM, RPCArg::Default{20}, "Max accounts to list"},
                },
                RPCResult{
                    RPCResult::Type::OBJ, "", "",
                    {
                        {RPCResult::Type::NUM, "account", "The balance for the account"},
                    }},
                RPCExamples{
                    HelpExampleCli("listcontracts", "")
            + HelpExampleRpc("listcontracts", "")
                },
        [&](const RPCHelpMan& self, const JSONRPCRequest& request) -> UniValue
{

	LOCK(cs_main);

	int start=1;
	if (request.params.size() > 0){
		start = request.params[0].get_int();
		if (start<= 0)
			throw JSONRPCError(RPC_TYPE_ERROR, "Invalid start, min=1");
	}

	int maxDisplay=20;
	if (request.params.size() > 1){
		maxDisplay = request.params[1].get_int();
		if (maxDisplay <= 0)
			throw JSONRPCError(RPC_TYPE_ERROR, "Invalid maxDisplay");
	}

	UniValue result(UniValue::VOBJ);

	auto map = globalState->addresses();
	int contractsCount=(int)map.size();

	if (contractsCount>0 && start > contractsCount)
		throw JSONRPCError(RPC_TYPE_ERROR, "start greater than max index "+ i64tostr(contractsCount));

	int itStartPos=std::min(start-1,contractsCount);
	int i=0;
	for (auto it = std::next(map.begin(),itStartPos); it!=map.end(); it++)
	{
		result.pushKV(it->first.hex(),ValueFromAmount(CAmount(globalState->balance(it->first))));
		i++;
		if(i==maxDisplay)break;
	}

	return result;
},
    };
}

////////////////////////////////////////////////////////////////////// // qtum
RPCHelpMan callcontract()
{
    return RPCHelpMan{"callcontract",
                "\nCall contract methods offline, or test contract deployment offline.\n",
                {
                    {"address", RPCArg::Type::STR_HEX, RPCArg::Optional::NO, "The contract address, or empty address \"\""},
                    {"data", RPCArg::Type::STR_HEX, RPCArg::Optional::NO, "The data hex string"},
                    {"senderAddress", RPCArg::Type::STR, RPCArg::Optional::OMITTED_NAMED_ARG, "The sender address string"},
                    {"gasLimit", RPCArg::Type::NUM, RPCArg::Optional::OMITTED_NAMED_ARG, "The gas limit for executing the contract."},
                    {"amount", RPCArg::Type::AMOUNT, RPCArg::Optional::OMITTED_NAMED_ARG, "The amount in " + CURRENCY_UNIT + " to send. eg 0.1, default: 0"},
                },
                RPCResult{
                    RPCResult::Type::OBJ, "", "",
                    {
                        {RPCResult::Type::STR, "address", "The address of the contract"},
                        {RPCResult::Type::OBJ, "executionResult", "The method execution result",
                            {
                                {RPCResult::Type::NUM, "gasUsed", "The gas used"},
                                {RPCResult::Type::NUM, "excepted", "The thrown exception"},
                                {RPCResult::Type::STR, "newAddress", "The new address of the contract"},
                                {RPCResult::Type::STR_HEX, "output", "The returned data from the method"},
                                {RPCResult::Type::NUM, "codeDeposit", "The code deposit"},
                                {RPCResult::Type::NUM, "gasRefunded", "The gas refunded"},
                                {RPCResult::Type::NUM, "depositSize", "The deposit size"},
                                {RPCResult::Type::NUM, "gasForDeposit", "The gas for deposit"},
                            }},
                        {RPCResult::Type::OBJ, "transactionReceipt", "The transaction receipt",
                            {
                                {RPCResult::Type::STR_HEX, "stateRoot", "The state root hash"},
                                {RPCResult::Type::NUM, "gasUsed", "The gas used"},
                                {RPCResult::Type::STR, "bloom", "The bloom"},
                                {RPCResult::Type::ARR, "log", "The logs from the receipt",
                                    {
                                        {RPCResult::Type::STR, "address", "The contract address"},
                                        {RPCResult::Type::ARR, "topics", "The topic",
                                            {{RPCResult::Type::STR_HEX, "topic", "The topic"}}},
                                        {RPCResult::Type::STR_HEX, "data", "The logged data"},
                                    }},

                            }},
                    }},
                RPCExamples{
                    HelpExampleCli("callcontract", "eb23c0b3e6042821da281a2e2364feb22dd543e3 06fdde03")
            + HelpExampleCli("callcontract", "\"\" 60606040525b33600060006101000a81548173ffffffffffffffffffffffffffffffffffffffff02191690836c010000000000000000000000009081020402179055506103786001600050819055505b600c80605b6000396000f360606040526008565b600256")
            + HelpExampleRpc("callcontract", "eb23c0b3e6042821da281a2e2364feb22dd543e3 06fdde03")
            + HelpExampleRpc("callcontract", "\"\" 60606040525b33600060006101000a81548173ffffffffffffffffffffffffffffffffffffffff02191690836c010000000000000000000000009081020402179055506103786001600050819055505b600c80605b6000396000f360606040526008565b600256")
                },
        [&](const RPCHelpMan& self, const JSONRPCRequest& request) -> UniValue
{ 
    return CallToContract(request.params);
},
    };
}

class WaitForLogsParams {
public:
    int fromBlock;
    int toBlock;

    int minconf;

    std::set<dev::h160> addresses;
    std::vector<boost::optional<dev::h256>> topics;

    // bool wait;

    WaitForLogsParams(const UniValue& params) {
        std::unique_lock<std::mutex> lock(cs_blockchange);

        fromBlock = parseBlockHeight(params[0], latestblock.height + 1);
        toBlock = parseBlockHeight(params[1], -1);

        parseFilter(params[2]);
        minconf = parseUInt(params[3], 6);
    }

private:
    void parseFilter(const UniValue& val) {
        if (val.isNull()) {
            return;
        }

        parseParam(val["addresses"], addresses);
        parseParam(val["topics"], topics);
    }
};

RPCHelpMan waitforlogs()
{
    return RPCHelpMan{"waitforlogs",
                "requires -logevents to be enabled\n"
                "\nWaits for a new logs and return matching log entries. When the call returns, it also specifies the next block number to start waiting for new logs.\n"
                "By calling waitforlogs repeatedly using the returned `nextBlock` number, a client can receive a stream of up-to-date log entires.\n"
                "\nThis call is different from the similarly named `searchlogs`. This call returns individual matching log entries, `searchlogs` returns a transaction receipt if one of the log entries of that transaction matches the filter conditions.\n",
                {
                    {"fromBlock", RPCArg::Type::NUM, /* default */ "null", "The block number to start looking for logs."},
                    {"toBlock", RPCArg::Type::NUM, /* default */ "null", "The block number to stop looking for logs. If null, will wait indefinitely into the future."},
                    {"filter", RPCArg::Type::STR, /* default */ "{}", "\"{ addresses?: Hex160String[], topics?: Hex256String[] }\", Filter conditions for logs."},
                    {"minconf", RPCArg::Type::NUM, /* default */ "6", "Minimal number of confirmations before a log is returned"},
                },
                RPCResult{RPCResult::Type::STR, "", 
                "An object with the following properties:\n"
                "1. logs (LogEntry[]) Array of matchiing log entries. This may be empty if `filter` removed all entries."
                "2. count (int) How many log entries are returned."
                "3. nextBlock (int) To wait for new log entries haven't seen before, use this number as `fromBlock`"
                "\nUsage:\n"
                "`waitforlogs` waits for new logs, starting from the tip of the chain.\n"
                "`waitforlogs 600` waits for new logs, but starting from block 600. If there are logs available, this call will return immediately.\n"
                "`waitforlogs 600 700` waits for new logs, but only up to 700th block\n"
                "`waitforlogs null null` this is equivalent to `waitforlogs`, using default parameter values\n"
                "`waitforlogs null null` { \"addresses\": [ \"ff0011...\" ], \"topics\": [ \"c0fefe\"] }` waits for logs in the future matching the specified conditions\n"
                "\nSample Output:\n"
                "{\n  \"entries\": [\n    {\n      \"blockHash\": \"56d5f1f5ec239ef9c822d9ed600fe9aa63727071770ac7c0eabfc903bf7316d4\",\n      \"blockNumber\": 3286,\n      \"transactionHash\": \"00aa0f041ce333bc3a855b2cba03c41427cda04f0334d7f6cb0acad62f338ddc\",\n      \"transactionIndex\": 2,\n      \"from\": \"3f6866e2b59121ada1ddfc8edc84a92d9655675f\",\n      \"to\": \"8e1ee0b38b719abe8fa984c986eabb5bb5071b6b\",\n      \"cumulativeGasUsed\": 23709,\n      \"gasUsed\": 23709,\n      \"contractAddress\": \"8e1ee0b38b719abe8fa984c986eabb5bb5071b6b\",\n      \"topics\": [\n        \"f0e1159fa6dc12bb31e0098b7a1270c2bd50e760522991c6f0119160028d9916\",\n        \"0000000000000000000000000000000000000000000000000000000000000002\"\n      ],\n      \"data\": \"00000000000000000000000000000000000000000000000000000000000000010000000000000000000000000000000000000000000000000000000000000003\"\n    }\n  ],\n\n  \"count\": 7,\n  \"nextblock\": 801\n}\n"
                },
                RPCExamples{
                    HelpExampleCli("waitforlogs", "") + HelpExampleCli("waitforlogs", "600") + HelpExampleCli("waitforlogs", "600 700") + HelpExampleCli("waitforlogs", "null null")
                    + HelpExampleCli("waitforlogs", "null null '{ \"addresses\": [ \"12ae42729af478ca92c8c66773a3e32115717be4\" ], \"topics\": [ \"b436c2bf863ccd7b8f63171201efd4792066b4ce8e543dde9c3e9e9ab98e216c\"] }'")
            + HelpExampleRpc("waitforlogs", "") + HelpExampleRpc("waitforlogs", "600") + HelpExampleRpc("waitforlogs", "600 700") + HelpExampleRpc("waitforlogs", "null null")
            + HelpExampleRpc("waitforlogs", "null null '{ \"addresses\": [ \"12ae42729af478ca92c8c66773a3e32115717be4\" ], \"topics\": [ \"b436c2bf863ccd7b8f63171201efd4792066b4ce8e543dde9c3e9e9ab98e216c\"] }'")
                },
        [&](const RPCHelpMan& self, const JSONRPCRequest& request_) -> UniValue
{

    if (!fLogEvents)
        throw JSONRPCError(RPC_INTERNAL_ERROR, "Events indexing disabled");

    // this is a long poll function. force cast to non const pointer
    JSONRPCRequest& request = (JSONRPCRequest&) request_;
    if(!request.httpreq)
        throw JSONRPCError(RPC_INTERNAL_ERROR, "HTTP connection not available");

    WaitForLogsParams params(request.params);

    request.PollStart();

    std::vector<std::vector<uint256>> hashesToBlock;

    int curheight = 0;

    auto& addresses = params.addresses;
    auto& filterTopics = params.topics;

    while (curheight == 0) {
        {
            LOCK(cs_main);
            curheight = pblocktree->ReadHeightIndex(params.fromBlock, params.toBlock, params.minconf,
                    hashesToBlock, addresses);
        }

        // if curheight >= fromBlock. Blockchain extended with new log entries. Return next block height to client.
        //    nextBlock = curheight + 1
        // if curheight == 0. No log entry found in index. Wait for new block then try again.
        //    nextBlock = fromBlock
        // if curheight == -1. Incorrect parameters has entered.
        //
        // if curheight advanced, but all filtered out, API should return empty array, but advancing the cursor anyway.

        if (curheight > 0) {
            break;
        }

        if (curheight == -1) {
            throw JSONRPCError(RPC_INVALID_PARAMETER, "Incorrect params");
        }

        // wait for a new block to arrive
        {
            while (true) {
                std::unique_lock<std::mutex> lock(cs_blockchange);
                auto blockHeight = latestblock.height;

                request.PollPing();

                cond_blockchange.wait_for(lock, std::chrono::milliseconds(1000));
                if (latestblock.height > blockHeight) {
                    break;
                }

                // TODO: maybe just merge `IsRPCRunning` this into PollAlive
                if (!request.PollAlive() || !IsRPCRunning()) {
                    LogPrintf("waitforlogs client disconnected\n");
                    return NullUniValue;
                }
            }
        }
    }

    LOCK(cs_main);

    UniValue jsonLogs(UniValue::VARR);

    std::set<uint256> dupes;

    for (const auto& txHashes : hashesToBlock) {
        for (const auto& txHash : txHashes) {

            if(dupes.find(txHash) != dupes.end()) {
                continue;
            }
            dupes.insert(txHash);

            std::vector<TransactionReceiptInfo> receipts = pstorageresult->getResult(
                    uintToh256(txHash));

            for (const auto& receipt : receipts) {
                for (const auto& log : receipt.logs) {

                    bool includeLog = true;

                    if (!filterTopics.empty()) {
                        for (size_t i = 0; i < filterTopics.size(); i++) {
                            auto filterTopic = filterTopics[i];

                            if (!filterTopic) {
                                continue;
                            }

                            auto filterTopicContent = filterTopic.get();
                            auto topicContent = log.topics[i];

                            if (topicContent != filterTopicContent) {
                                includeLog = false;
                                break;
                            }
                        }
                    }


                    if (!includeLog) {
                        continue;
                    }

                    UniValue jsonLog(UniValue::VOBJ);

                    assignJSON(jsonLog, receipt);
                    assignJSON(jsonLog, log, false);

                    jsonLogs.push_back(jsonLog);
                }
            }
        }
    }

    UniValue result(UniValue::VOBJ);
    result.pushKV("entries", jsonLogs);
    result.pushKV("count", (int) jsonLogs.size());
    result.pushKV("nextblock", curheight + 1);

    return result;
},
    };
}

RPCHelpMan searchlogs()
{
    return RPCHelpMan{"searchlogs",
                "\nSearch logs, requires -logevents to be enabled.\n",
                {
                    {"fromBlock", RPCArg::Type::NUM, RPCArg::Optional::NO, "The number of the earliest block (latest may be given to mean the most recent block)."},
                    {"toBlock", RPCArg::Type::NUM, RPCArg::Optional::NO, "The number of the latest block (-1 may be given to mean the most recent block)."},
                    {"address", RPCArg::Type::STR, RPCArg::Optional::OMITTED_NAMED_ARG, "An address or a list of addresses to only get logs from particular account(s)."},
                    {"topics", RPCArg::Type::STR, RPCArg::Optional::OMITTED_NAMED_ARG, "An array of values from which at least one must appear in the log entries. The order is important, if you want to leave topics out use null, e.g. [null, \"0x00...\"]."},
                    {"minconf", RPCArg::Type::NUM, /* default */ "0", "Minimal number of confirmations before a log is returned"},
                },
               RPCResult{
            RPCResult::Type::ARR, "", "",
                {
                    {RPCResult::Type::OBJ, "", "",
                        {
                            {RPCResult::Type::STR_HEX, "blockHash", "The block hash"},
                            {RPCResult::Type::NUM, "blockNumber", "The block number"},
                            {RPCResult::Type::STR_HEX, "transactionHash", "The transaction hash"},
                            {RPCResult::Type::NUM, "transactionIndex", "The transaction index"},
                            {RPCResult::Type::STR, "from", "The from address"},
                            {RPCResult::Type::STR, "to", "The to address"},
                            {RPCResult::Type::NUM, "cumulativeGasUsed", "The cumulative gas used"},
                            {RPCResult::Type::NUM, "gasUsed", "The gas used"},
                            {RPCResult::Type::STR_HEX, "contractAddress", "The contract address"},
                            {RPCResult::Type::STR, "excepted", "The thrown exception"},
                            {RPCResult::Type::ARR, "log", "The logs from the receipt",
                                {
                                    {RPCResult::Type::STR, "address", "The contract address"},
                                    {RPCResult::Type::ARR, "topics", "The topic",
                                        {{RPCResult::Type::STR_HEX, "topic", "The topic"}}},
                                    {RPCResult::Type::STR_HEX, "data", "The logged data"},
                                }},
                        }}
                }},
                RPCExamples{
                    HelpExampleCli("searchlogs", "0 100 '{\"addresses\": [\"12ae42729af478ca92c8c66773a3e32115717be4\"]}' '{\"topics\": [null,\"b436c2bf863ccd7b8f63171201efd4792066b4ce8e543dde9c3e9e9ab98e216c\"]}'")
            + HelpExampleRpc("searchlogs", "0 100 '{\"addresses\": [\"12ae42729af478ca92c8c66773a3e32115717be4\"]} {\"topics\": [null,\"b436c2bf863ccd7b8f63171201efd4792066b4ce8e543dde9c3e9e9ab98e216c\"]}'")
                },
        [&](const RPCHelpMan& self, const JSONRPCRequest& request) -> UniValue
{
    return SearchLogs(request.params);
},
    };
}

RPCHelpMan gettransactionreceipt()
{
    return RPCHelpMan{"gettransactionreceipt",
                "\nGet the transaction receipt.\n",
                {
                    {"hash", RPCArg::Type::STR_HEX, RPCArg::Optional::NO, "The transaction hash"},
                },
               RPCResult{
            RPCResult::Type::ARR, "", "",
                {
                    {RPCResult::Type::OBJ, "", "",
                        {
                            {RPCResult::Type::STR_HEX, "blockHash", "The block hash"},
                            {RPCResult::Type::NUM, "blockNumber", "The block number"},
                            {RPCResult::Type::STR_HEX, "transactionHash", "The transaction hash"},
                            {RPCResult::Type::NUM, "transactionIndex", "The transaction index"},
                            {RPCResult::Type::STR, "from", "The from address"},
                            {RPCResult::Type::STR, "to", "The to address"},
                            {RPCResult::Type::NUM, "cumulativeGasUsed", "The cumulative gas used"},
                            {RPCResult::Type::NUM, "gasUsed", "The gas used"},
                            {RPCResult::Type::STR_HEX, "contractAddress", "The contract address"},
                            {RPCResult::Type::STR, "excepted", "The thrown exception"},
                            {RPCResult::Type::STR_HEX, "bloom", "Bloom filter for light clients to quickly retrieve related logs"},
                            {RPCResult::Type::ARR, "log", "The logs from the receipt",
                                {
                                    {RPCResult::Type::STR, "address", "The contract address"},
                                    {RPCResult::Type::ARR, "topics", "The topic",
                                        {{RPCResult::Type::STR_HEX, "topic", "The topic"}}},
                                    {RPCResult::Type::STR_HEX, "data", "The logged data"},
                                }},
                        }}
                }},
                RPCExamples{
                    HelpExampleCli("gettransactionreceipt", "3b04bc73afbbcf02cfef2ca1127b60fb0baf5f8946a42df67f1659671a2ec53c")
            + HelpExampleRpc("gettransactionreceipt", "3b04bc73afbbcf02cfef2ca1127b60fb0baf5f8946a42df67f1659671a2ec53c")
                },
        [&](const RPCHelpMan& self, const JSONRPCRequest& request) -> UniValue
{

    if(!fLogEvents)
        throw JSONRPCError(RPC_INTERNAL_ERROR, "Events indexing disabled");

    LOCK(cs_main);

    std::string hashTemp = request.params[0].get_str();
    if(hashTemp.size() != 64){
        throw JSONRPCError(RPC_INVALID_ADDRESS_OR_KEY, "Incorrect hash");
    }
    
    uint256 hash(uint256S(hashTemp));

    std::vector<TransactionReceiptInfo> transactionReceiptInfo = pstorageresult->getResult(uintToh256(hash));

    UniValue result(UniValue::VARR);
    for(TransactionReceiptInfo& t : transactionReceiptInfo){
        UniValue tri(UniValue::VOBJ);
        transactionReceiptInfoToJSON(t, tri);
        result.push_back(tri);
    }
    return result;
},
    };
}

RPCHelpMan getdelegationinfoforaddress()
{
    return RPCHelpMan{"getdelegationinfoforaddress",
                "\nGet delegation information for an address.\n",
                {
                    {"address", RPCArg::Type::STR, RPCArg::Optional::NO, "The qtum address string"},
                },
                RPCResult{
                    RPCResult::Type::OBJ, "", "",
                    {
                        {RPCResult::Type::STR, "staker", "The staker address"},
                        {RPCResult::Type::NUM, "fee", "The percentage of the reward"},
                        {RPCResult::Type::NUM, "blockHeight", "The block height"},
                        {RPCResult::Type::STR_HEX, "PoD", "The proof of delegation"},
                        {RPCResult::Type::BOOL, "verified", "Verify delegation"},
                    }},
                RPCExamples{
                    HelpExampleCli("getdelegationinfoforaddress", "QM72Sfpbz1BPpXFHz9m3CdqATR44Jvaydd")
            + HelpExampleRpc("getdelegationinfoforaddress", "QM72Sfpbz1BPpXFHz9m3CdqATR44Jvaydd")
                },
        [&](const RPCHelpMan& self, const JSONRPCRequest& request) -> UniValue
{

    LOCK(cs_main);

    // Parse the public key hash address
    std::string strAddress = request.params[0].get_str();

    CTxDestination dest = DecodeDestination(strAddress);
    if (!IsValidDestination(dest)) {
        throw JSONRPCError(RPC_TYPE_ERROR, "Invalid address");
    }

    const PKHash *pkhash = boost::get<PKHash>(&dest);
    if (!pkhash) {
        throw JSONRPCError(RPC_TYPE_ERROR, "Address does not refer to public key hash");
    }

    // Get delegation for an address
    QtumDelegation qtumDelegation;
    Delegation delegation;
    uint160 address = uint160(*pkhash);
    if(!qtumDelegation.GetDelegation(address, delegation)) {
        throw JSONRPCError(RPC_INTERNAL_ERROR, "Failed to get delegation");
    }
    bool verified = qtumDelegation.VerifyDelegation(address, delegation);

    // Fill the json object with information
    UniValue result(UniValue::VOBJ);
    std::string strStaker = delegation.staker != uint160() ? EncodeDestination(PKHash(delegation.staker)) : "";
    result.pushKV("staker", strStaker);
    result.pushKV("fee", (int64_t)delegation.fee);
    result.pushKV("blockHeight", (int64_t)delegation.blockHeight);
    result.pushKV("PoD", HexStr(delegation.PoD));
    result.pushKV("verified", verified);

    return result;
},
    };
}

class DelegationsStakerFilter : public IDelegationFilter
{
public:
    DelegationsStakerFilter(const uint160& _address):
        address(_address)
    {}

    bool Match(const DelegationEvent& event) const override
    {
        return event.item.staker == address;
    }

private:
    uint160 address;
};

uint64_t getDelegateWeight(const uint160& keyid, const std::map<COutPoint, uint32_t>& immatureStakes, int height)
{
    // Decode address
    uint256 hashBytes;
    int type = 0;
    if (!DecodeIndexKey(EncodeDestination(PKHash(keyid)), hashBytes, type)) {
        return 0;
    }

    // Get address weight
    uint64_t weight = 0;
    if (!GetAddressWeight(hashBytes, type, immatureStakes, height, weight)) {
        return 0;
    }

    return weight;
}

RPCHelpMan getdelegationsforstaker()
{
    return RPCHelpMan{"getdelegationsforstaker",
                "requires -logevents to be enabled\n"
                "\nGet the current list of delegates for a super staker.\n",
                {
                    {"address", RPCArg::Type::STR, RPCArg::Optional::NO, "The qtum address string for staker"},
                },
               RPCResult{
            RPCResult::Type::ARR, "", "",
                {
                    {RPCResult::Type::OBJ, "", "",
                        {
                            {RPCResult::Type::STR, "delegate", "The delegate address"},
                            {RPCResult::Type::STR, "staker", "The staker address"},
                            {RPCResult::Type::NUM, "fee", "The percentage of the reward"},
                            {RPCResult::Type::NUM, "blockHeight", "The block height"},
                            {RPCResult::Type::NUM, "weight", "Delegate weight, displayed when address index is enabled"},
                            {RPCResult::Type::STR_HEX, "PoD", "The proof of delegation"},
                        }}
                }},
                RPCExamples{
                    HelpExampleCli("getdelegationsforstaker", "QM72Sfpbz1BPpXFHz9m3CdqATR44Jvaydd")
            + HelpExampleRpc("getdelegationsforstaker", "QM72Sfpbz1BPpXFHz9m3CdqATR44Jvaydd")
                },
        [&](const RPCHelpMan& self, const JSONRPCRequest& request) -> UniValue
{

    if (!fLogEvents)
        throw JSONRPCError(RPC_INTERNAL_ERROR, "Events indexing disabled");

    LOCK(cs_main);

    // Parse the public key hash address
    std::string strAddress = request.params[0].get_str();

    CTxDestination dest = DecodeDestination(strAddress);
    if (!IsValidDestination(dest)) {
        throw JSONRPCError(RPC_TYPE_ERROR, "Invalid address");
    }

    const PKHash *pkhash = boost::get<PKHash>(&dest);
    if (!pkhash) {
        throw JSONRPCError(RPC_TYPE_ERROR, "Address does not refer to public key hash");
    }

    // Get delegations for staker
    QtumDelegation qtumDelegation;
    std::vector<DelegationEvent> events;
    uint160 address = uint160(*pkhash);
    DelegationsStakerFilter filter(address);
    if(!qtumDelegation.FilterDelegationEvents(events, filter)) {
        throw JSONRPCError(RPC_INTERNAL_ERROR, "Failed to get delegations for staker");
    }
    std::map<uint160, Delegation> delegations = qtumDelegation.DelegationsFromEvents(events);

    // Get chain parameters
    std::map<COutPoint, uint32_t> immatureStakes = GetImmatureStakes();
    int height = ::ChainActive().Height();

    // Fill the json object with information
    UniValue result(UniValue::VARR);
    for (std::map<uint160, Delegation>::iterator it=delegations.begin(); it!=delegations.end(); it++){
        UniValue delegation(UniValue::VOBJ);
        delegation.pushKV("delegate", EncodeDestination(PKHash(it->first)));
        delegation.pushKV("staker", EncodeDestination(PKHash(it->second.staker)));
        delegation.pushKV("fee", (int64_t)it->second.fee);
        delegation.pushKV("blockHeight", (int64_t)it->second.blockHeight);
        if(fAddressIndex)
        {
            delegation.pushKV("weight", getDelegateWeight(it->first, immatureStakes, height));
        }
        delegation.pushKV("PoD", HexStr(it->second.PoD));
        result.push_back(delegation);
    }

    return result;
},
    };
}
//////////////////////////////////////////////////////////////////////

RPCHelpMan listcontracts()
{
    return RPCHelpMan{"listcontracts",
                "\nGet the contracts list.\n",
                {
                    {"start", RPCArg::Type::NUM, /* default */ "1", "The starting account index"},
                    {"maxDisplay", RPCArg::Type::NUM, /* default */ "20", "Max accounts to list"},
                },
                RPCResult{
                    RPCResult::Type::OBJ, "", "",
                    {
                        {RPCResult::Type::NUM, "account", "The balance for the account"},
                    }},
                RPCExamples{
                    HelpExampleCli("listcontracts", "")
            + HelpExampleRpc("listcontracts", "")
                },
        [&](const RPCHelpMan& self, const JSONRPCRequest& request) -> UniValue
{

	LOCK(cs_main);

	int start=1;
	if (request.params.size() > 0){
		start = request.params[0].get_int();
		if (start<= 0)
			throw JSONRPCError(RPC_TYPE_ERROR, "Invalid start, min=1");
	}

	int maxDisplay=20;
	if (request.params.size() > 1){
		maxDisplay = request.params[1].get_int();
		if (maxDisplay <= 0)
			throw JSONRPCError(RPC_TYPE_ERROR, "Invalid maxDisplay");
	}

	UniValue result(UniValue::VOBJ);

	auto map = globalState->addresses();
	int contractsCount=(int)map.size();

	if (contractsCount>0 && start > contractsCount)
		throw JSONRPCError(RPC_TYPE_ERROR, "start greater than max index "+ i64tostr(contractsCount));

	int itStartPos=std::min(start-1,contractsCount);
	int i=0;
	for (auto it = std::next(map.begin(),itStartPos); it!=map.end(); it++)
	{
		result.pushKV(it->first.hex(),ValueFromAmount(CAmount(globalState->balance(it->first))));
		i++;
		if(i==maxDisplay)break;
	}

	return result;
},
    };
}

static RPCHelpMan pruneblockchain()
{
    return RPCHelpMan{"pruneblockchain", "",
                {
                    {"height", RPCArg::Type::NUM, RPCArg::Optional::NO, "The block height to prune up to. May be set to a discrete height, or to a " + UNIX_EPOCH_TIME + "\n"
            "                  to prune blocks whose block time is at least 2 hours older than the provided timestamp."},
                },
                RPCResult{
                    RPCResult::Type::NUM, "", "Height of the last block pruned"},
                RPCExamples{
                    HelpExampleCli("pruneblockchain", "1000")
            + HelpExampleRpc("pruneblockchain", "1000")
                },
        [&](const RPCHelpMan& self, const JSONRPCRequest& request) -> UniValue
{
    if (!fPruneMode)
        throw JSONRPCError(RPC_MISC_ERROR, "Cannot prune blocks because node is not in prune mode.");

    ChainstateManager& chainman = EnsureAnyChainman(request.context);
    LOCK(cs_main);
    CChainState& active_chainstate = chainman.ActiveChainstate();
    CChain& active_chain = active_chainstate.m_chain;

    int heightParam = request.params[0].get_int();
    if (heightParam < 0)
        throw JSONRPCError(RPC_INVALID_PARAMETER, "Negative block height.");

    // Height value more than a billion is too high to be a block height, and
    // too low to be a block time (corresponds to timestamp from Sep 2001).
    if (heightParam > 1000000000) {
        // Add a 2 hour buffer to include blocks which might have had old timestamps
        CBlockIndex* pindex = active_chain.FindEarliestAtLeast(heightParam - TIMESTAMP_WINDOW, 0);
        if (!pindex) {
            throw JSONRPCError(RPC_INVALID_PARAMETER, "Could not find block with at least the specified timestamp.");
        }
        heightParam = pindex->nHeight;
    }

    unsigned int height = (unsigned int) heightParam;
    unsigned int chainHeight = (unsigned int) active_chain.Height();
    if (chainHeight < Params().PruneAfterHeight())
        throw JSONRPCError(RPC_MISC_ERROR, "Blockchain is too short for pruning.");
    else if (height > chainHeight)
        throw JSONRPCError(RPC_INVALID_PARAMETER, "Blockchain is shorter than the attempted prune height.");
    else if (height > chainHeight - MIN_BLOCKS_TO_KEEP) {
        LogPrint(BCLog::RPC, "Attempt to prune blocks close to the tip.  Retaining the minimum number of blocks.\n");
        height = chainHeight - MIN_BLOCKS_TO_KEEP;
    }

    PruneBlockFilesManual(active_chainstate, height);
    const CBlockIndex* block = active_chain.Tip();
    CHECK_NONFATAL(block);
    while (block->pprev && (block->pprev->nStatus & BLOCK_HAVE_DATA)) {
        block = block->pprev;
    }
    return uint64_t(block->nHeight);
},
    };
}

CoinStatsHashType ParseHashType(const std::string& hash_type_input)
{
    if (hash_type_input == "hash_serialized_2") {
        return CoinStatsHashType::HASH_SERIALIZED;
    } else if (hash_type_input == "muhash") {
        return CoinStatsHashType::MUHASH;
    } else if (hash_type_input == "none") {
        return CoinStatsHashType::NONE;
    } else {
        throw JSONRPCError(RPC_INVALID_PARAMETER, strprintf("%s is not a valid hash_type", hash_type_input));
    }
}

static RPCHelpMan gettxoutsetinfo()
{
    return RPCHelpMan{"gettxoutsetinfo",
                "\nReturns statistics about the unspent transaction output set.\n"
                "Note this call may take some time if you are not using coinstatsindex.\n",
                {
                    {"hash_type", RPCArg::Type::STR, RPCArg::Default{"hash_serialized_2"}, "Which UTXO set hash should be calculated. Options: 'hash_serialized_2' (the legacy algorithm), 'muhash', 'none'."},
                    {"hash_or_height", RPCArg::Type::NUM, RPCArg::Optional::OMITTED_NAMED_ARG, "The block hash or height of the target height (only available with coinstatsindex).", "", {"", "string or numeric"}},
                    {"use_index", RPCArg::Type::BOOL, RPCArg::Default{true}, "Use coinstatsindex, if available."},
                },
                RPCResult{
                    RPCResult::Type::OBJ, "", "",
                    {
                        {RPCResult::Type::NUM, "height", "The block height (index) of the returned statistics"},
                        {RPCResult::Type::STR_HEX, "bestblock", "The hash of the block at which these statistics are calculated"},
                        {RPCResult::Type::NUM, "txouts", "The number of unspent transaction outputs"},
                        {RPCResult::Type::NUM, "bogosize", "Database-independent, meaningless metric indicating the UTXO set size"},
                        {RPCResult::Type::STR_HEX, "hash_serialized_2", /* optional */ true, "The serialized hash (only present if 'hash_serialized_2' hash_type is chosen)"},
                        {RPCResult::Type::STR_HEX, "muhash", /* optional */ true, "The serialized hash (only present if 'muhash' hash_type is chosen)"},
                        {RPCResult::Type::NUM, "transactions", "The number of transactions with unspent outputs (not available when coinstatsindex is used)"},
                        {RPCResult::Type::NUM, "disk_size", "The estimated size of the chainstate on disk (not available when coinstatsindex is used)"},
                        {RPCResult::Type::STR_AMOUNT, "total_amount", "The total amount of coins in the UTXO set"},
                        {RPCResult::Type::STR_AMOUNT, "total_unspendable_amount", "The total amount of coins permanently excluded from the UTXO set (only available if coinstatsindex is used)"},
                        {RPCResult::Type::OBJ, "block_info", "Info on amounts in the block at this block height (only available if coinstatsindex is used)",
                        {
                            {RPCResult::Type::STR_AMOUNT, "prevout_spent", ""},
                            {RPCResult::Type::STR_AMOUNT, "coinbase", ""},
                            {RPCResult::Type::STR_AMOUNT, "new_outputs_ex_coinbase", ""},
                            {RPCResult::Type::STR_AMOUNT, "unspendable", ""},
                            {RPCResult::Type::OBJ, "unspendables", "Detailed view of the unspendable categories",
                            {
                                {RPCResult::Type::STR_AMOUNT, "genesis_block", ""},
                                {RPCResult::Type::STR_AMOUNT, "bip30", "Transactions overridden by duplicates (no longer possible with BIP30)"},
                                {RPCResult::Type::STR_AMOUNT, "scripts", "Amounts sent to scripts that are unspendable (for example OP_RETURN outputs)"},
                                {RPCResult::Type::STR_AMOUNT, "unclaimed_rewards", "Fee rewards that miners did not claim in their coinbase transaction"},
                            }}
                        }},
                    }},
                RPCExamples{
                    HelpExampleCli("gettxoutsetinfo", "") +
                    HelpExampleCli("gettxoutsetinfo", R"("none")") +
                    HelpExampleCli("gettxoutsetinfo", R"("none" 1000)") +
                    HelpExampleCli("gettxoutsetinfo", R"("none" '"00000000c937983704a73af28acdec37b049d214adbda81d7e2a3dd146f6ed09"')") +
                    HelpExampleRpc("gettxoutsetinfo", "") +
                    HelpExampleRpc("gettxoutsetinfo", R"("none")") +
                    HelpExampleRpc("gettxoutsetinfo", R"("none", 1000)") +
                    HelpExampleRpc("gettxoutsetinfo", R"("none", "00000000c937983704a73af28acdec37b049d214adbda81d7e2a3dd146f6ed09")")
                },
        [&](const RPCHelpMan& self, const JSONRPCRequest& request) -> UniValue
{
    UniValue ret(UniValue::VOBJ);

    CBlockIndex* pindex{nullptr};
    const CoinStatsHashType hash_type{request.params[0].isNull() ? CoinStatsHashType::HASH_SERIALIZED : ParseHashType(request.params[0].get_str())};
    CCoinsStats stats{hash_type};
    stats.index_requested = request.params[2].isNull() || request.params[2].get_bool();

    NodeContext& node = EnsureAnyNodeContext(request.context);
    ChainstateManager& chainman = EnsureChainman(node);
    CChainState& active_chainstate = chainman.ActiveChainstate();
    active_chainstate.ForceFlushStateToDisk();

    CCoinsView* coins_view;
    BlockManager* blockman;
    {
        LOCK(::cs_main);
        coins_view = &active_chainstate.CoinsDB();
        blockman = &active_chainstate.m_blockman;
        pindex = blockman->LookupBlockIndex(coins_view->GetBestBlock());
    }

    if (!request.params[1].isNull()) {
        if (!g_coin_stats_index) {
            throw JSONRPCError(RPC_INVALID_PARAMETER, "Querying specific block heights requires coinstatsindex");
        }

        if (stats.m_hash_type == CoinStatsHashType::HASH_SERIALIZED) {
            throw JSONRPCError(RPC_INVALID_PARAMETER, "hash_serialized_2 hash type cannot be queried for a specific block");
        }

        pindex = ParseHashOrHeight(request.params[1], chainman);
    }

    if (GetUTXOStats(coins_view, *blockman, stats, node.rpc_interruption_point, pindex)) {
        ret.pushKV("height", (int64_t)stats.nHeight);
        ret.pushKV("bestblock", stats.hashBlock.GetHex());
        ret.pushKV("txouts", (int64_t)stats.nTransactionOutputs);
        ret.pushKV("bogosize", (int64_t)stats.nBogoSize);
        if (hash_type == CoinStatsHashType::HASH_SERIALIZED) {
            ret.pushKV("hash_serialized_2", stats.hashSerialized.GetHex());
        }
        if (hash_type == CoinStatsHashType::MUHASH) {
              ret.pushKV("muhash", stats.hashSerialized.GetHex());
        }
        ret.pushKV("total_amount", ValueFromAmount(stats.nTotalAmount));
        if (!stats.index_used) {
            ret.pushKV("transactions", static_cast<int64_t>(stats.nTransactions));
            ret.pushKV("disk_size", stats.nDiskSize);
        } else {
            ret.pushKV("total_unspendable_amount", ValueFromAmount(stats.block_unspendable_amount));

            CCoinsStats prev_stats{hash_type};

            if (pindex->nHeight > 0) {
                GetUTXOStats(coins_view, *blockman, prev_stats, node.rpc_interruption_point, pindex->pprev);
            }

            UniValue block_info(UniValue::VOBJ);
            block_info.pushKV("prevout_spent", ValueFromAmount(stats.block_prevout_spent_amount - prev_stats.block_prevout_spent_amount));
            block_info.pushKV("coinbase", ValueFromAmount(stats.block_coinbase_amount - prev_stats.block_coinbase_amount));
            block_info.pushKV("new_outputs_ex_coinbase", ValueFromAmount(stats.block_new_outputs_ex_coinbase_amount - prev_stats.block_new_outputs_ex_coinbase_amount));
            block_info.pushKV("unspendable", ValueFromAmount(stats.block_unspendable_amount - prev_stats.block_unspendable_amount));

            UniValue unspendables(UniValue::VOBJ);
            unspendables.pushKV("genesis_block", ValueFromAmount(stats.unspendables_genesis_block - prev_stats.unspendables_genesis_block));
            unspendables.pushKV("bip30", ValueFromAmount(stats.unspendables_bip30 - prev_stats.unspendables_bip30));
            unspendables.pushKV("scripts", ValueFromAmount(stats.unspendables_scripts - prev_stats.unspendables_scripts));
            unspendables.pushKV("unclaimed_rewards", ValueFromAmount(stats.unspendables_unclaimed_rewards - prev_stats.unspendables_unclaimed_rewards));
            block_info.pushKV("unspendables", unspendables);

            ret.pushKV("block_info", block_info);
        }
    } else {
        if (g_coin_stats_index) {
            const IndexSummary summary{g_coin_stats_index->GetSummary()};

            if (!summary.synced) {
                throw JSONRPCError(RPC_INTERNAL_ERROR, strprintf("Unable to read UTXO set because coinstatsindex is still syncing. Current height: %d", summary.best_block_height));
            }
        }
        throw JSONRPCError(RPC_INTERNAL_ERROR, "Unable to read UTXO set");
    }
    return ret;
},
    };
}

static RPCHelpMan gettxout()
{
    return RPCHelpMan{"gettxout",
<<<<<<< HEAD
                "\nReturns details about an unspent transaction output.\n",
                {
                    {"txid", RPCArg::Type::STR, RPCArg::Optional::NO, "The transaction id"},
                    {"n", RPCArg::Type::NUM, RPCArg::Optional::NO, "vout number"},
                    {"include_mempool", RPCArg::Type::BOOL, /* default */ "true", "Whether to include the mempool. Note that an unspent output that is spent in the mempool won't appear."},
                },
                RPCResult{
                    RPCResult::Type::OBJ, "", "",
                    {
                        {RPCResult::Type::STR_HEX, "bestblock", "The hash of the block at the tip of the chain"},
                        {RPCResult::Type::NUM, "confirmations", "The number of confirmations"},
                        {RPCResult::Type::STR_AMOUNT, "value", "The transaction value in " + CURRENCY_UNIT},
                        {RPCResult::Type::OBJ, "scriptPubKey", "",
                            {
                                {RPCResult::Type::STR_HEX, "asm", ""},
                                {RPCResult::Type::STR_HEX, "hex", ""},
                                {RPCResult::Type::NUM, "reqSigs", "Number of required signatures"},
                                {RPCResult::Type::STR_HEX, "type", "The type, eg pubkeyhash"},
                                {RPCResult::Type::ARR, "addresses", "array of qtum addresses",
                                    {{RPCResult::Type::STR, "address", "qtum address"}}},
                            }},
                        {RPCResult::Type::BOOL, "coinbase", "Coinbase or not"},
                    }},
                RPCExamples{
=======
        "\nReturns details about an unspent transaction output.\n",
        {
            {"txid", RPCArg::Type::STR, RPCArg::Optional::NO, "The transaction id"},
            {"n", RPCArg::Type::NUM, RPCArg::Optional::NO, "vout number"},
            {"include_mempool", RPCArg::Type::BOOL, RPCArg::Default{true}, "Whether to include the mempool. Note that an unspent output that is spent in the mempool won't appear."},
        },
        {
            RPCResult{"If the UTXO was not found", RPCResult::Type::NONE, "", ""},
            RPCResult{"Otherwise", RPCResult::Type::OBJ, "", "", {
                {RPCResult::Type::STR_HEX, "bestblock", "The hash of the block at the tip of the chain"},
                {RPCResult::Type::NUM, "confirmations", "The number of confirmations"},
                {RPCResult::Type::STR_AMOUNT, "value", "The transaction value in " + CURRENCY_UNIT},
                {RPCResult::Type::OBJ, "scriptPubKey", "", {
                    {RPCResult::Type::STR, "asm", ""},
                    {RPCResult::Type::STR_HEX, "hex", ""},
                    {RPCResult::Type::NUM, "reqSigs", /* optional */ true, "(DEPRECATED, returned only if config option -deprecatedrpc=addresses is passed) Number of required signatures"},
                    {RPCResult::Type::STR, "type", "The type, eg pubkeyhash"},
                    {RPCResult::Type::STR, "address", /* optional */ true, "qtum address (only if a well-defined address exists)"},
                    {RPCResult::Type::ARR, "addresses", /* optional */ true, "(DEPRECATED, returned only if config option -deprecatedrpc=addresses is passed) Array of qtum addresses",
                        {{RPCResult::Type::STR, "address", "qtum address"}}},
                }},
                {RPCResult::Type::BOOL, "coinbase", "Coinbase or not"},
            }},
        },
        RPCExamples{
>>>>>>> 5ed36332
            "\nGet unspent transactions\n"
            + HelpExampleCli("listunspent", "") +
            "\nView the details\n"
            + HelpExampleCli("gettxout", "\"txid\" 1") +
            "\nAs a JSON-RPC call\n"
            + HelpExampleRpc("gettxout", "\"txid\", 1")
                },
        [&](const RPCHelpMan& self, const JSONRPCRequest& request) -> UniValue
{
    NodeContext& node = EnsureAnyNodeContext(request.context);
    ChainstateManager& chainman = EnsureChainman(node);
    LOCK(cs_main);

    UniValue ret(UniValue::VOBJ);

    uint256 hash(ParseHashV(request.params[0], "txid"));
    int n = request.params[1].get_int();
    COutPoint out(hash, n);
    bool fMempool = true;
    if (!request.params[2].isNull())
        fMempool = request.params[2].get_bool();

    Coin coin;
    CChainState& active_chainstate = chainman.ActiveChainstate();
    CCoinsViewCache* coins_view = &active_chainstate.CoinsTip();

    if (fMempool) {
        const CTxMemPool& mempool = EnsureMemPool(node);
        LOCK(mempool.cs);
        CCoinsViewMemPool view(coins_view, mempool);
        if (!view.GetCoin(out, coin) || mempool.isSpent(out)) {
            return NullUniValue;
        }
    } else {
        if (!coins_view->GetCoin(out, coin)) {
            return NullUniValue;
        }
    }

    const CBlockIndex* pindex = active_chainstate.m_blockman.LookupBlockIndex(coins_view->GetBestBlock());
    ret.pushKV("bestblock", pindex->GetBlockHash().GetHex());
    if (coin.nHeight == MEMPOOL_HEIGHT) {
        ret.pushKV("confirmations", 0);
    } else {
        ret.pushKV("confirmations", (int64_t)(pindex->nHeight - coin.nHeight + 1));
    }
    ret.pushKV("value", ValueFromAmount(coin.out.nValue));
    UniValue o(UniValue::VOBJ);
    ScriptPubKeyToUniv(coin.out.scriptPubKey, o, true);
    ret.pushKV("scriptPubKey", o);
    ret.pushKV("coinbase", (bool)coin.fCoinBase);
    ret.pushKV("coinstake", (bool)coin.fCoinStake);

    return ret;
},
    };
}

static RPCHelpMan verifychain()
{
    return RPCHelpMan{"verifychain",
                "\nVerifies blockchain database.\n",
                {
                    {"checklevel", RPCArg::Type::NUM, RPCArg::DefaultHint{strprintf("%d, range=0-4", DEFAULT_CHECKLEVEL)},
                        strprintf("How thorough the block verification is:\n - %s", Join(CHECKLEVEL_DOC, "\n- "))},
                    {"nblocks", RPCArg::Type::NUM, RPCArg::DefaultHint{strprintf("%d, 0=all", DEFAULT_CHECKBLOCKS)}, "The number of blocks to check."},
                },
                RPCResult{
                    RPCResult::Type::BOOL, "", "Verified or not"},
                RPCExamples{
                    HelpExampleCli("verifychain", "")
            + HelpExampleRpc("verifychain", "")
                },
        [&](const RPCHelpMan& self, const JSONRPCRequest& request) -> UniValue
{
    const int check_level(request.params[0].isNull() ? DEFAULT_CHECKLEVEL : request.params[0].get_int());
    const int check_depth{request.params[1].isNull() ? DEFAULT_CHECKBLOCKS : request.params[1].get_int()};

    ChainstateManager& chainman = EnsureAnyChainman(request.context);
    LOCK(cs_main);

    CChainState& active_chainstate = chainman.ActiveChainstate();
    return CVerifyDB().VerifyDB(
        active_chainstate, Params(), active_chainstate.CoinsTip(), check_level, check_depth);
},
    };
}

static void SoftForkDescPushBack(const CBlockIndex* active_chain_tip, UniValue& softforks, const Consensus::Params& params, Consensus::BuriedDeployment dep)
{
    // For buried deployments.

    if (!DeploymentEnabled(params, dep)) return;

    UniValue rv(UniValue::VOBJ);
    rv.pushKV("type", "buried");
    // getblockchaininfo reports the softfork as active from when the chain height is
    // one below the activation height
    rv.pushKV("active", DeploymentActiveAfter(active_chain_tip, params, dep));
    rv.pushKV("height", params.DeploymentHeight(dep));
    softforks.pushKV(DeploymentName(dep), rv);
}

static void SoftForkDescPushBack(const CBlockIndex* active_chain_tip, UniValue& softforks, const Consensus::Params& consensusParams, Consensus::DeploymentPos id)
{
    // For BIP9 deployments.
<<<<<<< HEAD
    // Deployments that are never active are hidden.
    if (consensusParams.vDeployments[id].nStartTime == Consensus::BIP9Deployment::NEVER_ACTIVE) return;
=======

    if (!DeploymentEnabled(consensusParams, id)) return;
>>>>>>> 5ed36332

    UniValue bip9(UniValue::VOBJ);
    const ThresholdState thresholdState = g_versionbitscache.State(active_chain_tip, consensusParams, id);
    switch (thresholdState) {
    case ThresholdState::DEFINED: bip9.pushKV("status", "defined"); break;
    case ThresholdState::STARTED: bip9.pushKV("status", "started"); break;
    case ThresholdState::LOCKED_IN: bip9.pushKV("status", "locked_in"); break;
    case ThresholdState::ACTIVE: bip9.pushKV("status", "active"); break;
    case ThresholdState::FAILED: bip9.pushKV("status", "failed"); break;
    }
    if (ThresholdState::STARTED == thresholdState)
    {
        bip9.pushKV("bit", consensusParams.vDeployments[id].bit);
    }
    bip9.pushKV("start_time", consensusParams.vDeployments[id].nStartTime);
    bip9.pushKV("timeout", consensusParams.vDeployments[id].nTimeout);
    int64_t since_height = g_versionbitscache.StateSinceHeight(active_chain_tip, consensusParams, id);
    bip9.pushKV("since", since_height);
    if (ThresholdState::STARTED == thresholdState)
    {
        UniValue statsUV(UniValue::VOBJ);
        BIP9Stats statsStruct = g_versionbitscache.Statistics(active_chain_tip, consensusParams, id);
        statsUV.pushKV("period", statsStruct.period);
        statsUV.pushKV("threshold", statsStruct.threshold);
        statsUV.pushKV("elapsed", statsStruct.elapsed);
        statsUV.pushKV("count", statsStruct.count);
        statsUV.pushKV("possible", statsStruct.possible);
        bip9.pushKV("statistics", statsUV);
    }
    bip9.pushKV("min_activation_height", consensusParams.vDeployments[id].min_activation_height);

    UniValue rv(UniValue::VOBJ);
    rv.pushKV("type", "bip9");
    rv.pushKV("bip9", bip9);
    if (ThresholdState::ACTIVE == thresholdState) {
        rv.pushKV("height", since_height);
    }
    rv.pushKV("active", ThresholdState::ACTIVE == thresholdState);

    softforks.pushKV(DeploymentName(id), rv);
}

RPCHelpMan getblockchaininfo()
{
    return RPCHelpMan{"getblockchaininfo",
                "Returns an object containing various state info regarding blockchain processing.\n",
                {},
                RPCResult{
                    RPCResult::Type::OBJ, "", "",
                    {
                        {RPCResult::Type::STR, "chain", "current network name (main, test, signet, regtest)"},
                        {RPCResult::Type::NUM, "blocks", "the height of the most-work fully-validated chain. The genesis block has height 0"},
                        {RPCResult::Type::NUM, "headers", "the current number of headers we have validated"},
                        {RPCResult::Type::STR, "bestblockhash", "the hash of the currently best block"},
                        {RPCResult::Type::NUM, "difficulty", "the current difficulty"},
                        {RPCResult::Type::NUM, "mediantime", "median time for the current best block"},
                        {RPCResult::Type::NUM, "verificationprogress", "estimate of verification progress [0..1]"},
                        {RPCResult::Type::BOOL, "initialblockdownload", "(debug information) estimate of whether this node is in Initial Block Download mode"},
                        {RPCResult::Type::STR_HEX, "chainwork", "total amount of work in active chain, in hexadecimal"},
                        {RPCResult::Type::NUM, "size_on_disk", "the estimated size of the block and undo files on disk"},
                        {RPCResult::Type::BOOL, "pruned", "if the blocks are subject to pruning"},
                        {RPCResult::Type::NUM, "pruneheight", "lowest-height complete block stored (only present if pruning is enabled)"},
                        {RPCResult::Type::BOOL, "automatic_pruning", "whether automatic pruning is enabled (only present if pruning is enabled)"},
                        {RPCResult::Type::NUM, "prune_target_size", "the target size used by pruning (only present if automatic pruning is enabled)"},
                        {RPCResult::Type::OBJ_DYN, "softforks", "status of softforks",
                        {
                            {RPCResult::Type::OBJ, "xxxx", "name of the softfork",
                            {
                                {RPCResult::Type::STR, "type", "one of \"buried\", \"bip9\""},
                                {RPCResult::Type::OBJ, "bip9", "status of bip9 softforks (only for \"bip9\" type)",
                                {
                                    {RPCResult::Type::STR, "status", "one of \"defined\", \"started\", \"locked_in\", \"active\", \"failed\""},
                                    {RPCResult::Type::NUM, "bit", "the bit (0-28) in the block version field used to signal this softfork (only for \"started\" status)"},
                                    {RPCResult::Type::NUM_TIME, "start_time", "the minimum median time past of a block at which the bit gains its meaning"},
                                    {RPCResult::Type::NUM_TIME, "timeout", "the median time past of a block at which the deployment is considered failed if not yet locked in"},
                                    {RPCResult::Type::NUM, "since", "height of the first block to which the status applies"},
                                    {RPCResult::Type::NUM, "min_activation_height", "minimum height of blocks for which the rules may be enforced"},
                                    {RPCResult::Type::OBJ, "statistics", "numeric statistics about BIP9 signalling for a softfork (only for \"started\" status)",
                                    {
                                        {RPCResult::Type::NUM, "period", "the length in blocks of the BIP9 signalling period"},
                                        {RPCResult::Type::NUM, "threshold", "the number of blocks with the version bit set required to activate the feature"},
                                        {RPCResult::Type::NUM, "elapsed", "the number of blocks elapsed since the beginning of the current period"},
                                        {RPCResult::Type::NUM, "count", "the number of blocks with the version bit set in the current period"},
                                        {RPCResult::Type::BOOL, "possible", "returns false if there are not enough blocks left in this period to pass activation threshold"},
                                    }},
                                }},
                                {RPCResult::Type::NUM, "height", "height of the first block which the rules are or will be enforced (only for \"buried\" type, or \"bip9\" type with \"active\" status)"},
                                {RPCResult::Type::BOOL, "active", "true if the rules are enforced for the mempool and the next block"},
                            }},
                        }},
                        {RPCResult::Type::STR, "warnings", "any network and blockchain warnings"},
                    }},
                RPCExamples{
                    HelpExampleCli("getblockchaininfo", "")
            + HelpExampleRpc("getblockchaininfo", "")
                },
        [&](const RPCHelpMan& self, const JSONRPCRequest& request) -> UniValue
{
    ChainstateManager& chainman = EnsureAnyChainman(request.context);
    LOCK(cs_main);
    CChainState& active_chainstate = chainman.ActiveChainstate();

    const CBlockIndex* tip = active_chainstate.m_chain.Tip();
    CHECK_NONFATAL(tip);
    const int height = tip->nHeight;
    UniValue obj(UniValue::VOBJ);
    obj.pushKV("chain",                 Params().NetworkIDString());
    obj.pushKV("blocks",                height);
    obj.pushKV("headers",               pindexBestHeader ? pindexBestHeader->nHeight : -1);
    obj.pushKV("bestblockhash",         tip->GetBlockHash().GetHex());
    obj.pushKV("difficulty",            (double)GetDifficulty(tip));
    obj.pushKV("moneysupply",           pindexBestHeader->nMoneySupply / COIN);
    obj.pushKV("mediantime",            (int64_t)tip->GetMedianTimePast());
    obj.pushKV("verificationprogress",  GuessVerificationProgress(Params().TxData(), tip));
    obj.pushKV("initialblockdownload",  active_chainstate.IsInitialBlockDownload());
    obj.pushKV("chainwork",             tip->nChainWork.GetHex());
    obj.pushKV("size_on_disk",          CalculateCurrentUsage());
    obj.pushKV("pruned",                fPruneMode);
    if (fPruneMode) {
        const CBlockIndex* block = tip;
        CHECK_NONFATAL(block);
        while (block->pprev && (block->pprev->nStatus & BLOCK_HAVE_DATA)) {
            block = block->pprev;
        }

        obj.pushKV("pruneheight",        block->nHeight);

        // if 0, execution bypasses the whole if block.
        bool automatic_pruning = (gArgs.GetArg("-prune", 0) != 1);
        obj.pushKV("automatic_pruning",  automatic_pruning);
        if (automatic_pruning) {
            obj.pushKV("prune_target_size",  nPruneTarget);
        }
    }

    const Consensus::Params& consensusParams = Params().GetConsensus();
    UniValue softforks(UniValue::VOBJ);
    SoftForkDescPushBack(tip, softforks, consensusParams, Consensus::DEPLOYMENT_HEIGHTINCB);
    SoftForkDescPushBack(tip, softforks, consensusParams, Consensus::DEPLOYMENT_DERSIG);
    SoftForkDescPushBack(tip, softforks, consensusParams, Consensus::DEPLOYMENT_CLTV);
    SoftForkDescPushBack(tip, softforks, consensusParams, Consensus::DEPLOYMENT_CSV);
    SoftForkDescPushBack(tip, softforks, consensusParams, Consensus::DEPLOYMENT_SEGWIT);
    SoftForkDescPushBack(tip, softforks, consensusParams, Consensus::DEPLOYMENT_TESTDUMMY);
    SoftForkDescPushBack(tip, softforks, consensusParams, Consensus::DEPLOYMENT_TAPROOT);
    obj.pushKV("softforks", softforks);

    obj.pushKV("warnings", GetWarnings(false).original);
    return obj;
},
    };
}

/** Comparison function for sorting the getchaintips heads.  */
struct CompareBlocksByHeight
{
    bool operator()(const CBlockIndex* a, const CBlockIndex* b) const
    {
        /* Make sure that unequal blocks with the same height do not compare
           equal. Use the pointers themselves to make a distinction. */

        if (a->nHeight != b->nHeight)
          return (a->nHeight > b->nHeight);

        return a < b;
    }
};

static RPCHelpMan getchaintips()
{
    return RPCHelpMan{"getchaintips",
                "Return information about all known tips in the block tree,"
                " including the main chain as well as orphaned branches.\n",
                {},
                RPCResult{
                    RPCResult::Type::ARR, "", "",
                    {{RPCResult::Type::OBJ, "", "",
                        {
                            {RPCResult::Type::NUM, "height", "height of the chain tip"},
                            {RPCResult::Type::STR_HEX, "hash", "block hash of the tip"},
                            {RPCResult::Type::NUM, "branchlen", "zero for main chain, otherwise length of branch connecting the tip to the main chain"},
                            {RPCResult::Type::STR, "status", "status of the chain, \"active\" for the main chain\n"
            "Possible values for status:\n"
            "1.  \"invalid\"               This branch contains at least one invalid block\n"
            "2.  \"headers-only\"          Not all blocks for this branch are available, but the headers are valid\n"
            "3.  \"valid-headers\"         All blocks are available for this branch, but they were never fully validated\n"
            "4.  \"valid-fork\"            This branch is not part of the active chain, but is fully validated\n"
            "5.  \"active\"                This is the tip of the active main chain, which is certainly valid"},
                        }}}},
                RPCExamples{
                    HelpExampleCli("getchaintips", "")
            + HelpExampleRpc("getchaintips", "")
                },
        [&](const RPCHelpMan& self, const JSONRPCRequest& request) -> UniValue
{
    ChainstateManager& chainman = EnsureAnyChainman(request.context);
    LOCK(cs_main);
    CChain& active_chain = chainman.ActiveChain();

    /*
     * Idea: The set of chain tips is the active chain tip, plus orphan blocks which do not have another orphan building off of them.
     * Algorithm:
     *  - Make one pass through BlockIndex(), picking out the orphan blocks, and also storing a set of the orphan block's pprev pointers.
     *  - Iterate through the orphan blocks. If the block isn't pointed to by another orphan, it is a chain tip.
     *  - Add the active chain tip
     */
    std::set<const CBlockIndex*, CompareBlocksByHeight> setTips;
    std::set<const CBlockIndex*> setOrphans;
    std::set<const CBlockIndex*> setPrevs;

    for (const std::pair<const uint256, CBlockIndex*>& item : chainman.BlockIndex()) {
        if (!active_chain.Contains(item.second)) {
            setOrphans.insert(item.second);
            setPrevs.insert(item.second->pprev);
        }
    }

    for (std::set<const CBlockIndex*>::iterator it = setOrphans.begin(); it != setOrphans.end(); ++it) {
        if (setPrevs.erase(*it) == 0) {
            setTips.insert(*it);
        }
    }

    // Always report the currently active tip.
    setTips.insert(active_chain.Tip());

    /* Construct the output array.  */
    UniValue res(UniValue::VARR);
    for (const CBlockIndex* block : setTips) {
        UniValue obj(UniValue::VOBJ);
        obj.pushKV("height", block->nHeight);
        obj.pushKV("hash", block->phashBlock->GetHex());

        const int branchLen = block->nHeight - active_chain.FindFork(block)->nHeight;
        obj.pushKV("branchlen", branchLen);

        std::string status;
        if (active_chain.Contains(block)) {
            // This block is part of the currently active chain.
            status = "active";
        } else if (block->nStatus & BLOCK_FAILED_MASK) {
            // This block or one of its ancestors is invalid.
            status = "invalid";
        } else if (!block->HaveTxsDownloaded()) {
            // This block cannot be connected because full block data for it or one of its parents is missing.
            status = "headers-only";
        } else if (block->IsValid(BLOCK_VALID_SCRIPTS)) {
            // This block is fully validated, but no longer part of the active chain. It was probably the active block once, but was reorganized.
            status = "valid-fork";
        } else if (block->IsValid(BLOCK_VALID_TREE)) {
            // The headers for this block are valid, but it has not been validated. It was probably never part of the most-work chain.
            status = "valid-headers";
        } else {
            // No clue.
            status = "unknown";
        }
        obj.pushKV("status", status);

        res.push_back(obj);
    }

    return res;
},
    };
}

UniValue MempoolInfoToJSON(const CTxMemPool& pool)
{
    // Make sure this call is atomic in the pool.
    LOCK(pool.cs);
    UniValue ret(UniValue::VOBJ);
    ret.pushKV("loaded", pool.IsLoaded());
    ret.pushKV("size", (int64_t)pool.size());
    ret.pushKV("bytes", (int64_t)pool.GetTotalTxSize());
    ret.pushKV("usage", (int64_t)pool.DynamicMemoryUsage());
    ret.pushKV("total_fee", ValueFromAmount(pool.GetTotalFee()));
    size_t maxmempool = gArgs.GetArg("-maxmempool", DEFAULT_MAX_MEMPOOL_SIZE) * 1000000;
    ret.pushKV("maxmempool", (int64_t) maxmempool);
    ret.pushKV("mempoolminfee", ValueFromAmount(std::max(pool.GetMinFee(maxmempool), ::minRelayTxFee).GetFeePerK()));
    ret.pushKV("minrelaytxfee", ValueFromAmount(::minRelayTxFee.GetFeePerK()));
    ret.pushKV("unbroadcastcount", uint64_t{pool.GetUnbroadcastTxs().size()});
    return ret;
}

static RPCHelpMan getmempoolinfo()
{
    return RPCHelpMan{"getmempoolinfo",
                "\nReturns details on the active state of the TX memory pool.\n",
                {},
                RPCResult{
                    RPCResult::Type::OBJ, "", "",
                    {
                        {RPCResult::Type::BOOL, "loaded", "True if the mempool is fully loaded"},
                        {RPCResult::Type::NUM, "size", "Current tx count"},
                        {RPCResult::Type::NUM, "bytes", "Sum of all virtual transaction sizes as defined in BIP 141. Differs from actual serialized size because witness data is discounted"},
                        {RPCResult::Type::NUM, "usage", "Total memory usage for the mempool"},
                        {RPCResult::Type::STR_AMOUNT, "total_fee", "Total fees for the mempool in " + CURRENCY_UNIT + ", ignoring modified fees through prioritizetransaction"},
                        {RPCResult::Type::NUM, "maxmempool", "Maximum memory usage for the mempool"},
                        {RPCResult::Type::STR_AMOUNT, "mempoolminfee", "Minimum fee rate in " + CURRENCY_UNIT + "/kvB for tx to be accepted. Is the maximum of minrelaytxfee and minimum mempool fee"},
                        {RPCResult::Type::STR_AMOUNT, "minrelaytxfee", "Current minimum relay fee for transactions"},
                        {RPCResult::Type::NUM, "unbroadcastcount", "Current number of transactions that haven't passed initial broadcast yet"}
                    }},
                RPCExamples{
                    HelpExampleCli("getmempoolinfo", "")
            + HelpExampleRpc("getmempoolinfo", "")
                },
        [&](const RPCHelpMan& self, const JSONRPCRequest& request) -> UniValue
{
    return MempoolInfoToJSON(EnsureAnyMemPool(request.context));
},
    };
}

static RPCHelpMan preciousblock()
{
    return RPCHelpMan{"preciousblock",
                "\nTreats a block as if it were received before others with the same work.\n"
                "\nA later preciousblock call can override the effect of an earlier one.\n"
                "\nThe effects of preciousblock are not retained across restarts.\n",
                {
                    {"blockhash", RPCArg::Type::STR_HEX, RPCArg::Optional::NO, "the hash of the block to mark as precious"},
                },
                RPCResult{RPCResult::Type::NONE, "", ""},
                RPCExamples{
                    HelpExampleCli("preciousblock", "\"blockhash\"")
            + HelpExampleRpc("preciousblock", "\"blockhash\"")
                },
        [&](const RPCHelpMan& self, const JSONRPCRequest& request) -> UniValue
{
    uint256 hash(ParseHashV(request.params[0], "blockhash"));
    CBlockIndex* pblockindex;

    ChainstateManager& chainman = EnsureAnyChainman(request.context);
    {
        LOCK(cs_main);
        pblockindex = chainman.m_blockman.LookupBlockIndex(hash);
        if (!pblockindex) {
            throw JSONRPCError(RPC_INVALID_ADDRESS_OR_KEY, "Block not found");
        }
    }

    BlockValidationState state;
    chainman.ActiveChainstate().PreciousBlock(state, pblockindex);

    if (!state.IsValid()) {
        throw JSONRPCError(RPC_DATABASE_ERROR, state.ToString());
    }

    return NullUniValue;
},
    };
}

static RPCHelpMan invalidateblock()
{
    return RPCHelpMan{"invalidateblock",
                "\nPermanently marks a block as invalid, as if it violated a consensus rule.\n",
                {
                    {"blockhash", RPCArg::Type::STR_HEX, RPCArg::Optional::NO, "the hash of the block to mark as invalid"},
                },
                RPCResult{RPCResult::Type::NONE, "", ""},
                RPCExamples{
                    HelpExampleCli("invalidateblock", "\"blockhash\"")
            + HelpExampleRpc("invalidateblock", "\"blockhash\"")
                },
        [&](const RPCHelpMan& self, const JSONRPCRequest& request) -> UniValue
{
    uint256 hash(ParseHashV(request.params[0], "blockhash"));
    BlockValidationState state;

    ChainstateManager& chainman = EnsureAnyChainman(request.context);
    CBlockIndex* pblockindex;
    {
        LOCK(cs_main);
        pblockindex = chainman.m_blockman.LookupBlockIndex(hash);
        if (!pblockindex) {
            throw JSONRPCError(RPC_INVALID_ADDRESS_OR_KEY, "Block not found");
        }
    }
    chainman.ActiveChainstate().InvalidateBlock(state, pblockindex);

    if (state.IsValid()) {
        chainman.ActiveChainstate().ActivateBestChain(state);
    }

    if (!state.IsValid()) {
        throw JSONRPCError(RPC_DATABASE_ERROR, state.ToString());
    }

    return NullUniValue;
},
    };
}

static RPCHelpMan reconsiderblock()
{
    return RPCHelpMan{"reconsiderblock",
                "\nRemoves invalidity status of a block, its ancestors and its descendants, reconsider them for activation.\n"
                "This can be used to undo the effects of invalidateblock.\n",
                {
                    {"blockhash", RPCArg::Type::STR_HEX, RPCArg::Optional::NO, "the hash of the block to reconsider"},
                },
                RPCResult{RPCResult::Type::NONE, "", ""},
                RPCExamples{
                    HelpExampleCli("reconsiderblock", "\"blockhash\"")
            + HelpExampleRpc("reconsiderblock", "\"blockhash\"")
                },
        [&](const RPCHelpMan& self, const JSONRPCRequest& request) -> UniValue
{
    ChainstateManager& chainman = EnsureAnyChainman(request.context);
    uint256 hash(ParseHashV(request.params[0], "blockhash"));

    {
        LOCK(cs_main);
        CBlockIndex* pblockindex = chainman.m_blockman.LookupBlockIndex(hash);
        if (!pblockindex) {
            throw JSONRPCError(RPC_INVALID_ADDRESS_OR_KEY, "Block not found");
        }

        chainman.ActiveChainstate().ResetBlockFailureFlags(pblockindex);
    }

    BlockValidationState state;
    chainman.ActiveChainstate().ActivateBestChain(state);

    if (!state.IsValid()) {
        throw JSONRPCError(RPC_DATABASE_ERROR, state.ToString());
    }

    return NullUniValue;
},
    };
}

static RPCHelpMan getchaintxstats()
{
    return RPCHelpMan{"getchaintxstats",
                "\nCompute statistics about the total number and rate of transactions in the chain.\n",
                {
                    {"nblocks", RPCArg::Type::NUM, RPCArg::DefaultHint{"one month"}, "Size of the window in number of blocks"},
                    {"blockhash", RPCArg::Type::STR_HEX, RPCArg::DefaultHint{"chain tip"}, "The hash of the block that ends the window."},
                },
                RPCResult{
                    RPCResult::Type::OBJ, "", "",
                    {
                        {RPCResult::Type::NUM_TIME, "time", "The timestamp for the final block in the window, expressed in " + UNIX_EPOCH_TIME},
                        {RPCResult::Type::NUM, "txcount", "The total number of transactions in the chain up to that point"},
                        {RPCResult::Type::STR_HEX, "window_final_block_hash", "The hash of the final block in the window"},
                        {RPCResult::Type::NUM, "window_final_block_height", "The height of the final block in the window."},
                        {RPCResult::Type::NUM, "window_block_count", "Size of the window in number of blocks"},
                        {RPCResult::Type::NUM, "window_tx_count", /* optional */ true, "The number of transactions in the window. Only returned if \"window_block_count\" is > 0"},
                        {RPCResult::Type::NUM, "window_interval", /* optional */ true, "The elapsed time in the window in seconds. Only returned if \"window_block_count\" is > 0"},
                        {RPCResult::Type::NUM, "txrate", /* optional */ true, "The average rate of transactions per second in the window. Only returned if \"window_interval\" is > 0"},
                    }},
                RPCExamples{
                    HelpExampleCli("getchaintxstats", "")
            + HelpExampleRpc("getchaintxstats", "2016")
                },
        [&](const RPCHelpMan& self, const JSONRPCRequest& request) -> UniValue
{
    ChainstateManager& chainman = EnsureAnyChainman(request.context);
    const CBlockIndex* pindex;

    if (request.params[1].isNull()) {
        LOCK(cs_main);
        pindex = chainman.ActiveChain().Tip();
    } else {
        uint256 hash(ParseHashV(request.params[1], "blockhash"));
        LOCK(cs_main);
        pindex = chainman.m_blockman.LookupBlockIndex(hash);
        if (!pindex) {
            throw JSONRPCError(RPC_INVALID_ADDRESS_OR_KEY, "Block not found");
        }
        if (!chainman.ActiveChain().Contains(pindex)) {
            throw JSONRPCError(RPC_INVALID_PARAMETER, "Block is not in main chain");
        }
    }
    int blockcount = 30 * 24 * 60 * 60 / Params().GetConsensus().TargetSpacing(pindex->nHeight); // By default: 1 month

    CHECK_NONFATAL(pindex != nullptr);

    if (request.params[0].isNull()) {
        blockcount = std::max(0, std::min(blockcount, pindex->nHeight - 1));
    } else {
        blockcount = request.params[0].get_int();

        if (blockcount < 0 || (blockcount > 0 && blockcount >= pindex->nHeight)) {
            throw JSONRPCError(RPC_INVALID_PARAMETER, "Invalid block count: should be between 0 and the block's height - 1");
        }
    }

    const CBlockIndex* pindexPast = pindex->GetAncestor(pindex->nHeight - blockcount);
    int nTimeDiff = pindex->GetMedianTimePast() - pindexPast->GetMedianTimePast();
    int nTxDiff = pindex->nChainTx - pindexPast->nChainTx;

    UniValue ret(UniValue::VOBJ);
    ret.pushKV("time", (int64_t)pindex->nTime);
    ret.pushKV("txcount", (int64_t)pindex->nChainTx);
    ret.pushKV("window_final_block_hash", pindex->GetBlockHash().GetHex());
    ret.pushKV("window_final_block_height", pindex->nHeight);
    ret.pushKV("window_block_count", blockcount);
    if (blockcount > 0) {
        ret.pushKV("window_tx_count", nTxDiff);
        ret.pushKV("window_interval", nTimeDiff);
        if (nTimeDiff > 0) {
            ret.pushKV("txrate", ((double)nTxDiff) / nTimeDiff);
        }
    }

    return ret;
},
    };
}

template<typename T>
static T CalculateTruncatedMedian(std::vector<T>& scores)
{
    size_t size = scores.size();
    if (size == 0) {
        return 0;
    }

    std::sort(scores.begin(), scores.end());
    if (size % 2 == 0) {
        return (scores[size / 2 - 1] + scores[size / 2]) / 2;
    } else {
        return scores[size / 2];
    }
}

void CalculatePercentilesByWeight(CAmount result[NUM_GETBLOCKSTATS_PERCENTILES], std::vector<std::pair<CAmount, int64_t>>& scores, int64_t total_weight)
{
    if (scores.empty()) {
        return;
    }

    std::sort(scores.begin(), scores.end());

    // 10th, 25th, 50th, 75th, and 90th percentile weight units.
    const double weights[NUM_GETBLOCKSTATS_PERCENTILES] = {
        total_weight / 10.0, total_weight / 4.0, total_weight / 2.0, (total_weight * 3.0) / 4.0, (total_weight * 9.0) / 10.0
    };

    int64_t next_percentile_index = 0;
    int64_t cumulative_weight = 0;
    for (const auto& element : scores) {
        cumulative_weight += element.second;
        while (next_percentile_index < NUM_GETBLOCKSTATS_PERCENTILES && cumulative_weight >= weights[next_percentile_index]) {
            result[next_percentile_index] = element.first;
            ++next_percentile_index;
        }
    }

    // Fill any remaining percentiles with the last value.
    for (int64_t i = next_percentile_index; i < NUM_GETBLOCKSTATS_PERCENTILES; i++) {
        result[i] = scores.back().first;
    }
}

void ScriptPubKeyToUniv(const CScript& scriptPubKey, UniValue& out, bool fIncludeHex)
{
    ScriptPubKeyToUniv(scriptPubKey, out, fIncludeHex, IsDeprecatedRPCEnabled("addresses"));
}

void TxToUniv(const CTransaction& tx, const uint256& hashBlock, UniValue& entry, bool include_hex, int serialize_flags, const CTxUndo* txundo)
{
    TxToUniv(tx, hashBlock, IsDeprecatedRPCEnabled("addresses"), entry, include_hex, serialize_flags, txundo);
}

template<typename T>
static inline bool SetHasKeys(const std::set<T>& set) {return false;}
template<typename T, typename Tk, typename... Args>
static inline bool SetHasKeys(const std::set<T>& set, const Tk& key, const Args&... args)
{
    return (set.count(key) != 0) || SetHasKeys(set, args...);
}

// outpoint (needed for the utxo index) + nHeight + fCoinBase
static constexpr size_t PER_UTXO_OVERHEAD = sizeof(COutPoint) + sizeof(uint32_t) + sizeof(bool);

static RPCHelpMan getblockstats()
{
    return RPCHelpMan{"getblockstats",
                "\nCompute per block statistics for a given window. All amounts are in satoshis.\n"
                "It won't work for some heights with pruning.\n",
                {
                    {"hash_or_height", RPCArg::Type::NUM, RPCArg::Optional::NO, "The block hash or height of the target block", "", {"", "string or numeric"}},
                    {"stats", RPCArg::Type::ARR, RPCArg::DefaultHint{"all values"}, "Values to plot (see result below)",
                        {
                            {"height", RPCArg::Type::STR, RPCArg::Optional::OMITTED, "Selected statistic"},
                            {"time", RPCArg::Type::STR, RPCArg::Optional::OMITTED, "Selected statistic"},
                        },
                        "stats"},
                },
                RPCResult{
            RPCResult::Type::OBJ, "", "",
            {
                {RPCResult::Type::NUM, "avgfee", "Average fee in the block"},
                {RPCResult::Type::NUM, "avgfeerate", "Average feerate (in satoshis per virtual byte)"},
                {RPCResult::Type::NUM, "avgtxsize", "Average transaction size"},
                {RPCResult::Type::STR_HEX, "blockhash", "The block hash (to check for potential reorgs)"},
                {RPCResult::Type::ARR_FIXED, "feerate_percentiles", "Feerates at the 10th, 25th, 50th, 75th, and 90th percentile weight unit (in satoshis per virtual byte)",
                {
                    {RPCResult::Type::NUM, "10th_percentile_feerate", "The 10th percentile feerate"},
                    {RPCResult::Type::NUM, "25th_percentile_feerate", "The 25th percentile feerate"},
                    {RPCResult::Type::NUM, "50th_percentile_feerate", "The 50th percentile feerate"},
                    {RPCResult::Type::NUM, "75th_percentile_feerate", "The 75th percentile feerate"},
                    {RPCResult::Type::NUM, "90th_percentile_feerate", "The 90th percentile feerate"},
                }},
                {RPCResult::Type::NUM, "height", "The height of the block"},
                {RPCResult::Type::NUM, "ins", "The number of inputs (excluding coinbase)"},
                {RPCResult::Type::NUM, "maxfee", "Maximum fee in the block"},
                {RPCResult::Type::NUM, "maxfeerate", "Maximum feerate (in satoshis per virtual byte)"},
                {RPCResult::Type::NUM, "maxtxsize", "Maximum transaction size"},
                {RPCResult::Type::NUM, "medianfee", "Truncated median fee in the block"},
                {RPCResult::Type::NUM, "mediantime", "The block median time past"},
                {RPCResult::Type::NUM, "mediantxsize", "Truncated median transaction size"},
                {RPCResult::Type::NUM, "minfee", "Minimum fee in the block"},
                {RPCResult::Type::NUM, "minfeerate", "Minimum feerate (in satoshis per virtual byte)"},
                {RPCResult::Type::NUM, "mintxsize", "Minimum transaction size"},
                {RPCResult::Type::NUM, "outs", "The number of outputs"},
                {RPCResult::Type::NUM, "subsidy", "The block subsidy"},
                {RPCResult::Type::NUM, "swtotal_size", "Total size of all segwit transactions"},
                {RPCResult::Type::NUM, "swtotal_weight", "Total weight of all segwit transactions"},
                {RPCResult::Type::NUM, "swtxs", "The number of segwit transactions"},
                {RPCResult::Type::NUM, "time", "The block time"},
                {RPCResult::Type::NUM, "total_out", "Total amount in all outputs (excluding coinbase and thus reward [ie subsidy + totalfee])"},
                {RPCResult::Type::NUM, "total_size", "Total size of all non-coinbase transactions"},
                {RPCResult::Type::NUM, "total_weight", "Total weight of all non-coinbase transactions"},
                {RPCResult::Type::NUM, "totalfee", "The fee total"},
                {RPCResult::Type::NUM, "txs", "The number of transactions (including coinbase)"},
                {RPCResult::Type::NUM, "utxo_increase", "The increase/decrease in the number of unspent outputs"},
                {RPCResult::Type::NUM, "utxo_size_inc", "The increase/decrease in size for the utxo index (not discounting op_return and similar)"},
            }},
                RPCExamples{
                    HelpExampleCli("getblockstats", R"('"00000000c937983704a73af28acdec37b049d214adbda81d7e2a3dd146f6ed09"' '["minfeerate","avgfeerate"]')") +
                    HelpExampleCli("getblockstats", R"(1000 '["minfeerate","avgfeerate"]')") +
                    HelpExampleRpc("getblockstats", R"("00000000c937983704a73af28acdec37b049d214adbda81d7e2a3dd146f6ed09", ["minfeerate","avgfeerate"])") +
                    HelpExampleRpc("getblockstats", R"(1000, ["minfeerate","avgfeerate"])")
                },
        [&](const RPCHelpMan& self, const JSONRPCRequest& request) -> UniValue
{
    ChainstateManager& chainman = EnsureAnyChainman(request.context);
    LOCK(cs_main);
    CBlockIndex* pindex{ParseHashOrHeight(request.params[0], chainman)};
    CHECK_NONFATAL(pindex != nullptr);

    std::set<std::string> stats;
    if (!request.params[1].isNull()) {
        const UniValue stats_univalue = request.params[1].get_array();
        for (unsigned int i = 0; i < stats_univalue.size(); i++) {
            const std::string stat = stats_univalue[i].get_str();
            stats.insert(stat);
        }
    }

    const CBlock block = GetBlockChecked(pindex);
    const CBlockUndo blockUndo = GetUndoChecked(pindex);

    const bool do_all = stats.size() == 0; // Calculate everything if nothing selected (default)
    const bool do_mediantxsize = do_all || stats.count("mediantxsize") != 0;
    const bool do_medianfee = do_all || stats.count("medianfee") != 0;
    const bool do_feerate_percentiles = do_all || stats.count("feerate_percentiles") != 0;
    const bool loop_inputs = do_all || do_medianfee || do_feerate_percentiles ||
        SetHasKeys(stats, "utxo_size_inc", "totalfee", "avgfee", "avgfeerate", "minfee", "maxfee", "minfeerate", "maxfeerate");
    const bool loop_outputs = do_all || loop_inputs || stats.count("total_out");
    const bool do_calculate_size = do_mediantxsize ||
        SetHasKeys(stats, "total_size", "avgtxsize", "mintxsize", "maxtxsize", "swtotal_size");
    const bool do_calculate_weight = do_all || SetHasKeys(stats, "total_weight", "avgfeerate", "swtotal_weight", "avgfeerate", "feerate_percentiles", "minfeerate", "maxfeerate");
    const bool do_calculate_sw = do_all || SetHasKeys(stats, "swtxs", "swtotal_size", "swtotal_weight");

    CAmount maxfee = 0;
    CAmount maxfeerate = 0;
    CAmount minfee = MAX_MONEY;
    CAmount minfeerate = MAX_MONEY;
    CAmount total_out = 0;
    CAmount totalfee = 0;
    int64_t inputs = 0;
    int64_t maxtxsize = 0;
    int64_t mintxsize = dgpMaxBlockSerSize;
    int64_t outputs = 0;
    int64_t swtotal_size = 0;
    int64_t swtotal_weight = 0;
    int64_t swtxs = 0;
    int64_t total_size = 0;
    int64_t total_weight = 0;
    int64_t utxo_size_inc = 0;
    std::vector<CAmount> fee_array;
    std::vector<std::pair<CAmount, int64_t>> feerate_array;
    std::vector<int64_t> txsize_array;

    for (size_t i = 0; i < block.vtx.size(); ++i) {
        const auto& tx = block.vtx.at(i);
        outputs += tx->vout.size();

        CAmount tx_total_out = 0;
        if (loop_outputs) {
            for (const CTxOut& out : tx->vout) {
                tx_total_out += out.nValue;
                utxo_size_inc += GetSerializeSize(out, PROTOCOL_VERSION) + PER_UTXO_OVERHEAD;
            }
        }

        if (tx->IsCoinBase() || tx->IsCoinStake()) {
            continue;
        }

        inputs += tx->vin.size(); // Don't count coinbase's fake input
        total_out += tx_total_out; // Don't count coinbase reward

        int64_t tx_size = 0;
        if (do_calculate_size) {

            tx_size = tx->GetTotalSize();
            if (do_mediantxsize) {
                txsize_array.push_back(tx_size);
            }
            maxtxsize = std::max(maxtxsize, tx_size);
            mintxsize = std::min(mintxsize, tx_size);
            total_size += tx_size;
        }

        int64_t weight = 0;
        if (do_calculate_weight) {
            weight = GetTransactionWeight(*tx);
            total_weight += weight;
        }

        if (do_calculate_sw && tx->HasWitness()) {
            ++swtxs;
            swtotal_size += tx_size;
            swtotal_weight += weight;
        }

        if (loop_inputs) {
            CAmount tx_total_in = 0;
            const auto& txundo = blockUndo.vtxundo.at(i - 1);
            for (const Coin& coin: txundo.vprevout) {
                const CTxOut& prevoutput = coin.out;

                tx_total_in += prevoutput.nValue;
                utxo_size_inc -= GetSerializeSize(prevoutput, PROTOCOL_VERSION) + PER_UTXO_OVERHEAD;
            }

            CAmount txfee = tx_total_in - tx_total_out;
            CHECK_NONFATAL(MoneyRange(txfee));
            if (do_medianfee) {
                fee_array.push_back(txfee);
            }
            maxfee = std::max(maxfee, txfee);
            minfee = std::min(minfee, txfee);
            totalfee += txfee;

            // New feerate uses satoshis per virtual byte instead of per serialized byte
            CAmount feerate = weight ? (txfee * WITNESS_SCALE_FACTOR) / weight : 0;
            if (do_feerate_percentiles) {
                feerate_array.emplace_back(std::make_pair(feerate, weight));
            }
            maxfeerate = std::max(maxfeerate, feerate);
            minfeerate = std::min(minfeerate, feerate);
        }
    }

    CAmount feerate_percentiles[NUM_GETBLOCKSTATS_PERCENTILES] = { 0 };
    CalculatePercentilesByWeight(feerate_percentiles, feerate_array, total_weight);

    UniValue feerates_res(UniValue::VARR);
    for (int64_t i = 0; i < NUM_GETBLOCKSTATS_PERCENTILES; i++) {
        feerates_res.push_back(feerate_percentiles[i]);
    }

    UniValue ret_all(UniValue::VOBJ);
    ret_all.pushKV("avgfee", (block.vtx.size() > 1) ? totalfee / (block.vtx.size() - 1) : 0);
    ret_all.pushKV("avgfeerate", total_weight ? (totalfee * WITNESS_SCALE_FACTOR) / total_weight : 0); // Unit: sat/vbyte
    ret_all.pushKV("avgtxsize", (block.vtx.size() > 1) ? total_size / (block.vtx.size() - 1) : 0);
    ret_all.pushKV("blockhash", pindex->GetBlockHash().GetHex());
    ret_all.pushKV("feerate_percentiles", feerates_res);
    ret_all.pushKV("height", (int64_t)pindex->nHeight);
    ret_all.pushKV("ins", inputs);
    ret_all.pushKV("maxfee", maxfee);
    ret_all.pushKV("maxfeerate", maxfeerate);
    ret_all.pushKV("maxtxsize", maxtxsize);
    ret_all.pushKV("medianfee", CalculateTruncatedMedian(fee_array));
    ret_all.pushKV("mediantime", pindex->GetMedianTimePast());
    ret_all.pushKV("mediantxsize", CalculateTruncatedMedian(txsize_array));
    ret_all.pushKV("minfee", (minfee == MAX_MONEY) ? 0 : minfee);
    ret_all.pushKV("minfeerate", (minfeerate == MAX_MONEY) ? 0 : minfeerate);
    ret_all.pushKV("mintxsize", mintxsize == dgpMaxBlockSerSize ? 0 : mintxsize);
    ret_all.pushKV("outs", outputs);
    ret_all.pushKV("subsidy", GetBlockSubsidy(pindex->nHeight, Params().GetConsensus()));
    ret_all.pushKV("swtotal_size", swtotal_size);
    ret_all.pushKV("swtotal_weight", swtotal_weight);
    ret_all.pushKV("swtxs", swtxs);
    ret_all.pushKV("time", pindex->GetBlockTime());
    ret_all.pushKV("total_out", total_out);
    ret_all.pushKV("total_size", total_size);
    ret_all.pushKV("total_weight", total_weight);
    ret_all.pushKV("totalfee", totalfee);
    ret_all.pushKV("txs", (int64_t)block.vtx.size());
    ret_all.pushKV("utxo_increase", outputs - inputs);
    ret_all.pushKV("utxo_size_inc", utxo_size_inc);

    if (do_all) {
        return ret_all;
    }

    UniValue ret(UniValue::VOBJ);
    for (const std::string& stat : stats) {
        const UniValue& value = ret_all[stat];
        if (value.isNull()) {
            throw JSONRPCError(RPC_INVALID_PARAMETER, strprintf("Invalid selected statistic %s", stat));
        }
        ret.pushKV(stat, value);
    }
    return ret;
},
    };
}

static RPCHelpMan savemempool()
{
    return RPCHelpMan{"savemempool",
                "\nDumps the mempool to disk. It will fail until the previous dump is fully loaded.\n",
                {},
                RPCResult{RPCResult::Type::NONE, "", ""},
                RPCExamples{
                    HelpExampleCli("savemempool", "")
            + HelpExampleRpc("savemempool", "")
                },
        [&](const RPCHelpMan& self, const JSONRPCRequest& request) -> UniValue
{
    const CTxMemPool& mempool = EnsureAnyMemPool(request.context);

    if (!mempool.IsLoaded()) {
        throw JSONRPCError(RPC_MISC_ERROR, "The mempool was not loaded yet");
    }

    if (!DumpMempool(mempool)) {
        throw JSONRPCError(RPC_MISC_ERROR, "Unable to dump mempool to disk");
    }

    return NullUniValue;
},
    };
}

namespace {
//! Search for a given set of pubkey scripts
bool FindScriptPubKey(std::atomic<int>& scan_progress, const std::atomic<bool>& should_abort, int64_t& count, CCoinsViewCursor* cursor, const std::set<CScript>& needles, std::map<COutPoint, Coin>& out_results, std::function<void()>& interruption_point)
{
    scan_progress = 0;
    count = 0;
    while (cursor->Valid()) {
        COutPoint key;
        Coin coin;
        if (!cursor->GetKey(key) || !cursor->GetValue(coin)) return false;
        if (++count % 8192 == 0) {
            interruption_point();
            if (should_abort) {
                // allow to abort the scan via the abort reference
                return false;
            }
        }
        if (count % 256 == 0) {
            // update progress reference every 256 item
            uint32_t high = 0x100 * *key.hash.begin() + *(key.hash.begin() + 1);
            scan_progress = (int)(high * 100.0 / 65536.0 + 0.5);
        }
        if (needles.count(coin.out.scriptPubKey)) {
            out_results.emplace(key, coin);
        }
        cursor->Next();
    }
    scan_progress = 100;
    return true;
}
} // namespace

/** RAII object to prevent concurrency issue when scanning the txout set */
static std::atomic<int> g_scan_progress;
static std::atomic<bool> g_scan_in_progress;
static std::atomic<bool> g_should_abort_scan;
class CoinsViewScanReserver
{
private:
    bool m_could_reserve;
public:
    explicit CoinsViewScanReserver() : m_could_reserve(false) {}

    bool reserve() {
        CHECK_NONFATAL(!m_could_reserve);
        if (g_scan_in_progress.exchange(true)) {
            return false;
        }
        CHECK_NONFATAL(g_scan_progress == 0);
        m_could_reserve = true;
        return true;
    }

    ~CoinsViewScanReserver() {
        if (m_could_reserve) {
            g_scan_in_progress = false;
            g_scan_progress = 0;
        }
    }
};

static RPCHelpMan scantxoutset()
{
    return RPCHelpMan{"scantxoutset",
        "\nScans the unspent transaction output set for entries that match certain output descriptors.\n"
        "Examples of output descriptors are:\n"
        "    addr(<address>)                      Outputs whose scriptPubKey corresponds to the specified address (does not include P2PK)\n"
        "    raw(<hex script>)                    Outputs whose scriptPubKey equals the specified hex scripts\n"
        "    combo(<pubkey>)                      P2PK, P2PKH, P2WPKH, and P2SH-P2WPKH outputs for the given pubkey\n"
        "    pkh(<pubkey>)                        P2PKH outputs for the given pubkey\n"
        "    sh(multi(<n>,<pubkey>,<pubkey>,...)) P2SH-multisig outputs for the given threshold and pubkeys\n"
        "\nIn the above, <pubkey> either refers to a fixed public key in hexadecimal notation, or to an xpub/xprv optionally followed by one\n"
        "or more path elements separated by \"/\", and optionally ending in \"/*\" (unhardened), or \"/*'\" or \"/*h\" (hardened) to specify all\n"
        "unhardened or hardened child keys.\n"
        "In the latter case, a range needs to be specified by below if different from 1000.\n"
        "For more information on output descriptors, see the documentation in the doc/descriptors.md file.\n",
        {
            {"action", RPCArg::Type::STR, RPCArg::Optional::NO, "The action to execute\n"
                "\"start\" for starting a scan\n"
                "\"abort\" for aborting the current scan (returns true when abort was successful)\n"
                "\"status\" for progress report (in %) of the current scan"},
            {"scanobjects", RPCArg::Type::ARR, RPCArg::Optional::OMITTED, "Array of scan objects. Required for \"start\" action\n"
                "Every scan object is either a string descriptor or an object:",
            {
                {"descriptor", RPCArg::Type::STR, RPCArg::Optional::OMITTED, "An output descriptor"},
                {"", RPCArg::Type::OBJ, RPCArg::Optional::OMITTED, "An object with output descriptor and metadata",
                {
                    {"desc", RPCArg::Type::STR, RPCArg::Optional::NO, "An output descriptor"},
                    {"range", RPCArg::Type::RANGE, RPCArg::Default{1000}, "The range of HD chain indexes to explore (either end or [begin,end])"},
                }},
            },
                        "[scanobjects,...]"},
        },
        {
            RPCResult{"When action=='abort'", RPCResult::Type::BOOL, "", ""},
            RPCResult{"When action=='status' and no scan is in progress", RPCResult::Type::NONE, "", ""},
            RPCResult{"When action=='status' and scan is in progress", RPCResult::Type::OBJ, "", "",
            {
                {RPCResult::Type::NUM, "progress", "The scan progress"},
            }},
            RPCResult{"When action=='start'", RPCResult::Type::OBJ, "", "", {
                {RPCResult::Type::BOOL, "success", "Whether the scan was completed"},
                {RPCResult::Type::NUM, "txouts", "The number of unspent transaction outputs scanned"},
                {RPCResult::Type::NUM, "height", "The current block height (index)"},
                {RPCResult::Type::STR_HEX, "bestblock", "The hash of the block at the tip of the chain"},
                {RPCResult::Type::ARR, "unspents", "",
                {
                    {RPCResult::Type::OBJ, "", "",
                    {
                        {RPCResult::Type::STR_HEX, "txid", "The transaction id"},
                        {RPCResult::Type::NUM, "vout", "The vout value"},
                        {RPCResult::Type::STR_HEX, "scriptPubKey", "The script key"},
                        {RPCResult::Type::STR, "desc", "A specialized descriptor for the matched scriptPubKey"},
                        {RPCResult::Type::STR_AMOUNT, "amount", "The total amount in " + CURRENCY_UNIT + " of the unspent output"},
                        {RPCResult::Type::NUM, "height", "Height of the unspent transaction output"},
                    }},
                }},
                {RPCResult::Type::STR_AMOUNT, "total_amount", "The total amount of all found unspent outputs in " + CURRENCY_UNIT},
            }},
        },
        RPCExamples{""},
        [&](const RPCHelpMan& self, const JSONRPCRequest& request) -> UniValue
{
    RPCTypeCheck(request.params, {UniValue::VSTR, UniValue::VARR});

    UniValue result(UniValue::VOBJ);
    if (request.params[0].get_str() == "status") {
        CoinsViewScanReserver reserver;
        if (reserver.reserve()) {
            // no scan in progress
            return NullUniValue;
        }
        result.pushKV("progress", g_scan_progress);
        return result;
    } else if (request.params[0].get_str() == "abort") {
        CoinsViewScanReserver reserver;
        if (reserver.reserve()) {
            // reserve was possible which means no scan was running
            return false;
        }
        // set the abort flag
        g_should_abort_scan = true;
        return true;
    } else if (request.params[0].get_str() == "start") {
        CoinsViewScanReserver reserver;
        if (!reserver.reserve()) {
            throw JSONRPCError(RPC_INVALID_PARAMETER, "Scan already in progress, use action \"abort\" or \"status\"");
        }

        if (request.params.size() < 2) {
            throw JSONRPCError(RPC_MISC_ERROR, "scanobjects argument is required for the start action");
        }

        std::set<CScript> needles;
        std::map<CScript, std::string> descriptors;
        CAmount total_in = 0;

        // loop through the scan objects
        for (const UniValue& scanobject : request.params[1].get_array().getValues()) {
            FlatSigningProvider provider;
            auto scripts = EvalDescriptorStringOrObject(scanobject, provider);
            for (const auto& script : scripts) {
                std::string inferred = InferDescriptor(script, provider)->ToString();
                needles.emplace(script);
                descriptors.emplace(std::move(script), std::move(inferred));
            }
        }

        // Scan the unspent transaction output set for inputs
        UniValue unspents(UniValue::VARR);
        std::vector<CTxOut> input_txos;
        std::map<COutPoint, Coin> coins;
        g_should_abort_scan = false;
        int64_t count = 0;
        std::unique_ptr<CCoinsViewCursor> pcursor;
        CBlockIndex* tip;
        NodeContext& node = EnsureAnyNodeContext(request.context);
        {
            ChainstateManager& chainman = EnsureChainman(node);
            LOCK(cs_main);
            CChainState& active_chainstate = chainman.ActiveChainstate();
            active_chainstate.ForceFlushStateToDisk();
            pcursor = active_chainstate.CoinsDB().Cursor();
            CHECK_NONFATAL(pcursor);
            tip = active_chainstate.m_chain.Tip();
            CHECK_NONFATAL(tip);
        }
        bool res = FindScriptPubKey(g_scan_progress, g_should_abort_scan, count, pcursor.get(), needles, coins, node.rpc_interruption_point);
        result.pushKV("success", res);
        result.pushKV("txouts", count);
        result.pushKV("height", tip->nHeight);
        result.pushKV("bestblock", tip->GetBlockHash().GetHex());

        for (const auto& it : coins) {
            const COutPoint& outpoint = it.first;
            const Coin& coin = it.second;
            const CTxOut& txo = coin.out;
            input_txos.push_back(txo);
            total_in += txo.nValue;

            UniValue unspent(UniValue::VOBJ);
            unspent.pushKV("txid", outpoint.hash.GetHex());
            unspent.pushKV("vout", (int32_t)outpoint.n);
            unspent.pushKV("scriptPubKey", HexStr(txo.scriptPubKey));
            unspent.pushKV("desc", descriptors[txo.scriptPubKey]);
            unspent.pushKV("amount", ValueFromAmount(txo.nValue));
            unspent.pushKV("height", (int32_t)coin.nHeight);

            unspents.push_back(unspent);
        }
        result.pushKV("unspents", unspents);
        result.pushKV("total_amount", ValueFromAmount(total_in));
    } else {
        throw JSONRPCError(RPC_INVALID_PARAMETER, "Invalid command");
    }
    return result;
},
    };
}

static RPCHelpMan getblockfilter()
{
    return RPCHelpMan{"getblockfilter",
                "\nRetrieve a BIP 157 content filter for a particular block.\n",
                {
                    {"blockhash", RPCArg::Type::STR_HEX, RPCArg::Optional::NO, "The hash of the block"},
                    {"filtertype", RPCArg::Type::STR, RPCArg::Default{"basic"}, "The type name of the filter"},
                },
                RPCResult{
                    RPCResult::Type::OBJ, "", "",
                    {
                        {RPCResult::Type::STR_HEX, "filter", "the hex-encoded filter data"},
                        {RPCResult::Type::STR_HEX, "header", "the hex-encoded filter header"},
                    }},
                RPCExamples{
                    HelpExampleCli("getblockfilter", "\"00000000c937983704a73af28acdec37b049d214adbda81d7e2a3dd146f6ed09\" \"basic\"") +
                    HelpExampleRpc("getblockfilter", "\"00000000c937983704a73af28acdec37b049d214adbda81d7e2a3dd146f6ed09\", \"basic\"")
                },
        [&](const RPCHelpMan& self, const JSONRPCRequest& request) -> UniValue
{
    uint256 block_hash = ParseHashV(request.params[0], "blockhash");
    std::string filtertype_name = "basic";
    if (!request.params[1].isNull()) {
        filtertype_name = request.params[1].get_str();
    }

    BlockFilterType filtertype;
    if (!BlockFilterTypeByName(filtertype_name, filtertype)) {
        throw JSONRPCError(RPC_INVALID_ADDRESS_OR_KEY, "Unknown filtertype");
    }

    BlockFilterIndex* index = GetBlockFilterIndex(filtertype);
    if (!index) {
        throw JSONRPCError(RPC_MISC_ERROR, "Index is not enabled for filtertype " + filtertype_name);
    }

    const CBlockIndex* block_index;
    bool block_was_connected;
    {
        ChainstateManager& chainman = EnsureAnyChainman(request.context);
        LOCK(cs_main);
        block_index = chainman.m_blockman.LookupBlockIndex(block_hash);
        if (!block_index) {
            throw JSONRPCError(RPC_INVALID_ADDRESS_OR_KEY, "Block not found");
        }
        block_was_connected = block_index->IsValid(BLOCK_VALID_SCRIPTS);
    }

    bool index_ready = index->BlockUntilSyncedToCurrentChain();

    BlockFilter filter;
    uint256 filter_header;
    if (!index->LookupFilter(block_index, filter) ||
        !index->LookupFilterHeader(block_index, filter_header)) {
        int err_code;
        std::string errmsg = "Filter not found.";

        if (!block_was_connected) {
            err_code = RPC_INVALID_ADDRESS_OR_KEY;
            errmsg += " Block was not connected to active chain.";
        } else if (!index_ready) {
            err_code = RPC_MISC_ERROR;
            errmsg += " Block filters are still in the process of being indexed.";
        } else {
            err_code = RPC_INTERNAL_ERROR;
            errmsg += " This error is unexpected and indicates index corruption.";
        }

        throw JSONRPCError(err_code, errmsg);
    }

    UniValue ret(UniValue::VOBJ);
    ret.pushKV("filter", HexStr(filter.GetEncodedFilter()));
    ret.pushKV("header", filter_header.GetHex());
    return ret;
},
    };
}

/**
 * Serialize the UTXO set to a file for loading elsewhere.
 *
 * @see SnapshotMetadata
 */
static RPCHelpMan dumptxoutset()
{
    return RPCHelpMan{
        "dumptxoutset",
        "\nWrite the serialized UTXO set to disk.\n",
        {
            {"path",
                RPCArg::Type::STR,
                RPCArg::Optional::NO,
                /* default_val */ "",
                "path to the output file. If relative, will be prefixed by datadir."},
        },
        RPCResult{
            RPCResult::Type::OBJ, "", "",
                {
                    {RPCResult::Type::NUM, "coins_written", "the number of coins written in the snapshot"},
                    {RPCResult::Type::STR_HEX, "base_hash", "the hash of the base of the snapshot"},
                    {RPCResult::Type::NUM, "base_height", "the height of the base of the snapshot"},
                    {RPCResult::Type::STR, "path", "the absolute path that the snapshot was written to"},
                }
        },
        RPCExamples{
            HelpExampleCli("dumptxoutset", "utxo.dat")
        },
        [&](const RPCHelpMan& self, const JSONRPCRequest& request) -> UniValue
{
    const fs::path path = fsbridge::AbsPathJoin(gArgs.GetDataDirNet(), request.params[0].get_str());
    // Write to a temporary path and then move into `path` on completion
    // to avoid confusion due to an interruption.
    const fs::path temppath = fsbridge::AbsPathJoin(gArgs.GetDataDirNet(), request.params[0].get_str() + ".incomplete");

    if (fs::exists(path)) {
        throw JSONRPCError(
            RPC_INVALID_PARAMETER,
            path.string() + " already exists. If you are sure this is what you want, "
            "move it out of the way first");
    }

    FILE* file{fsbridge::fopen(temppath, "wb")};
    CAutoFile afile{file, SER_DISK, CLIENT_VERSION};
    NodeContext& node = EnsureAnyNodeContext(request.context);
    UniValue result = CreateUTXOSnapshot(node, node.chainman->ActiveChainstate(), afile);
    fs::rename(temppath, path);

    result.pushKV("path", path.string());
    return result;
},
    };
}

UniValue CreateUTXOSnapshot(NodeContext& node, CChainState& chainstate, CAutoFile& afile)
{
    std::unique_ptr<CCoinsViewCursor> pcursor;
    CCoinsStats stats{CoinStatsHashType::NONE};
    CBlockIndex* tip;

    {
        // We need to lock cs_main to ensure that the coinsdb isn't written to
        // between (i) flushing coins cache to disk (coinsdb), (ii) getting stats
        // based upon the coinsdb, and (iii) constructing a cursor to the
        // coinsdb for use below this block.
        //
        // Cursors returned by leveldb iterate over snapshots, so the contents
        // of the pcursor will not be affected by simultaneous writes during
        // use below this block.
        //
        // See discussion here:
        //   https://github.com/bitcoin/bitcoin/pull/15606#discussion_r274479369
        //
        LOCK(::cs_main);

        chainstate.ForceFlushStateToDisk();

        if (!GetUTXOStats(&chainstate.CoinsDB(), chainstate.m_blockman, stats, node.rpc_interruption_point)) {
            throw JSONRPCError(RPC_INTERNAL_ERROR, "Unable to read UTXO set");
        }

        pcursor = chainstate.CoinsDB().Cursor();
        tip = chainstate.m_blockman.LookupBlockIndex(stats.hashBlock);
        CHECK_NONFATAL(tip);
    }

    SnapshotMetadata metadata{tip->GetBlockHash(), stats.coins_count, tip->nChainTx};

    afile << metadata;

    COutPoint key;
    Coin coin;
    unsigned int iter{0};

    while (pcursor->Valid()) {
        if (iter % 5000 == 0) node.rpc_interruption_point();
        ++iter;
        if (pcursor->GetKey(key) && pcursor->GetValue(coin)) {
            afile << key;
            afile << coin;
        }

        pcursor->Next();
    }

    afile.fclose();

    UniValue result(UniValue::VOBJ);
    result.pushKV("coins_written", stats.coins_count);
    result.pushKV("base_hash", tip->GetBlockHash().ToString());
    result.pushKV("base_height", tip->nHeight);

    return result;
}

static RPCHelpMan qrc20name()
{
    return RPCHelpMan{"qrc20name",
                "\nReturns the name of the token\n",
                {
                    {"contractaddress", RPCArg::Type::STR_HEX, RPCArg::Optional::NO, "The contract address"},
                },
                RPCResult{
                    RPCResult::Type::STR, "name", "The name of the token"},
                RPCExamples{
                    HelpExampleCli("qrc20name", "\"eb23c0b3e6042821da281a2e2364feb22dd543e3\"")
            + HelpExampleRpc("qrc20name", "\"eb23c0b3e6042821da281a2e2364feb22dd543e3\"")
                },
        [&](const RPCHelpMan& self, const JSONRPCRequest& request) -> UniValue
{
    // Set contract address
    ChainstateManager& chainman = EnsureAnyChainman(request.context);
    CallToken token(chainman);
    token.setAddress(request.params[0].get_str());

    // Get name
    std::string result;
    if(!token.name(result))
        throw JSONRPCError(RPC_MISC_ERROR, "Fail to get token name");

    return result;
},
    };
}

<<<<<<< HEAD
static RPCHelpMan qrc20name()
{
    return RPCHelpMan{"qrc20name",
                "\nReturns the name of the token\n",
                {
                    {"contractaddress", RPCArg::Type::STR_HEX, RPCArg::Optional::NO, "The contract address"},
                },
                RPCResult{
                    RPCResult::Type::STR, "name", "The name of the token"},
                RPCExamples{
                    HelpExampleCli("qrc20name", "\"eb23c0b3e6042821da281a2e2364feb22dd543e3\"")
            + HelpExampleRpc("qrc20name", "\"eb23c0b3e6042821da281a2e2364feb22dd543e3\"")
                },
        [&](const RPCHelpMan& self, const JSONRPCRequest& request) -> UniValue
{
    // Set contract address
    CallToken token;
    token.setAddress(request.params[0].get_str());

    // Get name
    std::string result;
    if(!token.name(result))
        throw JSONRPCError(RPC_MISC_ERROR, "Fail to get token name");

    return result;
},
    };
}

=======
>>>>>>> 5ed36332
static RPCHelpMan qrc20symbol()
{
    return RPCHelpMan{"qrc20symbol",
                "\nReturns the symbol of the token\n",
                {
                    {"contractaddress", RPCArg::Type::STR_HEX, RPCArg::Optional::NO, "The contract address"},
                },
                RPCResult{
                    RPCResult::Type::STR, "symbol", "The symbol of the token"},
                RPCExamples{
                    HelpExampleCli("qrc20symbol", "\"eb23c0b3e6042821da281a2e2364feb22dd543e3\"")
            + HelpExampleRpc("qrc20symbol", "\"eb23c0b3e6042821da281a2e2364feb22dd543e3\"")
                },
        [&](const RPCHelpMan& self, const JSONRPCRequest& request) -> UniValue
{
    // Set contract address
<<<<<<< HEAD
    CallToken token;
=======
    ChainstateManager& chainman = EnsureAnyChainman(request.context);
    CallToken token(chainman);
>>>>>>> 5ed36332
    token.setAddress(request.params[0].get_str());

    // Get symbol
    std::string result;
    if(!token.symbol(result))
        throw JSONRPCError(RPC_MISC_ERROR, "Fail to get symbol");

    return result;
},
    };
}

static RPCHelpMan qrc20totalsupply()
{
    return RPCHelpMan{"qrc20totalsupply",
                "\nReturns the total supply of the token\n",
                {
                    {"contractaddress", RPCArg::Type::STR_HEX, RPCArg::Optional::NO, "The contract address"},
                },
                RPCResult{
                    RPCResult::Type::STR, "totalSupply", "The total supply of the token"},
                RPCExamples{
                    HelpExampleCli("qrc20totalsupply", "\"eb23c0b3e6042821da281a2e2364feb22dd543e3\"")
            + HelpExampleRpc("qrc20totalsupply", "\"eb23c0b3e6042821da281a2e2364feb22dd543e3\"")
                },
        [&](const RPCHelpMan& self, const JSONRPCRequest& request) -> UniValue
{
    // Set contract address
<<<<<<< HEAD
    CallToken token;
=======
    ChainstateManager& chainman = EnsureAnyChainman(request.context);
    CallToken token(chainman);
>>>>>>> 5ed36332
    token.setAddress(request.params[0].get_str());

    // Get total supply
    std::string result;
    if(!token.totalSupply(result))
        throw JSONRPCError(RPC_MISC_ERROR, "Fail to get total supply");

    // Get decimals
    uint32_t decimals;
    if(!token.decimals(decimals))
        throw JSONRPCError(RPC_MISC_ERROR, "Fail to get decimals");

    // Check value
    dev::s256 value(result);
    if(value < 0)
        throw JSONRPCError(RPC_MISC_ERROR, "Invalid total supply, value must be positive");

    return FormatToken(decimals, value);
},
    };
}

static RPCHelpMan qrc20decimals()
{
    return RPCHelpMan{"qrc20decimals",
                "\nReturns the number of decimals of the token\n",
                {
                    {"contractaddress", RPCArg::Type::STR_HEX, RPCArg::Optional::NO, "The contract address"},
                },
                RPCResult{
                    RPCResult::Type::NUM, "decimals", "The number of decimals of the token"},
                RPCExamples{
                    HelpExampleCli("qrc20decimals", "\"eb23c0b3e6042821da281a2e2364feb22dd543e3\"")
            + HelpExampleRpc("qrc20decimals", "\"eb23c0b3e6042821da281a2e2364feb22dd543e3\"")
                },
        [&](const RPCHelpMan& self, const JSONRPCRequest& request) -> UniValue
{
    // Set contract address
<<<<<<< HEAD
    CallToken token;
=======
    ChainstateManager& chainman = EnsureAnyChainman(request.context);
    CallToken token(chainman);
>>>>>>> 5ed36332
    token.setAddress(request.params[0].get_str());
    uint32_t result;

    // Get decimals
    if(!token.decimals(result))
        throw JSONRPCError(RPC_MISC_ERROR, "Fail to get decimals");

    return (int)result;
},
    };
}

static RPCHelpMan qrc20balanceof()
{
    return RPCHelpMan{"qrc20balanceof",
                "\nReturns the token balance for address\n",
                {
                    {"contractaddress", RPCArg::Type::STR_HEX, RPCArg::Optional::NO, "The contract address"},
                    {"address", RPCArg::Type::STR, RPCArg::Optional::NO,  "The qtum address to check token balance"},
                },
                RPCResult{
                    RPCResult::Type::STR, "balance", "The token balance of the chosen address"},
                RPCExamples{
                    HelpExampleCli("qrc20balanceof", "\"eb23c0b3e6042821da281a2e2364feb22dd543e3\" \"QX1GkJdye9WoUnrE2v6ZQhQ72EUVDtGXQX\"")
            + HelpExampleRpc("qrc20balanceof", "\"eb23c0b3e6042821da281a2e2364feb22dd543e3\" \"QX1GkJdye9WoUnrE2v6ZQhQ72EUVDtGXQX\"")
                },
        [&](const RPCHelpMan& self, const JSONRPCRequest& request) -> UniValue
{
    // Get parameters
<<<<<<< HEAD
    CallToken token;
=======
    ChainstateManager& chainman = EnsureAnyChainman(request.context);
    CallToken token(chainman);
>>>>>>> 5ed36332
    token.setAddress(request.params[0].get_str());
    std::string sender = request.params[1].get_str();
    token.setSender(sender);

    // Get balance of address
    std::string result;
    if(!token.balanceOf(result))
        throw JSONRPCError(RPC_MISC_ERROR, "Fail to get balance");

    // Get decimals
    uint32_t decimals;
    if(!token.decimals(decimals))
        throw JSONRPCError(RPC_MISC_ERROR, "Fail to get decimals");

    // Check value
    dev::s256 value(result);
    if(value < 0)
        throw JSONRPCError(RPC_MISC_ERROR, "Invalid balance, vout must be positive");

    return FormatToken(decimals, value);
},
    };
}

static RPCHelpMan qrc20allowance()
{
    return RPCHelpMan{"qrc20allowance",
                "\nReturns remaining tokens allowed to spend for an address\n",
                {
                    {"contractaddress", RPCArg::Type::STR_HEX, RPCArg::Optional::NO, "The contract address"},
                    {"addressFrom", RPCArg::Type::STR, RPCArg::Optional::NO,  "The qtum address of the account owning tokens"},
                    {"addressTo", RPCArg::Type::STR, RPCArg::Optional::NO,  "The qtum address of the account able to transfer the tokens"},
                },
                RPCResult{
                    RPCResult::Type::STR, "allowance", "Amount of remaining tokens allowed to spent"},
                RPCExamples{
                    HelpExampleCli("qrc20allowance", "\"eb23c0b3e6042821da281a2e2364feb22dd543e3\" \"QX1GkJdye9WoUnrE2v6ZQhQ72EUVDtGXQX\" \"QM72Sfpbz1BPpXFHz9m3CdqATR44Jvaydd\"")
            + HelpExampleRpc("qrc20allowance", "\"eb23c0b3e6042821da281a2e2364feb22dd543e3\" \"QX1GkJdye9WoUnrE2v6ZQhQ72EUVDtGXQX\" \"QM72Sfpbz1BPpXFHz9m3CdqATR44Jvaydd\"")
                },
        [&](const RPCHelpMan& self, const JSONRPCRequest& request) -> UniValue
{
    // Set contract address
<<<<<<< HEAD
    CallToken token;
=======
    ChainstateManager& chainman = EnsureAnyChainman(request.context);
    CallToken token(chainman);
>>>>>>> 5ed36332
    token.setAddress(request.params[0].get_str());

    // Get total supply
    std::string result;
    if(!token.allowance(request.params[1].get_str(), request.params[2].get_str(), result))
        throw JSONRPCError(RPC_MISC_ERROR, "Fail to get allowance");

    // Get decimals
    uint32_t decimals;
    if(!token.decimals(decimals))
        throw JSONRPCError(RPC_MISC_ERROR, "Fail to get decimals");

    // Check value
    dev::s256 value(result);
    if(value < 0)
        throw JSONRPCError(RPC_MISC_ERROR, "Invalid allowance, value must be positive");

    return FormatToken(decimals, value);
},
    };
}

static RPCHelpMan qrc20listtransactions()
{
    return RPCHelpMan{"qrc20listtransactions",
                "\nReturns transactions history for a specific address.\n",
                {
                    {"contractaddress", RPCArg::Type::STR_HEX, RPCArg::Optional::NO, "The contract address."},
                    {"address", RPCArg::Type::STR, RPCArg::Optional::NO,  "The qtum address to get history for."},
<<<<<<< HEAD
                    {"fromBlock", RPCArg::Type::NUM, /* default */ "0", "The number of the earliest block."},
                    {"minconf", RPCArg::Type::NUM, /* default */ "6", "Minimal number of confirmations."},
=======
                    {"fromBlock", RPCArg::Type::NUM, RPCArg::Default{0}, "The number of the earliest block."},
                    {"minconf", RPCArg::Type::NUM, RPCArg::Default{6}, "Minimal number of confirmations."},
>>>>>>> 5ed36332
                },
               RPCResult{
            RPCResult::Type::ARR, "", "",
                {
                    {RPCResult::Type::OBJ, "", "",
                        {
                            {RPCResult::Type::STR, "receiver", "The receiver qtum address"},
                            {RPCResult::Type::STR, "sender", "The sender qtum address"},
                            {RPCResult::Type::STR_AMOUNT, "amount", "The transferred token amount"},
                            {RPCResult::Type::NUM, "confirmations", "The number of confirmations of the most recent transaction included"},
                            {RPCResult::Type::STR_HEX, "blockHash", "The block hash"},
                            {RPCResult::Type::NUM, "blockNumber", "The block number"},
                            {RPCResult::Type::NUM_TIME, "blocktime", "The block time expressed in " + UNIX_EPOCH_TIME + "."},
                            {RPCResult::Type::STR_HEX, "transactionHash", "The transaction hash"},
                        }
                    }}
                },
                RPCExamples{
                    HelpExampleCli("qrc20listtransactions", "\"eb23c0b3e6042821da281a2e2364feb22dd543e3\" \"QX1GkJdye9WoUnrE2v6ZQhQ72EUVDtGXQX\"")
            + HelpExampleCli("qrc20listtransactions", "\"eb23c0b3e6042821da281a2e2364feb22dd543e3\" \"QX1GkJdye9WoUnrE2v6ZQhQ72EUVDtGXQX\" 0 6")
            + HelpExampleRpc("qrc20listtransactions", "\"eb23c0b3e6042821da281a2e2364feb22dd543e3\" \"QX1GkJdye9WoUnrE2v6ZQhQ72EUVDtGXQX\"")
            + HelpExampleRpc("qrc20listtransactions", "\"eb23c0b3e6042821da281a2e2364feb22dd543e3\" \"QX1GkJdye9WoUnrE2v6ZQhQ72EUVDtGXQX\" 0 6")
                },
        [&](const RPCHelpMan& self, const JSONRPCRequest& request) -> UniValue
{
    // Get parameters
<<<<<<< HEAD
    CallToken token;
=======
    ChainstateManager& chainman = EnsureAnyChainman(request.context);
    CallToken token(chainman);
>>>>>>> 5ed36332
    token.setAddress(request.params[0].get_str());
    std::string sender = request.params[1].get_str();
    token.setSender(sender);
    int64_t fromBlock = 0;
    int64_t minconf = 6;
    if(request.params.size() > 2)
        fromBlock = request.params[2].get_int64();
    if(request.params.size() > 3)
        minconf = request.params[3].get_int64();

    // Get transaction events
    LOCK(cs_main);
    std::vector<TokenEvent> result;
<<<<<<< HEAD
    int64_t toBlock = ::ChainActive().Height();
=======
    CChain& active_chain = chainman.ActiveChain();
    int64_t toBlock = active_chain.Height();
>>>>>>> 5ed36332
    if(!token.transferEvents(result, fromBlock, toBlock, minconf))
        throw JSONRPCError(RPC_MISC_ERROR, "Fail to get transfer events");
    if(!token.burnEvents(result, fromBlock, toBlock, minconf))
        throw JSONRPCError(RPC_MISC_ERROR, "Fail to get burn events");

    // Get decimals
    uint32_t decimals;
    if(!token.decimals(decimals))
        throw JSONRPCError(RPC_MISC_ERROR, "Fail to get decimals");

    // Create transaction list
    UniValue res(UniValue::VARR);
    for(const auto& event : result){
        UniValue obj(UniValue::VOBJ);

        obj.pushKV("receiver", event.receiver);
        obj.pushKV("sender", event.sender);
        dev::s256 v = uintTou256(event.value);
        dev::s256 value;
        if(event.sender == event.receiver)
            value = 0;
        else if(event.receiver == sender)
            value = v;
        else
            value = -v;
        obj.pushKV("amount", FormatToken(decimals, value));
        int confirms = toBlock - event.blockNumber + 1;
        obj.pushKV("confirmations", confirms);
        obj.pushKV("blockHash", event.blockHash.GetHex());
        obj.pushKV("blockNumber", event.blockNumber);
<<<<<<< HEAD
        obj.pushKV("blocktime", ::ChainActive()[event.blockNumber]->GetBlockTime());
=======
        obj.pushKV("blocktime", active_chain[event.blockNumber]->GetBlockTime());
>>>>>>> 5ed36332
        obj.pushKV("transactionHash", event.transactionHash.GetHex());
        res.push_back(obj);
    }

    return res;
},
    };
}

void RegisterBlockchainRPCCommands(CRPCTable &t)
{
// clang-format off
static const CRPCCommand commands[] =
<<<<<<< HEAD
{ //  category              name                      actor (function)         argNames
  //  --------------------- ------------------------  -----------------------  ----------
    { "blockchain",         "getblockchaininfo",      &getblockchaininfo,      {} },
    { "blockchain",         "getchaintxstats",        &getchaintxstats,        {"nblocks", "blockhash"} },
    { "blockchain",         "getblockstats",          &getblockstats,          {"hash_or_height", "stats"} },
    { "blockchain",         "getbestblockhash",       &getbestblockhash,       {} },
    { "blockchain",         "getblockcount",          &getblockcount,          {} },
    { "blockchain",         "getblock",               &getblock,               {"blockhash","verbosity|verbose"} },
    { "blockchain",         "getblockhash",           &getblockhash,           {"height"} },
    { "blockchain",         "getblockheader",         &getblockheader,         {"blockhash","verbose"} },
    { "blockchain",         "getchaintips",           &getchaintips,           {} },
    { "blockchain",         "getdifficulty",          &getdifficulty,          {} },
    { "blockchain",         "getmempoolancestors",    &getmempoolancestors,    {"txid","verbose"} },
    { "blockchain",         "getmempooldescendants",  &getmempooldescendants,  {"txid","verbose"} },
    { "blockchain",         "getmempoolentry",        &getmempoolentry,        {"txid"} },
    { "blockchain",         "getmempoolinfo",         &getmempoolinfo,         {} },
    { "blockchain",         "getrawmempool",          &getrawmempool,          {"verbose", "mempool_sequence"} },
    { "blockchain",         "gettxout",               &gettxout,               {"txid","n","include_mempool"} },
    { "blockchain",         "gettxoutsetinfo",        &gettxoutsetinfo,        {"hash_type"} },
    { "blockchain",         "pruneblockchain",        &pruneblockchain,        {"height"} },
    { "blockchain",         "savemempool",            &savemempool,            {} },
    { "blockchain",         "verifychain",            &verifychain,            {"checklevel","nblocks"} },
    { "blockchain",         "getaccountinfo",         &getaccountinfo,         {"address"} },
    { "blockchain",         "getstorage",             &getstorage,             {"address", "blockNum", "index"} },

    { "blockchain",         "preciousblock",          &preciousblock,          {"blockhash"} },
    { "blockchain",         "scantxoutset",           &scantxoutset,           {"action", "scanobjects"} },
    { "blockchain",         "getblockfilter",         &getblockfilter,         {"blockhash", "filtertype"} },
=======
{ //  category              actor (function)
  //  --------------------- ------------------------
    { "blockchain",         &getblockchaininfo,                  },
    { "blockchain",         &getchaintxstats,                    },
    { "blockchain",         &getblockstats,                      },
    { "blockchain",         &getbestblockhash,                   },
    { "blockchain",         &getblockcount,                      },
    { "blockchain",         &getblock,                           },
    { "blockchain",         &getblockhash,                       },
    { "blockchain",         &getblockheader,                     },
    { "blockchain",         &getchaintips,                       },
    { "blockchain",         &getdifficulty,                      },
    { "blockchain",         &getmempoolancestors,                },
    { "blockchain",         &getmempooldescendants,              },
    { "blockchain",         &getmempoolentry,                    },
    { "blockchain",         &getmempoolinfo,                     },
    { "blockchain",         &getrawmempool,                      },
    { "blockchain",         &gettxout,                           },
    { "blockchain",         &gettxoutsetinfo,                    },
    { "blockchain",         &pruneblockchain,                    },
    { "blockchain",         &savemempool,                        },
    { "blockchain",         &verifychain,                        },
    { "blockchain",         &getaccountinfo,                     },
    { "blockchain",         &getstorage,                         },

    { "blockchain",         &preciousblock,                      },
    { "blockchain",         &scantxoutset,                       },
    { "blockchain",         &getblockfilter,                     },

    { "blockchain",         &callcontract,                       },

    { "blockchain",         &qrc20name,                          },
    { "blockchain",         &qrc20symbol,                        },
    { "blockchain",         &qrc20totalsupply,                   },
    { "blockchain",         &qrc20decimals,                      },
    { "blockchain",         &qrc20balanceof,                     },
    { "blockchain",         &qrc20allowance,                     },
    { "blockchain",         &qrc20listtransactions,              },

    { "blockchain",         &listcontracts,                      },
    { "blockchain",         &gettransactionreceipt,              },
    { "blockchain",         &searchlogs,                         },

    { "blockchain",         &waitforlogs,                        },
    { "blockchain",         &getestimatedannualroi,              },
    { "blockchain",         &getdelegationinfoforaddress,        },
    { "blockchain",         &getdelegationsforstaker,            },
>>>>>>> 5ed36332

    { "blockchain",         "callcontract",           &callcontract,           {"address","data", "senderAddress", "gasLimit", "amount"} },

    { "blockchain",         "qrc20name",              &qrc20name,              {"contractaddress"} },
    { "blockchain",         "qrc20symbol",            &qrc20symbol,            {"contractaddress"} },
    { "blockchain",         "qrc20totalsupply",       &qrc20totalsupply,       {"contractaddress"} },
    { "blockchain",         "qrc20decimals",          &qrc20decimals,          {"contractaddress"} },
    { "blockchain",         "qrc20balanceof",         &qrc20balanceof,         {"contractaddress", "address"} },
    { "blockchain",         "qrc20allowance",         &qrc20allowance,         {"contractaddress", "addressFrom", "addressTo"} },
    { "blockchain",         "qrc20listtransactions",  &qrc20listtransactions,  {"contractaddress", "address", "fromBlock", "minconf"} },

    /* Not shown in help */
<<<<<<< HEAD
    { "hidden",             "invalidateblock",        &invalidateblock,        {"blockhash"} },
    { "hidden",             "reconsiderblock",        &reconsiderblock,        {"blockhash"} },
    { "hidden",             "waitfornewblock",        &waitfornewblock,        {"timeout"} },
    { "hidden",             "waitforblock",           &waitforblock,           {"blockhash","timeout"} },
    { "hidden",             "waitforblockheight",     &waitforblockheight,     {"height","timeout"} },
    { "hidden",             "syncwithvalidationinterfacequeue", &syncwithvalidationinterfacequeue, {} },
    { "hidden",             "dumptxoutset",           &dumptxoutset,           {"path"} },
    { "blockchain",         "listcontracts",          &listcontracts,          {"start", "maxDisplay"} },
    { "blockchain",         "gettransactionreceipt",  &gettransactionreceipt,  {"hash"} },
    { "blockchain",         "searchlogs",             &searchlogs,             {"fromBlock", "toBlock", "address", "topics", "minconf"} },

    { "blockchain",         "waitforlogs",            &waitforlogs,            {"fromBlock", "toBlock", "filter", "minconf"} },
    { "blockchain",         "getestimatedannualroi",  &getestimatedannualroi,  {} },
    { "blockchain",         "getdelegationinfoforaddress",  &getdelegationinfoforaddress,  {"address"} },
    { "blockchain",         "getdelegationsforstaker",      &getdelegationsforstaker,      {"address"} },
=======
    { "hidden",              &invalidateblock,                   },
    { "hidden",              &reconsiderblock,                   },
    { "hidden",              &waitfornewblock,                   },
    { "hidden",              &waitforblock,                      },
    { "hidden",              &waitforblockheight,                },
    { "hidden",              &syncwithvalidationinterfacequeue,  },
    { "hidden",              &dumptxoutset,                      },
>>>>>>> 5ed36332
};
// clang-format on
    for (const auto& c : commands) {
        t.appendCommand(c.name, &c);
    }
}<|MERGE_RESOLUTION|>--- conflicted
+++ resolved
@@ -60,9 +60,6 @@
 #include <memory>
 #include <mutex>
 
-<<<<<<< HEAD
-NodeContext& EnsureNodeContext(const util::Ref& context)
-=======
 CTxMemPool& EnsureMemPool(const NodeContext& node)
 {
     if (!node.mempool) {
@@ -72,7 +69,6 @@
 }
 
 CTxMemPool& EnsureAnyMemPool(const std::any& context)
->>>>>>> 5ed36332
 {
     return EnsureMemPool(EnsureAnyNodeContext(context));
 }
@@ -114,11 +110,7 @@
     return dDiff;
 }
 
-<<<<<<< HEAD
-double GetPoWMHashPS()
-=======
 double GetPoWMHashPS(ChainstateManager& chainman)
->>>>>>> 5ed36332
 {
     if (pindexBestHeader->nHeight >= Params().GetConsensus().nLastPOWBlock)
         return 0;
@@ -126,12 +118,8 @@
     int nPoWInterval = 72;
     int64_t nTargetSpacingWorkMin = 30, nTargetSpacingWork = 30;
 
-<<<<<<< HEAD
-    CBlockIndex* pindexGenesisBlock = ::ChainActive().Genesis();
-=======
     CChain& active_chain = chainman.ActiveChain();
     CBlockIndex* pindexGenesisBlock = active_chain.Genesis();
->>>>>>> 5ed36332
     CBlockIndex* pindex = pindexGenesisBlock;
     CBlockIndex* pindexPrevWork = pindexGenesisBlock;
 
@@ -148,11 +136,7 @@
         pindex = pindex->pnext;
     }
 
-<<<<<<< HEAD
-    return GetDifficulty(::ChainActive().Tip()) * 4294.967296 / nTargetSpacingWork;
-=======
     return GetDifficulty(active_chain.Tip()) * 4294.967296 / nTargetSpacingWork;
->>>>>>> 5ed36332
 }
 
 double GetPoSKernelPS()
@@ -206,20 +190,12 @@
     return result;
 }
 
-<<<<<<< HEAD
-double GetEstimatedAnnualROI()
-{
-    double result = 0;
-    double networkWeight = GetPoSKernelPS();
-    CBlockIndex* pindex = pindexBestHeader == 0 ? ::ChainActive().Tip() : pindexBestHeader;
-=======
 double GetEstimatedAnnualROI(ChainstateManager& chainman)
 {
     double result = 0;
     double networkWeight = GetPoSKernelPS();
     CChain& active_chain = chainman.ActiveChain();
     CBlockIndex* pindex = pindexBestHeader == 0 ? active_chain.Tip() : pindexBestHeader;
->>>>>>> 5ed36332
     int nHeight = pindex ? pindex->nHeight : 0;
     const Consensus::Params& consensusParams = Params().GetConsensus();
     double subsidy = GetBlockSubsidy(nHeight, consensusParams);
@@ -308,8 +284,6 @@
     result.pushKV("proofhash", blockindex->hashProof.GetHex());
     result.pushKV("modifier", blockindex->nStakeModifier.GetHex());
 
-<<<<<<< HEAD
-=======
     if (blockindex->IsProofOfStake())
     {
         std::vector<unsigned char> vchBlockSig = blockindex->GetBlockSignature();
@@ -321,7 +295,6 @@
         }
     }
 
->>>>>>> 5ed36332
     return result;
 }
 
@@ -332,21 +305,6 @@
     result.pushKV("strippedsize", (int)::GetSerializeSize(block, PROTOCOL_VERSION | SERIALIZE_TRANSACTION_NO_WITNESS));
     result.pushKV("size", (int)::GetSerializeSize(block, PROTOCOL_VERSION));
     result.pushKV("weight", (int)::GetBlockWeight(block));
-<<<<<<< HEAD
-    result.pushKV("height", blockindex->nHeight);
-    result.pushKV("version", block.nVersion);
-    result.pushKV("versionHex", strprintf("%08x", block.nVersion));
-    result.pushKV("merkleroot", block.hashMerkleRoot.GetHex());
-    result.pushKV("hashStateRoot", block.hashStateRoot.GetHex()); // qtum
-    result.pushKV("hashUTXORoot", block.hashUTXORoot.GetHex()); // qtum
-
-    if(blockindex->IsProofOfStake()){
-        result.pushKV("prevoutStakeHash", blockindex->prevoutStake.hash.GetHex()); // qtum
-        result.pushKV("prevoutStakeVoutN", (int64_t)blockindex->prevoutStake.n); // qtum
-    }
-
-=======
->>>>>>> 5ed36332
     UniValue txs(UniValue::VARR);
     if (txDetails) {
         CBlockUndo blockUndo;
@@ -366,29 +324,6 @@
     }
     result.pushKV("tx", txs);
 
-<<<<<<< HEAD
-    if (blockindex->pprev)
-        result.pushKV("previousblockhash", blockindex->pprev->GetBlockHash().GetHex());
-    if (pnext)
-        result.pushKV("nextblockhash", pnext->GetBlockHash().GetHex());
-
-    result.pushKV("flags", strprintf("%s", blockindex->IsProofOfStake()? "proof-of-stake" : "proof-of-work"));
-    result.pushKV("proofhash", blockindex->hashProof.GetHex());
-    result.pushKV("modifier", blockindex->nStakeModifier.GetHex());
-
-    if (block.IsProofOfStake())
-    {
-        std::vector<unsigned char> vchBlockSig = block.GetBlockSignature();
-        result.pushKV("signature", HexStr(vchBlockSig));
-        if(block.HasProofOfDelegation())
-        {
-            std::vector<unsigned char> vchPoD = block.GetProofOfDelegation();
-            result.pushKV("proofOfDelegation", HexStr(vchPoD));
-        }
-    }
-
-=======
->>>>>>> 5ed36332
     return result;
 }
 
@@ -405,15 +340,9 @@
                 },
         [&](const RPCHelpMan& self, const JSONRPCRequest& request) -> UniValue
 {
-<<<<<<< HEAD
-
-    LOCK(cs_main);
-    return GetEstimatedAnnualROI();
-=======
     ChainstateManager& chainman = EnsureAnyChainman(request.context);
     LOCK(cs_main);
     return GetEstimatedAnnualROI(chainman);
->>>>>>> 5ed36332
 },
     };
 }
@@ -643,14 +572,9 @@
     ChainstateManager& chainman = EnsureAnyChainman(request.context);
     LOCK(cs_main);
     UniValue obj(UniValue::VOBJ);
-<<<<<<< HEAD
-    obj.pushKV("proof-of-work",        GetDifficulty(GetLastBlockIndex(pindexBestHeader, false)));
-    obj.pushKV("proof-of-stake",       GetDifficulty(GetLastBlockIndex(pindexBestHeader, true)));
-=======
     const CBlockIndex* tip = chainman.ActiveChain().Tip();
     obj.pushKV("proof-of-work",        GetDifficulty(GetLastBlockIndex(tip, false)));
     obj.pushKV("proof-of-stake",       GetDifficulty(GetLastBlockIndex(tip, true)));
->>>>>>> 5ed36332
     return obj;
 },
     };
@@ -1101,13 +1025,6 @@
                 "\nGet contract storage data.\n",
                 {
                     {"address", RPCArg::Type::STR_HEX, RPCArg::Optional::NO, "The contract address"},
-<<<<<<< HEAD
-                    {"blockNum", RPCArg::Type::NUM,  /* default */ "latest", "Number of block to get state from."},
-                    {"index", RPCArg::Type::NUM, RPCArg::Optional::OMITTED_NAMED_ARG, "Zero-based index position of the storage"},
-                },
-                RPCResult{
-                    RPCResult::Type::STR, "", "The storage data of the contract"},
-=======
                     {"blockNum", RPCArg::Type::NUM,  RPCArg::Default{-1}, "Number of block to get state from."},
                     {"index", RPCArg::Type::NUM, RPCArg::Optional::OMITTED_NAMED_ARG, "Zero-based index position of the storage"},
                 },
@@ -1120,7 +1037,6 @@
                         }},
                     }
                 },
->>>>>>> 5ed36332
                 RPCExamples{
                     HelpExampleCli("getstorage", "eb23c0b3e6042821da281a2e2364feb22dd543e3")
             + HelpExampleRpc("getstorage", "eb23c0b3e6042821da281a2e2364feb22dd543e3")
@@ -1128,15 +1044,10 @@
         [&](const RPCHelpMan& self, const JSONRPCRequest& request) -> UniValue
 {
 
-<<<<<<< HEAD
-    LOCK(cs_main);
-
-=======
     ChainstateManager& chainman = EnsureAnyChainman(request.context);
     LOCK(cs_main);
 
     CChain& active_chain = chainman.ActiveChain();
->>>>>>> 5ed36332
     std::string strAddr = request.params[0].get_str();
     if(strAddr.size() != 40 || !CheckHex(strAddr))
         throw JSONRPCError(RPC_INVALID_ADDRESS_OR_KEY, "Incorrect address"); 
@@ -1147,19 +1058,11 @@
         if (request.params[1].isNum())
         {
             auto blockNum = request.params[1].get_int();
-<<<<<<< HEAD
-            if((blockNum < 0 && blockNum != -1) || blockNum > ::ChainActive().Height())
-                throw JSONRPCError(RPC_INVALID_PARAMS, "Incorrect block number");
-
-            if(blockNum != -1)
-                ts.SetRoot(uintToh256(::ChainActive()[blockNum]->hashStateRoot), uintToh256(::ChainActive()[blockNum]->hashUTXORoot));
-=======
             if((blockNum < 0 && blockNum != -1) || blockNum > active_chain.Height())
                 throw JSONRPCError(RPC_INVALID_PARAMS, "Incorrect block number");
 
             if(blockNum != -1)
                 ts.SetRoot(uintToh256(active_chain[blockNum]->hashStateRoot), uintToh256(active_chain[blockNum]->hashUTXORoot));
->>>>>>> 5ed36332
                 
         } else {
             throw JSONRPCError(RPC_INVALID_PARAMS, "Incorrect block number");
@@ -1972,605 +1875,6 @@
                 {
                     {"start", RPCArg::Type::NUM, RPCArg::Default{1}, "The starting account index"},
                     {"maxDisplay", RPCArg::Type::NUM, RPCArg::Default{20}, "Max accounts to list"},
-                },
-                RPCResult{
-                    RPCResult::Type::OBJ, "", "",
-                    {
-                        {RPCResult::Type::NUM, "account", "The balance for the account"},
-                    }},
-                RPCExamples{
-                    HelpExampleCli("listcontracts", "")
-            + HelpExampleRpc("listcontracts", "")
-                },
-        [&](const RPCHelpMan& self, const JSONRPCRequest& request) -> UniValue
-{
-
-	LOCK(cs_main);
-
-	int start=1;
-	if (request.params.size() > 0){
-		start = request.params[0].get_int();
-		if (start<= 0)
-			throw JSONRPCError(RPC_TYPE_ERROR, "Invalid start, min=1");
-	}
-
-	int maxDisplay=20;
-	if (request.params.size() > 1){
-		maxDisplay = request.params[1].get_int();
-		if (maxDisplay <= 0)
-			throw JSONRPCError(RPC_TYPE_ERROR, "Invalid maxDisplay");
-	}
-
-	UniValue result(UniValue::VOBJ);
-
-	auto map = globalState->addresses();
-	int contractsCount=(int)map.size();
-
-	if (contractsCount>0 && start > contractsCount)
-		throw JSONRPCError(RPC_TYPE_ERROR, "start greater than max index "+ i64tostr(contractsCount));
-
-	int itStartPos=std::min(start-1,contractsCount);
-	int i=0;
-	for (auto it = std::next(map.begin(),itStartPos); it!=map.end(); it++)
-	{
-		result.pushKV(it->first.hex(),ValueFromAmount(CAmount(globalState->balance(it->first))));
-		i++;
-		if(i==maxDisplay)break;
-	}
-
-	return result;
-},
-    };
-}
-
-////////////////////////////////////////////////////////////////////// // qtum
-RPCHelpMan callcontract()
-{
-    return RPCHelpMan{"callcontract",
-                "\nCall contract methods offline, or test contract deployment offline.\n",
-                {
-                    {"address", RPCArg::Type::STR_HEX, RPCArg::Optional::NO, "The contract address, or empty address \"\""},
-                    {"data", RPCArg::Type::STR_HEX, RPCArg::Optional::NO, "The data hex string"},
-                    {"senderAddress", RPCArg::Type::STR, RPCArg::Optional::OMITTED_NAMED_ARG, "The sender address string"},
-                    {"gasLimit", RPCArg::Type::NUM, RPCArg::Optional::OMITTED_NAMED_ARG, "The gas limit for executing the contract."},
-                    {"amount", RPCArg::Type::AMOUNT, RPCArg::Optional::OMITTED_NAMED_ARG, "The amount in " + CURRENCY_UNIT + " to send. eg 0.1, default: 0"},
-                },
-                RPCResult{
-                    RPCResult::Type::OBJ, "", "",
-                    {
-                        {RPCResult::Type::STR, "address", "The address of the contract"},
-                        {RPCResult::Type::OBJ, "executionResult", "The method execution result",
-                            {
-                                {RPCResult::Type::NUM, "gasUsed", "The gas used"},
-                                {RPCResult::Type::NUM, "excepted", "The thrown exception"},
-                                {RPCResult::Type::STR, "newAddress", "The new address of the contract"},
-                                {RPCResult::Type::STR_HEX, "output", "The returned data from the method"},
-                                {RPCResult::Type::NUM, "codeDeposit", "The code deposit"},
-                                {RPCResult::Type::NUM, "gasRefunded", "The gas refunded"},
-                                {RPCResult::Type::NUM, "depositSize", "The deposit size"},
-                                {RPCResult::Type::NUM, "gasForDeposit", "The gas for deposit"},
-                            }},
-                        {RPCResult::Type::OBJ, "transactionReceipt", "The transaction receipt",
-                            {
-                                {RPCResult::Type::STR_HEX, "stateRoot", "The state root hash"},
-                                {RPCResult::Type::NUM, "gasUsed", "The gas used"},
-                                {RPCResult::Type::STR, "bloom", "The bloom"},
-                                {RPCResult::Type::ARR, "log", "The logs from the receipt",
-                                    {
-                                        {RPCResult::Type::STR, "address", "The contract address"},
-                                        {RPCResult::Type::ARR, "topics", "The topic",
-                                            {{RPCResult::Type::STR_HEX, "topic", "The topic"}}},
-                                        {RPCResult::Type::STR_HEX, "data", "The logged data"},
-                                    }},
-
-                            }},
-                    }},
-                RPCExamples{
-                    HelpExampleCli("callcontract", "eb23c0b3e6042821da281a2e2364feb22dd543e3 06fdde03")
-            + HelpExampleCli("callcontract", "\"\" 60606040525b33600060006101000a81548173ffffffffffffffffffffffffffffffffffffffff02191690836c010000000000000000000000009081020402179055506103786001600050819055505b600c80605b6000396000f360606040526008565b600256")
-            + HelpExampleRpc("callcontract", "eb23c0b3e6042821da281a2e2364feb22dd543e3 06fdde03")
-            + HelpExampleRpc("callcontract", "\"\" 60606040525b33600060006101000a81548173ffffffffffffffffffffffffffffffffffffffff02191690836c010000000000000000000000009081020402179055506103786001600050819055505b600c80605b6000396000f360606040526008565b600256")
-                },
-        [&](const RPCHelpMan& self, const JSONRPCRequest& request) -> UniValue
-{ 
-    return CallToContract(request.params);
-},
-    };
-}
-
-class WaitForLogsParams {
-public:
-    int fromBlock;
-    int toBlock;
-
-    int minconf;
-
-    std::set<dev::h160> addresses;
-    std::vector<boost::optional<dev::h256>> topics;
-
-    // bool wait;
-
-    WaitForLogsParams(const UniValue& params) {
-        std::unique_lock<std::mutex> lock(cs_blockchange);
-
-        fromBlock = parseBlockHeight(params[0], latestblock.height + 1);
-        toBlock = parseBlockHeight(params[1], -1);
-
-        parseFilter(params[2]);
-        minconf = parseUInt(params[3], 6);
-    }
-
-private:
-    void parseFilter(const UniValue& val) {
-        if (val.isNull()) {
-            return;
-        }
-
-        parseParam(val["addresses"], addresses);
-        parseParam(val["topics"], topics);
-    }
-};
-
-RPCHelpMan waitforlogs()
-{
-    return RPCHelpMan{"waitforlogs",
-                "requires -logevents to be enabled\n"
-                "\nWaits for a new logs and return matching log entries. When the call returns, it also specifies the next block number to start waiting for new logs.\n"
-                "By calling waitforlogs repeatedly using the returned `nextBlock` number, a client can receive a stream of up-to-date log entires.\n"
-                "\nThis call is different from the similarly named `searchlogs`. This call returns individual matching log entries, `searchlogs` returns a transaction receipt if one of the log entries of that transaction matches the filter conditions.\n",
-                {
-                    {"fromBlock", RPCArg::Type::NUM, /* default */ "null", "The block number to start looking for logs."},
-                    {"toBlock", RPCArg::Type::NUM, /* default */ "null", "The block number to stop looking for logs. If null, will wait indefinitely into the future."},
-                    {"filter", RPCArg::Type::STR, /* default */ "{}", "\"{ addresses?: Hex160String[], topics?: Hex256String[] }\", Filter conditions for logs."},
-                    {"minconf", RPCArg::Type::NUM, /* default */ "6", "Minimal number of confirmations before a log is returned"},
-                },
-                RPCResult{RPCResult::Type::STR, "", 
-                "An object with the following properties:\n"
-                "1. logs (LogEntry[]) Array of matchiing log entries. This may be empty if `filter` removed all entries."
-                "2. count (int) How many log entries are returned."
-                "3. nextBlock (int) To wait for new log entries haven't seen before, use this number as `fromBlock`"
-                "\nUsage:\n"
-                "`waitforlogs` waits for new logs, starting from the tip of the chain.\n"
-                "`waitforlogs 600` waits for new logs, but starting from block 600. If there are logs available, this call will return immediately.\n"
-                "`waitforlogs 600 700` waits for new logs, but only up to 700th block\n"
-                "`waitforlogs null null` this is equivalent to `waitforlogs`, using default parameter values\n"
-                "`waitforlogs null null` { \"addresses\": [ \"ff0011...\" ], \"topics\": [ \"c0fefe\"] }` waits for logs in the future matching the specified conditions\n"
-                "\nSample Output:\n"
-                "{\n  \"entries\": [\n    {\n      \"blockHash\": \"56d5f1f5ec239ef9c822d9ed600fe9aa63727071770ac7c0eabfc903bf7316d4\",\n      \"blockNumber\": 3286,\n      \"transactionHash\": \"00aa0f041ce333bc3a855b2cba03c41427cda04f0334d7f6cb0acad62f338ddc\",\n      \"transactionIndex\": 2,\n      \"from\": \"3f6866e2b59121ada1ddfc8edc84a92d9655675f\",\n      \"to\": \"8e1ee0b38b719abe8fa984c986eabb5bb5071b6b\",\n      \"cumulativeGasUsed\": 23709,\n      \"gasUsed\": 23709,\n      \"contractAddress\": \"8e1ee0b38b719abe8fa984c986eabb5bb5071b6b\",\n      \"topics\": [\n        \"f0e1159fa6dc12bb31e0098b7a1270c2bd50e760522991c6f0119160028d9916\",\n        \"0000000000000000000000000000000000000000000000000000000000000002\"\n      ],\n      \"data\": \"00000000000000000000000000000000000000000000000000000000000000010000000000000000000000000000000000000000000000000000000000000003\"\n    }\n  ],\n\n  \"count\": 7,\n  \"nextblock\": 801\n}\n"
-                },
-                RPCExamples{
-                    HelpExampleCli("waitforlogs", "") + HelpExampleCli("waitforlogs", "600") + HelpExampleCli("waitforlogs", "600 700") + HelpExampleCli("waitforlogs", "null null")
-                    + HelpExampleCli("waitforlogs", "null null '{ \"addresses\": [ \"12ae42729af478ca92c8c66773a3e32115717be4\" ], \"topics\": [ \"b436c2bf863ccd7b8f63171201efd4792066b4ce8e543dde9c3e9e9ab98e216c\"] }'")
-            + HelpExampleRpc("waitforlogs", "") + HelpExampleRpc("waitforlogs", "600") + HelpExampleRpc("waitforlogs", "600 700") + HelpExampleRpc("waitforlogs", "null null")
-            + HelpExampleRpc("waitforlogs", "null null '{ \"addresses\": [ \"12ae42729af478ca92c8c66773a3e32115717be4\" ], \"topics\": [ \"b436c2bf863ccd7b8f63171201efd4792066b4ce8e543dde9c3e9e9ab98e216c\"] }'")
-                },
-        [&](const RPCHelpMan& self, const JSONRPCRequest& request_) -> UniValue
-{
-
-    if (!fLogEvents)
-        throw JSONRPCError(RPC_INTERNAL_ERROR, "Events indexing disabled");
-
-    // this is a long poll function. force cast to non const pointer
-    JSONRPCRequest& request = (JSONRPCRequest&) request_;
-    if(!request.httpreq)
-        throw JSONRPCError(RPC_INTERNAL_ERROR, "HTTP connection not available");
-
-    WaitForLogsParams params(request.params);
-
-    request.PollStart();
-
-    std::vector<std::vector<uint256>> hashesToBlock;
-
-    int curheight = 0;
-
-    auto& addresses = params.addresses;
-    auto& filterTopics = params.topics;
-
-    while (curheight == 0) {
-        {
-            LOCK(cs_main);
-            curheight = pblocktree->ReadHeightIndex(params.fromBlock, params.toBlock, params.minconf,
-                    hashesToBlock, addresses);
-        }
-
-        // if curheight >= fromBlock. Blockchain extended with new log entries. Return next block height to client.
-        //    nextBlock = curheight + 1
-        // if curheight == 0. No log entry found in index. Wait for new block then try again.
-        //    nextBlock = fromBlock
-        // if curheight == -1. Incorrect parameters has entered.
-        //
-        // if curheight advanced, but all filtered out, API should return empty array, but advancing the cursor anyway.
-
-        if (curheight > 0) {
-            break;
-        }
-
-        if (curheight == -1) {
-            throw JSONRPCError(RPC_INVALID_PARAMETER, "Incorrect params");
-        }
-
-        // wait for a new block to arrive
-        {
-            while (true) {
-                std::unique_lock<std::mutex> lock(cs_blockchange);
-                auto blockHeight = latestblock.height;
-
-                request.PollPing();
-
-                cond_blockchange.wait_for(lock, std::chrono::milliseconds(1000));
-                if (latestblock.height > blockHeight) {
-                    break;
-                }
-
-                // TODO: maybe just merge `IsRPCRunning` this into PollAlive
-                if (!request.PollAlive() || !IsRPCRunning()) {
-                    LogPrintf("waitforlogs client disconnected\n");
-                    return NullUniValue;
-                }
-            }
-        }
-    }
-
-    LOCK(cs_main);
-
-    UniValue jsonLogs(UniValue::VARR);
-
-    std::set<uint256> dupes;
-
-    for (const auto& txHashes : hashesToBlock) {
-        for (const auto& txHash : txHashes) {
-
-            if(dupes.find(txHash) != dupes.end()) {
-                continue;
-            }
-            dupes.insert(txHash);
-
-            std::vector<TransactionReceiptInfo> receipts = pstorageresult->getResult(
-                    uintToh256(txHash));
-
-            for (const auto& receipt : receipts) {
-                for (const auto& log : receipt.logs) {
-
-                    bool includeLog = true;
-
-                    if (!filterTopics.empty()) {
-                        for (size_t i = 0; i < filterTopics.size(); i++) {
-                            auto filterTopic = filterTopics[i];
-
-                            if (!filterTopic) {
-                                continue;
-                            }
-
-                            auto filterTopicContent = filterTopic.get();
-                            auto topicContent = log.topics[i];
-
-                            if (topicContent != filterTopicContent) {
-                                includeLog = false;
-                                break;
-                            }
-                        }
-                    }
-
-
-                    if (!includeLog) {
-                        continue;
-                    }
-
-                    UniValue jsonLog(UniValue::VOBJ);
-
-                    assignJSON(jsonLog, receipt);
-                    assignJSON(jsonLog, log, false);
-
-                    jsonLogs.push_back(jsonLog);
-                }
-            }
-        }
-    }
-
-    UniValue result(UniValue::VOBJ);
-    result.pushKV("entries", jsonLogs);
-    result.pushKV("count", (int) jsonLogs.size());
-    result.pushKV("nextblock", curheight + 1);
-
-    return result;
-},
-    };
-}
-
-RPCHelpMan searchlogs()
-{
-    return RPCHelpMan{"searchlogs",
-                "\nSearch logs, requires -logevents to be enabled.\n",
-                {
-                    {"fromBlock", RPCArg::Type::NUM, RPCArg::Optional::NO, "The number of the earliest block (latest may be given to mean the most recent block)."},
-                    {"toBlock", RPCArg::Type::NUM, RPCArg::Optional::NO, "The number of the latest block (-1 may be given to mean the most recent block)."},
-                    {"address", RPCArg::Type::STR, RPCArg::Optional::OMITTED_NAMED_ARG, "An address or a list of addresses to only get logs from particular account(s)."},
-                    {"topics", RPCArg::Type::STR, RPCArg::Optional::OMITTED_NAMED_ARG, "An array of values from which at least one must appear in the log entries. The order is important, if you want to leave topics out use null, e.g. [null, \"0x00...\"]."},
-                    {"minconf", RPCArg::Type::NUM, /* default */ "0", "Minimal number of confirmations before a log is returned"},
-                },
-               RPCResult{
-            RPCResult::Type::ARR, "", "",
-                {
-                    {RPCResult::Type::OBJ, "", "",
-                        {
-                            {RPCResult::Type::STR_HEX, "blockHash", "The block hash"},
-                            {RPCResult::Type::NUM, "blockNumber", "The block number"},
-                            {RPCResult::Type::STR_HEX, "transactionHash", "The transaction hash"},
-                            {RPCResult::Type::NUM, "transactionIndex", "The transaction index"},
-                            {RPCResult::Type::STR, "from", "The from address"},
-                            {RPCResult::Type::STR, "to", "The to address"},
-                            {RPCResult::Type::NUM, "cumulativeGasUsed", "The cumulative gas used"},
-                            {RPCResult::Type::NUM, "gasUsed", "The gas used"},
-                            {RPCResult::Type::STR_HEX, "contractAddress", "The contract address"},
-                            {RPCResult::Type::STR, "excepted", "The thrown exception"},
-                            {RPCResult::Type::ARR, "log", "The logs from the receipt",
-                                {
-                                    {RPCResult::Type::STR, "address", "The contract address"},
-                                    {RPCResult::Type::ARR, "topics", "The topic",
-                                        {{RPCResult::Type::STR_HEX, "topic", "The topic"}}},
-                                    {RPCResult::Type::STR_HEX, "data", "The logged data"},
-                                }},
-                        }}
-                }},
-                RPCExamples{
-                    HelpExampleCli("searchlogs", "0 100 '{\"addresses\": [\"12ae42729af478ca92c8c66773a3e32115717be4\"]}' '{\"topics\": [null,\"b436c2bf863ccd7b8f63171201efd4792066b4ce8e543dde9c3e9e9ab98e216c\"]}'")
-            + HelpExampleRpc("searchlogs", "0 100 '{\"addresses\": [\"12ae42729af478ca92c8c66773a3e32115717be4\"]} {\"topics\": [null,\"b436c2bf863ccd7b8f63171201efd4792066b4ce8e543dde9c3e9e9ab98e216c\"]}'")
-                },
-        [&](const RPCHelpMan& self, const JSONRPCRequest& request) -> UniValue
-{
-    return SearchLogs(request.params);
-},
-    };
-}
-
-RPCHelpMan gettransactionreceipt()
-{
-    return RPCHelpMan{"gettransactionreceipt",
-                "\nGet the transaction receipt.\n",
-                {
-                    {"hash", RPCArg::Type::STR_HEX, RPCArg::Optional::NO, "The transaction hash"},
-                },
-               RPCResult{
-            RPCResult::Type::ARR, "", "",
-                {
-                    {RPCResult::Type::OBJ, "", "",
-                        {
-                            {RPCResult::Type::STR_HEX, "blockHash", "The block hash"},
-                            {RPCResult::Type::NUM, "blockNumber", "The block number"},
-                            {RPCResult::Type::STR_HEX, "transactionHash", "The transaction hash"},
-                            {RPCResult::Type::NUM, "transactionIndex", "The transaction index"},
-                            {RPCResult::Type::STR, "from", "The from address"},
-                            {RPCResult::Type::STR, "to", "The to address"},
-                            {RPCResult::Type::NUM, "cumulativeGasUsed", "The cumulative gas used"},
-                            {RPCResult::Type::NUM, "gasUsed", "The gas used"},
-                            {RPCResult::Type::STR_HEX, "contractAddress", "The contract address"},
-                            {RPCResult::Type::STR, "excepted", "The thrown exception"},
-                            {RPCResult::Type::STR_HEX, "bloom", "Bloom filter for light clients to quickly retrieve related logs"},
-                            {RPCResult::Type::ARR, "log", "The logs from the receipt",
-                                {
-                                    {RPCResult::Type::STR, "address", "The contract address"},
-                                    {RPCResult::Type::ARR, "topics", "The topic",
-                                        {{RPCResult::Type::STR_HEX, "topic", "The topic"}}},
-                                    {RPCResult::Type::STR_HEX, "data", "The logged data"},
-                                }},
-                        }}
-                }},
-                RPCExamples{
-                    HelpExampleCli("gettransactionreceipt", "3b04bc73afbbcf02cfef2ca1127b60fb0baf5f8946a42df67f1659671a2ec53c")
-            + HelpExampleRpc("gettransactionreceipt", "3b04bc73afbbcf02cfef2ca1127b60fb0baf5f8946a42df67f1659671a2ec53c")
-                },
-        [&](const RPCHelpMan& self, const JSONRPCRequest& request) -> UniValue
-{
-
-    if(!fLogEvents)
-        throw JSONRPCError(RPC_INTERNAL_ERROR, "Events indexing disabled");
-
-    LOCK(cs_main);
-
-    std::string hashTemp = request.params[0].get_str();
-    if(hashTemp.size() != 64){
-        throw JSONRPCError(RPC_INVALID_ADDRESS_OR_KEY, "Incorrect hash");
-    }
-    
-    uint256 hash(uint256S(hashTemp));
-
-    std::vector<TransactionReceiptInfo> transactionReceiptInfo = pstorageresult->getResult(uintToh256(hash));
-
-    UniValue result(UniValue::VARR);
-    for(TransactionReceiptInfo& t : transactionReceiptInfo){
-        UniValue tri(UniValue::VOBJ);
-        transactionReceiptInfoToJSON(t, tri);
-        result.push_back(tri);
-    }
-    return result;
-},
-    };
-}
-
-RPCHelpMan getdelegationinfoforaddress()
-{
-    return RPCHelpMan{"getdelegationinfoforaddress",
-                "\nGet delegation information for an address.\n",
-                {
-                    {"address", RPCArg::Type::STR, RPCArg::Optional::NO, "The qtum address string"},
-                },
-                RPCResult{
-                    RPCResult::Type::OBJ, "", "",
-                    {
-                        {RPCResult::Type::STR, "staker", "The staker address"},
-                        {RPCResult::Type::NUM, "fee", "The percentage of the reward"},
-                        {RPCResult::Type::NUM, "blockHeight", "The block height"},
-                        {RPCResult::Type::STR_HEX, "PoD", "The proof of delegation"},
-                        {RPCResult::Type::BOOL, "verified", "Verify delegation"},
-                    }},
-                RPCExamples{
-                    HelpExampleCli("getdelegationinfoforaddress", "QM72Sfpbz1BPpXFHz9m3CdqATR44Jvaydd")
-            + HelpExampleRpc("getdelegationinfoforaddress", "QM72Sfpbz1BPpXFHz9m3CdqATR44Jvaydd")
-                },
-        [&](const RPCHelpMan& self, const JSONRPCRequest& request) -> UniValue
-{
-
-    LOCK(cs_main);
-
-    // Parse the public key hash address
-    std::string strAddress = request.params[0].get_str();
-
-    CTxDestination dest = DecodeDestination(strAddress);
-    if (!IsValidDestination(dest)) {
-        throw JSONRPCError(RPC_TYPE_ERROR, "Invalid address");
-    }
-
-    const PKHash *pkhash = boost::get<PKHash>(&dest);
-    if (!pkhash) {
-        throw JSONRPCError(RPC_TYPE_ERROR, "Address does not refer to public key hash");
-    }
-
-    // Get delegation for an address
-    QtumDelegation qtumDelegation;
-    Delegation delegation;
-    uint160 address = uint160(*pkhash);
-    if(!qtumDelegation.GetDelegation(address, delegation)) {
-        throw JSONRPCError(RPC_INTERNAL_ERROR, "Failed to get delegation");
-    }
-    bool verified = qtumDelegation.VerifyDelegation(address, delegation);
-
-    // Fill the json object with information
-    UniValue result(UniValue::VOBJ);
-    std::string strStaker = delegation.staker != uint160() ? EncodeDestination(PKHash(delegation.staker)) : "";
-    result.pushKV("staker", strStaker);
-    result.pushKV("fee", (int64_t)delegation.fee);
-    result.pushKV("blockHeight", (int64_t)delegation.blockHeight);
-    result.pushKV("PoD", HexStr(delegation.PoD));
-    result.pushKV("verified", verified);
-
-    return result;
-},
-    };
-}
-
-class DelegationsStakerFilter : public IDelegationFilter
-{
-public:
-    DelegationsStakerFilter(const uint160& _address):
-        address(_address)
-    {}
-
-    bool Match(const DelegationEvent& event) const override
-    {
-        return event.item.staker == address;
-    }
-
-private:
-    uint160 address;
-};
-
-uint64_t getDelegateWeight(const uint160& keyid, const std::map<COutPoint, uint32_t>& immatureStakes, int height)
-{
-    // Decode address
-    uint256 hashBytes;
-    int type = 0;
-    if (!DecodeIndexKey(EncodeDestination(PKHash(keyid)), hashBytes, type)) {
-        return 0;
-    }
-
-    // Get address weight
-    uint64_t weight = 0;
-    if (!GetAddressWeight(hashBytes, type, immatureStakes, height, weight)) {
-        return 0;
-    }
-
-    return weight;
-}
-
-RPCHelpMan getdelegationsforstaker()
-{
-    return RPCHelpMan{"getdelegationsforstaker",
-                "requires -logevents to be enabled\n"
-                "\nGet the current list of delegates for a super staker.\n",
-                {
-                    {"address", RPCArg::Type::STR, RPCArg::Optional::NO, "The qtum address string for staker"},
-                },
-               RPCResult{
-            RPCResult::Type::ARR, "", "",
-                {
-                    {RPCResult::Type::OBJ, "", "",
-                        {
-                            {RPCResult::Type::STR, "delegate", "The delegate address"},
-                            {RPCResult::Type::STR, "staker", "The staker address"},
-                            {RPCResult::Type::NUM, "fee", "The percentage of the reward"},
-                            {RPCResult::Type::NUM, "blockHeight", "The block height"},
-                            {RPCResult::Type::NUM, "weight", "Delegate weight, displayed when address index is enabled"},
-                            {RPCResult::Type::STR_HEX, "PoD", "The proof of delegation"},
-                        }}
-                }},
-                RPCExamples{
-                    HelpExampleCli("getdelegationsforstaker", "QM72Sfpbz1BPpXFHz9m3CdqATR44Jvaydd")
-            + HelpExampleRpc("getdelegationsforstaker", "QM72Sfpbz1BPpXFHz9m3CdqATR44Jvaydd")
-                },
-        [&](const RPCHelpMan& self, const JSONRPCRequest& request) -> UniValue
-{
-
-    if (!fLogEvents)
-        throw JSONRPCError(RPC_INTERNAL_ERROR, "Events indexing disabled");
-
-    LOCK(cs_main);
-
-    // Parse the public key hash address
-    std::string strAddress = request.params[0].get_str();
-
-    CTxDestination dest = DecodeDestination(strAddress);
-    if (!IsValidDestination(dest)) {
-        throw JSONRPCError(RPC_TYPE_ERROR, "Invalid address");
-    }
-
-    const PKHash *pkhash = boost::get<PKHash>(&dest);
-    if (!pkhash) {
-        throw JSONRPCError(RPC_TYPE_ERROR, "Address does not refer to public key hash");
-    }
-
-    // Get delegations for staker
-    QtumDelegation qtumDelegation;
-    std::vector<DelegationEvent> events;
-    uint160 address = uint160(*pkhash);
-    DelegationsStakerFilter filter(address);
-    if(!qtumDelegation.FilterDelegationEvents(events, filter)) {
-        throw JSONRPCError(RPC_INTERNAL_ERROR, "Failed to get delegations for staker");
-    }
-    std::map<uint160, Delegation> delegations = qtumDelegation.DelegationsFromEvents(events);
-
-    // Get chain parameters
-    std::map<COutPoint, uint32_t> immatureStakes = GetImmatureStakes();
-    int height = ::ChainActive().Height();
-
-    // Fill the json object with information
-    UniValue result(UniValue::VARR);
-    for (std::map<uint160, Delegation>::iterator it=delegations.begin(); it!=delegations.end(); it++){
-        UniValue delegation(UniValue::VOBJ);
-        delegation.pushKV("delegate", EncodeDestination(PKHash(it->first)));
-        delegation.pushKV("staker", EncodeDestination(PKHash(it->second.staker)));
-        delegation.pushKV("fee", (int64_t)it->second.fee);
-        delegation.pushKV("blockHeight", (int64_t)it->second.blockHeight);
-        if(fAddressIndex)
-        {
-            delegation.pushKV("weight", getDelegateWeight(it->first, immatureStakes, height));
-        }
-        delegation.pushKV("PoD", HexStr(it->second.PoD));
-        result.push_back(delegation);
-    }
-
-    return result;
-},
-    };
-}
-//////////////////////////////////////////////////////////////////////
-
-RPCHelpMan listcontracts()
-{
-    return RPCHelpMan{"listcontracts",
-                "\nGet the contracts list.\n",
-                {
-                    {"start", RPCArg::Type::NUM, /* default */ "1", "The starting account index"},
-                    {"maxDisplay", RPCArg::Type::NUM, /* default */ "20", "Max accounts to list"},
                 },
                 RPCResult{
                     RPCResult::Type::OBJ, "", "",
@@ -2835,32 +2139,6 @@
 static RPCHelpMan gettxout()
 {
     return RPCHelpMan{"gettxout",
-<<<<<<< HEAD
-                "\nReturns details about an unspent transaction output.\n",
-                {
-                    {"txid", RPCArg::Type::STR, RPCArg::Optional::NO, "The transaction id"},
-                    {"n", RPCArg::Type::NUM, RPCArg::Optional::NO, "vout number"},
-                    {"include_mempool", RPCArg::Type::BOOL, /* default */ "true", "Whether to include the mempool. Note that an unspent output that is spent in the mempool won't appear."},
-                },
-                RPCResult{
-                    RPCResult::Type::OBJ, "", "",
-                    {
-                        {RPCResult::Type::STR_HEX, "bestblock", "The hash of the block at the tip of the chain"},
-                        {RPCResult::Type::NUM, "confirmations", "The number of confirmations"},
-                        {RPCResult::Type::STR_AMOUNT, "value", "The transaction value in " + CURRENCY_UNIT},
-                        {RPCResult::Type::OBJ, "scriptPubKey", "",
-                            {
-                                {RPCResult::Type::STR_HEX, "asm", ""},
-                                {RPCResult::Type::STR_HEX, "hex", ""},
-                                {RPCResult::Type::NUM, "reqSigs", "Number of required signatures"},
-                                {RPCResult::Type::STR_HEX, "type", "The type, eg pubkeyhash"},
-                                {RPCResult::Type::ARR, "addresses", "array of qtum addresses",
-                                    {{RPCResult::Type::STR, "address", "qtum address"}}},
-                            }},
-                        {RPCResult::Type::BOOL, "coinbase", "Coinbase or not"},
-                    }},
-                RPCExamples{
-=======
         "\nReturns details about an unspent transaction output.\n",
         {
             {"txid", RPCArg::Type::STR, RPCArg::Optional::NO, "The transaction id"},
@@ -2886,7 +2164,6 @@
             }},
         },
         RPCExamples{
->>>>>>> 5ed36332
             "\nGet unspent transactions\n"
             + HelpExampleCli("listunspent", "") +
             "\nView the details\n"
@@ -2993,13 +2270,8 @@
 static void SoftForkDescPushBack(const CBlockIndex* active_chain_tip, UniValue& softforks, const Consensus::Params& consensusParams, Consensus::DeploymentPos id)
 {
     // For BIP9 deployments.
-<<<<<<< HEAD
-    // Deployments that are never active are hidden.
-    if (consensusParams.vDeployments[id].nStartTime == Consensus::BIP9Deployment::NEVER_ACTIVE) return;
-=======
 
     if (!DeploymentEnabled(consensusParams, id)) return;
->>>>>>> 5ed36332
 
     UniValue bip9(UniValue::VOBJ);
     const ThresholdState thresholdState = g_versionbitscache.State(active_chain_tip, consensusParams, id);
@@ -4290,38 +3562,6 @@
     };
 }
 
-<<<<<<< HEAD
-static RPCHelpMan qrc20name()
-{
-    return RPCHelpMan{"qrc20name",
-                "\nReturns the name of the token\n",
-                {
-                    {"contractaddress", RPCArg::Type::STR_HEX, RPCArg::Optional::NO, "The contract address"},
-                },
-                RPCResult{
-                    RPCResult::Type::STR, "name", "The name of the token"},
-                RPCExamples{
-                    HelpExampleCli("qrc20name", "\"eb23c0b3e6042821da281a2e2364feb22dd543e3\"")
-            + HelpExampleRpc("qrc20name", "\"eb23c0b3e6042821da281a2e2364feb22dd543e3\"")
-                },
-        [&](const RPCHelpMan& self, const JSONRPCRequest& request) -> UniValue
-{
-    // Set contract address
-    CallToken token;
-    token.setAddress(request.params[0].get_str());
-
-    // Get name
-    std::string result;
-    if(!token.name(result))
-        throw JSONRPCError(RPC_MISC_ERROR, "Fail to get token name");
-
-    return result;
-},
-    };
-}
-
-=======
->>>>>>> 5ed36332
 static RPCHelpMan qrc20symbol()
 {
     return RPCHelpMan{"qrc20symbol",
@@ -4338,12 +3578,8 @@
         [&](const RPCHelpMan& self, const JSONRPCRequest& request) -> UniValue
 {
     // Set contract address
-<<<<<<< HEAD
-    CallToken token;
-=======
     ChainstateManager& chainman = EnsureAnyChainman(request.context);
     CallToken token(chainman);
->>>>>>> 5ed36332
     token.setAddress(request.params[0].get_str());
 
     // Get symbol
@@ -4372,12 +3608,8 @@
         [&](const RPCHelpMan& self, const JSONRPCRequest& request) -> UniValue
 {
     // Set contract address
-<<<<<<< HEAD
-    CallToken token;
-=======
     ChainstateManager& chainman = EnsureAnyChainman(request.context);
     CallToken token(chainman);
->>>>>>> 5ed36332
     token.setAddress(request.params[0].get_str());
 
     // Get total supply
@@ -4416,12 +3648,8 @@
         [&](const RPCHelpMan& self, const JSONRPCRequest& request) -> UniValue
 {
     // Set contract address
-<<<<<<< HEAD
-    CallToken token;
-=======
     ChainstateManager& chainman = EnsureAnyChainman(request.context);
     CallToken token(chainman);
->>>>>>> 5ed36332
     token.setAddress(request.params[0].get_str());
     uint32_t result;
 
@@ -4451,12 +3679,8 @@
         [&](const RPCHelpMan& self, const JSONRPCRequest& request) -> UniValue
 {
     // Get parameters
-<<<<<<< HEAD
-    CallToken token;
-=======
     ChainstateManager& chainman = EnsureAnyChainman(request.context);
     CallToken token(chainman);
->>>>>>> 5ed36332
     token.setAddress(request.params[0].get_str());
     std::string sender = request.params[1].get_str();
     token.setSender(sender);
@@ -4499,12 +3723,8 @@
         [&](const RPCHelpMan& self, const JSONRPCRequest& request) -> UniValue
 {
     // Set contract address
-<<<<<<< HEAD
-    CallToken token;
-=======
     ChainstateManager& chainman = EnsureAnyChainman(request.context);
     CallToken token(chainman);
->>>>>>> 5ed36332
     token.setAddress(request.params[0].get_str());
 
     // Get total supply
@@ -4534,13 +3754,8 @@
                 {
                     {"contractaddress", RPCArg::Type::STR_HEX, RPCArg::Optional::NO, "The contract address."},
                     {"address", RPCArg::Type::STR, RPCArg::Optional::NO,  "The qtum address to get history for."},
-<<<<<<< HEAD
-                    {"fromBlock", RPCArg::Type::NUM, /* default */ "0", "The number of the earliest block."},
-                    {"minconf", RPCArg::Type::NUM, /* default */ "6", "Minimal number of confirmations."},
-=======
                     {"fromBlock", RPCArg::Type::NUM, RPCArg::Default{0}, "The number of the earliest block."},
                     {"minconf", RPCArg::Type::NUM, RPCArg::Default{6}, "Minimal number of confirmations."},
->>>>>>> 5ed36332
                 },
                RPCResult{
             RPCResult::Type::ARR, "", "",
@@ -4567,12 +3782,8 @@
         [&](const RPCHelpMan& self, const JSONRPCRequest& request) -> UniValue
 {
     // Get parameters
-<<<<<<< HEAD
-    CallToken token;
-=======
     ChainstateManager& chainman = EnsureAnyChainman(request.context);
     CallToken token(chainman);
->>>>>>> 5ed36332
     token.setAddress(request.params[0].get_str());
     std::string sender = request.params[1].get_str();
     token.setSender(sender);
@@ -4586,12 +3797,8 @@
     // Get transaction events
     LOCK(cs_main);
     std::vector<TokenEvent> result;
-<<<<<<< HEAD
-    int64_t toBlock = ::ChainActive().Height();
-=======
     CChain& active_chain = chainman.ActiveChain();
     int64_t toBlock = active_chain.Height();
->>>>>>> 5ed36332
     if(!token.transferEvents(result, fromBlock, toBlock, minconf))
         throw JSONRPCError(RPC_MISC_ERROR, "Fail to get transfer events");
     if(!token.burnEvents(result, fromBlock, toBlock, minconf))
@@ -4622,11 +3829,7 @@
         obj.pushKV("confirmations", confirms);
         obj.pushKV("blockHash", event.blockHash.GetHex());
         obj.pushKV("blockNumber", event.blockNumber);
-<<<<<<< HEAD
-        obj.pushKV("blocktime", ::ChainActive()[event.blockNumber]->GetBlockTime());
-=======
         obj.pushKV("blocktime", active_chain[event.blockNumber]->GetBlockTime());
->>>>>>> 5ed36332
         obj.pushKV("transactionHash", event.transactionHash.GetHex());
         res.push_back(obj);
     }
@@ -4640,36 +3843,6 @@
 {
 // clang-format off
 static const CRPCCommand commands[] =
-<<<<<<< HEAD
-{ //  category              name                      actor (function)         argNames
-  //  --------------------- ------------------------  -----------------------  ----------
-    { "blockchain",         "getblockchaininfo",      &getblockchaininfo,      {} },
-    { "blockchain",         "getchaintxstats",        &getchaintxstats,        {"nblocks", "blockhash"} },
-    { "blockchain",         "getblockstats",          &getblockstats,          {"hash_or_height", "stats"} },
-    { "blockchain",         "getbestblockhash",       &getbestblockhash,       {} },
-    { "blockchain",         "getblockcount",          &getblockcount,          {} },
-    { "blockchain",         "getblock",               &getblock,               {"blockhash","verbosity|verbose"} },
-    { "blockchain",         "getblockhash",           &getblockhash,           {"height"} },
-    { "blockchain",         "getblockheader",         &getblockheader,         {"blockhash","verbose"} },
-    { "blockchain",         "getchaintips",           &getchaintips,           {} },
-    { "blockchain",         "getdifficulty",          &getdifficulty,          {} },
-    { "blockchain",         "getmempoolancestors",    &getmempoolancestors,    {"txid","verbose"} },
-    { "blockchain",         "getmempooldescendants",  &getmempooldescendants,  {"txid","verbose"} },
-    { "blockchain",         "getmempoolentry",        &getmempoolentry,        {"txid"} },
-    { "blockchain",         "getmempoolinfo",         &getmempoolinfo,         {} },
-    { "blockchain",         "getrawmempool",          &getrawmempool,          {"verbose", "mempool_sequence"} },
-    { "blockchain",         "gettxout",               &gettxout,               {"txid","n","include_mempool"} },
-    { "blockchain",         "gettxoutsetinfo",        &gettxoutsetinfo,        {"hash_type"} },
-    { "blockchain",         "pruneblockchain",        &pruneblockchain,        {"height"} },
-    { "blockchain",         "savemempool",            &savemempool,            {} },
-    { "blockchain",         "verifychain",            &verifychain,            {"checklevel","nblocks"} },
-    { "blockchain",         "getaccountinfo",         &getaccountinfo,         {"address"} },
-    { "blockchain",         "getstorage",             &getstorage,             {"address", "blockNum", "index"} },
-
-    { "blockchain",         "preciousblock",          &preciousblock,          {"blockhash"} },
-    { "blockchain",         "scantxoutset",           &scantxoutset,           {"action", "scanobjects"} },
-    { "blockchain",         "getblockfilter",         &getblockfilter,         {"blockhash", "filtertype"} },
-=======
 { //  category              actor (function)
   //  --------------------- ------------------------
     { "blockchain",         &getblockchaininfo,                  },
@@ -4717,36 +3890,8 @@
     { "blockchain",         &getestimatedannualroi,              },
     { "blockchain",         &getdelegationinfoforaddress,        },
     { "blockchain",         &getdelegationsforstaker,            },
->>>>>>> 5ed36332
-
-    { "blockchain",         "callcontract",           &callcontract,           {"address","data", "senderAddress", "gasLimit", "amount"} },
-
-    { "blockchain",         "qrc20name",              &qrc20name,              {"contractaddress"} },
-    { "blockchain",         "qrc20symbol",            &qrc20symbol,            {"contractaddress"} },
-    { "blockchain",         "qrc20totalsupply",       &qrc20totalsupply,       {"contractaddress"} },
-    { "blockchain",         "qrc20decimals",          &qrc20decimals,          {"contractaddress"} },
-    { "blockchain",         "qrc20balanceof",         &qrc20balanceof,         {"contractaddress", "address"} },
-    { "blockchain",         "qrc20allowance",         &qrc20allowance,         {"contractaddress", "addressFrom", "addressTo"} },
-    { "blockchain",         "qrc20listtransactions",  &qrc20listtransactions,  {"contractaddress", "address", "fromBlock", "minconf"} },
 
     /* Not shown in help */
-<<<<<<< HEAD
-    { "hidden",             "invalidateblock",        &invalidateblock,        {"blockhash"} },
-    { "hidden",             "reconsiderblock",        &reconsiderblock,        {"blockhash"} },
-    { "hidden",             "waitfornewblock",        &waitfornewblock,        {"timeout"} },
-    { "hidden",             "waitforblock",           &waitforblock,           {"blockhash","timeout"} },
-    { "hidden",             "waitforblockheight",     &waitforblockheight,     {"height","timeout"} },
-    { "hidden",             "syncwithvalidationinterfacequeue", &syncwithvalidationinterfacequeue, {} },
-    { "hidden",             "dumptxoutset",           &dumptxoutset,           {"path"} },
-    { "blockchain",         "listcontracts",          &listcontracts,          {"start", "maxDisplay"} },
-    { "blockchain",         "gettransactionreceipt",  &gettransactionreceipt,  {"hash"} },
-    { "blockchain",         "searchlogs",             &searchlogs,             {"fromBlock", "toBlock", "address", "topics", "minconf"} },
-
-    { "blockchain",         "waitforlogs",            &waitforlogs,            {"fromBlock", "toBlock", "filter", "minconf"} },
-    { "blockchain",         "getestimatedannualroi",  &getestimatedannualroi,  {} },
-    { "blockchain",         "getdelegationinfoforaddress",  &getdelegationinfoforaddress,  {"address"} },
-    { "blockchain",         "getdelegationsforstaker",      &getdelegationsforstaker,      {"address"} },
-=======
     { "hidden",              &invalidateblock,                   },
     { "hidden",              &reconsiderblock,                   },
     { "hidden",              &waitfornewblock,                   },
@@ -4754,7 +3899,6 @@
     { "hidden",              &waitforblockheight,                },
     { "hidden",              &syncwithvalidationinterfacequeue,  },
     { "hidden",              &dumptxoutset,                      },
->>>>>>> 5ed36332
 };
 // clang-format on
     for (const auto& c : commands) {
