// Copyright (c) 2010 Satoshi Nakamoto
// Copyright (c) 2009-2020 The Bitcoin Core developers
// Distributed under the MIT software license, see the accompanying
// file COPYING or http://www.opensource.org/licenses/mit-license.php.

#include <rpc/rawtransaction_util.h>

#include <coins.h>
#include <core_io.h>
#include <key_io.h>
#include <policy/policy.h>
#include <primitives/transaction.h>
#include <rpc/request.h>
#include <rpc/util.h>
#include <script/sign.h>
#include <script/signingprovider.h>
#include <tinyformat.h>
#include <univalue.h>
#include <util/rbf.h>
#include <util/strencodings.h>
#include <validation.h>
#include <util/moneystr.h>

CMutableTransaction ConstructTransaction(const UniValue& inputs_in, const UniValue& outputs_in, const UniValue& locktime, bool rbf)
{
    if (outputs_in.isNull()) {
        throw JSONRPCError(RPC_INVALID_PARAMETER, "Invalid parameter, output argument must be non-null");
    }

    UniValue inputs;
    if (inputs_in.isNull()) {
        inputs = UniValue::VARR;
    } else {
        inputs = inputs_in.get_array();
    }

    const bool outputs_is_obj = outputs_in.isObject();
    UniValue outputs = outputs_is_obj ? outputs_in.get_obj() : outputs_in.get_array();

    CMutableTransaction rawTx;

    if (!locktime.isNull()) {
        int64_t nLockTime = locktime.get_int64();
        if (nLockTime < 0 || nLockTime > LOCKTIME_MAX)
            throw JSONRPCError(RPC_INVALID_PARAMETER, "Invalid parameter, locktime out of range");
        rawTx.nLockTime = nLockTime;
    }

    for (unsigned int idx = 0; idx < inputs.size(); idx++) {
        const UniValue& input = inputs[idx];
        const UniValue& o = input.get_obj();

        uint256 txid = ParseHashO(o, "txid");

        const UniValue& vout_v = find_value(o, "vout");
        if (!vout_v.isNum())
            throw JSONRPCError(RPC_INVALID_PARAMETER, "Invalid parameter, missing vout key");
        int nOutput = vout_v.get_int();
        if (nOutput < 0)
            throw JSONRPCError(RPC_INVALID_PARAMETER, "Invalid parameter, vout cannot be negative");

        uint32_t nSequence;
        if (rbf) {
            nSequence = MAX_BIP125_RBF_SEQUENCE; /* CTxIn::SEQUENCE_FINAL - 2 */
        } else if (rawTx.nLockTime) {
            nSequence = CTxIn::SEQUENCE_FINAL - 1;
        } else {
            nSequence = CTxIn::SEQUENCE_FINAL;
        }

        // set the sequence number if passed in the parameters object
        const UniValue& sequenceObj = find_value(o, "sequence");
        if (sequenceObj.isNum()) {
            int64_t seqNr64 = sequenceObj.get_int64();
            if (seqNr64 < 0 || seqNr64 > CTxIn::SEQUENCE_FINAL) {
                throw JSONRPCError(RPC_INVALID_PARAMETER, "Invalid parameter, sequence number is out of range");
            } else {
                nSequence = (uint32_t)seqNr64;
            }
        }

        CTxIn in(COutPoint(txid, nOutput), CScript(), nSequence);

        rawTx.vin.push_back(in);
    }

    if (!outputs_is_obj) {
        // Translate array of key-value pairs into dict
        UniValue outputs_dict = UniValue(UniValue::VOBJ);
        for (size_t i = 0; i < outputs.size(); ++i) {
            const UniValue& output = outputs[i];
            if (!output.isObject()) {
                throw JSONRPCError(RPC_INVALID_PARAMETER, "Invalid parameter, key-value pair not an object as expected");
            }
            if (output.size() != 1) {
                throw JSONRPCError(RPC_INVALID_PARAMETER, "Invalid parameter, key-value pair must contain exactly one key");
            }
            outputs_dict.pushKVs(output);
        }
        outputs = std::move(outputs_dict);
    }

    // Duplicate checking
    std::set<CTxDestination> destinations;
    bool has_data{false};

    int i = 0;
    for (const std::string& name_ : outputs.getKeys()) {
        if (name_ == "data") {
            if (has_data) {
                throw JSONRPCError(RPC_INVALID_PARAMETER, "Invalid parameter, duplicate key: data");
            }
            has_data = true;
            std::vector<unsigned char> data = ParseHexV(outputs[name_].getValStr(), "Data");

            CTxOut out(0, CScript() << OP_RETURN << data);
            rawTx.vout.push_back(out);
       } else if (name_ == "contract") {
            // Get the contract object
            UniValue Contract = outputs[i];
            if(!Contract.isObject())
                throw JSONRPCError(RPC_INVALID_PARAMETER, std::string("Invalid parameter, need to be object: ")+name_);

            // Get dgp gas limit and gas price
            LOCK(cs_main);
            QtumDGP qtumDGP(globalState.get(), fGettingValuesDGP);
            uint64_t blockGasLimit = qtumDGP.getBlockGasLimit(::ChainActive().Height());
            uint64_t minGasPrice = CAmount(qtumDGP.getMinGasPrice(::ChainActive().Height()));
            CAmount nGasPrice = (minGasPrice>DEFAULT_GAS_PRICE)?minGasPrice:DEFAULT_GAS_PRICE;

            bool createContract = Contract.exists("bytecode") && Contract["bytecode"].isStr();
            CScript scriptPubKey;
            CAmount nAmount = 0;

            // Get gas limit
            uint64_t nGasLimit=createContract ? DEFAULT_GAS_LIMIT_OP_CREATE : DEFAULT_GAS_LIMIT_OP_SEND;
            if (Contract.exists("gasLimit")){
                nGasLimit = Contract["gasLimit"].get_int64();
                if (nGasLimit > blockGasLimit)
                    throw JSONRPCError(RPC_TYPE_ERROR, "Invalid value for gasLimit (Maximum is: "+i64tostr(blockGasLimit)+")");
                if (nGasLimit < MINIMUM_GAS_LIMIT)
                    throw JSONRPCError(RPC_TYPE_ERROR, "Invalid value for gasLimit (Minimum is: "+i64tostr(MINIMUM_GAS_LIMIT)+")");
                if (nGasLimit <= 0)
                    throw JSONRPCError(RPC_TYPE_ERROR, "Invalid value for gasLimit");
            }

            // Get gas price
            if (Contract.exists("gasPrice")){
                UniValue uGasPrice = Contract["gasPrice"];
                if(!ParseMoney(uGasPrice.getValStr(), nGasPrice))
                {
                    throw JSONRPCError(RPC_TYPE_ERROR, "Invalid value for gasPrice");
                }
                CAmount maxRpcGasPrice = gArgs.GetArg("-rpcmaxgasprice", MAX_RPC_GAS_PRICE);
                if (nGasPrice > (int64_t)maxRpcGasPrice)
                    throw JSONRPCError(RPC_TYPE_ERROR, "Invalid value for gasPrice, Maximum allowed in RPC calls is: "+FormatMoney(maxRpcGasPrice)+" (use -rpcmaxgasprice to change it)");
                if (nGasPrice < (int64_t)minGasPrice)
                    throw JSONRPCError(RPC_TYPE_ERROR, "Invalid value for gasPrice (Minimum is: "+FormatMoney(minGasPrice)+")");
                if (nGasPrice <= 0)
                    throw JSONRPCError(RPC_TYPE_ERROR, "Invalid value for gasPrice");
            }

            // Get sender address
            bool fHasSender=false;
            CTxDestination senderAddress;
            if (Contract.exists("senderAddress")){
                senderAddress = DecodeDestination(Contract["senderAddress"].get_str());
                if (!IsValidDestination(senderAddress))
                    throw JSONRPCError(RPC_INVALID_ADDRESS_OR_KEY, "Invalid Qtum address to send from");
                if (!IsValidContractSenderAddress(senderAddress))
                    throw JSONRPCError(RPC_INVALID_ADDRESS_OR_KEY, "Invalid contract sender address. Only P2PK and P2PKH allowed");
                else
                    fHasSender=true;
            }

            if(createContract)
            {
                // Get the new contract bytecode
                if(!Contract.exists("bytecode") || !Contract["bytecode"].isStr())
                    throw JSONRPCError(RPC_INVALID_PARAMETER, std::string("Invalid parameter, bytecode is mandatory."));

                std::string bytecodehex = Contract["bytecode"].get_str();
                if(bytecodehex.size() % 2 != 0 || !CheckHex(bytecodehex))
                    throw JSONRPCError(RPC_TYPE_ERROR, "Invalid bytecode (bytecode not hex)");

                // Add create contract output
                scriptPubKey = CScript() << CScriptNum(VersionVM::GetEVMDefault().toRaw()) << CScriptNum(nGasLimit) << CScriptNum(nGasPrice) << ParseHex(bytecodehex) <<OP_CREATE;
            }
            else
            {
                // Get the contract address
                if(!Contract.exists("contractAddress") || !Contract["contractAddress"].isStr())
                    throw JSONRPCError(RPC_INVALID_PARAMETER, std::string("Invalid parameter, contract address is mandatory."));

                std::string contractaddress = Contract["contractAddress"].get_str();
                if(contractaddress.size() != 40 || !CheckHex(contractaddress))
                    throw JSONRPCError(RPC_INVALID_ADDRESS_OR_KEY, "Incorrect contract address");

                dev::Address addrAccount(contractaddress);
                if(!globalState->addressInUse(addrAccount))
                    throw JSONRPCError(RPC_INVALID_ADDRESS_OR_KEY, "contract address does not exist");

                // Get the contract data
                if(!Contract.exists("data") || !Contract["data"].isStr())
                    throw JSONRPCError(RPC_INVALID_PARAMETER, std::string("Invalid parameter, contract data is mandatory."));

                std::string datahex = Contract["data"].get_str();
                if(datahex.size() % 2 != 0 || !CheckHex(datahex))
                    throw JSONRPCError(RPC_TYPE_ERROR, "Invalid data (data not hex)");

                // Get amount
                if (Contract.exists("amount")){
                    nAmount = AmountFromValue(Contract["amount"]);
                    if (nAmount < 0)
                        throw JSONRPCError(RPC_TYPE_ERROR, "Invalid amount for call contract");
                }

                // Add call contract output
                scriptPubKey = CScript() << CScriptNum(VersionVM::GetEVMDefault().toRaw()) << CScriptNum(nGasLimit) << CScriptNum(nGasPrice) << ParseHex(datahex) << ParseHex(contractaddress) << OP_CALL;
            }

             // Build op_sender script
            if(fHasSender && ::ChainActive().Height() >= Params().GetConsensus().QIP5Height)
            {
                const PKHash *keyID = boost::get<PKHash>(&senderAddress);
                if(!keyID)
                    throw JSONRPCError(RPC_INVALID_ADDRESS_OR_KEY, "Only pubkeyhash addresses are supported");
                std::vector<unsigned char> scriptSig;
                scriptPubKey = (CScript() << CScriptNum(addresstype::PUBKEYHASH) << ToByteVector(*keyID) << ToByteVector(scriptSig) << OP_SENDER) + scriptPubKey;
            }

            CTxOut out(nAmount, scriptPubKey);
            rawTx.vout.push_back(out);
        } else {
            CTxDestination destination = DecodeDestination(name_);
            if (!IsValidDestination(destination)) {
                throw JSONRPCError(RPC_INVALID_ADDRESS_OR_KEY, std::string("Invalid Qtum address: ") + name_);
            }

            if (!destinations.insert(destination).second) {
                throw JSONRPCError(RPC_INVALID_PARAMETER, std::string("Invalid parameter, duplicated address: ") + name_);
            }

            CScript scriptPubKey = GetScriptForDestination(destination);
            CAmount nAmount = AmountFromValue(outputs[name_]);

            CTxOut out(nAmount, scriptPubKey);
            rawTx.vout.push_back(out);
        }
        ++i;
    }

    if (rbf && rawTx.vin.size() > 0 && !SignalsOptInRBF(CTransaction(rawTx))) {
        throw JSONRPCError(RPC_INVALID_PARAMETER, "Invalid parameter combination: Sequence number(s) contradict replaceable option");
    }

    return rawTx;
}

/** Pushes a JSON object for script verification or signing errors to vErrorsRet. */
static void TxInErrorToJSON(const CTxIn& txin, UniValue& vErrorsRet, const std::string& strMessage)
{
    UniValue entry(UniValue::VOBJ);
    entry.pushKV("txid", txin.prevout.hash.ToString());
    entry.pushKV("vout", (uint64_t)txin.prevout.n);
    UniValue witness(UniValue::VARR);
    for (unsigned int i = 0; i < txin.scriptWitness.stack.size(); i++) {
        witness.push_back(HexStr(txin.scriptWitness.stack[i]));
    }
    entry.pushKV("witness", witness);
    entry.pushKV("scriptSig", HexStr(txin.scriptSig));
    entry.pushKV("sequence", (uint64_t)txin.nSequence);
    entry.pushKV("error", strMessage);
    vErrorsRet.push_back(entry);
}

void ParsePrevouts(const UniValue& prevTxsUnival, FillableSigningProvider* keystore, std::map<COutPoint, Coin>& coins)
{
    if (!prevTxsUnival.isNull()) {
        UniValue prevTxs = prevTxsUnival.get_array();
        for (unsigned int idx = 0; idx < prevTxs.size(); ++idx) {
            const UniValue& p = prevTxs[idx];
            if (!p.isObject()) {
                throw JSONRPCError(RPC_DESERIALIZATION_ERROR, "expected object with {\"txid'\",\"vout\",\"scriptPubKey\"}");
            }

            UniValue prevOut = p.get_obj();

            RPCTypeCheckObj(prevOut,
                {
                    {"txid", UniValueType(UniValue::VSTR)},
                    {"vout", UniValueType(UniValue::VNUM)},
                    {"scriptPubKey", UniValueType(UniValue::VSTR)},
                });

            uint256 txid = ParseHashO(prevOut, "txid");

            int nOut = find_value(prevOut, "vout").get_int();
            if (nOut < 0) {
                throw JSONRPCError(RPC_DESERIALIZATION_ERROR, "vout cannot be negative");
            }

            COutPoint out(txid, nOut);
            std::vector<unsigned char> pkData(ParseHexO(prevOut, "scriptPubKey"));
            CScript scriptPubKey(pkData.begin(), pkData.end());

            {
                auto coin = coins.find(out);
                if (coin != coins.end() && !coin->second.IsSpent() && coin->second.out.scriptPubKey != scriptPubKey) {
                    std::string err("Previous output scriptPubKey mismatch:\n");
                    err = err + ScriptToAsmStr(coin->second.out.scriptPubKey) + "\nvs:\n"+
                        ScriptToAsmStr(scriptPubKey);
                    throw JSONRPCError(RPC_DESERIALIZATION_ERROR, err);
                }
                Coin newcoin;
                newcoin.out.scriptPubKey = scriptPubKey;
                newcoin.out.nValue = MAX_MONEY;
                if (prevOut.exists("amount")) {
                    newcoin.out.nValue = AmountFromValue(find_value(prevOut, "amount"));
                }
                newcoin.nHeight = 1;
                coins[out] = std::move(newcoin);
            }

            // if redeemScript and private keys were given, add redeemScript to the keystore so it can be signed
            const bool is_p2sh = scriptPubKey.IsPayToScriptHash();
            const bool is_p2wsh = scriptPubKey.IsPayToWitnessScriptHash();
            if (keystore && (is_p2sh || is_p2wsh)) {
                RPCTypeCheckObj(prevOut,
                    {
                        {"redeemScript", UniValueType(UniValue::VSTR)},
                        {"witnessScript", UniValueType(UniValue::VSTR)},
                    }, true);
                UniValue rs = find_value(prevOut, "redeemScript");
                UniValue ws = find_value(prevOut, "witnessScript");
                if (rs.isNull() && ws.isNull()) {
                    throw JSONRPCError(RPC_INVALID_PARAMETER, "Missing redeemScript/witnessScript");
                }

                // work from witnessScript when possible
                std::vector<unsigned char> scriptData(!ws.isNull() ? ParseHexV(ws, "witnessScript") : ParseHexV(rs, "redeemScript"));
                CScript script(scriptData.begin(), scriptData.end());
                keystore->AddCScript(script);
                // Automatically also add the P2WSH wrapped version of the script (to deal with P2SH-P2WSH).
                // This is done for redeemScript only for compatibility, it is encouraged to use the explicit witnessScript field instead.
                CScript witness_output_script{GetScriptForDestination(WitnessV0ScriptHash(script))};
                keystore->AddCScript(witness_output_script);

                if (!ws.isNull() && !rs.isNull()) {
                    // if both witnessScript and redeemScript are provided,
                    // they should either be the same (for backwards compat),
                    // or the redeemScript should be the encoded form of
                    // the witnessScript (ie, for p2sh-p2wsh)
                    if (ws.get_str() != rs.get_str()) {
                        std::vector<unsigned char> redeemScriptData(ParseHexV(rs, "redeemScript"));
                        CScript redeemScript(redeemScriptData.begin(), redeemScriptData.end());
                        if (redeemScript != witness_output_script) {
                            throw JSONRPCError(RPC_INVALID_PARAMETER, "redeemScript does not correspond to witnessScript");
                        }
                    }
                }

                if (is_p2sh) {
                    const CTxDestination p2sh{ScriptHash(script)};
                    const CTxDestination p2sh_p2wsh{ScriptHash(witness_output_script)};
                    if (scriptPubKey == GetScriptForDestination(p2sh)) {
                        // traditional p2sh; arguably an error if
                        // we got here with rs.IsNull(), because
                        // that means the p2sh script was specified
                        // via witnessScript param, but for now
                        // we'll just quietly accept it
                    } else if (scriptPubKey == GetScriptForDestination(p2sh_p2wsh)) {
                        // p2wsh encoded as p2sh; ideally the witness
                        // script was specified in the witnessScript
                        // param, but also support specifying it via
                        // redeemScript param for backwards compat
                        // (in which case ws.IsNull() == true)
                    } else {
                        // otherwise, can't generate scriptPubKey from
                        // either script, so we got unusable parameters
                        throw JSONRPCError(RPC_INVALID_PARAMETER, "redeemScript/witnessScript does not match scriptPubKey");
                    }
                } else if (is_p2wsh) {
                    // plain p2wsh; could throw an error if script
                    // was specified by redeemScript rather than
                    // witnessScript (ie, ws.IsNull() == true), but
                    // accept it for backwards compat
                    const CTxDestination p2wsh{WitnessV0ScriptHash(script)};
                    if (scriptPubKey != GetScriptForDestination(p2wsh)) {
                        throw JSONRPCError(RPC_INVALID_PARAMETER, "redeemScript/witnessScript does not match scriptPubKey");
                    }
                }
            }
        }
    }
}

void CheckSenderSignatures(CMutableTransaction& mtx)
{
    // Check the sender signatures are inside the outputs, before signing the inputs
    if(mtx.HasOpSender())
    {
        int nOut = 0;
        for (const auto& output : mtx.vout)
        {
            if(output.scriptPubKey.HasOpSender())
            {
                CScript senderPubKey, senderSig;
                if(!ExtractSenderData(output.scriptPubKey, &senderPubKey, &senderSig))
                    throw JSONRPCError(RPC_INVALID_PARAMETER, "Missing contract sender signature,"
                                                              "use signrawsendertransactionwithwallet or signrawsendertransactionwithkey to sign the outputs");
            }
            nOut++;
        }
    }
}

void SignTransaction(CMutableTransaction& mtx, const SigningProvider* keystore, const std::map<COutPoint, Coin>& coins, const UniValue& hashType, UniValue& result)
{
    int nHashType = ParseSighashString(hashType);

    // Script verification errors
    std::map<int, std::string> input_errors;

    bool complete = SignTransaction(mtx, keystore, coins, nHashType, input_errors);
    SignTransactionResultToJSON(mtx, complete, coins, input_errors, result);
}

void SignTransactionResultToJSON(CMutableTransaction& mtx, bool complete, const std::map<COutPoint, Coin>& coins, std::map<int, std::string>& input_errors, UniValue& result)
{
    // Make errors UniValue
    UniValue vErrors(UniValue::VARR);
    for (const auto& err_pair : input_errors) {
        if (err_pair.second == "Missing amount") {
            // This particular error needs to be an exception for some reason
            throw JSONRPCError(RPC_TYPE_ERROR, strprintf("Missing amount for %s", coins.at(mtx.vin.at(err_pair.first).prevout).out.ToString()));
        }
        TxInErrorToJSON(mtx.vin.at(err_pair.first), vErrors, err_pair.second);
    }

    result.pushKV("hex", EncodeHexTx(CTransaction(mtx)));
    result.pushKV("complete", complete);
    if (!vErrors.empty()) {
        if (result.exists("errors")) {
            vErrors.push_backV(result["errors"].getValues());
        }
        result.pushKV("errors", vErrors);
    }
}

static void TxOutErrorToJSON(const CTxOut& output, UniValue& vErrorsRet, const std::string& strMessage)
{
    UniValue entry(UniValue::VOBJ);
    entry.pushKV("amount", ValueFromAmount(output.nValue));
<<<<<<< HEAD
    entry.pushKV("scriptPubKey", HexStr(output.scriptPubKey.begin(), output.scriptPubKey.end()));
=======
    entry.pushKV("scriptPubKey", HexStr(MakeUCharSpan(output.scriptPubKey)));
>>>>>>> da23532c
    entry.pushKV("error", strMessage);
    vErrorsRet.push_back(entry);
}

UniValue SignTransactionSender(CMutableTransaction& mtx, FillableSigningProvider *keystore, const UniValue& hashType)
{
    int nHashType = ParseSighashString(hashType);

    // Script verification errors
    UniValue vErrors(UniValue::VARR);

    // Signing transaction outputs
    int nOut = 0;
    for (const auto& output : mtx.vout)
    {
        if(output.scriptPubKey.HasOpSender())
        {
            CScript scriptPubKey;
            if(!GetSenderPubKey(output.scriptPubKey, scriptPubKey))
            {
                TxOutErrorToJSON(output, vErrors, "Fail to get sender public key");
                continue;
            }

            SignatureData sigdata;

            if (!ProduceSignature(*keystore, MutableTransactionSignatureOutputCreator(&mtx, nOut, output.nValue, nHashType), scriptPubKey, sigdata))
            {
                TxOutErrorToJSON(output, vErrors, "Signing transaction output failed");
                continue;
            }
            else
            {
                if(!UpdateOutput(mtx.vout.at(nOut), sigdata))
                {
                    TxOutErrorToJSON(output, vErrors, "Update transaction output failed");
                    continue;
                }
            }
        }
        nOut++;
    }

    bool fComplete = vErrors.empty();

    UniValue result(UniValue::VOBJ);
    result.pushKV("hex", EncodeHexTx(CTransaction(mtx)));
    result.pushKV("complete", fComplete);
    if (!vErrors.empty()) {
        result.pushKV("errors", vErrors);
    }

    return result;
}<|MERGE_RESOLUTION|>--- conflicted
+++ resolved
@@ -452,11 +452,7 @@
 {
     UniValue entry(UniValue::VOBJ);
     entry.pushKV("amount", ValueFromAmount(output.nValue));
-<<<<<<< HEAD
-    entry.pushKV("scriptPubKey", HexStr(output.scriptPubKey.begin(), output.scriptPubKey.end()));
-=======
     entry.pushKV("scriptPubKey", HexStr(MakeUCharSpan(output.scriptPubKey)));
->>>>>>> da23532c
     entry.pushKV("error", strMessage);
     vErrorsRet.push_back(entry);
 }
