// Copyright (c) 2010 Satoshi Nakamoto
// Copyright (c) 2009-2022 The Bitcoin Core developers
// Distributed under the MIT software license, see the accompanying
// file COPYING or http://www.opensource.org/licenses/mit-license.php.

#include <rpc/rawtransaction_util.h>

#include <coins.h>
#include <consensus/amount.h>
#include <core_io.h>
#include <key_io.h>
#include <policy/policy.h>
#include <primitives/transaction.h>
#include <rpc/request.h>
#include <rpc/util.h>
#include <script/sign.h>
#include <script/signingprovider.h>
#include <tinyformat.h>
#include <univalue.h>
#include <util/rbf.h>
#include <util/strencodings.h>
#include <util/translation.h>

void AddInputs(CMutableTransaction& rawTx, const UniValue& inputs_in, std::optional<bool> rbf)
{
    UniValue inputs;
    if (inputs_in.isNull()) {
        inputs = UniValue::VARR;
    } else {
        inputs = inputs_in.get_array();
    }

    for (unsigned int idx = 0; idx < inputs.size(); idx++) {
        const UniValue& input = inputs[idx];
        const UniValue& o = input.get_obj();

        Txid txid = Txid::FromUint256(ParseHashO(o, "txid"));

        const UniValue& vout_v = o.find_value("vout");
        if (!vout_v.isNum())
            throw JSONRPCError(RPC_INVALID_PARAMETER, "Invalid parameter, missing vout key");
        int nOutput = vout_v.getInt<int>();
        if (nOutput < 0)
            throw JSONRPCError(RPC_INVALID_PARAMETER, "Invalid parameter, vout cannot be negative");

        uint32_t nSequence;

        if (rbf.value_or(true)) {
            nSequence = MAX_BIP125_RBF_SEQUENCE; /* CTxIn::SEQUENCE_FINAL - 2 */
        } else if (rawTx.nLockTime) {
            nSequence = CTxIn::MAX_SEQUENCE_NONFINAL; /* CTxIn::SEQUENCE_FINAL - 1 */
        } else {
            nSequence = CTxIn::SEQUENCE_FINAL;
        }

        // set the sequence number if passed in the parameters object
        const UniValue& sequenceObj = o.find_value("sequence");
        if (sequenceObj.isNum()) {
            int64_t seqNr64 = sequenceObj.getInt<int64_t>();
            if (seqNr64 < 0 || seqNr64 > CTxIn::SEQUENCE_FINAL) {
                throw JSONRPCError(RPC_INVALID_PARAMETER, "Invalid parameter, sequence number is out of range");
            } else {
                nSequence = (uint32_t)seqNr64;
            }
        }

        CTxIn in(COutPoint(txid, nOutput), CScript(), nSequence);

        rawTx.vin.push_back(in);
    }
}

<<<<<<< HEAD
void AddOutputs(CMutableTransaction& rawTx, const UniValue& outputs_in, IRawContract* rawContract)
=======
UniValue NormalizeOutputs(const UniValue& outputs_in)
>>>>>>> 258457a4
{
    if (outputs_in.isNull()) {
        throw JSONRPCError(RPC_INVALID_PARAMETER, "Invalid parameter, output argument must be non-null");
    }

    const bool outputs_is_obj = outputs_in.isObject();
    UniValue outputs = outputs_is_obj ? outputs_in.get_obj() : outputs_in.get_array();

    if (!outputs_is_obj) {
        // Translate array of key-value pairs into dict
        UniValue outputs_dict = UniValue(UniValue::VOBJ);
        for (size_t i = 0; i < outputs.size(); ++i) {
            const UniValue& output = outputs[i];
            if (!output.isObject()) {
                throw JSONRPCError(RPC_INVALID_PARAMETER, "Invalid parameter, key-value pair not an object as expected");
            }
            if (output.size() != 1) {
                throw JSONRPCError(RPC_INVALID_PARAMETER, "Invalid parameter, key-value pair must contain exactly one key");
            }
            outputs_dict.pushKVs(output);
        }
        outputs = std::move(outputs_dict);
    }
    return outputs;
}

std::vector<std::pair<CTxDestination, CAmount>> ParseOutputs(const UniValue& outputs, IRawContract* rawContract)
{
    // Duplicate checking
    std::set<CTxDestination> destinations;
    std::vector<std::pair<CTxDestination, CAmount>> parsed_outputs;
    bool has_data{false};

    int i = 0;
    for (const std::string& name_ : outputs.getKeys()) {
        if (name_ == "data") {
            if (has_data) {
                throw JSONRPCError(RPC_INVALID_PARAMETER, "Invalid parameter, duplicate key: data");
            }
            has_data = true;
            std::vector<unsigned char> data = ParseHexV(outputs[name_].getValStr(), "Data");
<<<<<<< HEAD

            CTxOut out(0, CScript() << OP_RETURN << data);
            rawTx.vout.push_back(out);
        } else if (rawContract && name_ == "contract") {
            // Get the contract object
            UniValue contract = outputs[i];
            rawContract->addContract(rawTx, contract);
=======
            CTxDestination destination{CNoDestination{CScript() << OP_RETURN << data}};
            CAmount amount{0};
            parsed_outputs.emplace_back(destination, amount);
        } else if (rawContract && name_ == "contract") {
            // Get the contract object
            UniValue contract = outputs[i];
            rawContract->addContract(parsed_outputs, contract);
>>>>>>> 258457a4
        } else {
            CTxDestination destination{DecodeDestination(name_)};
            CAmount amount{AmountFromValue(outputs[name_])};
            if (!IsValidDestination(destination)) {
                throw JSONRPCError(RPC_INVALID_ADDRESS_OR_KEY, std::string("Invalid Qtum address: ") + name_);
            }

            if (!destinations.insert(destination).second) {
                throw JSONRPCError(RPC_INVALID_PARAMETER, std::string("Invalid parameter, duplicated address: ") + name_);
            }
            parsed_outputs.emplace_back(destination, amount);
        }
        ++i;
    }
    return parsed_outputs;
}

void AddOutputs(CMutableTransaction& rawTx, const UniValue& outputs_in, IRawContract* rawContract)
{
    UniValue outputs(UniValue::VOBJ);
    outputs = NormalizeOutputs(outputs_in);

<<<<<<< HEAD
            CTxOut out(nAmount, scriptPubKey);
            rawTx.vout.push_back(out);
        }
        ++i;
=======
    std::vector<std::pair<CTxDestination, CAmount>> parsed_outputs = ParseOutputs(outputs, rawContract);
    for (const auto& [destination, nAmount] : parsed_outputs) {
        CScript scriptPubKey = GetScriptForDestination(destination);

        CTxOut out(nAmount, scriptPubKey);
        rawTx.vout.push_back(out);
>>>>>>> 258457a4
    }
}

CMutableTransaction ConstructTransaction(const UniValue& inputs_in, const UniValue& outputs_in, const UniValue& locktime, std::optional<bool> rbf, IRawContract* rawContract)
{
    CMutableTransaction rawTx;

    if (!locktime.isNull()) {
        int64_t nLockTime = locktime.getInt<int64_t>();
        if (nLockTime < 0 || nLockTime > LOCKTIME_MAX)
            throw JSONRPCError(RPC_INVALID_PARAMETER, "Invalid parameter, locktime out of range");
        rawTx.nLockTime = nLockTime;
    }

    AddInputs(rawTx, inputs_in, rbf);
    AddOutputs(rawTx, outputs_in, rawContract);

    if (rbf.has_value() && rbf.value() && rawTx.vin.size() > 0 && !SignalsOptInRBF(CTransaction(rawTx))) {
        throw JSONRPCError(RPC_INVALID_PARAMETER, "Invalid parameter combination: Sequence number(s) contradict replaceable option");
    }

    return rawTx;
}

/** Pushes a JSON object for script verification or signing errors to vErrorsRet. */
static void TxInErrorToJSON(const CTxIn& txin, UniValue& vErrorsRet, const std::string& strMessage)
{
    UniValue entry(UniValue::VOBJ);
    entry.pushKV("txid", txin.prevout.hash.ToString());
    entry.pushKV("vout", (uint64_t)txin.prevout.n);
    UniValue witness(UniValue::VARR);
    for (unsigned int i = 0; i < txin.scriptWitness.stack.size(); i++) {
        witness.push_back(HexStr(txin.scriptWitness.stack[i]));
    }
    entry.pushKV("witness", witness);
    entry.pushKV("scriptSig", HexStr(txin.scriptSig));
    entry.pushKV("sequence", (uint64_t)txin.nSequence);
    entry.pushKV("error", strMessage);
    vErrorsRet.push_back(entry);
}

void ParsePrevouts(const UniValue& prevTxsUnival, FillableSigningProvider* keystore, std::map<COutPoint, Coin>& coins)
{
    if (!prevTxsUnival.isNull()) {
        const UniValue& prevTxs = prevTxsUnival.get_array();
        for (unsigned int idx = 0; idx < prevTxs.size(); ++idx) {
            const UniValue& p = prevTxs[idx];
            if (!p.isObject()) {
                throw JSONRPCError(RPC_DESERIALIZATION_ERROR, "expected object with {\"txid'\",\"vout\",\"scriptPubKey\"}");
            }

            const UniValue& prevOut = p.get_obj();

            RPCTypeCheckObj(prevOut,
                {
                    {"txid", UniValueType(UniValue::VSTR)},
                    {"vout", UniValueType(UniValue::VNUM)},
                    {"scriptPubKey", UniValueType(UniValue::VSTR)},
                });

            Txid txid = Txid::FromUint256(ParseHashO(prevOut, "txid"));

            int nOut = prevOut.find_value("vout").getInt<int>();
            if (nOut < 0) {
                throw JSONRPCError(RPC_DESERIALIZATION_ERROR, "vout cannot be negative");
            }

            COutPoint out(txid, nOut);
            std::vector<unsigned char> pkData(ParseHexO(prevOut, "scriptPubKey"));
            CScript scriptPubKey(pkData.begin(), pkData.end());

            {
                auto coin = coins.find(out);
                if (coin != coins.end() && !coin->second.IsSpent() && coin->second.out.scriptPubKey != scriptPubKey) {
                    std::string err("Previous output scriptPubKey mismatch:\n");
                    err = err + ScriptToAsmStr(coin->second.out.scriptPubKey) + "\nvs:\n"+
                        ScriptToAsmStr(scriptPubKey);
                    throw JSONRPCError(RPC_DESERIALIZATION_ERROR, err);
                }
                Coin newcoin;
                newcoin.out.scriptPubKey = scriptPubKey;
                newcoin.out.nValue = MAX_MONEY;
                if (prevOut.exists("amount")) {
                    newcoin.out.nValue = AmountFromValue(prevOut.find_value("amount"));
                }
                newcoin.nHeight = 1;
                coins[out] = std::move(newcoin);
            }

            // if redeemScript and private keys were given, add redeemScript to the keystore so it can be signed
            const bool is_p2sh = scriptPubKey.IsPayToScriptHash();
            const bool is_p2wsh = scriptPubKey.IsPayToWitnessScriptHash();
            if (keystore && (is_p2sh || is_p2wsh)) {
                RPCTypeCheckObj(prevOut,
                    {
                        {"redeemScript", UniValueType(UniValue::VSTR)},
                        {"witnessScript", UniValueType(UniValue::VSTR)},
                    }, true);
                const UniValue& rs{prevOut.find_value("redeemScript")};
                const UniValue& ws{prevOut.find_value("witnessScript")};
                if (rs.isNull() && ws.isNull()) {
                    throw JSONRPCError(RPC_INVALID_PARAMETER, "Missing redeemScript/witnessScript");
                }

                // work from witnessScript when possible
                std::vector<unsigned char> scriptData(!ws.isNull() ? ParseHexV(ws, "witnessScript") : ParseHexV(rs, "redeemScript"));
                CScript script(scriptData.begin(), scriptData.end());
                keystore->AddCScript(script);
                // Automatically also add the P2WSH wrapped version of the script (to deal with P2SH-P2WSH).
                // This is done for redeemScript only for compatibility, it is encouraged to use the explicit witnessScript field instead.
                CScript witness_output_script{GetScriptForDestination(WitnessV0ScriptHash(script))};
                keystore->AddCScript(witness_output_script);

                if (!ws.isNull() && !rs.isNull()) {
                    // if both witnessScript and redeemScript are provided,
                    // they should either be the same (for backwards compat),
                    // or the redeemScript should be the encoded form of
                    // the witnessScript (ie, for p2sh-p2wsh)
                    if (ws.get_str() != rs.get_str()) {
                        std::vector<unsigned char> redeemScriptData(ParseHexV(rs, "redeemScript"));
                        CScript redeemScript(redeemScriptData.begin(), redeemScriptData.end());
                        if (redeemScript != witness_output_script) {
                            throw JSONRPCError(RPC_INVALID_PARAMETER, "redeemScript does not correspond to witnessScript");
                        }
                    }
                }

                if (is_p2sh) {
                    const CTxDestination p2sh{ScriptHash(script)};
                    const CTxDestination p2sh_p2wsh{ScriptHash(witness_output_script)};
                    if (scriptPubKey == GetScriptForDestination(p2sh)) {
                        // traditional p2sh; arguably an error if
                        // we got here with rs.IsNull(), because
                        // that means the p2sh script was specified
                        // via witnessScript param, but for now
                        // we'll just quietly accept it
                    } else if (scriptPubKey == GetScriptForDestination(p2sh_p2wsh)) {
                        // p2wsh encoded as p2sh; ideally the witness
                        // script was specified in the witnessScript
                        // param, but also support specifying it via
                        // redeemScript param for backwards compat
                        // (in which case ws.IsNull() == true)
                    } else {
                        // otherwise, can't generate scriptPubKey from
                        // either script, so we got unusable parameters
                        throw JSONRPCError(RPC_INVALID_PARAMETER, "redeemScript/witnessScript does not match scriptPubKey");
                    }
                } else if (is_p2wsh) {
                    // plain p2wsh; could throw an error if script
                    // was specified by redeemScript rather than
                    // witnessScript (ie, ws.IsNull() == true), but
                    // accept it for backwards compat
                    const CTxDestination p2wsh{WitnessV0ScriptHash(script)};
                    if (scriptPubKey != GetScriptForDestination(p2wsh)) {
                        throw JSONRPCError(RPC_INVALID_PARAMETER, "redeemScript/witnessScript does not match scriptPubKey");
                    }
                }
            }
        }
    }
}

void CheckSenderSignatures(CMutableTransaction& mtx)
{
    // Check the sender signatures are inside the outputs, before signing the inputs
    if(mtx.HasOpSender())
    {
        int nOut = 0;
        for (const auto& output : mtx.vout)
        {
            if(output.scriptPubKey.HasOpSender())
            {
                CScript senderPubKey, senderSig;
                if(!ExtractSenderData(output.scriptPubKey, &senderPubKey, &senderSig))
                    throw JSONRPCError(RPC_INVALID_PARAMETER, "Missing contract sender signature,"
                                                              "use signrawsendertransactionwithwallet or signrawsendertransactionwithkey to sign the outputs");
            }
            nOut++;
        }
    }
}

void SignTransaction(CMutableTransaction& mtx, const SigningProvider* keystore, const std::map<COutPoint, Coin>& coins, const UniValue& hashType, UniValue& result)
{
    int nHashType = ParseSighashString(hashType);

    // Script verification errors
    std::map<int, bilingual_str> input_errors;

    bool complete = SignTransaction(mtx, keystore, coins, nHashType, input_errors);
    SignTransactionResultToJSON(mtx, complete, coins, input_errors, result);
}

void SignTransactionResultToJSON(CMutableTransaction& mtx, bool complete, const std::map<COutPoint, Coin>& coins, const std::map<int, bilingual_str>& input_errors, UniValue& result)
{
    // Make errors UniValue
    UniValue vErrors(UniValue::VARR);
    for (const auto& err_pair : input_errors) {
        if (err_pair.second.original == "Missing amount") {
            // This particular error needs to be an exception for some reason
            throw JSONRPCError(RPC_TYPE_ERROR, strprintf("Missing amount for %s", coins.at(mtx.vin.at(err_pair.first).prevout).out.ToString()));
        }
        TxInErrorToJSON(mtx.vin.at(err_pair.first), vErrors, err_pair.second.original);
    }

    result.pushKV("hex", EncodeHexTx(CTransaction(mtx)));
    result.pushKV("complete", complete);
    if (!vErrors.empty()) {
        if (result.exists("errors")) {
            vErrors.push_backV(result["errors"].getValues());
        }
        result.pushKV("errors", vErrors);
    }
}

static void TxOutErrorToJSON(const CTxOut& output, UniValue& vErrorsRet, const std::string& strMessage)
{
    UniValue entry(UniValue::VOBJ);
    entry.pushKV("amount", ValueFromAmount(output.nValue));
    entry.pushKV("scriptPubKey", HexStr(MakeUCharSpan(output.scriptPubKey)));
    entry.pushKV("error", strMessage);
    vErrorsRet.push_back(entry);
}

void SignTransactionOutput(CMutableTransaction &mtx, FillableSigningProvider *keystore, const UniValue &hashType, UniValue &result)
{
    int nHashType = ParseSighashString(hashType);

    // Script verification errors
    std::map<int, std::string> output_errors;

    bool complete = SignTransactionOutput(mtx, keystore, nHashType, output_errors);
    SignTransactionOutputResultToJSON(mtx, complete, output_errors, result);
}

void SignTransactionOutputResultToJSON(CMutableTransaction &mtx, bool complete, std::map<int, std::string> &output_errors, UniValue &result)
{
    // Make errors UniValue
    UniValue vErrors(UniValue::VARR);
    for (const auto& err_pair : output_errors) {
        TxOutErrorToJSON(mtx.vout.at(err_pair.first), vErrors, err_pair.second);
    }

    result.pushKV("hex", EncodeHexTx(CTransaction(mtx)));
    result.pushKV("complete", complete);
    if (!vErrors.empty()) {
        if (result.exists("errors")) {
            vErrors.push_backV(result["errors"].getValues());
        }
        result.pushKV("errors", vErrors);
    }
}<|MERGE_RESOLUTION|>--- conflicted
+++ resolved
@@ -70,11 +70,7 @@
     }
 }
 
-<<<<<<< HEAD
-void AddOutputs(CMutableTransaction& rawTx, const UniValue& outputs_in, IRawContract* rawContract)
-=======
 UniValue NormalizeOutputs(const UniValue& outputs_in)
->>>>>>> 258457a4
 {
     if (outputs_in.isNull()) {
         throw JSONRPCError(RPC_INVALID_PARAMETER, "Invalid parameter, output argument must be non-null");
@@ -116,15 +112,6 @@
             }
             has_data = true;
             std::vector<unsigned char> data = ParseHexV(outputs[name_].getValStr(), "Data");
-<<<<<<< HEAD
-
-            CTxOut out(0, CScript() << OP_RETURN << data);
-            rawTx.vout.push_back(out);
-        } else if (rawContract && name_ == "contract") {
-            // Get the contract object
-            UniValue contract = outputs[i];
-            rawContract->addContract(rawTx, contract);
-=======
             CTxDestination destination{CNoDestination{CScript() << OP_RETURN << data}};
             CAmount amount{0};
             parsed_outputs.emplace_back(destination, amount);
@@ -132,7 +119,6 @@
             // Get the contract object
             UniValue contract = outputs[i];
             rawContract->addContract(parsed_outputs, contract);
->>>>>>> 258457a4
         } else {
             CTxDestination destination{DecodeDestination(name_)};
             CAmount amount{AmountFromValue(outputs[name_])};
@@ -155,19 +141,12 @@
     UniValue outputs(UniValue::VOBJ);
     outputs = NormalizeOutputs(outputs_in);
 
-<<<<<<< HEAD
-            CTxOut out(nAmount, scriptPubKey);
-            rawTx.vout.push_back(out);
-        }
-        ++i;
-=======
     std::vector<std::pair<CTxDestination, CAmount>> parsed_outputs = ParseOutputs(outputs, rawContract);
     for (const auto& [destination, nAmount] : parsed_outputs) {
         CScript scriptPubKey = GetScriptForDestination(destination);
 
         CTxOut out(nAmount, scriptPubKey);
         rawTx.vout.push_back(out);
->>>>>>> 258457a4
     }
 }
 
