// Copyright (c) 2010 Satoshi Nakamoto
// Copyright (c) 2009-2020 The Bitcoin Core developers
// Distributed under the MIT software license, see the accompanying
// file COPYING or http://www.opensource.org/licenses/mit-license.php.

#include <rpc/rawtransaction_util.h>

#include <coins.h>
#include <core_io.h>
#include <key_io.h>
#include <policy/policy.h>
#include <primitives/transaction.h>
#include <rpc/request.h>
#include <rpc/util.h>
#include <script/sign.h>
#include <script/signingprovider.h>
#include <tinyformat.h>
#include <univalue.h>
#include <util/rbf.h>
#include <util/strencodings.h>
#include <validation.h>
#include <util/moneystr.h>

CMutableTransaction ConstructTransaction(const UniValue& inputs_in, const UniValue& outputs_in, const UniValue& locktime, bool rbf, ChainstateManager& chainman)
{
    if (outputs_in.isNull()) {
        throw JSONRPCError(RPC_INVALID_PARAMETER, "Invalid parameter, output argument must be non-null");
    }

    UniValue inputs;
    if (inputs_in.isNull()) {
        inputs = UniValue::VARR;
    } else {
        inputs = inputs_in.get_array();
    }

    const bool outputs_is_obj = outputs_in.isObject();
    UniValue outputs = outputs_is_obj ? outputs_in.get_obj() : outputs_in.get_array();

    CMutableTransaction rawTx;

    if (!locktime.isNull()) {
        int64_t nLockTime = locktime.get_int64();
        if (nLockTime < 0 || nLockTime > LOCKTIME_MAX)
            throw JSONRPCError(RPC_INVALID_PARAMETER, "Invalid parameter, locktime out of range");
        rawTx.nLockTime = nLockTime;
    }

    for (unsigned int idx = 0; idx < inputs.size(); idx++) {
        const UniValue& input = inputs[idx];
        const UniValue& o = input.get_obj();

        uint256 txid = ParseHashO(o, "txid");

        const UniValue& vout_v = find_value(o, "vout");
        if (!vout_v.isNum())
            throw JSONRPCError(RPC_INVALID_PARAMETER, "Invalid parameter, missing vout key");
        int nOutput = vout_v.get_int();
        if (nOutput < 0)
            throw JSONRPCError(RPC_INVALID_PARAMETER, "Invalid parameter, vout cannot be negative");

        uint32_t nSequence;
        if (rbf) {
            nSequence = MAX_BIP125_RBF_SEQUENCE; /* CTxIn::SEQUENCE_FINAL - 2 */
        } else if (rawTx.nLockTime) {
            nSequence = CTxIn::SEQUENCE_FINAL - 1;
        } else {
            nSequence = CTxIn::SEQUENCE_FINAL;
        }

        // set the sequence number if passed in the parameters object
        const UniValue& sequenceObj = find_value(o, "sequence");
        if (sequenceObj.isNum()) {
            int64_t seqNr64 = sequenceObj.get_int64();
            if (seqNr64 < 0 || seqNr64 > CTxIn::SEQUENCE_FINAL) {
                throw JSONRPCError(RPC_INVALID_PARAMETER, "Invalid parameter, sequence number is out of range");
            } else {
                nSequence = (uint32_t)seqNr64;
            }
        }

        CTxIn in(COutPoint(txid, nOutput), CScript(), nSequence);

        rawTx.vin.push_back(in);
    }

    if (!outputs_is_obj) {
        // Translate array of key-value pairs into dict
        UniValue outputs_dict = UniValue(UniValue::VOBJ);
        for (size_t i = 0; i < outputs.size(); ++i) {
            const UniValue& output = outputs[i];
            if (!output.isObject()) {
                throw JSONRPCError(RPC_INVALID_PARAMETER, "Invalid parameter, key-value pair not an object as expected");
            }
            if (output.size() != 1) {
                throw JSONRPCError(RPC_INVALID_PARAMETER, "Invalid parameter, key-value pair must contain exactly one key");
            }
            outputs_dict.pushKVs(output);
        }
        outputs = std::move(outputs_dict);
    }

    // Duplicate checking
    std::set<CTxDestination> destinations;
    bool has_data{false};

    int i = 0;
    for (const std::string& name_ : outputs.getKeys()) {
        if (name_ == "data") {
            if (has_data) {
                throw JSONRPCError(RPC_INVALID_PARAMETER, "Invalid parameter, duplicate key: data");
            }
            has_data = true;
            std::vector<unsigned char> data = ParseHexV(outputs[name_].getValStr(), "Data");

            CTxOut out(0, CScript() << OP_RETURN << data);
            rawTx.vout.push_back(out);
       } else if (name_ == "contract") {
            // Get the contract object
            UniValue Contract = outputs[i];
            if(!Contract.isObject())
                throw JSONRPCError(RPC_INVALID_PARAMETER, std::string("Invalid parameter, need to be object: ")+name_);

            // Get dgp gas limit and gas price
            LOCK(cs_main);
<<<<<<< HEAD
            QtumDGP qtumDGP(globalState.get(), fGettingValuesDGP);
            uint64_t blockGasLimit = qtumDGP.getBlockGasLimit(::ChainActive().Height());
            uint64_t minGasPrice = CAmount(qtumDGP.getMinGasPrice(::ChainActive().Height()));
=======
            CChain& active_chain = chainman.ActiveChain();
            QtumDGP qtumDGP(globalState.get(), chainman.ActiveChainstate(), fGettingValuesDGP);
            uint64_t blockGasLimit = qtumDGP.getBlockGasLimit(active_chain.Height());
            uint64_t minGasPrice = CAmount(qtumDGP.getMinGasPrice(active_chain.Height()));
>>>>>>> 5ed36332
            CAmount nGasPrice = (minGasPrice>DEFAULT_GAS_PRICE)?minGasPrice:DEFAULT_GAS_PRICE;

            bool createContract = Contract.exists("bytecode") && Contract["bytecode"].isStr();
            CScript scriptPubKey;
            CAmount nAmount = 0;

            // Get gas limit
            uint64_t nGasLimit=createContract ? DEFAULT_GAS_LIMIT_OP_CREATE : DEFAULT_GAS_LIMIT_OP_SEND;
            if (Contract.exists("gasLimit")){
                nGasLimit = Contract["gasLimit"].get_int64();
                if (nGasLimit > blockGasLimit)
                    throw JSONRPCError(RPC_TYPE_ERROR, "Invalid value for gasLimit (Maximum is: "+i64tostr(blockGasLimit)+")");
                if (nGasLimit < MINIMUM_GAS_LIMIT)
                    throw JSONRPCError(RPC_TYPE_ERROR, "Invalid value for gasLimit (Minimum is: "+i64tostr(MINIMUM_GAS_LIMIT)+")");
                if (nGasLimit <= 0)
                    throw JSONRPCError(RPC_TYPE_ERROR, "Invalid value for gasLimit");
            }

            // Get gas price
            if (Contract.exists("gasPrice")){
                UniValue uGasPrice = Contract["gasPrice"];
                if(!ParseMoney(uGasPrice.getValStr(), nGasPrice))
                {
                    throw JSONRPCError(RPC_TYPE_ERROR, "Invalid value for gasPrice");
                }
                CAmount maxRpcGasPrice = gArgs.GetArg("-rpcmaxgasprice", MAX_RPC_GAS_PRICE);
                if (nGasPrice > (int64_t)maxRpcGasPrice)
                    throw JSONRPCError(RPC_TYPE_ERROR, "Invalid value for gasPrice, Maximum allowed in RPC calls is: "+FormatMoney(maxRpcGasPrice)+" (use -rpcmaxgasprice to change it)");
                if (nGasPrice < (int64_t)minGasPrice)
                    throw JSONRPCError(RPC_TYPE_ERROR, "Invalid value for gasPrice (Minimum is: "+FormatMoney(minGasPrice)+")");
                if (nGasPrice <= 0)
                    throw JSONRPCError(RPC_TYPE_ERROR, "Invalid value for gasPrice");
            }

            // Get sender address
            bool fHasSender=false;
            CTxDestination senderAddress;
            if (Contract.exists("senderAddress")){
                senderAddress = DecodeDestination(Contract["senderAddress"].get_str());
                if (!IsValidDestination(senderAddress))
                    throw JSONRPCError(RPC_INVALID_ADDRESS_OR_KEY, "Invalid Qtum address to send from");
                if (!IsValidContractSenderAddress(senderAddress))
                    throw JSONRPCError(RPC_INVALID_ADDRESS_OR_KEY, "Invalid contract sender address. Only P2PK and P2PKH allowed");
                else
                    fHasSender=true;
            }

            if(createContract)
            {
                // Get the new contract bytecode
                if(!Contract.exists("bytecode") || !Contract["bytecode"].isStr())
                    throw JSONRPCError(RPC_INVALID_PARAMETER, std::string("Invalid parameter, bytecode is mandatory."));

                std::string bytecodehex = Contract["bytecode"].get_str();
                if(bytecodehex.size() % 2 != 0 || !CheckHex(bytecodehex))
                    throw JSONRPCError(RPC_TYPE_ERROR, "Invalid bytecode (bytecode not hex)");

                // Add create contract output
                scriptPubKey = CScript() << CScriptNum(VersionVM::GetEVMDefault().toRaw()) << CScriptNum(nGasLimit) << CScriptNum(nGasPrice) << ParseHex(bytecodehex) <<OP_CREATE;
            }
            else
            {
                // Get the contract address
                if(!Contract.exists("contractAddress") || !Contract["contractAddress"].isStr())
                    throw JSONRPCError(RPC_INVALID_PARAMETER, std::string("Invalid parameter, contract address is mandatory."));

                std::string contractaddress = Contract["contractAddress"].get_str();
                if(contractaddress.size() != 40 || !CheckHex(contractaddress))
                    throw JSONRPCError(RPC_INVALID_ADDRESS_OR_KEY, "Incorrect contract address");

                dev::Address addrAccount(contractaddress);
                if(!globalState->addressInUse(addrAccount))
                    throw JSONRPCError(RPC_INVALID_ADDRESS_OR_KEY, "contract address does not exist");

                // Get the contract data
                if(!Contract.exists("data") || !Contract["data"].isStr())
                    throw JSONRPCError(RPC_INVALID_PARAMETER, std::string("Invalid parameter, contract data is mandatory."));

                std::string datahex = Contract["data"].get_str();
                if(datahex.size() % 2 != 0 || !CheckHex(datahex))
                    throw JSONRPCError(RPC_TYPE_ERROR, "Invalid data (data not hex)");

                // Get amount
                if (Contract.exists("amount")){
                    nAmount = AmountFromValue(Contract["amount"]);
                    if (nAmount < 0)
                        throw JSONRPCError(RPC_TYPE_ERROR, "Invalid amount for call contract");
                }

                // Add call contract output
                scriptPubKey = CScript() << CScriptNum(VersionVM::GetEVMDefault().toRaw()) << CScriptNum(nGasLimit) << CScriptNum(nGasPrice) << ParseHex(datahex) << ParseHex(contractaddress) << OP_CALL;
            }

             // Build op_sender script
<<<<<<< HEAD
            if(fHasSender && ::ChainActive().Height() >= Params().GetConsensus().QIP5Height)
            {
                const PKHash *keyID = boost::get<PKHash>(&senderAddress);
                if(!keyID)
                    throw JSONRPCError(RPC_INVALID_ADDRESS_OR_KEY, "Only pubkeyhash addresses are supported");
                std::vector<unsigned char> scriptSig;
                scriptPubKey = (CScript() << CScriptNum(addresstype::PUBKEYHASH) << ToByteVector(*keyID) << ToByteVector(scriptSig) << OP_SENDER) + scriptPubKey;
=======
            if(fHasSender && active_chain.Height() >= Params().GetConsensus().QIP5Height)
            {
                if(!std::holds_alternative<PKHash>(senderAddress))
                    throw JSONRPCError(RPC_INVALID_ADDRESS_OR_KEY, "Only pubkeyhash addresses are supported");
                PKHash keyID = std::get<PKHash>(senderAddress);
                std::vector<unsigned char> scriptSig;
                scriptPubKey = (CScript() << CScriptNum(addresstype::PUBKEYHASH) << ToByteVector(keyID) << ToByteVector(scriptSig) << OP_SENDER) + scriptPubKey;
>>>>>>> 5ed36332
            }

            CTxOut out(nAmount, scriptPubKey);
            rawTx.vout.push_back(out);
        } else {
            CTxDestination destination = DecodeDestination(name_);
            if (!IsValidDestination(destination)) {
                throw JSONRPCError(RPC_INVALID_ADDRESS_OR_KEY, std::string("Invalid Qtum address: ") + name_);
            }

            if (!destinations.insert(destination).second) {
                throw JSONRPCError(RPC_INVALID_PARAMETER, std::string("Invalid parameter, duplicated address: ") + name_);
            }

            CScript scriptPubKey = GetScriptForDestination(destination);
            CAmount nAmount = AmountFromValue(outputs[name_]);

            CTxOut out(nAmount, scriptPubKey);
            rawTx.vout.push_back(out);
        }
        ++i;
    }

    if (rbf && rawTx.vin.size() > 0 && !SignalsOptInRBF(CTransaction(rawTx))) {
        throw JSONRPCError(RPC_INVALID_PARAMETER, "Invalid parameter combination: Sequence number(s) contradict replaceable option");
    }

    return rawTx;
}

/** Pushes a JSON object for script verification or signing errors to vErrorsRet. */
static void TxInErrorToJSON(const CTxIn& txin, UniValue& vErrorsRet, const std::string& strMessage)
{
    UniValue entry(UniValue::VOBJ);
    entry.pushKV("txid", txin.prevout.hash.ToString());
    entry.pushKV("vout", (uint64_t)txin.prevout.n);
    UniValue witness(UniValue::VARR);
    for (unsigned int i = 0; i < txin.scriptWitness.stack.size(); i++) {
        witness.push_back(HexStr(txin.scriptWitness.stack[i]));
    }
    entry.pushKV("witness", witness);
    entry.pushKV("scriptSig", HexStr(txin.scriptSig));
    entry.pushKV("sequence", (uint64_t)txin.nSequence);
    entry.pushKV("error", strMessage);
    vErrorsRet.push_back(entry);
}

void ParsePrevouts(const UniValue& prevTxsUnival, FillableSigningProvider* keystore, std::map<COutPoint, Coin>& coins)
{
    if (!prevTxsUnival.isNull()) {
        UniValue prevTxs = prevTxsUnival.get_array();
        for (unsigned int idx = 0; idx < prevTxs.size(); ++idx) {
            const UniValue& p = prevTxs[idx];
            if (!p.isObject()) {
                throw JSONRPCError(RPC_DESERIALIZATION_ERROR, "expected object with {\"txid'\",\"vout\",\"scriptPubKey\"}");
            }

            UniValue prevOut = p.get_obj();

            RPCTypeCheckObj(prevOut,
                {
                    {"txid", UniValueType(UniValue::VSTR)},
                    {"vout", UniValueType(UniValue::VNUM)},
                    {"scriptPubKey", UniValueType(UniValue::VSTR)},
                });

            uint256 txid = ParseHashO(prevOut, "txid");

            int nOut = find_value(prevOut, "vout").get_int();
            if (nOut < 0) {
                throw JSONRPCError(RPC_DESERIALIZATION_ERROR, "vout cannot be negative");
            }

            COutPoint out(txid, nOut);
            std::vector<unsigned char> pkData(ParseHexO(prevOut, "scriptPubKey"));
            CScript scriptPubKey(pkData.begin(), pkData.end());

            {
                auto coin = coins.find(out);
                if (coin != coins.end() && !coin->second.IsSpent() && coin->second.out.scriptPubKey != scriptPubKey) {
                    std::string err("Previous output scriptPubKey mismatch:\n");
                    err = err + ScriptToAsmStr(coin->second.out.scriptPubKey) + "\nvs:\n"+
                        ScriptToAsmStr(scriptPubKey);
                    throw JSONRPCError(RPC_DESERIALIZATION_ERROR, err);
                }
                Coin newcoin;
                newcoin.out.scriptPubKey = scriptPubKey;
                newcoin.out.nValue = MAX_MONEY;
                if (prevOut.exists("amount")) {
                    newcoin.out.nValue = AmountFromValue(find_value(prevOut, "amount"));
                }
                newcoin.nHeight = 1;
                coins[out] = std::move(newcoin);
            }

            // if redeemScript and private keys were given, add redeemScript to the keystore so it can be signed
            const bool is_p2sh = scriptPubKey.IsPayToScriptHash();
            const bool is_p2wsh = scriptPubKey.IsPayToWitnessScriptHash();
            if (keystore && (is_p2sh || is_p2wsh)) {
                RPCTypeCheckObj(prevOut,
                    {
                        {"redeemScript", UniValueType(UniValue::VSTR)},
                        {"witnessScript", UniValueType(UniValue::VSTR)},
                    }, true);
                UniValue rs = find_value(prevOut, "redeemScript");
                UniValue ws = find_value(prevOut, "witnessScript");
                if (rs.isNull() && ws.isNull()) {
                    throw JSONRPCError(RPC_INVALID_PARAMETER, "Missing redeemScript/witnessScript");
                }

                // work from witnessScript when possible
                std::vector<unsigned char> scriptData(!ws.isNull() ? ParseHexV(ws, "witnessScript") : ParseHexV(rs, "redeemScript"));
                CScript script(scriptData.begin(), scriptData.end());
                keystore->AddCScript(script);
                // Automatically also add the P2WSH wrapped version of the script (to deal with P2SH-P2WSH).
                // This is done for redeemScript only for compatibility, it is encouraged to use the explicit witnessScript field instead.
                CScript witness_output_script{GetScriptForDestination(WitnessV0ScriptHash(script))};
                keystore->AddCScript(witness_output_script);

                if (!ws.isNull() && !rs.isNull()) {
                    // if both witnessScript and redeemScript are provided,
                    // they should either be the same (for backwards compat),
                    // or the redeemScript should be the encoded form of
                    // the witnessScript (ie, for p2sh-p2wsh)
                    if (ws.get_str() != rs.get_str()) {
                        std::vector<unsigned char> redeemScriptData(ParseHexV(rs, "redeemScript"));
                        CScript redeemScript(redeemScriptData.begin(), redeemScriptData.end());
                        if (redeemScript != witness_output_script) {
                            throw JSONRPCError(RPC_INVALID_PARAMETER, "redeemScript does not correspond to witnessScript");
                        }
                    }
                }

                if (is_p2sh) {
                    const CTxDestination p2sh{ScriptHash(script)};
                    const CTxDestination p2sh_p2wsh{ScriptHash(witness_output_script)};
                    if (scriptPubKey == GetScriptForDestination(p2sh)) {
                        // traditional p2sh; arguably an error if
                        // we got here with rs.IsNull(), because
                        // that means the p2sh script was specified
                        // via witnessScript param, but for now
                        // we'll just quietly accept it
                    } else if (scriptPubKey == GetScriptForDestination(p2sh_p2wsh)) {
                        // p2wsh encoded as p2sh; ideally the witness
                        // script was specified in the witnessScript
                        // param, but also support specifying it via
                        // redeemScript param for backwards compat
                        // (in which case ws.IsNull() == true)
                    } else {
                        // otherwise, can't generate scriptPubKey from
                        // either script, so we got unusable parameters
                        throw JSONRPCError(RPC_INVALID_PARAMETER, "redeemScript/witnessScript does not match scriptPubKey");
                    }
                } else if (is_p2wsh) {
                    // plain p2wsh; could throw an error if script
                    // was specified by redeemScript rather than
                    // witnessScript (ie, ws.IsNull() == true), but
                    // accept it for backwards compat
                    const CTxDestination p2wsh{WitnessV0ScriptHash(script)};
                    if (scriptPubKey != GetScriptForDestination(p2wsh)) {
                        throw JSONRPCError(RPC_INVALID_PARAMETER, "redeemScript/witnessScript does not match scriptPubKey");
                    }
                }
            }
        }
    }
}

void CheckSenderSignatures(CMutableTransaction& mtx)
{
    // Check the sender signatures are inside the outputs, before signing the inputs
    if(mtx.HasOpSender())
    {
        int nOut = 0;
        for (const auto& output : mtx.vout)
        {
            if(output.scriptPubKey.HasOpSender())
            {
                CScript senderPubKey, senderSig;
                if(!ExtractSenderData(output.scriptPubKey, &senderPubKey, &senderSig))
                    throw JSONRPCError(RPC_INVALID_PARAMETER, "Missing contract sender signature,"
                                                              "use signrawsendertransactionwithwallet or signrawsendertransactionwithkey to sign the outputs");
            }
            nOut++;
        }
    }
}

void SignTransaction(CMutableTransaction& mtx, const SigningProvider* keystore, const std::map<COutPoint, Coin>& coins, const UniValue& hashType, UniValue& result)
{
    int nHashType = ParseSighashString(hashType);

    // Script verification errors
    std::map<int, std::string> input_errors;

    bool complete = SignTransaction(mtx, keystore, coins, nHashType, input_errors);
    SignTransactionResultToJSON(mtx, complete, coins, input_errors, result);
}

void SignTransactionResultToJSON(CMutableTransaction& mtx, bool complete, const std::map<COutPoint, Coin>& coins, const std::map<int, std::string>& input_errors, UniValue& result)
{
    // Make errors UniValue
    UniValue vErrors(UniValue::VARR);
    for (const auto& err_pair : input_errors) {
        if (err_pair.second == "Missing amount") {
            // This particular error needs to be an exception for some reason
            throw JSONRPCError(RPC_TYPE_ERROR, strprintf("Missing amount for %s", coins.at(mtx.vin.at(err_pair.first).prevout).out.ToString()));
        }
        TxInErrorToJSON(mtx.vin.at(err_pair.first), vErrors, err_pair.second);
    }

    result.pushKV("hex", EncodeHexTx(CTransaction(mtx)));
    result.pushKV("complete", complete);
    if (!vErrors.empty()) {
        if (result.exists("errors")) {
            vErrors.push_backV(result["errors"].getValues());
        }
        result.pushKV("errors", vErrors);
    }
}

static void TxOutErrorToJSON(const CTxOut& output, UniValue& vErrorsRet, const std::string& strMessage)
{
    UniValue entry(UniValue::VOBJ);
    entry.pushKV("amount", ValueFromAmount(output.nValue));
    entry.pushKV("scriptPubKey", HexStr(MakeUCharSpan(output.scriptPubKey)));
    entry.pushKV("error", strMessage);
    vErrorsRet.push_back(entry);
}

UniValue SignTransactionSender(CMutableTransaction& mtx, FillableSigningProvider *keystore, const UniValue& hashType)
{
    int nHashType = ParseSighashString(hashType);

    // Script verification errors
    UniValue vErrors(UniValue::VARR);

    // Signing transaction outputs
    int nOut = 0;
    for (const auto& output : mtx.vout)
    {
        if(output.scriptPubKey.HasOpSender())
        {
            CScript scriptPubKey;
            if(!GetSenderPubKey(output.scriptPubKey, scriptPubKey))
            {
                TxOutErrorToJSON(output, vErrors, "Fail to get sender public key");
                continue;
            }

            SignatureData sigdata;

            if (!ProduceSignature(*keystore, MutableTransactionSignatureOutputCreator(&mtx, nOut, output.nValue, nHashType), scriptPubKey, sigdata))
            {
                TxOutErrorToJSON(output, vErrors, "Signing transaction output failed");
                continue;
            }
            else
            {
                if(!UpdateOutput(mtx.vout.at(nOut), sigdata))
                {
                    TxOutErrorToJSON(output, vErrors, "Update transaction output failed");
                    continue;
                }
            }
        }
        nOut++;
    }

    bool fComplete = vErrors.empty();

    UniValue result(UniValue::VOBJ);
    result.pushKV("hex", EncodeHexTx(CTransaction(mtx)));
    result.pushKV("complete", fComplete);
    if (!vErrors.empty()) {
        result.pushKV("errors", vErrors);
    }

    return result;
}<|MERGE_RESOLUTION|>--- conflicted
+++ resolved
@@ -123,16 +123,10 @@
 
             // Get dgp gas limit and gas price
             LOCK(cs_main);
-<<<<<<< HEAD
-            QtumDGP qtumDGP(globalState.get(), fGettingValuesDGP);
-            uint64_t blockGasLimit = qtumDGP.getBlockGasLimit(::ChainActive().Height());
-            uint64_t minGasPrice = CAmount(qtumDGP.getMinGasPrice(::ChainActive().Height()));
-=======
             CChain& active_chain = chainman.ActiveChain();
             QtumDGP qtumDGP(globalState.get(), chainman.ActiveChainstate(), fGettingValuesDGP);
             uint64_t blockGasLimit = qtumDGP.getBlockGasLimit(active_chain.Height());
             uint64_t minGasPrice = CAmount(qtumDGP.getMinGasPrice(active_chain.Height()));
->>>>>>> 5ed36332
             CAmount nGasPrice = (minGasPrice>DEFAULT_GAS_PRICE)?minGasPrice:DEFAULT_GAS_PRICE;
 
             bool createContract = Contract.exists("bytecode") && Contract["bytecode"].isStr();
@@ -227,15 +221,6 @@
             }
 
              // Build op_sender script
-<<<<<<< HEAD
-            if(fHasSender && ::ChainActive().Height() >= Params().GetConsensus().QIP5Height)
-            {
-                const PKHash *keyID = boost::get<PKHash>(&senderAddress);
-                if(!keyID)
-                    throw JSONRPCError(RPC_INVALID_ADDRESS_OR_KEY, "Only pubkeyhash addresses are supported");
-                std::vector<unsigned char> scriptSig;
-                scriptPubKey = (CScript() << CScriptNum(addresstype::PUBKEYHASH) << ToByteVector(*keyID) << ToByteVector(scriptSig) << OP_SENDER) + scriptPubKey;
-=======
             if(fHasSender && active_chain.Height() >= Params().GetConsensus().QIP5Height)
             {
                 if(!std::holds_alternative<PKHash>(senderAddress))
@@ -243,7 +228,6 @@
                 PKHash keyID = std::get<PKHash>(senderAddress);
                 std::vector<unsigned char> scriptSig;
                 scriptPubKey = (CScript() << CScriptNum(addresstype::PUBKEYHASH) << ToByteVector(keyID) << ToByteVector(scriptSig) << OP_SENDER) + scriptPubKey;
->>>>>>> 5ed36332
             }
 
             CTxOut out(nAmount, scriptPubKey);
