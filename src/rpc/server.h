--- conflicted
+++ resolved
@@ -19,12 +19,6 @@
 #include <mutex>
 
 #include <univalue.h>
-<<<<<<< HEAD
-#include <httpserver.h>
-#include <mutex>
-#include <condition_variable>
-=======
->>>>>>> 451880b9
 #include <util/system.h>
 
 static const unsigned int DEFAULT_RPC_SERIALIZE_VERSION = 1;
@@ -51,27 +45,7 @@
 class JSONRPCRequest : public JSONRPCRequestBase
 {
 public:
-<<<<<<< HEAD
-    UniValue id;
-    std::string strMethod;
-    UniValue params;
-    bool fHelp;
-    std::string URI;
-    std::string authUser;
-    std::string peerAddr;
-
-    bool isLongPolling;
-
-    /**
-     * If using batch JSON request, this object won't get the underlying HTTPRequest.
-     */
-    JSONRPCRequest() {
-        id = NullUniValue;
-        params = NullUniValue;
-        fHelp = false;
-=======
     JSONRPCRequest() : JSONRPCRequestBase() {
->>>>>>> 451880b9
         req = NULL;
         isLongPolling = false;
     };
@@ -103,12 +77,7 @@
      */
     void PollReply(const UniValue& result);
 
-<<<<<<< HEAD
-    void parse(const UniValue& valRequest);
-
-=======
     bool isLongPolling;
->>>>>>> 451880b9
 
     // FIXME: make this private?
     HTTPRequest *req;
@@ -247,30 +216,13 @@
 
 extern CRPCTable tableRPC;
 
-<<<<<<< HEAD
-/**
- * Utilities: convert hex-encoded Values
- * (throws error if not hex).
- */
-extern uint256 ParseHashV(const UniValue& v, std::string strName);
-extern uint256 ParseHashO(const UniValue& o, std::string strKey);
-extern std::vector<unsigned char> ParseHexV(const UniValue& v, std::string strName);
-extern std::vector<unsigned char> ParseHexO(const UniValue& o, std::string strKey);
-
-extern CAmount AmountFromValue(const UniValue& value);
 extern double GetPoWMHashPS();
 extern double GetPoSKernelPS();
-extern std::string HelpExampleCli(const std::string& methodname, const std::string& args);
-extern std::string HelpExampleRpc(const std::string& methodname, const std::string& args);
-=======
-extern double GetPoWMHashPS();
-extern double GetPoSKernelPS();
->>>>>>> 451880b9
 
 void StartRPC();
 void InterruptRPC();
 void StopRPC();
-std::string JSONRPCExecBatch(JSONRPCRequest jreq, const UniValue& vReq);
+std::string JSONRPCExecBatch(const JSONRPCRequest& jreq, const UniValue& vReq);
 
 // Retrieves any serialization flags requested in command line argument
 int RPCSerializationFlags();
