// Copyright (c) 2010 Satoshi Nakamoto
// Copyright (c) 2009-2019 The Bitcoin Core developers
// Distributed under the MIT software license, see the accompanying
// file COPYING or http://www.opensource.org/licenses/mit-license.php.

#ifndef BITCOIN_RPC_SERVER_H
#define BITCOIN_RPC_SERVER_H

#include <amount.h>
#include <rpc/request.h>
<<<<<<< HEAD
=======
#include <rpc/util.h>
>>>>>>> da23532c
#include <uint256.h>

#include <functional>
#include <map>
#include <stdint.h>
#include <string>
#include <functional>
#include <condition_variable>
#include <mutex>

#include <univalue.h>
#include <util/system.h>

static const unsigned int DEFAULT_RPC_SERIALIZE_VERSION = 1;

struct CUpdatedBlock
{
    uint256 hash;
    int height;
};

static Mutex cs_blockchange;
static std::condition_variable cond_blockchange;
<<<<<<< HEAD
static CUpdatedBlock latestblock;
=======
static CUpdatedBlock latestblock GUARDED_BY(cs_blockchange);
>>>>>>> da23532c

class CRPCCommand;
class HTTPRequest;

namespace RPCServer
{
    void OnStarted(std::function<void ()> slot);
    void OnStopped(std::function<void ()> slot);
}

<<<<<<< HEAD
class JSONRPCRequest : public JSONRPCRequestBase
{
public:
    JSONRPCRequest() : JSONRPCRequestBase() {
        req = NULL;
        isLongPolling = false;
    };

    JSONRPCRequest(HTTPRequest *_req);
=======
class JSONRPCRequestLong : public JSONRPCRequest
{
public:
    JSONRPCRequestLong(const util::Ref& context) : JSONRPCRequest(context) {};

    JSONRPCRequestLong(const util::Ref& context, HTTPRequest *_req);
>>>>>>> da23532c

    /**
     * Start long-polling
     */
    void PollStart();

    /**
     * Ping long-poll connection with an empty character to make sure it's still alive.
     */
    void PollPing();

    /**
     * Returns whether the underlying long-poll connection is still alive.
     */
    bool PollAlive();

    /**
     * End a long poll request.
     */
    void PollCancel();

    /**
     * Return the JSON result of a long poll request
     */
    void PollReply(const UniValue& result);

<<<<<<< HEAD
    bool isLongPolling;

    // FIXME: make this private?
    HTTPRequest *req;
=======
    /**
     * Return the http request
     */
     HTTPRequest* req();
>>>>>>> da23532c
};

/** Query whether RPC is running */
bool IsRPCRunning();

/** Throw JSONRPCError if RPC is not running */
void RpcInterruptionPoint();

/**
 * Set the RPC warmup status.  When this is done, all RPC calls will error out
 * immediately with RPC_IN_WARMUP.
 */
void SetRPCWarmupStatus(const std::string& newStatus);
/* Mark warmup as done.  RPC calls will be processed from now on.  */
void SetRPCWarmupFinished();

/* returns the current warmup state.  */
bool RPCIsInWarmup(std::string *outStatus);

/** Opaque base class for timers returned by NewTimerFunc.
 * This provides no methods at the moment, but makes sure that delete
 * cleans up the whole state.
 */
class RPCTimerBase
{
public:
    virtual ~RPCTimerBase() {}
};

/**
 * RPC timer "driver".
 */
class RPCTimerInterface
{
public:
    virtual ~RPCTimerInterface() {}
    /** Implementation name */
    virtual const char *Name() = 0;
    /** Factory function for timers.
     * RPC will call the function to create a timer that will call func in *millis* milliseconds.
     * @note As the RPC mechanism is backend-neutral, it can use different implementations of timers.
     * This is needed to cope with the case in which there is no HTTP server, but
     * only GUI RPC console, and to break the dependency of pcserver on httprpc.
     */
    virtual RPCTimerBase* NewTimer(std::function<void()>& func, int64_t millis) = 0;
};

/** Set the factory function for timers */
void RPCSetTimerInterface(RPCTimerInterface *iface);
/** Set the factory function for timer, but only, if unset */
void RPCSetTimerInterfaceIfUnset(RPCTimerInterface *iface);
/** Unset factory function for timers */
void RPCUnsetTimerInterface(RPCTimerInterface *iface);

/**
 * Run func nSeconds from now.
 * Overrides previous timer <name> (if any).
 */
void RPCRunLater(const std::string& name, std::function<void()> func, int64_t nSeconds);

typedef UniValue(*rpcfn_type)(const JSONRPCRequest& jsonRequest);
typedef RPCHelpMan (*RpcMethodFnType)();

class CRPCCommand
{
public:
    //! RPC method handler reading request and assigning result. Should return
    //! true if request is fully handled, false if it should be passed on to
    //! subsequent handlers.
    using Actor = std::function<bool(const JSONRPCRequest& request, UniValue& result, bool last_handler)>;

    //! Constructor taking Actor callback supporting multiple handlers.
    CRPCCommand(std::string category, std::string name, Actor actor, std::vector<std::string> args, intptr_t unique_id)
        : category(std::move(category)), name(std::move(name)), actor(std::move(actor)), argNames(std::move(args)),
          unique_id(unique_id)
    {
    }

    //! Simplified constructor taking plain RpcMethodFnType function pointer.
    CRPCCommand(std::string category, std::string name_in, RpcMethodFnType fn, std::vector<std::string> args_in)
        : CRPCCommand(
              category,
              fn().m_name,
              [fn](const JSONRPCRequest& request, UniValue& result, bool) { result = fn().HandleRequest(request); return true; },
              fn().GetArgNames(),
              intptr_t(fn))
    {
        CHECK_NONFATAL(fn().m_name == name_in);
        CHECK_NONFATAL(fn().GetArgNames() == args_in);
    }

    //! Simplified constructor taking plain rpcfn_type function pointer.
    CRPCCommand(const char* category, const char* name, rpcfn_type fn, std::initializer_list<const char*> args)
        : CRPCCommand(category, name,
                      [fn](const JSONRPCRequest& request, UniValue& result, bool) { result = fn(request); return true; },
                      {args.begin(), args.end()}, intptr_t(fn))
    {
    }

    std::string category;
    std::string name;
    Actor actor;
    std::vector<std::string> argNames;
    intptr_t unique_id;
};

/**
 * RPC command dispatcher.
 */
class CRPCTable
{
private:
    std::map<std::string, std::vector<const CRPCCommand*>> mapCommands;
public:
    CRPCTable();
    std::string help(const std::string& name, const JSONRPCRequest& helpreq) const;

    /**
     * Execute a method.
     * @param request The JSONRPCRequest to execute
     * @returns Result of the call.
     * @throws an exception (UniValue) when an error happens.
     */
    UniValue execute(const JSONRPCRequest &request) const;

    /**
    * Returns a list of registered commands
    * @returns List of registered commands.
    */
    std::vector<std::string> listCommands() const;


    /**
     * Appends a CRPCCommand to the dispatch table.
     *
     * Precondition: RPC server is not running
     *
     * Commands with different method names but the same unique_id will
     * be considered aliases, and only the first registered method name will
     * show up in the help text command listing. Aliased commands do not have
     * to have the same behavior. Server and client code can distinguish
     * between calls based on method name, and aliased commands can also
     * register different names, types, and numbers of parameters.
     */
    void appendCommand(const std::string& name, const CRPCCommand* pcmd);
    bool removeCommand(const std::string& name, const CRPCCommand* pcmd);
};

bool IsDeprecatedRPCEnabled(const std::string& method);

extern CRPCTable tableRPC;

extern double GetPoWMHashPS();
extern double GetPoSKernelPS();
extern double GetEstimatedAnnualROI();

void StartRPC();
void InterruptRPC();
void StopRPC();
std::string JSONRPCExecBatch(const JSONRPCRequest& jreq, const UniValue& vReq);

// Retrieves any serialization flags requested in command line argument
int RPCSerializationFlags();

#endif // BITCOIN_RPC_SERVER_H<|MERGE_RESOLUTION|>--- conflicted
+++ resolved
@@ -8,10 +8,7 @@
 
 #include <amount.h>
 #include <rpc/request.h>
-<<<<<<< HEAD
-=======
 #include <rpc/util.h>
->>>>>>> da23532c
 #include <uint256.h>
 
 #include <functional>
@@ -35,11 +32,7 @@
 
 static Mutex cs_blockchange;
 static std::condition_variable cond_blockchange;
-<<<<<<< HEAD
-static CUpdatedBlock latestblock;
-=======
 static CUpdatedBlock latestblock GUARDED_BY(cs_blockchange);
->>>>>>> da23532c
 
 class CRPCCommand;
 class HTTPRequest;
@@ -50,24 +43,12 @@
     void OnStopped(std::function<void ()> slot);
 }
 
-<<<<<<< HEAD
-class JSONRPCRequest : public JSONRPCRequestBase
-{
-public:
-    JSONRPCRequest() : JSONRPCRequestBase() {
-        req = NULL;
-        isLongPolling = false;
-    };
-
-    JSONRPCRequest(HTTPRequest *_req);
-=======
 class JSONRPCRequestLong : public JSONRPCRequest
 {
 public:
     JSONRPCRequestLong(const util::Ref& context) : JSONRPCRequest(context) {};
 
     JSONRPCRequestLong(const util::Ref& context, HTTPRequest *_req);
->>>>>>> da23532c
 
     /**
      * Start long-polling
@@ -94,17 +75,10 @@
      */
     void PollReply(const UniValue& result);
 
-<<<<<<< HEAD
-    bool isLongPolling;
-
-    // FIXME: make this private?
-    HTTPRequest *req;
-=======
     /**
      * Return the http request
      */
      HTTPRequest* req();
->>>>>>> da23532c
 };
 
 /** Query whether RPC is running */
