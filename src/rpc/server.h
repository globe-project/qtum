--- conflicted
+++ resolved
@@ -20,19 +20,7 @@
 
 #include <univalue.h>
 #include <util/system.h>
-<<<<<<< HEAD
-
-struct CUpdatedBlock
-{
-    uint256 hash;
-    int height;
-};
-=======
->>>>>>> ec86f1e9
-
-extern Mutex cs_blockchange;
-extern std::condition_variable cond_blockchange;
-extern CUpdatedBlock latestblock GUARDED_BY(cs_blockchange);
+
 static const unsigned int DEFAULT_RPC_SERIALIZE_VERSION = 1;
 
 class CRPCCommand;
@@ -80,12 +68,6 @@
      */
      HTTPRequest* req();
 };
-<<<<<<< HEAD
-
-/** Query whether RPC is running */
-bool IsRPCRunning();
-=======
->>>>>>> ec86f1e9
 
 /** Throw JSONRPCError if RPC is not running */
 void RpcInterruptionPoint();
