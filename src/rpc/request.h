--- conflicted
+++ resolved
@@ -28,7 +28,7 @@
 /** Parse JSON-RPC batch reply into a vector */
 std::vector<UniValue> JSONRPCProcessBatchReply(const UniValue& in);
 
-class JSONRPCRequestBase
+class JSONRPCRequest
 {
 public:
     UniValue id;
@@ -53,10 +53,6 @@
     {
     }
 
-<<<<<<< HEAD
-    JSONRPCRequestBase() : id(NullUniValue), params(NullUniValue), fHelp(false) {}
-=======
->>>>>>> da23532c
     void parse(const UniValue& valRequest);
 
     /**
