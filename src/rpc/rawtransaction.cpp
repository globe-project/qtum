// Copyright (c) 2010 Satoshi Nakamoto
// Copyright (c) 2009-2022 The Bitcoin Core developers
// Distributed under the MIT software license, see the accompanying
// file COPYING or http://www.opensource.org/licenses/mit-license.php.

#include <base58.h>
#include <chain.h>
#include <coins.h>
#include <consensus/amount.h>
#include <consensus/validation.h>
#include <core_io.h>
#include <index/txindex.h>
#include <key_io.h>
#include <node/blockstorage.h>
#include <node/coin.h>
#include <node/context.h>
#include <node/psbt.h>
#include <node/transaction.h>
#include <policy/packages.h>
#include <policy/policy.h>
#include <policy/rbf.h>
#include <primitives/transaction.h>
#include <psbt.h>
#include <random.h>
#include <rpc/blockchain.h>
#include <rpc/rawtransaction_util.h>
#include <rpc/server.h>
#include <rpc/server_util.h>
#include <rpc/util.h>
#include <script/script.h>
#include <script/sign.h>
#include <script/signingprovider.h>
#include <script/solver.h>
#include <uint256.h>
#include <undo.h>
#include <util/bip32.h>
#include <util/check.h>
#include <util/strencodings.h>
#include <util/string.h>
#include <util/vector.h>
#include <util/moneystr.h>
#include <validation.h>
#include <validationinterface.h>
#include <addresstype.h>
#include <common/args.h>

#include <numeric>
#include <stdint.h>

#include <univalue.h>

using node::AnalyzePSBT;
using node::FindCoins;
using node::GetTransaction;
using node::NodeContext;
using node::PSBTAnalysis;

static void TxToJSON(const CTransaction& tx, const uint256 hashBlock, UniValue& entry,
                     Chainstate& active_chainstate, const CTxUndo* txundo = nullptr,
                     TxVerbosity verbosity = TxVerbosity::SHOW_DETAILS)
{
    CHECK_NONFATAL(verbosity >= TxVerbosity::SHOW_DETAILS);
    // Call into TxToUniv() in qtum-common to decode the transaction hex.
    //
    // Blockchain contextual information (confirmations and blocktime) is not
    // available to code in qtum-common, so we query them here and push the
    // data into the returned UniValue.
    TxToUniv(tx, /*block_hash=*/uint256(), entry, /*include_hex=*/true, txundo, verbosity);

    if (!hashBlock.IsNull()) {
        LOCK(cs_main);

        entry.pushKV("blockhash", hashBlock.GetHex());
        const CBlockIndex* pindex = active_chainstate.m_blockman.LookupBlockIndex(hashBlock);
        if (pindex) {
            if (active_chainstate.m_chain.Contains(pindex)) {
                entry.pushKV("confirmations", 1 + active_chainstate.m_chain.Height() - pindex->nHeight);
                entry.pushKV("time", pindex->GetBlockTime());
                entry.pushKV("blocktime", pindex->GetBlockTime());
            }
            else
                entry.pushKV("confirmations", 0);
        }
    }
}

void TxToJSONExpanded(const CTransaction& tx, const uint256 hashBlock, UniValue& entry, const CTxMemPool& mempool, node::BlockManager& blockman,
                      int nHeight = 0, int nConfirmations = 0, int nBlockTime = 0)
{

    uint256 txid = tx.GetHash();
<<<<<<< HEAD
    entry.pushKV("hex", EncodeHexTx(tx, RPCSerializationFlags()));
    entry.pushKV("txid", tx.GetHash().GetHex());
    entry.pushKV("hash", tx.GetWitnessHash().GetHex());
    entry.pushKV("version", tx.nVersion);
    entry.pushKV("size", (int)::GetSerializeSize(tx, PROTOCOL_VERSION));
=======
    entry.pushKV("hex", EncodeHexTx(tx));
    entry.pushKV("txid", tx.GetHash().GetHex());
    entry.pushKV("hash", tx.GetWitnessHash().GetHex());
    entry.pushKV("version", tx.nVersion);
    entry.pushKV("size", (int)::GetSerializeSize(TX_WITH_WITNESS(tx)));
>>>>>>> 258457a4
    entry.pushKV("vsize", (GetTransactionWeight(tx) + WITNESS_SCALE_FACTOR - 1) / WITNESS_SCALE_FACTOR);
    entry.pushKV("weight", GetTransactionWeight(tx));
    entry.pushKV("locktime", (int64_t)tx.nLockTime);

    UniValue vin(UniValue::VARR);
    for(const CTxIn& txin : tx.vin) {
        UniValue in(UniValue::VOBJ);
        if (tx.IsCoinBase())
            in.pushKV("coinbase", HexStr(txin.scriptSig));
        else {
            in.pushKV("txid", txin.prevout.hash.GetHex());
            in.pushKV("vout", (int64_t)txin.prevout.n);
            UniValue o(UniValue::VOBJ);
            o.pushKV("asm", ScriptToAsmStr(txin.scriptSig, true));
            o.pushKV("hex", HexStr(txin.scriptSig));
            in.pushKV("scriptSig", o);
            if (!txin.scriptWitness.IsNull()) {
                UniValue txinwitness(UniValue::VARR);
                for (const auto& item : txin.scriptWitness.stack) {
                    txinwitness.push_back(HexStr(item));
                }
                in.pushKV("txinwitness", txinwitness);
            }
            // Add address and value info if spentindex enabled
            CSpentIndexValue spentInfo;
            CSpentIndexKey spentKey(txin.prevout.hash, txin.prevout.n);
            if (GetSpentIndex(spentKey, spentInfo, mempool, blockman)) {
                in.pushKV("value", ValueFromAmount(spentInfo.satoshis));
                in.pushKV("valueSat", spentInfo.satoshis);
                if (spentInfo.addressType == 1) {
                    std::vector<unsigned char> addressBytes(spentInfo.addressHash.begin(), spentInfo.addressHash.begin() + 20);
                    in.pushKV("address", EncodeDestination(CTxDestination(PKHash(uint160(addressBytes)))));
                } else if (spentInfo.addressType == 2)  {
                    std::vector<unsigned char> addressBytes(spentInfo.addressHash.begin(), spentInfo.addressHash.begin() + 20);
                    in.pushKV("address", EncodeDestination(CTxDestination(ScriptHash(uint160(addressBytes)))));
                } else if (spentInfo.addressType == 3)  {
                    in.pushKV("address", EncodeDestination(CTxDestination(WitnessV0ScriptHash(spentInfo.addressHash))));
                } else if (spentInfo.addressType == 4) {
                    std::vector<unsigned char> addressBytes(spentInfo.addressHash.begin(), spentInfo.addressHash.begin() + 20);
                    in.pushKV("address", EncodeDestination(CTxDestination(WitnessV0KeyHash(uint160(addressBytes)))));
                }
             }
        }
        in.pushKV("sequence", (int64_t)txin.nSequence);
        vin.push_back(in);
    }
    entry.pushKV("vin", vin);
    UniValue vout(UniValue::VARR);
    for (unsigned int i = 0; i < tx.vout.size(); i++) {
        const CTxOut& txout = tx.vout[i];
        UniValue out(UniValue::VOBJ);
        out.pushKV("value", ValueFromAmount(txout.nValue));
        out.pushKV("valueSat", txout.nValue);
        out.pushKV("n", (int64_t)i);
        UniValue o(UniValue::VOBJ);
        ScriptToUniv(txout.scriptPubKey, o, true, true);
        out.pushKV("scriptPubKey", o);

        // Add spent information if spentindex is enabled
        CSpentIndexValue spentInfo;
        CSpentIndexKey spentKey(txid, i);
        if (GetSpentIndex(spentKey, spentInfo, mempool, blockman)) {
            out.pushKV("spentTxId", spentInfo.txid.GetHex());
            out.pushKV("spentIndex", (int)spentInfo.inputIndex);
            out.pushKV("spentHeight", spentInfo.blockHeight);
        }

        vout.push_back(out);
    }
    entry.pushKV("vout", vout);

    if (!hashBlock.IsNull()) {
        entry.pushKV("blockhash", hashBlock.GetHex());

        if (nConfirmations > 0) {
            entry.pushKV("height", nHeight);
            entry.pushKV("confirmations", nConfirmations);
            entry.pushKV("time", nBlockTime);
            entry.pushKV("blocktime", nBlockTime);
        } else {
            entry.pushKV("height", -1);
            entry.pushKV("confirmations", 0);
        }
    }
}

static RPCHelpMan gethexaddress()
{
    return RPCHelpMan{"gethexaddress",
                    "\nConverts a base58 pubkeyhash address to a hex address for use in smart contracts.\n",
                        {
                            {"address", RPCArg::Type::STR_HEX, RPCArg::Optional::NO, "The base58 address"},
                        },
                        RPCResult{
                            RPCResult::Type::STR_HEX, "hexaddress", "The raw hex pubkeyhash address for use in smart contracts"},
                        RPCExamples{
                        HelpExampleCli("gethexaddress", "\"address\"")
                        + HelpExampleRpc("gethexaddress", "\"address\"")
                        },
            [&](const RPCHelpMan& self, const JSONRPCRequest& request) -> UniValue
{

    CTxDestination dest = DecodeDestination(request.params[0].get_str());
    if (!IsValidDestination(dest)) {
        throw JSONRPCError(RPC_INVALID_ADDRESS_OR_KEY, "Invalid Qtum address");
    }

    if(!std::holds_alternative<PKHash>(dest))
        throw JSONRPCError(RPC_INVALID_ADDRESS_OR_KEY, "Only pubkeyhash addresses are supported");
    PKHash keyID = std::get<PKHash>(dest);

    return ToKeyID(keyID).GetReverseHex();
},
    };
}

static RPCHelpMan fromhexaddress()
{
    return RPCHelpMan{"fromhexaddress",
                        "\nConverts a raw hex address to a base58 pubkeyhash address\n",
                        {
                            {"hexaddress", RPCArg::Type::STR_HEX, RPCArg::Optional::NO,  "The raw hex address"},
                        },
                        RPCResult{
                            RPCResult::Type::STR, "address", "The base58 pubkeyhash address"},
                        RPCExamples{
                        HelpExampleCli("fromhexaddress", "\"hexaddress\"")
                        + HelpExampleRpc("fromhexaddress", "\"hexaddress\"")
                        },
            [&](const RPCHelpMan& self, const JSONRPCRequest& request) -> UniValue
{

    if (request.params[0].get_str().size() != 40)
        throw JSONRPCError(RPC_INVALID_ADDRESS_OR_KEY, "Invalid pubkeyhash hex size (should be 40 hex characters)");
    CKeyID id;
    id.SetReverseHex(request.params[0].get_str());
    PKHash raw(id);
    CTxDestination dest(raw);

    return EncodeDestination(dest);
},
    };
}

static std::vector<RPCResult> DecodeExpanded(bool isExpanded, bool isVin)
{
    if(isExpanded)
    {
        if(isVin) {
            return {
                {RPCResult::Type::STR_AMOUNT, "value", /*optional=*/true, "The value in " + CURRENCY_UNIT + " (only if address index is enabled)"},
                {RPCResult::Type::NUM, "valueSat", /*optional=*/true, "The value in Sat (only if address index is enabled)"},
                {RPCResult::Type::STR, "address", /*optional=*/true, "The Qtum address (only if address index is enabled)"},
            };
        }
        else {
            return {
                {RPCResult::Type::NUM, "valueSat", /*optional=*/true, "The value in Sat (only if address index is enabled)"},
                {RPCResult::Type::STR_HEX, "spentTxId", /*optional=*/true, "The spent txid (only if address index is enabled)"},
                {RPCResult::Type::NUM, "spentIndex", /*optional=*/true, "The spent index (only if address index is enabled)"},
                {RPCResult::Type::NUM, "spentHeight", /*optional=*/true, "The spent height (only if address index is enabled)"},
            };
        }

    }
    return {};
}

static std::vector<RPCResult> ScriptPubKeyDoc() {
    return
         {
             {RPCResult::Type::STR, "asm", "Disassembly of the public key script"},
             {RPCResult::Type::STR, "desc", "Inferred descriptor for the output"},
             {RPCResult::Type::STR_HEX, "hex", "The raw public key script bytes, hex-encoded"},
             {RPCResult::Type::STR, "address", /*optional=*/true, "The Bitcoin address (only if a well-defined address exists)"},
             {RPCResult::Type::STR, "type", "The type (one of: " + GetAllOutputTypes() + ")"},
         };
}

static std::vector<RPCResult> DecodeTxDoc(const std::string& txid_field_doc, bool isExpanded = false)
{
    return {
        {RPCResult::Type::STR_HEX, "txid", txid_field_doc},
        {RPCResult::Type::STR_HEX, "hash", "The transaction hash (differs from txid for witness transactions)"},
        {RPCResult::Type::NUM, "size", "The serialized transaction size"},
        {RPCResult::Type::NUM, "vsize", "The virtual transaction size (differs from size for witness transactions)"},
        {RPCResult::Type::NUM, "weight", "The transaction's weight (between vsize*4-3 and vsize*4)"},
        {RPCResult::Type::NUM, "version", "The version"},
        {RPCResult::Type::NUM_TIME, "locktime", "The lock time"},
        {RPCResult::Type::ARR, "vin", "",
        {
            {RPCResult::Type::OBJ, "", "",
            {
                Cat<std::vector<RPCResult>>(
                {
                    {RPCResult::Type::STR_HEX, "coinbase", /*optional=*/true, "The coinbase value (only if coinbase transaction)"},
                    {RPCResult::Type::STR_HEX, "txid", /*optional=*/true, "The transaction id (if not coinbase transaction)"},
                    {RPCResult::Type::NUM, "vout", /*optional=*/true, "The output number (if not coinbase transaction)"},
                    {RPCResult::Type::OBJ, "scriptSig", /*optional=*/true, "The script (if not coinbase transaction)",
                    {
                        {RPCResult::Type::STR, "asm", "Disassembly of the signature script"},
                        {RPCResult::Type::STR_HEX, "hex", "The raw signature script bytes, hex-encoded"},
                    }},
                    {RPCResult::Type::ARR, "txinwitness", /*optional=*/true, "",
                    {
                        {RPCResult::Type::STR_HEX, "hex", "hex-encoded witness data (if any)"},
                    }},
                    {RPCResult::Type::NUM, "sequence", "The script sequence number"},
                },
                DecodeExpanded(isExpanded, true)),
            }},
        }},
        {RPCResult::Type::ARR, "vout", "",
        {
            {RPCResult::Type::OBJ, "", "",
            {
                Cat<std::vector<RPCResult>>(
                {
                    {RPCResult::Type::STR_AMOUNT, "value", "The value in " + CURRENCY_UNIT},
                    {RPCResult::Type::NUM, "n", "index"},
                    {RPCResult::Type::OBJ, "scriptPubKey", "", ScriptPubKeyDoc()},
                },
                DecodeExpanded(isExpanded, false)),
            }},
        }},
    };
}

static std::vector<RPCArg> CreateTxDoc()
{
    return {
        {"inputs", RPCArg::Type::ARR, RPCArg::Optional::NO, "The inputs",
            {
                {"", RPCArg::Type::OBJ, RPCArg::Optional::OMITTED, "",
                    {
                        {"txid", RPCArg::Type::STR_HEX, RPCArg::Optional::NO, "The transaction id"},
                        {"vout", RPCArg::Type::NUM, RPCArg::Optional::NO, "The output number"},
                        {"sequence", RPCArg::Type::NUM, RPCArg::DefaultHint{"depends on the value of the 'replaceable' and 'locktime' arguments"}, "The sequence number"},
                    },
                },
            },
        },
        {"outputs", RPCArg::Type::ARR, RPCArg::Optional::NO, "The outputs specified as key-value pairs.\n"
                "Each key may only appear once, i.e. there can only be one 'data' output, and no address may be duplicated.\n"
                "At least one output of either type must be specified.\n"
                "For compatibility reasons, a dictionary, which holds the key-value pairs directly, is also\n"
                "                             accepted as second parameter.",
            {
                {"", RPCArg::Type::OBJ_USER_KEYS, RPCArg::Optional::OMITTED, "",
                    {
                        {"address", RPCArg::Type::AMOUNT, RPCArg::Optional::NO, "A key-value pair. The key (string) is the qtum address, the value (float or string) is the amount in " + CURRENCY_UNIT},
                    },
                },
                {"", RPCArg::Type::OBJ, RPCArg::Optional::OMITTED, "",
                    {
                        {"data", RPCArg::Type::STR_HEX, RPCArg::Optional::NO, "A key-value pair. The key must be \"data\", the value is hex-encoded data"},
                    },
                },
                {"contract", RPCArg::Type::OBJ, RPCArg::Optional::OMITTED, "(send to contract)",
                    {
                        {"contractAddress", RPCArg::Type::STR_HEX, RPCArg::Optional::NO, "Valid contract address (valid hash160 hex data)"},
                        {"data", RPCArg::Type::STR_HEX, RPCArg::Optional::NO, "Hex data to add in the call output"},
                        {"amount", RPCArg::Type::AMOUNT,  RPCArg::Default{0}, "Value in QTUM to send with the call, should be a valid amount, default 0"},
                        {"gasLimit", RPCArg::Type::NUM,  RPCArg::Optional::OMITTED, "The gas limit for the transaction"},
                        {"gasPrice", RPCArg::Type::NUM,  RPCArg::Optional::OMITTED, "The gas price for the transaction"},
                        {"senderAddress", RPCArg::Type::STR, RPCArg::Optional::OMITTED, "The qtum address that will be used to create the contract."},
                    },
                },
                {"contract", RPCArg::Type::OBJ, RPCArg::Optional::OMITTED, "(create contract)",
                    {
                        {"bytecode", RPCArg::Type::STR_HEX, RPCArg::Optional::NO, "contract bytcode."},
                        {"gasLimit", RPCArg::Type::NUM,  RPCArg::Optional::OMITTED, "The gas limit for the transaction"},
                        {"gasPrice", RPCArg::Type::NUM,  RPCArg::Optional::OMITTED, "The gas price for the transaction"},
                        {"senderAddress", RPCArg::Type::STR, RPCArg::Optional::OMITTED, "The qtum address that will be used to create the contract."},
                    },
                },
            },
         RPCArgOptions{.skip_type_check = true}},
        {"locktime", RPCArg::Type::NUM, RPCArg::Default{0}, "Raw locktime. Non-0 value also locktime-activates inputs"},
        {"replaceable", RPCArg::Type::BOOL, RPCArg::Default{true}, "Marks this transaction as BIP125-replaceable.\n"
                "Allows this transaction to be replaced by a transaction with higher fees. If provided, it is an error if explicit sequence numbers are incompatible."},
    };
}

// Update PSBT with information from the mempool, the UTXO set, the txindex, and the provided descriptors.
// Optionally, sign the inputs that we can using information from the descriptors.
PartiallySignedTransaction ProcessPSBT(const std::string& psbt_string, const std::any& context, const HidingSigningProvider& provider, int sighash_type, bool finalize)
{
    // Unserialize the transactions
    PartiallySignedTransaction psbtx;
    std::string error;
    if (!DecodeBase64PSBT(psbtx, psbt_string, error)) {
        throw JSONRPCError(RPC_DESERIALIZATION_ERROR, strprintf("TX decode failed %s", error));
    }

    if (g_txindex) g_txindex->BlockUntilSyncedToCurrentChain();
    const NodeContext& node = EnsureAnyNodeContext(context);

    // If we can't find the corresponding full transaction for all of our inputs,
    // this will be used to find just the utxos for the segwit inputs for which
    // the full transaction isn't found
    std::map<COutPoint, Coin> coins;

    // Fetch previous transactions:
    // First, look in the txindex and the mempool
    for (unsigned int i = 0; i < psbtx.tx->vin.size(); ++i) {
        PSBTInput& psbt_input = psbtx.inputs.at(i);
        const CTxIn& tx_in = psbtx.tx->vin.at(i);

        // The `non_witness_utxo` is the whole previous transaction
        if (psbt_input.non_witness_utxo) continue;

        CTransactionRef tx;

        // Look in the txindex
        if (g_txindex) {
            uint256 block_hash;
            g_txindex->FindTx(tx_in.prevout.hash, block_hash, tx);
        }
        // If we still don't have it look in the mempool
        if (!tx) {
            tx = node.mempool->get(tx_in.prevout.hash);
        }
        if (tx) {
            psbt_input.non_witness_utxo = tx;
        } else {
            coins[tx_in.prevout]; // Create empty map entry keyed by prevout
        }
    }

    // If we still haven't found all of the inputs, look for the missing ones in the utxo set
    if (!coins.empty()) {
        FindCoins(node, coins);
        for (unsigned int i = 0; i < psbtx.tx->vin.size(); ++i) {
            PSBTInput& input = psbtx.inputs.at(i);

            // If there are still missing utxos, add them if they were found in the utxo set
            if (!input.non_witness_utxo) {
                const CTxIn& tx_in = psbtx.tx->vin.at(i);
                const Coin& coin = coins.at(tx_in.prevout);
                if (!coin.out.IsNull() && IsSegWitOutput(provider, coin.out.scriptPubKey)) {
                    input.witness_utxo = coin.out;
                }
            }
        }
    }

    const PrecomputedTransactionData& txdata = PrecomputePSBTData(psbtx);

    for (unsigned int i = 0; i < psbtx.tx->vin.size(); ++i) {
        if (PSBTInputSigned(psbtx.inputs.at(i))) {
            continue;
        }

        // Update script/keypath information using descriptor data.
        // Note that SignPSBTInput does a lot more than just constructing ECDSA signatures.
        // We only actually care about those if our signing provider doesn't hide private
        // information, as is the case with `descriptorprocesspsbt`
        SignPSBTInput(provider, psbtx, /*index=*/i, &txdata, sighash_type, /*out_sigdata=*/nullptr, finalize);
    }

    // Update script/keypath information using descriptor data.
    for (unsigned int i = 0; i < psbtx.tx->vout.size(); ++i) {
        UpdatePSBTOutput(provider, psbtx, i);
    }

    RemoveUnnecessaryTransactions(psbtx, /*sighash_type=*/1);

    return psbtx;
}

static RPCHelpMan getrawtransaction()
{
    return RPCHelpMan{
                "getrawtransaction",

                "By default, this call only returns a transaction if it is in the mempool. If -txindex is enabled\n"
                "and no blockhash argument is passed, it will return the transaction if it is in the mempool or any block.\n"
                "If a blockhash argument is passed, it will return the transaction if\n"
                "the specified block is available and the transaction is in that block.\n\n"
                "Hint: Use gettransaction for wallet transactions.\n\n"

                "If verbosity is 0 or omitted, returns the serialized transaction as a hex-encoded string.\n"
                "If verbosity is 1, returns a JSON Object with information about the transaction.\n"
                "If verbosity is 2, returns a JSON Object with information about the transaction, including fee and prevout information.",
                {
                    {"txid", RPCArg::Type::STR_HEX, RPCArg::Optional::NO, "The transaction id"},
                    {"verbosity|verbose", RPCArg::Type::NUM, RPCArg::Default{0}, "0 for hex-encoded data, 1 for a JSON object, and 2 for JSON object with fee and prevout",
                     RPCArgOptions{.skip_type_check = true}},
                    {"blockhash", RPCArg::Type::STR_HEX, RPCArg::Optional::OMITTED, "The block in which to look for the transaction"},
                },
                {
                    RPCResult{"if verbosity is not set or set to 0",
                         RPCResult::Type::STR, "data", "The serialized transaction as a hex-encoded string for 'txid'"
                     },
                     RPCResult{"if verbosity is set to 1",
                         RPCResult::Type::OBJ, "", "",
                         Cat<std::vector<RPCResult>>(
                         {
                             {RPCResult::Type::BOOL, "in_active_chain", /*optional=*/true, "Whether specified block is in the active chain or not (only present with explicit \"blockhash\" argument)"},
                             {RPCResult::Type::STR_HEX, "blockhash", /*optional=*/true, "the block hash"},
                             {RPCResult::Type::NUM, "confirmations", /*optional=*/true, "The confirmations"},
                             {RPCResult::Type::NUM_TIME, "blocktime", /*optional=*/true, "The block time expressed in " + UNIX_EPOCH_TIME},
                             {RPCResult::Type::NUM, "time", /*optional=*/true, "Same as \"blocktime\""},
                             {RPCResult::Type::NUM, "height", /*optional=*/true, "The block height"},
                             {RPCResult::Type::STR_HEX, "hex", "The serialized, hex-encoded data for 'txid'"},
                         },
                         DecodeTxDoc(/*txid_field_doc=*/"The transaction id (same as provided)", true)),
                    },
                    RPCResult{"for verbosity = 2",
                        RPCResult::Type::OBJ, "", "",
                        {
                            {RPCResult::Type::ELISION, "", "Same output as verbosity = 1"},
                            {RPCResult::Type::NUM, "fee", /*optional=*/true, "transaction fee in " + CURRENCY_UNIT + ", omitted if block undo data is not available"},
                            {RPCResult::Type::ARR, "vin", "",
                            {
                                {RPCResult::Type::OBJ, "", "utxo being spent",
                                {
                                    {RPCResult::Type::ELISION, "", "Same output as verbosity = 1"},
                                    {RPCResult::Type::OBJ, "prevout", /*optional=*/true, "The previous output, omitted if block undo data is not available",
                                    {
                                        {RPCResult::Type::BOOL, "generated", "Coinbase or not"},
                                        {RPCResult::Type::NUM, "height", "The height of the prevout"},
                                        {RPCResult::Type::STR_AMOUNT, "value", "The value in " + CURRENCY_UNIT},
                                        {RPCResult::Type::OBJ, "scriptPubKey", "", ScriptPubKeyDoc()},
                                    }},
                                }},
                            }},
                        }},
                },
                RPCExamples{
                    HelpExampleCli("getrawtransaction", "\"mytxid\"")
            + HelpExampleCli("getrawtransaction", "\"mytxid\" 1")
            + HelpExampleRpc("getrawtransaction", "\"mytxid\", 1")
            + HelpExampleCli("getrawtransaction", "\"mytxid\" 0 \"myblockhash\"")
            + HelpExampleCli("getrawtransaction", "\"mytxid\" 1 \"myblockhash\"")
            + HelpExampleCli("getrawtransaction", "\"mytxid\" 2 \"myblockhash\"")
                },
        [&](const RPCHelpMan& self, const JSONRPCRequest& request) -> UniValue
{
    const NodeContext& node = EnsureAnyNodeContext(request.context);
    const CTxMemPool& mempool = EnsureMemPool(node);
    ChainstateManager& chainman = EnsureChainman(node);

    uint256 hash = ParseHashV(request.params[0], "parameter 1");
    const CBlockIndex* blockindex = nullptr;

    if (hash == chainman.GetParams().GenesisBlock().hashMerkleRoot) {
        // Special exception for the genesis block coinbase transaction
        throw JSONRPCError(RPC_INVALID_ADDRESS_OR_KEY, "The genesis block coinbase is not considered an ordinary transaction and cannot be retrieved");
    }

    // Accept either a bool (true) or a num (>=0) to indicate verbosity.
    int verbosity{0};
    if (!request.params[1].isNull()) {
        if (request.params[1].isBool()) {
            verbosity = request.params[1].get_bool();
        } else {
            verbosity = request.params[1].getInt<int>();
        }
    }

    if (!request.params[2].isNull()) {
        LOCK(cs_main);

        uint256 blockhash = ParseHashV(request.params[2], "parameter 3");
        blockindex = chainman.m_blockman.LookupBlockIndex(blockhash);
        if (!blockindex) {
            throw JSONRPCError(RPC_INVALID_ADDRESS_OR_KEY, "Block hash not found");
        }
    }

    bool f_txindex_ready = false;
    if (g_txindex && !blockindex) {
        f_txindex_ready = g_txindex->BlockUntilSyncedToCurrentChain();
    }

    uint256 hash_block;
    const CTransactionRef tx = GetTransaction(blockindex, node.mempool.get(), hash, hash_block, chainman.m_blockman);
    if (!tx) {
        std::string errmsg;
        if (blockindex) {
            const bool block_has_data = WITH_LOCK(::cs_main, return blockindex->nStatus & BLOCK_HAVE_DATA);
            if (!block_has_data) {
                throw JSONRPCError(RPC_MISC_ERROR, "Block not available");
            }
            errmsg = "No such transaction found in the provided block";
        } else if (!g_txindex) {
            errmsg = "No such mempool transaction. Use -txindex or provide a block hash to enable blockchain transaction queries";
        } else if (!f_txindex_ready) {
            errmsg = "No such mempool transaction. Blockchain transactions are still in the process of being indexed";
        } else {
            errmsg = "No such mempool or blockchain transaction";
        }
        throw JSONRPCError(RPC_INVALID_ADDRESS_OR_KEY, errmsg + ". Use gettransaction for wallet transactions.");
    }

    if (verbosity <= 0) {
        return EncodeHexTx(*tx);
    }

    //////////////////////////////////////////////////////// // qtum
    int nHeight = 0;
    int nConfirmations = 0;
    int nBlockTime = 0;
    if(fAddressIndex) {
        LOCK(cs_main);
        node::BlockMap::iterator mi = chainman.BlockIndex().find(hash_block);
        if (mi != chainman.BlockIndex().end()) {
            CBlockIndex* pindex = &((*mi).second);
            if (chainman.ActiveChain().Contains(pindex)) {
                nHeight = pindex->nHeight;
                nConfirmations = 1 + chainman.ActiveChain().Height() - pindex->nHeight;
                nBlockTime = pindex->GetBlockTime();
            } else {
                nHeight = -1;
                nConfirmations = 0;
                nBlockTime = pindex->GetBlockTime();
            }
        }
    }
    ////////////////////////////////////////////////////////


    //////////////////////////////////////////////////////// // qtum
    int nHeight = 0;
    int nConfirmations = 0;
    int nBlockTime = 0;
    if(fAddressIndex) {
        LOCK(cs_main);
        node::BlockMap::iterator mi = chainman.BlockIndex().find(hash_block);
        if (mi != chainman.BlockIndex().end()) {
            CBlockIndex* pindex = &((*mi).second);
            if (chainman.ActiveChain().Contains(pindex)) {
                nHeight = pindex->nHeight;
                nConfirmations = 1 + chainman.ActiveChain().Height() - pindex->nHeight;
                nBlockTime = pindex->GetBlockTime();
            } else {
                nHeight = -1;
                nConfirmations = 0;
                nBlockTime = pindex->GetBlockTime();
            }
        }
    }
    ////////////////////////////////////////////////////////


    UniValue result(UniValue::VOBJ);
    if (blockindex) {
        LOCK(cs_main);
        result.pushKV("in_active_chain", chainman.ActiveChain().Contains(blockindex));
    }
    // If request is verbosity >= 1 but no blockhash was given, then look up the blockindex
    if (request.params[2].isNull()) {
        LOCK(cs_main);
        blockindex = chainman.m_blockman.LookupBlockIndex(hash_block); // May be nullptr for mempool transactions
    }
    if (verbosity == 1 || !blockindex) {
        TxToJSON(*tx, hash_block, result, chainman.ActiveChainstate());
        if (fAddressIndex) TxToJSONExpanded(*tx, hash_block, result, mempool, chainman.m_blockman, nHeight, nConfirmations, nBlockTime);
        return result;
    }

    CBlockUndo blockUndo;
    CBlock block;

<<<<<<< HEAD
    if (tx->IsCoinBase() || is_block_pruned ||
=======
    if (tx->IsCoinBase() || !blockindex || WITH_LOCK(::cs_main, return chainman.m_blockman.IsBlockPruned(*blockindex)) ||
>>>>>>> 258457a4
        !(chainman.m_blockman.UndoReadFromDisk(blockUndo, *blockindex) && chainman.m_blockman.ReadBlockFromDisk(block, *blockindex))) {
        TxToJSON(*tx, hash_block, result, chainman.ActiveChainstate());
        if (fAddressIndex) TxToJSONExpanded(*tx, hash_block, result, mempool, chainman.m_blockman, nHeight, nConfirmations, nBlockTime);
        return result;
    }

    CTxUndo* undoTX {nullptr};
    auto it = std::find_if(block.vtx.begin(), block.vtx.end(), [tx](CTransactionRef t){ return *t == *tx; });
    if (it != block.vtx.end()) {
        // -1 as blockundo does not have coinbase tx
        undoTX = &blockUndo.vtxundo.at(it - block.vtx.begin() - 1);
    }
    TxToJSON(*tx, hash_block, result, chainman.ActiveChainstate(), undoTX, TxVerbosity::SHOW_DETAILS_AND_PREVOUT);
    if (fAddressIndex) TxToJSONExpanded(*tx, hash_block, result, mempool, chainman.m_blockman, nHeight, nConfirmations, nBlockTime);
    return result;
},
    };
}

class RawContract : public IRawContract
{
public:
    RawContract(ChainstateManager& _chainman):
        chainman(_chainman)
    {}

<<<<<<< HEAD
    void addContract(CMutableTransaction& rawTx, const UniValue& Contract) override
=======
    void addContract(std::vector<std::pair<CTxDestination, CAmount>>& parsed_outputs, const UniValue& Contract) override
>>>>>>> 258457a4
    {
        if(!Contract.isObject())
            throw JSONRPCError(RPC_INVALID_PARAMETER, std::string("Invalid parameter, need to be object: contract"));

        // Get dgp gas limit and gas price
        LOCK(cs_main);
        CChain& active_chain = chainman.ActiveChain();
        QtumDGP qtumDGP(globalState.get(), chainman.ActiveChainstate(), fGettingValuesDGP);
        uint64_t blockGasLimit = qtumDGP.getBlockGasLimit(active_chain.Height());
        uint64_t minGasPrice = CAmount(qtumDGP.getMinGasPrice(active_chain.Height()));
        CAmount nGasPrice = (minGasPrice>DEFAULT_GAS_PRICE)?minGasPrice:DEFAULT_GAS_PRICE;

        bool createContract = Contract.exists("bytecode") && Contract["bytecode"].isStr();
        CScript scriptPubKey;
        CAmount nAmount = 0;

        // Get gas limit
        uint64_t nGasLimit=createContract ? DEFAULT_GAS_LIMIT_OP_CREATE : DEFAULT_GAS_LIMIT_OP_SEND;
        if (Contract.exists("gasLimit")){
            nGasLimit = Contract["gasLimit"].getInt<int64_t>();
            if (nGasLimit > blockGasLimit)
                throw JSONRPCError(RPC_TYPE_ERROR, "Invalid value for gasLimit (Maximum is: "+i64tostr(blockGasLimit)+")");
            if (nGasLimit < MINIMUM_GAS_LIMIT)
                throw JSONRPCError(RPC_TYPE_ERROR, "Invalid value for gasLimit (Minimum is: "+i64tostr(MINIMUM_GAS_LIMIT)+")");
            if (nGasLimit <= 0)
                throw JSONRPCError(RPC_TYPE_ERROR, "Invalid value for gasLimit");
        }

        // Get gas price
        if (Contract.exists("gasPrice")){
            UniValue uGasPrice = Contract["gasPrice"];
            std::optional<CAmount> optGasPrice = ParseMoney(uGasPrice.getValStr());
            if(!optGasPrice)
            {
                throw JSONRPCError(RPC_TYPE_ERROR, "Invalid value for gasPrice");
            }
            nGasPrice = (uint64_t)(optGasPrice.value_or(0));
            CAmount maxRpcGasPrice = gArgs.GetIntArg("-rpcmaxgasprice", MAX_RPC_GAS_PRICE);
            if (nGasPrice > (int64_t)maxRpcGasPrice)
                throw JSONRPCError(RPC_TYPE_ERROR, "Invalid value for gasPrice, Maximum allowed in RPC calls is: "+FormatMoney(maxRpcGasPrice)+" (use -rpcmaxgasprice to change it)");
            if (nGasPrice < (int64_t)minGasPrice)
                throw JSONRPCError(RPC_TYPE_ERROR, "Invalid value for gasPrice (Minimum is: "+FormatMoney(minGasPrice)+")");
            if (nGasPrice <= 0)
                throw JSONRPCError(RPC_TYPE_ERROR, "Invalid value for gasPrice");
        }

        // Get sender address
        bool fHasSender=false;
        CTxDestination senderAddress;
        if (Contract.exists("senderAddress")){
            senderAddress = DecodeDestination(Contract["senderAddress"].get_str());
            if (!IsValidDestination(senderAddress))
                throw JSONRPCError(RPC_INVALID_ADDRESS_OR_KEY, "Invalid Qtum address to send from");
            if (!IsValidContractSenderAddress(senderAddress))
                throw JSONRPCError(RPC_INVALID_ADDRESS_OR_KEY, "Invalid contract sender address. Only P2PK and P2PKH allowed");
            else
                fHasSender=true;
        }

        if(createContract)
        {
            // Get the new contract bytecode
            if(!Contract.exists("bytecode") || !Contract["bytecode"].isStr())
                throw JSONRPCError(RPC_INVALID_PARAMETER, std::string("Invalid parameter, bytecode is mandatory."));

            std::string bytecodehex = Contract["bytecode"].get_str();
            if(bytecodehex.size() % 2 != 0 || !CheckHex(bytecodehex))
                throw JSONRPCError(RPC_TYPE_ERROR, "Invalid bytecode (bytecode not hex)");

            // Add create contract output
            scriptPubKey = CScript() << CScriptNum(VersionVM::GetEVMDefault().toRaw()) << CScriptNum(nGasLimit) << CScriptNum(nGasPrice) << ParseHex(bytecodehex) <<OP_CREATE;
        }
        else
        {
            // Get the contract address
            if(!Contract.exists("contractAddress") || !Contract["contractAddress"].isStr())
                throw JSONRPCError(RPC_INVALID_PARAMETER, std::string("Invalid parameter, contract address is mandatory."));

            std::string contractaddress = Contract["contractAddress"].get_str();
            if(contractaddress.size() != 40 || !CheckHex(contractaddress))
                throw JSONRPCError(RPC_INVALID_ADDRESS_OR_KEY, "Incorrect contract address");

            dev::Address addrAccount(contractaddress);
            if(!globalState->addressInUse(addrAccount))
                throw JSONRPCError(RPC_INVALID_ADDRESS_OR_KEY, "contract address does not exist");

            // Get the contract data
            if(!Contract.exists("data") || !Contract["data"].isStr())
                throw JSONRPCError(RPC_INVALID_PARAMETER, std::string("Invalid parameter, contract data is mandatory."));

            std::string datahex = Contract["data"].get_str();
            if(datahex.size() % 2 != 0 || !CheckHex(datahex))
                throw JSONRPCError(RPC_TYPE_ERROR, "Invalid data (data not hex)");

            // Get amount
            if (Contract.exists("amount")){
                nAmount = AmountFromValue(Contract["amount"]);
                if (nAmount < 0)
                    throw JSONRPCError(RPC_TYPE_ERROR, "Invalid amount for call contract");
            }

            // Add call contract output
            scriptPubKey = CScript() << CScriptNum(VersionVM::GetEVMDefault().toRaw()) << CScriptNum(nGasLimit) << CScriptNum(nGasPrice) << ParseHex(datahex) << ParseHex(contractaddress) << OP_CALL;
        }

         // Build op_sender script
        if(fHasSender && active_chain.Height() >= Params().GetConsensus().QIP5Height)
        {
            if(!std::holds_alternative<PKHash>(senderAddress))
                throw JSONRPCError(RPC_INVALID_ADDRESS_OR_KEY, "Only pubkeyhash addresses are supported");
            PKHash keyID = std::get<PKHash>(senderAddress);
            std::vector<unsigned char> scriptSig;
            scriptPubKey = (CScript() << CScriptNum(addresstype::PUBKEYHASH) << ToByteVector(keyID) << ToByteVector(scriptSig) << OP_SENDER) + scriptPubKey;
        }

<<<<<<< HEAD
        CTxOut out(nAmount, scriptPubKey);
        rawTx.vout.push_back(out);
=======
        CTxDestination destination{CNoDestination{scriptPubKey}};
        parsed_outputs.emplace_back(destination, nAmount);
>>>>>>> 258457a4
    }

private:
    ChainstateManager& chainman;
};

static RPCHelpMan createrawtransaction()
{
    return RPCHelpMan{"createrawtransaction",
                "\nCreate a transaction spending the given inputs and creating new outputs.\n"
                "Outputs can be addresses or data.\n"
                "Returns hex-encoded raw transaction.\n"
                "Note that the transaction's inputs are not signed, and\n"
                "it is not stored in the wallet or transmitted to the network.\n",
                CreateTxDoc(),
                RPCResult{
                    RPCResult::Type::STR_HEX, "transaction", "hex string of the transaction"
                },
                RPCExamples{
                    HelpExampleCli("createrawtransaction", "\"[{\\\"txid\\\":\\\"myid\\\",\\\"vout\\\":0}]\" \"[{\\\"address\\\":0.01}]\"")
            + HelpExampleCli("createrawtransaction", "\"[{\\\"txid\\\":\\\"myid\\\",\\\"vout\\\":0}]\" \"[{\\\"data\\\":\\\"00010203\\\"}]\"")
            + HelpExampleCli("createrawtransaction", "\"[{\\\"txid\\\":\\\"myid\\\",\\\"vout\\\":0}]\" \"[{\\\"contract\\\":{\\\"contractAddress\\\":\\\"mycontract\\\","
                                                     "\\\"data\\\":\\\"00\\\", \\\"gasLimit\\\":250000, \\\"gasPrice\\\":0.00000040, \\\"amount\\\":0}}]\"")
            + HelpExampleCli("createrawtransaction", "\"[{\\\"txid\\\":\\\"myid\\\",\\\"vout\\\":0}]\" \"[{\\\"contract\\\":{\\\"bytecode\\\":\\\"contractbytecode\\\","
                                                     "\\\"gasLimit\\\":2500000, \\\"gasPrice\\\":0.00000040, \\\"senderAddress\\\":\\\"QM72Sfpbz1BPpXFHz9m3CdqATR44Jvaydd\\\"}}]\"")
            + HelpExampleRpc("createrawtransaction", "\"[{\\\"txid\\\":\\\"myid\\\",\\\"vout\\\":0}]\", \"[{\\\"address\\\":0.01}]\"")
            + HelpExampleRpc("createrawtransaction", "\"[{\\\"txid\\\":\\\"myid\\\",\\\"vout\\\":0}]\", \"[{\\\"data\\\":\\\"00010203\\\"}]\"")
            + HelpExampleRpc("createrawtransaction", "\"[{\\\"txid\\\":\\\"myid\\\",\\\"vout\\\":0}]\", \"[{\\\"contract\\\":{\\\"contractAddress\\\":\\\"mycontract\\\","
                                                     "\\\"data\\\":\\\"00\\\", \\\"gasLimit\\\":250000, \\\"gasPrice\\\":0.00000040, \\\"amount\\\":0}}]\"")
            + HelpExampleRpc("createrawtransaction", "\"[{\\\"txid\\\":\\\"myid\\\",\\\"vout\\\":0}]\" \"[{\\\"contract\\\":{\\\"bytecode\\\":\\\"contractbytecode\\\","
                                                     "\\\"gasLimit\\\":2500000, \\\"gasPrice\\\":0.00000040, \\\"senderAddress\\\":\\\"QM72Sfpbz1BPpXFHz9m3CdqATR44Jvaydd\\\"}}]\"")
                },
        [&](const RPCHelpMan& self, const JSONRPCRequest& request) -> UniValue
{
    std::optional<bool> rbf;
    if (!request.params[3].isNull()) {
        rbf = request.params[3].get_bool();
    }
    ChainstateManager& chainman = EnsureAnyChainman(request.context);
    RawContract rawContract(chainman);
    CMutableTransaction rawTx = ConstructTransaction(request.params[0], request.params[1], request.params[2], rbf, &rawContract);

    return EncodeHexTx(CTransaction(rawTx));
},
    };
}

static RPCHelpMan decoderawtransaction()
{
    return RPCHelpMan{"decoderawtransaction",
                "Return a JSON object representing the serialized, hex-encoded transaction.",
                {
                    {"hexstring", RPCArg::Type::STR_HEX, RPCArg::Optional::NO, "The transaction hex string"},
                    {"iswitness", RPCArg::Type::BOOL, RPCArg::DefaultHint{"depends on heuristic tests"}, "Whether the transaction hex is a serialized witness transaction.\n"
                        "If iswitness is not present, heuristic tests will be used in decoding.\n"
                        "If true, only witness deserialization will be tried.\n"
                        "If false, only non-witness deserialization will be tried.\n"
                        "This boolean should reflect whether the transaction has inputs\n"
                        "(e.g. fully valid, or on-chain transactions), if known by the caller."
                    },
                },
                RPCResult{
                    RPCResult::Type::OBJ, "", "",
                    DecodeTxDoc(/*txid_field_doc=*/"The transaction id"),
                },
                RPCExamples{
                    HelpExampleCli("decoderawtransaction", "\"hexstring\"")
            + HelpExampleRpc("decoderawtransaction", "\"hexstring\"")
                },
        [&](const RPCHelpMan& self, const JSONRPCRequest& request) -> UniValue
{
    CMutableTransaction mtx;

    bool try_witness = request.params[1].isNull() ? true : request.params[1].get_bool();
    bool try_no_witness = request.params[1].isNull() ? true : !request.params[1].get_bool();

    if (!DecodeHexTx(mtx, request.params[0].get_str(), try_no_witness, try_witness)) {
        throw JSONRPCError(RPC_DESERIALIZATION_ERROR, "TX decode failed");
    }

    UniValue result(UniValue::VOBJ);
    TxToUniv(CTransaction(std::move(mtx)), /*block_hash=*/uint256(), /*entry=*/result, /*include_hex=*/false);

    return result;
},
    };
}

static RPCHelpMan decodescript()
{
    return RPCHelpMan{
        "decodescript",
        "\nDecode a hex-encoded script.\n",
        {
            {"hexstring", RPCArg::Type::STR_HEX, RPCArg::Optional::NO, "the hex-encoded script"},
        },
        RPCResult{
            RPCResult::Type::OBJ, "", "",
            {
                {RPCResult::Type::STR, "asm", "Script public key"},
                {RPCResult::Type::STR, "desc", "Inferred descriptor for the script"},
                {RPCResult::Type::STR, "type", "The output type (e.g. " + GetAllOutputTypes() + ")"},
                {RPCResult::Type::STR, "address", /*optional=*/true, "The Qtum address (only if a well-defined address exists)"},
                {RPCResult::Type::STR, "p2sh", /*optional=*/true,
                 "address of P2SH script wrapping this redeem script (not returned for types that should not be wrapped)"},
                {RPCResult::Type::OBJ, "segwit", /*optional=*/true,
                 "Result of a witness script public key wrapping this redeem script (not returned for types that should not be wrapped)",
                 {
                     {RPCResult::Type::STR, "asm", "String representation of the script public key"},
                     {RPCResult::Type::STR_HEX, "hex", "Hex string of the script public key"},
                     {RPCResult::Type::STR, "type", "The type of the script public key (e.g. witness_v0_keyhash or witness_v0_scripthash)"},
                     {RPCResult::Type::STR, "address", /*optional=*/true, "The Qtum address (only if a well-defined address exists)"},
                     {RPCResult::Type::STR, "desc", "Inferred descriptor for the script"},
                     {RPCResult::Type::STR, "p2sh-segwit", "address of the P2SH script wrapping this witness redeem script"},
                 }},
            },
        },
        RPCExamples{
            HelpExampleCli("decodescript", "\"hexstring\"")
          + HelpExampleRpc("decodescript", "\"hexstring\"")
        },
        [&](const RPCHelpMan& self, const JSONRPCRequest& request) -> UniValue
{
    UniValue r(UniValue::VOBJ);
    CScript script;
    if (request.params[0].get_str().size() > 0){
        std::vector<unsigned char> scriptData(ParseHexV(request.params[0], "argument"));
        script = CScript(scriptData.begin(), scriptData.end());
    } else {
        // Empty scripts are valid
    }
    ScriptToUniv(script, /*out=*/r, /*include_hex=*/false, /*include_address=*/true);

    std::vector<std::vector<unsigned char>> solutions_data;
    const TxoutType which_type{Solver(script, solutions_data)};

    const bool can_wrap{[&] {
        switch (which_type) {
        case TxoutType::MULTISIG:
        case TxoutType::NONSTANDARD:
        case TxoutType::PUBKEY:
        case TxoutType::PUBKEYHASH:
        case TxoutType::WITNESS_V0_KEYHASH:
        case TxoutType::WITNESS_V0_SCRIPTHASH:
            // Can be wrapped if the checks below pass
            break;
        case TxoutType::NULL_DATA:
        case TxoutType::SCRIPTHASH:
        case TxoutType::WITNESS_UNKNOWN:
        case TxoutType::WITNESS_V1_TAPROOT:
        case TxoutType::CREATE_SENDER:
        case TxoutType::CALL_SENDER:
        case TxoutType::CREATE:
        case TxoutType::CALL:
            // Should not be wrapped
            return false;
        } // no default case, so the compiler can warn about missing cases
        if (!script.HasValidOps() || script.IsUnspendable()) {
            return false;
        }
        for (CScript::const_iterator it{script.begin()}; it != script.end();) {
            opcodetype op;
            CHECK_NONFATAL(script.GetOp(it, op));
            if (op == OP_CHECKSIGADD || IsOpSuccess(op)) {
                return false;
            }
        }
        return true;
    }()};

    if (can_wrap) {
        r.pushKV("p2sh", EncodeDestination(ScriptHash(script)));
        // P2SH and witness programs cannot be wrapped in P2WSH, if this script
        // is a witness program, don't return addresses for a segwit programs.
        const bool can_wrap_P2WSH{[&] {
            switch (which_type) {
            case TxoutType::MULTISIG:
            case TxoutType::PUBKEY:
            // Uncompressed pubkeys cannot be used with segwit checksigs.
            // If the script contains an uncompressed pubkey, skip encoding of a segwit program.
                for (const auto& solution : solutions_data) {
                    if ((solution.size() != 1) && !CPubKey(solution).IsCompressed()) {
                        return false;
                    }
                }
                return true;
            case TxoutType::NONSTANDARD:
            case TxoutType::PUBKEYHASH:
                // Can be P2WSH wrapped
                return true;
            case TxoutType::NULL_DATA:
            case TxoutType::SCRIPTHASH:
            case TxoutType::WITNESS_UNKNOWN:
            case TxoutType::WITNESS_V0_KEYHASH:
            case TxoutType::WITNESS_V0_SCRIPTHASH:
            case TxoutType::WITNESS_V1_TAPROOT:
            case TxoutType::CREATE_SENDER:
            case TxoutType::CALL_SENDER:
            case TxoutType::CREATE:
            case TxoutType::CALL:
                // Should not be wrapped
                return false;
            } // no default case, so the compiler can warn about missing cases
            NONFATAL_UNREACHABLE();
        }()};
        if (can_wrap_P2WSH) {
            UniValue sr(UniValue::VOBJ);
            CScript segwitScr;
            FlatSigningProvider provider;
            if (which_type == TxoutType::PUBKEY) {
                segwitScr = GetScriptForDestination(WitnessV0KeyHash(Hash160(solutions_data[0])));
            } else if (which_type == TxoutType::PUBKEYHASH) {
                segwitScr = GetScriptForDestination(WitnessV0KeyHash(uint160{solutions_data[0]}));
            } else {
                // Scripts that are not fit for P2WPKH are encoded as P2WSH.
                provider.scripts[CScriptID(script)] = script;
                segwitScr = GetScriptForDestination(WitnessV0ScriptHash(script));
            }
            ScriptToUniv(segwitScr, /*out=*/sr, /*include_hex=*/true, /*include_address=*/true, /*provider=*/&provider);
            sr.pushKV("p2sh-segwit", EncodeDestination(ScriptHash(segwitScr)));
            r.pushKV("segwit", sr);
        }
    }

    return r;
},
    };
}

static RPCHelpMan combinerawtransaction()
{
    return RPCHelpMan{"combinerawtransaction",
                "\nCombine multiple partially signed transactions into one transaction.\n"
                "The combined transaction may be another partially signed transaction or a \n"
                "fully signed transaction.",
                {
                    {"txs", RPCArg::Type::ARR, RPCArg::Optional::NO, "The hex strings of partially signed transactions",
                        {
                            {"hexstring", RPCArg::Type::STR_HEX, RPCArg::Optional::OMITTED, "A hex-encoded raw transaction"},
                        },
                        },
                },
                RPCResult{
                    RPCResult::Type::STR, "", "The hex-encoded raw transaction with signature(s)"
                },
                RPCExamples{
                    HelpExampleCli("combinerawtransaction", R"('["myhex1", "myhex2", "myhex3"]')")
                },
        [&](const RPCHelpMan& self, const JSONRPCRequest& request) -> UniValue
{

    UniValue txs = request.params[0].get_array();
    std::vector<CMutableTransaction> txVariants(txs.size());

    for (unsigned int idx = 0; idx < txs.size(); idx++) {
        if (!DecodeHexTx(txVariants[idx], txs[idx].get_str())) {
            throw JSONRPCError(RPC_DESERIALIZATION_ERROR, strprintf("TX decode failed for tx %d. Make sure the tx has at least one input.", idx));
        }
    }

    if (txVariants.empty()) {
        throw JSONRPCError(RPC_DESERIALIZATION_ERROR, "Missing transactions");
    }

    // mergedTx will end up with all the signatures; it
    // starts as a clone of the rawtx:
    CMutableTransaction mergedTx(txVariants[0]);

    // Fetch previous transactions (inputs):
    CCoinsView viewDummy;
    CCoinsViewCache view(&viewDummy);
    {
        NodeContext& node = EnsureAnyNodeContext(request.context);
        const CTxMemPool& mempool = EnsureMemPool(node);
        ChainstateManager& chainman = EnsureChainman(node);
        LOCK2(cs_main, mempool.cs);
        CCoinsViewCache &viewChain = chainman.ActiveChainstate().CoinsTip();
        CCoinsViewMemPool viewMempool(&viewChain, mempool);
        view.SetBackend(viewMempool); // temporarily switch cache backend to db+mempool view

        for (const CTxIn& txin : mergedTx.vin) {
            view.AccessCoin(txin.prevout); // Load entries from viewChain into view; can fail.
        }

        view.SetBackend(viewDummy); // switch back to avoid locking mempool for too long
    }

    // Use CTransaction for the constant parts of the
    // transaction to avoid rehashing.
    const CTransaction txConst(mergedTx);
    // Sign what we can:
    for (unsigned int i = 0; i < mergedTx.vin.size(); i++) {
        CTxIn& txin = mergedTx.vin[i];
        const Coin& coin = view.AccessCoin(txin.prevout);
        if (coin.IsSpent()) {
            throw JSONRPCError(RPC_VERIFY_ERROR, "Input not found or already spent");
        }
        SignatureData sigdata;

        // ... and merge in other signatures:
        for (const CMutableTransaction& txv : txVariants) {
            if (txv.vin.size() > i) {
                sigdata.MergeSignatureData(DataFromTransaction(txv, i, coin.out));
            }
        }
        ProduceSignature(DUMMY_SIGNING_PROVIDER, MutableTransactionSignatureCreator(mergedTx, i, coin.out.nValue, 1), coin.out.scriptPubKey, sigdata);

        UpdateInput(txin, sigdata);
    }

    return EncodeHexTx(CTransaction(mergedTx));
},
    };
}

static RPCHelpMan signrawtransactionwithkey()
{
    return RPCHelpMan{"signrawtransactionwithkey",
                "\nSign inputs for raw transaction (serialized, hex-encoded).\n"
                "The second argument is an array of base58-encoded private\n"
                "keys that will be the only keys used to sign the transaction.\n"
                "The third optional argument (may be null) is an array of previous transaction outputs that\n"
                "this transaction depends on but may not yet be in the block chain.\n",
                {
                    {"hexstring", RPCArg::Type::STR, RPCArg::Optional::NO, "The transaction hex string"},
                    {"privkeys", RPCArg::Type::ARR, RPCArg::Optional::NO, "The base58-encoded private keys for signing",
                        {
                            {"privatekey", RPCArg::Type::STR_HEX, RPCArg::Optional::OMITTED, "private key in base58-encoding"},
                        },
                        },
                    {"prevtxs", RPCArg::Type::ARR, RPCArg::Optional::OMITTED, "The previous dependent transaction outputs",
                        {
                            {"", RPCArg::Type::OBJ, RPCArg::Optional::OMITTED, "",
                                {
                                    {"txid", RPCArg::Type::STR_HEX, RPCArg::Optional::NO, "The transaction id"},
                                    {"vout", RPCArg::Type::NUM, RPCArg::Optional::NO, "The output number"},
                                    {"scriptPubKey", RPCArg::Type::STR_HEX, RPCArg::Optional::NO, "script key"},
                                    {"redeemScript", RPCArg::Type::STR_HEX, RPCArg::Optional::OMITTED, "(required for P2SH) redeem script"},
                                    {"witnessScript", RPCArg::Type::STR_HEX, RPCArg::Optional::OMITTED, "(required for P2WSH or P2SH-P2WSH) witness script"},
                                    {"amount", RPCArg::Type::AMOUNT, RPCArg::Optional::OMITTED, "(required for Segwit inputs) the amount spent"},
                                },
                                },
                        },
                        },
                    {"sighashtype", RPCArg::Type::STR, RPCArg::Default{"DEFAULT for Taproot, ALL otherwise"}, "The signature hash type. Must be one of:\n"
            "       \"DEFAULT\"\n"
            "       \"ALL\"\n"
            "       \"NONE\"\n"
            "       \"SINGLE\"\n"
            "       \"ALL|ANYONECANPAY\"\n"
            "       \"NONE|ANYONECANPAY\"\n"
            "       \"SINGLE|ANYONECANPAY\"\n"
                    },
                },
                RPCResult{
                    RPCResult::Type::OBJ, "", "",
                    {
                        {RPCResult::Type::STR_HEX, "hex", "The hex-encoded raw transaction with signature(s)"},
                        {RPCResult::Type::BOOL, "complete", "If the transaction has a complete set of signatures"},
                        {RPCResult::Type::ARR, "errors", /*optional=*/true, "Script verification errors (if there are any)",
                        {
                            {RPCResult::Type::OBJ, "", "",
                            {
                                {RPCResult::Type::STR_HEX, "txid", "The hash of the referenced, previous transaction"},
                                {RPCResult::Type::NUM, "vout", "The index of the output to spent and used as input"},
                                {RPCResult::Type::ARR, "witness", "",
                                {
                                    {RPCResult::Type::STR_HEX, "witness", ""},
                                }},
                                {RPCResult::Type::STR_HEX, "scriptSig", "The hex-encoded signature script"},
                                {RPCResult::Type::NUM, "sequence", "Script sequence number"},
                                {RPCResult::Type::STR, "error", "Verification or signing error related to the input"},
                            }},
                        }},
                    }
                },
                RPCExamples{
                    HelpExampleCli("signrawtransactionwithkey", "\"myhex\" \"[\\\"key1\\\",\\\"key2\\\"]\"")
            + HelpExampleRpc("signrawtransactionwithkey", "\"myhex\", \"[\\\"key1\\\",\\\"key2\\\"]\"")
                },
        [&](const RPCHelpMan& self, const JSONRPCRequest& request) -> UniValue
{
    CMutableTransaction mtx;
    if (!DecodeHexTx(mtx, request.params[0].get_str())) {
        throw JSONRPCError(RPC_DESERIALIZATION_ERROR, "TX decode failed. Make sure the tx has at least one input.");
    }

    FillableSigningProvider keystore;
    const UniValue& keys = request.params[1].get_array();
    for (unsigned int idx = 0; idx < keys.size(); ++idx) {
        UniValue k = keys[idx];
        CKey key = DecodeSecret(k.get_str());
        if (!key.IsValid()) {
            throw JSONRPCError(RPC_INVALID_ADDRESS_OR_KEY, "Invalid private key");
        }
        keystore.AddKey(key);
    }

    // Fetch previous transactions (inputs):
    std::map<COutPoint, Coin> coins;
    for (const CTxIn& txin : mtx.vin) {
        coins[txin.prevout]; // Create empty map entry keyed by prevout.
    }
    NodeContext& node = EnsureAnyNodeContext(request.context);
    FindCoins(node, coins);

    // Parse the prevtxs array
    ParsePrevouts(request.params[2], &keystore, coins);

    UniValue result(UniValue::VOBJ);
    CheckSenderSignatures(mtx);
    SignTransaction(mtx, &keystore, coins, request.params[3], result);
    return result;
},
    };
}

static RPCHelpMan signrawsendertransactionwithkey()
{
    return RPCHelpMan{"signrawsendertransactionwithkey",
                "\nSign OP_SENDER outputs for raw transaction (serialized, hex-encoded).\n"
                "The second argument is an array of base58-encoded private\n"
                "keys that will be the only keys used to sign the transaction.\n",
                {
                    {"hexstring", RPCArg::Type::STR, RPCArg::Optional::NO, "The transaction hex string"},
                    {"privkeys", RPCArg::Type::ARR, RPCArg::Optional::NO, "A json array of base58-encoded private keys for signing",
                        {
                            {"privatekey", RPCArg::Type::STR_HEX, RPCArg::Optional::OMITTED, "private key in base58-encoding"},
                        },
                        },
                    {"sighashtype", RPCArg::Type::STR, RPCArg::Default{"ALL"}, "The signature hash type. Must be one of:\n"
            "       \"ALL\"\n"
            "       \"NONE\"\n"
            "       \"SINGLE\"\n"
            "       \"ALL|ANYONECANPAY\"\n"
            "       \"NONE|ANYONECANPAY\"\n"
            "       \"SINGLE|ANYONECANPAY\"\n"
                    },
                },
                RPCResult{
                    RPCResult::Type::OBJ, "", "",
                    {
                        {RPCResult::Type::STR_HEX, "hex", "The hex-encoded raw transaction with signature(s)"},
                        {RPCResult::Type::BOOL, "complete", "If the transaction has a complete set of signatures"},
                        {RPCResult::Type::ARR, "errors", /*optional=*/true, "Script verification errors (if there are any)",
                        {
                            {RPCResult::Type::OBJ, "", "",
                            {
                                {RPCResult::Type::NUM, "amount", "The amount of the output"},
                                {RPCResult::Type::STR_HEX, "scriptPubKey", "The hex-encoded public key script of the output"},
                                {RPCResult::Type::STR, "error", "Verification or signing error related to the output"},
                            }},
                        }},
                    }
                },
                RPCExamples{
                    HelpExampleCli("signrawsendertransactionwithkey", "\"myhex\" \"[\\\"key1\\\",\\\"key2\\\"]\"")
            + HelpExampleRpc("signrawsendertransactionwithkey", "\"myhex\", \"[\\\"key1\\\",\\\"key2\\\"]\"")
                },
        [&](const RPCHelpMan& self, const JSONRPCRequest& request) -> UniValue
{

    CMutableTransaction mtx;
    if (!DecodeHexTx(mtx, request.params[0].get_str(), true)) {
        throw JSONRPCError(RPC_DESERIALIZATION_ERROR, "TX decode failed");
    }

    FillableSigningProvider keystore;
    const UniValue& keys = request.params[1].get_array();
    for (unsigned int idx = 0; idx < keys.size(); ++idx) {
        UniValue k = keys[idx];
        CKey key = DecodeSecret(k.get_str());
        if (!key.IsValid()) {
            throw JSONRPCError(RPC_INVALID_ADDRESS_OR_KEY, "Invalid private key");
        }
        keystore.AddKey(key);
    }

    UniValue result(UniValue::VOBJ);
    UniValue sigHashType = "ALL";
    if (!request.params[2].isNull()) {
        sigHashType = request.params[2];
    }
    SignTransactionOutput(mtx, &keystore, sigHashType, result);
    return result;
},
    };
}

const RPCResult decodepsbt_inputs{
    RPCResult::Type::ARR, "inputs", "",
    {
        {RPCResult::Type::OBJ, "", "",
        {
            {RPCResult::Type::OBJ, "non_witness_utxo", /*optional=*/true, "Decoded network transaction for non-witness UTXOs",
            {
                {RPCResult::Type::ELISION, "",""},
            }},
            {RPCResult::Type::OBJ, "witness_utxo", /*optional=*/true, "Transaction output for witness UTXOs",
            {
                {RPCResult::Type::NUM, "amount", "The value in " + CURRENCY_UNIT},
                {RPCResult::Type::OBJ, "scriptPubKey", "",
                {
                    {RPCResult::Type::STR, "asm", "Disassembly of the public key script"},
                    {RPCResult::Type::STR, "desc", "Inferred descriptor for the output"},
                    {RPCResult::Type::STR_HEX, "hex", "The raw public key script bytes, hex-encoded"},
                    {RPCResult::Type::STR, "type", "The type, eg 'pubkeyhash'"},
                    {RPCResult::Type::STR, "address", /*optional=*/true, "The Qtum address (only if a well-defined address exists)"},
                }},
            }},
            {RPCResult::Type::OBJ_DYN, "partial_signatures", /*optional=*/true, "",
            {
                {RPCResult::Type::STR, "pubkey", "The public key and signature that corresponds to it."},
            }},
            {RPCResult::Type::STR, "sighash", /*optional=*/true, "The sighash type to be used"},
            {RPCResult::Type::OBJ, "redeem_script", /*optional=*/true, "",
            {
                {RPCResult::Type::STR, "asm", "Disassembly of the redeem script"},
                {RPCResult::Type::STR_HEX, "hex", "The raw redeem script bytes, hex-encoded"},
                {RPCResult::Type::STR, "type", "The type, eg 'pubkeyhash'"},
            }},
            {RPCResult::Type::OBJ, "witness_script", /*optional=*/true, "",
            {
                {RPCResult::Type::STR, "asm", "Disassembly of the witness script"},
                {RPCResult::Type::STR_HEX, "hex", "The raw witness script bytes, hex-encoded"},
                {RPCResult::Type::STR, "type", "The type, eg 'pubkeyhash'"},
            }},
            {RPCResult::Type::ARR, "bip32_derivs", /*optional=*/true, "",
            {
                {RPCResult::Type::OBJ, "", "",
                {
                    {RPCResult::Type::STR, "pubkey", "The public key with the derivation path as the value."},
                    {RPCResult::Type::STR, "master_fingerprint", "The fingerprint of the master key"},
                    {RPCResult::Type::STR, "path", "The path"},
                }},
            }},
            {RPCResult::Type::OBJ, "final_scriptSig", /*optional=*/true, "",
            {
                {RPCResult::Type::STR, "asm", "Disassembly of the final signature script"},
                {RPCResult::Type::STR_HEX, "hex", "The raw final signature script bytes, hex-encoded"},
            }},
            {RPCResult::Type::ARR, "final_scriptwitness", /*optional=*/true, "",
            {
                {RPCResult::Type::STR_HEX, "", "hex-encoded witness data (if any)"},
            }},
            {RPCResult::Type::OBJ_DYN, "ripemd160_preimages", /*optional=*/ true, "",
            {
                {RPCResult::Type::STR, "hash", "The hash and preimage that corresponds to it."},
            }},
            {RPCResult::Type::OBJ_DYN, "sha256_preimages", /*optional=*/ true, "",
            {
                {RPCResult::Type::STR, "hash", "The hash and preimage that corresponds to it."},
            }},
            {RPCResult::Type::OBJ_DYN, "hash160_preimages", /*optional=*/ true, "",
            {
                {RPCResult::Type::STR, "hash", "The hash and preimage that corresponds to it."},
            }},
            {RPCResult::Type::OBJ_DYN, "hash256_preimages", /*optional=*/ true, "",
            {
                {RPCResult::Type::STR, "hash", "The hash and preimage that corresponds to it."},
            }},
            {RPCResult::Type::STR_HEX, "taproot_key_path_sig", /*optional=*/ true, "hex-encoded signature for the Taproot key path spend"},
            {RPCResult::Type::ARR, "taproot_script_path_sigs", /*optional=*/ true, "",
            {
                {RPCResult::Type::OBJ, "signature", /*optional=*/ true, "The signature for the pubkey and leaf hash combination",
                {
                    {RPCResult::Type::STR, "pubkey", "The x-only pubkey for this signature"},
                    {RPCResult::Type::STR, "leaf_hash", "The leaf hash for this signature"},
                    {RPCResult::Type::STR, "sig", "The signature itself"},
                }},
            }},
            {RPCResult::Type::ARR, "taproot_scripts", /*optional=*/ true, "",
            {
                {RPCResult::Type::OBJ, "", "",
                {
                    {RPCResult::Type::STR_HEX, "script", "A leaf script"},
                    {RPCResult::Type::NUM, "leaf_ver", "The version number for the leaf script"},
                    {RPCResult::Type::ARR, "control_blocks", "The control blocks for this script",
                    {
                        {RPCResult::Type::STR_HEX, "control_block", "A hex-encoded control block for this script"},
                    }},
                }},
            }},
            {RPCResult::Type::ARR, "taproot_bip32_derivs", /*optional=*/ true, "",
            {
                {RPCResult::Type::OBJ, "", "",
                {
                    {RPCResult::Type::STR, "pubkey", "The x-only public key this path corresponds to"},
                    {RPCResult::Type::STR, "master_fingerprint", "The fingerprint of the master key"},
                    {RPCResult::Type::STR, "path", "The path"},
                    {RPCResult::Type::ARR, "leaf_hashes", "The hashes of the leaves this pubkey appears in",
                    {
                        {RPCResult::Type::STR_HEX, "hash", "The hash of a leaf this pubkey appears in"},
                    }},
                }},
            }},
            {RPCResult::Type::STR_HEX, "taproot_internal_key", /*optional=*/ true, "The hex-encoded Taproot x-only internal key"},
            {RPCResult::Type::STR_HEX, "taproot_merkle_root", /*optional=*/ true, "The hex-encoded Taproot merkle root"},
            {RPCResult::Type::OBJ_DYN, "unknown", /*optional=*/ true, "The unknown input fields",
            {
                {RPCResult::Type::STR_HEX, "key", "(key-value pair) An unknown key-value pair"},
            }},
            {RPCResult::Type::ARR, "proprietary", /*optional=*/true, "The input proprietary map",
            {
                {RPCResult::Type::OBJ, "", "",
                {
                    {RPCResult::Type::STR_HEX, "identifier", "The hex string for the proprietary identifier"},
                    {RPCResult::Type::NUM, "subtype", "The number for the subtype"},
                    {RPCResult::Type::STR_HEX, "key", "The hex for the key"},
                    {RPCResult::Type::STR_HEX, "value", "The hex for the value"},
                }},
            }},
        }},
    }
};

const RPCResult decodepsbt_outputs{
    RPCResult::Type::ARR, "outputs", "",
    {
        {RPCResult::Type::OBJ, "", "",
        {
            {RPCResult::Type::OBJ, "redeem_script", /*optional=*/true, "",
            {
                {RPCResult::Type::STR, "asm", "Disassembly of the redeem script"},
                {RPCResult::Type::STR_HEX, "hex", "The raw redeem script bytes, hex-encoded"},
                {RPCResult::Type::STR, "type", "The type, eg 'pubkeyhash'"},
            }},
            {RPCResult::Type::OBJ, "witness_script", /*optional=*/true, "",
            {
                {RPCResult::Type::STR, "asm", "Disassembly of the witness script"},
                {RPCResult::Type::STR_HEX, "hex", "The raw witness script bytes, hex-encoded"},
                {RPCResult::Type::STR, "type", "The type, eg 'pubkeyhash'"},
            }},
            {RPCResult::Type::ARR, "bip32_derivs", /*optional=*/true, "",
            {
                {RPCResult::Type::OBJ, "", "",
                {
                    {RPCResult::Type::STR, "pubkey", "The public key this path corresponds to"},
                    {RPCResult::Type::STR, "master_fingerprint", "The fingerprint of the master key"},
                    {RPCResult::Type::STR, "path", "The path"},
                }},
            }},
            {RPCResult::Type::STR_HEX, "taproot_internal_key", /*optional=*/ true, "The hex-encoded Taproot x-only internal key"},
            {RPCResult::Type::ARR, "taproot_tree", /*optional=*/ true, "The tuples that make up the Taproot tree, in depth first search order",
            {
                {RPCResult::Type::OBJ, "tuple", /*optional=*/ true, "A single leaf script in the taproot tree",
                {
                    {RPCResult::Type::NUM, "depth", "The depth of this element in the tree"},
                    {RPCResult::Type::NUM, "leaf_ver", "The version of this leaf"},
                    {RPCResult::Type::STR, "script", "The hex-encoded script itself"},
                }},
            }},
            {RPCResult::Type::ARR, "taproot_bip32_derivs", /*optional=*/ true, "",
            {
                {RPCResult::Type::OBJ, "", "",
                {
                    {RPCResult::Type::STR, "pubkey", "The x-only public key this path corresponds to"},
                    {RPCResult::Type::STR, "master_fingerprint", "The fingerprint of the master key"},
                    {RPCResult::Type::STR, "path", "The path"},
                    {RPCResult::Type::ARR, "leaf_hashes", "The hashes of the leaves this pubkey appears in",
                    {
                        {RPCResult::Type::STR_HEX, "hash", "The hash of a leaf this pubkey appears in"},
                    }},
                }},
            }},
            {RPCResult::Type::OBJ_DYN, "unknown", /*optional=*/true, "The unknown output fields",
            {
                {RPCResult::Type::STR_HEX, "key", "(key-value pair) An unknown key-value pair"},
            }},
            {RPCResult::Type::ARR, "proprietary", /*optional=*/true, "The output proprietary map",
            {
                {RPCResult::Type::OBJ, "", "",
                {
                    {RPCResult::Type::STR_HEX, "identifier", "The hex string for the proprietary identifier"},
                    {RPCResult::Type::NUM, "subtype", "The number for the subtype"},
                    {RPCResult::Type::STR_HEX, "key", "The hex for the key"},
                    {RPCResult::Type::STR_HEX, "value", "The hex for the value"},
                }},
            }},
        }},
    }
};

static RPCHelpMan decodepsbt()
{
    return RPCHelpMan{
        "decodepsbt",
        "Return a JSON object representing the serialized, base64-encoded partially signed Qtum transaction.",
                {
                    {"psbt", RPCArg::Type::STR, RPCArg::Optional::NO, "The PSBT base64 string"},
                },
                RPCResult{
                    RPCResult::Type::OBJ, "", "",
                    {
                        {RPCResult::Type::OBJ, "tx", "The decoded network-serialized unsigned transaction.",
                        {
                            {RPCResult::Type::ELISION, "", "The layout is the same as the output of decoderawtransaction."},
                        }},
                        {RPCResult::Type::ARR, "global_xpubs", "",
                        {
                            {RPCResult::Type::OBJ, "", "",
                            {
                                {RPCResult::Type::STR, "xpub", "The extended public key this path corresponds to"},
                                {RPCResult::Type::STR_HEX, "master_fingerprint", "The fingerprint of the master key"},
                                {RPCResult::Type::STR, "path", "The path"},
                            }},
                        }},
                        {RPCResult::Type::NUM, "psbt_version", "The PSBT version number. Not to be confused with the unsigned transaction version"},
                        {RPCResult::Type::ARR, "proprietary", "The global proprietary map",
                        {
                            {RPCResult::Type::OBJ, "", "",
                            {
                                {RPCResult::Type::STR_HEX, "identifier", "The hex string for the proprietary identifier"},
                                {RPCResult::Type::NUM, "subtype", "The number for the subtype"},
                                {RPCResult::Type::STR_HEX, "key", "The hex for the key"},
                                {RPCResult::Type::STR_HEX, "value", "The hex for the value"},
                            }},
                        }},
                        {RPCResult::Type::OBJ_DYN, "unknown", "The unknown global fields",
                        {
                             {RPCResult::Type::STR_HEX, "key", "(key-value pair) An unknown key-value pair"},
                        }},
                        decodepsbt_inputs,
                        decodepsbt_outputs,
                        {RPCResult::Type::STR_AMOUNT, "fee", /*optional=*/true, "The transaction fee paid if all UTXOs slots in the PSBT have been filled."},
                    }
                },
                RPCExamples{
                    HelpExampleCli("decodepsbt", "\"psbt\"")
                },
        [&](const RPCHelpMan& self, const JSONRPCRequest& request) -> UniValue
{
    // Unserialize the transactions
    PartiallySignedTransaction psbtx;
    std::string error;
    if (!DecodeBase64PSBT(psbtx, request.params[0].get_str(), error)) {
        throw JSONRPCError(RPC_DESERIALIZATION_ERROR, strprintf("TX decode failed %s", error));
    }

    UniValue result(UniValue::VOBJ);

    // Add the decoded tx
    UniValue tx_univ(UniValue::VOBJ);
    TxToUniv(CTransaction(*psbtx.tx), /*block_hash=*/uint256(), /*entry=*/tx_univ, /*include_hex=*/false);
    result.pushKV("tx", tx_univ);

    // Add the global xpubs
    UniValue global_xpubs(UniValue::VARR);
    for (std::pair<KeyOriginInfo, std::set<CExtPubKey>> xpub_pair : psbtx.m_xpubs) {
        for (auto& xpub : xpub_pair.second) {
            std::vector<unsigned char> ser_xpub;
            ser_xpub.assign(BIP32_EXTKEY_WITH_VERSION_SIZE, 0);
            xpub.EncodeWithVersion(ser_xpub.data());

            UniValue keypath(UniValue::VOBJ);
            keypath.pushKV("xpub", EncodeBase58Check(ser_xpub));
            keypath.pushKV("master_fingerprint", HexStr(Span<unsigned char>(xpub_pair.first.fingerprint, xpub_pair.first.fingerprint + 4)));
            keypath.pushKV("path", WriteHDKeypath(xpub_pair.first.path));
            global_xpubs.push_back(keypath);
        }
    }
    result.pushKV("global_xpubs", global_xpubs);

    // PSBT version
    result.pushKV("psbt_version", static_cast<uint64_t>(psbtx.GetVersion()));

    // Proprietary
    UniValue proprietary(UniValue::VARR);
    for (const auto& entry : psbtx.m_proprietary) {
        UniValue this_prop(UniValue::VOBJ);
        this_prop.pushKV("identifier", HexStr(entry.identifier));
        this_prop.pushKV("subtype", entry.subtype);
        this_prop.pushKV("key", HexStr(entry.key));
        this_prop.pushKV("value", HexStr(entry.value));
        proprietary.push_back(this_prop);
    }
    result.pushKV("proprietary", proprietary);

    // Unknown data
    UniValue unknowns(UniValue::VOBJ);
    for (auto entry : psbtx.unknown) {
        unknowns.pushKV(HexStr(entry.first), HexStr(entry.second));
    }
    result.pushKV("unknown", unknowns);

    // inputs
    CAmount total_in = 0;
    bool have_all_utxos = true;
    UniValue inputs(UniValue::VARR);
    for (unsigned int i = 0; i < psbtx.inputs.size(); ++i) {
        const PSBTInput& input = psbtx.inputs[i];
        UniValue in(UniValue::VOBJ);
        // UTXOs
        bool have_a_utxo = false;
        CTxOut txout;
        if (!input.witness_utxo.IsNull()) {
            txout = input.witness_utxo;

            UniValue o(UniValue::VOBJ);
            ScriptToUniv(txout.scriptPubKey, /*out=*/o, /*include_hex=*/true, /*include_address=*/true);

            UniValue out(UniValue::VOBJ);
            out.pushKV("amount", ValueFromAmount(txout.nValue));
            out.pushKV("scriptPubKey", o);

            in.pushKV("witness_utxo", out);

            have_a_utxo = true;
        }
        if (input.non_witness_utxo) {
            txout = input.non_witness_utxo->vout[psbtx.tx->vin[i].prevout.n];

            UniValue non_wit(UniValue::VOBJ);
            TxToUniv(*input.non_witness_utxo, /*block_hash=*/uint256(), /*entry=*/non_wit, /*include_hex=*/false);
            in.pushKV("non_witness_utxo", non_wit);

            have_a_utxo = true;
        }
        if (have_a_utxo) {
            if (MoneyRange(txout.nValue) && MoneyRange(total_in + txout.nValue)) {
                total_in += txout.nValue;
            } else {
                // Hack to just not show fee later
                have_all_utxos = false;
            }
        } else {
            have_all_utxos = false;
        }

        // Partial sigs
        if (!input.partial_sigs.empty()) {
            UniValue partial_sigs(UniValue::VOBJ);
            for (const auto& sig : input.partial_sigs) {
                partial_sigs.pushKV(HexStr(sig.second.first), HexStr(sig.second.second));
            }
            in.pushKV("partial_signatures", partial_sigs);
        }

        // Sighash
        if (input.sighash_type != std::nullopt) {
            in.pushKV("sighash", SighashToStr((unsigned char)*input.sighash_type));
        }

        // Redeem script and witness script
        if (!input.redeem_script.empty()) {
            UniValue r(UniValue::VOBJ);
            ScriptToUniv(input.redeem_script, /*out=*/r);
            in.pushKV("redeem_script", r);
        }
        if (!input.witness_script.empty()) {
            UniValue r(UniValue::VOBJ);
            ScriptToUniv(input.witness_script, /*out=*/r);
            in.pushKV("witness_script", r);
        }

        // keypaths
        if (!input.hd_keypaths.empty()) {
            UniValue keypaths(UniValue::VARR);
            for (auto entry : input.hd_keypaths) {
                UniValue keypath(UniValue::VOBJ);
                keypath.pushKV("pubkey", HexStr(entry.first));

                keypath.pushKV("master_fingerprint", strprintf("%08x", ReadBE32(entry.second.fingerprint)));
                keypath.pushKV("path", WriteHDKeypath(entry.second.path));
                keypaths.push_back(keypath);
            }
            in.pushKV("bip32_derivs", keypaths);
        }

        // Final scriptSig and scriptwitness
        if (!input.final_script_sig.empty()) {
            UniValue scriptsig(UniValue::VOBJ);
            scriptsig.pushKV("asm", ScriptToAsmStr(input.final_script_sig, true));
            scriptsig.pushKV("hex", HexStr(input.final_script_sig));
            in.pushKV("final_scriptSig", scriptsig);
        }
        if (!input.final_script_witness.IsNull()) {
            UniValue txinwitness(UniValue::VARR);
            for (const auto& item : input.final_script_witness.stack) {
                txinwitness.push_back(HexStr(item));
            }
            in.pushKV("final_scriptwitness", txinwitness);
        }

        // Ripemd160 hash preimages
        if (!input.ripemd160_preimages.empty()) {
            UniValue ripemd160_preimages(UniValue::VOBJ);
            for (const auto& [hash, preimage] : input.ripemd160_preimages) {
                ripemd160_preimages.pushKV(HexStr(hash), HexStr(preimage));
            }
            in.pushKV("ripemd160_preimages", ripemd160_preimages);
        }

        // Sha256 hash preimages
        if (!input.sha256_preimages.empty()) {
            UniValue sha256_preimages(UniValue::VOBJ);
            for (const auto& [hash, preimage] : input.sha256_preimages) {
                sha256_preimages.pushKV(HexStr(hash), HexStr(preimage));
            }
            in.pushKV("sha256_preimages", sha256_preimages);
        }

        // Hash160 hash preimages
        if (!input.hash160_preimages.empty()) {
            UniValue hash160_preimages(UniValue::VOBJ);
            for (const auto& [hash, preimage] : input.hash160_preimages) {
                hash160_preimages.pushKV(HexStr(hash), HexStr(preimage));
            }
            in.pushKV("hash160_preimages", hash160_preimages);
        }

        // Hash256 hash preimages
        if (!input.hash256_preimages.empty()) {
            UniValue hash256_preimages(UniValue::VOBJ);
            for (const auto& [hash, preimage] : input.hash256_preimages) {
                hash256_preimages.pushKV(HexStr(hash), HexStr(preimage));
            }
            in.pushKV("hash256_preimages", hash256_preimages);
        }

        // Taproot key path signature
        if (!input.m_tap_key_sig.empty()) {
            in.pushKV("taproot_key_path_sig", HexStr(input.m_tap_key_sig));
        }

        // Taproot script path signatures
        if (!input.m_tap_script_sigs.empty()) {
            UniValue script_sigs(UniValue::VARR);
            for (const auto& [pubkey_leaf, sig] : input.m_tap_script_sigs) {
                const auto& [xonly, leaf_hash] = pubkey_leaf;
                UniValue sigobj(UniValue::VOBJ);
                sigobj.pushKV("pubkey", HexStr(xonly));
                sigobj.pushKV("leaf_hash", HexStr(leaf_hash));
                sigobj.pushKV("sig", HexStr(sig));
                script_sigs.push_back(sigobj);
            }
            in.pushKV("taproot_script_path_sigs", script_sigs);
        }

        // Taproot leaf scripts
        if (!input.m_tap_scripts.empty()) {
            UniValue tap_scripts(UniValue::VARR);
            for (const auto& [leaf, control_blocks] : input.m_tap_scripts) {
                const auto& [script, leaf_ver] = leaf;
                UniValue script_info(UniValue::VOBJ);
                script_info.pushKV("script", HexStr(script));
                script_info.pushKV("leaf_ver", leaf_ver);
                UniValue control_blocks_univ(UniValue::VARR);
                for (const auto& control_block : control_blocks) {
                    control_blocks_univ.push_back(HexStr(control_block));
                }
                script_info.pushKV("control_blocks", control_blocks_univ);
                tap_scripts.push_back(script_info);
            }
            in.pushKV("taproot_scripts", tap_scripts);
        }

        // Taproot bip32 keypaths
        if (!input.m_tap_bip32_paths.empty()) {
            UniValue keypaths(UniValue::VARR);
            for (const auto& [xonly, leaf_origin] : input.m_tap_bip32_paths) {
                const auto& [leaf_hashes, origin] = leaf_origin;
                UniValue path_obj(UniValue::VOBJ);
                path_obj.pushKV("pubkey", HexStr(xonly));
                path_obj.pushKV("master_fingerprint", strprintf("%08x", ReadBE32(origin.fingerprint)));
                path_obj.pushKV("path", WriteHDKeypath(origin.path));
                UniValue leaf_hashes_arr(UniValue::VARR);
                for (const auto& leaf_hash : leaf_hashes) {
                    leaf_hashes_arr.push_back(HexStr(leaf_hash));
                }
                path_obj.pushKV("leaf_hashes", leaf_hashes_arr);
                keypaths.push_back(path_obj);
            }
            in.pushKV("taproot_bip32_derivs", keypaths);
        }

        // Taproot internal key
        if (!input.m_tap_internal_key.IsNull()) {
            in.pushKV("taproot_internal_key", HexStr(input.m_tap_internal_key));
        }

        // Write taproot merkle root
        if (!input.m_tap_merkle_root.IsNull()) {
            in.pushKV("taproot_merkle_root", HexStr(input.m_tap_merkle_root));
        }

        // Proprietary
        if (!input.m_proprietary.empty()) {
            UniValue proprietary(UniValue::VARR);
            for (const auto& entry : input.m_proprietary) {
                UniValue this_prop(UniValue::VOBJ);
                this_prop.pushKV("identifier", HexStr(entry.identifier));
                this_prop.pushKV("subtype", entry.subtype);
                this_prop.pushKV("key", HexStr(entry.key));
                this_prop.pushKV("value", HexStr(entry.value));
                proprietary.push_back(this_prop);
            }
            in.pushKV("proprietary", proprietary);
        }

        // Unknown data
        if (input.unknown.size() > 0) {
            UniValue unknowns(UniValue::VOBJ);
            for (auto entry : input.unknown) {
                unknowns.pushKV(HexStr(entry.first), HexStr(entry.second));
            }
            in.pushKV("unknown", unknowns);
        }

        inputs.push_back(in);
    }
    result.pushKV("inputs", inputs);

    // outputs
    CAmount output_value = 0;
    UniValue outputs(UniValue::VARR);
    for (unsigned int i = 0; i < psbtx.outputs.size(); ++i) {
        const PSBTOutput& output = psbtx.outputs[i];
        UniValue out(UniValue::VOBJ);
        // Redeem script and witness script
        if (!output.redeem_script.empty()) {
            UniValue r(UniValue::VOBJ);
            ScriptToUniv(output.redeem_script, /*out=*/r);
            out.pushKV("redeem_script", r);
        }
        if (!output.witness_script.empty()) {
            UniValue r(UniValue::VOBJ);
            ScriptToUniv(output.witness_script, /*out=*/r);
            out.pushKV("witness_script", r);
        }

        // keypaths
        if (!output.hd_keypaths.empty()) {
            UniValue keypaths(UniValue::VARR);
            for (auto entry : output.hd_keypaths) {
                UniValue keypath(UniValue::VOBJ);
                keypath.pushKV("pubkey", HexStr(entry.first));
                keypath.pushKV("master_fingerprint", strprintf("%08x", ReadBE32(entry.second.fingerprint)));
                keypath.pushKV("path", WriteHDKeypath(entry.second.path));
                keypaths.push_back(keypath);
            }
            out.pushKV("bip32_derivs", keypaths);
        }

        // Taproot internal key
        if (!output.m_tap_internal_key.IsNull()) {
            out.pushKV("taproot_internal_key", HexStr(output.m_tap_internal_key));
        }

        // Taproot tree
        if (!output.m_tap_tree.empty()) {
            UniValue tree(UniValue::VARR);
            for (const auto& [depth, leaf_ver, script] : output.m_tap_tree) {
                UniValue elem(UniValue::VOBJ);
                elem.pushKV("depth", (int)depth);
                elem.pushKV("leaf_ver", (int)leaf_ver);
                elem.pushKV("script", HexStr(script));
                tree.push_back(elem);
            }
            out.pushKV("taproot_tree", tree);
        }

        // Taproot bip32 keypaths
        if (!output.m_tap_bip32_paths.empty()) {
            UniValue keypaths(UniValue::VARR);
            for (const auto& [xonly, leaf_origin] : output.m_tap_bip32_paths) {
                const auto& [leaf_hashes, origin] = leaf_origin;
                UniValue path_obj(UniValue::VOBJ);
                path_obj.pushKV("pubkey", HexStr(xonly));
                path_obj.pushKV("master_fingerprint", strprintf("%08x", ReadBE32(origin.fingerprint)));
                path_obj.pushKV("path", WriteHDKeypath(origin.path));
                UniValue leaf_hashes_arr(UniValue::VARR);
                for (const auto& leaf_hash : leaf_hashes) {
                    leaf_hashes_arr.push_back(HexStr(leaf_hash));
                }
                path_obj.pushKV("leaf_hashes", leaf_hashes_arr);
                keypaths.push_back(path_obj);
            }
            out.pushKV("taproot_bip32_derivs", keypaths);
        }

        // Proprietary
        if (!output.m_proprietary.empty()) {
            UniValue proprietary(UniValue::VARR);
            for (const auto& entry : output.m_proprietary) {
                UniValue this_prop(UniValue::VOBJ);
                this_prop.pushKV("identifier", HexStr(entry.identifier));
                this_prop.pushKV("subtype", entry.subtype);
                this_prop.pushKV("key", HexStr(entry.key));
                this_prop.pushKV("value", HexStr(entry.value));
                proprietary.push_back(this_prop);
            }
            out.pushKV("proprietary", proprietary);
        }

        // Unknown data
        if (output.unknown.size() > 0) {
            UniValue unknowns(UniValue::VOBJ);
            for (auto entry : output.unknown) {
                unknowns.pushKV(HexStr(entry.first), HexStr(entry.second));
            }
            out.pushKV("unknown", unknowns);
        }

        outputs.push_back(out);

        // Fee calculation
        if (MoneyRange(psbtx.tx->vout[i].nValue) && MoneyRange(output_value + psbtx.tx->vout[i].nValue)) {
            output_value += psbtx.tx->vout[i].nValue;
        } else {
            // Hack to just not show fee later
            have_all_utxos = false;
        }
    }
    result.pushKV("outputs", outputs);
    if (have_all_utxos) {
        result.pushKV("fee", ValueFromAmount(total_in - output_value));
    }

    return result;
},
    };
}

static RPCHelpMan combinepsbt()
{
    return RPCHelpMan{"combinepsbt",
                "\nCombine multiple partially signed Qtum transactions into one transaction.\n"
                "Implements the Combiner role.\n",
                {
                    {"txs", RPCArg::Type::ARR, RPCArg::Optional::NO, "The base64 strings of partially signed transactions",
                        {
                            {"psbt", RPCArg::Type::STR, RPCArg::Optional::OMITTED, "A base64 string of a PSBT"},
                        },
                        },
                },
                RPCResult{
                    RPCResult::Type::STR, "", "The base64-encoded partially signed transaction"
                },
                RPCExamples{
                    HelpExampleCli("combinepsbt", R"('["mybase64_1", "mybase64_2", "mybase64_3"]')")
                },
        [&](const RPCHelpMan& self, const JSONRPCRequest& request) -> UniValue
{
    // Unserialize the transactions
    std::vector<PartiallySignedTransaction> psbtxs;
    UniValue txs = request.params[0].get_array();
    if (txs.empty()) {
        throw JSONRPCError(RPC_INVALID_PARAMETER, "Parameter 'txs' cannot be empty");
    }
    for (unsigned int i = 0; i < txs.size(); ++i) {
        PartiallySignedTransaction psbtx;
        std::string error;
        if (!DecodeBase64PSBT(psbtx, txs[i].get_str(), error)) {
            throw JSONRPCError(RPC_DESERIALIZATION_ERROR, strprintf("TX decode failed %s", error));
        }
        psbtxs.push_back(psbtx);
    }

    PartiallySignedTransaction merged_psbt;
    const TransactionError error = CombinePSBTs(merged_psbt, psbtxs);
    if (error != TransactionError::OK) {
        throw JSONRPCTransactionError(error);
    }

    DataStream ssTx{};
    ssTx << merged_psbt;
    return EncodeBase64(ssTx);
},
    };
}

static RPCHelpMan finalizepsbt()
{
    return RPCHelpMan{"finalizepsbt",
                "Finalize the inputs of a PSBT. If the transaction is fully signed, it will produce a\n"
                "network serialized transaction which can be broadcast with sendrawtransaction. Otherwise a PSBT will be\n"
                "created which has the final_scriptSig and final_scriptWitness fields filled for inputs that are complete.\n"
                "Implements the Finalizer and Extractor roles.\n",
                {
                    {"psbt", RPCArg::Type::STR, RPCArg::Optional::NO, "A base64 string of a PSBT"},
                    {"extract", RPCArg::Type::BOOL, RPCArg::Default{true}, "If true and the transaction is complete,\n"
            "                             extract and return the complete transaction in normal network serialization instead of the PSBT."},
                },
                RPCResult{
                    RPCResult::Type::OBJ, "", "",
                    {
                        {RPCResult::Type::STR, "psbt", /*optional=*/true, "The base64-encoded partially signed transaction if not extracted"},
                        {RPCResult::Type::STR_HEX, "hex", /*optional=*/true, "The hex-encoded network transaction if extracted"},
                        {RPCResult::Type::BOOL, "complete", "If the transaction has a complete set of signatures"},
                    }
                },
                RPCExamples{
                    HelpExampleCli("finalizepsbt", "\"psbt\"")
                },
        [&](const RPCHelpMan& self, const JSONRPCRequest& request) -> UniValue
{
    // Unserialize the transactions
    PartiallySignedTransaction psbtx;
    std::string error;
    if (!DecodeBase64PSBT(psbtx, request.params[0].get_str(), error)) {
        throw JSONRPCError(RPC_DESERIALIZATION_ERROR, strprintf("TX decode failed %s", error));
    }

    bool extract = request.params[1].isNull() || (!request.params[1].isNull() && request.params[1].get_bool());

    CMutableTransaction mtx;
    bool complete = FinalizeAndExtractPSBT(psbtx, mtx);

    UniValue result(UniValue::VOBJ);
    DataStream ssTx{};
    std::string result_str;

    if (complete && extract) {
        ssTx << TX_WITH_WITNESS(mtx);
        result_str = HexStr(ssTx);
        result.pushKV("hex", result_str);
    } else {
        ssTx << psbtx;
        result_str = EncodeBase64(ssTx.str());
        result.pushKV("psbt", result_str);
    }
    result.pushKV("complete", complete);

    return result;
},
    };
}

static RPCHelpMan createpsbt()
{
    return RPCHelpMan{"createpsbt",
                "\nCreates a transaction in the Partially Signed Transaction format.\n"
                "Implements the Creator role.\n",
                CreateTxDoc(),
                RPCResult{
                    RPCResult::Type::STR, "", "The resulting raw transaction (base64-encoded string)"
                },
                RPCExamples{
                    HelpExampleCli("createpsbt", "\"[{\\\"txid\\\":\\\"myid\\\",\\\"vout\\\":0}]\" \"[{\\\"data\\\":\\\"00010203\\\"}]\"")
                },
        [&](const RPCHelpMan& self, const JSONRPCRequest& request) -> UniValue
{

    std::optional<bool> rbf;
    if (!request.params[3].isNull()) {
        rbf = request.params[3].get_bool();
    }
    ChainstateManager& chainman = EnsureAnyChainman(request.context);
    RawContract rawContract(chainman);
    CMutableTransaction rawTx = ConstructTransaction(request.params[0], request.params[1], request.params[2], rbf, &rawContract);

    // Make a blank psbt
    PartiallySignedTransaction psbtx;
    psbtx.tx = rawTx;
    for (unsigned int i = 0; i < rawTx.vin.size(); ++i) {
        psbtx.inputs.emplace_back();
    }
    for (unsigned int i = 0; i < rawTx.vout.size(); ++i) {
        psbtx.outputs.emplace_back();
    }

    // Serialize the PSBT
    DataStream ssTx{};
    ssTx << psbtx;

    return EncodeBase64(ssTx);
},
    };
}

static RPCHelpMan converttopsbt()
{
    return RPCHelpMan{"converttopsbt",
                "\nConverts a network serialized transaction to a PSBT. This should be used only with createrawtransaction and fundrawtransaction\n"
                "createpsbt and walletcreatefundedpsbt should be used for new applications.\n",
                {
                    {"hexstring", RPCArg::Type::STR_HEX, RPCArg::Optional::NO, "The hex string of a raw transaction"},
                    {"permitsigdata", RPCArg::Type::BOOL, RPCArg::Default{false}, "If true, any signatures in the input will be discarded and conversion\n"
                            "                              will continue. If false, RPC will fail if any signatures are present."},
                    {"iswitness", RPCArg::Type::BOOL, RPCArg::DefaultHint{"depends on heuristic tests"}, "Whether the transaction hex is a serialized witness transaction.\n"
                        "If iswitness is not present, heuristic tests will be used in decoding.\n"
                        "If true, only witness deserialization will be tried.\n"
                        "If false, only non-witness deserialization will be tried.\n"
                        "This boolean should reflect whether the transaction has inputs\n"
                        "(e.g. fully valid, or on-chain transactions), if known by the caller."
                    },
                },
                RPCResult{
                    RPCResult::Type::STR, "", "The resulting raw transaction (base64-encoded string)"
                },
                RPCExamples{
                            "\nCreate a transaction\n"
                            + HelpExampleCli("createrawtransaction", "\"[{\\\"txid\\\":\\\"myid\\\",\\\"vout\\\":0}]\" \"[{\\\"data\\\":\\\"00010203\\\"}]\"") +
                            "\nConvert the transaction to a PSBT\n"
                            + HelpExampleCli("converttopsbt", "\"rawtransaction\"")
                },
        [&](const RPCHelpMan& self, const JSONRPCRequest& request) -> UniValue
{
    // parse hex string from parameter
    CMutableTransaction tx;
    bool permitsigdata = request.params[1].isNull() ? false : request.params[1].get_bool();
    bool witness_specified = !request.params[2].isNull();
    bool iswitness = witness_specified ? request.params[2].get_bool() : false;
    const bool try_witness = witness_specified ? iswitness : true;
    const bool try_no_witness = witness_specified ? !iswitness : true;
    if (!DecodeHexTx(tx, request.params[0].get_str(), try_no_witness, try_witness)) {
        throw JSONRPCError(RPC_DESERIALIZATION_ERROR, "TX decode failed");
    }

    // Remove all scriptSigs and scriptWitnesses from inputs
    for (CTxIn& input : tx.vin) {
        if ((!input.scriptSig.empty() || !input.scriptWitness.IsNull()) && !permitsigdata) {
            throw JSONRPCError(RPC_DESERIALIZATION_ERROR, "Inputs must not have scriptSigs and scriptWitnesses");
        }
        input.scriptSig.clear();
        input.scriptWitness.SetNull();
    }

    // Make a blank psbt
    PartiallySignedTransaction psbtx;
    psbtx.tx = tx;
    for (unsigned int i = 0; i < tx.vin.size(); ++i) {
        psbtx.inputs.emplace_back();
    }
    for (unsigned int i = 0; i < tx.vout.size(); ++i) {
        psbtx.outputs.emplace_back();
    }

    // Serialize the PSBT
    DataStream ssTx{};
    ssTx << psbtx;

    return EncodeBase64(ssTx);
},
    };
}

static RPCHelpMan utxoupdatepsbt()
{
    return RPCHelpMan{"utxoupdatepsbt",
            "\nUpdates all segwit inputs and outputs in a PSBT with data from output descriptors, the UTXO set, txindex, or the mempool.\n",
            {
                {"psbt", RPCArg::Type::STR, RPCArg::Optional::NO, "A base64 string of a PSBT"},
                {"descriptors", RPCArg::Type::ARR, RPCArg::Optional::OMITTED, "An array of either strings or objects", {
                    {"", RPCArg::Type::STR, RPCArg::Optional::OMITTED, "An output descriptor"},
                    {"", RPCArg::Type::OBJ, RPCArg::Optional::OMITTED, "An object with an output descriptor and extra information", {
                         {"desc", RPCArg::Type::STR, RPCArg::Optional::NO, "An output descriptor"},
                         {"range", RPCArg::Type::RANGE, RPCArg::Default{1000}, "Up to what index HD chains should be explored (either end or [begin,end])"},
                    }},
                }},
            },
            RPCResult {
                    RPCResult::Type::STR, "", "The base64-encoded partially signed transaction with inputs updated"
            },
            RPCExamples {
                HelpExampleCli("utxoupdatepsbt", "\"psbt\"")
            },
        [&](const RPCHelpMan& self, const JSONRPCRequest& request) -> UniValue
{
    // Parse descriptors, if any.
    FlatSigningProvider provider;
    if (!request.params[1].isNull()) {
        auto descs = request.params[1].get_array();
        for (size_t i = 0; i < descs.size(); ++i) {
            EvalDescriptorStringOrObject(descs[i], provider);
        }
    }

    // We don't actually need private keys further on; hide them as a precaution.
    const PartiallySignedTransaction& psbtx = ProcessPSBT(
        request.params[0].get_str(),
        request.context,
        HidingSigningProvider(&provider, /*hide_secret=*/true, /*hide_origin=*/false),
        /*sighash_type=*/SIGHASH_ALL,
        /*finalize=*/false);

    DataStream ssTx{};
    ssTx << psbtx;
    return EncodeBase64(ssTx);
},
    };
}

static RPCHelpMan joinpsbts()
{
    return RPCHelpMan{"joinpsbts",
            "\nJoins multiple distinct PSBTs with different inputs and outputs into one PSBT with inputs and outputs from all of the PSBTs\n"
            "No input in any of the PSBTs can be in more than one of the PSBTs.\n",
            {
                {"txs", RPCArg::Type::ARR, RPCArg::Optional::NO, "The base64 strings of partially signed transactions",
                    {
                        {"psbt", RPCArg::Type::STR, RPCArg::Optional::NO, "A base64 string of a PSBT"}
                    }}
            },
            RPCResult {
                    RPCResult::Type::STR, "", "The base64-encoded partially signed transaction"
            },
            RPCExamples {
                HelpExampleCli("joinpsbts", "\"psbt\"")
            },
        [&](const RPCHelpMan& self, const JSONRPCRequest& request) -> UniValue
{
    // Unserialize the transactions
    std::vector<PartiallySignedTransaction> psbtxs;
    UniValue txs = request.params[0].get_array();

    if (txs.size() <= 1) {
        throw JSONRPCError(RPC_INVALID_PARAMETER, "At least two PSBTs are required to join PSBTs.");
    }

    uint32_t best_version = 1;
    uint32_t best_locktime = 0xffffffff;
    for (unsigned int i = 0; i < txs.size(); ++i) {
        PartiallySignedTransaction psbtx;
        std::string error;
        if (!DecodeBase64PSBT(psbtx, txs[i].get_str(), error)) {
            throw JSONRPCError(RPC_DESERIALIZATION_ERROR, strprintf("TX decode failed %s", error));
        }
        psbtxs.push_back(psbtx);
        // Choose the highest version number
        if (static_cast<uint32_t>(psbtx.tx->nVersion) > best_version) {
            best_version = static_cast<uint32_t>(psbtx.tx->nVersion);
        }
        // Choose the lowest lock time
        if (psbtx.tx->nLockTime < best_locktime) {
            best_locktime = psbtx.tx->nLockTime;
        }
    }

    // Create a blank psbt where everything will be added
    PartiallySignedTransaction merged_psbt;
    merged_psbt.tx = CMutableTransaction();
    merged_psbt.tx->nVersion = static_cast<int32_t>(best_version);
    merged_psbt.tx->nLockTime = best_locktime;

    // Merge
    for (auto& psbt : psbtxs) {
        for (unsigned int i = 0; i < psbt.tx->vin.size(); ++i) {
            if (!merged_psbt.AddInput(psbt.tx->vin[i], psbt.inputs[i])) {
                throw JSONRPCError(RPC_INVALID_PARAMETER, strprintf("Input %s:%d exists in multiple PSBTs", psbt.tx->vin[i].prevout.hash.ToString(), psbt.tx->vin[i].prevout.n));
            }
        }
        for (unsigned int i = 0; i < psbt.tx->vout.size(); ++i) {
            merged_psbt.AddOutput(psbt.tx->vout[i], psbt.outputs[i]);
        }
        for (auto& xpub_pair : psbt.m_xpubs) {
            if (merged_psbt.m_xpubs.count(xpub_pair.first) == 0) {
                merged_psbt.m_xpubs[xpub_pair.first] = xpub_pair.second;
            } else {
                merged_psbt.m_xpubs[xpub_pair.first].insert(xpub_pair.second.begin(), xpub_pair.second.end());
            }
        }
        merged_psbt.unknown.insert(psbt.unknown.begin(), psbt.unknown.end());
    }

    // Generate list of shuffled indices for shuffling inputs and outputs of the merged PSBT
    std::vector<int> input_indices(merged_psbt.inputs.size());
    std::iota(input_indices.begin(), input_indices.end(), 0);
    std::vector<int> output_indices(merged_psbt.outputs.size());
    std::iota(output_indices.begin(), output_indices.end(), 0);

    // Shuffle input and output indices lists
    Shuffle(input_indices.begin(), input_indices.end(), FastRandomContext());
    Shuffle(output_indices.begin(), output_indices.end(), FastRandomContext());

    PartiallySignedTransaction shuffled_psbt;
    shuffled_psbt.tx = CMutableTransaction();
    shuffled_psbt.tx->nVersion = merged_psbt.tx->nVersion;
    shuffled_psbt.tx->nLockTime = merged_psbt.tx->nLockTime;
    for (int i : input_indices) {
        shuffled_psbt.AddInput(merged_psbt.tx->vin[i], merged_psbt.inputs[i]);
    }
    for (int i : output_indices) {
        shuffled_psbt.AddOutput(merged_psbt.tx->vout[i], merged_psbt.outputs[i]);
    }
    shuffled_psbt.unknown.insert(merged_psbt.unknown.begin(), merged_psbt.unknown.end());

    DataStream ssTx{};
    ssTx << shuffled_psbt;
    return EncodeBase64(ssTx);
},
    };
}

static RPCHelpMan analyzepsbt()
{
    return RPCHelpMan{"analyzepsbt",
            "\nAnalyzes and provides information about the current status of a PSBT and its inputs\n",
            {
                {"psbt", RPCArg::Type::STR, RPCArg::Optional::NO, "A base64 string of a PSBT"}
            },
            RPCResult {
                RPCResult::Type::OBJ, "", "",
                {
                    {RPCResult::Type::ARR, "inputs", /*optional=*/true, "",
                    {
                        {RPCResult::Type::OBJ, "", "",
                        {
                            {RPCResult::Type::BOOL, "has_utxo", "Whether a UTXO is provided"},
                            {RPCResult::Type::BOOL, "is_final", "Whether the input is finalized"},
                            {RPCResult::Type::OBJ, "missing", /*optional=*/true, "Things that are missing that are required to complete this input",
                            {
                                {RPCResult::Type::ARR, "pubkeys", /*optional=*/true, "",
                                {
                                    {RPCResult::Type::STR_HEX, "keyid", "Public key ID, hash160 of the public key, of a public key whose BIP 32 derivation path is missing"},
                                }},
                                {RPCResult::Type::ARR, "signatures", /*optional=*/true, "",
                                {
                                    {RPCResult::Type::STR_HEX, "keyid", "Public key ID, hash160 of the public key, of a public key whose signature is missing"},
                                }},
                                {RPCResult::Type::STR_HEX, "redeemscript", /*optional=*/true, "Hash160 of the redeemScript that is missing"},
                                {RPCResult::Type::STR_HEX, "witnessscript", /*optional=*/true, "SHA256 of the witnessScript that is missing"},
                            }},
                            {RPCResult::Type::STR, "next", /*optional=*/true, "Role of the next person that this input needs to go to"},
                        }},
                    }},
                    {RPCResult::Type::NUM, "estimated_vsize", /*optional=*/true, "Estimated vsize of the final signed transaction"},
                    {RPCResult::Type::STR_AMOUNT, "estimated_feerate", /*optional=*/true, "Estimated feerate of the final signed transaction in " + CURRENCY_UNIT + "/kvB. Shown only if all UTXO slots in the PSBT have been filled"},
                    {RPCResult::Type::STR_AMOUNT, "fee", /*optional=*/true, "The transaction fee paid. Shown only if all UTXO slots in the PSBT have been filled"},
                    {RPCResult::Type::STR, "next", "Role of the next person that this psbt needs to go to"},
                    {RPCResult::Type::STR, "error", /*optional=*/true, "Error message (if there is one)"},
                }
            },
            RPCExamples {
                HelpExampleCli("analyzepsbt", "\"psbt\"")
            },
        [&](const RPCHelpMan& self, const JSONRPCRequest& request) -> UniValue
{
    // Unserialize the transaction
    PartiallySignedTransaction psbtx;
    std::string error;
    if (!DecodeBase64PSBT(psbtx, request.params[0].get_str(), error)) {
        throw JSONRPCError(RPC_DESERIALIZATION_ERROR, strprintf("TX decode failed %s", error));
    }

    PSBTAnalysis psbta = AnalyzePSBT(psbtx);

    UniValue result(UniValue::VOBJ);
    UniValue inputs_result(UniValue::VARR);
    for (const auto& input : psbta.inputs) {
        UniValue input_univ(UniValue::VOBJ);
        UniValue missing(UniValue::VOBJ);

        input_univ.pushKV("has_utxo", input.has_utxo);
        input_univ.pushKV("is_final", input.is_final);
        input_univ.pushKV("next", PSBTRoleName(input.next));

        if (!input.missing_pubkeys.empty()) {
            UniValue missing_pubkeys_univ(UniValue::VARR);
            for (const CKeyID& pubkey : input.missing_pubkeys) {
                missing_pubkeys_univ.push_back(HexStr(pubkey));
            }
            missing.pushKV("pubkeys", missing_pubkeys_univ);
        }
        if (!input.missing_redeem_script.IsNull()) {
            missing.pushKV("redeemscript", HexStr(input.missing_redeem_script));
        }
        if (!input.missing_witness_script.IsNull()) {
            missing.pushKV("witnessscript", HexStr(input.missing_witness_script));
        }
        if (!input.missing_sigs.empty()) {
            UniValue missing_sigs_univ(UniValue::VARR);
            for (const CKeyID& pubkey : input.missing_sigs) {
                missing_sigs_univ.push_back(HexStr(pubkey));
            }
            missing.pushKV("signatures", missing_sigs_univ);
        }
        if (!missing.getKeys().empty()) {
            input_univ.pushKV("missing", missing);
        }
        inputs_result.push_back(input_univ);
    }
    if (!inputs_result.empty()) result.pushKV("inputs", inputs_result);

    if (psbta.estimated_vsize != std::nullopt) {
        result.pushKV("estimated_vsize", (int)*psbta.estimated_vsize);
    }
    if (psbta.estimated_feerate != std::nullopt) {
        result.pushKV("estimated_feerate", ValueFromAmount(psbta.estimated_feerate->GetFeePerK()));
    }
    if (psbta.fee != std::nullopt) {
        result.pushKV("fee", ValueFromAmount(*psbta.fee));
    }
    result.pushKV("next", PSBTRoleName(psbta.next));
    if (!psbta.error.empty()) {
        result.pushKV("error", psbta.error);
    }

    return result;
},
    };
}

RPCHelpMan descriptorprocesspsbt()
{
    return RPCHelpMan{"descriptorprocesspsbt",
                "\nUpdate all segwit inputs in a PSBT with information from output descriptors, the UTXO set or the mempool. \n"
                "Then, sign the inputs we are able to with information from the output descriptors. ",
                {
                    {"psbt", RPCArg::Type::STR, RPCArg::Optional::NO, "The transaction base64 string"},
                    {"descriptors", RPCArg::Type::ARR, RPCArg::Optional::NO, "An array of either strings or objects", {
                        {"", RPCArg::Type::STR, RPCArg::Optional::OMITTED, "An output descriptor"},
                        {"", RPCArg::Type::OBJ, RPCArg::Optional::OMITTED, "An object with an output descriptor and extra information", {
                             {"desc", RPCArg::Type::STR, RPCArg::Optional::NO, "An output descriptor"},
                             {"range", RPCArg::Type::RANGE, RPCArg::Default{1000}, "Up to what index HD chains should be explored (either end or [begin,end])"},
                        }},
                    }},
                    {"sighashtype", RPCArg::Type::STR, RPCArg::Default{"DEFAULT for Taproot, ALL otherwise"}, "The signature hash type to sign with if not specified by the PSBT. Must be one of\n"
            "       \"DEFAULT\"\n"
            "       \"ALL\"\n"
            "       \"NONE\"\n"
            "       \"SINGLE\"\n"
            "       \"ALL|ANYONECANPAY\"\n"
            "       \"NONE|ANYONECANPAY\"\n"
            "       \"SINGLE|ANYONECANPAY\""},
                    {"bip32derivs", RPCArg::Type::BOOL, RPCArg::Default{true}, "Include BIP 32 derivation paths for public keys if we know them"},
                    {"finalize", RPCArg::Type::BOOL, RPCArg::Default{true}, "Also finalize inputs if possible"},
                },
                RPCResult{
                    RPCResult::Type::OBJ, "", "",
                    {
                        {RPCResult::Type::STR, "psbt", "The base64-encoded partially signed transaction"},
                        {RPCResult::Type::BOOL, "complete", "If the transaction has a complete set of signatures"},
                        {RPCResult::Type::STR_HEX, "hex", /*optional=*/true, "The hex-encoded network transaction if complete"},
                    }
                },
                RPCExamples{
                    HelpExampleCli("descriptorprocesspsbt", "\"psbt\" \"[\\\"descriptor1\\\", \\\"descriptor2\\\"]\"") +
                    HelpExampleCli("descriptorprocesspsbt", "\"psbt\" \"[{\\\"desc\\\":\\\"mydescriptor\\\", \\\"range\\\":21}]\"")
                },
        [&](const RPCHelpMan& self, const JSONRPCRequest& request) -> UniValue
{
    // Add descriptor information to a signing provider
    FlatSigningProvider provider;

    auto descs = request.params[1].get_array();
    for (size_t i = 0; i < descs.size(); ++i) {
        EvalDescriptorStringOrObject(descs[i], provider, /*expand_priv=*/true);
    }

    int sighash_type = ParseSighashString(request.params[2]);
    bool bip32derivs = request.params[3].isNull() ? true : request.params[3].get_bool();
    bool finalize = request.params[4].isNull() ? true : request.params[4].get_bool();

    const PartiallySignedTransaction& psbtx = ProcessPSBT(
        request.params[0].get_str(),
        request.context,
        HidingSigningProvider(&provider, /*hide_secret=*/false, !bip32derivs),
        sighash_type,
        finalize);

    // Check whether or not all of the inputs are now signed
    bool complete = true;
    for (const auto& input : psbtx.inputs) {
        complete &= PSBTInputSigned(input);
    }

    DataStream ssTx{};
    ssTx << psbtx;

    UniValue result(UniValue::VOBJ);

    result.pushKV("psbt", EncodeBase64(ssTx));
    result.pushKV("complete", complete);
    if (complete) {
        CMutableTransaction mtx;
        PartiallySignedTransaction psbtx_copy = psbtx;
        CHECK_NONFATAL(FinalizeAndExtractPSBT(psbtx_copy, mtx));
        DataStream ssTx_final;
        ssTx_final << TX_WITH_WITNESS(mtx);
        result.pushKV("hex", HexStr(ssTx_final));
    }
    return result;
},
    };
}

void RegisterRawTransactionRPCCommands(CRPCTable& t)
{
    static const CRPCCommand commands[]{
        {"rawtransactions", &getrawtransaction},
        {"rawtransactions", &createrawtransaction},
        {"rawtransactions", &decoderawtransaction},
        {"rawtransactions", &decodescript},
        {"rawtransactions", &combinerawtransaction},
        {"rawtransactions", &signrawtransactionwithkey},
        {"rawtransactions", &signrawsendertransactionwithkey},
        {"rawtransactions", &decodepsbt},
        {"rawtransactions", &combinepsbt},
        {"rawtransactions", &finalizepsbt},
        {"rawtransactions", &createpsbt},
        {"rawtransactions", &converttopsbt},
        {"rawtransactions", &utxoupdatepsbt},
        {"rawtransactions", &descriptorprocesspsbt},
        {"rawtransactions", &joinpsbts},
        {"rawtransactions", &analyzepsbt},
        {"rawtransactions", &gethexaddress},
        {"rawtransactions", &fromhexaddress},
    };
    for (const auto& c : commands) {
        t.appendCommand(c.name, &c);
    }
}<|MERGE_RESOLUTION|>--- conflicted
+++ resolved
@@ -89,19 +89,11 @@
 {
 
     uint256 txid = tx.GetHash();
-<<<<<<< HEAD
-    entry.pushKV("hex", EncodeHexTx(tx, RPCSerializationFlags()));
-    entry.pushKV("txid", tx.GetHash().GetHex());
-    entry.pushKV("hash", tx.GetWitnessHash().GetHex());
-    entry.pushKV("version", tx.nVersion);
-    entry.pushKV("size", (int)::GetSerializeSize(tx, PROTOCOL_VERSION));
-=======
     entry.pushKV("hex", EncodeHexTx(tx));
     entry.pushKV("txid", tx.GetHash().GetHex());
     entry.pushKV("hash", tx.GetWitnessHash().GetHex());
     entry.pushKV("version", tx.nVersion);
     entry.pushKV("size", (int)::GetSerializeSize(TX_WITH_WITNESS(tx)));
->>>>>>> 258457a4
     entry.pushKV("vsize", (GetTransactionWeight(tx) + WITNESS_SCALE_FACTOR - 1) / WITNESS_SCALE_FACTOR);
     entry.pushKV("weight", GetTransactionWeight(tx));
     entry.pushKV("locktime", (int64_t)tx.nLockTime);
@@ -626,29 +618,6 @@
     ////////////////////////////////////////////////////////
 
 
-    //////////////////////////////////////////////////////// // qtum
-    int nHeight = 0;
-    int nConfirmations = 0;
-    int nBlockTime = 0;
-    if(fAddressIndex) {
-        LOCK(cs_main);
-        node::BlockMap::iterator mi = chainman.BlockIndex().find(hash_block);
-        if (mi != chainman.BlockIndex().end()) {
-            CBlockIndex* pindex = &((*mi).second);
-            if (chainman.ActiveChain().Contains(pindex)) {
-                nHeight = pindex->nHeight;
-                nConfirmations = 1 + chainman.ActiveChain().Height() - pindex->nHeight;
-                nBlockTime = pindex->GetBlockTime();
-            } else {
-                nHeight = -1;
-                nConfirmations = 0;
-                nBlockTime = pindex->GetBlockTime();
-            }
-        }
-    }
-    ////////////////////////////////////////////////////////
-
-
     UniValue result(UniValue::VOBJ);
     if (blockindex) {
         LOCK(cs_main);
@@ -659,7 +628,7 @@
         LOCK(cs_main);
         blockindex = chainman.m_blockman.LookupBlockIndex(hash_block); // May be nullptr for mempool transactions
     }
-    if (verbosity == 1 || !blockindex) {
+    if (verbosity == 1) {
         TxToJSON(*tx, hash_block, result, chainman.ActiveChainstate());
         if (fAddressIndex) TxToJSONExpanded(*tx, hash_block, result, mempool, chainman.m_blockman, nHeight, nConfirmations, nBlockTime);
         return result;
@@ -668,11 +637,7 @@
     CBlockUndo blockUndo;
     CBlock block;
 
-<<<<<<< HEAD
-    if (tx->IsCoinBase() || is_block_pruned ||
-=======
     if (tx->IsCoinBase() || !blockindex || WITH_LOCK(::cs_main, return chainman.m_blockman.IsBlockPruned(*blockindex)) ||
->>>>>>> 258457a4
         !(chainman.m_blockman.UndoReadFromDisk(blockUndo, *blockindex) && chainman.m_blockman.ReadBlockFromDisk(block, *blockindex))) {
         TxToJSON(*tx, hash_block, result, chainman.ActiveChainstate());
         if (fAddressIndex) TxToJSONExpanded(*tx, hash_block, result, mempool, chainman.m_blockman, nHeight, nConfirmations, nBlockTime);
@@ -699,11 +664,7 @@
         chainman(_chainman)
     {}
 
-<<<<<<< HEAD
-    void addContract(CMutableTransaction& rawTx, const UniValue& Contract) override
-=======
     void addContract(std::vector<std::pair<CTxDestination, CAmount>>& parsed_outputs, const UniValue& Contract) override
->>>>>>> 258457a4
     {
         if(!Contract.isObject())
             throw JSONRPCError(RPC_INVALID_PARAMETER, std::string("Invalid parameter, need to be object: contract"));
@@ -819,13 +780,8 @@
             scriptPubKey = (CScript() << CScriptNum(addresstype::PUBKEYHASH) << ToByteVector(keyID) << ToByteVector(scriptSig) << OP_SENDER) + scriptPubKey;
         }
 
-<<<<<<< HEAD
-        CTxOut out(nAmount, scriptPubKey);
-        rawTx.vout.push_back(out);
-=======
         CTxDestination destination{CNoDestination{scriptPubKey}};
         parsed_outputs.emplace_back(destination, nAmount);
->>>>>>> 258457a4
     }
 
 private:
