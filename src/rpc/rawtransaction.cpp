// Copyright (c) 2010 Satoshi Nakamoto
// Copyright (c) 2009-2019 The Bitcoin Core developers
// Distributed under the MIT software license, see the accompanying
// file COPYING or http://www.opensource.org/licenses/mit-license.php.

#include <chain.h>
#include <coins.h>
#include <compat/byteswap.h>
<<<<<<< HEAD
#include <consensus/tx_verify.h>
=======
>>>>>>> 451880b9
#include <consensus/validation.h>
#include <core_io.h>
#include <index/txindex.h>
#include <key_io.h>
#include <merkleblock.h>
#include <node/coin.h>
#include <node/psbt.h>
#include <node/transaction.h>
#include <policy/policy.h>
#include <policy/rbf.h>
#include <primitives/transaction.h>
#include <psbt.h>
#include <random.h>
#include <rpc/rawtransaction_util.h>
#include <rpc/server.h>
#include <rpc/util.h>
#include <script/script.h>
#include <script/script_error.h>
#include <script/sign.h>
#include <script/signingprovider.h>
#include <script/standard.h>
#include <uint256.h>
#include <util/moneystr.h>
#include <util/strencodings.h>
#include <util/moneystr.h>
#include <validation.h>
#include <validationinterface.h>


#include <numeric>
#include <stdint.h>

#include <univalue.h>

/** Maximum fee rate for sendrawtransaction and testmempoolaccept.
 * By default, a transaction with a fee rate higher than this will be rejected
 * by the RPCs. This can be overridden with the maxfeerate argument.
 */
static const CFeeRate DEFAULT_MAX_RAW_TX_FEE_RATE{1 * COIN};

static void TxToJSON(const CTransaction& tx, const uint256 hashBlock, UniValue& entry)
{
    // Call into TxToUniv() in qtum-common to decode the transaction hex.
    //
    // Blockchain contextual information (confirmations and blocktime) is not
    // available to code in qtum-common, so we query them here and push the
    // data into the returned UniValue.
    TxToUniv(tx, uint256(), entry, true, RPCSerializationFlags());

    if (!hashBlock.IsNull()) {
        LOCK(cs_main);

        entry.pushKV("blockhash", hashBlock.GetHex());
        CBlockIndex* pindex = LookupBlockIndex(hashBlock);
        if (pindex) {
            if (::ChainActive().Contains(pindex)) {
                entry.pushKV("confirmations", 1 + ::ChainActive().Height() - pindex->nHeight);
                entry.pushKV("time", pindex->GetBlockTime());
                entry.pushKV("blocktime", pindex->GetBlockTime());
            }
            else
                entry.pushKV("confirmations", 0);
        }
    }
}

#ifdef ENABLE_BITCORE_RPC
void TxToJSONExpanded(const CTransaction& tx, const uint256 hashBlock, UniValue& entry,
                      int nHeight = 0, int nConfirmations = 0, int nBlockTime = 0)
<<<<<<< HEAD
{

    uint256 txid = tx.GetHash();
    entry.pushKV("txid", tx.GetHash().GetHex());
    entry.pushKV("hash", tx.GetWitnessHash().GetHex());
    entry.pushKV("version", tx.nVersion);
    entry.pushKV("size", (int)::GetSerializeSize(tx, PROTOCOL_VERSION));
    entry.pushKV("vsize", (GetTransactionWeight(tx) + WITNESS_SCALE_FACTOR - 1) / WITNESS_SCALE_FACTOR);
    entry.pushKV("weight", GetTransactionWeight(tx));
    entry.pushKV("locktime", (int64_t)tx.nLockTime);

    UniValue vin(UniValue::VARR);
    for(const CTxIn& txin : tx.vin) {
        UniValue in(UniValue::VOBJ);
        if (tx.IsCoinBase())
            in.pushKV("coinbase", HexStr(txin.scriptSig.begin(), txin.scriptSig.end()));
        else {
            in.pushKV("txid", txin.prevout.hash.GetHex());
            in.pushKV("vout", (int64_t)txin.prevout.n);
            UniValue o(UniValue::VOBJ);
            o.pushKV("asm", ScriptToAsmStr(txin.scriptSig, true));
            o.pushKV("hex", HexStr(txin.scriptSig.begin(), txin.scriptSig.end()));
            in.pushKV("scriptSig", o);
            if (!txin.scriptWitness.IsNull()) {
                UniValue txinwitness(UniValue::VARR);
                for (const auto& item : txin.scriptWitness.stack) {
                    txinwitness.push_back(HexStr(item.begin(), item.end()));
                }
                in.pushKV("txinwitness", txinwitness);
            }
            // Add address and value info if spentindex enabled
            CSpentIndexValue spentInfo;
            CSpentIndexKey spentKey(txin.prevout.hash, txin.prevout.n);
            if (GetSpentIndex(spentKey, spentInfo)) {
                in.pushKV("value", ValueFromAmount(spentInfo.satoshis));
                in.pushKV("valueSat", spentInfo.satoshis);
                if (spentInfo.addressType == 1) {
                    std::vector<unsigned char> addressBytes(spentInfo.addressHash.begin(), spentInfo.addressHash.begin() + 20);
                    in.pushKV("address", EncodeDestination(CTxDestination(CKeyID(uint160(addressBytes)))));
                } else if (spentInfo.addressType == 2)  {
                    std::vector<unsigned char> addressBytes(spentInfo.addressHash.begin(), spentInfo.addressHash.begin() + 20);
                    in.pushKV("address", EncodeDestination(CTxDestination(CScriptID(uint160(addressBytes)))));
                } else if (spentInfo.addressType == 3)  {
                    in.pushKV("address", EncodeDestination(CTxDestination(WitnessV0ScriptHash(spentInfo.addressHash))));
                } else if (spentInfo.addressType == 4) {
                    std::vector<unsigned char> addressBytes(spentInfo.addressHash.begin(), spentInfo.addressHash.begin() + 20);
                    in.pushKV("address", EncodeDestination(CTxDestination(WitnessV0KeyHash(uint160(addressBytes)))));
                }
             }
        }
        in.pushKV("sequence", (int64_t)txin.nSequence);
        vin.push_back(in);
    }
    entry.pushKV("vin", vin);
    UniValue vout(UniValue::VARR);
    for (unsigned int i = 0; i < tx.vout.size(); i++) {
        const CTxOut& txout = tx.vout[i];
        UniValue out(UniValue::VOBJ);
        out.pushKV("value", ValueFromAmount(txout.nValue));
        out.pushKV("valueSat", txout.nValue);
        out.pushKV("n", (int64_t)i);
        UniValue o(UniValue::VOBJ);
        ScriptPubKeyToUniv(txout.scriptPubKey, o, true);
        out.pushKV("scriptPubKey", o);

        // Add spent information if spentindex is enabled
        CSpentIndexValue spentInfo;
        CSpentIndexKey spentKey(txid, i);
        if (GetSpentIndex(spentKey, spentInfo)) {
            out.pushKV("spentTxId", spentInfo.txid.GetHex());
            out.pushKV("spentIndex", (int)spentInfo.inputIndex);
            out.pushKV("spentHeight", spentInfo.blockHeight);
        }

        vout.push_back(out);
    }
    entry.pushKV("vout", vout);

    if (!hashBlock.IsNull()) {
        entry.pushKV("blockhash", hashBlock.GetHex());

        if (nConfirmations > 0) {
            entry.pushKV("height", nHeight);
            entry.pushKV("confirmations", nConfirmations);
            entry.pushKV("time", nBlockTime);
            entry.pushKV("blocktime", nBlockTime);
        } else {
            entry.pushKV("height", -1);
            entry.pushKV("confirmations", 0);
        }
    }
}
#endif

static UniValue gethexaddress(const JSONRPCRequest& request) {
    if (request.fHelp || request.params.size() < 1 || request.params.size() > 1)
        throw std::runtime_error(
                RPCHelpMan{"gethexaddress",
                    "\nConverts a base58 pubkeyhash address to a hex address for use in smart contracts.\n",
                        {
                            {"address", RPCArg::Type::STR_HEX, RPCArg::Optional::NO, "The base58 address"},
                        },
                        RPCResult{
                            "\"hexaddress\"      (string) The raw hex pubkeyhash address for use in smart contracts\n"
                        },
                        RPCExamples{
                        HelpExampleCli("gethexaddress", "\"address\"")
                        + HelpExampleRpc("gethexaddress", "\"address\"")
                        },
                }.ToString()
        );

    CTxDestination dest = DecodeDestination(request.params[0].get_str());
    if (!IsValidDestination(dest)) {
        throw JSONRPCError(RPC_INVALID_ADDRESS_OR_KEY, "Invalid Qtum address");
    }

    const CKeyID *keyID = boost::get<CKeyID>(&dest);
    if(!keyID)
        throw JSONRPCError(RPC_INVALID_ADDRESS_OR_KEY, "Only pubkeyhash addresses are supported");

    return keyID->GetReverseHex();
}

static UniValue fromhexaddress(const JSONRPCRequest& request) {
    if (request.fHelp || request.params.size() < 1 || request.params.size() > 1)
        throw std::runtime_error(
                RPCHelpMan{"fromhexaddress",
                        "\nConverts a raw hex address to a base58 pubkeyhash address\n",
                        {
                            {"hexaddress", RPCArg::Type::STR_HEX, RPCArg::Optional::NO,  "The raw hex address"},
                        },
                        RPCResult{
                        "\"address\"      (string) The base58 pubkeyhash address\n"
                        },
                        RPCExamples{
                        HelpExampleCli("fromhexaddress", "\"hexaddress\"")
                        + HelpExampleRpc("fromhexaddress", "\"hexaddress\"")
                        },
                }.ToString()
        );
    if (request.params[0].get_str().size() != 40)
        throw JSONRPCError(RPC_INVALID_ADDRESS_OR_KEY, "Invalid pubkeyhash hex size (should be 40 hex characters)");
    CKeyID raw;
    raw.SetReverseHex(request.params[0].get_str());
    CTxDestination dest(raw);

    return EncodeDestination(dest);
}

static UniValue getrawtransaction(const JSONRPCRequest& request)
{
    const RPCHelpMan help{
=======
{

    uint256 txid = tx.GetHash();
    entry.pushKV("txid", tx.GetHash().GetHex());
    entry.pushKV("hash", tx.GetWitnessHash().GetHex());
    entry.pushKV("version", tx.nVersion);
    entry.pushKV("size", (int)::GetSerializeSize(tx, PROTOCOL_VERSION));
    entry.pushKV("vsize", (GetTransactionWeight(tx) + WITNESS_SCALE_FACTOR - 1) / WITNESS_SCALE_FACTOR);
    entry.pushKV("weight", GetTransactionWeight(tx));
    entry.pushKV("locktime", (int64_t)tx.nLockTime);

    UniValue vin(UniValue::VARR);
    for(const CTxIn& txin : tx.vin) {
        UniValue in(UniValue::VOBJ);
        if (tx.IsCoinBase())
            in.pushKV("coinbase", HexStr(txin.scriptSig.begin(), txin.scriptSig.end()));
        else {
            in.pushKV("txid", txin.prevout.hash.GetHex());
            in.pushKV("vout", (int64_t)txin.prevout.n);
            UniValue o(UniValue::VOBJ);
            o.pushKV("asm", ScriptToAsmStr(txin.scriptSig, true));
            o.pushKV("hex", HexStr(txin.scriptSig.begin(), txin.scriptSig.end()));
            in.pushKV("scriptSig", o);
            if (!txin.scriptWitness.IsNull()) {
                UniValue txinwitness(UniValue::VARR);
                for (const auto& item : txin.scriptWitness.stack) {
                    txinwitness.push_back(HexStr(item.begin(), item.end()));
                }
                in.pushKV("txinwitness", txinwitness);
            }
            // Add address and value info if spentindex enabled
            CSpentIndexValue spentInfo;
            CSpentIndexKey spentKey(txin.prevout.hash, txin.prevout.n);
            if (GetSpentIndex(spentKey, spentInfo)) {
                in.pushKV("value", ValueFromAmount(spentInfo.satoshis));
                in.pushKV("valueSat", spentInfo.satoshis);
                if (spentInfo.addressType == 1) {
                    std::vector<unsigned char> addressBytes(spentInfo.addressHash.begin(), spentInfo.addressHash.begin() + 20);
                    in.pushKV("address", EncodeDestination(CTxDestination(PKHash(uint160(addressBytes)))));
                } else if (spentInfo.addressType == 2)  {
                    std::vector<unsigned char> addressBytes(spentInfo.addressHash.begin(), spentInfo.addressHash.begin() + 20);
                    in.pushKV("address", EncodeDestination(CTxDestination(ScriptHash(uint160(addressBytes)))));
                } else if (spentInfo.addressType == 3)  {
                    in.pushKV("address", EncodeDestination(CTxDestination(WitnessV0ScriptHash(spentInfo.addressHash))));
                } else if (spentInfo.addressType == 4) {
                    std::vector<unsigned char> addressBytes(spentInfo.addressHash.begin(), spentInfo.addressHash.begin() + 20);
                    in.pushKV("address", EncodeDestination(CTxDestination(WitnessV0KeyHash(uint160(addressBytes)))));
                }
             }
        }
        in.pushKV("sequence", (int64_t)txin.nSequence);
        vin.push_back(in);
    }
    entry.pushKV("vin", vin);
    UniValue vout(UniValue::VARR);
    for (unsigned int i = 0; i < tx.vout.size(); i++) {
        const CTxOut& txout = tx.vout[i];
        UniValue out(UniValue::VOBJ);
        out.pushKV("value", ValueFromAmount(txout.nValue));
        out.pushKV("valueSat", txout.nValue);
        out.pushKV("n", (int64_t)i);
        UniValue o(UniValue::VOBJ);
        ScriptPubKeyToUniv(txout.scriptPubKey, o, true);
        out.pushKV("scriptPubKey", o);

        // Add spent information if spentindex is enabled
        CSpentIndexValue spentInfo;
        CSpentIndexKey spentKey(txid, i);
        if (GetSpentIndex(spentKey, spentInfo)) {
            out.pushKV("spentTxId", spentInfo.txid.GetHex());
            out.pushKV("spentIndex", (int)spentInfo.inputIndex);
            out.pushKV("spentHeight", spentInfo.blockHeight);
        }

        vout.push_back(out);
    }
    entry.pushKV("vout", vout);

    if (!hashBlock.IsNull()) {
        entry.pushKV("blockhash", hashBlock.GetHex());

        if (nConfirmations > 0) {
            entry.pushKV("height", nHeight);
            entry.pushKV("confirmations", nConfirmations);
            entry.pushKV("time", nBlockTime);
            entry.pushKV("blocktime", nBlockTime);
        } else {
            entry.pushKV("height", -1);
            entry.pushKV("confirmations", 0);
        }
    }
}
#endif

static UniValue gethexaddress(const JSONRPCRequest& request) {
                RPCHelpMan{"gethexaddress",
                    "\nConverts a base58 pubkeyhash address to a hex address for use in smart contracts.\n",
                        {
                            {"address", RPCArg::Type::STR_HEX, RPCArg::Optional::NO, "The base58 address"},
                        },
                        RPCResult{
                            "\"hexaddress\"      (string) The raw hex pubkeyhash address for use in smart contracts\n"
                        },
                        RPCExamples{
                        HelpExampleCli("gethexaddress", "\"address\"")
                        + HelpExampleRpc("gethexaddress", "\"address\"")
                        },
                }.Check(request);

    CTxDestination dest = DecodeDestination(request.params[0].get_str());
    if (!IsValidDestination(dest)) {
        throw JSONRPCError(RPC_INVALID_ADDRESS_OR_KEY, "Invalid Qtum address");
    }

    const PKHash *keyID = boost::get<PKHash>(&dest);
    if(!keyID)
        throw JSONRPCError(RPC_INVALID_ADDRESS_OR_KEY, "Only pubkeyhash addresses are supported");

    return keyID->GetReverseHex();
}

static UniValue fromhexaddress(const JSONRPCRequest& request) {
                RPCHelpMan{"fromhexaddress",
                        "\nConverts a raw hex address to a base58 pubkeyhash address\n",
                        {
                            {"hexaddress", RPCArg::Type::STR_HEX, RPCArg::Optional::NO,  "The raw hex address"},
                        },
                        RPCResult{
                        "\"address\"      (string) The base58 pubkeyhash address\n"
                        },
                        RPCExamples{
                        HelpExampleCli("fromhexaddress", "\"hexaddress\"")
                        + HelpExampleRpc("fromhexaddress", "\"hexaddress\"")
                        },
                }.Check(request);

    if (request.params[0].get_str().size() != 40)
        throw JSONRPCError(RPC_INVALID_ADDRESS_OR_KEY, "Invalid pubkeyhash hex size (should be 40 hex characters)");
    PKHash raw;
    raw.SetReverseHex(request.params[0].get_str());
    CTxDestination dest(raw);

    return EncodeDestination(dest);
}

static UniValue getrawtransaction(const JSONRPCRequest& request)
{
    RPCHelpMan{
>>>>>>> 451880b9
                "getrawtransaction",
                "\nReturn the raw transaction data.\n"

                "\nBy default this function only works for mempool transactions. When called with a blockhash\n"
                "argument, getrawtransaction will return the transaction if the specified block is available and\n"
                "the transaction is found in that block. When called without a blockhash argument, getrawtransaction\n"
                "will return the transaction if it is in the mempool, or if -txindex is enabled and the transaction\n"
                "is in a block in the blockchain.\n"

                "\nHint: Use gettransaction for wallet transactions.\n"

                "\nIf verbose is 'true', returns an Object with information about 'txid'.\n"
                "If verbose is 'false' or omitted, returns a string that is serialized, hex-encoded data for 'txid'.\n",
                {
                    {"txid", RPCArg::Type::STR_HEX, RPCArg::Optional::NO, "The transaction id"},
                    {"verbose", RPCArg::Type::BOOL, /* default */ "false", "If false, return a string, otherwise return a json object"},
                    {"blockhash", RPCArg::Type::STR_HEX, RPCArg::Optional::OMITTED_NAMED_ARG, "The block in which to look for the transaction"},
                },
                {
                    RPCResult{"if verbose is not set or set to false",
            "\"data\"      (string) The serialized, hex-encoded data for 'txid'\n"
                     },
                     RPCResult{"if verbose is set to true",
            "{\n"
            "  \"in_active_chain\": b, (bool) Whether specified block is in the active chain or not (only present with explicit \"blockhash\" argument)\n"
            "  \"hex\" : \"data\",       (string) The serialized, hex-encoded data for 'txid'\n"
            "  \"txid\" : \"id\",        (string) The transaction id (same as provided)\n"
            "  \"hash\" : \"id\",        (string) The transaction hash (differs from txid for witness transactions)\n"
            "  \"size\" : n,             (numeric) The serialized transaction size\n"
            "  \"vsize\" : n,            (numeric) The virtual transaction size (differs from size for witness transactions)\n"
            "  \"weight\" : n,           (numeric) The transaction's weight (between vsize*4-3 and vsize*4)\n"
            "  \"version\" : n,          (numeric) The version\n"
            "  \"locktime\" : ttt,       (numeric) The lock time\n"
            "  \"vin\" : [               (array of json objects)\n"
            "     {\n"
            "       \"txid\": \"id\",    (string) The transaction id\n"
            "       \"vout\": n,         (numeric) \n"
            "       \"scriptSig\": {     (json object) The script\n"
            "         \"asm\": \"asm\",  (string) asm\n"
            "         \"hex\": \"hex\"   (string) hex\n"
            "       },\n"
            "       \"sequence\": n      (numeric) The script sequence number\n"
            "       \"txinwitness\": [\"hex\", ...] (array of string) hex-encoded witness data (if any)\n"
            "     }\n"
            "     ,...\n"
            "  ],\n"
            "  \"vout\" : [              (array of json objects)\n"
            "     {\n"
            "       \"value\" : x.xxx,            (numeric) The value in " + CURRENCY_UNIT + "\n"
            "       \"n\" : n,                    (numeric) index\n"
            "       \"scriptPubKey\" : {          (json object)\n"
            "         \"asm\" : \"asm\",          (string) the asm\n"
            "         \"hex\" : \"hex\",          (string) the hex\n"
            "         \"reqSigs\" : n,            (numeric) The required sigs\n"
            "         \"type\" : \"pubkeyhash\",  (string) The type, eg 'pubkeyhash'\n"
            "         \"addresses\" : [           (json array of string)\n"
            "           \"address\"        (string) qtum address\n"
            "           ,...\n"
            "         ]\n"
            "       }\n"
            "     }\n"
            "     ,...\n"
            "  ],\n"
            "  \"blockhash\" : \"hash\",   (string) the block hash\n"
            "  \"confirmations\" : n,      (numeric) The confirmations\n"
            "  \"blocktime\" : ttt         (numeric) The block time in seconds since epoch (Jan 1 1970 GMT)\n"
            "  \"time\" : ttt,             (numeric) Same as \"blocktime\"\n"
            "}\n"
                    },
                },
                RPCExamples{
                    HelpExampleCli("getrawtransaction", "\"mytxid\"")
            + HelpExampleCli("getrawtransaction", "\"mytxid\" true")
            + HelpExampleRpc("getrawtransaction", "\"mytxid\", true")
            + HelpExampleCli("getrawtransaction", "\"mytxid\" false \"myblockhash\"")
            + HelpExampleCli("getrawtransaction", "\"mytxid\" true \"myblockhash\"")
                },
<<<<<<< HEAD
    };

    if (request.fHelp || !help.IsValidNumArgs(request.params.size())) {
        throw std::runtime_error(help.ToString());
    }
=======
    }.Check(request);
>>>>>>> 451880b9

    bool in_active_chain = true;
    uint256 hash = ParseHashV(request.params[0], "parameter 1");
    CBlockIndex* blockindex = nullptr;

    if (hash == Params().GenesisBlock().hashMerkleRoot) {
        // Special exception for the genesis block coinbase transaction
        throw JSONRPCError(RPC_INVALID_ADDRESS_OR_KEY, "The genesis block coinbase is not considered an ordinary transaction and cannot be retrieved");
    }

    // Accept either a bool (true) or a num (>=1) to indicate verbose output.
    bool fVerbose = false;
    if (!request.params[1].isNull()) {
        fVerbose = request.params[1].isNum() ? (request.params[1].get_int() != 0) : request.params[1].get_bool();
    }

    if (!request.params[2].isNull()) {
        LOCK(cs_main);

        uint256 blockhash = ParseHashV(request.params[2], "parameter 3");
        blockindex = LookupBlockIndex(blockhash);
        if (!blockindex) {
            throw JSONRPCError(RPC_INVALID_ADDRESS_OR_KEY, "Block hash not found");
        }
        in_active_chain = ::ChainActive().Contains(blockindex);
    }

    bool f_txindex_ready = false;
    if (g_txindex && !blockindex) {
        f_txindex_ready = g_txindex->BlockUntilSyncedToCurrentChain();
    }

    CTransactionRef tx;
    uint256 hash_block;
    if (!GetTransaction(hash, tx, Params().GetConsensus(), hash_block, blockindex)) {
        std::string errmsg;
        if (blockindex) {
            if (!(blockindex->nStatus & BLOCK_HAVE_DATA)) {
                throw JSONRPCError(RPC_MISC_ERROR, "Block not available");
            }
            errmsg = "No such transaction found in the provided block";
        } else if (!g_txindex) {
            errmsg = "No such mempool transaction. Use -txindex or provide a block hash to enable blockchain transaction queries";
        } else if (!f_txindex_ready) {
            errmsg = "No such mempool transaction. Blockchain transactions are still in the process of being indexed";
        } else {
            errmsg = "No such mempool or blockchain transaction";
        }
        throw JSONRPCError(RPC_INVALID_ADDRESS_OR_KEY, errmsg + ". Use gettransaction for wallet transactions.");
    }

    if (!fVerbose) {
        return EncodeHexTx(*tx, RPCSerializationFlags());
    }

#ifdef ENABLE_BITCORE_RPC
    //////////////////////////////////////////////////////// // qtum
    int nHeight = 0;
    int nConfirmations = 0;
    int nBlockTime = 0;
    {
        LOCK(cs_main);
<<<<<<< HEAD
        BlockMap::iterator mi = mapBlockIndex.find(hash_block);
        if (mi != mapBlockIndex.end() && (*mi).second) {
            CBlockIndex* pindex = (*mi).second;
            if (chainActive.Contains(pindex)) {
                nHeight = pindex->nHeight;
                nConfirmations = 1 + chainActive.Height() - pindex->nHeight;
=======
        BlockMap::iterator mi = ::BlockIndex().find(hash_block);
        if (mi != ::BlockIndex().end() && (*mi).second) {
            CBlockIndex* pindex = (*mi).second;
            if (::ChainActive().Contains(pindex)) {
                nHeight = pindex->nHeight;
                nConfirmations = 1 + ::ChainActive().Height() - pindex->nHeight;
>>>>>>> 451880b9
                nBlockTime = pindex->GetBlockTime();
            } else {
                nHeight = -1;
                nConfirmations = 0;
                nBlockTime = pindex->GetBlockTime();
            }
        }
    }
    ////////////////////////////////////////////////////////
#endif

    UniValue result(UniValue::VOBJ);
    if (blockindex) result.pushKV("in_active_chain", in_active_chain);
#ifdef ENABLE_BITCORE_RPC
    result.pushKV("hex", EncodeHexTx(*tx, RPCSerializationFlags()));
    TxToJSONExpanded(*tx, hash_block, result, nHeight, nConfirmations, nBlockTime);
#else
    TxToJSON(*tx, hash_block, result);
#endif
    return result;
}

static UniValue gettxoutproof(const JSONRPCRequest& request)
{
            RPCHelpMan{"gettxoutproof",
                "\nReturns a hex-encoded proof that \"txid\" was included in a block.\n"
                "\nNOTE: By default this function only works sometimes. This is when there is an\n"
                "unspent output in the utxo for this transaction. To make it always work,\n"
                "you need to maintain a transaction index, using the -txindex command line option or\n"
                "specify the block in which the transaction is included manually (by blockhash).\n",
                {
                    {"txids", RPCArg::Type::ARR, RPCArg::Optional::NO, "A json array of txids to filter",
                        {
                            {"txid", RPCArg::Type::STR_HEX, RPCArg::Optional::OMITTED, "A transaction hash"},
                        },
                        },
                    {"blockhash", RPCArg::Type::STR_HEX, RPCArg::Optional::OMITTED_NAMED_ARG, "If specified, looks for txid in the block with this hash"},
                },
                RPCResult{
            "\"data\"           (string) A string that is a serialized, hex-encoded data for the proof.\n"
                },
                RPCExamples{""},
            }.Check(request);

    std::set<uint256> setTxids;
    uint256 oneTxid;
    UniValue txids = request.params[0].get_array();
    for (unsigned int idx = 0; idx < txids.size(); idx++) {
        const UniValue& txid = txids[idx];
        uint256 hash(ParseHashV(txid, "txid"));
        if (setTxids.count(hash))
            throw JSONRPCError(RPC_INVALID_PARAMETER, std::string("Invalid parameter, duplicated txid: ")+txid.get_str());
       setTxids.insert(hash);
       oneTxid = hash;
    }

    CBlockIndex* pblockindex = nullptr;
    uint256 hashBlock;
    if (!request.params[1].isNull()) {
        LOCK(cs_main);
        hashBlock = ParseHashV(request.params[1], "blockhash");
        pblockindex = LookupBlockIndex(hashBlock);
        if (!pblockindex) {
            throw JSONRPCError(RPC_INVALID_ADDRESS_OR_KEY, "Block not found");
        }
    } else {
        LOCK(cs_main);

        // Loop through txids and try to find which block they're in. Exit loop once a block is found.
        for (const auto& tx : setTxids) {
            const Coin& coin = AccessByTxid(::ChainstateActive().CoinsTip(), tx);
            if (!coin.IsSpent()) {
                pblockindex = ::ChainActive()[coin.nHeight];
                break;
            }
        }
    }


    // Allow txindex to catch up if we need to query it and before we acquire cs_main.
    if (g_txindex && !pblockindex) {
        g_txindex->BlockUntilSyncedToCurrentChain();
    }

    LOCK(cs_main);

    if (pblockindex == nullptr)
    {
        CTransactionRef tx;
        if (!GetTransaction(oneTxid, tx, Params().GetConsensus(), hashBlock) || hashBlock.IsNull())
            throw JSONRPCError(RPC_INVALID_ADDRESS_OR_KEY, "Transaction not yet in block");
        pblockindex = LookupBlockIndex(hashBlock);
        if (!pblockindex) {
            throw JSONRPCError(RPC_INTERNAL_ERROR, "Transaction index corrupt");
        }
    }

    CBlock block;
    if(!ReadBlockFromDisk(block, pblockindex, Params().GetConsensus()))
        throw JSONRPCError(RPC_INTERNAL_ERROR, "Can't read block from disk");

    unsigned int ntxFound = 0;
    for (const auto& tx : block.vtx)
        if (setTxids.count(tx->GetHash()))
            ntxFound++;
    if (ntxFound != setTxids.size())
        throw JSONRPCError(RPC_INVALID_ADDRESS_OR_KEY, "Not all transactions found in specified or retrieved block");

    CDataStream ssMB(SER_NETWORK, PROTOCOL_VERSION | SERIALIZE_TRANSACTION_NO_WITNESS);
    CMerkleBlock mb(block, setTxids);
    ssMB << mb;
    std::string strHex = HexStr(ssMB.begin(), ssMB.end());
    return strHex;
}

static UniValue verifytxoutproof(const JSONRPCRequest& request)
{
            RPCHelpMan{"verifytxoutproof",
                "\nVerifies that a proof points to a transaction in a block, returning the transaction it commits to\n"
                "and throwing an RPC error if the block is not in our best chain\n",
                {
                    {"proof", RPCArg::Type::STR_HEX, RPCArg::Optional::NO, "The hex-encoded proof generated by gettxoutproof"},
                },
                RPCResult{
            "[\"txid\"]      (array, strings) The txid(s) which the proof commits to, or empty array if the proof can not be validated.\n"
                },
                RPCExamples{""},
            }.Check(request);

    CDataStream ssMB(ParseHexV(request.params[0], "proof"), SER_NETWORK, PROTOCOL_VERSION | SERIALIZE_TRANSACTION_NO_WITNESS);
    CMerkleBlock merkleBlock;
    ssMB >> merkleBlock;

    UniValue res(UniValue::VARR);

    std::vector<uint256> vMatch;
    std::vector<unsigned int> vIndex;
    if (merkleBlock.txn.ExtractMatches(vMatch, vIndex) != merkleBlock.header.hashMerkleRoot)
        return res;

    LOCK(cs_main);

    const CBlockIndex* pindex = LookupBlockIndex(merkleBlock.header.GetHash());
    if (!pindex || !::ChainActive().Contains(pindex) || pindex->nTx == 0) {
        throw JSONRPCError(RPC_INVALID_ADDRESS_OR_KEY, "Block not found in chain");
    }

    // Check if proof is valid, only add results if so
    if (pindex->nTx == merkleBlock.txn.GetNumTransactions()) {
        for (const uint256& hash : vMatch) {
            res.push_back(hash.GetHex());
        }
    }

    return res;
}

<<<<<<< HEAD
CMutableTransaction ConstructTransaction(const UniValue& inputs_in, const UniValue& outputs_in, const UniValue& locktime, const UniValue& rbf)
{
    if (inputs_in.isNull() || outputs_in.isNull())
        throw JSONRPCError(RPC_INVALID_PARAMETER, "Invalid parameter, arguments 1 and 2 must be non-null");

    UniValue inputs = inputs_in.get_array();
    const bool outputs_is_obj = outputs_in.isObject();
    UniValue outputs = outputs_is_obj ? outputs_in.get_obj() : outputs_in.get_array();

    CMutableTransaction rawTx;

    if (!locktime.isNull()) {
        int64_t nLockTime = locktime.get_int64();
        if (nLockTime < 0 || nLockTime > LOCKTIME_MAX)
            throw JSONRPCError(RPC_INVALID_PARAMETER, "Invalid parameter, locktime out of range");
        rawTx.nLockTime = nLockTime;
    }

    bool rbfOptIn = rbf.isTrue();

    for (unsigned int idx = 0; idx < inputs.size(); idx++) {
        const UniValue& input = inputs[idx];
        const UniValue& o = input.get_obj();

        uint256 txid = ParseHashO(o, "txid");

        const UniValue& vout_v = find_value(o, "vout");
        if (!vout_v.isNum())
            throw JSONRPCError(RPC_INVALID_PARAMETER, "Invalid parameter, missing vout key");
        int nOutput = vout_v.get_int();
        if (nOutput < 0)
            throw JSONRPCError(RPC_INVALID_PARAMETER, "Invalid parameter, vout must be positive");

        uint32_t nSequence;
        if (rbfOptIn) {
            nSequence = MAX_BIP125_RBF_SEQUENCE; /* CTxIn::SEQUENCE_FINAL - 2 */
        } else if (rawTx.nLockTime) {
            nSequence = CTxIn::SEQUENCE_FINAL - 1;
        } else {
            nSequence = CTxIn::SEQUENCE_FINAL;
        }

        // set the sequence number if passed in the parameters object
        const UniValue& sequenceObj = find_value(o, "sequence");
        if (sequenceObj.isNum()) {
            int64_t seqNr64 = sequenceObj.get_int64();
            if (seqNr64 < 0 || seqNr64 > CTxIn::SEQUENCE_FINAL) {
                throw JSONRPCError(RPC_INVALID_PARAMETER, "Invalid parameter, sequence number is out of range");
            } else {
                nSequence = (uint32_t)seqNr64;
            }
        }

        CTxIn in(COutPoint(txid, nOutput), CScript(), nSequence);

        rawTx.vin.push_back(in);
    }

    if (!outputs_is_obj) {
        // Translate array of key-value pairs into dict
        UniValue outputs_dict = UniValue(UniValue::VOBJ);
        for (size_t i = 0; i < outputs.size(); ++i) {
            const UniValue& output = outputs[i];
            if (!output.isObject()) {
                throw JSONRPCError(RPC_INVALID_PARAMETER, "Invalid parameter, key-value pair not an object as expected");
            }
            if (output.size() != 1) {
                throw JSONRPCError(RPC_INVALID_PARAMETER, "Invalid parameter, key-value pair must contain exactly one key");
            }
            outputs_dict.pushKVs(output);
        }
        outputs = std::move(outputs_dict);
    }

    // Duplicate checking
    std::set<CTxDestination> destinations;
    bool has_data{false};

    for (const std::string& name_ : outputs.getKeys()) {
        if (name_ == "data") {
            if (has_data) {
                throw JSONRPCError(RPC_INVALID_PARAMETER, "Invalid parameter, duplicate key: data");
            }
            has_data = true;
            std::vector<unsigned char> data = ParseHexV(outputs[name_].getValStr(), "Data");

            CTxOut out(0, CScript() << OP_RETURN << data);
            rawTx.vout.push_back(out);
        } else if (name_ == "contract") {
            // Get the call object
            UniValue Contract = outputs[name_];
            if(!Contract.isObject())
                throw JSONRPCError(RPC_INVALID_PARAMETER, std::string("Invalid parameter, need to be object: ")+name_);

            // Get dgp gas limit and gas price
            LOCK(cs_main);
            QtumDGP qtumDGP(globalState.get(), fGettingValuesDGP);
            uint64_t blockGasLimit = qtumDGP.getBlockGasLimit(chainActive.Height());
            uint64_t minGasPrice = CAmount(qtumDGP.getMinGasPrice(chainActive.Height()));
            CAmount nGasPrice = (minGasPrice>DEFAULT_GAS_PRICE)?minGasPrice:DEFAULT_GAS_PRICE;

            // Get the contract address
            if(!Contract.exists("contractAddress") || !Contract["contractAddress"].isStr())
                throw JSONRPCError(RPC_INVALID_PARAMETER, std::string("Invalid parameter, contract address is mandatory."));

            std::string contractaddress = Contract["contractAddress"].get_str();
            if(contractaddress.size() != 40 || !CheckHex(contractaddress))
                throw JSONRPCError(RPC_INVALID_ADDRESS_OR_KEY, "Incorrect contract address");

            dev::Address addrAccount(contractaddress);
            if(!globalState->addressInUse(addrAccount))
                throw JSONRPCError(RPC_INVALID_ADDRESS_OR_KEY, "contract address does not exist");

            // Get the contract data
            if(!Contract.exists("data") || !Contract["data"].isStr())
                throw JSONRPCError(RPC_INVALID_PARAMETER, std::string("Invalid parameter, contract data is mandatory."));

            std::string datahex = Contract["data"].get_str();
            if(datahex.size() % 2 != 0 || !CheckHex(datahex))
                throw JSONRPCError(RPC_TYPE_ERROR, "Invalid data (data not hex)");

            // Get amount
            CAmount nAmount = 0;
            if (Contract.exists("amount")){
                nAmount = AmountFromValue(Contract["amount"]);
                if (nAmount < 0)
                    throw JSONRPCError(RPC_TYPE_ERROR, "Invalid amount for call contract");
            }

            // Get gas limit
            uint64_t nGasLimit=DEFAULT_GAS_LIMIT_OP_SEND;
            if (Contract.exists("gasLimit")){
                nGasLimit = Contract["gasLimit"].get_int64();
                if (nGasLimit > blockGasLimit)
                    throw JSONRPCError(RPC_TYPE_ERROR, "Invalid value for gasLimit (Maximum is: "+i64tostr(blockGasLimit)+")");
                if (nGasLimit < MINIMUM_GAS_LIMIT)
                    throw JSONRPCError(RPC_TYPE_ERROR, "Invalid value for gasLimit (Minimum is: "+i64tostr(MINIMUM_GAS_LIMIT)+")");
                if (nGasLimit <= 0)
                    throw JSONRPCError(RPC_TYPE_ERROR, "Invalid value for gasLimit");
            }

            // Get gas price
            if (Contract.exists("gasPrice")){
                UniValue uGasPrice = Contract["gasPrice"];
                if(!ParseMoney(uGasPrice.getValStr(), nGasPrice))
                {
                    throw JSONRPCError(RPC_TYPE_ERROR, "Invalid value for gasPrice");
                }
                CAmount maxRpcGasPrice = gArgs.GetArg("-rpcmaxgasprice", MAX_RPC_GAS_PRICE);
                if (nGasPrice > (int64_t)maxRpcGasPrice)
                    throw JSONRPCError(RPC_TYPE_ERROR, "Invalid value for gasPrice, Maximum allowed in RPC calls is: "+FormatMoney(maxRpcGasPrice)+" (use -rpcmaxgasprice to change it)");
                if (nGasPrice < (int64_t)minGasPrice)
                    throw JSONRPCError(RPC_TYPE_ERROR, "Invalid value for gasPrice (Minimum is: "+FormatMoney(minGasPrice)+")");
                if (nGasPrice <= 0)
                    throw JSONRPCError(RPC_TYPE_ERROR, "Invalid value for gasPrice");
            }

            // Add call contract output
            CScript scriptPubKey = CScript() << CScriptNum(VersionVM::GetEVMDefault().toRaw()) << CScriptNum(nGasLimit) << CScriptNum(nGasPrice) << ParseHex(datahex) << ParseHex(contractaddress) << OP_CALL;
            CTxOut out(nAmount, scriptPubKey);
            rawTx.vout.push_back(out);
        } else {
            CTxDestination destination = DecodeDestination(name_);
            if (!IsValidDestination(destination)) {
                throw JSONRPCError(RPC_INVALID_ADDRESS_OR_KEY, std::string("Invalid Qtum address: ") + name_);
            }

            if (!destinations.insert(destination).second) {
                throw JSONRPCError(RPC_INVALID_PARAMETER, std::string("Invalid parameter, duplicated address: ") + name_);
            }

            CScript scriptPubKey = GetScriptForDestination(destination);
            CAmount nAmount = AmountFromValue(outputs[name_]);

            CTxOut out(nAmount, scriptPubKey);
            rawTx.vout.push_back(out);
        }
    }

    if (!rbf.isNull() && rawTx.vin.size() > 0 && rbfOptIn != SignalsOptInRBF(CTransaction(rawTx))) {
        throw JSONRPCError(RPC_INVALID_PARAMETER, "Invalid parameter combination: Sequence number(s) contradict replaceable option");
    }

    return rawTx;
}

=======
>>>>>>> 451880b9
static UniValue createrawtransaction(const JSONRPCRequest& request)
{
            RPCHelpMan{"createrawtransaction",
                "\nCreate a transaction spending the given inputs and creating new outputs.\n"
                "Outputs can be addresses or data.\n"
                "Returns hex-encoded raw transaction.\n"
                "Note that the transaction's inputs are not signed, and\n"
                "it is not stored in the wallet or transmitted to the network.\n",
                {
                    {"inputs", RPCArg::Type::ARR, RPCArg::Optional::NO, "A json array of json objects",
                        {
                            {"", RPCArg::Type::OBJ, RPCArg::Optional::OMITTED, "",
                                {
                                    {"txid", RPCArg::Type::STR_HEX, RPCArg::Optional::NO, "The transaction id"},
                                    {"vout", RPCArg::Type::NUM, RPCArg::Optional::NO, "The output number"},
                                    {"sequence", RPCArg::Type::NUM, /* default */ "depends on the value of the 'replaceable' and 'locktime' arguments", "The sequence number"},
                                },
                                },
                        },
                        },
                    {"outputs", RPCArg::Type::ARR, RPCArg::Optional::NO, "a json array with outputs (key-value pairs), where none of the keys are duplicated.\n"
                            "That is, each address can only appear once and there can only be one 'data' object.\n"
                            "For compatibility reasons, a dictionary, which holds the key-value pairs directly, is also\n"
                            "                             accepted as second parameter.",
                        {
                            {"", RPCArg::Type::OBJ, RPCArg::Optional::OMITTED, "",
                                {
                                    {"address", RPCArg::Type::AMOUNT, RPCArg::Optional::NO, "A key-value pair. The key (string) is the qtum address, the value (float or string) is the amount in " + CURRENCY_UNIT},
                                },
                                },
                            {"", RPCArg::Type::OBJ, RPCArg::Optional::OMITTED, "",
                                {
                                    {"data", RPCArg::Type::STR_HEX, RPCArg::Optional::NO, "A key-value pair. The key must be \"data\", the value is hex-encoded data"},
                                },
                                },
                            {"contract", RPCArg::Type::OBJ, RPCArg::Optional::OMITTED, "",
                                {
                                    {"contractAddress", RPCArg::Type::STR_HEX, RPCArg::Optional::NO, "Valid contract address (valid hash160 hex data)"},
                                    {"data", RPCArg::Type::STR_HEX, RPCArg::Optional::NO, "Hex data to add in the call output"},
                                    {"amount", RPCArg::Type::AMOUNT,  /* default */ "0", "Value in QTUM to send with the call, should be a valid amount, default 0"},
                                    {"gasLimit", RPCArg::Type::NUM,  RPCArg::Optional::OMITTED, "The gas limit for the transaction"},
                                    {"gasPrice", RPCArg::Type::NUM,  RPCArg::Optional::OMITTED, "The gas price for the transaction"},
                                },
                                },
                        },
                        },
                    {"locktime", RPCArg::Type::NUM, /* default */ "0", "Raw locktime. Non-0 value also locktime-activates inputs"},
                    {"replaceable", RPCArg::Type::BOOL, /* default */ "false", "Marks this transaction as BIP125-replaceable.\n"
            "                             Allows this transaction to be replaced by a transaction with higher fees. If provided, it is an error if explicit sequence numbers are incompatible."},
                },
                RPCResult{
            "\"transaction\"              (string) hex string of the transaction\n"
                },
                RPCExamples{
                    HelpExampleCli("createrawtransaction", "\"[{\\\"txid\\\":\\\"myid\\\",\\\"vout\\\":0}]\" \"[{\\\"address\\\":0.01}]\"")
            + HelpExampleCli("createrawtransaction", "\"[{\\\"txid\\\":\\\"myid\\\",\\\"vout\\\":0}]\" \"[{\\\"data\\\":\\\"00010203\\\"}]\"")
            + HelpExampleCli("createrawtransaction", "\"[{\\\"txid\\\":\\\"myid\\\",\\\"vout\\\":0}]\" \"[{\\\"contract\\\":{\\\"contractAddress\\\":\\\"mycontract\\\","
                                                     "\\\"data\\\":\\\"00\\\", \\\"gasLimit\\\":250000, \\\"gasPrice\\\":0.00000040, \\\"amount\\\":0}}]\"")
            + HelpExampleRpc("createrawtransaction", "\"[{\\\"txid\\\":\\\"myid\\\",\\\"vout\\\":0}]\", \"[{\\\"address\\\":0.01}]\"")
            + HelpExampleRpc("createrawtransaction", "\"[{\\\"txid\\\":\\\"myid\\\",\\\"vout\\\":0}]\", \"[{\\\"data\\\":\\\"00010203\\\"}]\"")
            + HelpExampleRpc("createrawtransaction", "\"[{\\\"txid\\\":\\\"myid\\\",\\\"vout\\\":0}]\", \"[{\\\"contract\\\":{\\\"contractAddress\\\":\\\"mycontract\\\","
                                                     "\\\"data\\\":\\\"00\\\", \\\"gasLimit\\\":250000, \\\"gasPrice\\\":0.00000040, \\\"amount\\\":0}}]\"")
                },
            }.Check(request);

    RPCTypeCheck(request.params, {
        UniValue::VARR,
        UniValueType(), // ARR or OBJ, checked later
        UniValue::VNUM,
        UniValue::VBOOL
        }, true
    );

    bool rbf = false;
    if (!request.params[3].isNull()) {
        rbf = request.params[3].isTrue();
    }
    CMutableTransaction rawTx = ConstructTransaction(request.params[0], request.params[1], request.params[2], rbf);

    return EncodeHexTx(CTransaction(rawTx));
}

static UniValue decoderawtransaction(const JSONRPCRequest& request)
{
<<<<<<< HEAD
    const RPCHelpMan help{"decoderawtransaction",
=======
    RPCHelpMan{"decoderawtransaction",
>>>>>>> 451880b9
                "\nReturn a JSON object representing the serialized, hex-encoded transaction.\n",
                {
                    {"hexstring", RPCArg::Type::STR_HEX, RPCArg::Optional::NO, "The transaction hex string"},
                    {"iswitness", RPCArg::Type::BOOL, /* default */ "depends on heuristic tests", "Whether the transaction hex is a serialized witness transaction.\n"
                        "If iswitness is not present, heuristic tests will be used in decoding.\n"
                        "If true, only witness deserialization will be tried.\n"
                        "If false, only non-witness deserialization will be tried.\n"
                        "This boolean should reflect whether the transaction has inputs\n"
                        "(e.g. fully valid, or on-chain transactions), if known by the caller."
                    },
                },
                RPCResult{
            "{\n"
            "  \"txid\" : \"id\",        (string) The transaction id\n"
            "  \"hash\" : \"id\",        (string) The transaction hash (differs from txid for witness transactions)\n"
            "  \"size\" : n,             (numeric) The transaction size\n"
            "  \"vsize\" : n,            (numeric) The virtual transaction size (differs from size for witness transactions)\n"
            "  \"weight\" : n,           (numeric) The transaction's weight (between vsize*4 - 3 and vsize*4)\n"
            "  \"version\" : n,          (numeric) The version\n"
            "  \"locktime\" : ttt,       (numeric) The lock time\n"
            "  \"vin\" : [               (array of json objects)\n"
            "     {\n"
            "       \"txid\": \"id\",    (string) The transaction id\n"
            "       \"vout\": n,         (numeric) The output number\n"
            "       \"scriptSig\": {     (json object) The script\n"
            "         \"asm\": \"asm\",  (string) asm\n"
            "         \"hex\": \"hex\"   (string) hex\n"
            "       },\n"
            "       \"txinwitness\": [\"hex\", ...] (array of string) hex-encoded witness data (if any)\n"
            "       \"sequence\": n     (numeric) The script sequence number\n"
            "     }\n"
            "     ,...\n"
            "  ],\n"
            "  \"vout\" : [             (array of json objects)\n"
            "     {\n"
            "       \"value\" : x.xxx,            (numeric) The value in " + CURRENCY_UNIT + "\n"
            "       \"n\" : n,                    (numeric) index\n"
            "       \"scriptPubKey\" : {          (json object)\n"
            "         \"asm\" : \"asm\",          (string) the asm\n"
            "         \"hex\" : \"hex\",          (string) the hex\n"
            "         \"reqSigs\" : n,            (numeric) The required sigs\n"
            "         \"type\" : \"pubkeyhash\",  (string) The type, eg 'pubkeyhash'\n"
            "         \"addresses\" : [           (json array of string)\n"
            "           \"Q2tvKAXCxZjSmdNbao16dKXC8tRWfcF5oc\"   (string) qtum address\n"
            "           ,...\n"
            "         ]\n"
            "       }\n"
            "     }\n"
            "     ,...\n"
            "  ],\n"
            "}\n"
                },
                RPCExamples{
                    HelpExampleCli("decoderawtransaction", "\"hexstring\"")
            + HelpExampleRpc("decoderawtransaction", "\"hexstring\"")
                },
<<<<<<< HEAD
    };

    if (request.fHelp || !help.IsValidNumArgs(request.params.size())) {
        throw std::runtime_error(help.ToString());
    }
=======
    }.Check(request);
>>>>>>> 451880b9

    RPCTypeCheck(request.params, {UniValue::VSTR, UniValue::VBOOL});

    CMutableTransaction mtx;

    bool try_witness = request.params[1].isNull() ? true : request.params[1].get_bool();
    bool try_no_witness = request.params[1].isNull() ? true : !request.params[1].get_bool();

    if (!DecodeHexTx(mtx, request.params[0].get_str(), try_no_witness, try_witness)) {
        throw JSONRPCError(RPC_DESERIALIZATION_ERROR, "TX decode failed");
    }

    UniValue result(UniValue::VOBJ);
    TxToUniv(CTransaction(std::move(mtx)), uint256(), result, false);

    return result;
}

static std::string GetAllOutputTypes()
{
    std::string ret;
    for (int i = TX_NONSTANDARD; i <= TX_WITNESS_UNKNOWN; ++i) {
        if (i != TX_NONSTANDARD) ret += ", ";
        ret += GetTxnOutputType(static_cast<txnouttype>(i));
    }
    return ret;
}

static UniValue decodescript(const JSONRPCRequest& request)
{
    RPCHelpMan{"decodescript",
                "\nDecode a hex-encoded script.\n",
                {
                    {"hexstring", RPCArg::Type::STR_HEX, RPCArg::Optional::NO, "the hex-encoded script"},
                },
                RPCResult{
            "{\n"
<<<<<<< HEAD
            "  \"asm\":\"asm\",   (string) Script public key\n"
            "  \"hex\":\"hex\",   (string) hex-encoded public key\n"
            "  \"type\":\"type\", (string) The output type\n"
            "  \"reqSigs\": n,    (numeric) The required signatures\n"
            "  \"addresses\": [   (json array of string)\n"
            "     \"address\"     (string) qtum address\n"
=======
            "  \"asm\":\"asm\",          (string) Script public key\n"
            "  \"type\":\"type\",        (string) The output type (e.g. "+GetAllOutputTypes()+")\n"
            "  \"reqSigs\": n,         (numeric) The required signatures\n"
            "  \"addresses\": [        (json array of string)\n"
            "     \"address\"          (string) qtum address\n"
>>>>>>> 451880b9
            "     ,...\n"
            "  ],\n"
            "  \"p2sh\":\"str\"          (string) address of P2SH script wrapping this redeem script (not returned if the script is already a P2SH).\n"
            "  \"segwit\": {           (json object) Result of a witness script public key wrapping this redeem script (not returned if the script is a P2SH or witness).\n"
            "    \"asm\":\"str\",        (string) String representation of the script public key\n"
            "    \"hex\":\"hexstr\",     (string) Hex string of the script public key\n"
            "    \"type\":\"str\",       (string) The type of the script public key (e.g. witness_v0_keyhash or witness_v0_scripthash)\n"
            "    \"reqSigs\": n,       (numeric) The required signatures (always 1)\n"
            "    \"addresses\": [      (json array of string) (always length 1)\n"
            "      \"address\"         (string) segwit address\n"
            "       ,...\n"
            "    ],\n"
            "    \"p2sh-segwit\":\"str\" (string) address of the P2SH script wrapping this witness redeem script.\n"
            "}\n"
                },
                RPCExamples{
                    HelpExampleCli("decodescript", "\"hexstring\"")
            + HelpExampleRpc("decodescript", "\"hexstring\"")
                },
    }.Check(request);

    RPCTypeCheck(request.params, {UniValue::VSTR});

    UniValue r(UniValue::VOBJ);
    CScript script;
    if (request.params[0].get_str().size() > 0){
        std::vector<unsigned char> scriptData(ParseHexV(request.params[0], "argument"));
        script = CScript(scriptData.begin(), scriptData.end());
    } else {
        // Empty scripts are valid
    }
    ScriptPubKeyToUniv(script, r, /* fIncludeHex */ false);

    UniValue type;
    type = find_value(r, "type");

    if (type.isStr() && type.get_str() != "scripthash") {
        // P2SH cannot be wrapped in a P2SH. If this script is already a P2SH,
        // don't return the address for a P2SH of the P2SH.
        r.pushKV("p2sh", EncodeDestination(ScriptHash(script)));
        // P2SH and witness programs cannot be wrapped in P2WSH, if this script
        // is a witness program, don't return addresses for a segwit programs.
        if (type.get_str() == "pubkey" || type.get_str() == "pubkeyhash" || type.get_str() == "multisig" || type.get_str() == "nonstandard") {
            std::vector<std::vector<unsigned char>> solutions_data;
            txnouttype which_type = Solver(script, solutions_data);
            // Uncompressed pubkeys cannot be used with segwit checksigs.
            // If the script contains an uncompressed pubkey, skip encoding of a segwit program.
            if ((which_type == TX_PUBKEY) || (which_type == TX_MULTISIG)) {
                for (const auto& solution : solutions_data) {
                    if ((solution.size() != 1) && !CPubKey(solution).IsCompressed()) {
                        return r;
                    }
                }
            }
            UniValue sr(UniValue::VOBJ);
            CScript segwitScr;
            if (which_type == TX_PUBKEY) {
                segwitScr = GetScriptForDestination(WitnessV0KeyHash(Hash160(solutions_data[0].begin(), solutions_data[0].end())));
            } else if (which_type == TX_PUBKEYHASH) {
                segwitScr = GetScriptForDestination(WitnessV0KeyHash(solutions_data[0]));
            } else {
                // Scripts that are not fit for P2WPKH are encoded as P2WSH.
                // Newer segwit program versions should be considered when then become available.
                segwitScr = GetScriptForDestination(WitnessV0ScriptHash(script));
            }
            ScriptPubKeyToUniv(segwitScr, sr, /* fIncludeHex */ true);
            sr.pushKV("p2sh-segwit", EncodeDestination(ScriptHash(segwitScr)));
            r.pushKV("segwit", sr);
        }
    }

    return r;
}

static UniValue combinerawtransaction(const JSONRPCRequest& request)
{
            RPCHelpMan{"combinerawtransaction",
                "\nCombine multiple partially signed transactions into one transaction.\n"
                "The combined transaction may be another partially signed transaction or a \n"
                "fully signed transaction.",
                {
                    {"txs", RPCArg::Type::ARR, RPCArg::Optional::NO, "A json array of hex strings of partially signed transactions",
                        {
                            {"hexstring", RPCArg::Type::STR_HEX, RPCArg::Optional::OMITTED, "A transaction hash"},
                        },
                        },
                },
                RPCResult{
            "\"hex\"            (string) The hex-encoded raw transaction with signature(s)\n"
                },
                RPCExamples{
                    HelpExampleCli("combinerawtransaction", "[\"myhex1\", \"myhex2\", \"myhex3\"]")
                },
            }.Check(request);


    UniValue txs = request.params[0].get_array();
    std::vector<CMutableTransaction> txVariants(txs.size());

    for (unsigned int idx = 0; idx < txs.size(); idx++) {
        if (!DecodeHexTx(txVariants[idx], txs[idx].get_str(), true)) {
            throw JSONRPCError(RPC_DESERIALIZATION_ERROR, strprintf("TX decode failed for tx %d", idx));
        }
    }

    if (txVariants.empty()) {
        throw JSONRPCError(RPC_DESERIALIZATION_ERROR, "Missing transactions");
    }

    // mergedTx will end up with all the signatures; it
    // starts as a clone of the rawtx:
    CMutableTransaction mergedTx(txVariants[0]);

    // Fetch previous transactions (inputs):
    CCoinsView viewDummy;
    CCoinsViewCache view(&viewDummy);
    {
        LOCK(cs_main);
        LOCK(mempool.cs);
        CCoinsViewCache &viewChain = ::ChainstateActive().CoinsTip();
        CCoinsViewMemPool viewMempool(&viewChain, mempool);
        view.SetBackend(viewMempool); // temporarily switch cache backend to db+mempool view

        for (const CTxIn& txin : mergedTx.vin) {
            view.AccessCoin(txin.prevout); // Load entries from viewChain into view; can fail.
        }

        view.SetBackend(viewDummy); // switch back to avoid locking mempool for too long
    }

    // Use CTransaction for the constant parts of the
    // transaction to avoid rehashing.
    const CTransaction txConst(mergedTx);
    // Sign what we can:
    for (unsigned int i = 0; i < mergedTx.vin.size(); i++) {
        CTxIn& txin = mergedTx.vin[i];
        const Coin& coin = view.AccessCoin(txin.prevout);
        if (coin.IsSpent()) {
            throw JSONRPCError(RPC_VERIFY_ERROR, "Input not found or already spent");
        }
        SignatureData sigdata;

        // ... and merge in other signatures:
        for (const CMutableTransaction& txv : txVariants) {
            if (txv.vin.size() > i) {
                sigdata.MergeSignatureData(DataFromTransaction(txv, i, coin.out));
            }
        }
        ProduceSignature(DUMMY_SIGNING_PROVIDER, MutableTransactionSignatureCreator(&mergedTx, i, coin.out.nValue, 1), coin.out.scriptPubKey, sigdata);

        UpdateInput(txin, sigdata);
    }

    return EncodeHexTx(CTransaction(mergedTx));
}

<<<<<<< HEAD
UniValue SignTransaction(interfaces::Chain& chain, CMutableTransaction& mtx, const UniValue& prevTxsUnival, CBasicKeyStore *keystore, bool is_temp_keystore, const UniValue& hashType)
{
    // Fetch previous transactions (inputs):
    CCoinsView viewDummy;
    CCoinsViewCache view(&viewDummy);
    {
        LOCK2(cs_main, mempool.cs);
        CCoinsViewCache &viewChain = *pcoinsTip;
        CCoinsViewMemPool viewMempool(&viewChain, mempool);
        view.SetBackend(viewMempool); // temporarily switch cache backend to db+mempool view

        for (const CTxIn& txin : mtx.vin) {
            view.AccessCoin(txin.prevout); // Load entries from viewChain into view; can fail.
        }

        view.SetBackend(viewDummy); // switch back to avoid locking mempool for too long
    }

    // Add previous txouts given in the RPC call:
    if (!prevTxsUnival.isNull()) {
        UniValue prevTxs = prevTxsUnival.get_array();
        for (unsigned int idx = 0; idx < prevTxs.size(); ++idx) {
            const UniValue& p = prevTxs[idx];
            if (!p.isObject()) {
                throw JSONRPCError(RPC_DESERIALIZATION_ERROR, "expected object with {\"txid'\",\"vout\",\"scriptPubKey\"}");
            }

            UniValue prevOut = p.get_obj();

            RPCTypeCheckObj(prevOut,
                {
                    {"txid", UniValueType(UniValue::VSTR)},
                    {"vout", UniValueType(UniValue::VNUM)},
                    {"scriptPubKey", UniValueType(UniValue::VSTR)},
                });

            uint256 txid = ParseHashO(prevOut, "txid");

            int nOut = find_value(prevOut, "vout").get_int();
            if (nOut < 0) {
                throw JSONRPCError(RPC_DESERIALIZATION_ERROR, "vout must be positive");
            }

            COutPoint out(txid, nOut);
            std::vector<unsigned char> pkData(ParseHexO(prevOut, "scriptPubKey"));
            CScript scriptPubKey(pkData.begin(), pkData.end());

            {
                const Coin& coin = view.AccessCoin(out);
                if (!coin.IsSpent() && coin.out.scriptPubKey != scriptPubKey) {
                    std::string err("Previous output scriptPubKey mismatch:\n");
                    err = err + ScriptToAsmStr(coin.out.scriptPubKey) + "\nvs:\n"+
                        ScriptToAsmStr(scriptPubKey);
                    throw JSONRPCError(RPC_DESERIALIZATION_ERROR, err);
                }
                Coin newcoin;
                newcoin.out.scriptPubKey = scriptPubKey;
                newcoin.out.nValue = MAX_MONEY;
                if (prevOut.exists("amount")) {
                    newcoin.out.nValue = AmountFromValue(find_value(prevOut, "amount"));
                }
                newcoin.nHeight = 1;
                view.AddCoin(out, std::move(newcoin), true);
            }

            // if redeemScript and private keys were given, add redeemScript to the keystore so it can be signed
            if (is_temp_keystore && (scriptPubKey.IsPayToScriptHash() || scriptPubKey.IsPayToWitnessScriptHash())) {
                RPCTypeCheckObj(prevOut,
                    {
                        {"redeemScript", UniValueType(UniValue::VSTR)},
                        {"witnessScript", UniValueType(UniValue::VSTR)},
                    }, true);
                UniValue rs = find_value(prevOut, "redeemScript");
                if (!rs.isNull()) {
                    std::vector<unsigned char> rsData(ParseHexV(rs, "redeemScript"));
                    CScript redeemScript(rsData.begin(), rsData.end());
                    keystore->AddCScript(redeemScript);
                    // Automatically also add the P2WSH wrapped version of the script (to deal with P2SH-P2WSH).
                    // This is only for compatibility, it is encouraged to use the explicit witnessScript field instead.
                    keystore->AddCScript(GetScriptForWitness(redeemScript));
                }
                UniValue ws = find_value(prevOut, "witnessScript");
                if (!ws.isNull()) {
                    std::vector<unsigned char> wsData(ParseHexV(ws, "witnessScript"));
                    CScript witnessScript(wsData.begin(), wsData.end());
                    keystore->AddCScript(witnessScript);
                    // Automatically also add the P2WSH wrapped version of the script (to deal with P2SH-P2WSH).
                    keystore->AddCScript(GetScriptForWitness(witnessScript));
                }
                if (rs.isNull() && ws.isNull()) {
                    throw JSONRPCError(RPC_INVALID_PARAMETER, "Missing redeemScript/witnessScript");
                }
            }
        }
    }

    int nHashType = ParseSighashString(hashType);

    bool fHashSingle = ((nHashType & ~SIGHASH_ANYONECANPAY) == SIGHASH_SINGLE);

    // Script verification errors
    UniValue vErrors(UniValue::VARR);

    // Use CTransaction for the constant parts of the
    // transaction to avoid rehashing.
    const CTransaction txConst(mtx);
    // Sign what we can:
    for (unsigned int i = 0; i < mtx.vin.size(); i++) {
        CTxIn& txin = mtx.vin[i];
        const Coin& coin = view.AccessCoin(txin.prevout);
        if (coin.IsSpent()) {
            TxInErrorToJSON(txin, vErrors, "Input not found or already spent");
            continue;
        }
        const CScript& prevPubKey = coin.out.scriptPubKey;
        const CAmount& amount = coin.out.nValue;

        SignatureData sigdata = DataFromTransaction(mtx, i, coin.out);
        // Only sign SIGHASH_SINGLE if there's a corresponding output:
        if (!fHashSingle || (i < mtx.vout.size())) {
            ProduceSignature(*keystore, MutableTransactionSignatureCreator(&mtx, i, amount, nHashType), prevPubKey, sigdata);
        }

        UpdateInput(txin, sigdata);

        // amount must be specified for valid segwit signature
        if (amount == MAX_MONEY && !txin.scriptWitness.IsNull()) {
            throw JSONRPCError(RPC_TYPE_ERROR, strprintf("Missing amount for %s", coin.out.ToString()));
        }

        ScriptError serror = SCRIPT_ERR_OK;
        if (!VerifyScript(txin.scriptSig, prevPubKey, &txin.scriptWitness, STANDARD_SCRIPT_VERIFY_FLAGS, TransactionSignatureChecker(&txConst, i, amount), &serror)) {
            if (serror == SCRIPT_ERR_INVALID_STACK_OPERATION) {
                // Unable to sign input and verification failed (possible attempt to partially sign).
                TxInErrorToJSON(txin, vErrors, "Unable to sign input, invalid stack size (possibly missing key)");
            } else {
                TxInErrorToJSON(txin, vErrors, ScriptErrorString(serror));
            }
        }
    }
    bool fComplete = vErrors.empty();

    UniValue result(UniValue::VOBJ);
    result.pushKV("hex", EncodeHexTx(CTransaction(mtx)));
    result.pushKV("complete", fComplete);
    if (!vErrors.empty()) {
        result.pushKV("errors", vErrors);
    }

    return result;
}

=======
>>>>>>> 451880b9
static UniValue signrawtransactionwithkey(const JSONRPCRequest& request)
{
            RPCHelpMan{"signrawtransactionwithkey",
                "\nSign inputs for raw transaction (serialized, hex-encoded).\n"
                "The second argument is an array of base58-encoded private\n"
                "keys that will be the only keys used to sign the transaction.\n"
                "The third optional argument (may be null) is an array of previous transaction outputs that\n"
                "this transaction depends on but may not yet be in the block chain.\n",
                {
                    {"hexstring", RPCArg::Type::STR, RPCArg::Optional::NO, "The transaction hex string"},
                    {"privkeys", RPCArg::Type::ARR, RPCArg::Optional::NO, "A json array of base58-encoded private keys for signing",
                        {
                            {"privatekey", RPCArg::Type::STR_HEX, RPCArg::Optional::OMITTED, "private key in base58-encoding"},
                        },
                        },
                    {"prevtxs", RPCArg::Type::ARR, RPCArg::Optional::OMITTED_NAMED_ARG, "A json array of previous dependent transaction outputs",
                        {
                            {"", RPCArg::Type::OBJ, RPCArg::Optional::OMITTED, "",
                                {
                                    {"txid", RPCArg::Type::STR_HEX, RPCArg::Optional::NO, "The transaction id"},
                                    {"vout", RPCArg::Type::NUM, RPCArg::Optional::NO, "The output number"},
                                    {"scriptPubKey", RPCArg::Type::STR_HEX, RPCArg::Optional::NO, "script key"},
                                    {"redeemScript", RPCArg::Type::STR_HEX, RPCArg::Optional::OMITTED, "(required for P2SH) redeem script"},
                                    {"witnessScript", RPCArg::Type::STR_HEX, RPCArg::Optional::OMITTED, "(required for P2WSH or P2SH-P2WSH) witness script"},
                                    {"amount", RPCArg::Type::AMOUNT, RPCArg::Optional::OMITTED, "(required for Segwit inputs) the amount spent"},
                                },
                                },
                        },
                        },
                    {"sighashtype", RPCArg::Type::STR, /* default */ "ALL", "The signature hash type. Must be one of:\n"
            "       \"ALL\"\n"
            "       \"NONE\"\n"
            "       \"SINGLE\"\n"
            "       \"ALL|ANYONECANPAY\"\n"
            "       \"NONE|ANYONECANPAY\"\n"
            "       \"SINGLE|ANYONECANPAY\"\n"
                    },
                },
                RPCResult{
            "{\n"
            "  \"hex\" : \"value\",                  (string) The hex-encoded raw transaction with signature(s)\n"
            "  \"complete\" : true|false,          (boolean) If the transaction has a complete set of signatures\n"
            "  \"errors\" : [                      (json array of objects) Script verification errors (if there are any)\n"
            "    {\n"
            "      \"txid\" : \"hash\",              (string) The hash of the referenced, previous transaction\n"
            "      \"vout\" : n,                   (numeric) The index of the output to spent and used as input\n"
            "      \"scriptSig\" : \"hex\",          (string) The hex-encoded signature script\n"
            "      \"sequence\" : n,               (numeric) Script sequence number\n"
            "      \"error\" : \"text\"              (string) Verification or signing error related to the input\n"
            "    }\n"
            "    ,...\n"
            "  ]\n"
            "}\n"
                },
                RPCExamples{
                    HelpExampleCli("signrawtransactionwithkey", "\"myhex\" \"[\\\"key1\\\",\\\"key2\\\"]\"")
            + HelpExampleRpc("signrawtransactionwithkey", "\"myhex\", \"[\\\"key1\\\",\\\"key2\\\"]\"")
                },
            }.Check(request);

    RPCTypeCheck(request.params, {UniValue::VSTR, UniValue::VARR, UniValue::VARR, UniValue::VSTR}, true);

    CMutableTransaction mtx;
    if (!DecodeHexTx(mtx, request.params[0].get_str(), true)) {
        throw JSONRPCError(RPC_DESERIALIZATION_ERROR, "TX decode failed");
    }

    FillableSigningProvider keystore;
    const UniValue& keys = request.params[1].get_array();
    for (unsigned int idx = 0; idx < keys.size(); ++idx) {
        UniValue k = keys[idx];
        CKey key = DecodeSecret(k.get_str());
        if (!key.IsValid()) {
            throw JSONRPCError(RPC_INVALID_ADDRESS_OR_KEY, "Invalid private key");
        }
        keystore.AddKey(key);
    }

    // Fetch previous transactions (inputs):
    std::map<COutPoint, Coin> coins;
    for (const CTxIn& txin : mtx.vin) {
        coins[txin.prevout]; // Create empty map entry keyed by prevout.
    }
    FindCoins(coins);

    // Parse the prevtxs array
    ParsePrevouts(request.params[2], &keystore, coins);

    return SignTransaction(mtx, &keystore, coins, request.params[3]);
}

static UniValue sendrawtransaction(const JSONRPCRequest& request)
{
    RPCHelpMan{"sendrawtransaction",
                "\nSubmit a raw transaction (serialized, hex-encoded) to local node and network.\n"
                "\nNote that the transaction will be sent unconditionally to all peers, so using this\n"
                "for manual rebroadcast may degrade privacy by leaking the transaction's origin, as\n"
                "nodes will normally not rebroadcast non-wallet transactions already in their mempool.\n"
                "\nAlso see createrawtransaction and signrawtransactionwithkey calls.\n",
                {
                    {"hexstring", RPCArg::Type::STR_HEX, RPCArg::Optional::NO, "The hex string of the raw transaction"},
                    {"maxfeerate", RPCArg::Type::AMOUNT, /* default */ FormatMoney(DEFAULT_MAX_RAW_TX_FEE_RATE.GetFeePerK()),
                        "Reject transactions whose fee rate is higher than the specified value, expressed in " + CURRENCY_UNIT +
                            "/kB.\nSet to 0 to accept any fee rate.\n"},
                },
                RPCResult{
            "\"hex\"             (string) The transaction hash in hex\n"
                },
                RPCExamples{
            "\nCreate a transaction\n"
            + HelpExampleCli("createrawtransaction", "\"[{\\\"txid\\\" : \\\"mytxid\\\",\\\"vout\\\":0}]\" \"{\\\"myaddress\\\":0.01}\"") +
            "Sign the transaction, and get back the hex\n"
            + HelpExampleCli("signrawtransactionwithwallet", "\"myhex\"") +
            "\nSend the transaction (signed hex)\n"
            + HelpExampleCli("sendrawtransaction", "\"signedhex\"") +
            "\nAs a JSON-RPC call\n"
            + HelpExampleRpc("sendrawtransaction", "\"signedhex\"")
                },
    }.Check(request);

    RPCTypeCheck(request.params, {
        UniValue::VSTR,
        UniValueType(), // NUM or BOOL, checked later
    });

    // parse hex string from parameter
    CMutableTransaction mtx;
    if (!DecodeHexTx(mtx, request.params[0].get_str()))
        throw JSONRPCError(RPC_DESERIALIZATION_ERROR, "TX decode failed");
    CTransactionRef tx(MakeTransactionRef(std::move(mtx)));

    CFeeRate max_raw_tx_fee_rate = DEFAULT_MAX_RAW_TX_FEE_RATE;
    // TODO: temporary migration code for old clients. Remove in v0.20
    if (request.params[1].isBool()) {
        throw JSONRPCError(RPC_INVALID_PARAMETER, "Second argument must be numeric (maxfeerate) and no longer supports a boolean. To allow a transaction with high fees, set maxfeerate to 0.");
    } else if (!request.params[1].isNull()) {
        max_raw_tx_fee_rate = CFeeRate(AmountFromValue(request.params[1]));
    }

    int64_t virtual_size = GetVirtualTransactionSize(*tx);
    CAmount max_raw_tx_fee = max_raw_tx_fee_rate.GetFee(virtual_size);

    std::string err_string;
<<<<<<< HEAD
    const TransactionError err = BroadcastTransaction(tx, txid, err_string, highfee, false, true);
=======
    AssertLockNotHeld(cs_main);
    const TransactionError err = BroadcastTransaction(tx, err_string, max_raw_tx_fee, /*relay*/ true, /*wait_callback*/ true, true);
>>>>>>> 451880b9
    if (TransactionError::OK != err) {
        throw JSONRPCTransactionError(err, err_string);
    }

    return tx->GetHash().GetHex();
}

static UniValue testmempoolaccept(const JSONRPCRequest& request)
{
    RPCHelpMan{"testmempoolaccept",
                "\nReturns result of mempool acceptance tests indicating if raw transaction (serialized, hex-encoded) would be accepted by mempool.\n"
                "\nThis checks if the transaction violates the consensus or policy rules.\n"
                "\nSee sendrawtransaction call.\n",
                {
                    {"rawtxs", RPCArg::Type::ARR, RPCArg::Optional::NO, "An array of hex strings of raw transactions.\n"
            "                                        Length must be one for now.",
                        {
                            {"rawtx", RPCArg::Type::STR_HEX, RPCArg::Optional::OMITTED, ""},
                        },
                        },
                    {"maxfeerate", RPCArg::Type::AMOUNT, /* default */ FormatMoney(DEFAULT_MAX_RAW_TX_FEE_RATE.GetFeePerK()), "Reject transactions whose fee rate is higher than the specified value, expressed in " + CURRENCY_UNIT + "/kB\n"},
                },
                RPCResult{
            "[                   (array) The result of the mempool acceptance test for each raw transaction in the input array.\n"
            "                            Length is exactly one for now.\n"
            " {\n"
            "  \"txid\"           (string) The transaction hash in hex\n"
            "  \"allowed\"        (boolean) If the mempool allows this tx to be inserted\n"
            "  \"reject-reason\"  (string) Rejection string (only present when 'allowed' is false)\n"
            " }\n"
            "]\n"
                },
                RPCExamples{
            "\nCreate a transaction\n"
            + HelpExampleCli("createrawtransaction", "\"[{\\\"txid\\\" : \\\"mytxid\\\",\\\"vout\\\":0}]\" \"{\\\"myaddress\\\":0.01}\"") +
            "Sign the transaction, and get back the hex\n"
            + HelpExampleCli("signrawtransactionwithwallet", "\"myhex\"") +
            "\nTest acceptance of the transaction (signed hex)\n"
            + HelpExampleCli("testmempoolaccept", "[\"signedhex\"]") +
            "\nAs a JSON-RPC call\n"
            + HelpExampleRpc("testmempoolaccept", "[\"signedhex\"]")
                },
    }.Check(request);

    RPCTypeCheck(request.params, {
        UniValue::VARR,
        UniValueType(), // NUM or BOOL, checked later
    });

    if (request.params[0].get_array().size() != 1) {
        throw JSONRPCError(RPC_INVALID_PARAMETER, "Array must contain exactly one raw transaction for now");
    }

    CMutableTransaction mtx;
    if (!DecodeHexTx(mtx, request.params[0].get_array()[0].get_str())) {
        throw JSONRPCError(RPC_DESERIALIZATION_ERROR, "TX decode failed");
    }
    CTransactionRef tx(MakeTransactionRef(std::move(mtx)));
    const uint256& tx_hash = tx->GetHash();

    CFeeRate max_raw_tx_fee_rate = DEFAULT_MAX_RAW_TX_FEE_RATE;
    // TODO: temporary migration code for old clients. Remove in v0.20
    if (request.params[1].isBool()) {
        throw JSONRPCError(RPC_INVALID_PARAMETER, "Second argument must be numeric (maxfeerate) and no longer supports a boolean. To allow a transaction with high fees, set maxfeerate to 0.");
    } else if (!request.params[1].isNull()) {
        max_raw_tx_fee_rate = CFeeRate(AmountFromValue(request.params[1]));
    }

    int64_t virtual_size = GetVirtualTransactionSize(*tx);
    CAmount max_raw_tx_fee = max_raw_tx_fee_rate.GetFee(virtual_size);

    UniValue result(UniValue::VARR);
    UniValue result_0(UniValue::VOBJ);
    result_0.pushKV("txid", tx_hash.GetHex());

    CValidationState state;
    bool missing_inputs;
    bool test_accept_res;
    {
        LOCK(cs_main);
        test_accept_res = AcceptToMemoryPool(mempool, state, std::move(tx), &missing_inputs,
            nullptr /* plTxnReplaced */, false /* bypass_limits */, max_raw_tx_fee, /* test_accept */ true);
    }
    result_0.pushKV("allowed", test_accept_res);
    if (!test_accept_res) {
        if (state.IsInvalid()) {
            result_0.pushKV("reject-reason", strprintf("%i: %s", state.GetRejectCode(), state.GetRejectReason()));
        } else if (missing_inputs) {
            result_0.pushKV("reject-reason", "missing-inputs");
        } else {
            result_0.pushKV("reject-reason", state.GetRejectReason());
        }
    }

    result.push_back(std::move(result_0));
    return result;
}

static std::string WriteHDKeypath(std::vector<uint32_t>& keypath)
{
    std::string keypath_str = "m";
    for (uint32_t num : keypath) {
        keypath_str += "/";
        bool hardened = false;
        if (num & 0x80000000) {
            hardened = true;
            num &= ~0x80000000;
        }

        keypath_str += std::to_string(num);
        if (hardened) {
            keypath_str += "'";
        }
    }
    return keypath_str;
}

UniValue decodepsbt(const JSONRPCRequest& request)
{
            RPCHelpMan{"decodepsbt",
                "\nReturn a JSON object representing the serialized, base64-encoded partially signed Qtum transaction.\n",
                {
                    {"psbt", RPCArg::Type::STR, RPCArg::Optional::NO, "The PSBT base64 string"},
                },
                RPCResult{
            "{\n"
            "  \"tx\" : {                   (json object) The decoded network-serialized unsigned transaction.\n"
            "    ...                                      The layout is the same as the output of decoderawtransaction.\n"
            "  },\n"
            "  \"unknown\" : {                (json object) The unknown global fields\n"
            "    \"key\" : \"value\"            (key-value pair) An unknown key-value pair\n"
            "     ...\n"
            "  },\n"
            "  \"inputs\" : [                 (array of json objects)\n"
            "    {\n"
            "      \"non_witness_utxo\" : {   (json object, optional) Decoded network transaction for non-witness UTXOs\n"
            "        ...\n"
            "      },\n"
            "      \"witness_utxo\" : {            (json object, optional) Transaction output for witness UTXOs\n"
            "        \"amount\" : x.xxx,           (numeric) The value in " + CURRENCY_UNIT + "\n"
            "        \"scriptPubKey\" : {          (json object)\n"
            "          \"asm\" : \"asm\",            (string) The asm\n"
            "          \"hex\" : \"hex\",            (string) The hex\n"
            "          \"type\" : \"pubkeyhash\",    (string) The type, eg 'pubkeyhash'\n"
            "          \"address\" : \"address\"     (string) Qtum address if there is one\n"
            "        }\n"
            "      },\n"
            "      \"partial_signatures\" : {             (json object, optional)\n"
            "        \"pubkey\" : \"signature\",           (string) The public key and signature that corresponds to it.\n"
            "        ,...\n"
            "      }\n"
            "      \"sighash\" : \"type\",                  (string, optional) The sighash type to be used\n"
            "      \"redeem_script\" : {       (json object, optional)\n"
            "          \"asm\" : \"asm\",            (string) The asm\n"
            "          \"hex\" : \"hex\",            (string) The hex\n"
            "          \"type\" : \"pubkeyhash\",    (string) The type, eg 'pubkeyhash'\n"
            "        }\n"
            "      \"witness_script\" : {       (json object, optional)\n"
            "          \"asm\" : \"asm\",            (string) The asm\n"
            "          \"hex\" : \"hex\",            (string) The hex\n"
            "          \"type\" : \"pubkeyhash\",    (string) The type, eg 'pubkeyhash'\n"
            "        }\n"
            "      \"bip32_derivs\" : {          (json object, optional)\n"
            "        \"pubkey\" : {                     (json object, optional) The public key with the derivation path as the value.\n"
            "          \"master_fingerprint\" : \"fingerprint\"     (string) The fingerprint of the master key\n"
            "          \"path\" : \"path\",                         (string) The path\n"
            "        }\n"
            "        ,...\n"
            "      }\n"
            "      \"final_scriptsig\" : {       (json object, optional)\n"
            "          \"asm\" : \"asm\",            (string) The asm\n"
            "          \"hex\" : \"hex\",            (string) The hex\n"
            "        }\n"
            "       \"final_scriptwitness\": [\"hex\", ...] (array of string) hex-encoded witness data (if any)\n"
            "      \"unknown\" : {                (json object) The unknown global fields\n"
            "        \"key\" : \"value\"            (key-value pair) An unknown key-value pair\n"
            "         ...\n"
            "      },\n"
            "    }\n"
            "    ,...\n"
            "  ]\n"
            "  \"outputs\" : [                 (array of json objects)\n"
            "    {\n"
            "      \"redeem_script\" : {       (json object, optional)\n"
            "          \"asm\" : \"asm\",            (string) The asm\n"
            "          \"hex\" : \"hex\",            (string) The hex\n"
            "          \"type\" : \"pubkeyhash\",    (string) The type, eg 'pubkeyhash'\n"
            "        }\n"
            "      \"witness_script\" : {       (json object, optional)\n"
            "          \"asm\" : \"asm\",            (string) The asm\n"
            "          \"hex\" : \"hex\",            (string) The hex\n"
            "          \"type\" : \"pubkeyhash\",    (string) The type, eg 'pubkeyhash'\n"
            "      }\n"
            "      \"bip32_derivs\" : [          (array of json objects, optional)\n"
            "        {\n"
            "          \"pubkey\" : \"pubkey\",                     (string) The public key this path corresponds to\n"
            "          \"master_fingerprint\" : \"fingerprint\"     (string) The fingerprint of the master key\n"
            "          \"path\" : \"path\",                         (string) The path\n"
            "          }\n"
            "        }\n"
            "        ,...\n"
            "      ],\n"
            "      \"unknown\" : {                (json object) The unknown global fields\n"
            "        \"key\" : \"value\"            (key-value pair) An unknown key-value pair\n"
            "         ...\n"
            "      },\n"
            "    }\n"
            "    ,...\n"
            "  ]\n"
            "  \"fee\" : fee                      (numeric, optional) The transaction fee paid if all UTXOs slots in the PSBT have been filled.\n"
            "}\n"
                },
                RPCExamples{
                    HelpExampleCli("decodepsbt", "\"psbt\"")
                },
            }.Check(request);

    RPCTypeCheck(request.params, {UniValue::VSTR});

    // Unserialize the transactions
    PartiallySignedTransaction psbtx;
    std::string error;
    if (!DecodeBase64PSBT(psbtx, request.params[0].get_str(), error)) {
        throw JSONRPCError(RPC_DESERIALIZATION_ERROR, strprintf("TX decode failed %s", error));
    }

    UniValue result(UniValue::VOBJ);

    // Add the decoded tx
    UniValue tx_univ(UniValue::VOBJ);
    TxToUniv(CTransaction(*psbtx.tx), uint256(), tx_univ, false);
    result.pushKV("tx", tx_univ);

    // Unknown data
    UniValue unknowns(UniValue::VOBJ);
    for (auto entry : psbtx.unknown) {
        unknowns.pushKV(HexStr(entry.first), HexStr(entry.second));
    }
    result.pushKV("unknown", unknowns);

    // inputs
    CAmount total_in = 0;
    bool have_all_utxos = true;
    UniValue inputs(UniValue::VARR);
    for (unsigned int i = 0; i < psbtx.inputs.size(); ++i) {
        const PSBTInput& input = psbtx.inputs[i];
        UniValue in(UniValue::VOBJ);
        // UTXOs
        if (!input.witness_utxo.IsNull()) {
            const CTxOut& txout = input.witness_utxo;

            UniValue out(UniValue::VOBJ);

            out.pushKV("amount", ValueFromAmount(txout.nValue));
            total_in += txout.nValue;

            UniValue o(UniValue::VOBJ);
            ScriptToUniv(txout.scriptPubKey, o, true);
            out.pushKV("scriptPubKey", o);
            in.pushKV("witness_utxo", out);
        } else if (input.non_witness_utxo) {
            UniValue non_wit(UniValue::VOBJ);
            TxToUniv(*input.non_witness_utxo, uint256(), non_wit, false);
            in.pushKV("non_witness_utxo", non_wit);
            total_in += input.non_witness_utxo->vout[psbtx.tx->vin[i].prevout.n].nValue;
        } else {
            have_all_utxos = false;
        }

        // Partial sigs
        if (!input.partial_sigs.empty()) {
            UniValue partial_sigs(UniValue::VOBJ);
            for (const auto& sig : input.partial_sigs) {
                partial_sigs.pushKV(HexStr(sig.second.first), HexStr(sig.second.second));
            }
            in.pushKV("partial_signatures", partial_sigs);
        }

        // Sighash
        if (input.sighash_type > 0) {
            in.pushKV("sighash", SighashToStr((unsigned char)input.sighash_type));
        }

        // Redeem script and witness script
        if (!input.redeem_script.empty()) {
            UniValue r(UniValue::VOBJ);
            ScriptToUniv(input.redeem_script, r, false);
            in.pushKV("redeem_script", r);
        }
        if (!input.witness_script.empty()) {
            UniValue r(UniValue::VOBJ);
            ScriptToUniv(input.witness_script, r, false);
            in.pushKV("witness_script", r);
        }

        // keypaths
        if (!input.hd_keypaths.empty()) {
            UniValue keypaths(UniValue::VARR);
            for (auto entry : input.hd_keypaths) {
                UniValue keypath(UniValue::VOBJ);
                keypath.pushKV("pubkey", HexStr(entry.first));

                keypath.pushKV("master_fingerprint", strprintf("%08x", ReadBE32(entry.second.fingerprint)));
                keypath.pushKV("path", WriteHDKeypath(entry.second.path));
                keypaths.push_back(keypath);
            }
            in.pushKV("bip32_derivs", keypaths);
        }

        // Final scriptSig and scriptwitness
        if (!input.final_script_sig.empty()) {
            UniValue scriptsig(UniValue::VOBJ);
            scriptsig.pushKV("asm", ScriptToAsmStr(input.final_script_sig, true));
            scriptsig.pushKV("hex", HexStr(input.final_script_sig));
            in.pushKV("final_scriptSig", scriptsig);
        }
        if (!input.final_script_witness.IsNull()) {
            UniValue txinwitness(UniValue::VARR);
            for (const auto& item : input.final_script_witness.stack) {
                txinwitness.push_back(HexStr(item.begin(), item.end()));
            }
            in.pushKV("final_scriptwitness", txinwitness);
        }

        // Unknown data
        if (input.unknown.size() > 0) {
            UniValue unknowns(UniValue::VOBJ);
            for (auto entry : input.unknown) {
                unknowns.pushKV(HexStr(entry.first), HexStr(entry.second));
            }
            in.pushKV("unknown", unknowns);
        }

        inputs.push_back(in);
    }
    result.pushKV("inputs", inputs);

    // outputs
    CAmount output_value = 0;
    UniValue outputs(UniValue::VARR);
    for (unsigned int i = 0; i < psbtx.outputs.size(); ++i) {
        const PSBTOutput& output = psbtx.outputs[i];
        UniValue out(UniValue::VOBJ);
        // Redeem script and witness script
        if (!output.redeem_script.empty()) {
            UniValue r(UniValue::VOBJ);
            ScriptToUniv(output.redeem_script, r, false);
            out.pushKV("redeem_script", r);
        }
        if (!output.witness_script.empty()) {
            UniValue r(UniValue::VOBJ);
            ScriptToUniv(output.witness_script, r, false);
            out.pushKV("witness_script", r);
        }

        // keypaths
        if (!output.hd_keypaths.empty()) {
            UniValue keypaths(UniValue::VARR);
            for (auto entry : output.hd_keypaths) {
                UniValue keypath(UniValue::VOBJ);
                keypath.pushKV("pubkey", HexStr(entry.first));
                keypath.pushKV("master_fingerprint", strprintf("%08x", ReadBE32(entry.second.fingerprint)));
                keypath.pushKV("path", WriteHDKeypath(entry.second.path));
                keypaths.push_back(keypath);
            }
            out.pushKV("bip32_derivs", keypaths);
        }

        // Unknown data
        if (output.unknown.size() > 0) {
            UniValue unknowns(UniValue::VOBJ);
            for (auto entry : output.unknown) {
                unknowns.pushKV(HexStr(entry.first), HexStr(entry.second));
            }
            out.pushKV("unknown", unknowns);
        }

        outputs.push_back(out);

        // Fee calculation
        output_value += psbtx.tx->vout[i].nValue;
    }
    result.pushKV("outputs", outputs);
    if (have_all_utxos) {
        result.pushKV("fee", ValueFromAmount(total_in - output_value));
    }

    return result;
}

UniValue combinepsbt(const JSONRPCRequest& request)
{
            RPCHelpMan{"combinepsbt",
                "\nCombine multiple partially signed Qtum transactions into one transaction.\n"
                "Implements the Combiner role.\n",
                {
                    {"txs", RPCArg::Type::ARR, RPCArg::Optional::NO, "A json array of base64 strings of partially signed transactions",
                        {
                            {"psbt", RPCArg::Type::STR, RPCArg::Optional::OMITTED, "A base64 string of a PSBT"},
                        },
                        },
                },
                RPCResult{
            "  \"psbt\"          (string) The base64-encoded partially signed transaction\n"
                },
                RPCExamples{
                    HelpExampleCli("combinepsbt", "[\"mybase64_1\", \"mybase64_2\", \"mybase64_3\"]")
                },
            }.Check(request);

    RPCTypeCheck(request.params, {UniValue::VARR}, true);

    // Unserialize the transactions
    std::vector<PartiallySignedTransaction> psbtxs;
    UniValue txs = request.params[0].get_array();
    if (txs.empty()) {
        throw JSONRPCError(RPC_INVALID_PARAMETER, "Parameter 'txs' cannot be empty");
    }
    for (unsigned int i = 0; i < txs.size(); ++i) {
        PartiallySignedTransaction psbtx;
        std::string error;
        if (!DecodeBase64PSBT(psbtx, txs[i].get_str(), error)) {
            throw JSONRPCError(RPC_DESERIALIZATION_ERROR, strprintf("TX decode failed %s", error));
        }
        psbtxs.push_back(psbtx);
    }

    PartiallySignedTransaction merged_psbt;
    const TransactionError error = CombinePSBTs(merged_psbt, psbtxs);
    if (error != TransactionError::OK) {
        throw JSONRPCTransactionError(error);
    }

    CDataStream ssTx(SER_NETWORK, PROTOCOL_VERSION);
    ssTx << merged_psbt;
    return EncodeBase64((unsigned char*)ssTx.data(), ssTx.size());
}

UniValue finalizepsbt(const JSONRPCRequest& request)
{
            RPCHelpMan{"finalizepsbt",
                "Finalize the inputs of a PSBT. If the transaction is fully signed, it will produce a\n"
                "network serialized transaction which can be broadcast with sendrawtransaction. Otherwise a PSBT will be\n"
                "created which has the final_scriptSig and final_scriptWitness fields filled for inputs that are complete.\n"
                "Implements the Finalizer and Extractor roles.\n",
                {
                    {"psbt", RPCArg::Type::STR, RPCArg::Optional::NO, "A base64 string of a PSBT"},
                    {"extract", RPCArg::Type::BOOL, /* default */ "true", "If true and the transaction is complete,\n"
            "                             extract and return the complete transaction in normal network serialization instead of the PSBT."},
                },
                RPCResult{
            "{\n"
            "  \"psbt\" : \"value\",          (string) The base64-encoded partially signed transaction if not extracted\n"
            "  \"hex\" : \"value\",           (string) The hex-encoded network transaction if extracted\n"
            "  \"complete\" : true|false,   (boolean) If the transaction has a complete set of signatures\n"
            "  ]\n"
            "}\n"
                },
                RPCExamples{
                    HelpExampleCli("finalizepsbt", "\"psbt\"")
                },
            }.Check(request);

    RPCTypeCheck(request.params, {UniValue::VSTR, UniValue::VBOOL}, true);

    // Unserialize the transactions
    PartiallySignedTransaction psbtx;
    std::string error;
    if (!DecodeBase64PSBT(psbtx, request.params[0].get_str(), error)) {
        throw JSONRPCError(RPC_DESERIALIZATION_ERROR, strprintf("TX decode failed %s", error));
    }

    bool extract = request.params[1].isNull() || (!request.params[1].isNull() && request.params[1].get_bool());

    CMutableTransaction mtx;
    bool complete = FinalizeAndExtractPSBT(psbtx, mtx);

    UniValue result(UniValue::VOBJ);
    CDataStream ssTx(SER_NETWORK, PROTOCOL_VERSION);
    std::string result_str;

    if (complete && extract) {
        ssTx << mtx;
        result_str = HexStr(ssTx.str());
        result.pushKV("hex", result_str);
    } else {
        ssTx << psbtx;
        result_str = EncodeBase64(ssTx.str());
        result.pushKV("psbt", result_str);
    }
    result.pushKV("complete", complete);

    return result;
}

UniValue createpsbt(const JSONRPCRequest& request)
{
            RPCHelpMan{"createpsbt",
                "\nCreates a transaction in the Partially Signed Transaction format.\n"
                "Implements the Creator role.\n",
                {
                    {"inputs", RPCArg::Type::ARR, RPCArg::Optional::NO, "A json array of json objects",
                        {
                            {"", RPCArg::Type::OBJ, RPCArg::Optional::OMITTED, "",
                                {
                                    {"txid", RPCArg::Type::STR_HEX, RPCArg::Optional::NO, "The transaction id"},
                                    {"vout", RPCArg::Type::NUM, RPCArg::Optional::NO, "The output number"},
                                    {"sequence", RPCArg::Type::NUM, /* default */ "depends on the value of the 'replaceable' and 'locktime' arguments", "The sequence number"},
                                },
                                },
                        },
                        },
                    {"outputs", RPCArg::Type::ARR, RPCArg::Optional::NO, "a json array with outputs (key-value pairs), where none of the keys are duplicated.\n"
                            "That is, each address can only appear once and there can only be one 'data' object.\n"
                            "For compatibility reasons, a dictionary, which holds the key-value pairs directly, is also\n"
                            "                             accepted as second parameter.",
                        {
                            {"", RPCArg::Type::OBJ, RPCArg::Optional::OMITTED, "",
                                {
                                    {"address", RPCArg::Type::AMOUNT, RPCArg::Optional::NO, "A key-value pair. The key (string) is the qtum address, the value (float or string) is the amount in " + CURRENCY_UNIT},
                                },
                                },
                            {"", RPCArg::Type::OBJ, RPCArg::Optional::OMITTED, "",
                                {
                                    {"data", RPCArg::Type::STR_HEX, RPCArg::Optional::NO, "A key-value pair. The key must be \"data\", the value is hex-encoded data"},
                                },
                                },
                        },
                        },
                    {"locktime", RPCArg::Type::NUM, /* default */ "0", "Raw locktime. Non-0 value also locktime-activates inputs"},
                    {"replaceable", RPCArg::Type::BOOL, /* default */ "false", "Marks this transaction as BIP125 replaceable.\n"
                            "                             Allows this transaction to be replaced by a transaction with higher fees. If provided, it is an error if explicit sequence numbers are incompatible."},
                },
                RPCResult{
                            "  \"psbt\"        (string)  The resulting raw transaction (base64-encoded string)\n"
                },
                RPCExamples{
                    HelpExampleCli("createpsbt", "\"[{\\\"txid\\\":\\\"myid\\\",\\\"vout\\\":0}]\" \"[{\\\"data\\\":\\\"00010203\\\"}]\"")
                },
            }.Check(request);


    RPCTypeCheck(request.params, {
        UniValue::VARR,
        UniValueType(), // ARR or OBJ, checked later
        UniValue::VNUM,
        UniValue::VBOOL,
        }, true
    );

    bool rbf = false;
    if (!request.params[3].isNull()) {
        rbf = request.params[3].isTrue();
    }
    CMutableTransaction rawTx = ConstructTransaction(request.params[0], request.params[1], request.params[2], rbf);

    // Make a blank psbt
    PartiallySignedTransaction psbtx;
    psbtx.tx = rawTx;
    for (unsigned int i = 0; i < rawTx.vin.size(); ++i) {
        psbtx.inputs.push_back(PSBTInput());
    }
    for (unsigned int i = 0; i < rawTx.vout.size(); ++i) {
        psbtx.outputs.push_back(PSBTOutput());
    }

    // Serialize the PSBT
    CDataStream ssTx(SER_NETWORK, PROTOCOL_VERSION);
    ssTx << psbtx;

    return EncodeBase64((unsigned char*)ssTx.data(), ssTx.size());
}

UniValue converttopsbt(const JSONRPCRequest& request)
{
<<<<<<< HEAD
    const RPCHelpMan help{"converttopsbt",
=======
    RPCHelpMan{"converttopsbt",
>>>>>>> 451880b9
                "\nConverts a network serialized transaction to a PSBT. This should be used only with createrawtransaction and fundrawtransaction\n"
                "createpsbt and walletcreatefundedpsbt should be used for new applications.\n",
                {
                    {"hexstring", RPCArg::Type::STR_HEX, RPCArg::Optional::NO, "The hex string of a raw transaction"},
                    {"permitsigdata", RPCArg::Type::BOOL, /* default */ "false", "If true, any signatures in the input will be discarded and conversion\n"
                            "                              will continue. If false, RPC will fail if any signatures are present."},
                    {"iswitness", RPCArg::Type::BOOL, /* default */ "depends on heuristic tests", "Whether the transaction hex is a serialized witness transaction.\n"
                        "If iswitness is not present, heuristic tests will be used in decoding.\n"
                        "If true, only witness deserialization will be tried.\n"
                        "If false, only non-witness deserialization will be tried.\n"
                        "This boolean should reflect whether the transaction has inputs\n"
                        "(e.g. fully valid, or on-chain transactions), if known by the caller."
                    },
                },
                RPCResult{
                            "  \"psbt\"        (string)  The resulting raw transaction (base64-encoded string)\n"
                },
                RPCExamples{
                            "\nCreate a transaction\n"
                            + HelpExampleCli("createrawtransaction", "\"[{\\\"txid\\\":\\\"myid\\\",\\\"vout\\\":0}]\" \"[{\\\"data\\\":\\\"00010203\\\"}]\"") +
                            "\nConvert the transaction to a PSBT\n"
                            + HelpExampleCli("converttopsbt", "\"rawtransaction\"")
                },
<<<<<<< HEAD
    };

    if (request.fHelp || !help.IsValidNumArgs(request.params.size())) {
        throw std::runtime_error(help.ToString());
    }
=======
    }.Check(request);
>>>>>>> 451880b9

    RPCTypeCheck(request.params, {UniValue::VSTR, UniValue::VBOOL, UniValue::VBOOL}, true);

    // parse hex string from parameter
    CMutableTransaction tx;
    bool permitsigdata = request.params[1].isNull() ? false : request.params[1].get_bool();
    bool witness_specified = !request.params[2].isNull();
    bool iswitness = witness_specified ? request.params[2].get_bool() : false;
    const bool try_witness = witness_specified ? iswitness : true;
    const bool try_no_witness = witness_specified ? !iswitness : true;
    if (!DecodeHexTx(tx, request.params[0].get_str(), try_no_witness, try_witness)) {
        throw JSONRPCError(RPC_DESERIALIZATION_ERROR, "TX decode failed");
    }

    // Remove all scriptSigs and scriptWitnesses from inputs
    for (CTxIn& input : tx.vin) {
        if ((!input.scriptSig.empty() || !input.scriptWitness.IsNull()) && !permitsigdata) {
            throw JSONRPCError(RPC_DESERIALIZATION_ERROR, "Inputs must not have scriptSigs and scriptWitnesses");
        }
        input.scriptSig.clear();
        input.scriptWitness.SetNull();
    }

    // Make a blank psbt
    PartiallySignedTransaction psbtx;
    psbtx.tx = tx;
    for (unsigned int i = 0; i < tx.vin.size(); ++i) {
        psbtx.inputs.push_back(PSBTInput());
    }
    for (unsigned int i = 0; i < tx.vout.size(); ++i) {
        psbtx.outputs.push_back(PSBTOutput());
    }

    // Serialize the PSBT
    CDataStream ssTx(SER_NETWORK, PROTOCOL_VERSION);
    ssTx << psbtx;

    return EncodeBase64((unsigned char*)ssTx.data(), ssTx.size());
}

UniValue utxoupdatepsbt(const JSONRPCRequest& request)
{
            RPCHelpMan{"utxoupdatepsbt",
            "\nUpdates all segwit inputs and outputs in a PSBT with data from output descriptors, the UTXO set or the mempool.\n",
            {
                {"psbt", RPCArg::Type::STR, RPCArg::Optional::NO, "A base64 string of a PSBT"},
                {"descriptors", RPCArg::Type::ARR, RPCArg::Optional::OMITTED_NAMED_ARG, "An array of either strings or objects", {
                    {"", RPCArg::Type::STR, RPCArg::Optional::OMITTED, "An output descriptor"},
                    {"", RPCArg::Type::OBJ, RPCArg::Optional::OMITTED, "An object with an output descriptor and extra information", {
                         {"desc", RPCArg::Type::STR, RPCArg::Optional::NO, "An output descriptor"},
                         {"range", RPCArg::Type::RANGE, "1000", "Up to what index HD chains should be explored (either end or [begin,end])"},
                    }},
                }},
            },
            RPCResult {
                "  \"psbt\"          (string) The base64-encoded partially signed transaction with inputs updated\n"
            },
            RPCExamples {
                HelpExampleCli("utxoupdatepsbt", "\"psbt\"")
            }}.Check(request);

    RPCTypeCheck(request.params, {UniValue::VSTR, UniValue::VARR}, true);

    // Unserialize the transactions
    PartiallySignedTransaction psbtx;
    std::string error;
    if (!DecodeBase64PSBT(psbtx, request.params[0].get_str(), error)) {
        throw JSONRPCError(RPC_DESERIALIZATION_ERROR, strprintf("TX decode failed %s", error));
    }

    // Parse descriptors, if any.
    FlatSigningProvider provider;
    if (!request.params[1].isNull()) {
        auto descs = request.params[1].get_array();
        for (size_t i = 0; i < descs.size(); ++i) {
            EvalDescriptorStringOrObject(descs[i], provider);
        }
    }
    // We don't actually need private keys further on; hide them as a precaution.
    HidingSigningProvider public_provider(&provider, /* nosign */ true, /* nobip32derivs */ false);

    // Fetch previous transactions (inputs):
    CCoinsView viewDummy;
    CCoinsViewCache view(&viewDummy);
    {
        LOCK2(cs_main, mempool.cs);
        CCoinsViewCache &viewChain = ::ChainstateActive().CoinsTip();
        CCoinsViewMemPool viewMempool(&viewChain, mempool);
        view.SetBackend(viewMempool); // temporarily switch cache backend to db+mempool view

        for (const CTxIn& txin : psbtx.tx->vin) {
            view.AccessCoin(txin.prevout); // Load entries from viewChain into view; can fail.
        }

        view.SetBackend(viewDummy); // switch back to avoid locking mempool for too long
    }

    // Fill the inputs
    for (unsigned int i = 0; i < psbtx.tx->vin.size(); ++i) {
        PSBTInput& input = psbtx.inputs.at(i);

        if (input.non_witness_utxo || !input.witness_utxo.IsNull()) {
            continue;
        }

        const Coin& coin = view.AccessCoin(psbtx.tx->vin[i].prevout);

        if (IsSegWitOutput(provider, coin.out.scriptPubKey)) {
            input.witness_utxo = coin.out;
        }

        // Update script/keypath information using descriptor data.
        // Note that SignPSBTInput does a lot more than just constructing ECDSA signatures
        // we don't actually care about those here, in fact.
        SignPSBTInput(public_provider, psbtx, i, /* sighash_type */ 1);
    }

    // Update script/keypath information using descriptor data.
    for (unsigned int i = 0; i < psbtx.tx->vout.size(); ++i) {
        UpdatePSBTOutput(public_provider, psbtx, i);
    }

    CDataStream ssTx(SER_NETWORK, PROTOCOL_VERSION);
    ssTx << psbtx;
    return EncodeBase64((unsigned char*)ssTx.data(), ssTx.size());
}

UniValue joinpsbts(const JSONRPCRequest& request)
{
            RPCHelpMan{"joinpsbts",
            "\nJoins multiple distinct PSBTs with different inputs and outputs into one PSBT with inputs and outputs from all of the PSBTs\n"
            "No input in any of the PSBTs can be in more than one of the PSBTs.\n",
            {
                {"txs", RPCArg::Type::ARR, RPCArg::Optional::NO, "A json array of base64 strings of partially signed transactions",
                    {
                        {"psbt", RPCArg::Type::STR, RPCArg::Optional::NO, "A base64 string of a PSBT"}
                    }}
            },
            RPCResult {
                "  \"psbt\"          (string) The base64-encoded partially signed transaction\n"
            },
            RPCExamples {
                HelpExampleCli("joinpsbts", "\"psbt\"")
            }}.Check(request);

    RPCTypeCheck(request.params, {UniValue::VARR}, true);

    // Unserialize the transactions
    std::vector<PartiallySignedTransaction> psbtxs;
    UniValue txs = request.params[0].get_array();

    if (txs.size() <= 1) {
        throw JSONRPCError(RPC_INVALID_PARAMETER, "At least two PSBTs are required to join PSBTs.");
    }

    int32_t best_version = 1;
    uint32_t best_locktime = 0xffffffff;
    for (unsigned int i = 0; i < txs.size(); ++i) {
        PartiallySignedTransaction psbtx;
        std::string error;
        if (!DecodeBase64PSBT(psbtx, txs[i].get_str(), error)) {
            throw JSONRPCError(RPC_DESERIALIZATION_ERROR, strprintf("TX decode failed %s", error));
        }
        psbtxs.push_back(psbtx);
        // Choose the highest version number
        if (psbtx.tx->nVersion > best_version) {
            best_version = psbtx.tx->nVersion;
        }
        // Choose the lowest lock time
        if (psbtx.tx->nLockTime < best_locktime) {
            best_locktime = psbtx.tx->nLockTime;
        }
    }

    // Create a blank psbt where everything will be added
    PartiallySignedTransaction merged_psbt;
    merged_psbt.tx = CMutableTransaction();
    merged_psbt.tx->nVersion = best_version;
    merged_psbt.tx->nLockTime = best_locktime;

    // Merge
    for (auto& psbt : psbtxs) {
        for (unsigned int i = 0; i < psbt.tx->vin.size(); ++i) {
            if (!merged_psbt.AddInput(psbt.tx->vin[i], psbt.inputs[i])) {
                throw JSONRPCError(RPC_INVALID_PARAMETER, strprintf("Input %s:%d exists in multiple PSBTs", psbt.tx->vin[i].prevout.hash.ToString().c_str(), psbt.tx->vin[i].prevout.n));
            }
        }
        for (unsigned int i = 0; i < psbt.tx->vout.size(); ++i) {
            merged_psbt.AddOutput(psbt.tx->vout[i], psbt.outputs[i]);
        }
        merged_psbt.unknown.insert(psbt.unknown.begin(), psbt.unknown.end());
    }

    // Generate list of shuffled indices for shuffling inputs and outputs of the merged PSBT
    std::vector<int> input_indices(merged_psbt.inputs.size());
    std::iota(input_indices.begin(), input_indices.end(), 0);
    std::vector<int> output_indices(merged_psbt.outputs.size());
    std::iota(output_indices.begin(), output_indices.end(), 0);

    // Shuffle input and output indicies lists
    Shuffle(input_indices.begin(), input_indices.end(), FastRandomContext());
    Shuffle(output_indices.begin(), output_indices.end(), FastRandomContext());

    PartiallySignedTransaction shuffled_psbt;
    shuffled_psbt.tx = CMutableTransaction();
    shuffled_psbt.tx->nVersion = merged_psbt.tx->nVersion;
    shuffled_psbt.tx->nLockTime = merged_psbt.tx->nLockTime;
    for (int i : input_indices) {
        shuffled_psbt.AddInput(merged_psbt.tx->vin[i], merged_psbt.inputs[i]);
    }
    for (int i : output_indices) {
        shuffled_psbt.AddOutput(merged_psbt.tx->vout[i], merged_psbt.outputs[i]);
    }
    shuffled_psbt.unknown.insert(merged_psbt.unknown.begin(), merged_psbt.unknown.end());

    CDataStream ssTx(SER_NETWORK, PROTOCOL_VERSION);
    ssTx << shuffled_psbt;
    return EncodeBase64((unsigned char*)ssTx.data(), ssTx.size());
}

UniValue analyzepsbt(const JSONRPCRequest& request)
{
            RPCHelpMan{"analyzepsbt",
            "\nAnalyzes and provides information about the current status of a PSBT and its inputs\n",
            {
                {"psbt", RPCArg::Type::STR, RPCArg::Optional::NO, "A base64 string of a PSBT"}
            },
            RPCResult {
                "{\n"
                "  \"inputs\" : [                      (array of json objects)\n"
                "    {\n"
                "      \"has_utxo\" : true|false     (boolean) Whether a UTXO is provided\n"
                "      \"is_final\" : true|false     (boolean) Whether the input is finalized\n"
                "      \"missing\" : {               (json object, optional) Things that are missing that are required to complete this input\n"
                "        \"pubkeys\" : [             (array, optional)\n"
                "          \"keyid\"                 (string) Public key ID, hash160 of the public key, of a public key whose BIP 32 derivation path is missing\n"
                "        ]\n"
                "        \"signatures\" : [          (array, optional)\n"
                "          \"keyid\"                 (string) Public key ID, hash160 of the public key, of a public key whose signature is missing\n"
                "        ]\n"
                "        \"redeemscript\" : \"hash\"   (string, optional) Hash160 of the redeemScript that is missing\n"
                "        \"witnessscript\" : \"hash\"  (string, optional) SHA256 of the witnessScript that is missing\n"
                "      }\n"
                "      \"next\" : \"role\"             (string, optional) Role of the next person that this input needs to go to\n"
                "    }\n"
                "    ,...\n"
                "  ]\n"
                "  \"estimated_vsize\" : vsize       (numeric, optional) Estimated vsize of the final signed transaction\n"
                "  \"estimated_feerate\" : feerate   (numeric, optional) Estimated feerate of the final signed transaction in " + CURRENCY_UNIT + "/kB. Shown only if all UTXO slots in the PSBT have been filled.\n"
                "  \"fee\" : fee                     (numeric, optional) The transaction fee paid. Shown only if all UTXO slots in the PSBT have been filled.\n"
                "  \"next\" : \"role\"                 (string) Role of the next person that this psbt needs to go to\n"
                "  \"error\" : \"error\"               (string) Error message if there is one"
                "}\n"
            },
            RPCExamples {
                HelpExampleCli("analyzepsbt", "\"psbt\"")
            }}.Check(request);

    RPCTypeCheck(request.params, {UniValue::VSTR});

    // Unserialize the transaction
    PartiallySignedTransaction psbtx;
    std::string error;
    if (!DecodeBase64PSBT(psbtx, request.params[0].get_str(), error)) {
        throw JSONRPCError(RPC_DESERIALIZATION_ERROR, strprintf("TX decode failed %s", error));
    }

    PSBTAnalysis psbta = AnalyzePSBT(psbtx);

    UniValue result(UniValue::VOBJ);
    UniValue inputs_result(UniValue::VARR);
    for (const auto& input : psbta.inputs) {
        UniValue input_univ(UniValue::VOBJ);
        UniValue missing(UniValue::VOBJ);

        input_univ.pushKV("has_utxo", input.has_utxo);
        input_univ.pushKV("is_final", input.is_final);
        input_univ.pushKV("next", PSBTRoleName(input.next));

        if (!input.missing_pubkeys.empty()) {
            UniValue missing_pubkeys_univ(UniValue::VARR);
            for (const CKeyID& pubkey : input.missing_pubkeys) {
                missing_pubkeys_univ.push_back(HexStr(pubkey));
            }
            missing.pushKV("pubkeys", missing_pubkeys_univ);
        }
        if (!input.missing_redeem_script.IsNull()) {
            missing.pushKV("redeemscript", HexStr(input.missing_redeem_script));
        }
        if (!input.missing_witness_script.IsNull()) {
            missing.pushKV("witnessscript", HexStr(input.missing_witness_script));
        }
        if (!input.missing_sigs.empty()) {
            UniValue missing_sigs_univ(UniValue::VARR);
            for (const CKeyID& pubkey : input.missing_sigs) {
                missing_sigs_univ.push_back(HexStr(pubkey));
            }
            missing.pushKV("signatures", missing_sigs_univ);
        }
        if (!missing.getKeys().empty()) {
            input_univ.pushKV("missing", missing);
        }
        inputs_result.push_back(input_univ);
    }
    if (!inputs_result.empty()) result.pushKV("inputs", inputs_result);

    if (psbta.estimated_vsize != nullopt) {
        result.pushKV("estimated_vsize", (int)*psbta.estimated_vsize);
    }
<<<<<<< HEAD
    if (calc_fee) {
        // Get the output amount
        CAmount out_amt = std::accumulate(psbtx.tx->vout.begin(), psbtx.tx->vout.end(), CAmount(0),
            [](CAmount a, const CTxOut& b) {
                return a += b.nValue;
            }
        );

        // Get the fee
        CAmount fee = in_amt - out_amt;

        // Estimate the size
        CMutableTransaction mtx(*psbtx.tx);
        CCoinsView view_dummy;
        CCoinsViewCache view(&view_dummy);
        bool success = true;

        for (unsigned int i = 0; i < psbtx.tx->vin.size(); ++i) {
            PSBTInput& input = psbtx.inputs[i];
            if (SignPSBTInput(DUMMY_SIGNING_PROVIDER, psbtx, i, 1, nullptr, true)) {
                mtx.vin[i].scriptSig = input.final_script_sig;
                mtx.vin[i].scriptWitness = input.final_script_witness;

                Coin newcoin;
                if (!psbtx.GetInputUTXO(newcoin.out, i)) {
                    success = false;
                    break;
                }
                newcoin.nHeight = 1;
                view.AddCoin(psbtx.tx->vin[i].prevout, std::move(newcoin), true);
            } else {
                success = false;
                break;
            }
        }

        if (success) {
            CTransaction ctx = CTransaction(mtx);
            size_t size = GetVirtualTransactionSize(ctx, GetTransactionSigOpCost(ctx, view, STANDARD_SCRIPT_VERIFY_FLAGS));
            result.pushKV("estimated_vsize", (int)size);
            // Estimate fee rate
            CFeeRate feerate(fee, size);
            result.pushKV("estimated_feerate", ValueFromAmount(feerate.GetFeePerK()));
        }
        result.pushKV("fee", ValueFromAmount(fee));

        if (only_missing_sigs) {
            result.pushKV("next", "signer");
        } else if (only_missing_final) {
            result.pushKV("next", "finalizer");
        } else if (all_final) {
            result.pushKV("next", "extractor");
        } else {
            result.pushKV("next", "updater");
        }
    } else {
        result.pushKV("next", "updater");
=======
    if (psbta.estimated_feerate != nullopt) {
        result.pushKV("estimated_feerate", ValueFromAmount(psbta.estimated_feerate->GetFeePerK()));
>>>>>>> 451880b9
    }
    if (psbta.fee != nullopt) {
        result.pushKV("fee", ValueFromAmount(*psbta.fee));
    }
    result.pushKV("next", PSBTRoleName(psbta.next));
    if (!psbta.error.empty()) {
        result.pushKV("error", psbta.error);
    }

    return result;
}

// clang-format off
static const CRPCCommand commands[] =
{ //  category              name                            actor (function)            argNames
  //  --------------------- ------------------------        -----------------------     ----------
    { "rawtransactions",    "getrawtransaction",            &getrawtransaction,         {"txid","verbose","blockhash"} },
    { "rawtransactions",    "createrawtransaction",         &createrawtransaction,      {"inputs","outputs","locktime","replaceable"} },
    { "rawtransactions",    "decoderawtransaction",         &decoderawtransaction,      {"hexstring","iswitness"} },
    { "rawtransactions",    "decodescript",                 &decodescript,              {"hexstring"} },
    { "rawtransactions",    "sendrawtransaction",           &sendrawtransaction,        {"hexstring","allowhighfees|maxfeerate"} },
    { "rawtransactions",    "combinerawtransaction",        &combinerawtransaction,     {"txs"} },
    { "rawtransactions",    "signrawtransactionwithkey",    &signrawtransactionwithkey, {"hexstring","privkeys","prevtxs","sighashtype"} },
    { "rawtransactions",    "testmempoolaccept",            &testmempoolaccept,         {"rawtxs","allowhighfees|maxfeerate"} },
    { "rawtransactions",    "decodepsbt",                   &decodepsbt,                {"psbt"} },
    { "rawtransactions",    "combinepsbt",                  &combinepsbt,               {"txs"} },
    { "rawtransactions",    "finalizepsbt",                 &finalizepsbt,              {"psbt", "extract"} },
    { "rawtransactions",    "createpsbt",                   &createpsbt,                {"inputs","outputs","locktime","replaceable"} },
    { "rawtransactions",    "converttopsbt",                &converttopsbt,             {"hexstring","permitsigdata","iswitness"} },
    { "rawtransactions",    "utxoupdatepsbt",               &utxoupdatepsbt,            {"psbt", "descriptors"} },
    { "rawtransactions",    "joinpsbts",                    &joinpsbts,                 {"txs"} },
    { "rawtransactions",    "analyzepsbt",                  &analyzepsbt,               {"psbt"} },
    { "rawtransactions",    "gethexaddress",                &gethexaddress,             {"address",} },
    { "rawtransactions",    "fromhexaddress",               &fromhexaddress,            {"hexaddress",} },

    { "blockchain",         "gettxoutproof",                &gettxoutproof,             {"txids", "blockhash"} },
    { "blockchain",         "verifytxoutproof",             &verifytxoutproof,          {"proof"} },
};
// clang-format on

void RegisterRawTransactionRPCCommands(CRPCTable &t)
{
    for (unsigned int vcidx = 0; vcidx < ARRAYLEN(commands); vcidx++)
        t.appendCommand(commands[vcidx].name, &commands[vcidx]);
}<|MERGE_RESOLUTION|>--- conflicted
+++ resolved
@@ -6,10 +6,6 @@
 #include <chain.h>
 #include <coins.h>
 #include <compat/byteswap.h>
-<<<<<<< HEAD
-#include <consensus/tx_verify.h>
-=======
->>>>>>> 451880b9
 #include <consensus/validation.h>
 #include <core_io.h>
 #include <index/txindex.h>
@@ -79,161 +75,6 @@
 #ifdef ENABLE_BITCORE_RPC
 void TxToJSONExpanded(const CTransaction& tx, const uint256 hashBlock, UniValue& entry,
                       int nHeight = 0, int nConfirmations = 0, int nBlockTime = 0)
-<<<<<<< HEAD
-{
-
-    uint256 txid = tx.GetHash();
-    entry.pushKV("txid", tx.GetHash().GetHex());
-    entry.pushKV("hash", tx.GetWitnessHash().GetHex());
-    entry.pushKV("version", tx.nVersion);
-    entry.pushKV("size", (int)::GetSerializeSize(tx, PROTOCOL_VERSION));
-    entry.pushKV("vsize", (GetTransactionWeight(tx) + WITNESS_SCALE_FACTOR - 1) / WITNESS_SCALE_FACTOR);
-    entry.pushKV("weight", GetTransactionWeight(tx));
-    entry.pushKV("locktime", (int64_t)tx.nLockTime);
-
-    UniValue vin(UniValue::VARR);
-    for(const CTxIn& txin : tx.vin) {
-        UniValue in(UniValue::VOBJ);
-        if (tx.IsCoinBase())
-            in.pushKV("coinbase", HexStr(txin.scriptSig.begin(), txin.scriptSig.end()));
-        else {
-            in.pushKV("txid", txin.prevout.hash.GetHex());
-            in.pushKV("vout", (int64_t)txin.prevout.n);
-            UniValue o(UniValue::VOBJ);
-            o.pushKV("asm", ScriptToAsmStr(txin.scriptSig, true));
-            o.pushKV("hex", HexStr(txin.scriptSig.begin(), txin.scriptSig.end()));
-            in.pushKV("scriptSig", o);
-            if (!txin.scriptWitness.IsNull()) {
-                UniValue txinwitness(UniValue::VARR);
-                for (const auto& item : txin.scriptWitness.stack) {
-                    txinwitness.push_back(HexStr(item.begin(), item.end()));
-                }
-                in.pushKV("txinwitness", txinwitness);
-            }
-            // Add address and value info if spentindex enabled
-            CSpentIndexValue spentInfo;
-            CSpentIndexKey spentKey(txin.prevout.hash, txin.prevout.n);
-            if (GetSpentIndex(spentKey, spentInfo)) {
-                in.pushKV("value", ValueFromAmount(spentInfo.satoshis));
-                in.pushKV("valueSat", spentInfo.satoshis);
-                if (spentInfo.addressType == 1) {
-                    std::vector<unsigned char> addressBytes(spentInfo.addressHash.begin(), spentInfo.addressHash.begin() + 20);
-                    in.pushKV("address", EncodeDestination(CTxDestination(CKeyID(uint160(addressBytes)))));
-                } else if (spentInfo.addressType == 2)  {
-                    std::vector<unsigned char> addressBytes(spentInfo.addressHash.begin(), spentInfo.addressHash.begin() + 20);
-                    in.pushKV("address", EncodeDestination(CTxDestination(CScriptID(uint160(addressBytes)))));
-                } else if (spentInfo.addressType == 3)  {
-                    in.pushKV("address", EncodeDestination(CTxDestination(WitnessV0ScriptHash(spentInfo.addressHash))));
-                } else if (spentInfo.addressType == 4) {
-                    std::vector<unsigned char> addressBytes(spentInfo.addressHash.begin(), spentInfo.addressHash.begin() + 20);
-                    in.pushKV("address", EncodeDestination(CTxDestination(WitnessV0KeyHash(uint160(addressBytes)))));
-                }
-             }
-        }
-        in.pushKV("sequence", (int64_t)txin.nSequence);
-        vin.push_back(in);
-    }
-    entry.pushKV("vin", vin);
-    UniValue vout(UniValue::VARR);
-    for (unsigned int i = 0; i < tx.vout.size(); i++) {
-        const CTxOut& txout = tx.vout[i];
-        UniValue out(UniValue::VOBJ);
-        out.pushKV("value", ValueFromAmount(txout.nValue));
-        out.pushKV("valueSat", txout.nValue);
-        out.pushKV("n", (int64_t)i);
-        UniValue o(UniValue::VOBJ);
-        ScriptPubKeyToUniv(txout.scriptPubKey, o, true);
-        out.pushKV("scriptPubKey", o);
-
-        // Add spent information if spentindex is enabled
-        CSpentIndexValue spentInfo;
-        CSpentIndexKey spentKey(txid, i);
-        if (GetSpentIndex(spentKey, spentInfo)) {
-            out.pushKV("spentTxId", spentInfo.txid.GetHex());
-            out.pushKV("spentIndex", (int)spentInfo.inputIndex);
-            out.pushKV("spentHeight", spentInfo.blockHeight);
-        }
-
-        vout.push_back(out);
-    }
-    entry.pushKV("vout", vout);
-
-    if (!hashBlock.IsNull()) {
-        entry.pushKV("blockhash", hashBlock.GetHex());
-
-        if (nConfirmations > 0) {
-            entry.pushKV("height", nHeight);
-            entry.pushKV("confirmations", nConfirmations);
-            entry.pushKV("time", nBlockTime);
-            entry.pushKV("blocktime", nBlockTime);
-        } else {
-            entry.pushKV("height", -1);
-            entry.pushKV("confirmations", 0);
-        }
-    }
-}
-#endif
-
-static UniValue gethexaddress(const JSONRPCRequest& request) {
-    if (request.fHelp || request.params.size() < 1 || request.params.size() > 1)
-        throw std::runtime_error(
-                RPCHelpMan{"gethexaddress",
-                    "\nConverts a base58 pubkeyhash address to a hex address for use in smart contracts.\n",
-                        {
-                            {"address", RPCArg::Type::STR_HEX, RPCArg::Optional::NO, "The base58 address"},
-                        },
-                        RPCResult{
-                            "\"hexaddress\"      (string) The raw hex pubkeyhash address for use in smart contracts\n"
-                        },
-                        RPCExamples{
-                        HelpExampleCli("gethexaddress", "\"address\"")
-                        + HelpExampleRpc("gethexaddress", "\"address\"")
-                        },
-                }.ToString()
-        );
-
-    CTxDestination dest = DecodeDestination(request.params[0].get_str());
-    if (!IsValidDestination(dest)) {
-        throw JSONRPCError(RPC_INVALID_ADDRESS_OR_KEY, "Invalid Qtum address");
-    }
-
-    const CKeyID *keyID = boost::get<CKeyID>(&dest);
-    if(!keyID)
-        throw JSONRPCError(RPC_INVALID_ADDRESS_OR_KEY, "Only pubkeyhash addresses are supported");
-
-    return keyID->GetReverseHex();
-}
-
-static UniValue fromhexaddress(const JSONRPCRequest& request) {
-    if (request.fHelp || request.params.size() < 1 || request.params.size() > 1)
-        throw std::runtime_error(
-                RPCHelpMan{"fromhexaddress",
-                        "\nConverts a raw hex address to a base58 pubkeyhash address\n",
-                        {
-                            {"hexaddress", RPCArg::Type::STR_HEX, RPCArg::Optional::NO,  "The raw hex address"},
-                        },
-                        RPCResult{
-                        "\"address\"      (string) The base58 pubkeyhash address\n"
-                        },
-                        RPCExamples{
-                        HelpExampleCli("fromhexaddress", "\"hexaddress\"")
-                        + HelpExampleRpc("fromhexaddress", "\"hexaddress\"")
-                        },
-                }.ToString()
-        );
-    if (request.params[0].get_str().size() != 40)
-        throw JSONRPCError(RPC_INVALID_ADDRESS_OR_KEY, "Invalid pubkeyhash hex size (should be 40 hex characters)");
-    CKeyID raw;
-    raw.SetReverseHex(request.params[0].get_str());
-    CTxDestination dest(raw);
-
-    return EncodeDestination(dest);
-}
-
-static UniValue getrawtransaction(const JSONRPCRequest& request)
-{
-    const RPCHelpMan help{
-=======
 {
 
     uint256 txid = tx.GetHash();
@@ -382,7 +223,6 @@
 static UniValue getrawtransaction(const JSONRPCRequest& request)
 {
     RPCHelpMan{
->>>>>>> 451880b9
                 "getrawtransaction",
                 "\nReturn the raw transaction data.\n"
 
@@ -460,15 +300,7 @@
             + HelpExampleCli("getrawtransaction", "\"mytxid\" false \"myblockhash\"")
             + HelpExampleCli("getrawtransaction", "\"mytxid\" true \"myblockhash\"")
                 },
-<<<<<<< HEAD
-    };
-
-    if (request.fHelp || !help.IsValidNumArgs(request.params.size())) {
-        throw std::runtime_error(help.ToString());
-    }
-=======
     }.Check(request);
->>>>>>> 451880b9
 
     bool in_active_chain = true;
     uint256 hash = ParseHashV(request.params[0], "parameter 1");
@@ -531,21 +363,12 @@
     int nBlockTime = 0;
     {
         LOCK(cs_main);
-<<<<<<< HEAD
-        BlockMap::iterator mi = mapBlockIndex.find(hash_block);
-        if (mi != mapBlockIndex.end() && (*mi).second) {
-            CBlockIndex* pindex = (*mi).second;
-            if (chainActive.Contains(pindex)) {
-                nHeight = pindex->nHeight;
-                nConfirmations = 1 + chainActive.Height() - pindex->nHeight;
-=======
         BlockMap::iterator mi = ::BlockIndex().find(hash_block);
         if (mi != ::BlockIndex().end() && (*mi).second) {
             CBlockIndex* pindex = (*mi).second;
             if (::ChainActive().Contains(pindex)) {
                 nHeight = pindex->nHeight;
                 nConfirmations = 1 + ::ChainActive().Height() - pindex->nHeight;
->>>>>>> 451880b9
                 nBlockTime = pindex->GetBlockTime();
             } else {
                 nHeight = -1;
@@ -703,195 +526,6 @@
     return res;
 }
 
-<<<<<<< HEAD
-CMutableTransaction ConstructTransaction(const UniValue& inputs_in, const UniValue& outputs_in, const UniValue& locktime, const UniValue& rbf)
-{
-    if (inputs_in.isNull() || outputs_in.isNull())
-        throw JSONRPCError(RPC_INVALID_PARAMETER, "Invalid parameter, arguments 1 and 2 must be non-null");
-
-    UniValue inputs = inputs_in.get_array();
-    const bool outputs_is_obj = outputs_in.isObject();
-    UniValue outputs = outputs_is_obj ? outputs_in.get_obj() : outputs_in.get_array();
-
-    CMutableTransaction rawTx;
-
-    if (!locktime.isNull()) {
-        int64_t nLockTime = locktime.get_int64();
-        if (nLockTime < 0 || nLockTime > LOCKTIME_MAX)
-            throw JSONRPCError(RPC_INVALID_PARAMETER, "Invalid parameter, locktime out of range");
-        rawTx.nLockTime = nLockTime;
-    }
-
-    bool rbfOptIn = rbf.isTrue();
-
-    for (unsigned int idx = 0; idx < inputs.size(); idx++) {
-        const UniValue& input = inputs[idx];
-        const UniValue& o = input.get_obj();
-
-        uint256 txid = ParseHashO(o, "txid");
-
-        const UniValue& vout_v = find_value(o, "vout");
-        if (!vout_v.isNum())
-            throw JSONRPCError(RPC_INVALID_PARAMETER, "Invalid parameter, missing vout key");
-        int nOutput = vout_v.get_int();
-        if (nOutput < 0)
-            throw JSONRPCError(RPC_INVALID_PARAMETER, "Invalid parameter, vout must be positive");
-
-        uint32_t nSequence;
-        if (rbfOptIn) {
-            nSequence = MAX_BIP125_RBF_SEQUENCE; /* CTxIn::SEQUENCE_FINAL - 2 */
-        } else if (rawTx.nLockTime) {
-            nSequence = CTxIn::SEQUENCE_FINAL - 1;
-        } else {
-            nSequence = CTxIn::SEQUENCE_FINAL;
-        }
-
-        // set the sequence number if passed in the parameters object
-        const UniValue& sequenceObj = find_value(o, "sequence");
-        if (sequenceObj.isNum()) {
-            int64_t seqNr64 = sequenceObj.get_int64();
-            if (seqNr64 < 0 || seqNr64 > CTxIn::SEQUENCE_FINAL) {
-                throw JSONRPCError(RPC_INVALID_PARAMETER, "Invalid parameter, sequence number is out of range");
-            } else {
-                nSequence = (uint32_t)seqNr64;
-            }
-        }
-
-        CTxIn in(COutPoint(txid, nOutput), CScript(), nSequence);
-
-        rawTx.vin.push_back(in);
-    }
-
-    if (!outputs_is_obj) {
-        // Translate array of key-value pairs into dict
-        UniValue outputs_dict = UniValue(UniValue::VOBJ);
-        for (size_t i = 0; i < outputs.size(); ++i) {
-            const UniValue& output = outputs[i];
-            if (!output.isObject()) {
-                throw JSONRPCError(RPC_INVALID_PARAMETER, "Invalid parameter, key-value pair not an object as expected");
-            }
-            if (output.size() != 1) {
-                throw JSONRPCError(RPC_INVALID_PARAMETER, "Invalid parameter, key-value pair must contain exactly one key");
-            }
-            outputs_dict.pushKVs(output);
-        }
-        outputs = std::move(outputs_dict);
-    }
-
-    // Duplicate checking
-    std::set<CTxDestination> destinations;
-    bool has_data{false};
-
-    for (const std::string& name_ : outputs.getKeys()) {
-        if (name_ == "data") {
-            if (has_data) {
-                throw JSONRPCError(RPC_INVALID_PARAMETER, "Invalid parameter, duplicate key: data");
-            }
-            has_data = true;
-            std::vector<unsigned char> data = ParseHexV(outputs[name_].getValStr(), "Data");
-
-            CTxOut out(0, CScript() << OP_RETURN << data);
-            rawTx.vout.push_back(out);
-        } else if (name_ == "contract") {
-            // Get the call object
-            UniValue Contract = outputs[name_];
-            if(!Contract.isObject())
-                throw JSONRPCError(RPC_INVALID_PARAMETER, std::string("Invalid parameter, need to be object: ")+name_);
-
-            // Get dgp gas limit and gas price
-            LOCK(cs_main);
-            QtumDGP qtumDGP(globalState.get(), fGettingValuesDGP);
-            uint64_t blockGasLimit = qtumDGP.getBlockGasLimit(chainActive.Height());
-            uint64_t minGasPrice = CAmount(qtumDGP.getMinGasPrice(chainActive.Height()));
-            CAmount nGasPrice = (minGasPrice>DEFAULT_GAS_PRICE)?minGasPrice:DEFAULT_GAS_PRICE;
-
-            // Get the contract address
-            if(!Contract.exists("contractAddress") || !Contract["contractAddress"].isStr())
-                throw JSONRPCError(RPC_INVALID_PARAMETER, std::string("Invalid parameter, contract address is mandatory."));
-
-            std::string contractaddress = Contract["contractAddress"].get_str();
-            if(contractaddress.size() != 40 || !CheckHex(contractaddress))
-                throw JSONRPCError(RPC_INVALID_ADDRESS_OR_KEY, "Incorrect contract address");
-
-            dev::Address addrAccount(contractaddress);
-            if(!globalState->addressInUse(addrAccount))
-                throw JSONRPCError(RPC_INVALID_ADDRESS_OR_KEY, "contract address does not exist");
-
-            // Get the contract data
-            if(!Contract.exists("data") || !Contract["data"].isStr())
-                throw JSONRPCError(RPC_INVALID_PARAMETER, std::string("Invalid parameter, contract data is mandatory."));
-
-            std::string datahex = Contract["data"].get_str();
-            if(datahex.size() % 2 != 0 || !CheckHex(datahex))
-                throw JSONRPCError(RPC_TYPE_ERROR, "Invalid data (data not hex)");
-
-            // Get amount
-            CAmount nAmount = 0;
-            if (Contract.exists("amount")){
-                nAmount = AmountFromValue(Contract["amount"]);
-                if (nAmount < 0)
-                    throw JSONRPCError(RPC_TYPE_ERROR, "Invalid amount for call contract");
-            }
-
-            // Get gas limit
-            uint64_t nGasLimit=DEFAULT_GAS_LIMIT_OP_SEND;
-            if (Contract.exists("gasLimit")){
-                nGasLimit = Contract["gasLimit"].get_int64();
-                if (nGasLimit > blockGasLimit)
-                    throw JSONRPCError(RPC_TYPE_ERROR, "Invalid value for gasLimit (Maximum is: "+i64tostr(blockGasLimit)+")");
-                if (nGasLimit < MINIMUM_GAS_LIMIT)
-                    throw JSONRPCError(RPC_TYPE_ERROR, "Invalid value for gasLimit (Minimum is: "+i64tostr(MINIMUM_GAS_LIMIT)+")");
-                if (nGasLimit <= 0)
-                    throw JSONRPCError(RPC_TYPE_ERROR, "Invalid value for gasLimit");
-            }
-
-            // Get gas price
-            if (Contract.exists("gasPrice")){
-                UniValue uGasPrice = Contract["gasPrice"];
-                if(!ParseMoney(uGasPrice.getValStr(), nGasPrice))
-                {
-                    throw JSONRPCError(RPC_TYPE_ERROR, "Invalid value for gasPrice");
-                }
-                CAmount maxRpcGasPrice = gArgs.GetArg("-rpcmaxgasprice", MAX_RPC_GAS_PRICE);
-                if (nGasPrice > (int64_t)maxRpcGasPrice)
-                    throw JSONRPCError(RPC_TYPE_ERROR, "Invalid value for gasPrice, Maximum allowed in RPC calls is: "+FormatMoney(maxRpcGasPrice)+" (use -rpcmaxgasprice to change it)");
-                if (nGasPrice < (int64_t)minGasPrice)
-                    throw JSONRPCError(RPC_TYPE_ERROR, "Invalid value for gasPrice (Minimum is: "+FormatMoney(minGasPrice)+")");
-                if (nGasPrice <= 0)
-                    throw JSONRPCError(RPC_TYPE_ERROR, "Invalid value for gasPrice");
-            }
-
-            // Add call contract output
-            CScript scriptPubKey = CScript() << CScriptNum(VersionVM::GetEVMDefault().toRaw()) << CScriptNum(nGasLimit) << CScriptNum(nGasPrice) << ParseHex(datahex) << ParseHex(contractaddress) << OP_CALL;
-            CTxOut out(nAmount, scriptPubKey);
-            rawTx.vout.push_back(out);
-        } else {
-            CTxDestination destination = DecodeDestination(name_);
-            if (!IsValidDestination(destination)) {
-                throw JSONRPCError(RPC_INVALID_ADDRESS_OR_KEY, std::string("Invalid Qtum address: ") + name_);
-            }
-
-            if (!destinations.insert(destination).second) {
-                throw JSONRPCError(RPC_INVALID_PARAMETER, std::string("Invalid parameter, duplicated address: ") + name_);
-            }
-
-            CScript scriptPubKey = GetScriptForDestination(destination);
-            CAmount nAmount = AmountFromValue(outputs[name_]);
-
-            CTxOut out(nAmount, scriptPubKey);
-            rawTx.vout.push_back(out);
-        }
-    }
-
-    if (!rbf.isNull() && rawTx.vin.size() > 0 && rbfOptIn != SignalsOptInRBF(CTransaction(rawTx))) {
-        throw JSONRPCError(RPC_INVALID_PARAMETER, "Invalid parameter combination: Sequence number(s) contradict replaceable option");
-    }
-
-    return rawTx;
-}
-
-=======
->>>>>>> 451880b9
 static UniValue createrawtransaction(const JSONRPCRequest& request)
 {
             RPCHelpMan{"createrawtransaction",
@@ -976,11 +610,7 @@
 
 static UniValue decoderawtransaction(const JSONRPCRequest& request)
 {
-<<<<<<< HEAD
-    const RPCHelpMan help{"decoderawtransaction",
-=======
     RPCHelpMan{"decoderawtransaction",
->>>>>>> 451880b9
                 "\nReturn a JSON object representing the serialized, hex-encoded transaction.\n",
                 {
                     {"hexstring", RPCArg::Type::STR_HEX, RPCArg::Optional::NO, "The transaction hex string"},
@@ -1037,15 +667,7 @@
                     HelpExampleCli("decoderawtransaction", "\"hexstring\"")
             + HelpExampleRpc("decoderawtransaction", "\"hexstring\"")
                 },
-<<<<<<< HEAD
-    };
-
-    if (request.fHelp || !help.IsValidNumArgs(request.params.size())) {
-        throw std::runtime_error(help.ToString());
-    }
-=======
     }.Check(request);
->>>>>>> 451880b9
 
     RPCTypeCheck(request.params, {UniValue::VSTR, UniValue::VBOOL});
 
@@ -1083,20 +705,11 @@
                 },
                 RPCResult{
             "{\n"
-<<<<<<< HEAD
-            "  \"asm\":\"asm\",   (string) Script public key\n"
-            "  \"hex\":\"hex\",   (string) hex-encoded public key\n"
-            "  \"type\":\"type\", (string) The output type\n"
-            "  \"reqSigs\": n,    (numeric) The required signatures\n"
-            "  \"addresses\": [   (json array of string)\n"
-            "     \"address\"     (string) qtum address\n"
-=======
             "  \"asm\":\"asm\",          (string) Script public key\n"
             "  \"type\":\"type\",        (string) The output type (e.g. "+GetAllOutputTypes()+")\n"
             "  \"reqSigs\": n,         (numeric) The required signatures\n"
             "  \"addresses\": [        (json array of string)\n"
             "     \"address\"          (string) qtum address\n"
->>>>>>> 451880b9
             "     ,...\n"
             "  ],\n"
             "  \"p2sh\":\"str\"          (string) address of P2SH script wrapping this redeem script (not returned if the script is already a P2SH).\n"
@@ -1253,161 +866,6 @@
     return EncodeHexTx(CTransaction(mergedTx));
 }
 
-<<<<<<< HEAD
-UniValue SignTransaction(interfaces::Chain& chain, CMutableTransaction& mtx, const UniValue& prevTxsUnival, CBasicKeyStore *keystore, bool is_temp_keystore, const UniValue& hashType)
-{
-    // Fetch previous transactions (inputs):
-    CCoinsView viewDummy;
-    CCoinsViewCache view(&viewDummy);
-    {
-        LOCK2(cs_main, mempool.cs);
-        CCoinsViewCache &viewChain = *pcoinsTip;
-        CCoinsViewMemPool viewMempool(&viewChain, mempool);
-        view.SetBackend(viewMempool); // temporarily switch cache backend to db+mempool view
-
-        for (const CTxIn& txin : mtx.vin) {
-            view.AccessCoin(txin.prevout); // Load entries from viewChain into view; can fail.
-        }
-
-        view.SetBackend(viewDummy); // switch back to avoid locking mempool for too long
-    }
-
-    // Add previous txouts given in the RPC call:
-    if (!prevTxsUnival.isNull()) {
-        UniValue prevTxs = prevTxsUnival.get_array();
-        for (unsigned int idx = 0; idx < prevTxs.size(); ++idx) {
-            const UniValue& p = prevTxs[idx];
-            if (!p.isObject()) {
-                throw JSONRPCError(RPC_DESERIALIZATION_ERROR, "expected object with {\"txid'\",\"vout\",\"scriptPubKey\"}");
-            }
-
-            UniValue prevOut = p.get_obj();
-
-            RPCTypeCheckObj(prevOut,
-                {
-                    {"txid", UniValueType(UniValue::VSTR)},
-                    {"vout", UniValueType(UniValue::VNUM)},
-                    {"scriptPubKey", UniValueType(UniValue::VSTR)},
-                });
-
-            uint256 txid = ParseHashO(prevOut, "txid");
-
-            int nOut = find_value(prevOut, "vout").get_int();
-            if (nOut < 0) {
-                throw JSONRPCError(RPC_DESERIALIZATION_ERROR, "vout must be positive");
-            }
-
-            COutPoint out(txid, nOut);
-            std::vector<unsigned char> pkData(ParseHexO(prevOut, "scriptPubKey"));
-            CScript scriptPubKey(pkData.begin(), pkData.end());
-
-            {
-                const Coin& coin = view.AccessCoin(out);
-                if (!coin.IsSpent() && coin.out.scriptPubKey != scriptPubKey) {
-                    std::string err("Previous output scriptPubKey mismatch:\n");
-                    err = err + ScriptToAsmStr(coin.out.scriptPubKey) + "\nvs:\n"+
-                        ScriptToAsmStr(scriptPubKey);
-                    throw JSONRPCError(RPC_DESERIALIZATION_ERROR, err);
-                }
-                Coin newcoin;
-                newcoin.out.scriptPubKey = scriptPubKey;
-                newcoin.out.nValue = MAX_MONEY;
-                if (prevOut.exists("amount")) {
-                    newcoin.out.nValue = AmountFromValue(find_value(prevOut, "amount"));
-                }
-                newcoin.nHeight = 1;
-                view.AddCoin(out, std::move(newcoin), true);
-            }
-
-            // if redeemScript and private keys were given, add redeemScript to the keystore so it can be signed
-            if (is_temp_keystore && (scriptPubKey.IsPayToScriptHash() || scriptPubKey.IsPayToWitnessScriptHash())) {
-                RPCTypeCheckObj(prevOut,
-                    {
-                        {"redeemScript", UniValueType(UniValue::VSTR)},
-                        {"witnessScript", UniValueType(UniValue::VSTR)},
-                    }, true);
-                UniValue rs = find_value(prevOut, "redeemScript");
-                if (!rs.isNull()) {
-                    std::vector<unsigned char> rsData(ParseHexV(rs, "redeemScript"));
-                    CScript redeemScript(rsData.begin(), rsData.end());
-                    keystore->AddCScript(redeemScript);
-                    // Automatically also add the P2WSH wrapped version of the script (to deal with P2SH-P2WSH).
-                    // This is only for compatibility, it is encouraged to use the explicit witnessScript field instead.
-                    keystore->AddCScript(GetScriptForWitness(redeemScript));
-                }
-                UniValue ws = find_value(prevOut, "witnessScript");
-                if (!ws.isNull()) {
-                    std::vector<unsigned char> wsData(ParseHexV(ws, "witnessScript"));
-                    CScript witnessScript(wsData.begin(), wsData.end());
-                    keystore->AddCScript(witnessScript);
-                    // Automatically also add the P2WSH wrapped version of the script (to deal with P2SH-P2WSH).
-                    keystore->AddCScript(GetScriptForWitness(witnessScript));
-                }
-                if (rs.isNull() && ws.isNull()) {
-                    throw JSONRPCError(RPC_INVALID_PARAMETER, "Missing redeemScript/witnessScript");
-                }
-            }
-        }
-    }
-
-    int nHashType = ParseSighashString(hashType);
-
-    bool fHashSingle = ((nHashType & ~SIGHASH_ANYONECANPAY) == SIGHASH_SINGLE);
-
-    // Script verification errors
-    UniValue vErrors(UniValue::VARR);
-
-    // Use CTransaction for the constant parts of the
-    // transaction to avoid rehashing.
-    const CTransaction txConst(mtx);
-    // Sign what we can:
-    for (unsigned int i = 0; i < mtx.vin.size(); i++) {
-        CTxIn& txin = mtx.vin[i];
-        const Coin& coin = view.AccessCoin(txin.prevout);
-        if (coin.IsSpent()) {
-            TxInErrorToJSON(txin, vErrors, "Input not found or already spent");
-            continue;
-        }
-        const CScript& prevPubKey = coin.out.scriptPubKey;
-        const CAmount& amount = coin.out.nValue;
-
-        SignatureData sigdata = DataFromTransaction(mtx, i, coin.out);
-        // Only sign SIGHASH_SINGLE if there's a corresponding output:
-        if (!fHashSingle || (i < mtx.vout.size())) {
-            ProduceSignature(*keystore, MutableTransactionSignatureCreator(&mtx, i, amount, nHashType), prevPubKey, sigdata);
-        }
-
-        UpdateInput(txin, sigdata);
-
-        // amount must be specified for valid segwit signature
-        if (amount == MAX_MONEY && !txin.scriptWitness.IsNull()) {
-            throw JSONRPCError(RPC_TYPE_ERROR, strprintf("Missing amount for %s", coin.out.ToString()));
-        }
-
-        ScriptError serror = SCRIPT_ERR_OK;
-        if (!VerifyScript(txin.scriptSig, prevPubKey, &txin.scriptWitness, STANDARD_SCRIPT_VERIFY_FLAGS, TransactionSignatureChecker(&txConst, i, amount), &serror)) {
-            if (serror == SCRIPT_ERR_INVALID_STACK_OPERATION) {
-                // Unable to sign input and verification failed (possible attempt to partially sign).
-                TxInErrorToJSON(txin, vErrors, "Unable to sign input, invalid stack size (possibly missing key)");
-            } else {
-                TxInErrorToJSON(txin, vErrors, ScriptErrorString(serror));
-            }
-        }
-    }
-    bool fComplete = vErrors.empty();
-
-    UniValue result(UniValue::VOBJ);
-    result.pushKV("hex", EncodeHexTx(CTransaction(mtx)));
-    result.pushKV("complete", fComplete);
-    if (!vErrors.empty()) {
-        result.pushKV("errors", vErrors);
-    }
-
-    return result;
-}
-
-=======
->>>>>>> 451880b9
 static UniValue signrawtransactionwithkey(const JSONRPCRequest& request)
 {
             RPCHelpMan{"signrawtransactionwithkey",
@@ -1551,12 +1009,8 @@
     CAmount max_raw_tx_fee = max_raw_tx_fee_rate.GetFee(virtual_size);
 
     std::string err_string;
-<<<<<<< HEAD
-    const TransactionError err = BroadcastTransaction(tx, txid, err_string, highfee, false, true);
-=======
     AssertLockNotHeld(cs_main);
     const TransactionError err = BroadcastTransaction(tx, err_string, max_raw_tx_fee, /*relay*/ true, /*wait_callback*/ true, true);
->>>>>>> 451880b9
     if (TransactionError::OK != err) {
         throw JSONRPCTransactionError(err, err_string);
     }
@@ -2132,11 +1586,7 @@
 
 UniValue converttopsbt(const JSONRPCRequest& request)
 {
-<<<<<<< HEAD
-    const RPCHelpMan help{"converttopsbt",
-=======
     RPCHelpMan{"converttopsbt",
->>>>>>> 451880b9
                 "\nConverts a network serialized transaction to a PSBT. This should be used only with createrawtransaction and fundrawtransaction\n"
                 "createpsbt and walletcreatefundedpsbt should be used for new applications.\n",
                 {
@@ -2160,15 +1610,7 @@
                             "\nConvert the transaction to a PSBT\n"
                             + HelpExampleCli("converttopsbt", "\"rawtransaction\"")
                 },
-<<<<<<< HEAD
-    };
-
-    if (request.fHelp || !help.IsValidNumArgs(request.params.size())) {
-        throw std::runtime_error(help.ToString());
-    }
-=======
     }.Check(request);
->>>>>>> 451880b9
 
     RPCTypeCheck(request.params, {UniValue::VSTR, UniValue::VBOOL, UniValue::VBOOL}, true);
 
@@ -2478,68 +1920,8 @@
     if (psbta.estimated_vsize != nullopt) {
         result.pushKV("estimated_vsize", (int)*psbta.estimated_vsize);
     }
-<<<<<<< HEAD
-    if (calc_fee) {
-        // Get the output amount
-        CAmount out_amt = std::accumulate(psbtx.tx->vout.begin(), psbtx.tx->vout.end(), CAmount(0),
-            [](CAmount a, const CTxOut& b) {
-                return a += b.nValue;
-            }
-        );
-
-        // Get the fee
-        CAmount fee = in_amt - out_amt;
-
-        // Estimate the size
-        CMutableTransaction mtx(*psbtx.tx);
-        CCoinsView view_dummy;
-        CCoinsViewCache view(&view_dummy);
-        bool success = true;
-
-        for (unsigned int i = 0; i < psbtx.tx->vin.size(); ++i) {
-            PSBTInput& input = psbtx.inputs[i];
-            if (SignPSBTInput(DUMMY_SIGNING_PROVIDER, psbtx, i, 1, nullptr, true)) {
-                mtx.vin[i].scriptSig = input.final_script_sig;
-                mtx.vin[i].scriptWitness = input.final_script_witness;
-
-                Coin newcoin;
-                if (!psbtx.GetInputUTXO(newcoin.out, i)) {
-                    success = false;
-                    break;
-                }
-                newcoin.nHeight = 1;
-                view.AddCoin(psbtx.tx->vin[i].prevout, std::move(newcoin), true);
-            } else {
-                success = false;
-                break;
-            }
-        }
-
-        if (success) {
-            CTransaction ctx = CTransaction(mtx);
-            size_t size = GetVirtualTransactionSize(ctx, GetTransactionSigOpCost(ctx, view, STANDARD_SCRIPT_VERIFY_FLAGS));
-            result.pushKV("estimated_vsize", (int)size);
-            // Estimate fee rate
-            CFeeRate feerate(fee, size);
-            result.pushKV("estimated_feerate", ValueFromAmount(feerate.GetFeePerK()));
-        }
-        result.pushKV("fee", ValueFromAmount(fee));
-
-        if (only_missing_sigs) {
-            result.pushKV("next", "signer");
-        } else if (only_missing_final) {
-            result.pushKV("next", "finalizer");
-        } else if (all_final) {
-            result.pushKV("next", "extractor");
-        } else {
-            result.pushKV("next", "updater");
-        }
-    } else {
-        result.pushKV("next", "updater");
-=======
     if (psbta.estimated_feerate != nullopt) {
         result.pushKV("estimated_feerate", ValueFromAmount(psbta.estimated_feerate->GetFeePerK()));
->>>>>>> 451880b9
     }
     if (psbta.fee != nullopt) {
         result.pushKV("fee", ValueFromAmount(*psbta.fee));
