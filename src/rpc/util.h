// Copyright (c) 2017-2019 The Bitcoin Core developers
// Distributed under the MIT software license, see the accompanying
// file COPYING or http://www.opensource.org/licenses/mit-license.php.

#ifndef BITCOIN_RPC_UTIL_H
#define BITCOIN_RPC_UTIL_H

#include <node/transaction.h>
#include <outputtype.h>
#include <pubkey.h>
#include <protocol.h>
#include <rpc/protocol.h>
#include <rpc/server.h>
#include <script/script.h>
#include <script/sign.h>
#include <script/standard.h>
#include <univalue.h>

#include <string>
#include <vector>

#include <boost/variant.hpp>

class FillableSigningProvider;
class CPubKey;
class CScript;
struct InitInterfaces;

//! Pointers to interfaces that need to be accessible from RPC methods. Due to
//! limitations of the RPC framework, there's currently no direct way to pass in
//! state to RPC method implementations.
extern InitInterfaces* g_rpc_interfaces;

/** Wrapper for UniValue::VType, which includes typeAny:
 * Used to denote don't care type. */
struct UniValueType {
    UniValueType(UniValue::VType _type) : typeAny(false), type(_type) {}
    UniValueType() : typeAny(true) {}
    bool typeAny;
    UniValue::VType type;
};

/**
 * Type-check arguments; throws JSONRPCError if wrong type given. Does not check that
 * the right number of arguments are passed, just that any passed are the correct type.
 */
void RPCTypeCheck(const UniValue& params,
                  const std::list<UniValueType>& typesExpected, bool fAllowNull=false);

/**
 * Type-check one argument; throws JSONRPCError if wrong type given.
 */
void RPCTypeCheckArgument(const UniValue& value, const UniValueType& typeExpected);

/*
  Check for expected keys/value types in an Object.
*/
void RPCTypeCheckObj(const UniValue& o,
    const std::map<std::string, UniValueType>& typesExpected,
    bool fAllowNull = false,
    bool fStrict = false);

/**
 * Utilities: convert hex-encoded Values
 * (throws error if not hex).
 */
extern uint256 ParseHashV(const UniValue& v, std::string strName);
extern uint256 ParseHashO(const UniValue& o, std::string strKey);
extern std::vector<unsigned char> ParseHexV(const UniValue& v, std::string strName);
extern std::vector<unsigned char> ParseHexO(const UniValue& o, std::string strKey);

extern CAmount AmountFromValue(const UniValue& value);
extern std::string HelpExampleCli(const std::string& methodname, const std::string& args);
extern std::string HelpExampleRpc(const std::string& methodname, const std::string& args);

CPubKey HexToPubKey(const std::string& hex_in);
<<<<<<< HEAD
CPubKey AddrToPubKey(CKeyStore* const keystore, const std::string& addr_in);
CTxDestination AddAndGetMultisigDestination(const int required, const std::vector<CPubKey>& pubkeys, OutputType type, CKeyStore& keystore, CScript& script_out);
=======
CPubKey AddrToPubKey(FillableSigningProvider* const keystore, const std::string& addr_in);
CTxDestination AddAndGetMultisigDestination(const int required, const std::vector<CPubKey>& pubkeys, OutputType type, FillableSigningProvider& keystore, CScript& script_out);
>>>>>>> 451880b9

UniValue DescribeAddress(const CTxDestination& dest);

//! Parse a confirm target option and raise an RPC error if it is invalid.
unsigned int ParseConfirmTarget(const UniValue& value, unsigned int max_target);

RPCErrorCode RPCErrorFromTransactionError(TransactionError terr);
UniValue JSONRPCTransactionError(TransactionError terr, const std::string& err_string = "");

//! Parse a JSON range specified as int64, or [int64, int64]
<<<<<<< HEAD
std::pair<int64_t, int64_t> ParseRange(const UniValue& value);
=======
std::pair<int64_t, int64_t> ParseDescriptorRange(const UniValue& value);

/** Evaluate a descriptor given as a string, or as a {"desc":...,"range":...} object, with default range of 1000. */
std::vector<CScript> EvalDescriptorStringOrObject(const UniValue& scanobject, FlatSigningProvider& provider);

/** Returns, given services flags, a list of humanly readable (known) network services */
UniValue GetServicesNames(ServiceFlags services);
>>>>>>> 451880b9

struct RPCArg {
    enum class Type {
        OBJ,
        ARR,
        STR,
        NUM,
        BOOL,
        OBJ_USER_KEYS, //!< Special type where the user must set the keys e.g. to define multiple addresses; as opposed to e.g. an options object where the keys are predefined
        AMOUNT,        //!< Special type representing a floating point amount (can be either NUM or STR)
        STR_HEX,       //!< Special type that is a STR with only hex chars
        RANGE,         //!< Special type that is a NUM or [NUM,NUM]
    };

    enum class Optional {
        /** Required arg */
        NO,
        /**
         * Optional arg that is a named argument and has a default value of
         * `null`. When possible, the default value should be specified.
         */
        OMITTED_NAMED_ARG,
        /**
         * Optional argument with default value omitted because they are
         * implicitly clear. That is, elements in an array or object may not
         * exist by default.
         * When possible, the default value should be specified.
         */
        OMITTED,
    };
    using Fallback = boost::variant<Optional, /* default value for optional args */ std::string>;
    const std::string m_name; //!< The name of the arg (can be empty for inner args)
    const Type m_type;
    const std::vector<RPCArg> m_inner; //!< Only used for arrays or dicts
    const Fallback m_fallback;
    const std::string m_description;
    const std::string m_oneline_description; //!< Should be empty unless it is supposed to override the auto-generated summary line
    const std::vector<std::string> m_type_str; //!< Should be empty unless it is supposed to override the auto-generated type strings. Vector length is either 0 or 2, m_type_str.at(0) will override the type of the value in a key-value pair, m_type_str.at(1) will override the type in the argument description.

    RPCArg(
        const std::string& name,
        const Type& type,
        const Fallback& fallback,
        const std::string& description,
        const std::string& oneline_description = "",
        const std::vector<std::string>& type_str = {})
        : m_name{name},
          m_type{type},
          m_fallback{fallback},
          m_description{description},
          m_oneline_description{oneline_description},
          m_type_str{type_str}
    {
        assert(type != Type::ARR && type != Type::OBJ);
    }

    RPCArg(
        const std::string& name,
        const Type& type,
        const Fallback& fallback,
        const std::string& description,
        const std::vector<RPCArg>& inner,
        const std::string& oneline_description = "",
        const std::vector<std::string>& type_str = {})
        : m_name{name},
          m_type{type},
          m_inner{inner},
          m_fallback{fallback},
          m_description{description},
          m_oneline_description{oneline_description},
          m_type_str{type_str}
    {
        assert(type == Type::ARR || type == Type::OBJ);
    }

    bool IsOptional() const;

    /**
     * Return the type string of the argument.
     * Set oneline to allow it to be overridden by a custom oneline type string (m_oneline_description).
     */
    std::string ToString(bool oneline) const;
    /**
     * Return the type string of the argument when it is in an object (dict).
     * Set oneline to get the oneline representation (less whitespace)
     */
    std::string ToStringObj(bool oneline) const;
    /**
     * Return the description string, including the argument type and whether
     * the argument is required.
     */
    std::string ToDescriptionString() const;
};

struct RPCResult {
    const std::string m_cond;
    const std::string m_result;

    explicit RPCResult(std::string result)
        : m_cond{}, m_result{std::move(result)}
    {
        assert(!m_result.empty());
    }

    RPCResult(std::string cond, std::string result)
        : m_cond{std::move(cond)}, m_result{std::move(result)}
    {
        assert(!m_cond.empty());
        assert(!m_result.empty());
    }
};

struct RPCResults {
    const std::vector<RPCResult> m_results;

    RPCResults()
        : m_results{}
    {
    }

    RPCResults(RPCResult result)
        : m_results{{result}}
    {
    }

    RPCResults(std::initializer_list<RPCResult> results)
        : m_results{results}
    {
    }

    /**
     * Return the description string.
     */
    std::string ToDescriptionString() const;
};

struct RPCExamples {
    const std::string m_examples;
    explicit RPCExamples(
        std::string examples)
        : m_examples(std::move(examples))
    {
    }
    std::string ToDescriptionString() const;
};

class RPCHelpMan
{
public:
    RPCHelpMan(std::string name, std::string description, std::vector<RPCArg> args, RPCResults results, RPCExamples examples);

    std::string ToString() const;
    /** If the supplied number of args is neither too small nor too high */
    bool IsValidNumArgs(size_t num_args) const;
<<<<<<< HEAD
=======
    /**
     * Check if the given request is valid according to this command or if
     * the user is asking for help information, and throw help when appropriate.
     */
    inline void Check(const JSONRPCRequest& request) const {
        if (request.fHelp || !IsValidNumArgs(request.params.size())) {
            throw std::runtime_error(ToString());
        }
    }
>>>>>>> 451880b9

private:
    const std::string m_name;
    const std::string m_description;
    const std::vector<RPCArg> m_args;
    const RPCResults m_results;
    const RPCExamples m_examples;
};

#endif // BITCOIN_RPC_UTIL_H<|MERGE_RESOLUTION|>--- conflicted
+++ resolved
@@ -74,13 +74,8 @@
 extern std::string HelpExampleRpc(const std::string& methodname, const std::string& args);
 
 CPubKey HexToPubKey(const std::string& hex_in);
-<<<<<<< HEAD
-CPubKey AddrToPubKey(CKeyStore* const keystore, const std::string& addr_in);
-CTxDestination AddAndGetMultisigDestination(const int required, const std::vector<CPubKey>& pubkeys, OutputType type, CKeyStore& keystore, CScript& script_out);
-=======
 CPubKey AddrToPubKey(FillableSigningProvider* const keystore, const std::string& addr_in);
 CTxDestination AddAndGetMultisigDestination(const int required, const std::vector<CPubKey>& pubkeys, OutputType type, FillableSigningProvider& keystore, CScript& script_out);
->>>>>>> 451880b9
 
 UniValue DescribeAddress(const CTxDestination& dest);
 
@@ -91,9 +86,6 @@
 UniValue JSONRPCTransactionError(TransactionError terr, const std::string& err_string = "");
 
 //! Parse a JSON range specified as int64, or [int64, int64]
-<<<<<<< HEAD
-std::pair<int64_t, int64_t> ParseRange(const UniValue& value);
-=======
 std::pair<int64_t, int64_t> ParseDescriptorRange(const UniValue& value);
 
 /** Evaluate a descriptor given as a string, or as a {"desc":...,"range":...} object, with default range of 1000. */
@@ -101,7 +93,6 @@
 
 /** Returns, given services flags, a list of humanly readable (known) network services */
 UniValue GetServicesNames(ServiceFlags services);
->>>>>>> 451880b9
 
 struct RPCArg {
     enum class Type {
@@ -256,8 +247,6 @@
     std::string ToString() const;
     /** If the supplied number of args is neither too small nor too high */
     bool IsValidNumArgs(size_t num_args) const;
-<<<<<<< HEAD
-=======
     /**
      * Check if the given request is valid according to this command or if
      * the user is asking for help information, and throw help when appropriate.
@@ -267,7 +256,6 @@
             throw std::runtime_error(ToString());
         }
     }
->>>>>>> 451880b9
 
 private:
     const std::string m_name;
