--- conflicted
+++ resolved
@@ -43,12 +43,8 @@
 #ifdef ENABLE_WALLET
 #include <wallet/wallet.h>
 #include <wallet/walletdb.h>
-<<<<<<< HEAD
-#include <wallet/rpcwallet.h>
-=======
 #include <wallet/rpc/util.h>
 using wallet::CWallet;
->>>>>>> ec86f1e9
 #endif
 #include <memory>
 #include <stdint.h>
@@ -173,11 +169,7 @@
     UniValue blockHashes(UniValue::VARR);
     while (nHeight < nHeightEnd && !ShutdownRequested())
     {
-<<<<<<< HEAD
-        std::unique_ptr<CBlockTemplate> pblocktemplate(BlockAssembler(chainman.ActiveChainstate(), mempool, Params()).CreateNewBlock(coinbase_script, true, false, nullptr, 0, GetAdjustedTime()+POW_MINER_MAX_TIME));
-=======
         std::unique_ptr<CBlockTemplate> pblocktemplate(BlockAssembler(chainman.ActiveChainstate(), mempool, Params()).CreateNewBlock(coinbase_script, true, false, nullptr, 0, GetAdjustedTime()+node::POW_MINER_MAX_TIME));
->>>>>>> ec86f1e9
         if (!pblocktemplate.get())
             throw JSONRPCError(RPC_INTERNAL_ERROR, "Couldn't create new block");
         CBlock *pblock = &pblocktemplate->block;
@@ -235,11 +227,7 @@
         "generatetodescriptor",
         "Mine to a specified descriptor and return the block hashes.",
         {
-<<<<<<< HEAD
-            {"num_blocks", RPCArg::Type::NUM, RPCArg::Optional::NO, "How many blocks are generated immediately."},
-=======
             {"num_blocks", RPCArg::Type::NUM, RPCArg::Optional::NO, "How many blocks are generated."},
->>>>>>> ec86f1e9
             {"descriptor", RPCArg::Type::STR, RPCArg::Optional::NO, "The descriptor to send the newly generated qtum to."},
             {"maxtries", RPCArg::Type::NUM, RPCArg::Default{DEFAULT_MAX_TRIES}, "How many iterations to try."},
         },
@@ -281,20 +269,6 @@
 static RPCHelpMan generatetoaddress()
 {
     return RPCHelpMan{"generatetoaddress",
-<<<<<<< HEAD
-                "\nMine blocks immediately to a specified address (before the RPC call returns)\n",
-                {
-                    {"nblocks", RPCArg::Type::NUM, RPCArg::Optional::NO, "How many blocks are generated immediately."},
-                    {"address", RPCArg::Type::STR, RPCArg::Optional::NO, "The address to send the newly generated qtum to."},
-                    {"maxtries", RPCArg::Type::NUM, RPCArg::Default{DEFAULT_MAX_TRIES}, "How many iterations to try."},
-                },
-                RPCResult{
-                    RPCResult::Type::ARR, "", "hashes of blocks generated",
-                    {
-                        {RPCResult::Type::STR_HEX, "", "blockhash"},
-                    }},
-                RPCExamples{
-=======
         "Mine to a specified address and return the block hashes.",
          {
              {"nblocks", RPCArg::Type::NUM, RPCArg::Optional::NO, "How many blocks are generated."},
@@ -307,7 +281,6 @@
                  {RPCResult::Type::STR_HEX, "", "blockhash"},
              }},
          RPCExamples{
->>>>>>> ec86f1e9
             "\nGenerate 11 blocks to myaddress\n"
             + HelpExampleCli("generatetoaddress", "11 \"myaddress\"")
             + "If you are using the " PACKAGE_NAME " wallet, you can get a new address to send the newly generated qtum to with:\n"
@@ -503,11 +476,7 @@
     uint64_t nWeight = 0;
     uint64_t lastCoinStakeSearchInterval = 0;
 #ifdef ENABLE_WALLET
-<<<<<<< HEAD
-    std::shared_ptr<CWallet> const wallet = GetWalletForJSONRPCRequest(request);
-=======
     std::shared_ptr<CWallet> const wallet = wallet::GetWalletForJSONRPCRequest(request);
->>>>>>> ec86f1e9
     CWallet* const pwallet = wallet.get();
     if (pwallet)
     {
@@ -587,11 +556,7 @@
     uint64_t nDelegateWeight = 0;
     uint64_t lastCoinStakeSearchInterval = 0;
 #ifdef ENABLE_WALLET
-<<<<<<< HEAD
-    std::shared_ptr<CWallet> const wallet = GetWalletForJSONRPCRequest(request);
-=======
     std::shared_ptr<CWallet> const wallet = wallet::GetWalletForJSONRPCRequest(request);
->>>>>>> ec86f1e9
     CWallet* const pwallet = wallet.get();
 
     if (pwallet)
