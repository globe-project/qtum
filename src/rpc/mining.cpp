// Copyright (c) 2010 Satoshi Nakamoto
// Copyright (c) 2009-2022 The Bitcoin Core developers
// Distributed under the MIT software license, see the accompanying
// file COPYING or http://www.opensource.org/licenses/mit-license.php.

#if defined(HAVE_CONFIG_H)
#include <config/bitcoin-config.h>
#endif

#include <chain.h>
#include <chainparams.h>
#include <common/system.h>
#include <consensus/amount.h>
#include <consensus/consensus.h>
#include <consensus/merkle.h>
#include <consensus/params.h>
#include <consensus/validation.h>
#include <core_io.h>
#include <deploymentinfo.h>
#include <deploymentstatus.h>
#include <key_io.h>
#include <net.h>
#include <node/context.h>
#include <node/miner.h>
#include <pow.h>
#include <pos.h>
#include <rpc/blockchain.h>
#include <rpc/mining.h>
#include <rpc/server.h>
#include <rpc/server_util.h>
#include <rpc/util.h>
#include <script/descriptor.h>
#include <script/script.h>
#include <script/signingprovider.h>
#include <txmempool.h>
#include <univalue.h>
#include <util/strencodings.h>
#include <util/string.h>
#include <util/time.h>
#include <util/translation.h>
#include <validation.h>
#include <validationinterface.h>
#include <warnings.h>
#include <common/args.h>
<<<<<<< HEAD
=======
#include <util/time.h>
>>>>>>> 258457a4

#include <util/time.h>
#include <memory>
#include <stdint.h>

using node::BlockAssembler;
using node::CBlockTemplate;
using node::NodeContext;
using node::RegenerateCommitments;
using node::UpdateTime;

/**
 * Return average network hashes per second based on the last 'lookup' blocks,
 * or from the last difficulty change if 'lookup' is -1.
 * If 'height' is -1, compute the estimate from current chain tip.
 * If 'height' is a valid block height, compute the estimate at the time when a given block was found.
 */
UniValue GetNetworkHashPS(int lookup, int height, const CChain& active_chain) {
<<<<<<< HEAD
=======
    if (lookup < -1 || lookup == 0) {
        throw JSONRPCError(RPC_INVALID_PARAMETER, "Invalid nblocks. Must be a positive number or -1.");
    }

    if (height < -1 || height > active_chain.Height()) {
        throw JSONRPCError(RPC_INVALID_PARAMETER, "Block does not exist at specified height");
    }

>>>>>>> 258457a4
    const CBlockIndex* pb = active_chain.Tip();

    if (height >= 0) {
        pb = active_chain[height];
    }

    if (pb == nullptr || !pb->nHeight)
        return 0;

    // If lookup is -1, then use blocks since last difficulty change.
<<<<<<< HEAD
    if (lookup <= 0)
=======
    if (lookup == -1)
>>>>>>> 258457a4
        lookup = pb->nHeight % Params().GetConsensus().DifficultyAdjustmentInterval(pb->nHeight) + 1;

    // If lookup is larger than chain, then set it to chain length.
    if (lookup > pb->nHeight)
        lookup = pb->nHeight;

    const CBlockIndex* pb0 = pb;
    int64_t minTime = pb0->GetBlockTime();
    int64_t maxTime = minTime;
    for (int i = 0; i < lookup; i++) {
        pb0 = pb0->pprev;
        int64_t time = pb0->GetBlockTime();
        minTime = std::min(time, minTime);
        maxTime = std::max(time, maxTime);
    }

    // In case there's a situation where minTime == maxTime, we don't want a divide by zero exception.
    if (minTime == maxTime)
        return 0;

    arith_uint256 workDiff = pb->nChainWork - pb0->nChainWork;
    int64_t timeDiff = maxTime - minTime;

    return workDiff.getdouble() / timeDiff;
}

static RPCHelpMan getnetworkhashps()
{
    return RPCHelpMan{"getnetworkhashps",
                "\nReturns the estimated network hashes per second based on the last n blocks (for PoW only).\n"
                "Pass in [blocks] to override # of blocks, -1 specifies since last difficulty change.\n"
                "Pass in [height] to estimate the network speed at the time when a certain block was found.\n",
                {
                    {"nblocks", RPCArg::Type::NUM, RPCArg::Default{120}, "The number of previous blocks to calculate estimate from, or -1 for blocks since last difficulty change."},
                    {"height", RPCArg::Type::NUM, RPCArg::Default{-1}, "To estimate at the time of the given height."},
                },
                RPCResult{
                    RPCResult::Type::NUM, "", "Hashes per second estimated"},
                RPCExamples{
                    HelpExampleCli("getnetworkhashps", "")
            + HelpExampleRpc("getnetworkhashps", "")
                },
        [&](const RPCHelpMan& self, const JSONRPCRequest& request) -> UniValue
{
    ChainstateManager& chainman = EnsureAnyChainman(request.context);
    LOCK(cs_main);
    return GetNetworkHashPS(self.Arg<int>(0), self.Arg<int>(1), chainman.ActiveChain());
},
    };
}

static bool GenerateBlock(ChainstateManager& chainman, CBlock& block, uint64_t& max_tries, std::shared_ptr<const CBlock>& block_out, bool process_new_block)
{
    block_out.reset();
    block.hashMerkleRoot = BlockMerkleRoot(block);

    while (max_tries > 0 && block.nNonce < std::numeric_limits<uint32_t>::max() && !CheckProofOfWork(block.GetHash(), block.nBits, chainman.GetConsensus()) && !chainman.m_interrupt) {
        ++block.nNonce;
        --max_tries;
    }
    if (max_tries == 0 || chainman.m_interrupt) {
        return false;
    }
    if (block.nNonce == std::numeric_limits<uint32_t>::max()) {
        return true;
    }

    block_out = std::make_shared<const CBlock>(block);

    if (!process_new_block) return true;

    if (!chainman.ProcessNewBlock(block_out, /*force_processing=*/true, /*min_pow_checked=*/true, nullptr)) {
        throw JSONRPCError(RPC_INTERNAL_ERROR, "ProcessNewBlock, block not accepted");
    }

    return true;
}

static UniValue generateBlocks(ChainstateManager& chainman, const CTxMemPool& mempool, const CScript& coinbase_script, int nGenerate, uint64_t nMaxTries)
{
    UniValue blockHashes(UniValue::VARR);
<<<<<<< HEAD
    while (nGenerate > 0 && !ShutdownRequested()) {
=======
    while (nGenerate > 0 && !chainman.m_interrupt) {
>>>>>>> 258457a4
        std::unique_ptr<CBlockTemplate> pblocktemplate(BlockAssembler{chainman.ActiveChainstate(), &mempool}.CreateNewBlock(coinbase_script, false, nullptr, 0, GetAdjustedTimeSeconds()+node::POW_MINER_MAX_TIME));
        if (!pblocktemplate.get())
            throw JSONRPCError(RPC_INTERNAL_ERROR, "Couldn't create new block");

        std::shared_ptr<const CBlock> block_out;
        if (!GenerateBlock(chainman, pblocktemplate->block, nMaxTries, block_out, /*process_new_block=*/true)) {
            break;
        }

        if (block_out) {
            --nGenerate;
            blockHashes.push_back(block_out->GetHash().GetHex());
        }
    }
    return blockHashes;
}

static bool getScriptFromDescriptor(const std::string& descriptor, CScript& script, std::string& error)
{
    FlatSigningProvider key_provider;
    const auto desc = Parse(descriptor, key_provider, error, /* require_checksum = */ false);
    if (desc) {
        if (desc->IsRange()) {
            throw JSONRPCError(RPC_INVALID_PARAMETER, "Ranged descriptor not accepted. Maybe pass through deriveaddresses first?");
        }

        FlatSigningProvider provider;
        std::vector<CScript> scripts;
        if (!desc->Expand(0, key_provider, scripts, provider)) {
            throw JSONRPCError(RPC_INVALID_ADDRESS_OR_KEY, "Cannot derive script without private keys");
        }

        // Combo descriptors can have 2 or 4 scripts, so we can't just check scripts.size() == 1
        CHECK_NONFATAL(scripts.size() > 0 && scripts.size() <= 4);

        if (scripts.size() == 1) {
            script = scripts.at(0);
        } else if (scripts.size() == 4) {
            // For uncompressed keys, take the 3rd script, since it is p2wpkh
            script = scripts.at(2);
        } else {
            // Else take the 2nd script, since it is p2pkh
            script = scripts.at(1);
        }

        return true;
    } else {
        return false;
    }
}

static RPCHelpMan generatetodescriptor()
{
    return RPCHelpMan{
        "generatetodescriptor",
        "Mine to a specified descriptor and return the block hashes.",
        {
            {"num_blocks", RPCArg::Type::NUM, RPCArg::Optional::NO, "How many blocks are generated."},
            {"descriptor", RPCArg::Type::STR, RPCArg::Optional::NO, "The descriptor to send the newly generated qtum to."},
            {"maxtries", RPCArg::Type::NUM, RPCArg::Default{DEFAULT_MAX_TRIES}, "How many iterations to try."},
        },
        RPCResult{
            RPCResult::Type::ARR, "", "hashes of blocks generated",
            {
                {RPCResult::Type::STR_HEX, "", "blockhash"},
            }
        },
        RPCExamples{
            "\nGenerate 11 blocks to mydesc\n" + HelpExampleCli("generatetodescriptor", "11 \"mydesc\"")},
        [&](const RPCHelpMan& self, const JSONRPCRequest& request) -> UniValue
{
    const auto num_blocks{self.Arg<int>(0)};
    const auto max_tries{self.Arg<uint64_t>(2)};

    CScript coinbase_script;
    std::string error;
    if (!getScriptFromDescriptor(self.Arg<std::string>(1), coinbase_script, error)) {
        throw JSONRPCError(RPC_INVALID_ADDRESS_OR_KEY, error);
    }

    NodeContext& node = EnsureAnyNodeContext(request.context);
    const CTxMemPool& mempool = EnsureMemPool(node);
    ChainstateManager& chainman = EnsureChainman(node);

    return generateBlocks(chainman, mempool, coinbase_script, num_blocks, max_tries);
},
    };
}

static RPCHelpMan generate()
{
    return RPCHelpMan{"generate", "has been replaced by the -generate cli option. Refer to -help for more information.", {}, {}, RPCExamples{""}, [&](const RPCHelpMan& self, const JSONRPCRequest& request) -> UniValue {
        throw JSONRPCError(RPC_METHOD_NOT_FOUND, self.ToString());
    }};
}

static RPCHelpMan generatetoaddress()
{
    return RPCHelpMan{"generatetoaddress",
        "Mine to a specified address and return the block hashes.",
         {
             {"nblocks", RPCArg::Type::NUM, RPCArg::Optional::NO, "How many blocks are generated."},
             {"address", RPCArg::Type::STR, RPCArg::Optional::NO, "The address to send the newly generated qtum to."},
             {"maxtries", RPCArg::Type::NUM, RPCArg::Default{DEFAULT_MAX_TRIES}, "How many iterations to try."},
         },
         RPCResult{
             RPCResult::Type::ARR, "", "hashes of blocks generated",
             {
                 {RPCResult::Type::STR_HEX, "", "blockhash"},
             }},
         RPCExamples{
            "\nGenerate 11 blocks to myaddress\n"
            + HelpExampleCli("generatetoaddress", "11 \"myaddress\"")
            + "If you are using the " PACKAGE_NAME " wallet, you can get a new address to send the newly generated qtum to with:\n"
            + HelpExampleCli("getnewaddress", "")
                },
        [&](const RPCHelpMan& self, const JSONRPCRequest& request) -> UniValue
{
    const int num_blocks{request.params[0].getInt<int>()};
    const uint64_t max_tries{request.params[2].isNull() ? DEFAULT_MAX_TRIES : request.params[2].getInt<int>()};

    CTxDestination destination = DecodeDestination(request.params[1].get_str());
    if (!IsValidDestination(destination)) {
        throw JSONRPCError(RPC_INVALID_ADDRESS_OR_KEY, "Error: Invalid address");
    }

    NodeContext& node = EnsureAnyNodeContext(request.context);
    const CTxMemPool& mempool = EnsureMemPool(node);
    ChainstateManager& chainman = EnsureChainman(node);

    CScript coinbase_script = GetScriptForDestination(destination);

    return generateBlocks(chainman, mempool, coinbase_script, num_blocks, max_tries);
},
    };
}

static RPCHelpMan generateblock()
{
    return RPCHelpMan{"generateblock",
        "Mine a set of ordered transactions to a specified address or descriptor and return the block hash.",
        {
            {"output", RPCArg::Type::STR, RPCArg::Optional::NO, "The address or descriptor to send the newly generated qtum to."},
            {"transactions", RPCArg::Type::ARR, RPCArg::Optional::NO, "An array of hex strings which are either txids or raw transactions.\n"
                "Txids must reference transactions currently in the mempool.\n"
                "All transactions must be valid and in valid order, otherwise the block will be rejected.",
                {
                    {"rawtx/txid", RPCArg::Type::STR_HEX, RPCArg::Optional::OMITTED, ""},
                },
            },
            {"submit", RPCArg::Type::BOOL, RPCArg::Default{true}, "Whether to submit the block before the RPC call returns or to return it as hex."},
        },
        RPCResult{
            RPCResult::Type::OBJ, "", "",
            {
                {RPCResult::Type::STR_HEX, "hash", "hash of generated block"},
                {RPCResult::Type::STR_HEX, "hex", /*optional=*/true, "hex of generated block, only present when submit=false"},
            }
        },
        RPCExamples{
            "\nGenerate a block to myaddress, with txs rawtx and mempool_txid\n"
            + HelpExampleCli("generateblock", R"("myaddress" '["rawtx", "mempool_txid"]')")
        },
        [&](const RPCHelpMan& self, const JSONRPCRequest& request) -> UniValue
{
    const auto address_or_descriptor = request.params[0].get_str();
    CScript coinbase_script;
    std::string error;

    if (!getScriptFromDescriptor(address_or_descriptor, coinbase_script, error)) {
        const auto destination = DecodeDestination(address_or_descriptor);
        if (!IsValidDestination(destination)) {
            throw JSONRPCError(RPC_INVALID_ADDRESS_OR_KEY, "Error: Invalid address or descriptor");
        }

        coinbase_script = GetScriptForDestination(destination);
    }

    NodeContext& node = EnsureAnyNodeContext(request.context);
    const CTxMemPool& mempool = EnsureMemPool(node);

    std::vector<CTransactionRef> txs;
    const auto raw_txs_or_txids = request.params[1].get_array();
    for (size_t i = 0; i < raw_txs_or_txids.size(); i++) {
        const auto str(raw_txs_or_txids[i].get_str());

        uint256 hash;
        CMutableTransaction mtx;
        if (ParseHashStr(str, hash)) {

            const auto tx = mempool.get(hash);
            if (!tx) {
                throw JSONRPCError(RPC_INVALID_ADDRESS_OR_KEY, strprintf("Transaction %s not in mempool.", str));
            }

            txs.emplace_back(tx);

        } else if (DecodeHexTx(mtx, str)) {
            txs.push_back(MakeTransactionRef(std::move(mtx)));

        } else {
            throw JSONRPCError(RPC_DESERIALIZATION_ERROR, strprintf("Transaction decode failed for %s. Make sure the tx has at least one input.", str));
        }
    }

    const bool process_new_block{request.params[2].isNull() ? true : request.params[2].get_bool()};
    CBlock block;

    ChainstateManager& chainman = EnsureChainman(node);
    {
        LOCK(cs_main);

        std::unique_ptr<CBlockTemplate> blocktemplate(BlockAssembler{chainman.ActiveChainstate(), nullptr}.CreateNewBlock(coinbase_script));
        if (!blocktemplate) {
            throw JSONRPCError(RPC_INTERNAL_ERROR, "Couldn't create new block");
        }
        block = blocktemplate->block;
    }

    CHECK_NONFATAL(block.vtx.size() == 1);

    // Add transactions
    block.vtx.insert(block.vtx.end(), txs.begin(), txs.end());
    RegenerateCommitments(block, chainman);

    {
        LOCK(cs_main);

        BlockValidationState state;
        if (!TestBlockValidity(state, chainman.GetParams(), chainman.ActiveChainstate(), block, chainman.m_blockman.LookupBlockIndex(block.hashPrevBlock), false, false)) {
            throw JSONRPCError(RPC_VERIFY_ERROR, strprintf("TestBlockValidity failed: %s", state.ToString()));
        }
    }

    std::shared_ptr<const CBlock> block_out;
    uint64_t max_tries{DEFAULT_MAX_TRIES};

    if (!GenerateBlock(chainman, block, max_tries, block_out, process_new_block) || !block_out) {
        throw JSONRPCError(RPC_MISC_ERROR, "Failed to make block.");
    }

    UniValue obj(UniValue::VOBJ);
    obj.pushKV("hash", block_out->GetHash().GetHex());
    if (!process_new_block) {
        DataStream block_ser;
        block_ser << TX_WITH_WITNESS(*block_out);
        obj.pushKV("hex", HexStr(block_ser));
    }
    return obj;
},
    };
}

static RPCHelpMan getsubsidy()
{
    return RPCHelpMan{"getsubsidy",
                "\nReturns subsidy value for the specified value of target.",
                {
                    {"height", RPCArg::Type::NUM, RPCArg::Optional::OMITTED, "Specify block height."},
                },
                RPCResult{
                    RPCResult::Type::NUM, "subsidy", "Subsidy value for the specified target"
                },
                RPCExamples{
                    HelpExampleCli("getsubsidy", "")
            + HelpExampleRpc("getsubsidy", "")
                },
        [&](const RPCHelpMan& self, const JSONRPCRequest& request) -> UniValue
{
    NodeContext& node = EnsureAnyNodeContext(request.context);
    ChainstateManager& chainman = EnsureChainman(node);

    int nTarget = !request.params[0].isNull() ? request.params[0].getInt<int>() : chainman.ActiveChain().Height();
    if (nTarget < 0)
        throw JSONRPCError(RPC_INVALID_PARAMETER, "Block height out of range");
    const Consensus::Params& consensusParams = Params().GetConsensus();
    return (uint64_t)GetBlockSubsidy(nTarget, consensusParams);
},
    };
}

// NOTE: Unlike wallet RPC (which use BTC values), mining RPCs follow GBT (BIP 22) in using satoshi amounts
static RPCHelpMan prioritisetransaction()
{
    return RPCHelpMan{"prioritisetransaction",
                "Accepts the transaction into mined blocks at a higher (or lower) priority\n",
                {
                    {"txid", RPCArg::Type::STR_HEX, RPCArg::Optional::NO, "The transaction id."},
                    {"dummy", RPCArg::Type::NUM, RPCArg::Optional::OMITTED, "API-Compatibility for previous API. Must be zero or null.\n"
            "                  DEPRECATED. For forward compatibility use named arguments and omit this parameter."},
                    {"fee_delta", RPCArg::Type::NUM, RPCArg::Optional::NO, "The fee value (in satoshis) to add (or subtract, if negative).\n"
            "                  Note, that this value is not a fee rate. It is a value to modify absolute fee of the TX.\n"
            "                  The fee is not actually paid, only the algorithm for selecting transactions into a block\n"
            "                  considers the transaction as it would have paid a higher (or lower) fee."},
                },
                RPCResult{
                    RPCResult::Type::BOOL, "", "Returns true"},
                RPCExamples{
                    HelpExampleCli("prioritisetransaction", "\"txid\" 0.0 10000")
            + HelpExampleRpc("prioritisetransaction", "\"txid\", 0.0, 10000")
                },
        [&](const RPCHelpMan& self, const JSONRPCRequest& request) -> UniValue
{
    LOCK(cs_main);

    uint256 hash(ParseHashV(request.params[0], "txid"));
    const auto dummy{self.MaybeArg<double>(1)};
    CAmount nAmount = request.params[2].getInt<int64_t>();

    if (dummy && *dummy != 0) {
        throw JSONRPCError(RPC_INVALID_PARAMETER, "Priority is no longer supported, dummy argument to prioritisetransaction must be 0.");
    }

    EnsureAnyMemPool(request.context).PrioritiseTransaction(hash, nAmount);
    return true;
},
    };
}

static RPCHelpMan getprioritisedtransactions()
{
    return RPCHelpMan{"getprioritisedtransactions",
        "Returns a map of all user-created (see prioritisetransaction) fee deltas by txid, and whether the tx is present in mempool.",
        {},
        RPCResult{
            RPCResult::Type::OBJ_DYN, "", "prioritisation keyed by txid",
            {
                {RPCResult::Type::OBJ, "<transactionid>", "", {
                    {RPCResult::Type::NUM, "fee_delta", "transaction fee delta in satoshis"},
                    {RPCResult::Type::BOOL, "in_mempool", "whether this transaction is currently in mempool"},
                    {RPCResult::Type::NUM, "modified_fee", /*optional=*/true, "modified fee in satoshis. Only returned if in_mempool=true"},
                }}
            },
        },
        RPCExamples{
            HelpExampleCli("getprioritisedtransactions", "")
            + HelpExampleRpc("getprioritisedtransactions", "")
        },
        [&](const RPCHelpMan& self, const JSONRPCRequest& request) -> UniValue
        {
            NodeContext& node = EnsureAnyNodeContext(request.context);
            CTxMemPool& mempool = EnsureMemPool(node);
            UniValue rpc_result{UniValue::VOBJ};
            for (const auto& delta_info : mempool.GetPrioritisedTransactions()) {
                UniValue result_inner{UniValue::VOBJ};
                result_inner.pushKV("fee_delta", delta_info.delta);
                result_inner.pushKV("in_mempool", delta_info.in_mempool);
                if (delta_info.in_mempool) {
                    result_inner.pushKV("modified_fee", *delta_info.modified_fee);
                }
                rpc_result.pushKV(delta_info.txid.GetHex(), result_inner);
            }
            return rpc_result;
        },
    };
}


// NOTE: Assumes a conclusive result; if result is inconclusive, it must be handled by caller
static UniValue BIP22ValidationResult(const BlockValidationState& state)
{
    if (state.IsValid())
        return UniValue::VNULL;

    if (state.IsError())
        throw JSONRPCError(RPC_VERIFY_ERROR, state.ToString());
    if (state.IsInvalid())
    {
        std::string strRejectReason = state.GetRejectReason();
        if (strRejectReason.empty())
            return "rejected";
        return strRejectReason;
    }
    // Should be impossible
    return "valid?";
}

static std::string gbt_vb_name(const Consensus::DeploymentPos pos) {
    const struct VBDeploymentInfo& vbinfo = VersionBitsDeploymentInfo[pos];
    std::string s = vbinfo.name;
    if (!vbinfo.gbt_force) {
        s.insert(s.begin(), '!');
    }
    return s;
}

static RPCHelpMan getblocktemplate()
{
    return RPCHelpMan{"getblocktemplate",
        "\nIf the request parameters include a 'mode' key, that is used to explicitly select between the default 'template' request or a 'proposal'.\n"
        "It returns data needed to construct a block to work on.\n"
        "For full specification, see BIPs 22, 23, 9, and 145:\n"
        "    https://github.com/bitcoin/bips/blob/master/bip-0022.mediawiki\n"
        "    https://github.com/bitcoin/bips/blob/master/bip-0023.mediawiki\n"
        "    https://github.com/bitcoin/bips/blob/master/bip-0009.mediawiki#getblocktemplate_changes\n"
        "    https://github.com/bitcoin/bips/blob/master/bip-0145.mediawiki\n",
        {
            {"template_request", RPCArg::Type::OBJ, RPCArg::Optional::NO, "Format of the template",
            {
                {"mode", RPCArg::Type::STR, /* treat as named arg */ RPCArg::Optional::OMITTED, "This must be set to \"template\", \"proposal\" (see BIP 23), or omitted"},
                {"capabilities", RPCArg::Type::ARR, /* treat as named arg */ RPCArg::Optional::OMITTED, "A list of strings",
                {
                    {"str", RPCArg::Type::STR, RPCArg::Optional::OMITTED, "client side supported feature, 'longpoll', 'coinbasevalue', 'proposal', 'serverlist', 'workid'"},
                }},
                {"rules", RPCArg::Type::ARR, RPCArg::Optional::NO, "A list of strings",
                {
                    {"segwit", RPCArg::Type::STR, RPCArg::Optional::NO, "(literal) indicates client side segwit support"},
                    {"str", RPCArg::Type::STR, RPCArg::Optional::OMITTED, "other client side supported softfork deployment"},
                }},
                {"longpollid", RPCArg::Type::STR, RPCArg::Optional::OMITTED, "delay processing request until the result would vary significantly from the \"longpollid\" of a prior template"},
                {"data", RPCArg::Type::STR_HEX, RPCArg::Optional::OMITTED, "proposed block data to check, encoded in hexadecimal; valid only for mode=\"proposal\""},
            },
            },
        },
        {
            RPCResult{"If the proposal was accepted with mode=='proposal'", RPCResult::Type::NONE, "", ""},
            RPCResult{"If the proposal was not accepted with mode=='proposal'", RPCResult::Type::STR, "", "According to BIP22"},
            RPCResult{"Otherwise", RPCResult::Type::OBJ, "", "",
            {
                {RPCResult::Type::NUM, "version", "The preferred block version"},
                {RPCResult::Type::ARR, "rules", "specific block rules that are to be enforced",
                {
                    {RPCResult::Type::STR, "", "name of a rule the client must understand to some extent; see BIP 9 for format"},
                }},
                {RPCResult::Type::OBJ_DYN, "vbavailable", "set of pending, supported versionbit (BIP 9) softfork deployments",
                {
                    {RPCResult::Type::NUM, "rulename", "identifies the bit number as indicating acceptance and readiness for the named softfork rule"},
                }},
                {RPCResult::Type::ARR, "capabilities", "",
                {
                    {RPCResult::Type::STR, "value", "A supported feature, for example 'proposal'"},
                }},
                {RPCResult::Type::NUM, "vbrequired", "bit mask of versionbits the server requires set in submissions"},
                {RPCResult::Type::STR, "previousblockhash", "The hash of current highest block"},
                {RPCResult::Type::ARR, "transactions", "contents of non-coinbase transactions that should be included in the next block",
                {
                    {RPCResult::Type::OBJ, "", "",
                    {
                        {RPCResult::Type::STR_HEX, "data", "transaction data encoded in hexadecimal (byte-for-byte)"},
                        {RPCResult::Type::STR_HEX, "txid", "transaction id encoded in little-endian hexadecimal"},
                        {RPCResult::Type::STR_HEX, "hash", "hash encoded in little-endian hexadecimal (including witness data)"},
                        {RPCResult::Type::ARR, "depends", "array of numbers",
                        {
                            {RPCResult::Type::NUM, "", "transactions before this one (by 1-based index in 'transactions' list) that must be present in the final block if this one is"},
                        }},
                        {RPCResult::Type::NUM, "fee", "difference in value between transaction inputs and outputs (in satoshis); for coinbase transactions, this is a negative Number of the total collected block fees (ie, not including the block subsidy); if key is not present, fee is unknown and clients MUST NOT assume there isn't one"},
                        {RPCResult::Type::NUM, "sigops", "total SigOps cost, as counted for purposes of block limits; if key is not present, sigop cost is unknown and clients MUST NOT assume it is zero"},
                        {RPCResult::Type::NUM, "weight", "total transaction weight, as counted for purposes of block limits"},
                    }},
                }},
                {RPCResult::Type::OBJ_DYN, "coinbaseaux", "data that should be included in the coinbase's scriptSig content",
                {
                    {RPCResult::Type::STR_HEX, "key", "values must be in the coinbase (keys may be ignored)"},
                }},
                {RPCResult::Type::NUM, "coinbasevalue", "maximum allowable input to coinbase transaction, including the generation award and transaction fees (in satoshis)"},
                {RPCResult::Type::STR, "longpollid", "an id to include with a request to longpoll on an update to this template"},
                {RPCResult::Type::STR, "target", "The hash target"},
                {RPCResult::Type::NUM_TIME, "mintime", "The minimum timestamp appropriate for the next block time, expressed in " + UNIX_EPOCH_TIME},
                {RPCResult::Type::ARR, "mutable", "list of ways the block template may be changed",
                {
                    {RPCResult::Type::STR, "value", "A way the block template may be changed, e.g. 'time', 'transactions', 'prevblock'"},
                }},
                {RPCResult::Type::STR_HEX, "noncerange", "A range of valid nonces"},
                {RPCResult::Type::NUM, "sigoplimit", "limit of sigops in blocks"},
                {RPCResult::Type::NUM, "sizelimit", "limit of block size"},
                {RPCResult::Type::NUM, "weightlimit", /*optional=*/true, "limit of block weight"},
                {RPCResult::Type::NUM_TIME, "curtime", "current timestamp in " + UNIX_EPOCH_TIME},
                {RPCResult::Type::STR, "bits", "compressed target of next block"},
                {RPCResult::Type::NUM, "height", "The height of the next block"},
                {RPCResult::Type::STR_HEX, "signet_challenge", /*optional=*/true, "Only on signet"},
                {RPCResult::Type::STR_HEX, "default_witness_commitment", /*optional=*/true, "a valid witness commitment for the unmodified block template"},
            }},
        },
        RPCExamples{
                    HelpExampleCli("getblocktemplate", "'{\"rules\": [\"segwit\"]}'")
            + HelpExampleRpc("getblocktemplate", "{\"rules\": [\"segwit\"]}")
                },
        [&](const RPCHelpMan& self, const JSONRPCRequest& request) -> UniValue
{
    NodeContext& node = EnsureAnyNodeContext(request.context);
    ChainstateManager& chainman = EnsureChainman(node);
    LOCK(cs_main);

    std::string strMode = "template";
    UniValue lpval = NullUniValue;
    std::set<std::string> setClientRules;
    Chainstate& active_chainstate = chainman.ActiveChainstate();
    CChain& active_chain = active_chainstate.m_chain;
    if (!request.params[0].isNull())
    {
        const UniValue& oparam = request.params[0].get_obj();
        const UniValue& modeval = oparam.find_value("mode");
        if (modeval.isStr())
            strMode = modeval.get_str();
        else if (modeval.isNull())
        {
            /* Do nothing */
        }
        else
            throw JSONRPCError(RPC_INVALID_PARAMETER, "Invalid mode");
        lpval = oparam.find_value("longpollid");

        if (strMode == "proposal")
        {
            const UniValue& dataval = oparam.find_value("data");
            if (!dataval.isStr())
                throw JSONRPCError(RPC_TYPE_ERROR, "Missing data String key for proposal");

            CBlock block;
            if (!DecodeHexBlk(block, dataval.get_str()))
                throw JSONRPCError(RPC_DESERIALIZATION_ERROR, "Block decode failed");

            uint256 hash = block.GetHash();
            const CBlockIndex* pindex = chainman.m_blockman.LookupBlockIndex(hash);
            if (pindex) {
                if (pindex->IsValid(BLOCK_VALID_SCRIPTS))
                    return "duplicate";
                if (pindex->nStatus & BLOCK_FAILED_MASK)
                    return "duplicate-invalid";
                return "duplicate-inconclusive";
            }

            CBlockIndex* const pindexPrev = active_chain.Tip();
            // TestBlockValidity only supports blocks built on the current Tip
            if (block.hashPrevBlock != pindexPrev->GetBlockHash())
                return "inconclusive-not-best-prevblk";
            BlockValidationState state;
            TestBlockValidity(state, chainman.GetParams(), active_chainstate, block, pindexPrev, false, true);
            return BIP22ValidationResult(state);
        }

        const UniValue& aClientRules = oparam.find_value("rules");
        if (aClientRules.isArray()) {
            for (unsigned int i = 0; i < aClientRules.size(); ++i) {
                const UniValue& v = aClientRules[i];
                setClientRules.insert(v.get_str());
            }
        }
    }

    if (strMode != "template")
        throw JSONRPCError(RPC_INVALID_PARAMETER, "Invalid mode");

    if (!chainman.GetParams().IsTestChain()) {
        const CConnman& connman = EnsureConnman(node);
        if (connman.GetNodeCount(ConnectionDirection::Both) == 0) {
            throw JSONRPCError(RPC_CLIENT_NOT_CONNECTED, PACKAGE_NAME " is not connected!");
        }

        if (chainman.IsInitialBlockDownload()) {
            throw JSONRPCError(RPC_CLIENT_IN_INITIAL_DOWNLOAD, PACKAGE_NAME " is in initial sync and waiting for blocks...");
        }
    }

    static unsigned int nTransactionsUpdatedLast;
    const CTxMemPool& mempool = EnsureMemPool(node);

    if (!lpval.isNull())
    {
        // Wait to respond until either the best block changes, OR a minute has passed and there are more transactions
        uint256 hashWatchedChain;
        std::chrono::steady_clock::time_point checktxtime;
        unsigned int nTransactionsUpdatedLastLP;

        if (lpval.isStr())
        {
            // Format: <hashBestChain><nTransactionsUpdatedLast>
            const std::string& lpstr = lpval.get_str();

            hashWatchedChain = ParseHashV(lpstr.substr(0, 64), "longpollid");
            nTransactionsUpdatedLastLP = LocaleIndependentAtoi<int64_t>(lpstr.substr(64));
        }
        else
        {
            // NOTE: Spec does not specify behaviour for non-string longpollid, but this makes testing easier
            hashWatchedChain = active_chain.Tip()->GetBlockHash();
            nTransactionsUpdatedLastLP = nTransactionsUpdatedLast;
        }

        // Release lock while waiting
        LEAVE_CRITICAL_SECTION(cs_main);
        {
            checktxtime = std::chrono::steady_clock::now() + std::chrono::minutes(1);

            WAIT_LOCK(g_best_block_mutex, lock);
            while (g_best_block == hashWatchedChain && IsRPCRunning())
            {
                if (g_best_block_cv.wait_until(lock, checktxtime) == std::cv_status::timeout)
                {
                    // Timeout: Check transactions for update
                    // without holding the mempool lock to avoid deadlocks
                    if (mempool.GetTransactionsUpdated() != nTransactionsUpdatedLastLP)
                        break;
                    checktxtime += std::chrono::seconds(10);
                }
            }
        }
        ENTER_CRITICAL_SECTION(cs_main);

        if (!IsRPCRunning())
            throw JSONRPCError(RPC_CLIENT_NOT_CONNECTED, "Shutting down");
        // TODO: Maybe recheck connections/IBD and (if something wrong) send an expires-immediately template to stop miners?
    }

    const Consensus::Params& consensusParams = chainman.GetParams().GetConsensus();

    // GBT must be called with 'signet' set in the rules for signet chains
    if (consensusParams.signet_blocks && setClientRules.count("signet") != 1) {
        throw JSONRPCError(RPC_INVALID_PARAMETER, "getblocktemplate must be called with the signet rule set (call with {\"rules\": [\"segwit\", \"signet\"]})");
    }

    // GBT must be called with 'segwit' set in the rules
    if (setClientRules.count("segwit") != 1) {
        throw JSONRPCError(RPC_INVALID_PARAMETER, "getblocktemplate must be called with the segwit rule set (call with {\"rules\": [\"segwit\"]})");
    }

    // Update block
    static CBlockIndex* pindexPrev;
    static int64_t time_start;
    static std::unique_ptr<CBlockTemplate> pblocktemplate;
    if (pindexPrev != active_chain.Tip() ||
        (mempool.GetTransactionsUpdated() != nTransactionsUpdatedLast && GetTime() - time_start > 5))
    {
        // Clear pindexPrev so future calls make a new block, despite any failures from here on
        pindexPrev = nullptr;

        // Store the pindexBest used before CreateNewBlock, to avoid races
        nTransactionsUpdatedLast = mempool.GetTransactionsUpdated();
        CBlockIndex* pindexPrevNew = active_chain.Tip();
        time_start = GetTime();

        // Create new block
        CScript scriptDummy = CScript() << OP_TRUE;
        pblocktemplate = BlockAssembler{active_chainstate, &mempool}.CreateNewBlock(scriptDummy, active_chain.Tip()->nHeight>=Params().GetConsensus().nLastPOWBlock?true:false);
        if (!pblocktemplate)
            throw JSONRPCError(RPC_OUT_OF_MEMORY, "Out of memory");

        // Need to update only after we know CreateNewBlock succeeded
        pindexPrev = pindexPrevNew;
    }
    CHECK_NONFATAL(pindexPrev);
    CBlock* pblock = &pblocktemplate->block; // pointer for convenience

    // Update nTime
    UpdateTime(pblock, consensusParams, pindexPrev);
    pblock->nNonce = 0;

    // NOTE: If at some point we support pre-segwit miners post-segwit-activation, this needs to take segwit support into consideration
    const bool fPreSegWit = !DeploymentActiveAfter(pindexPrev, chainman, Consensus::DEPLOYMENT_SEGWIT);

    UniValue aCaps(UniValue::VARR); aCaps.push_back("proposal");

    UniValue transactions(UniValue::VARR);
    std::map<uint256, int64_t> setTxIndex;
    int i = 0;
    for (const auto& it : pblock->vtx) {
        const CTransaction& tx = *it;
        uint256 txHash = tx.GetHash();
        setTxIndex[txHash] = i++;

        if (tx.IsCoinBase())
            continue;

        UniValue entry(UniValue::VOBJ);

        entry.pushKV("data", EncodeHexTx(tx));
        entry.pushKV("txid", txHash.GetHex());
        entry.pushKV("hash", tx.GetWitnessHash().GetHex());

        UniValue deps(UniValue::VARR);
        for (const CTxIn &in : tx.vin)
        {
            if (setTxIndex.count(in.prevout.hash))
                deps.push_back(setTxIndex[in.prevout.hash]);
        }
        entry.pushKV("depends", deps);

        int index_in_template = i - 1;
        entry.pushKV("fee", pblocktemplate->vTxFees[index_in_template]);
        int64_t nTxSigOps = pblocktemplate->vTxSigOpsCost[index_in_template];
        if (fPreSegWit) {
            CHECK_NONFATAL(nTxSigOps % WITNESS_SCALE_FACTOR == 0);
            nTxSigOps /= WITNESS_SCALE_FACTOR;
        }
        entry.pushKV("sigops", nTxSigOps);
        entry.pushKV("weight", GetTransactionWeight(tx));

        transactions.push_back(entry);
    }

    UniValue aux(UniValue::VOBJ);

    arith_uint256 hashTarget = arith_uint256().SetCompact(pblock->nBits);

    UniValue aMutable(UniValue::VARR);
    aMutable.push_back("time");
    aMutable.push_back("transactions");
    aMutable.push_back("prevblock");

    UniValue result(UniValue::VOBJ);
    result.pushKV("capabilities", aCaps);

    UniValue aRules(UniValue::VARR);
    aRules.push_back("csv");
    if (!fPreSegWit) aRules.push_back("!segwit");
    if (consensusParams.signet_blocks) {
        // indicate to miner that they must understand signet rules
        // when attempting to mine with this template
        aRules.push_back("!signet");
    }

    UniValue vbavailable(UniValue::VOBJ);
    for (int j = 0; j < (int)Consensus::MAX_VERSION_BITS_DEPLOYMENTS; ++j) {
        Consensus::DeploymentPos pos = Consensus::DeploymentPos(j);
        ThresholdState state = chainman.m_versionbitscache.State(pindexPrev, consensusParams, pos);
        switch (state) {
            case ThresholdState::DEFINED:
            case ThresholdState::FAILED:
                // Not exposed to GBT at all
                break;
            case ThresholdState::LOCKED_IN:
                // Ensure bit is set in block version
                pblock->nVersion |= chainman.m_versionbitscache.Mask(consensusParams, pos);
                [[fallthrough]];
            case ThresholdState::STARTED:
            {
                const struct VBDeploymentInfo& vbinfo = VersionBitsDeploymentInfo[pos];
                vbavailable.pushKV(gbt_vb_name(pos), consensusParams.vDeployments[pos].bit);
                if (setClientRules.find(vbinfo.name) == setClientRules.end()) {
                    if (!vbinfo.gbt_force) {
                        // If the client doesn't support this, don't indicate it in the [default] version
                        pblock->nVersion &= ~chainman.m_versionbitscache.Mask(consensusParams, pos);
                    }
                }
                break;
            }
            case ThresholdState::ACTIVE:
            {
                // Add to rules only
                const struct VBDeploymentInfo& vbinfo = VersionBitsDeploymentInfo[pos];
                aRules.push_back(gbt_vb_name(pos));
                if (setClientRules.find(vbinfo.name) == setClientRules.end()) {
                    // Not supported by the client; make sure it's safe to proceed
                    if (!vbinfo.gbt_force) {
                        throw JSONRPCError(RPC_INVALID_PARAMETER, strprintf("Support for '%s' rule requires explicit client support", vbinfo.name));
                    }
                }
                break;
            }
        }
    }
    result.pushKV("version", pblock->nVersion);
    result.pushKV("rules", aRules);
    result.pushKV("vbavailable", vbavailable);
    result.pushKV("vbrequired", int(0));

    result.pushKV("previousblockhash", pblock->hashPrevBlock.GetHex());
    result.pushKV("transactions", transactions);
    result.pushKV("coinbaseaux", aux);
    result.pushKV("coinbasevalue", (int64_t)pblock->vtx[0]->vout[0].nValue);
    result.pushKV("longpollid", active_chain.Tip()->GetBlockHash().GetHex() + ToString(nTransactionsUpdatedLast));
    result.pushKV("target", hashTarget.GetHex());
    result.pushKV("mintime", (int64_t)pindexPrev->GetMedianTimePast()+1);
    result.pushKV("mutable", aMutable);
    result.pushKV("noncerange", "00000000ffffffff");
    int64_t nSigOpLimit = dgpMaxBlockSigOps;
    int64_t nSizeLimit = dgpMaxBlockSerSize;
    if (fPreSegWit) {
        CHECK_NONFATAL(nSigOpLimit % WITNESS_SCALE_FACTOR == 0);
        nSigOpLimit /= WITNESS_SCALE_FACTOR;
        CHECK_NONFATAL(nSizeLimit % WITNESS_SCALE_FACTOR == 0);
        nSizeLimit /= WITNESS_SCALE_FACTOR;
    }
    result.pushKV("sigoplimit", nSigOpLimit);
    result.pushKV("sizelimit", nSizeLimit);
    if (!fPreSegWit) {
        result.pushKV("weightlimit", (int64_t)dgpMaxBlockWeight);
    }
    result.pushKV("curtime", pblock->GetBlockTime());
    result.pushKV("bits", strprintf("%08x", pblock->nBits));
    result.pushKV("height", (int64_t)(pindexPrev->nHeight+1));

    if (consensusParams.signet_blocks) {
        result.pushKV("signet_challenge", HexStr(consensusParams.signet_challenge));
    }

    if (!pblocktemplate->vchCoinbaseCommitment.empty()) {
        result.pushKV("default_witness_commitment", HexStr(pblocktemplate->vchCoinbaseCommitment));
    }

    return result;
},
    };
}

class submitblock_StateCatcher final : public CValidationInterface
{
public:
    uint256 hash;
    bool found{false};
    BlockValidationState state;

    explicit submitblock_StateCatcher(const uint256 &hashIn) : hash(hashIn), state() {}

protected:
    void BlockChecked(const CBlock& block, const BlockValidationState& stateIn) override {
        if (block.GetHash() != hash)
            return;
        found = true;
        state = stateIn;
    }
};

static RPCHelpMan submitblock()
{
    // We allow 2 arguments for compliance with BIP22. Argument 2 is ignored.
    return RPCHelpMan{"submitblock",
        "\nAttempts to submit new block to network.\n"
        "See https://en.bitcoin.it/wiki/BIP_0022 for full specification.\n",
        {
            {"hexdata", RPCArg::Type::STR_HEX, RPCArg::Optional::NO, "the hex-encoded block data to submit"},
            {"dummy", RPCArg::Type::STR, RPCArg::DefaultHint{"ignored"}, "dummy value, for compatibility with BIP22. This value is ignored."},
        },
        {
            RPCResult{"If the block was accepted", RPCResult::Type::NONE, "", ""},
            RPCResult{"Otherwise", RPCResult::Type::STR, "", "According to BIP22"},
        },
        RPCExamples{
                    HelpExampleCli("submitblock", "\"mydata\"")
            + HelpExampleRpc("submitblock", "\"mydata\"")
                },
        [&](const RPCHelpMan& self, const JSONRPCRequest& request) -> UniValue
{
    std::shared_ptr<CBlock> blockptr = std::make_shared<CBlock>();
    CBlock& block = *blockptr;
    if (!DecodeHexBlk(block, request.params[0].get_str())) {
        throw JSONRPCError(RPC_DESERIALIZATION_ERROR, "Block decode failed");
    }

    if (block.vtx.empty() || !block.vtx[0]->IsCoinBase()) {
        throw JSONRPCError(RPC_DESERIALIZATION_ERROR, "Block does not start with a coinbase");
    }

    ChainstateManager& chainman = EnsureAnyChainman(request.context);
    uint256 hash = block.GetHash();
    {
        LOCK(cs_main);
        const CBlockIndex* pindex = chainman.m_blockman.LookupBlockIndex(hash);
        if (pindex) {
            if (pindex->IsValid(BLOCK_VALID_SCRIPTS)) {
                return "duplicate";
            }
            if (pindex->nStatus & BLOCK_FAILED_MASK) {
                return "duplicate-invalid";
            }
        }
    }

    {
        LOCK(cs_main);
        const CBlockIndex* pindex = chainman.m_blockman.LookupBlockIndex(block.hashPrevBlock);
        if (pindex) {
            chainman.UpdateUncommittedBlockStructures(block, pindex);
        }
    }

    bool new_block;
    auto sc = std::make_shared<submitblock_StateCatcher>(block.GetHash());
    RegisterSharedValidationInterface(sc);
    bool accepted = chainman.ProcessNewBlock(blockptr, /*force_processing=*/true, /*min_pow_checked=*/true, /*new_block=*/&new_block);
    UnregisterSharedValidationInterface(sc);
    if (!new_block && accepted) {
        return "duplicate";
    }
    if (!sc->found) {
        return "inconclusive";
    }
    return BIP22ValidationResult(sc->state);
},
    };
}

static RPCHelpMan submitheader()
{
    return RPCHelpMan{"submitheader",
                "\nDecode the given hexdata as a header and submit it as a candidate chain tip if valid."
                "\nThrows when the header is invalid.\n",
                {
                    {"hexdata", RPCArg::Type::STR_HEX, RPCArg::Optional::NO, "the hex-encoded block header data"},
                },
                RPCResult{
                    RPCResult::Type::NONE, "", "None"},
                RPCExamples{
                    HelpExampleCli("submitheader", "\"aabbcc\"") +
                    HelpExampleRpc("submitheader", "\"aabbcc\"")
                },
        [&](const RPCHelpMan& self, const JSONRPCRequest& request) -> UniValue
{
    CBlockHeader h;
    if (!DecodeHexBlockHeader(h, request.params[0].get_str())) {
        throw JSONRPCError(RPC_DESERIALIZATION_ERROR, "Block header decode failed");
    }
    ChainstateManager& chainman = EnsureAnyChainman(request.context);
    {
        LOCK(cs_main);
        if (!chainman.m_blockman.LookupBlockIndex(h.hashPrevBlock)) {
            throw JSONRPCError(RPC_VERIFY_ERROR, "Must submit previous header (" + h.hashPrevBlock.GetHex() + ") first");
        }
    }

    BlockValidationState state;
    chainman.ProcessNewBlockHeaders({h}, /*min_pow_checked=*/true, state);
    if (state.IsValid()) return UniValue::VNULL;
    if (state.IsError()) {
        throw JSONRPCError(RPC_VERIFY_ERROR, state.ToString());
    }
    throw JSONRPCError(RPC_VERIFY_ERROR, state.GetRejectReason());
},
    };
}

void RegisterMiningRPCCommands(CRPCTable& t)
{
    static const CRPCCommand commands[]{
        {"mining", &getnetworkhashps},
        {"mining", &prioritisetransaction},
        {"mining", &getprioritisedtransactions},
        {"mining", &getblocktemplate},
        {"mining", &submitblock},
        {"mining", &submitheader},
        {"mining", &getsubsidy},

        {"hidden", &generatetoaddress},
        {"hidden", &generatetodescriptor},
        {"hidden", &generateblock},
        {"hidden", &generate},
    };
    for (const auto& c : commands) {
        t.appendCommand(c.name, &c);
    }
}<|MERGE_RESOLUTION|>--- conflicted
+++ resolved
@@ -42,12 +42,8 @@
 #include <validationinterface.h>
 #include <warnings.h>
 #include <common/args.h>
-<<<<<<< HEAD
-=======
 #include <util/time.h>
->>>>>>> 258457a4
-
-#include <util/time.h>
+
 #include <memory>
 #include <stdint.h>
 
@@ -64,8 +60,6 @@
  * If 'height' is a valid block height, compute the estimate at the time when a given block was found.
  */
 UniValue GetNetworkHashPS(int lookup, int height, const CChain& active_chain) {
-<<<<<<< HEAD
-=======
     if (lookup < -1 || lookup == 0) {
         throw JSONRPCError(RPC_INVALID_PARAMETER, "Invalid nblocks. Must be a positive number or -1.");
     }
@@ -74,7 +68,6 @@
         throw JSONRPCError(RPC_INVALID_PARAMETER, "Block does not exist at specified height");
     }
 
->>>>>>> 258457a4
     const CBlockIndex* pb = active_chain.Tip();
 
     if (height >= 0) {
@@ -85,11 +78,7 @@
         return 0;
 
     // If lookup is -1, then use blocks since last difficulty change.
-<<<<<<< HEAD
-    if (lookup <= 0)
-=======
     if (lookup == -1)
->>>>>>> 258457a4
         lookup = pb->nHeight % Params().GetConsensus().DifficultyAdjustmentInterval(pb->nHeight) + 1;
 
     // If lookup is larger than chain, then set it to chain length.
@@ -171,11 +160,7 @@
 static UniValue generateBlocks(ChainstateManager& chainman, const CTxMemPool& mempool, const CScript& coinbase_script, int nGenerate, uint64_t nMaxTries)
 {
     UniValue blockHashes(UniValue::VARR);
-<<<<<<< HEAD
-    while (nGenerate > 0 && !ShutdownRequested()) {
-=======
     while (nGenerate > 0 && !chainman.m_interrupt) {
->>>>>>> 258457a4
         std::unique_ptr<CBlockTemplate> pblocktemplate(BlockAssembler{chainman.ActiveChainstate(), &mempool}.CreateNewBlock(coinbase_script, false, nullptr, 0, GetAdjustedTimeSeconds()+node::POW_MINER_MAX_TIME));
         if (!pblocktemplate.get())
             throw JSONRPCError(RPC_INTERNAL_ERROR, "Couldn't create new block");
