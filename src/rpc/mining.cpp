// Copyright (c) 2010 Satoshi Nakamoto
<<<<<<< HEAD
// Copyright (c) 2009-2017 The Bitcoin Core developers
=======
// Copyright (c) 2009-2018 The Bitcoin Core developers
>>>>>>> 228c1378
// Distributed under the MIT software license, see the accompanying
// file COPYING or http://www.opensource.org/licenses/mit-license.php.

#include <amount.h>
#include <chain.h>
#include <chainparams.h>
#include <consensus/consensus.h>
#include <consensus/params.h>
#include <consensus/validation.h>
#include <core_io.h>
#include <validation.h>
#include <key_io.h>
#include <miner.h>
#include <net.h>
#include <policy/fees.h>
#include <pow.h>
#include <pos.h>
#include <rpc/blockchain.h>
#include <rpc/mining.h>
#include <rpc/server.h>
#include <shutdown.h>
#include <txmempool.h>
#include <util.h>
#include <utilstrencodings.h>
#include <validationinterface.h>
#include <warnings.h>

#include <timedata.h>
#ifdef ENABLE_WALLET
#include <wallet/wallet.h>
#include <wallet/walletdb.h>
#endif
#include <memory>
#include <stdint.h>

unsigned int ParseConfirmTarget(const UniValue& value)
{
    int target = value.get_int();
    unsigned int max_target = ::feeEstimator.HighestTargetTracked(FeeEstimateHorizon::LONG_HALFLIFE);
    if (target < 1 || (unsigned int)target > max_target) {
        throw JSONRPCError(RPC_INVALID_PARAMETER, strprintf("Invalid conf_target, must be between %u - %u", 1, max_target));
    }
    return (unsigned int)target;
}

/**
 * Return average network hashes per second based on the last 'lookup' blocks,
 * or from the last difficulty change if 'lookup' is nonpositive.
 * If 'height' is nonnegative, compute the estimate at the time when a given block was found.
 */
static UniValue GetNetworkHashPS(int lookup, int height) {
    CBlockIndex *pb = chainActive.Tip();

    if (height >= 0 && height < chainActive.Height())
        pb = chainActive[height];

    if (pb == nullptr || !pb->nHeight)
        return 0;

    // If lookup is -1, then use blocks since last difficulty change.
    if (lookup <= 0)
        lookup = pb->nHeight % Params().GetConsensus().DifficultyAdjustmentInterval() + 1;

    // If lookup is larger than chain, then set it to chain length.
    if (lookup > pb->nHeight)
        lookup = pb->nHeight;

    CBlockIndex *pb0 = pb;
    int64_t minTime = pb0->GetBlockTime();
    int64_t maxTime = minTime;
    for (int i = 0; i < lookup; i++) {
        pb0 = pb0->pprev;
        int64_t time = pb0->GetBlockTime();
        minTime = std::min(time, minTime);
        maxTime = std::max(time, maxTime);
    }

    // In case there's a situation where minTime == maxTime, we don't want a divide by zero exception.
    if (minTime == maxTime)
        return 0;

    arith_uint256 workDiff = pb->nChainWork - pb0->nChainWork;
    int64_t timeDiff = maxTime - minTime;

    return workDiff.getdouble() / timeDiff;
}

static UniValue getnetworkhashps(const JSONRPCRequest& request)
{
    if (request.fHelp || request.params.size() > 2)
        throw std::runtime_error(
            "getnetworkhashps ( nblocks height )\n"
            "\nReturns the estimated network hashes per second based on the last n blocks.\n"
            "Pass in [blocks] to override # of blocks, -1 specifies since last difficulty change.\n"
            "Pass in [height] to estimate the network speed at the time when a certain block was found.\n"
            "\nArguments:\n"
            "1. nblocks     (numeric, optional, default=120) The number of blocks, or -1 for blocks since last difficulty change.\n"
            "2. height      (numeric, optional, default=-1) To estimate at the time of the given height.\n"
            "\nResult:\n"
            "x             (numeric) Hashes per second estimated\n"
            "\nExamples:\n"
            + HelpExampleCli("getnetworkhashps", "")
            + HelpExampleRpc("getnetworkhashps", "")
       );

    LOCK(cs_main);
    return GetNetworkHashPS(!request.params[0].isNull() ? request.params[0].get_int() : 120, !request.params[1].isNull() ? request.params[1].get_int() : -1);
}

UniValue generateBlocks(std::shared_ptr<CReserveScript> coinbaseScript, int nGenerate, uint64_t nMaxTries, bool keepScript)
{
    static const int nInnerLoopCount = 0x10000;
    int nHeightEnd = 0;
    int nHeight = 0;

    {   // Don't keep cs_main locked
        LOCK(cs_main);
        nHeight = chainActive.Height();
        nHeightEnd = nHeight+nGenerate;
    }
    unsigned int nExtraNonce = 0;
    UniValue blockHashes(UniValue::VARR);
    while (nHeight < nHeightEnd && !ShutdownRequested())
    {
        std::unique_ptr<CBlockTemplate> pblocktemplate(BlockAssembler(Params()).CreateNewBlock(coinbaseScript->reserveScript, true, false, nullptr, 0, GetAdjustedTime()+POW_MINER_MAX_TIME));
        if (!pblocktemplate.get())
            throw JSONRPCError(RPC_INTERNAL_ERROR, "Couldn't create new block");
        CBlock *pblock = &pblocktemplate->block;
        {
            LOCK(cs_main);
            IncrementExtraNonce(pblock, chainActive.Tip(), nExtraNonce);
        }
        while (nMaxTries > 0 && pblock->nNonce < nInnerLoopCount && !CheckProofOfWork(pblock->GetHash(), pblock->nBits, Params().GetConsensus())) {
            ++pblock->nNonce;
            --nMaxTries;
        }
        if (nMaxTries == 0) {
            break;
        }
        if (pblock->nNonce == nInnerLoopCount) {
            continue;
        }
        std::shared_ptr<const CBlock> shared_pblock = std::make_shared<const CBlock>(*pblock);
        if (!ProcessNewBlock(Params(), shared_pblock, true, nullptr))
            throw JSONRPCError(RPC_INTERNAL_ERROR, "ProcessNewBlock, block not accepted");
        ++nHeight;
        blockHashes.push_back(pblock->GetHash().GetHex());

        //mark script as important because it was used at least for one coinbase output if the script came from the wallet
        if (keepScript)
        {
            coinbaseScript->KeepScript();
        }
    }
    return blockHashes;
}

static UniValue generatetoaddress(const JSONRPCRequest& request)
{
    if (request.fHelp || request.params.size() < 2 || request.params.size() > 3)
        throw std::runtime_error(
            "generatetoaddress nblocks address (maxtries)\n"
            "\nMine blocks immediately to a specified address (before the RPC call returns)\n"
            "\nArguments:\n"
            "1. nblocks      (numeric, required) How many blocks are generated immediately.\n"
            "2. address      (string, required) The address to send the newly generated qtum to.\n"
            "3. maxtries     (numeric, optional) How many iterations to try (default = 1000000).\n"
            "\nResult:\n"
            "[ blockhashes ]     (array) hashes of blocks generated\n"
            "\nExamples:\n"
            "\nGenerate 11 blocks to myaddress\n"
            + HelpExampleCli("generatetoaddress", "11 \"myaddress\"")
        );

    int nGenerate = request.params[0].get_int();
    uint64_t nMaxTries = 1000000;
    if (!request.params[2].isNull()) {
        nMaxTries = request.params[2].get_int();
    }

    CTxDestination destination = DecodeDestination(request.params[1].get_str());
    if (!IsValidDestination(destination)) {
        throw JSONRPCError(RPC_INVALID_ADDRESS_OR_KEY, "Error: Invalid address");
    }

    std::shared_ptr<CReserveScript> coinbaseScript = std::make_shared<CReserveScript>();
    coinbaseScript->reserveScript = GetScriptForDestination(destination);

    return generateBlocks(coinbaseScript, nGenerate, nMaxTries, false);
}

<<<<<<< HEAD
UniValue getsubsidy(const JSONRPCRequest& request)
=======
static UniValue getsubsidy(const JSONRPCRequest& request)
>>>>>>> 228c1378
{
    if (request.fHelp || request.params.size() > 1)
        throw std::runtime_error(
            "getsubsidy [nTarget]\n"
            "Returns subsidy value for the specified value of target.");
    int nTarget = request.params.size() == 1 ? request.params[0].get_int() : chainActive.Height();
    if (nTarget < 0)
        throw JSONRPCError(RPC_INVALID_PARAMETER, "Block height out of range");
    const Consensus::Params& consensusParams = Params().GetConsensus();
    return (uint64_t)GetBlockSubsidy(nTarget, consensusParams);
}

<<<<<<< HEAD
UniValue getmininginfo(const JSONRPCRequest& request)
=======
static UniValue getmininginfo(const JSONRPCRequest& request)
>>>>>>> 228c1378
{
    if (request.fHelp || request.params.size() != 0)
        throw std::runtime_error(
            "getmininginfo\n"
            "\nReturns a json object containing mining-related information."
            "\nResult:\n"
            "{\n"
            "  \"blocks\": nnn,             (numeric) The current block\n"
            "  \"currentblockweight\": nnn, (numeric) The last block weight\n"
            "  \"currentblocktx\": nnn,     (numeric) The last block transaction\n"
            "  \"difficulty\": xxx.xxxxx    (numeric) The current difficulty\n"
            "  \"networkhashps\": nnn,      (numeric) The network hashes per second\n"
            "  \"pooledtx\": n              (numeric) The size of the mempool\n"
            "  \"chain\": \"xxxx\",           (string) current network name as defined in BIP70 (main, test, regtest)\n"
            "  \"warnings\": \"...\"          (string) any network and blockchain warnings\n"
            "}\n"
            "\nExamples:\n"
            + HelpExampleCli("getmininginfo", "")
            + HelpExampleRpc("getmininginfo", "")
        );


    LOCK(cs_main);

    UniValue obj(UniValue::VOBJ);
    UniValue diff(UniValue::VOBJ);
    UniValue weight(UniValue::VOBJ);

<<<<<<< HEAD
    obj.push_back(Pair("blocks",           (int)chainActive.Height()));
    obj.push_back(Pair("currentblockweight", (uint64_t)nLastBlockWeight));
    obj.push_back(Pair("currentblocktx",   (uint64_t)nLastBlockTx));

    diff.push_back(Pair("proof-of-work",   GetDifficulty(GetLastBlockIndex(pindexBestHeader, false))));
    diff.push_back(Pair("proof-of-stake",  GetDifficulty(GetLastBlockIndex(pindexBestHeader, true))));
    diff.push_back(Pair("search-interval", (int)nLastCoinStakeSearchInterval));
    obj.push_back(Pair("difficulty",       diff));

    const Consensus::Params& consensusParams = Params().GetConsensus();
    obj.push_back(Pair("blockvalue",    (uint64_t)GetBlockSubsidy(chainActive.Height(), consensusParams)));

    obj.push_back(Pair("netmhashps",       GetPoWMHashPS()));
    obj.push_back(Pair("netstakeweight",   GetPoSKernelPS()));
    obj.push_back(Pair("errors",           GetWarnings("statusbar")));
    obj.push_back(Pair("networkhashps",    getnetworkhashps(request)));
    obj.push_back(Pair("pooledtx",         (uint64_t)mempool.size()));

    uint64_t nWeight = 0;
#ifdef ENABLE_WALLET
    CWallet * const pwallet = GetWalletForJSONRPCRequest(request);
    if (pwallet)
        nWeight = pwallet->GetStakeWeight(); 
#endif
    weight.push_back(Pair("minimum",       (uint64_t)nWeight));
    weight.push_back(Pair("maximum",       (uint64_t)0));
    weight.push_back(Pair("combined",      (uint64_t)nWeight));
    obj.push_back(Pair("stakeweight",      weight));

    obj.push_back(Pair("chain",            Params().NetworkIDString()));
    if (IsDeprecatedRPCEnabled("getmininginfo")) {
        obj.push_back(Pair("errors",       GetWarnings("statusbar")));
    } else {
        obj.push_back(Pair("warnings",     GetWarnings("statusbar")));
=======
    obj.pushKV("blocks",           (int)chainActive.Height());
    obj.pushKV("currentblockweight", (uint64_t)nLastBlockWeight);
    obj.pushKV("currentblocktx",   (uint64_t)nLastBlockTx);

    uint64_t nWeight = 0;
    uint64_t lastCoinStakeSearchInterval = 0;
#ifdef ENABLE_WALLET
    std::shared_ptr<CWallet> const wallet = GetWalletForJSONRPCRequest(request);
    CWallet* const pwallet = wallet.get();
    if (pwallet)
    {
        nWeight = pwallet->GetStakeWeight();
        lastCoinStakeSearchInterval = pwallet->m_last_coin_stake_search_interval;
>>>>>>> 228c1378
    }
#endif

    diff.pushKV("proof-of-work",   GetDifficulty(GetLastBlockIndex(pindexBestHeader, false)));
    diff.pushKV("proof-of-stake",  GetDifficulty(GetLastBlockIndex(pindexBestHeader, true)));
    diff.pushKV("search-interval", (int)lastCoinStakeSearchInterval);
    obj.pushKV("difficulty",       diff);

    const Consensus::Params& consensusParams = Params().GetConsensus();
    obj.pushKV("blockvalue",    (uint64_t)GetBlockSubsidy(chainActive.Height(), consensusParams));

    obj.pushKV("netmhashps",       GetPoWMHashPS());
    obj.pushKV("netstakeweight",   GetPoSKernelPS());
    obj.pushKV("errors",           GetWarnings("statusbar"));
    obj.pushKV("networkhashps",    getnetworkhashps(request));
    obj.pushKV("pooledtx",         (uint64_t)mempool.size());

    weight.pushKV("minimum",       (uint64_t)nWeight);
    weight.pushKV("maximum",       (uint64_t)0);
    weight.pushKV("combined",      (uint64_t)nWeight);
    obj.pushKV("stakeweight",      weight);

    obj.pushKV("chain",            Params().NetworkIDString());
    obj.pushKV("warnings",         GetWarnings("statusbar"));
    return obj;
}

<<<<<<< HEAD
UniValue getstakinginfo(const JSONRPCRequest& request)
=======
static UniValue getstakinginfo(const JSONRPCRequest& request)
>>>>>>> 228c1378
{
    if (request.fHelp || request.params.size() != 0)
        throw std::runtime_error(
            "getstakinginfo\n"
            "Returns an object containing staking-related information.");

    LOCK(cs_main);

    uint64_t nWeight = 0;
<<<<<<< HEAD
#ifdef ENABLE_WALLET
    CWallet * const pwallet = GetWalletForJSONRPCRequest(request);
=======
    uint64_t lastCoinStakeSearchInterval = 0;
#ifdef ENABLE_WALLET
    std::shared_ptr<CWallet> const wallet = GetWalletForJSONRPCRequest(request);
    CWallet* const pwallet = wallet.get();
>>>>>>> 228c1378

    if (pwallet)
    {
        nWeight = pwallet->GetStakeWeight();
<<<<<<< HEAD
=======
        lastCoinStakeSearchInterval = pwallet->m_last_coin_stake_search_interval;
>>>>>>> 228c1378
    }
#endif

    uint64_t nNetworkWeight = GetPoSKernelPS();
<<<<<<< HEAD
    bool staking = nLastCoinStakeSearchInterval && nWeight;
=======
    bool staking = lastCoinStakeSearchInterval && nWeight;
>>>>>>> 228c1378
    const Consensus::Params& consensusParams = Params().GetConsensus();
    int64_t nTargetSpacing = consensusParams.nPowTargetSpacing;
    uint64_t nExpectedTime = staking ? (nTargetSpacing * nNetworkWeight / nWeight) : 0;

    UniValue obj(UniValue::VOBJ);

<<<<<<< HEAD
    obj.push_back(Pair("enabled", gArgs.GetBoolArg("-staking", true)));
    obj.push_back(Pair("staking", staking));
    obj.push_back(Pair("errors", GetWarnings("statusbar")));

    obj.push_back(Pair("currentblocktx", (uint64_t)nLastBlockTx));
    obj.push_back(Pair("pooledtx", (uint64_t)mempool.size()));

    obj.push_back(Pair("difficulty", GetDifficulty(GetLastBlockIndex(pindexBestHeader, true))));
    obj.push_back(Pair("search-interval", (int)nLastCoinStakeSearchInterval));

    obj.push_back(Pair("weight", (uint64_t)nWeight));
    obj.push_back(Pair("netstakeweight", (uint64_t)nNetworkWeight));

    obj.push_back(Pair("expectedtime", nExpectedTime));
=======
    obj.pushKV("enabled", gArgs.GetBoolArg("-staking", true));
    obj.pushKV("staking", staking);
    obj.pushKV("errors", GetWarnings("statusbar"));

    obj.pushKV("currentblocktx", (uint64_t)nLastBlockTx);
    obj.pushKV("pooledtx", (uint64_t)mempool.size());

    obj.pushKV("difficulty", GetDifficulty(GetLastBlockIndex(pindexBestHeader, true)));
    obj.pushKV("search-interval", (int)lastCoinStakeSearchInterval);

    obj.pushKV("weight", (uint64_t)nWeight);
    obj.pushKV("netstakeweight", (uint64_t)nNetworkWeight);

    obj.pushKV("expectedtime", nExpectedTime);
>>>>>>> 228c1378

    return obj;
}

// NOTE: Unlike wallet RPC (which use BTC values), mining RPCs follow GBT (BIP 22) in using satoshi amounts
static UniValue prioritisetransaction(const JSONRPCRequest& request)
{
    if (request.fHelp || request.params.size() != 3)
        throw std::runtime_error(
            "prioritisetransaction <txid> <dummy value> <fee delta>\n"
            "Accepts the transaction into mined blocks at a higher (or lower) priority\n"
            "\nArguments:\n"
            "1. \"txid\"       (string, required) The transaction id.\n"
            "2. dummy          (numeric, optional) API-Compatibility for previous API. Must be zero or null.\n"
            "                  DEPRECATED. For forward compatibility use named arguments and omit this parameter.\n"
            "3. fee_delta      (numeric, required) The fee value (in satoshis) to add (or subtract, if negative).\n"
            "                  Note, that this value is not a fee rate. It is a value to modify absolute fee of the TX.\n"
            "                  The fee is not actually paid, only the algorithm for selecting transactions into a block\n"
            "                  considers the transaction as it would have paid a higher (or lower) fee.\n"
            "\nResult:\n"
            "true              (boolean) Returns true\n"
            "\nExamples:\n"
            + HelpExampleCli("prioritisetransaction", "\"txid\" 0.0 10000")
            + HelpExampleRpc("prioritisetransaction", "\"txid\", 0.0, 10000")
        );

    LOCK(cs_main);

    uint256 hash = ParseHashStr(request.params[0].get_str(), "txid");
    CAmount nAmount = request.params[2].get_int64();

    if (!(request.params[1].isNull() || request.params[1].get_real() == 0)) {
        throw JSONRPCError(RPC_INVALID_PARAMETER, "Priority is no longer supported, dummy argument to prioritisetransaction must be 0.");
    }

    mempool.PrioritiseTransaction(hash, nAmount);
    return true;
}


// NOTE: Assumes a conclusive result; if result is inconclusive, it must be handled by caller
static UniValue BIP22ValidationResult(const CValidationState& state)
{
    if (state.IsValid())
        return NullUniValue;

    if (state.IsError())
        throw JSONRPCError(RPC_VERIFY_ERROR, FormatStateMessage(state));
    if (state.IsInvalid())
    {
        std::string strRejectReason = state.GetRejectReason();
        if (strRejectReason.empty())
            return "rejected";
        return strRejectReason;
    }
    // Should be impossible
    return "valid?";
}

static std::string gbt_vb_name(const Consensus::DeploymentPos pos) {
    const struct VBDeploymentInfo& vbinfo = VersionBitsDeploymentInfo[pos];
    std::string s = vbinfo.name;
    if (!vbinfo.gbt_force) {
        s.insert(s.begin(), '!');
    }
    return s;
}

static UniValue getblocktemplate(const JSONRPCRequest& request)
{
    if (request.fHelp || request.params.size() > 1)
        throw std::runtime_error(
            "getblocktemplate ( TemplateRequest )\n"
            "\nIf the request parameters include a 'mode' key, that is used to explicitly select between the default 'template' request or a 'proposal'.\n"
            "It returns data needed to construct a block to work on.\n"
            "For full specification, see BIPs 22, 23, 9, and 145:\n"
            "    https://github.com/bitcoin/bips/blob/master/bip-0022.mediawiki\n"
            "    https://github.com/bitcoin/bips/blob/master/bip-0023.mediawiki\n"
            "    https://github.com/bitcoin/bips/blob/master/bip-0009.mediawiki#getblocktemplate_changes\n"
            "    https://github.com/bitcoin/bips/blob/master/bip-0145.mediawiki\n"

            "\nArguments:\n"
            "1. template_request         (json object, optional) A json object in the following spec\n"
            "     {\n"
            "       \"mode\":\"template\"    (string, optional) This must be set to \"template\", \"proposal\" (see BIP 23), or omitted\n"
            "       \"capabilities\":[     (array, optional) A list of strings\n"
            "           \"support\"          (string) client side supported feature, 'longpoll', 'coinbasetxn', 'coinbasevalue', 'proposal', 'serverlist', 'workid'\n"
            "           ,...\n"
            "       ],\n"
            "       \"rules\":[            (array, optional) A list of strings\n"
            "           \"support\"          (string) client side supported softfork deployment\n"
            "           ,...\n"
            "       ]\n"
            "     }\n"
            "\n"

            "\nResult:\n"
            "{\n"
            "  \"version\" : n,                    (numeric) The preferred block version\n"
            "  \"rules\" : [ \"rulename\", ... ],    (array of strings) specific block rules that are to be enforced\n"
            "  \"vbavailable\" : {                 (json object) set of pending, supported versionbit (BIP 9) softfork deployments\n"
            "      \"rulename\" : bitnumber          (numeric) identifies the bit number as indicating acceptance and readiness for the named softfork rule\n"
            "      ,...\n"
            "  },\n"
            "  \"vbrequired\" : n,                 (numeric) bit mask of versionbits the server requires set in submissions\n"
            "  \"previousblockhash\" : \"xxxx\",     (string) The hash of current highest block\n"
            "  \"transactions\" : [                (array) contents of non-coinbase transactions that should be included in the next block\n"
            "      {\n"
            "         \"data\" : \"xxxx\",             (string) transaction data encoded in hexadecimal (byte-for-byte)\n"
            "         \"txid\" : \"xxxx\",             (string) transaction id encoded in little-endian hexadecimal\n"
            "         \"hash\" : \"xxxx\",             (string) hash encoded in little-endian hexadecimal (including witness data)\n"
            "         \"depends\" : [                (array) array of numbers \n"
            "             n                          (numeric) transactions before this one (by 1-based index in 'transactions' list) that must be present in the final block if this one is\n"
            "             ,...\n"
            "         ],\n"
            "         \"fee\": n,                    (numeric) difference in value between transaction inputs and outputs (in satoshis); for coinbase transactions, this is a negative Number of the total collected block fees (ie, not including the block subsidy); if key is not present, fee is unknown and clients MUST NOT assume there isn't one\n"
            "         \"sigops\" : n,                (numeric) total SigOps cost, as counted for purposes of block limits; if key is not present, sigop cost is unknown and clients MUST NOT assume it is zero\n"
            "         \"weight\" : n,                (numeric) total transaction weight, as counted for purposes of block limits\n"
            "      }\n"
            "      ,...\n"
            "  ],\n"
            "  \"coinbaseaux\" : {                 (json object) data that should be included in the coinbase's scriptSig content\n"
            "      \"flags\" : \"xx\"                  (string) key name is to be ignored, and value included in scriptSig\n"
            "  },\n"
            "  \"coinbasevalue\" : n,              (numeric) maximum allowable input to coinbase transaction, including the generation award and transaction fees (in satoshis)\n"
            "  \"coinbasetxn\" : { ... },          (json object) information for coinbase transaction\n"
            "  \"target\" : \"xxxx\",                (string) The hash target\n"
            "  \"mintime\" : xxx,                  (numeric) The minimum timestamp appropriate for next block time in seconds since epoch (Jan 1 1970 GMT)\n"
            "  \"mutable\" : [                     (array of string) list of ways the block template may be changed \n"
            "     \"value\"                          (string) A way the block template may be changed, e.g. 'time', 'transactions', 'prevblock'\n"
            "     ,...\n"
            "  ],\n"
            "  \"noncerange\" : \"00000000ffffffff\",(string) A range of valid nonces\n"
            "  \"sigoplimit\" : n,                 (numeric) limit of sigops in blocks\n"
            "  \"sizelimit\" : n,                  (numeric) limit of block size\n"
            "  \"weightlimit\" : n,                (numeric) limit of block weight\n"
            "  \"curtime\" : ttt,                  (numeric) current timestamp in seconds since epoch (Jan 1 1970 GMT)\n"
            "  \"bits\" : \"xxxxxxxx\",              (string) compressed target of next block\n"
            "  \"height\" : n                      (numeric) The height of the next block\n"
            "}\n"

            "\nExamples:\n"
            + HelpExampleCli("getblocktemplate", "")
            + HelpExampleRpc("getblocktemplate", "")
         );

    LOCK(cs_main);

    std::string strMode = "template";
    UniValue lpval = NullUniValue;
    std::set<std::string> setClientRules;
    int64_t nMaxVersionPreVB = -1;
    if (!request.params[0].isNull())
    {
        const UniValue& oparam = request.params[0].get_obj();
        const UniValue& modeval = find_value(oparam, "mode");
        if (modeval.isStr())
            strMode = modeval.get_str();
        else if (modeval.isNull())
        {
            /* Do nothing */
        }
        else
            throw JSONRPCError(RPC_INVALID_PARAMETER, "Invalid mode");
        lpval = find_value(oparam, "longpollid");

        if (strMode == "proposal")
        {
            const UniValue& dataval = find_value(oparam, "data");
            if (!dataval.isStr())
                throw JSONRPCError(RPC_TYPE_ERROR, "Missing data String key for proposal");

            CBlock block;
            if (!DecodeHexBlk(block, dataval.get_str()))
                throw JSONRPCError(RPC_DESERIALIZATION_ERROR, "Block decode failed");

            uint256 hash = block.GetHash();
            const CBlockIndex* pindex = LookupBlockIndex(hash);
            if (pindex) {
                if (pindex->IsValid(BLOCK_VALID_SCRIPTS))
                    return "duplicate";
                if (pindex->nStatus & BLOCK_FAILED_MASK)
                    return "duplicate-invalid";
                return "duplicate-inconclusive";
            }

            CBlockIndex* const pindexPrev = chainActive.Tip();
            // TestBlockValidity only supports blocks built on the current Tip
            if (block.hashPrevBlock != pindexPrev->GetBlockHash())
                return "inconclusive-not-best-prevblk";
            CValidationState state;
            TestBlockValidity(state, Params(), block, pindexPrev, false, true);
            return BIP22ValidationResult(state);
        }

        const UniValue& aClientRules = find_value(oparam, "rules");
        if (aClientRules.isArray()) {
            for (unsigned int i = 0; i < aClientRules.size(); ++i) {
                const UniValue& v = aClientRules[i];
                setClientRules.insert(v.get_str());
            }
        } else {
            // NOTE: It is important that this NOT be read if versionbits is supported
            const UniValue& uvMaxVersion = find_value(oparam, "maxversion");
            if (uvMaxVersion.isNum()) {
                nMaxVersionPreVB = uvMaxVersion.get_int64();
            }
        }
    }

    if (strMode != "template")
        throw JSONRPCError(RPC_INVALID_PARAMETER, "Invalid mode");

    if(!g_connman)
        throw JSONRPCError(RPC_CLIENT_P2P_DISABLED, "Error: Peer-to-peer functionality missing or disabled");

    if (g_connman->GetNodeCount(CConnman::CONNECTIONS_ALL) == 0)
        throw JSONRPCError(RPC_CLIENT_NOT_CONNECTED, "Qtum is not connected!");

    if (IsInitialBlockDownload())
        throw JSONRPCError(RPC_CLIENT_IN_INITIAL_DOWNLOAD, "Qtum is downloading blocks...");

    static unsigned int nTransactionsUpdatedLast;

    if (!lpval.isNull())
    {
        // Wait to respond until either the best block changes, OR a minute has passed and there are more transactions
        uint256 hashWatchedChain;
        std::chrono::steady_clock::time_point checktxtime;
        unsigned int nTransactionsUpdatedLastLP;

        if (lpval.isStr())
        {
            // Format: <hashBestChain><nTransactionsUpdatedLast>
            std::string lpstr = lpval.get_str();

            hashWatchedChain.SetHex(lpstr.substr(0, 64));
            nTransactionsUpdatedLastLP = atoi64(lpstr.substr(64));
        }
        else
        {
            // NOTE: Spec does not specify behaviour for non-string longpollid, but this makes testing easier
            hashWatchedChain = chainActive.Tip()->GetBlockHash();
            nTransactionsUpdatedLastLP = nTransactionsUpdatedLast;
        }

        // Release the wallet and main lock while waiting
        LEAVE_CRITICAL_SECTION(cs_main);
        {
            checktxtime = std::chrono::steady_clock::now() + std::chrono::minutes(1);

            WaitableLock lock(g_best_block_mutex);
            while (g_best_block == hashWatchedChain && IsRPCRunning())
            {
                if (g_best_block_cv.wait_until(lock, checktxtime) == std::cv_status::timeout)
                {
                    // Timeout: Check transactions for update
                    if (mempool.GetTransactionsUpdated() != nTransactionsUpdatedLastLP)
                        break;
                    checktxtime += std::chrono::seconds(10);
                }
            }
        }
        ENTER_CRITICAL_SECTION(cs_main);

        if (!IsRPCRunning())
            throw JSONRPCError(RPC_CLIENT_NOT_CONNECTED, "Shutting down");
        // TODO: Maybe recheck connections/IBD and (if something wrong) send an expires-immediately template to stop miners?
    }

    const struct VBDeploymentInfo& segwit_info = VersionBitsDeploymentInfo[Consensus::DEPLOYMENT_SEGWIT];
    // If the caller is indicating segwit support, then allow CreateNewBlock()
    // to select witness transactions, after segwit activates (otherwise
    // don't).
    bool fSupportsSegwit = setClientRules.find(segwit_info.name) != setClientRules.end();

    // Update block
    static CBlockIndex* pindexPrev;
    static int64_t nStart;
    static std::unique_ptr<CBlockTemplate> pblocktemplate;
    // Cache whether the last invocation was with segwit support, to avoid returning
    // a segwit-block to a non-segwit caller.
    static bool fLastTemplateSupportsSegwit = true;
    if (pindexPrev != chainActive.Tip() ||
        (mempool.GetTransactionsUpdated() != nTransactionsUpdatedLast && GetTime() - nStart > 5) ||
        fLastTemplateSupportsSegwit != fSupportsSegwit)
    {
        // Clear pindexPrev so future calls make a new block, despite any failures from here on
        pindexPrev = nullptr;

        // Store the pindexBest used before CreateNewBlock, to avoid races
        nTransactionsUpdatedLast = mempool.GetTransactionsUpdated();
        CBlockIndex* pindexPrevNew = chainActive.Tip();
        nStart = GetTime();
        fLastTemplateSupportsSegwit = fSupportsSegwit;

        // Create new block
        CScript scriptDummy = CScript() << OP_TRUE;
        pblocktemplate = BlockAssembler(Params()).CreateNewBlock(scriptDummy, fSupportsSegwit);
        if (!pblocktemplate)
            throw JSONRPCError(RPC_OUT_OF_MEMORY, "Out of memory");

        // Need to update only after we know CreateNewBlock succeeded
        pindexPrev = pindexPrevNew;
    }
    assert(pindexPrev);
    CBlock* pblock = &pblocktemplate->block; // pointer for convenience
    const Consensus::Params& consensusParams = Params().GetConsensus();

    // Update nTime
    UpdateTime(pblock, consensusParams, pindexPrev);
    pblock->nNonce = 0;

    // NOTE: If at some point we support pre-segwit miners post-segwit-activation, this needs to take segwit support into consideration
    const bool fPreSegWit = (ThresholdState::ACTIVE != VersionBitsState(pindexPrev, consensusParams, Consensus::DEPLOYMENT_SEGWIT, versionbitscache));

    UniValue aCaps(UniValue::VARR); aCaps.push_back("proposal");

    UniValue transactions(UniValue::VARR);
    std::map<uint256, int64_t> setTxIndex;
    int i = 0;
    for (const auto& it : pblock->vtx) {
        const CTransaction& tx = *it;
        uint256 txHash = tx.GetHash();
        setTxIndex[txHash] = i++;

        if (tx.IsCoinBase())
            continue;

        UniValue entry(UniValue::VOBJ);

        entry.pushKV("data", EncodeHexTx(tx));
        entry.pushKV("txid", txHash.GetHex());
        entry.pushKV("hash", tx.GetWitnessHash().GetHex());

        UniValue deps(UniValue::VARR);
        for (const CTxIn &in : tx.vin)
        {
            if (setTxIndex.count(in.prevout.hash))
                deps.push_back(setTxIndex[in.prevout.hash]);
        }
        entry.pushKV("depends", deps);

        int index_in_template = i - 1;
        entry.pushKV("fee", pblocktemplate->vTxFees[index_in_template]);
        int64_t nTxSigOps = pblocktemplate->vTxSigOpsCost[index_in_template];
        if (fPreSegWit) {
            assert(nTxSigOps % WITNESS_SCALE_FACTOR == 0);
            nTxSigOps /= WITNESS_SCALE_FACTOR;
        }
        entry.pushKV("sigops", nTxSigOps);
        entry.pushKV("weight", GetTransactionWeight(tx));

        transactions.push_back(entry);
    }

    UniValue aux(UniValue::VOBJ);
    aux.pushKV("flags", HexStr(COINBASE_FLAGS.begin(), COINBASE_FLAGS.end()));

    arith_uint256 hashTarget = arith_uint256().SetCompact(pblock->nBits);

    UniValue aMutable(UniValue::VARR);
    aMutable.push_back("time");
    aMutable.push_back("transactions");
    aMutable.push_back("prevblock");

    UniValue result(UniValue::VOBJ);
    result.pushKV("capabilities", aCaps);

    UniValue aRules(UniValue::VARR);
    UniValue vbavailable(UniValue::VOBJ);
    for (int j = 0; j < (int)Consensus::MAX_VERSION_BITS_DEPLOYMENTS; ++j) {
        Consensus::DeploymentPos pos = Consensus::DeploymentPos(j);
        ThresholdState state = VersionBitsState(pindexPrev, consensusParams, pos, versionbitscache);
        switch (state) {
            case ThresholdState::DEFINED:
            case ThresholdState::FAILED:
                // Not exposed to GBT at all
                break;
            case ThresholdState::LOCKED_IN:
                // Ensure bit is set in block version
                pblock->nVersion |= VersionBitsMask(consensusParams, pos);
                // FALL THROUGH to get vbavailable set...
            case ThresholdState::STARTED:
            {
                const struct VBDeploymentInfo& vbinfo = VersionBitsDeploymentInfo[pos];
                vbavailable.pushKV(gbt_vb_name(pos), consensusParams.vDeployments[pos].bit);
                if (setClientRules.find(vbinfo.name) == setClientRules.end()) {
                    if (!vbinfo.gbt_force) {
                        // If the client doesn't support this, don't indicate it in the [default] version
                        pblock->nVersion &= ~VersionBitsMask(consensusParams, pos);
                    }
                }
                break;
            }
            case ThresholdState::ACTIVE:
            {
                // Add to rules only
                const struct VBDeploymentInfo& vbinfo = VersionBitsDeploymentInfo[pos];
                aRules.push_back(gbt_vb_name(pos));
                if (setClientRules.find(vbinfo.name) == setClientRules.end()) {
                    // Not supported by the client; make sure it's safe to proceed
                    if (!vbinfo.gbt_force) {
                        // If we do anything other than throw an exception here, be sure version/force isn't sent to old clients
                        throw JSONRPCError(RPC_INVALID_PARAMETER, strprintf("Support for '%s' rule requires explicit client support", vbinfo.name));
                    }
                }
                break;
            }
        }
    }
    result.pushKV("version", pblock->nVersion);
    result.pushKV("rules", aRules);
    result.pushKV("vbavailable", vbavailable);
    result.pushKV("vbrequired", int(0));

    if (nMaxVersionPreVB >= 2) {
        // If VB is supported by the client, nMaxVersionPreVB is -1, so we won't get here
        // Because BIP 34 changed how the generation transaction is serialized, we can only use version/force back to v2 blocks
        // This is safe to do [otherwise-]unconditionally only because we are throwing an exception above if a non-force deployment gets activated
        // Note that this can probably also be removed entirely after the first BIP9 non-force deployment (ie, probably segwit) gets activated
        aMutable.push_back("version/force");
    }

<<<<<<< HEAD
    result.push_back(Pair("previousblockhash", pblock->hashPrevBlock.GetHex()));
    result.push_back(Pair("transactions", transactions));
    result.push_back(Pair("coinbaseaux", aux));
    result.push_back(Pair("coinbasevalue", (int64_t)pblock->vtx[0]->vout[0].nValue));
    result.push_back(Pair("longpollid", chainActive.Tip()->GetBlockHash().GetHex() + i64tostr(nTransactionsUpdatedLast)));
    result.push_back(Pair("target", hashTarget.GetHex()));
    result.push_back(Pair("mintime", (int64_t)pindexPrev->GetMedianTimePast()+1));
    result.push_back(Pair("mutable", aMutable));
    result.push_back(Pair("noncerange", "00000000ffffffff"));
=======
    result.pushKV("previousblockhash", pblock->hashPrevBlock.GetHex());
    result.pushKV("transactions", transactions);
    result.pushKV("coinbaseaux", aux);
    result.pushKV("coinbasevalue", (int64_t)pblock->vtx[0]->vout[0].nValue);
    result.pushKV("longpollid", chainActive.Tip()->GetBlockHash().GetHex() + i64tostr(nTransactionsUpdatedLast));
    result.pushKV("target", hashTarget.GetHex());
    result.pushKV("mintime", (int64_t)pindexPrev->GetMedianTimePast()+1);
    result.pushKV("mutable", aMutable);
    result.pushKV("noncerange", "00000000ffffffff");
>>>>>>> 228c1378
    int64_t nSigOpLimit = dgpMaxBlockSigOps;
    int64_t nSizeLimit = dgpMaxBlockSerSize;
    if (fPreSegWit) {
        assert(nSigOpLimit % WITNESS_SCALE_FACTOR == 0);
        nSigOpLimit /= WITNESS_SCALE_FACTOR;
        assert(nSizeLimit % WITNESS_SCALE_FACTOR == 0);
        nSizeLimit /= WITNESS_SCALE_FACTOR;
    }
    result.pushKV("sigoplimit", nSigOpLimit);
    result.pushKV("sizelimit", nSizeLimit);
    if (!fPreSegWit) {
<<<<<<< HEAD
        result.push_back(Pair("weightlimit", (int64_t)dgpMaxBlockWeight));
=======
        result.pushKV("weightlimit", (int64_t)dgpMaxBlockWeight);
>>>>>>> 228c1378
    }
    result.pushKV("curtime", pblock->GetBlockTime());
    result.pushKV("bits", strprintf("%08x", pblock->nBits));
    result.pushKV("height", (int64_t)(pindexPrev->nHeight+1));

    if (!pblocktemplate->vchCoinbaseCommitment.empty() && fSupportsSegwit) {
        result.pushKV("default_witness_commitment", HexStr(pblocktemplate->vchCoinbaseCommitment.begin(), pblocktemplate->vchCoinbaseCommitment.end()));
    }

    return result;
}

class submitblock_StateCatcher : public CValidationInterface
{
public:
    uint256 hash;
    bool found;
    CValidationState state;

    explicit submitblock_StateCatcher(const uint256 &hashIn) : hash(hashIn), found(false), state() {}

protected:
    void BlockChecked(const CBlock& block, const CValidationState& stateIn) override {
        if (block.GetHash() != hash)
            return;
        found = true;
        state = stateIn;
    }
};

static UniValue submitblock(const JSONRPCRequest& request)
{
    // We allow 2 arguments for compliance with BIP22. Argument 2 is ignored.
    if (request.fHelp || request.params.size() < 1 || request.params.size() > 2) {
        throw std::runtime_error(
            "submitblock \"hexdata\"  ( \"dummy\" )\n"
            "\nAttempts to submit new block to network.\n"
            "See https://en.bitcoin.it/wiki/BIP_0022 for full specification.\n"

            "\nArguments\n"
            "1. \"hexdata\"        (string, required) the hex-encoded block data to submit\n"
            "2. \"dummy\"          (optional) dummy value, for compatibility with BIP22. This value is ignored.\n"
            "\nResult:\n"
            "\nExamples:\n"
            + HelpExampleCli("submitblock", "\"mydata\"")
            + HelpExampleRpc("submitblock", "\"mydata\"")
        );
    }

    std::shared_ptr<CBlock> blockptr = std::make_shared<CBlock>();
    CBlock& block = *blockptr;
    if (!DecodeHexBlk(block, request.params[0].get_str())) {
        throw JSONRPCError(RPC_DESERIALIZATION_ERROR, "Block decode failed");
    }

    if (block.vtx.empty() || !block.vtx[0]->IsCoinBase()) {
        throw JSONRPCError(RPC_DESERIALIZATION_ERROR, "Block does not start with a coinbase");
    }

    uint256 hash = block.GetHash();
    {
        LOCK(cs_main);
        const CBlockIndex* pindex = LookupBlockIndex(hash);
        if (pindex) {
            if (pindex->IsValid(BLOCK_VALID_SCRIPTS)) {
                return "duplicate";
            }
            if (pindex->nStatus & BLOCK_FAILED_MASK) {
                return "duplicate-invalid";
            }
        }
    }

    {
        LOCK(cs_main);
        const CBlockIndex* pindex = LookupBlockIndex(block.hashPrevBlock);
        if (pindex) {
            UpdateUncommittedBlockStructures(block, pindex, Params().GetConsensus());
        }
    }

    bool new_block;
    submitblock_StateCatcher sc(block.GetHash());
    RegisterValidationInterface(&sc);
    bool accepted = ProcessNewBlock(Params(), blockptr, /* fForceProcessing */ true, /* fNewBlock */ &new_block);
    UnregisterValidationInterface(&sc);
    if (!new_block) {
        if (!accepted) {
            // TODO Maybe pass down fNewBlock to AcceptBlockHeader, so it is properly set to true in this case?
            return "invalid";
        }
        return "duplicate";
    }
    if (!sc.found) {
        return "inconclusive";
    }
    return BIP22ValidationResult(sc.state);
}

static UniValue estimatefee(const JSONRPCRequest& request)
{
    throw JSONRPCError(RPC_METHOD_DEPRECATED, "estimatefee was removed in v0.17.\n"
        "Clients should use estimatesmartfee.");
}

static UniValue estimatesmartfee(const JSONRPCRequest& request)
{
    if (request.fHelp || request.params.size() < 1 || request.params.size() > 2)
        throw std::runtime_error(
            "estimatesmartfee conf_target (\"estimate_mode\")\n"
            "\nEstimates the approximate fee per kilobyte needed for a transaction to begin\n"
            "confirmation within conf_target blocks if possible and return the number of blocks\n"
            "for which the estimate is valid. Uses virtual transaction size as defined\n"
            "in BIP 141 (witness data is discounted).\n"
            "\nArguments:\n"
            "1. conf_target     (numeric) Confirmation target in blocks (1 - 1008)\n"
            "2. \"estimate_mode\" (string, optional, default=CONSERVATIVE) The fee estimate mode.\n"
            "                   Whether to return a more conservative estimate which also satisfies\n"
            "                   a longer history. A conservative estimate potentially returns a\n"
            "                   higher feerate and is more likely to be sufficient for the desired\n"
            "                   target, but is not as responsive to short term drops in the\n"
            "                   prevailing fee market.  Must be one of:\n"
            "       \"UNSET\" (defaults to CONSERVATIVE)\n"
            "       \"ECONOMICAL\"\n"
            "       \"CONSERVATIVE\"\n"
            "\nResult:\n"
            "{\n"
            "  \"feerate\" : x.x,     (numeric, optional) estimate fee-per-kilobyte (in QTUM)\n"
            "  \"errors\": [ str... ] (json array of strings, optional) Errors encountered during processing\n"
            "  \"blocks\" : n         (numeric) block number where estimate was found\n"
            "}\n"
            "\n"
            "The request target will be clamped between 2 and the highest target\n"
            "fee estimation is able to return based on how long it has been running.\n"
            "An error is returned if not enough transactions and blocks\n"
            "have been observed to make an estimate for any number of blocks.\n"
            "\nExample:\n"
            + HelpExampleCli("estimatesmartfee", "6")
            );

    RPCTypeCheck(request.params, {UniValue::VNUM, UniValue::VSTR});
    RPCTypeCheckArgument(request.params[0], UniValue::VNUM);
    unsigned int conf_target = ParseConfirmTarget(request.params[0]);
    bool conservative = true;
    if (!request.params[1].isNull()) {
        FeeEstimateMode fee_mode;
        if (!FeeModeFromString(request.params[1].get_str(), fee_mode)) {
            throw JSONRPCError(RPC_INVALID_PARAMETER, "Invalid estimate_mode parameter");
        }
        if (fee_mode == FeeEstimateMode::ECONOMICAL) conservative = false;
    }

    UniValue result(UniValue::VOBJ);
    UniValue errors(UniValue::VARR);
    FeeCalculation feeCalc;
    CFeeRate feeRate = ::feeEstimator.estimateSmartFee(conf_target, &feeCalc, conservative);
    if (feeRate != CFeeRate(0)) {
        result.pushKV("feerate", ValueFromAmount(feeRate.GetFeePerK()));
    } else {
        errors.push_back("Insufficient data or no feerate found");
        result.pushKV("errors", errors);
    }
    result.pushKV("blocks", feeCalc.returnedTarget);
    return result;
}

static UniValue estimaterawfee(const JSONRPCRequest& request)
{
    if (request.fHelp || request.params.size() < 1 || request.params.size() > 2)
        throw std::runtime_error(
            "estimaterawfee conf_target (threshold)\n"
            "\nWARNING: This interface is unstable and may disappear or change!\n"
            "\nWARNING: This is an advanced API call that is tightly coupled to the specific\n"
            "         implementation of fee estimation. The parameters it can be called with\n"
            "         and the results it returns will change if the internal implementation changes.\n"
            "\nEstimates the approximate fee per kilobyte needed for a transaction to begin\n"
            "confirmation within conf_target blocks if possible. Uses virtual transaction size as\n"
            "defined in BIP 141 (witness data is discounted).\n"
            "\nArguments:\n"
            "1. conf_target (numeric) Confirmation target in blocks (1 - 1008)\n"
            "2. threshold   (numeric, optional) The proportion of transactions in a given feerate range that must have been\n"
            "               confirmed within conf_target in order to consider those feerates as high enough and proceed to check\n"
            "               lower buckets.  Default: 0.95\n"
            "\nResult:\n"
            "{\n"
            "  \"short\" : {            (json object, optional) estimate for short time horizon\n"
            "      \"feerate\" : x.x,        (numeric, optional) estimate fee rate in " + CURRENCY_UNIT + "/kB\n"
            "      \"decay\" : x.x,          (numeric) exponential decay (per block) for historical moving average of confirmation data\n"
            "      \"scale\" : x,            (numeric) The resolution of confirmation targets at this time horizon\n"
            "      \"pass\" : {              (json object, optional) information about the lowest range of feerates to succeed in meeting the threshold\n"
            "          \"startrange\" : x.x,     (numeric) start of feerate range\n"
            "          \"endrange\" : x.x,       (numeric) end of feerate range\n"
            "          \"withintarget\" : x.x,   (numeric) number of txs over history horizon in the feerate range that were confirmed within target\n"
            "          \"totalconfirmed\" : x.x, (numeric) number of txs over history horizon in the feerate range that were confirmed at any point\n"
            "          \"inmempool\" : x.x,      (numeric) current number of txs in mempool in the feerate range unconfirmed for at least target blocks\n"
            "          \"leftmempool\" : x.x,    (numeric) number of txs over history horizon in the feerate range that left mempool unconfirmed after target\n"
            "      },\n"
            "      \"fail\" : { ... },       (json object, optional) information about the highest range of feerates to fail to meet the threshold\n"
            "      \"errors\":  [ str... ]   (json array of strings, optional) Errors encountered during processing\n"
            "  },\n"
            "  \"medium\" : { ... },    (json object, optional) estimate for medium time horizon\n"
            "  \"long\" : { ... }       (json object) estimate for long time horizon\n"
            "}\n"
            "\n"
            "Results are returned for any horizon which tracks blocks up to the confirmation target.\n"
            "\nExample:\n"
            + HelpExampleCli("estimaterawfee", "6 0.9")
            );

    RPCTypeCheck(request.params, {UniValue::VNUM, UniValue::VNUM}, true);
    RPCTypeCheckArgument(request.params[0], UniValue::VNUM);
    unsigned int conf_target = ParseConfirmTarget(request.params[0]);
    double threshold = 0.95;
    if (!request.params[1].isNull()) {
        threshold = request.params[1].get_real();
    }
    if (threshold < 0 || threshold > 1) {
        throw JSONRPCError(RPC_INVALID_PARAMETER, "Invalid threshold");
    }

    UniValue result(UniValue::VOBJ);

    for (FeeEstimateHorizon horizon : {FeeEstimateHorizon::SHORT_HALFLIFE, FeeEstimateHorizon::MED_HALFLIFE, FeeEstimateHorizon::LONG_HALFLIFE}) {
        CFeeRate feeRate;
        EstimationResult buckets;

        // Only output results for horizons which track the target
        if (conf_target > ::feeEstimator.HighestTargetTracked(horizon)) continue;

        feeRate = ::feeEstimator.estimateRawFee(conf_target, threshold, horizon, &buckets);
        UniValue horizon_result(UniValue::VOBJ);
        UniValue errors(UniValue::VARR);
        UniValue passbucket(UniValue::VOBJ);
        passbucket.pushKV("startrange", round(buckets.pass.start));
        passbucket.pushKV("endrange", round(buckets.pass.end));
        passbucket.pushKV("withintarget", round(buckets.pass.withinTarget * 100.0) / 100.0);
        passbucket.pushKV("totalconfirmed", round(buckets.pass.totalConfirmed * 100.0) / 100.0);
        passbucket.pushKV("inmempool", round(buckets.pass.inMempool * 100.0) / 100.0);
        passbucket.pushKV("leftmempool", round(buckets.pass.leftMempool * 100.0) / 100.0);
        UniValue failbucket(UniValue::VOBJ);
        failbucket.pushKV("startrange", round(buckets.fail.start));
        failbucket.pushKV("endrange", round(buckets.fail.end));
        failbucket.pushKV("withintarget", round(buckets.fail.withinTarget * 100.0) / 100.0);
        failbucket.pushKV("totalconfirmed", round(buckets.fail.totalConfirmed * 100.0) / 100.0);
        failbucket.pushKV("inmempool", round(buckets.fail.inMempool * 100.0) / 100.0);
        failbucket.pushKV("leftmempool", round(buckets.fail.leftMempool * 100.0) / 100.0);

        // CFeeRate(0) is used to indicate error as a return value from estimateRawFee
        if (feeRate != CFeeRate(0)) {
            horizon_result.pushKV("feerate", ValueFromAmount(feeRate.GetFeePerK()));
            horizon_result.pushKV("decay", buckets.decay);
            horizon_result.pushKV("scale", (int)buckets.scale);
            horizon_result.pushKV("pass", passbucket);
            // buckets.fail.start == -1 indicates that all buckets passed, there is no fail bucket to output
            if (buckets.fail.start != -1) horizon_result.pushKV("fail", failbucket);
        } else {
            // Output only information that is still meaningful in the event of error
            horizon_result.pushKV("decay", buckets.decay);
            horizon_result.pushKV("scale", (int)buckets.scale);
            horizon_result.pushKV("fail", failbucket);
            errors.push_back("Insufficient data or no feerate found which meets threshold");
            horizon_result.pushKV("errors",errors);
        }
        result.pushKV(StringForFeeEstimateHorizon(horizon), horizon_result);
    }
    return result;
}

static const CRPCCommand commands[] =
{ //  category              name                      actor (function)         argNames
  //  --------------------- ------------------------  -----------------------  ----------
    { "mining",             "getnetworkhashps",       &getnetworkhashps,       {"nblocks","height"} },
    { "mining",             "getmininginfo",          &getmininginfo,          {} },
    { "mining",             "prioritisetransaction",  &prioritisetransaction,  {"txid","dummy","fee_delta"} },
    { "mining",             "getblocktemplate",       &getblocktemplate,       {"template_request"} },
    { "mining",             "submitblock",            &submitblock,            {"hexdata","dummy"} },
    { "mining",             "getsubsidy",             &getsubsidy,             {"height"} },
    { "mining",             "getstakinginfo",         &getstakinginfo,         {} },


    { "generating",         "generatetoaddress",      &generatetoaddress,      {"nblocks","address","maxtries"} },

    { "hidden",             "estimatefee",            &estimatefee,            {} },
    { "util",               "estimatesmartfee",       &estimatesmartfee,       {"conf_target", "estimate_mode"} },

    { "hidden",             "estimaterawfee",         &estimaterawfee,         {"conf_target", "threshold"} },
};

void RegisterMiningRPCCommands(CRPCTable &t)
{
    for (unsigned int vcidx = 0; vcidx < ARRAYLEN(commands); vcidx++)
        t.appendCommand(commands[vcidx].name, &commands[vcidx]);
}<|MERGE_RESOLUTION|>--- conflicted
+++ resolved
@@ -1,9 +1,5 @@
 // Copyright (c) 2010 Satoshi Nakamoto
-<<<<<<< HEAD
-// Copyright (c) 2009-2017 The Bitcoin Core developers
-=======
 // Copyright (c) 2009-2018 The Bitcoin Core developers
->>>>>>> 228c1378
 // Distributed under the MIT software license, see the accompanying
 // file COPYING or http://www.opensource.org/licenses/mit-license.php.
 
@@ -195,11 +191,7 @@
     return generateBlocks(coinbaseScript, nGenerate, nMaxTries, false);
 }
 
-<<<<<<< HEAD
-UniValue getsubsidy(const JSONRPCRequest& request)
-=======
 static UniValue getsubsidy(const JSONRPCRequest& request)
->>>>>>> 228c1378
 {
     if (request.fHelp || request.params.size() > 1)
         throw std::runtime_error(
@@ -212,11 +204,7 @@
     return (uint64_t)GetBlockSubsidy(nTarget, consensusParams);
 }
 
-<<<<<<< HEAD
-UniValue getmininginfo(const JSONRPCRequest& request)
-=======
 static UniValue getmininginfo(const JSONRPCRequest& request)
->>>>>>> 228c1378
 {
     if (request.fHelp || request.params.size() != 0)
         throw std::runtime_error(
@@ -245,42 +233,6 @@
     UniValue diff(UniValue::VOBJ);
     UniValue weight(UniValue::VOBJ);
 
-<<<<<<< HEAD
-    obj.push_back(Pair("blocks",           (int)chainActive.Height()));
-    obj.push_back(Pair("currentblockweight", (uint64_t)nLastBlockWeight));
-    obj.push_back(Pair("currentblocktx",   (uint64_t)nLastBlockTx));
-
-    diff.push_back(Pair("proof-of-work",   GetDifficulty(GetLastBlockIndex(pindexBestHeader, false))));
-    diff.push_back(Pair("proof-of-stake",  GetDifficulty(GetLastBlockIndex(pindexBestHeader, true))));
-    diff.push_back(Pair("search-interval", (int)nLastCoinStakeSearchInterval));
-    obj.push_back(Pair("difficulty",       diff));
-
-    const Consensus::Params& consensusParams = Params().GetConsensus();
-    obj.push_back(Pair("blockvalue",    (uint64_t)GetBlockSubsidy(chainActive.Height(), consensusParams)));
-
-    obj.push_back(Pair("netmhashps",       GetPoWMHashPS()));
-    obj.push_back(Pair("netstakeweight",   GetPoSKernelPS()));
-    obj.push_back(Pair("errors",           GetWarnings("statusbar")));
-    obj.push_back(Pair("networkhashps",    getnetworkhashps(request)));
-    obj.push_back(Pair("pooledtx",         (uint64_t)mempool.size()));
-
-    uint64_t nWeight = 0;
-#ifdef ENABLE_WALLET
-    CWallet * const pwallet = GetWalletForJSONRPCRequest(request);
-    if (pwallet)
-        nWeight = pwallet->GetStakeWeight(); 
-#endif
-    weight.push_back(Pair("minimum",       (uint64_t)nWeight));
-    weight.push_back(Pair("maximum",       (uint64_t)0));
-    weight.push_back(Pair("combined",      (uint64_t)nWeight));
-    obj.push_back(Pair("stakeweight",      weight));
-
-    obj.push_back(Pair("chain",            Params().NetworkIDString()));
-    if (IsDeprecatedRPCEnabled("getmininginfo")) {
-        obj.push_back(Pair("errors",       GetWarnings("statusbar")));
-    } else {
-        obj.push_back(Pair("warnings",     GetWarnings("statusbar")));
-=======
     obj.pushKV("blocks",           (int)chainActive.Height());
     obj.pushKV("currentblockweight", (uint64_t)nLastBlockWeight);
     obj.pushKV("currentblocktx",   (uint64_t)nLastBlockTx);
@@ -294,7 +246,6 @@
     {
         nWeight = pwallet->GetStakeWeight();
         lastCoinStakeSearchInterval = pwallet->m_last_coin_stake_search_interval;
->>>>>>> 228c1378
     }
 #endif
 
@@ -322,11 +273,7 @@
     return obj;
 }
 
-<<<<<<< HEAD
-UniValue getstakinginfo(const JSONRPCRequest& request)
-=======
 static UniValue getstakinginfo(const JSONRPCRequest& request)
->>>>>>> 228c1378
 {
     if (request.fHelp || request.params.size() != 0)
         throw std::runtime_error(
@@ -336,54 +283,26 @@
     LOCK(cs_main);
 
     uint64_t nWeight = 0;
-<<<<<<< HEAD
-#ifdef ENABLE_WALLET
-    CWallet * const pwallet = GetWalletForJSONRPCRequest(request);
-=======
     uint64_t lastCoinStakeSearchInterval = 0;
 #ifdef ENABLE_WALLET
     std::shared_ptr<CWallet> const wallet = GetWalletForJSONRPCRequest(request);
     CWallet* const pwallet = wallet.get();
->>>>>>> 228c1378
 
     if (pwallet)
     {
         nWeight = pwallet->GetStakeWeight();
-<<<<<<< HEAD
-=======
         lastCoinStakeSearchInterval = pwallet->m_last_coin_stake_search_interval;
->>>>>>> 228c1378
     }
 #endif
 
     uint64_t nNetworkWeight = GetPoSKernelPS();
-<<<<<<< HEAD
-    bool staking = nLastCoinStakeSearchInterval && nWeight;
-=======
     bool staking = lastCoinStakeSearchInterval && nWeight;
->>>>>>> 228c1378
     const Consensus::Params& consensusParams = Params().GetConsensus();
     int64_t nTargetSpacing = consensusParams.nPowTargetSpacing;
     uint64_t nExpectedTime = staking ? (nTargetSpacing * nNetworkWeight / nWeight) : 0;
 
     UniValue obj(UniValue::VOBJ);
 
-<<<<<<< HEAD
-    obj.push_back(Pair("enabled", gArgs.GetBoolArg("-staking", true)));
-    obj.push_back(Pair("staking", staking));
-    obj.push_back(Pair("errors", GetWarnings("statusbar")));
-
-    obj.push_back(Pair("currentblocktx", (uint64_t)nLastBlockTx));
-    obj.push_back(Pair("pooledtx", (uint64_t)mempool.size()));
-
-    obj.push_back(Pair("difficulty", GetDifficulty(GetLastBlockIndex(pindexBestHeader, true))));
-    obj.push_back(Pair("search-interval", (int)nLastCoinStakeSearchInterval));
-
-    obj.push_back(Pair("weight", (uint64_t)nWeight));
-    obj.push_back(Pair("netstakeweight", (uint64_t)nNetworkWeight));
-
-    obj.push_back(Pair("expectedtime", nExpectedTime));
-=======
     obj.pushKV("enabled", gArgs.GetBoolArg("-staking", true));
     obj.pushKV("staking", staking);
     obj.pushKV("errors", GetWarnings("statusbar"));
@@ -398,7 +317,6 @@
     obj.pushKV("netstakeweight", (uint64_t)nNetworkWeight);
 
     obj.pushKV("expectedtime", nExpectedTime);
->>>>>>> 228c1378
 
     return obj;
 }
@@ -823,17 +741,6 @@
         aMutable.push_back("version/force");
     }
 
-<<<<<<< HEAD
-    result.push_back(Pair("previousblockhash", pblock->hashPrevBlock.GetHex()));
-    result.push_back(Pair("transactions", transactions));
-    result.push_back(Pair("coinbaseaux", aux));
-    result.push_back(Pair("coinbasevalue", (int64_t)pblock->vtx[0]->vout[0].nValue));
-    result.push_back(Pair("longpollid", chainActive.Tip()->GetBlockHash().GetHex() + i64tostr(nTransactionsUpdatedLast)));
-    result.push_back(Pair("target", hashTarget.GetHex()));
-    result.push_back(Pair("mintime", (int64_t)pindexPrev->GetMedianTimePast()+1));
-    result.push_back(Pair("mutable", aMutable));
-    result.push_back(Pair("noncerange", "00000000ffffffff"));
-=======
     result.pushKV("previousblockhash", pblock->hashPrevBlock.GetHex());
     result.pushKV("transactions", transactions);
     result.pushKV("coinbaseaux", aux);
@@ -843,7 +750,6 @@
     result.pushKV("mintime", (int64_t)pindexPrev->GetMedianTimePast()+1);
     result.pushKV("mutable", aMutable);
     result.pushKV("noncerange", "00000000ffffffff");
->>>>>>> 228c1378
     int64_t nSigOpLimit = dgpMaxBlockSigOps;
     int64_t nSizeLimit = dgpMaxBlockSerSize;
     if (fPreSegWit) {
@@ -855,11 +761,7 @@
     result.pushKV("sigoplimit", nSigOpLimit);
     result.pushKV("sizelimit", nSizeLimit);
     if (!fPreSegWit) {
-<<<<<<< HEAD
-        result.push_back(Pair("weightlimit", (int64_t)dgpMaxBlockWeight));
-=======
         result.pushKV("weightlimit", (int64_t)dgpMaxBlockWeight);
->>>>>>> 228c1378
     }
     result.pushKV("curtime", pblock->GetBlockTime());
     result.pushKV("bits", strprintf("%08x", pblock->nBits));
