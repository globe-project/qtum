// Copyright (c) 2009-2020 The Bitcoin Core developers
// Distributed under the MIT software license, see the accompanying
// file COPYING or http://www.opensource.org/licenses/mit-license.php.

#include <rpc/server.h>

#include <banman.h>
#include <clientversion.h>
#include <core_io.h>
#include <net.h>
#include <net_permissions.h>
#include <net_processing.h>
#include <net_types.h> // For banmap_t
#include <netbase.h>
#include <node/context.h>
#include <policy/settings.h>
#include <rpc/blockchain.h>
#include <rpc/protocol.h>
#include <rpc/util.h>
#include <sync.h>
#include <timedata.h>
#include <util/strencodings.h>
#include <util/string.h>
#include <util/system.h>
#include <util/translation.h>
#include <validation.h>
#include <version.h>
#include <warnings.h>

#include <univalue.h>

const std::vector<std::string> CONNECTION_TYPE_DOC{
        "outbound-full-relay (default automatic connections)",
        "block-relay-only (does not relay transactions or addresses)",
        "inbound (initiated by the peer)",
        "manual (added via addnode RPC or -addnode/-connect configuration options)",
        "addr-fetch (short-lived automatic connection for soliciting addresses)",
        "feeler (short-lived automatic connection for testing addresses)"
};

static RPCHelpMan getconnectioncount()
{
    return RPCHelpMan{"getconnectioncount",
                "\nReturns the number of connections to other nodes.\n",
                {},
                RPCResult{
                    RPCResult::Type::NUM, "", "The connection count"
                },
                RPCExamples{
                    HelpExampleCli("getconnectioncount", "")
            + HelpExampleRpc("getconnectioncount", "")
                },
        [&](const RPCHelpMan& self, const JSONRPCRequest& request) -> UniValue
{
    NodeContext& node = EnsureNodeContext(request.context);
    if(!node.connman)
        throw JSONRPCError(RPC_CLIENT_P2P_DISABLED, "Error: Peer-to-peer functionality missing or disabled");

    return (int)node.connman->GetNodeCount(CConnman::CONNECTIONS_ALL);
},
    };
}

static RPCHelpMan ping()
{
    return RPCHelpMan{"ping",
                "\nRequests that a ping be sent to all other nodes, to measure ping time.\n"
                "Results provided in getpeerinfo, pingtime and pingwait fields are decimal seconds.\n"
                "Ping command is handled in queue with all other commands, so it measures processing backlog, not just network ping.\n",
                {},
                RPCResult{RPCResult::Type::NONE, "", ""},
                RPCExamples{
                    HelpExampleCli("ping", "")
            + HelpExampleRpc("ping", "")
                },
        [&](const RPCHelpMan& self, const JSONRPCRequest& request) -> UniValue
{
    NodeContext& node = EnsureNodeContext(request.context);
    if(!node.connman)
        throw JSONRPCError(RPC_CLIENT_P2P_DISABLED, "Error: Peer-to-peer functionality missing or disabled");

    // Request that each node send a ping during next message processing pass
    node.connman->ForEachNode([](CNode* pnode) {
        pnode->fPingQueued = true;
    });
    return NullUniValue;
},
    };
}

static RPCHelpMan getpeerinfo()
{
    return RPCHelpMan{"getpeerinfo",
                "\nReturns data about each connected network node as a json array of objects.\n",
                {},
                RPCResult{
                    RPCResult::Type::ARR, "", "",
                    {
                        {RPCResult::Type::OBJ, "", "",
                        {
                            {
                            {RPCResult::Type::NUM, "id", "Peer index"},
                            {RPCResult::Type::STR, "addr", "(host:port) The IP address and port of the peer"},
                            {RPCResult::Type::STR, "addrbind", "(ip:port) Bind address of the connection to the peer"},
                            {RPCResult::Type::STR, "addrlocal", "(ip:port) Local address as reported by the peer"},
                            {RPCResult::Type::STR, "network", "Network (ipv4, ipv6, or onion) the peer connected through"},
                            {RPCResult::Type::NUM, "mapped_as", "The AS in the BGP route to the peer used for diversifying\n"
                                                                "peer selection (only available if the asmap config flag is set)"},
                            {RPCResult::Type::STR_HEX, "services", "The services offered"},
                            {RPCResult::Type::ARR, "servicesnames", "the services offered, in human-readable form",
                            {
                                {RPCResult::Type::STR, "SERVICE_NAME", "the service name if it is recognised"}
                            }},
                            {RPCResult::Type::BOOL, "relaytxes", "Whether peer has asked us to relay transactions to it"},
                            {RPCResult::Type::NUM_TIME, "lastsend", "The " + UNIX_EPOCH_TIME + " of the last send"},
                            {RPCResult::Type::NUM_TIME, "lastrecv", "The " + UNIX_EPOCH_TIME + " of the last receive"},
                            {RPCResult::Type::NUM_TIME, "last_transaction", "The " + UNIX_EPOCH_TIME + " of the last valid transaction received from this peer"},
                            {RPCResult::Type::NUM_TIME, "last_block", "The " + UNIX_EPOCH_TIME + " of the last block received from this peer"},
                            {RPCResult::Type::NUM, "bytessent", "The total bytes sent"},
                            {RPCResult::Type::NUM, "bytesrecv", "The total bytes received"},
                            {RPCResult::Type::NUM_TIME, "conntime", "The " + UNIX_EPOCH_TIME + " of the connection"},
                            {RPCResult::Type::NUM, "timeoffset", "The time offset in seconds"},
                            {RPCResult::Type::NUM, "pingtime", "ping time (if available)"},
                            {RPCResult::Type::NUM, "minping", "minimum observed ping time (if any at all)"},
                            {RPCResult::Type::NUM, "pingwait", "ping wait (if non-zero)"},
                            {RPCResult::Type::NUM, "version", "The peer version, such as 70001"},
                            {RPCResult::Type::STR, "subver", "The string version"},
                            {RPCResult::Type::BOOL, "inbound", "Inbound (true) or Outbound (false)"},
                            {RPCResult::Type::BOOL, "addnode", "Whether connection was due to addnode/-connect or if it was an automatic/inbound connection\n"
                                                               "(DEPRECATED, returned only if the config option -deprecatedrpc=getpeerinfo_addnode is passed)"},
                            {RPCResult::Type::STR, "connection_type", "Type of connection: \n" + Join(CONNECTION_TYPE_DOC, ",\n") + ".\n"
                                                                      "Please note this output is unlikely to be stable in upcoming releases as we iterate to\n"
                                                                      "best capture connection behaviors."},
                            {RPCResult::Type::NUM, "startingheight", "The starting height (block) of the peer"},
                            {RPCResult::Type::NUM, "banscore", "The ban score (DEPRECATED, returned only if config option -deprecatedrpc=banscore is passed)"},
                            {RPCResult::Type::NUM, "synced_headers", "The last header we have in common with this peer"},
                            {RPCResult::Type::NUM, "synced_blocks", "The last block we have in common with this peer"},
                            {RPCResult::Type::ARR, "inflight", "",
                            {
                                {RPCResult::Type::NUM, "n", "The heights of blocks we're currently asking from this peer"},
                            }},
                            {RPCResult::Type::BOOL, "whitelisted", /* optional */ true, "Whether the peer is whitelisted with default permissions\n"
                                                                                        "(DEPRECATED, returned only if config option -deprecatedrpc=whitelisted is passed)"},
                            {RPCResult::Type::ARR, "permissions", "Any special permissions that have been granted to this peer",
                            {
                                {RPCResult::Type::STR, "permission_type", Join(NET_PERMISSIONS_DOC, ",\n") + ".\n"},
                            }},
                            {RPCResult::Type::NUM, "minfeefilter", "The minimum fee rate for transactions this peer accepts"},
                            {RPCResult::Type::OBJ_DYN, "bytessent_per_msg", "",
                            {
                                {RPCResult::Type::NUM, "msg", "The total bytes sent aggregated by message type\n"
                                                              "When a message type is not listed in this json object, the bytes sent are 0.\n"
                                                              "Only known message types can appear as keys in the object."}
                            }},
                            {RPCResult::Type::OBJ, "bytesrecv_per_msg", "",
                            {
                                {RPCResult::Type::NUM, "msg", "The total bytes received aggregated by message type\n"
                                                              "When a message type is not listed in this json object, the bytes received are 0.\n"
                                                              "Only known message types can appear as keys in the object and all bytes received\n"
                                                              "of unknown message types are listed under '"+NET_MESSAGE_COMMAND_OTHER+"'."}
                            }},
                        }},
                    }},
                },
                RPCExamples{
                    HelpExampleCli("getpeerinfo", "")
            + HelpExampleRpc("getpeerinfo", "")
                },
        [&](const RPCHelpMan& self, const JSONRPCRequest& request) -> UniValue
{
    NodeContext& node = EnsureNodeContext(request.context);
    if(!node.connman)
        throw JSONRPCError(RPC_CLIENT_P2P_DISABLED, "Error: Peer-to-peer functionality missing or disabled");

    std::vector<CNodeStats> vstats;
    node.connman->GetNodeStats(vstats);

    UniValue ret(UniValue::VARR);

    for (const CNodeStats& stats : vstats) {
        UniValue obj(UniValue::VOBJ);
        CNodeStateStats statestats;
        bool fStateStats = GetNodeStateStats(stats.nodeid, statestats);
        obj.pushKV("id", stats.nodeid);
        obj.pushKV("addr", stats.addrName);
        if (stats.addrBind.IsValid()) {
            obj.pushKV("addrbind", stats.addrBind.ToString());
        }
        if (!(stats.addrLocal.empty())) {
            obj.pushKV("addrlocal", stats.addrLocal);
        }
        obj.pushKV("network", stats.m_network);
        if (stats.m_mapped_as != 0) {
            obj.pushKV("mapped_as", uint64_t(stats.m_mapped_as));
        }
        obj.pushKV("services", strprintf("%016x", stats.nServices));
        obj.pushKV("servicesnames", GetServicesNames(stats.nServices));
        obj.pushKV("relaytxes", stats.fRelayTxes);
        obj.pushKV("lastsend", stats.nLastSend);
        obj.pushKV("lastrecv", stats.nLastRecv);
        obj.pushKV("last_transaction", stats.nLastTXTime);
        obj.pushKV("last_block", stats.nLastBlockTime);
        obj.pushKV("bytessent", stats.nSendBytes);
        obj.pushKV("bytesrecv", stats.nRecvBytes);
        obj.pushKV("conntime", stats.nTimeConnected);
        obj.pushKV("timeoffset", stats.nTimeOffset);
        if (stats.m_ping_usec > 0) {
            obj.pushKV("pingtime", ((double)stats.m_ping_usec) / 1e6);
        }
        if (stats.m_min_ping_usec < std::numeric_limits<int64_t>::max()) {
            obj.pushKV("minping", ((double)stats.m_min_ping_usec) / 1e6);
        }
        if (stats.m_ping_wait_usec > 0) {
            obj.pushKV("pingwait", ((double)stats.m_ping_wait_usec) / 1e6);
        }
        obj.pushKV("version", stats.nVersion);
        // Use the sanitized form of subver here, to avoid tricksy remote peers from
        // corrupting or modifying the JSON output by putting special characters in
        // their ver message.
        obj.pushKV("subver", stats.cleanSubVer);
        obj.pushKV("inbound", stats.fInbound);
        if (IsDeprecatedRPCEnabled("getpeerinfo_addnode")) {
            // addnode is deprecated in v0.21 for removal in v0.22
            obj.pushKV("addnode", stats.m_manual_connection);
        }
        obj.pushKV("startingheight", stats.nStartingHeight);
        if (fStateStats) {
            if (IsDeprecatedRPCEnabled("banscore")) {
                // banscore is deprecated in v0.21 for removal in v0.22
                obj.pushKV("banscore", statestats.m_misbehavior_score);
            }
            obj.pushKV("synced_headers", statestats.nSyncHeight);
            obj.pushKV("synced_blocks", statestats.nCommonHeight);
            UniValue heights(UniValue::VARR);
            for (const int height : statestats.vHeightInFlight) {
                heights.push_back(height);
            }
            obj.pushKV("inflight", heights);
        }
        if (IsDeprecatedRPCEnabled("whitelisted")) {
            // whitelisted is deprecated in v0.21 for removal in v0.22
            obj.pushKV("whitelisted", stats.m_legacyWhitelisted);
        }
        UniValue permissions(UniValue::VARR);
        for (const auto& permission : NetPermissions::ToStrings(stats.m_permissionFlags)) {
            permissions.push_back(permission);
        }
        obj.pushKV("permissions", permissions);
        obj.pushKV("minfeefilter", ValueFromAmount(stats.minFeeFilter));

        UniValue sendPerMsgCmd(UniValue::VOBJ);
        for (const auto& i : stats.mapSendBytesPerMsgCmd) {
            if (i.second > 0)
                sendPerMsgCmd.pushKV(i.first, i.second);
        }
        obj.pushKV("bytessent_per_msg", sendPerMsgCmd);

        UniValue recvPerMsgCmd(UniValue::VOBJ);
        for (const auto& i : stats.mapRecvBytesPerMsgCmd) {
            if (i.second > 0)
                recvPerMsgCmd.pushKV(i.first, i.second);
        }
        obj.pushKV("bytesrecv_per_msg", recvPerMsgCmd);
        obj.pushKV("connection_type", stats.m_conn_type_string);

        ret.push_back(obj);
    }

    return ret;
},
    };
}

static RPCHelpMan addnode()
{
    return RPCHelpMan{"addnode",
                "\nAttempts to add or remove a node from the addnode list.\n"
                "Or try a connection to a node once.\n"
                "Nodes added using addnode (or -connect) are protected from DoS disconnection and are not required to be\n"
                "full nodes/support SegWit as other outbound peers are (though such peers will not be synced from).\n",
                {
                    {"node", RPCArg::Type::STR, RPCArg::Optional::NO, "The node (see getpeerinfo for nodes)"},
                    {"command", RPCArg::Type::STR, RPCArg::Optional::NO, "'add' to add a node to the list, 'remove' to remove a node from the list, 'onetry' to try a connection to the node once"},
                },
                RPCResult{RPCResult::Type::NONE, "", ""},
                RPCExamples{
                    HelpExampleCli("addnode", "\"192.168.0.6:3888\" \"onetry\"")
            + HelpExampleRpc("addnode", "\"192.168.0.6:3888\", \"onetry\"")
                },
        [&](const RPCHelpMan& self, const JSONRPCRequest& request) -> UniValue
{
    std::string strCommand;
    if (!request.params[1].isNull())
        strCommand = request.params[1].get_str();
    if (request.fHelp || request.params.size() != 2 ||
        (strCommand != "onetry" && strCommand != "add" && strCommand != "remove"))
        throw std::runtime_error(
            self.ToString());

    NodeContext& node = EnsureNodeContext(request.context);
    if(!node.connman)
        throw JSONRPCError(RPC_CLIENT_P2P_DISABLED, "Error: Peer-to-peer functionality missing or disabled");

    std::string strNode = request.params[0].get_str();

    if (strCommand == "onetry")
    {
        CAddress addr;
        node.connman->OpenNetworkConnection(addr, false, nullptr, strNode.c_str(), ConnectionType::MANUAL);
        return NullUniValue;
    }

    if (strCommand == "add")
    {
        if(!node.connman->AddNode(strNode))
            throw JSONRPCError(RPC_CLIENT_NODE_ALREADY_ADDED, "Error: Node already added");
    }
    else if(strCommand == "remove")
    {
        if(!node.connman->RemoveAddedNode(strNode))
            throw JSONRPCError(RPC_CLIENT_NODE_NOT_ADDED, "Error: Node could not be removed. It has not been added previously.");
    }

    return NullUniValue;
},
    };
}

static RPCHelpMan disconnectnode()
{
    return RPCHelpMan{"disconnectnode",
                "\nImmediately disconnects from the specified peer node.\n"
                "\nStrictly one out of 'address' and 'nodeid' can be provided to identify the node.\n"
                "\nTo disconnect by nodeid, either set 'address' to the empty string, or call using the named 'nodeid' argument only.\n",
                {
                    {"address", RPCArg::Type::STR, /* default */ "fallback to nodeid", "The IP address/port of the node"},
                    {"nodeid", RPCArg::Type::NUM, /* default */ "fallback to address", "The node ID (see getpeerinfo for node IDs)"},
                },
                RPCResult{RPCResult::Type::NONE, "", ""},
                RPCExamples{
                    HelpExampleCli("disconnectnode", "\"192.168.0.6:3888\"")
            + HelpExampleCli("disconnectnode", "\"\" 1")
            + HelpExampleRpc("disconnectnode", "\"192.168.0.6:3888\"")
            + HelpExampleRpc("disconnectnode", "\"\", 1")
                },
        [&](const RPCHelpMan& self, const JSONRPCRequest& request) -> UniValue
{
    NodeContext& node = EnsureNodeContext(request.context);
    if(!node.connman)
        throw JSONRPCError(RPC_CLIENT_P2P_DISABLED, "Error: Peer-to-peer functionality missing or disabled");

    bool success;
    const UniValue &address_arg = request.params[0];
    const UniValue &id_arg = request.params[1];

    if (!address_arg.isNull() && id_arg.isNull()) {
        /* handle disconnect-by-address */
        success = node.connman->DisconnectNode(address_arg.get_str());
    } else if (!id_arg.isNull() && (address_arg.isNull() || (address_arg.isStr() && address_arg.get_str().empty()))) {
        /* handle disconnect-by-id */
        NodeId nodeid = (NodeId) id_arg.get_int64();
        success = node.connman->DisconnectNode(nodeid);
    } else {
        throw JSONRPCError(RPC_INVALID_PARAMS, "Only one of address and nodeid should be provided.");
    }

    if (!success) {
        throw JSONRPCError(RPC_CLIENT_NODE_NOT_CONNECTED, "Node not found in connected nodes");
    }

    return NullUniValue;
},
    };
}

static RPCHelpMan getaddednodeinfo()
{
    return RPCHelpMan{"getaddednodeinfo",
                "\nReturns information about the given added node, or all added nodes\n"
                "(note that onetry addnodes are not listed here)\n",
                {
                    {"node", RPCArg::Type::STR, /* default */ "all nodes", "If provided, return information about this specific node, otherwise all nodes are returned."},
                },
                RPCResult{
                    RPCResult::Type::ARR, "", "",
                    {
                        {RPCResult::Type::OBJ, "", "",
                        {
                            {RPCResult::Type::STR, "addednode", "The node IP address or name (as provided to addnode)"},
                            {RPCResult::Type::BOOL, "connected", "If connected"},
                            {RPCResult::Type::ARR, "addresses", "Only when connected = true",
                            {
                                {RPCResult::Type::OBJ, "", "",
                                {
                                    {RPCResult::Type::STR, "address", "The qtum server IP and port we're connected to"},
                                    {RPCResult::Type::STR, "connected", "connection, inbound or outbound"},
                                }},
                            }},
                        }},
                    }
                },
                RPCExamples{
                    HelpExampleCli("getaddednodeinfo", "\"192.168.0.201\"")
            + HelpExampleRpc("getaddednodeinfo", "\"192.168.0.201\"")
                },
        [&](const RPCHelpMan& self, const JSONRPCRequest& request) -> UniValue
{
    NodeContext& node = EnsureNodeContext(request.context);
    if(!node.connman)
        throw JSONRPCError(RPC_CLIENT_P2P_DISABLED, "Error: Peer-to-peer functionality missing or disabled");

    std::vector<AddedNodeInfo> vInfo = node.connman->GetAddedNodeInfo();

    if (!request.params[0].isNull()) {
        bool found = false;
        for (const AddedNodeInfo& info : vInfo) {
            if (info.strAddedNode == request.params[0].get_str()) {
                vInfo.assign(1, info);
                found = true;
                break;
            }
        }
        if (!found) {
            throw JSONRPCError(RPC_CLIENT_NODE_NOT_ADDED, "Error: Node has not been added.");
        }
    }

    UniValue ret(UniValue::VARR);

    for (const AddedNodeInfo& info : vInfo) {
        UniValue obj(UniValue::VOBJ);
        obj.pushKV("addednode", info.strAddedNode);
        obj.pushKV("connected", info.fConnected);
        UniValue addresses(UniValue::VARR);
        if (info.fConnected) {
            UniValue address(UniValue::VOBJ);
            address.pushKV("address", info.resolvedAddress.ToString());
            address.pushKV("connected", info.fInbound ? "inbound" : "outbound");
            addresses.push_back(address);
        }
        obj.pushKV("addresses", addresses);
        ret.push_back(obj);
    }

    return ret;
},
    };
}

static RPCHelpMan getnettotals()
{
    return RPCHelpMan{"getnettotals",
                "\nReturns information about network traffic, including bytes in, bytes out,\n"
                "and current time.\n",
                {},
                RPCResult{
                   RPCResult::Type::OBJ, "", "",
                   {
                       {RPCResult::Type::NUM, "totalbytesrecv", "Total bytes received"},
                       {RPCResult::Type::NUM, "totalbytessent", "Total bytes sent"},
                       {RPCResult::Type::NUM_TIME, "timemillis", "Current " + UNIX_EPOCH_TIME + " in milliseconds"},
                       {RPCResult::Type::OBJ, "uploadtarget", "",
                       {
                           {RPCResult::Type::NUM, "timeframe", "Length of the measuring timeframe in seconds"},
                           {RPCResult::Type::NUM, "target", "Target in bytes"},
                           {RPCResult::Type::BOOL, "target_reached", "True if target is reached"},
                           {RPCResult::Type::BOOL, "serve_historical_blocks", "True if serving historical blocks"},
                           {RPCResult::Type::NUM, "bytes_left_in_cycle", "Bytes left in current time cycle"},
                           {RPCResult::Type::NUM, "time_left_in_cycle", "Seconds left in current time cycle"},
                        }},
                    }
                },
                RPCExamples{
                    HelpExampleCli("getnettotals", "")
            + HelpExampleRpc("getnettotals", "")
                },
        [&](const RPCHelpMan& self, const JSONRPCRequest& request) -> UniValue
{
    NodeContext& node = EnsureNodeContext(request.context);
    if(!node.connman)
        throw JSONRPCError(RPC_CLIENT_P2P_DISABLED, "Error: Peer-to-peer functionality missing or disabled");

    UniValue obj(UniValue::VOBJ);
    obj.pushKV("totalbytesrecv", node.connman->GetTotalBytesRecv());
    obj.pushKV("totalbytessent", node.connman->GetTotalBytesSent());
    obj.pushKV("timemillis", GetTimeMillis());

    UniValue outboundLimit(UniValue::VOBJ);
    outboundLimit.pushKV("timeframe", node.connman->GetMaxOutboundTimeframe());
    outboundLimit.pushKV("target", node.connman->GetMaxOutboundTarget());
    outboundLimit.pushKV("target_reached", node.connman->OutboundTargetReached(false));
    outboundLimit.pushKV("serve_historical_blocks", !node.connman->OutboundTargetReached(true));
    outboundLimit.pushKV("bytes_left_in_cycle", node.connman->GetOutboundTargetBytesLeft());
    outboundLimit.pushKV("time_left_in_cycle", node.connman->GetMaxOutboundTimeLeftInCycle());
    obj.pushKV("uploadtarget", outboundLimit);
    return obj;
},
    };
}

static UniValue GetNetworksInfo()
{
    UniValue networks(UniValue::VARR);
    for (int n = 0; n < NET_MAX; ++n) {
        enum Network network = static_cast<enum Network>(n);
        if (network == NET_UNROUTABLE || network == NET_I2P || network == NET_CJDNS || network == NET_INTERNAL) continue;
        proxyType proxy;
        UniValue obj(UniValue::VOBJ);
        GetProxy(network, proxy);
        obj.pushKV("name", GetNetworkName(network));
        obj.pushKV("limited", !IsReachable(network));
        obj.pushKV("reachable", IsReachable(network));
        obj.pushKV("proxy", proxy.IsValid() ? proxy.proxy.ToStringIPPort() : std::string());
        obj.pushKV("proxy_randomize_credentials", proxy.randomize_credentials);
        networks.push_back(obj);
    }
    return networks;
}

static RPCHelpMan getnetworkinfo()
{
    return RPCHelpMan{"getnetworkinfo",
                "Returns an object containing various state info regarding P2P networking.\n",
                {},
                RPCResult{
                    RPCResult::Type::OBJ, "", "",
                    {
                        {RPCResult::Type::NUM, "version", "the server version"},
                        {RPCResult::Type::STR, "subversion", "the server subversion string"},
                        {RPCResult::Type::NUM, "protocolversion", "the protocol version"},
                        {RPCResult::Type::STR_HEX, "localservices", "the services we offer to the network"},
                        {RPCResult::Type::ARR, "localservicesnames", "the services we offer to the network, in human-readable form",
                        {
                            {RPCResult::Type::STR, "SERVICE_NAME", "the service name"},
                        }},
                        {RPCResult::Type::BOOL, "localrelay", "true if transaction relay is requested from peers"},
                        {RPCResult::Type::NUM, "timeoffset", "the time offset"},
                        {RPCResult::Type::NUM, "connections", "the total number of connections"},
                        {RPCResult::Type::NUM, "connections_in", "the number of inbound connections"},
                        {RPCResult::Type::NUM, "connections_out", "the number of outbound connections"},
                        {RPCResult::Type::BOOL, "networkactive", "whether p2p networking is enabled"},
                        {RPCResult::Type::ARR, "networks", "information per network",
                        {
                            {RPCResult::Type::OBJ, "", "",
                            {
                                {RPCResult::Type::STR, "name", "network (ipv4, ipv6 or onion)"},
                                {RPCResult::Type::BOOL, "limited", "is the network limited using -onlynet?"},
                                {RPCResult::Type::BOOL, "reachable", "is the network reachable?"},
                                {RPCResult::Type::STR, "proxy", "(\"host:port\") the proxy that is used for this network, or empty if none"},
                                {RPCResult::Type::BOOL, "proxy_randomize_credentials", "Whether randomized credentials are used"},
                            }},
                        }},
                        {RPCResult::Type::NUM, "relayfee", "minimum relay fee for transactions in " + CURRENCY_UNIT + "/kB"},
                        {RPCResult::Type::NUM, "incrementalfee", "minimum fee increment for mempool limiting or BIP 125 replacement in " + CURRENCY_UNIT + "/kB"},
                        {RPCResult::Type::ARR, "localaddresses", "list of local addresses",
                        {
                            {RPCResult::Type::OBJ, "", "",
                            {
                                {RPCResult::Type::STR, "address", "network address"},
                                {RPCResult::Type::NUM, "port", "network port"},
                                {RPCResult::Type::NUM, "score", "relative score"},
                            }},
                        }},
                        {RPCResult::Type::STR, "warnings", "any network and blockchain warnings"},
                    }
                },
                RPCExamples{
                    HelpExampleCli("getnetworkinfo", "")
            + HelpExampleRpc("getnetworkinfo", "")
                },
        [&](const RPCHelpMan& self, const JSONRPCRequest& request) -> UniValue
{
    LOCK(cs_main);
    UniValue obj(UniValue::VOBJ);
    obj.pushKV("version",       CLIENT_VERSION);
    obj.pushKV("subversion",    strSubVersion);
    obj.pushKV("protocolversion",PROTOCOL_VERSION);
    NodeContext& node = EnsureNodeContext(request.context);
    if (node.connman) {
        ServiceFlags services = node.connman->GetLocalServices();
        obj.pushKV("localservices", strprintf("%016x", services));
        obj.pushKV("localservicesnames", GetServicesNames(services));
    }
    obj.pushKV("localrelay", g_relay_txes);
    obj.pushKV("timeoffset",    GetTimeOffset());
    if (node.connman) {
        obj.pushKV("networkactive", node.connman->GetNetworkActive());
        obj.pushKV("connections", (int)node.connman->GetNodeCount(CConnman::CONNECTIONS_ALL));
        obj.pushKV("connections_in", (int)node.connman->GetNodeCount(CConnman::CONNECTIONS_IN));
        obj.pushKV("connections_out", (int)node.connman->GetNodeCount(CConnman::CONNECTIONS_OUT));
    }
    obj.pushKV("networks",      GetNetworksInfo());
    obj.pushKV("relayfee",      ValueFromAmount(::minRelayTxFee.GetFeePerK()));
    obj.pushKV("incrementalfee", ValueFromAmount(::incrementalRelayFee.GetFeePerK()));
    UniValue localAddresses(UniValue::VARR);
    {
        LOCK(cs_mapLocalHost);
        for (const std::pair<const CNetAddr, LocalServiceInfo> &item : mapLocalHost)
        {
            UniValue rec(UniValue::VOBJ);
            rec.pushKV("address", item.first.ToString());
            rec.pushKV("port", item.second.nPort);
            rec.pushKV("score", item.second.nScore);
            localAddresses.push_back(rec);
        }
    }
    obj.pushKV("localaddresses", localAddresses);
    obj.pushKV("warnings",       GetWarnings(false).original);
    return obj;
},
    };
}

static RPCHelpMan setban()
{
    return RPCHelpMan{"setban",
                "\nAttempts to add or remove an IP/Subnet from the banned list.\n",
                {
                    {"subnet", RPCArg::Type::STR, RPCArg::Optional::NO, "The IP/Subnet (see getpeerinfo for nodes IP) with an optional netmask (default is /32 = single IP)"},
                    {"command", RPCArg::Type::STR, RPCArg::Optional::NO, "'add' to add an IP/Subnet to the list, 'remove' to remove an IP/Subnet from the list"},
                    {"bantime", RPCArg::Type::NUM, /* default */ "0", "time in seconds how long (or until when if [absolute] is set) the IP is banned (0 or empty means using the default time of 24h which can also be overwritten by the -bantime startup argument)"},
                    {"absolute", RPCArg::Type::BOOL, /* default */ "false", "If set, the bantime must be an absolute timestamp expressed in " + UNIX_EPOCH_TIME},
                },
                RPCResult{RPCResult::Type::NONE, "", ""},
                RPCExamples{
                    HelpExampleCli("setban", "\"192.168.0.6\" \"add\" 86400")
                            + HelpExampleCli("setban", "\"192.168.0.0/24\" \"add\"")
                            + HelpExampleRpc("setban", "\"192.168.0.6\", \"add\", 86400")
                },
        [&](const RPCHelpMan& help, const JSONRPCRequest& request) -> UniValue
{
    std::string strCommand;
    if (!request.params[1].isNull())
        strCommand = request.params[1].get_str();
    if (request.fHelp || !help.IsValidNumArgs(request.params.size()) || (strCommand != "add" && strCommand != "remove")) {
        throw std::runtime_error(help.ToString());
    }
    NodeContext& node = EnsureNodeContext(request.context);
    if (!node.banman) {
        throw JSONRPCError(RPC_DATABASE_ERROR, "Error: Ban database not loaded");
    }

    CSubNet subNet;
    CNetAddr netAddr;
    bool isSubnet = false;

    if (request.params[0].get_str().find('/') != std::string::npos)
        isSubnet = true;

    if (!isSubnet) {
        CNetAddr resolved;
        LookupHost(request.params[0].get_str(), resolved, false);
        netAddr = resolved;
    }
    else
        LookupSubNet(request.params[0].get_str(), subNet);

    if (! (isSubnet ? subNet.IsValid() : netAddr.IsValid()) )
        throw JSONRPCError(RPC_CLIENT_INVALID_IP_OR_SUBNET, "Error: Invalid IP/Subnet");

    if (strCommand == "add")
    {
        if (isSubnet ? node.banman->IsBanned(subNet) : node.banman->IsBanned(netAddr)) {
            throw JSONRPCError(RPC_CLIENT_NODE_ALREADY_ADDED, "Error: IP/Subnet already banned");
        }

        int64_t banTime = 0; //use standard bantime if not specified
        if (!request.params[2].isNull())
            banTime = request.params[2].get_int64();

        bool absolute = false;
        if (request.params[3].isTrue())
            absolute = true;

        if (isSubnet) {
<<<<<<< HEAD
            g_rpc_node->banman->Ban(subNet, banTime, absolute);
            if (g_rpc_node->connman) {
                g_rpc_node->connman->DisconnectNode(subNet);
            }
        } else {
            g_rpc_node->banman->Ban(netAddr, banTime, absolute);
            if (g_rpc_node->connman) {
                g_rpc_node->connman->DisconnectNode(netAddr);
=======
            node.banman->Ban(subNet, banTime, absolute);
            if (node.connman) {
                node.connman->DisconnectNode(subNet);
            }
        } else {
            node.banman->Ban(netAddr, banTime, absolute);
            if (node.connman) {
                node.connman->DisconnectNode(netAddr);
>>>>>>> da23532c
            }
        }
    }
    else if(strCommand == "remove")
    {
<<<<<<< HEAD
        if (!( isSubnet ? g_rpc_node->banman->Unban(subNet) : g_rpc_node->banman->Unban(netAddr) )) {
=======
        if (!( isSubnet ? node.banman->Unban(subNet) : node.banman->Unban(netAddr) )) {
>>>>>>> da23532c
            throw JSONRPCError(RPC_CLIENT_INVALID_IP_OR_SUBNET, "Error: Unban failed. Requested address/subnet was not previously manually banned.");
        }
    }
    return NullUniValue;
},
    };
}

static RPCHelpMan listbanned()
{
<<<<<<< HEAD
            RPCHelpMan{"listbanned",
=======
    return RPCHelpMan{"listbanned",
>>>>>>> da23532c
                "\nList all manually banned IPs/Subnets.\n",
                {},
        RPCResult{RPCResult::Type::ARR, "", "",
            {
                {RPCResult::Type::OBJ, "", "",
                    {
                        {RPCResult::Type::STR, "address", ""},
                        {RPCResult::Type::NUM_TIME, "banned_until", ""},
                        {RPCResult::Type::NUM_TIME, "ban_created", ""},
                    }},
            }},
                RPCExamples{
                    HelpExampleCli("listbanned", "")
                            + HelpExampleRpc("listbanned", "")
                },
        [&](const RPCHelpMan& self, const JSONRPCRequest& request) -> UniValue
{
    NodeContext& node = EnsureNodeContext(request.context);
    if(!node.banman) {
        throw JSONRPCError(RPC_DATABASE_ERROR, "Error: Ban database not loaded");
    }

    banmap_t banMap;
    node.banman->GetBanned(banMap);

    UniValue bannedAddresses(UniValue::VARR);
    for (const auto& entry : banMap)
    {
        const CBanEntry& banEntry = entry.second;
        UniValue rec(UniValue::VOBJ);
        rec.pushKV("address", entry.first.ToString());
        rec.pushKV("banned_until", banEntry.nBanUntil);
        rec.pushKV("ban_created", banEntry.nCreateTime);

        bannedAddresses.push_back(rec);
    }

    return bannedAddresses;
},
    };
}

static RPCHelpMan clearbanned()
{
    return RPCHelpMan{"clearbanned",
                "\nClear all banned IPs.\n",
                {},
                RPCResult{RPCResult::Type::NONE, "", ""},
                RPCExamples{
                    HelpExampleCli("clearbanned", "")
                            + HelpExampleRpc("clearbanned", "")
                },
        [&](const RPCHelpMan& self, const JSONRPCRequest& request) -> UniValue
{
    NodeContext& node = EnsureNodeContext(request.context);
    if (!node.banman) {
        throw JSONRPCError(RPC_DATABASE_ERROR, "Error: Ban database not loaded");
    }

    node.banman->ClearBanned();

    return NullUniValue;
},
    };
}

static RPCHelpMan setnetworkactive()
{
    return RPCHelpMan{"setnetworkactive",
                "\nDisable/enable all p2p network activity.\n",
                {
                    {"state", RPCArg::Type::BOOL, RPCArg::Optional::NO, "true to enable networking, false to disable"},
                },
                RPCResult{RPCResult::Type::BOOL, "", "The value that was passed in"},
                RPCExamples{""},
        [&](const RPCHelpMan& self, const JSONRPCRequest& request) -> UniValue
{
    NodeContext& node = EnsureNodeContext(request.context);
    if (!node.connman) {
        throw JSONRPCError(RPC_CLIENT_P2P_DISABLED, "Error: Peer-to-peer functionality missing or disabled");
    }

    node.connman->SetNetworkActive(request.params[0].get_bool());

    return node.connman->GetNetworkActive();
},
    };
}

static RPCHelpMan getnodeaddresses()
{
    return RPCHelpMan{"getnodeaddresses",
                "\nReturn known addresses which can potentially be used to find new nodes in the network\n",
                {
                    {"count", RPCArg::Type::NUM, /* default */ "1", "The maximum number of addresses to return. Specify 0 to return all known addresses."},
                },
                RPCResult{
                    RPCResult::Type::ARR, "", "",
                    {
                        {RPCResult::Type::OBJ, "", "",
                        {
                            {RPCResult::Type::NUM_TIME, "time", "The " + UNIX_EPOCH_TIME + " of when the node was last seen"},
                            {RPCResult::Type::NUM, "services", "The services offered"},
                            {RPCResult::Type::STR, "address", "The address of the node"},
                            {RPCResult::Type::NUM, "port", "The port of the node"},
                        }},
                    }
                },
                RPCExamples{
                    HelpExampleCli("getnodeaddresses", "8")
            + HelpExampleRpc("getnodeaddresses", "8")
                },
        [&](const RPCHelpMan& self, const JSONRPCRequest& request) -> UniValue
{
    NodeContext& node = EnsureNodeContext(request.context);
    if (!node.connman) {
        throw JSONRPCError(RPC_CLIENT_P2P_DISABLED, "Error: Peer-to-peer functionality missing or disabled");
    }

    int count = 1;
    if (!request.params[0].isNull()) {
        count = request.params[0].get_int();
        if (count < 0) {
            throw JSONRPCError(RPC_INVALID_PARAMETER, "Address count out of range");
        }
    }
    // returns a shuffled list of CAddress
    std::vector<CAddress> vAddr = node.connman->GetAddresses(count, /* max_pct */ 0);
    UniValue ret(UniValue::VARR);

    for (const CAddress& addr : vAddr) {
        UniValue obj(UniValue::VOBJ);
        obj.pushKV("time", (int)addr.nTime);
        obj.pushKV("services", (uint64_t)addr.nServices);
        obj.pushKV("address", addr.ToStringIP());
        obj.pushKV("port", addr.GetPort());
        ret.push_back(obj);
    }
    return ret;
},
    };
}

static RPCHelpMan addpeeraddress()
{
    return RPCHelpMan{"addpeeraddress",
        "\nAdd the address of a potential peer to the address manager. This RPC is for testing only.\n",
        {
            {"address", RPCArg::Type::STR, RPCArg::Optional::NO, "The IP address of the peer"},
            {"port", RPCArg::Type::NUM, RPCArg::Optional::NO, "The port of the peer"},
        },
        RPCResult{
            RPCResult::Type::OBJ, "", "",
            {
                {RPCResult::Type::BOOL, "success", "whether the peer address was successfully added to the address manager"},
            },
        },
        RPCExamples{
            HelpExampleCli("addpeeraddress", "\"1.2.3.4\" 3888")
    + HelpExampleRpc("addpeeraddress", "\"1.2.3.4\", 3888")
        },
        [&](const RPCHelpMan& self, const JSONRPCRequest& request) -> UniValue
{
    NodeContext& node = EnsureNodeContext(request.context);
    if (!node.connman) {
        throw JSONRPCError(RPC_CLIENT_P2P_DISABLED, "Error: Peer-to-peer functionality missing or disabled");
    }

    UniValue obj(UniValue::VOBJ);

    std::string addr_string = request.params[0].get_str();
    uint16_t port = request.params[1].get_int();

    CNetAddr net_addr;
    if (!LookupHost(addr_string, net_addr, false)) {
        obj.pushKV("success", false);
        return obj;
    }
    CAddress address = CAddress({net_addr, port}, ServiceFlags(NODE_NETWORK|NODE_WITNESS));
    address.nTime = GetAdjustedTime();
    // The source address is set equal to the address. This is equivalent to the peer
    // announcing itself.
    if (!node.connman->AddNewAddresses({address}, address)) {
        obj.pushKV("success", false);
        return obj;
    }

    obj.pushKV("success", true);
    return obj;
},
    };
}

void RegisterNetRPCCommands(CRPCTable &t)
{
// clang-format off
static const CRPCCommand commands[] =
{ //  category              name                      actor (function)         argNames
  //  --------------------- ------------------------  -----------------------  ----------
    { "network",            "getconnectioncount",     &getconnectioncount,     {} },
    { "network",            "ping",                   &ping,                   {} },
    { "network",            "getpeerinfo",            &getpeerinfo,            {} },
    { "network",            "addnode",                &addnode,                {"node","command"} },
    { "network",            "disconnectnode",         &disconnectnode,         {"address", "nodeid"} },
    { "network",            "getaddednodeinfo",       &getaddednodeinfo,       {"node"} },
    { "network",            "getnettotals",           &getnettotals,           {} },
    { "network",            "getnetworkinfo",         &getnetworkinfo,         {} },
    { "network",            "setban",                 &setban,                 {"subnet", "command", "bantime", "absolute"} },
    { "network",            "listbanned",             &listbanned,             {} },
    { "network",            "clearbanned",            &clearbanned,            {} },
    { "network",            "setnetworkactive",       &setnetworkactive,       {"state"} },
    { "network",            "getnodeaddresses",       &getnodeaddresses,       {"count"} },
    { "hidden",             "addpeeraddress",         &addpeeraddress,         {"address", "port"} },
};
// clang-format on
    for (const auto& c : commands) {
        t.appendCommand(c.name, &c);
    }
}<|MERGE_RESOLUTION|>--- conflicted
+++ resolved
@@ -673,16 +673,6 @@
             absolute = true;
 
         if (isSubnet) {
-<<<<<<< HEAD
-            g_rpc_node->banman->Ban(subNet, banTime, absolute);
-            if (g_rpc_node->connman) {
-                g_rpc_node->connman->DisconnectNode(subNet);
-            }
-        } else {
-            g_rpc_node->banman->Ban(netAddr, banTime, absolute);
-            if (g_rpc_node->connman) {
-                g_rpc_node->connman->DisconnectNode(netAddr);
-=======
             node.banman->Ban(subNet, banTime, absolute);
             if (node.connman) {
                 node.connman->DisconnectNode(subNet);
@@ -691,17 +681,12 @@
             node.banman->Ban(netAddr, banTime, absolute);
             if (node.connman) {
                 node.connman->DisconnectNode(netAddr);
->>>>>>> da23532c
             }
         }
     }
     else if(strCommand == "remove")
     {
-<<<<<<< HEAD
-        if (!( isSubnet ? g_rpc_node->banman->Unban(subNet) : g_rpc_node->banman->Unban(netAddr) )) {
-=======
         if (!( isSubnet ? node.banman->Unban(subNet) : node.banman->Unban(netAddr) )) {
->>>>>>> da23532c
             throw JSONRPCError(RPC_CLIENT_INVALID_IP_OR_SUBNET, "Error: Unban failed. Requested address/subnet was not previously manually banned.");
         }
     }
@@ -712,11 +697,7 @@
 
 static RPCHelpMan listbanned()
 {
-<<<<<<< HEAD
-            RPCHelpMan{"listbanned",
-=======
     return RPCHelpMan{"listbanned",
->>>>>>> da23532c
                 "\nList all manually banned IPs/Subnets.\n",
                 {},
         RPCResult{RPCResult::Type::ARR, "", "",
