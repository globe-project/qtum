// Copyright (c) 2010 Satoshi Nakamoto
// Copyright (c) 2009-2020 The Bitcoin Core developers
// Distributed under the MIT software license, see the accompanying
// file COPYING or http://www.opensource.org/licenses/mit-license.php.

#include <rpc/server.h>

#include <rpc/util.h>
#include <shutdown.h>
#include <sync.h>
#include <util/strencodings.h>
#include <util/system.h>
#include <httpserver.h>

#include <boost/algorithm/string/classification.hpp>
#include <boost/algorithm/string/split.hpp>
#include <boost/signals2/signal.hpp>

#include <cassert>
#include <memory> // for unique_ptr
#include <mutex>
#include <unordered_map>

static Mutex g_rpc_warmup_mutex;
static std::atomic<bool> g_rpc_running{false};
static bool fRPCInWarmup GUARDED_BY(g_rpc_warmup_mutex) = true;
static std::string rpcWarmupStatus GUARDED_BY(g_rpc_warmup_mutex) = "RPC server started";
/* Timer-creating functions */
static RPCTimerInterface* timerInterface = nullptr;
/* Map of name to timer. */
static Mutex g_deadline_timers_mutex;
static std::map<std::string, std::unique_ptr<RPCTimerBase> > deadlineTimers GUARDED_BY(g_deadline_timers_mutex);
static bool ExecuteCommand(const CRPCCommand& command, const JSONRPCRequest& request, UniValue& result, bool last_handler);

Mutex cs_blockchange;
std::condition_variable cond_blockchange;
CUpdatedBlock latestblock;

struct RPCCommandExecutionInfo
{
    std::string method;
    int64_t start;
};

struct RPCServerInfo
{
    Mutex mutex;
    std::list<RPCCommandExecutionInfo> active_commands GUARDED_BY(mutex);
};

static RPCServerInfo g_rpc_server_info;

struct RPCCommandExecution
{
    std::list<RPCCommandExecutionInfo>::iterator it;
    explicit RPCCommandExecution(const std::string& method)
    {
        LOCK(g_rpc_server_info.mutex);
        it = g_rpc_server_info.active_commands.insert(g_rpc_server_info.active_commands.end(), {method, GetTimeMicros()});
    }
    ~RPCCommandExecution()
    {
        LOCK(g_rpc_server_info.mutex);
        g_rpc_server_info.active_commands.erase(it);
    }
};

static struct CRPCSignals
{
    boost::signals2::signal<void ()> Started;
    boost::signals2::signal<void ()> Stopped;
} g_rpcSignals;

void RPCServer::OnStarted(std::function<void ()> slot)
{
    g_rpcSignals.Started.connect(slot);
}

void RPCServer::OnStopped(std::function<void ()> slot)
{
    g_rpcSignals.Stopped.connect(slot);
}

std::string CRPCTable::help(const std::string& strCommand, const JSONRPCRequest& helpreq) const
{
    std::string strRet;
    std::string category;
    std::set<intptr_t> setDone;
    std::vector<std::pair<std::string, const CRPCCommand*> > vCommands;

    for (const auto& entry : mapCommands)
        vCommands.push_back(make_pair(entry.second.front()->category + entry.first, entry.second.front()));
    sort(vCommands.begin(), vCommands.end());

    JSONRPCRequest jreq = helpreq;
    jreq.mode = JSONRPCRequest::GET_HELP;
    jreq.params = UniValue();

    for (const std::pair<std::string, const CRPCCommand*>& command : vCommands)
    {
        const CRPCCommand *pcmd = command.second;
        std::string strMethod = pcmd->name;
        if ((strCommand != "" || pcmd->category == "hidden") && strMethod != strCommand)
            continue;
        jreq.strMethod = strMethod;
        try
        {
            UniValue unused_result;
            if (setDone.insert(pcmd->unique_id).second)
                pcmd->actor(jreq, unused_result, true /* last_handler */);
        }
        catch (const std::exception& e)
        {
            // Help text is returned in an exception
            std::string strHelp = std::string(e.what());
            if (strCommand == "")
            {
                if (strHelp.find('\n') != std::string::npos)
                    strHelp = strHelp.substr(0, strHelp.find('\n'));

                if (category != pcmd->category)
                {
                    if (!category.empty())
                        strRet += "\n";
                    category = pcmd->category;
                    strRet += "== " + Capitalize(category) + " ==\n";
                }
            }
            strRet += strHelp + "\n";
        }
    }
    if (strRet == "")
        strRet = strprintf("help: unknown command: %s\n", strCommand);
    strRet = strRet.substr(0,strRet.size()-1);
    return strRet;
}

static RPCHelpMan help()
{
    return RPCHelpMan{"help",
                "\nList all commands, or get help for a specified command.\n",
                {
                    {"command", RPCArg::Type::STR, RPCArg::DefaultHint{"all commands"}, "The command to get help on"},
                },
                {
                    RPCResult{RPCResult::Type::STR, "", "The help text"},
                    RPCResult{RPCResult::Type::ANY, "", ""},
                },
                RPCExamples{""},
        [&](const RPCHelpMan& self, const JSONRPCRequest& jsonRequest) -> UniValue
{
    std::string strCommand;
    if (jsonRequest.params.size() > 0) {
        strCommand = jsonRequest.params[0].get_str();
    }
    if (strCommand == "dump_all_command_conversions") {
        // Used for testing only, undocumented
        return tableRPC.dumpArgMap(jsonRequest);
    }

    return tableRPC.help(strCommand, jsonRequest);
},
    };
}

static RPCHelpMan stop()
{
    static const std::string RESULT{PACKAGE_NAME " stopping"};
    return RPCHelpMan{"stop",
    // Also accept the hidden 'wait' integer argument (milliseconds)
    // For instance, 'stop 1000' makes the call wait 1 second before returning
    // to the client (intended for testing)
                "\nRequest a graceful shutdown of " PACKAGE_NAME ".",
                {
                    {"wait", RPCArg::Type::NUM, RPCArg::Optional::OMITTED_NAMED_ARG, "how long to wait in ms", "", {}, /* hidden */ true},
                },
                RPCResult{RPCResult::Type::STR, "", "A string with the content '" + RESULT + "'"},
                RPCExamples{""},
        [&](const RPCHelpMan& self, const JSONRPCRequest& jsonRequest) -> UniValue
{
    // Event loop will exit after current HTTP requests have been handled, so
    // this reply will get back to the client.
    StartShutdown();
    if (jsonRequest.params[0].isNum()) {
        UninterruptibleSleep(std::chrono::milliseconds{jsonRequest.params[0].get_int()});
    }
    return RESULT;
},
    };
}

static RPCHelpMan uptime()
{
    return RPCHelpMan{"uptime",
                "\nReturns the total uptime of the server.\n",
                            {},
                            RPCResult{
                                RPCResult::Type::NUM, "", "The number of seconds that the server has been running"
                            },
                RPCExamples{
                    HelpExampleCli("uptime", "")
                + HelpExampleRpc("uptime", "")
                },
        [&](const RPCHelpMan& self, const JSONRPCRequest& request) -> UniValue
{
    return GetTime() - GetStartupTime();
}
    };
}

static RPCHelpMan getrpcinfo()
{
    return RPCHelpMan{"getrpcinfo",
                "\nReturns details of the RPC server.\n",
                {},
                RPCResult{
                    RPCResult::Type::OBJ, "", "",
                    {
                        {RPCResult::Type::ARR, "active_commands", "All active commands",
                        {
                            {RPCResult::Type::OBJ, "", "Information about an active command",
                            {
                                 {RPCResult::Type::STR, "method", "The name of the RPC command"},
                                 {RPCResult::Type::NUM, "duration", "The running time in microseconds"},
                            }},
                        }},
                        {RPCResult::Type::STR, "logpath", "The complete file path to the debug log"},
                    }
                },
                RPCExamples{
                    HelpExampleCli("getrpcinfo", "")
                + HelpExampleRpc("getrpcinfo", "")},
        [&](const RPCHelpMan& self, const JSONRPCRequest& request) -> UniValue
{
    LOCK(g_rpc_server_info.mutex);
    UniValue active_commands(UniValue::VARR);
    for (const RPCCommandExecutionInfo& info : g_rpc_server_info.active_commands) {
        UniValue entry(UniValue::VOBJ);
        entry.pushKV("method", info.method);
        entry.pushKV("duration", GetTimeMicros() - info.start);
        active_commands.push_back(entry);
    }

    UniValue result(UniValue::VOBJ);
    result.pushKV("active_commands", active_commands);

    const std::string path = LogInstance().m_file_path.string();
    UniValue log_path(UniValue::VSTR, path);
    result.pushKV("logpath", log_path);

    return result;
}
    };
}

// clang-format off
static const CRPCCommand vRPCCommands[] =
{ //  category               actor (function)
  //  ---------------------  -----------------------
    /* Overall control/query calls */
    { "control",             &getrpcinfo,             },
    { "control",             &help,                   },
    { "control",             &stop,                   },
    { "control",             &uptime,                 },
};
// clang-format on

CRPCTable::CRPCTable()
{
    for (const auto& c : vRPCCommands) {
        appendCommand(c.name, &c);
    }
}

void CRPCTable::appendCommand(const std::string& name, const CRPCCommand* pcmd)
{
    CHECK_NONFATAL(!IsRPCRunning()); // Only add commands before rpc is running

    mapCommands[name].push_back(pcmd);
}

bool CRPCTable::removeCommand(const std::string& name, const CRPCCommand* pcmd)
{
    auto it = mapCommands.find(name);
    if (it != mapCommands.end()) {
        auto new_end = std::remove(it->second.begin(), it->second.end(), pcmd);
        if (it->second.end() != new_end) {
            it->second.erase(new_end, it->second.end());
            return true;
        }
    }
    return false;
}

void StartRPC()
{
    LogPrint(BCLog::RPC, "Starting RPC\n");
    g_rpc_running = true;
    g_rpcSignals.Started();
}

void InterruptRPC()
{
    static std::once_flag g_rpc_interrupt_flag;
    // This function could be called twice if the GUI has been started with -server=1.
    std::call_once(g_rpc_interrupt_flag, []() {
        LogPrint(BCLog::RPC, "Interrupting RPC\n");
        // Interrupt e.g. running longpolls
        g_rpc_running = false;
    });
}

void StopRPC()
{
    static std::once_flag g_rpc_stop_flag;
    // This function could be called twice if the GUI has been started with -server=1.
    assert(!g_rpc_running);
    std::call_once(g_rpc_stop_flag, []() {
        LogPrint(BCLog::RPC, "Stopping RPC\n");
        WITH_LOCK(g_deadline_timers_mutex, deadlineTimers.clear());
        DeleteAuthCookie();
        g_rpcSignals.Stopped();
    });
}

bool IsRPCRunning()
{
    return g_rpc_running;
}

void RpcInterruptionPoint()
{
    if (!IsRPCRunning()) throw JSONRPCError(RPC_CLIENT_NOT_CONNECTED, "Shutting down");
}

void SetRPCWarmupStatus(const std::string& newStatus)
{
    LOCK(g_rpc_warmup_mutex);
    rpcWarmupStatus = newStatus;
}

void SetRPCWarmupFinished()
{
    LOCK(g_rpc_warmup_mutex);
    assert(fRPCInWarmup);
    fRPCInWarmup = false;
}

bool RPCIsInWarmup(std::string *outStatus)
{
    LOCK(g_rpc_warmup_mutex);
    if (outStatus)
        *outStatus = rpcWarmupStatus;
    return fRPCInWarmup;
}

<<<<<<< HEAD
JSONRPCRequestLong::JSONRPCRequestLong(const util::Ref& _context, HTTPRequest *_req): JSONRPCRequestLong(_context) {
=======
JSONRPCRequestLong::JSONRPCRequestLong(HTTPRequest *_req) {
>>>>>>> 5ed36332
	httpreq = _req;
}

bool JSONRPCRequestLong::PollAlive() {
    return !req()->isConnClosed();
}

void JSONRPCRequestLong::PollStart() {
    // send an empty space to the client to ensure that it's still alive.
    assert(!isLongPolling);
    req()->WriteHeader("Content-Type", "application/json");
    req()->WriteHeader("Connection", "close");
    req()->Chunk(std::string(" "));
    isLongPolling = true;
}

void JSONRPCRequestLong::PollPing() {
    assert(isLongPolling);
    // send an empty space to the client to ensure that it's still alive.
    req()->Chunk(std::string(" "));
}

void JSONRPCRequestLong::PollCancel() {
    assert(isLongPolling);
    req()->ChunkEnd();
}

void JSONRPCRequestLong::PollReply(const UniValue& result) {
    assert(isLongPolling);
    UniValue reply(UniValue::VOBJ);
    reply.pushKV("result", result);
    reply.pushKV("error", NullUniValue);
    reply.pushKV("id", id);

    req()->Chunk(reply.write() + "\n");
    req()->ChunkEnd();
}

HTTPRequest* JSONRPCRequestLong::req() {
    return (HTTPRequest*)httpreq;
}

bool IsDeprecatedRPCEnabled(const std::string& method)
{
    const std::vector<std::string> enabled_methods = gArgs.GetArgs("-deprecatedrpc");

    return find(enabled_methods.begin(), enabled_methods.end(), method) != enabled_methods.end();
}

static UniValue JSONRPCExecOne(JSONRPCRequest jreq, const UniValue& req)
{
    UniValue rpc_result(UniValue::VOBJ);

    try {
        jreq.parse(req);

        UniValue result = tableRPC.execute(jreq);
        rpc_result = JSONRPCReplyObj(result, NullUniValue, jreq.id);
    }
    catch (const UniValue& objError)
    {
        rpc_result = JSONRPCReplyObj(NullUniValue, objError, jreq.id);
    }
    catch (const std::exception& e)
    {
        rpc_result = JSONRPCReplyObj(NullUniValue,
                                     JSONRPCError(RPC_PARSE_ERROR, e.what()), jreq.id);
    }

    return rpc_result;
}

std::string JSONRPCExecBatch(const JSONRPCRequest& jreq, const UniValue& vReq)
{
    UniValue ret(UniValue::VARR);
    for (unsigned int reqIdx = 0; reqIdx < vReq.size(); reqIdx++)
        ret.push_back(JSONRPCExecOne(jreq, vReq[reqIdx]));

    return ret.write() + "\n";
}

/**
 * Process named arguments into a vector of positional arguments, based on the
 * passed-in specification for the RPC call's arguments.
 */
static inline JSONRPCRequest transformNamedArguments(const JSONRPCRequest& in, const std::vector<std::string>& argNames)
{
    JSONRPCRequest out = in;
    out.params = UniValue(UniValue::VARR);
    // Build a map of parameters, and remove ones that have been processed, so that we can throw a focused error if
    // there is an unknown one.
    const std::vector<std::string>& keys = in.params.getKeys();
    const std::vector<UniValue>& values = in.params.getValues();
    std::unordered_map<std::string, const UniValue*> argsIn;
    for (size_t i=0; i<keys.size(); ++i) {
        argsIn[keys[i]] = &values[i];
    }
    // Process expected parameters.
    int hole = 0;
    for (const std::string &argNamePattern: argNames) {
        std::vector<std::string> vargNames;
        boost::algorithm::split(vargNames, argNamePattern, boost::algorithm::is_any_of("|"));
        auto fr = argsIn.end();
        for (const std::string & argName : vargNames) {
            fr = argsIn.find(argName);
            if (fr != argsIn.end()) {
                break;
            }
        }
        if (fr != argsIn.end()) {
            for (int i = 0; i < hole; ++i) {
                // Fill hole between specified parameters with JSON nulls,
                // but not at the end (for backwards compatibility with calls
                // that act based on number of specified parameters).
                out.params.push_back(UniValue());
            }
            hole = 0;
            out.params.push_back(*fr->second);
            argsIn.erase(fr);
        } else {
            hole += 1;
        }
    }
    // If there are still arguments in the argsIn map, this is an error.
    if (!argsIn.empty()) {
        throw JSONRPCError(RPC_INVALID_PARAMETER, "Unknown named parameter " + argsIn.begin()->first);
    }
    // Return request with named arguments transformed to positional arguments
    return out;
}

static bool ExecuteCommands(const std::vector<const CRPCCommand*>& commands, const JSONRPCRequest& request, UniValue& result)
{
    for (const auto& command : commands) {
        if (ExecuteCommand(*command, request, result, &command == &commands.back())) {
            return true;
        }
    }
    return false;
}

UniValue CRPCTable::execute(const JSONRPCRequest &request) const
{
    // Return immediately if in warmup
    {
        LOCK(g_rpc_warmup_mutex);
        if (fRPCInWarmup)
            throw JSONRPCError(RPC_IN_WARMUP, rpcWarmupStatus);
    }

    // Find method
    auto it = mapCommands.find(request.strMethod);
    if (it != mapCommands.end()) {
        UniValue result;
        if (ExecuteCommands(it->second, request, result)) {
            return result;
        }
    }
    throw JSONRPCError(RPC_METHOD_NOT_FOUND, "Method not found");
}

static bool ExecuteCommand(const CRPCCommand& command, const JSONRPCRequest& request, UniValue& result, bool last_handler)
{
    try
    {
        RPCCommandExecution execution(request.strMethod);
        // Execute, convert arguments to array if necessary
        if (request.params.isObject()) {
            return command.actor(transformNamedArguments(request, command.argNames), result, last_handler);
        } else {
            return command.actor(request, result, last_handler);
        }
    }
    catch (const std::exception& e)
    {
        throw JSONRPCError(RPC_MISC_ERROR, e.what());
    }
}

std::vector<std::string> CRPCTable::listCommands() const
{
    std::vector<std::string> commandList;
    for (const auto& i : mapCommands) commandList.emplace_back(i.first);
    return commandList;
}

UniValue CRPCTable::dumpArgMap(const JSONRPCRequest& args_request) const
{
    JSONRPCRequest request = args_request;
    request.mode = JSONRPCRequest::GET_ARGS;

    UniValue ret{UniValue::VARR};
    for (const auto& cmd : mapCommands) {
        UniValue result;
        if (ExecuteCommands(cmd.second, request, result)) {
            for (const auto& values : result.getValues()) {
                ret.push_back(values);
            }
        }
    }
    return ret;
}

void RPCSetTimerInterfaceIfUnset(RPCTimerInterface *iface)
{
    if (!timerInterface)
        timerInterface = iface;
}

void RPCSetTimerInterface(RPCTimerInterface *iface)
{
    timerInterface = iface;
}

void RPCUnsetTimerInterface(RPCTimerInterface *iface)
{
    if (timerInterface == iface)
        timerInterface = nullptr;
}

void RPCRunLater(const std::string& name, std::function<void()> func, int64_t nSeconds)
{
    if (!timerInterface)
        throw JSONRPCError(RPC_INTERNAL_ERROR, "No timer handler registered for RPC");
    LOCK(g_deadline_timers_mutex);
    deadlineTimers.erase(name);
    LogPrint(BCLog::RPC, "queue run of timer %s in %i seconds (using %s)\n", name, nSeconds, timerInterface->Name());
    deadlineTimers.emplace(name, std::unique_ptr<RPCTimerBase>(timerInterface->NewTimer(func, nSeconds*1000)));
}

int RPCSerializationFlags()
{
    int flag = 0;
    if (gArgs.GetArg("-rpcserialversion", DEFAULT_RPC_SERIALIZE_VERSION) == 0)
        flag |= SERIALIZE_TRANSACTION_NO_WITNESS;
    return flag;
}

CRPCTable tableRPC;<|MERGE_RESOLUTION|>--- conflicted
+++ resolved
@@ -354,11 +354,7 @@
     return fRPCInWarmup;
 }
 
-<<<<<<< HEAD
-JSONRPCRequestLong::JSONRPCRequestLong(const util::Ref& _context, HTTPRequest *_req): JSONRPCRequestLong(_context) {
-=======
 JSONRPCRequestLong::JSONRPCRequestLong(HTTPRequest *_req) {
->>>>>>> 5ed36332
 	httpreq = _req;
 }
 
