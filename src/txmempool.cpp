// Copyright (c) 2009-2010 Satoshi Nakamoto
// Copyright (c) 2009-2018 The Bitcoin Core developers
// Distributed under the MIT software license, see the accompanying
// file COPYING or http://www.opensource.org/licenses/mit-license.php.

#include <txmempool.h>

#include <algorithm>
#include <consensus/consensus.h>
#include <consensus/tx_verify.h>
#include <consensus/validation.h>
#include <validation.h>
#include <policy/policy.h>
#include <policy/fees.h>
#include <reverse_iterator.h>
#include <streams.h>
#include <timedata.h>
<<<<<<< HEAD
#include <util/system.h>
#include <util/moneystr.h>
#include <util/time.h>
=======
#include <util.h>
#include <utilmoneystr.h>
#include <utiltime.h>
#ifdef ENABLE_BITCORE_RPC
#include <script/sign.h>
#endif
>>>>>>> 6c1d36eb

CTxMemPoolEntry::CTxMemPoolEntry(const CTransactionRef& _tx, const CAmount& _nFee,
                                 int64_t _nTime, unsigned int _entryHeight,
                                 bool _spendsCoinbase, int64_t _sigOpsCost, LockPoints lp, CAmount _nMinGasPrice)
    : tx(_tx), nFee(_nFee), nTxWeight(GetTransactionWeight(*tx)), nUsageSize(RecursiveDynamicUsage(tx)), nTime(_nTime), entryHeight(_entryHeight),
    spendsCoinbase(_spendsCoinbase), sigOpCost(_sigOpsCost), lockPoints(lp),
    nMinGasPrice(_nMinGasPrice)
{
    nCountWithDescendants = 1;
    nSizeWithDescendants = GetTxSize();
    nModFeesWithDescendants = nFee;

    feeDelta = 0;

    nCountWithAncestors = 1;
    nSizeWithAncestors = GetTxSize();
    nModFeesWithAncestors = nFee;
    nSigOpCostWithAncestors = sigOpCost;
}

void CTxMemPoolEntry::UpdateFeeDelta(int64_t newFeeDelta)
{
    nModFeesWithDescendants += newFeeDelta - feeDelta;
    nModFeesWithAncestors += newFeeDelta - feeDelta;
    feeDelta = newFeeDelta;
}

void CTxMemPoolEntry::UpdateLockPoints(const LockPoints& lp)
{
    lockPoints = lp;
}

size_t CTxMemPoolEntry::GetTxSize() const
{
    return GetVirtualTransactionSize(nTxWeight, sigOpCost);
}

// Update the given tx for any in-mempool descendants.
// Assumes that setMemPoolChildren is correct for the given tx and all
// descendants.
void CTxMemPool::UpdateForDescendants(txiter updateIt, cacheMap &cachedDescendants, const std::set<uint256> &setExclude)
{
    setEntries stageEntries, setAllDescendants;
    stageEntries = GetMemPoolChildren(updateIt);

    while (!stageEntries.empty()) {
        const txiter cit = *stageEntries.begin();
        setAllDescendants.insert(cit);
        stageEntries.erase(cit);
        const setEntries &setChildren = GetMemPoolChildren(cit);
        for (txiter childEntry : setChildren) {
            cacheMap::iterator cacheIt = cachedDescendants.find(childEntry);
            if (cacheIt != cachedDescendants.end()) {
                // We've already calculated this one, just add the entries for this set
                // but don't traverse again.
                for (txiter cacheEntry : cacheIt->second) {
                    setAllDescendants.insert(cacheEntry);
                }
            } else if (!setAllDescendants.count(childEntry)) {
                // Schedule for later processing
                stageEntries.insert(childEntry);
            }
        }
    }
    // setAllDescendants now contains all in-mempool descendants of updateIt.
    // Update and add to cached descendant map
    int64_t modifySize = 0;
    CAmount modifyFee = 0;
    int64_t modifyCount = 0;
    for (txiter cit : setAllDescendants) {
        if (!setExclude.count(cit->GetTx().GetHash())) {
            modifySize += cit->GetTxSize();
            modifyFee += cit->GetModifiedFee();
            modifyCount++;
            cachedDescendants[updateIt].insert(cit);
            // Update ancestor state for each descendant
            mapTx.modify(cit, update_ancestor_state(updateIt->GetTxSize(), updateIt->GetModifiedFee(), 1, updateIt->GetSigOpCost()));
        }
    }
    mapTx.modify(updateIt, update_descendant_state(modifySize, modifyFee, modifyCount));
}

// vHashesToUpdate is the set of transaction hashes from a disconnected block
// which has been re-added to the mempool.
// for each entry, look for descendants that are outside vHashesToUpdate, and
// add fee/size information for such descendants to the parent.
// for each such descendant, also update the ancestor state to include the parent.
void CTxMemPool::UpdateTransactionsFromBlock(const std::vector<uint256> &vHashesToUpdate)
{
    LOCK(cs);
    // For each entry in vHashesToUpdate, store the set of in-mempool, but not
    // in-vHashesToUpdate transactions, so that we don't have to recalculate
    // descendants when we come across a previously seen entry.
    cacheMap mapMemPoolDescendantsToUpdate;

    // Use a set for lookups into vHashesToUpdate (these entries are already
    // accounted for in the state of their ancestors)
    std::set<uint256> setAlreadyIncluded(vHashesToUpdate.begin(), vHashesToUpdate.end());

    // Iterate in reverse, so that whenever we are looking at a transaction
    // we are sure that all in-mempool descendants have already been processed.
    // This maximizes the benefit of the descendant cache and guarantees that
    // setMemPoolChildren will be updated, an assumption made in
    // UpdateForDescendants.
    for (const uint256 &hash : reverse_iterate(vHashesToUpdate)) {
        // we cache the in-mempool children to avoid duplicate updates
        setEntries setChildren;
        // calculate children from mapNextTx
        txiter it = mapTx.find(hash);
        if (it == mapTx.end()) {
            continue;
        }
        auto iter = mapNextTx.lower_bound(COutPoint(hash, 0));
        // First calculate the children, and update setMemPoolChildren to
        // include them, and update their setMemPoolParents to include this tx.
        for (; iter != mapNextTx.end() && iter->first->hash == hash; ++iter) {
            const uint256 &childHash = iter->second->GetHash();
            txiter childIter = mapTx.find(childHash);
            assert(childIter != mapTx.end());
            // We can skip updating entries we've encountered before or that
            // are in the block (which are already accounted for).
            if (setChildren.insert(childIter).second && !setAlreadyIncluded.count(childHash)) {
                UpdateChild(it, childIter, true);
                UpdateParent(childIter, it, true);
            }
        }
        UpdateForDescendants(it, mapMemPoolDescendantsToUpdate, setAlreadyIncluded);
    }
}

bool CTxMemPool::CalculateMemPoolAncestors(const CTxMemPoolEntry &entry, setEntries &setAncestors, uint64_t limitAncestorCount, uint64_t limitAncestorSize, uint64_t limitDescendantCount, uint64_t limitDescendantSize, std::string &errString, bool fSearchForParents /* = true */) const
{
    setEntries parentHashes;
    const CTransaction &tx = entry.GetTx();

    if (fSearchForParents) {
        // Get parents of this transaction that are in the mempool
        // GetMemPoolParents() is only valid for entries in the mempool, so we
        // iterate mapTx to find parents.
        for (unsigned int i = 0; i < tx.vin.size(); i++) {
            boost::optional<txiter> piter = GetIter(tx.vin[i].prevout.hash);
            if (piter) {
                parentHashes.insert(*piter);
                if (parentHashes.size() + 1 > limitAncestorCount) {
                    errString = strprintf("too many unconfirmed parents [limit: %u]", limitAncestorCount);
                    return false;
                }
            }
        }
    } else {
        // If we're not searching for parents, we require this to be an
        // entry in the mempool already.
        txiter it = mapTx.iterator_to(entry);
        parentHashes = GetMemPoolParents(it);
    }

    size_t totalSizeWithAncestors = entry.GetTxSize();

    while (!parentHashes.empty()) {
        txiter stageit = *parentHashes.begin();

        setAncestors.insert(stageit);
        parentHashes.erase(stageit);
        totalSizeWithAncestors += stageit->GetTxSize();

        if (stageit->GetSizeWithDescendants() + entry.GetTxSize() > limitDescendantSize) {
            errString = strprintf("exceeds descendant size limit for tx %s [limit: %u]", stageit->GetTx().GetHash().ToString(), limitDescendantSize);
            return false;
        } else if (stageit->GetCountWithDescendants() + 1 > limitDescendantCount) {
            errString = strprintf("too many descendants for tx %s [limit: %u]", stageit->GetTx().GetHash().ToString(), limitDescendantCount);
            return false;
        } else if (totalSizeWithAncestors > limitAncestorSize) {
            errString = strprintf("exceeds ancestor size limit [limit: %u]", limitAncestorSize);
            return false;
        }

        const setEntries & setMemPoolParents = GetMemPoolParents(stageit);
        for (txiter phash : setMemPoolParents) {
            // If this is a new ancestor, add it.
            if (setAncestors.count(phash) == 0) {
                parentHashes.insert(phash);
            }
            if (parentHashes.size() + setAncestors.size() + 1 > limitAncestorCount) {
                errString = strprintf("too many unconfirmed ancestors [limit: %u]", limitAncestorCount);
                return false;
            }
        }
    }

    return true;
}

void CTxMemPool::UpdateAncestorsOf(bool add, txiter it, setEntries &setAncestors)
{
    setEntries parentIters = GetMemPoolParents(it);
    // add or remove this tx as a child of each parent
    for (txiter piter : parentIters) {
        UpdateChild(piter, it, add);
    }
    const int64_t updateCount = (add ? 1 : -1);
    const int64_t updateSize = updateCount * it->GetTxSize();
    const CAmount updateFee = updateCount * it->GetModifiedFee();
    for (txiter ancestorIt : setAncestors) {
        mapTx.modify(ancestorIt, update_descendant_state(updateSize, updateFee, updateCount));
    }
}

void CTxMemPool::UpdateEntryForAncestors(txiter it, const setEntries &setAncestors)
{
    int64_t updateCount = setAncestors.size();
    int64_t updateSize = 0;
    CAmount updateFee = 0;
    int64_t updateSigOpsCost = 0;
    for (txiter ancestorIt : setAncestors) {
        updateSize += ancestorIt->GetTxSize();
        updateFee += ancestorIt->GetModifiedFee();
        updateSigOpsCost += ancestorIt->GetSigOpCost();
    }
    mapTx.modify(it, update_ancestor_state(updateSize, updateFee, updateCount, updateSigOpsCost));
}

void CTxMemPool::UpdateChildrenForRemoval(txiter it)
{
    const setEntries &setMemPoolChildren = GetMemPoolChildren(it);
    for (txiter updateIt : setMemPoolChildren) {
        UpdateParent(updateIt, it, false);
    }
}

void CTxMemPool::UpdateForRemoveFromMempool(const setEntries &entriesToRemove, bool updateDescendants)
{
    // For each entry, walk back all ancestors and decrement size associated with this
    // transaction
    const uint64_t nNoLimit = std::numeric_limits<uint64_t>::max();
    if (updateDescendants) {
        // updateDescendants should be true whenever we're not recursively
        // removing a tx and all its descendants, eg when a transaction is
        // confirmed in a block.
        // Here we only update statistics and not data in mapLinks (which
        // we need to preserve until we're finished with all operations that
        // need to traverse the mempool).
        for (txiter removeIt : entriesToRemove) {
            setEntries setDescendants;
            CalculateDescendants(removeIt, setDescendants);
            setDescendants.erase(removeIt); // don't update state for self
            int64_t modifySize = -((int64_t)removeIt->GetTxSize());
            CAmount modifyFee = -removeIt->GetModifiedFee();
            int modifySigOps = -removeIt->GetSigOpCost();
            for (txiter dit : setDescendants) {
                mapTx.modify(dit, update_ancestor_state(modifySize, modifyFee, -1, modifySigOps));
            }
        }
    }
    for (txiter removeIt : entriesToRemove) {
        setEntries setAncestors;
        const CTxMemPoolEntry &entry = *removeIt;
        std::string dummy;
        // Since this is a tx that is already in the mempool, we can call CMPA
        // with fSearchForParents = false.  If the mempool is in a consistent
        // state, then using true or false should both be correct, though false
        // should be a bit faster.
        // However, if we happen to be in the middle of processing a reorg, then
        // the mempool can be in an inconsistent state.  In this case, the set
        // of ancestors reachable via mapLinks will be the same as the set of
        // ancestors whose packages include this transaction, because when we
        // add a new transaction to the mempool in addUnchecked(), we assume it
        // has no children, and in the case of a reorg where that assumption is
        // false, the in-mempool children aren't linked to the in-block tx's
        // until UpdateTransactionsFromBlock() is called.
        // So if we're being called during a reorg, ie before
        // UpdateTransactionsFromBlock() has been called, then mapLinks[] will
        // differ from the set of mempool parents we'd calculate by searching,
        // and it's important that we use the mapLinks[] notion of ancestor
        // transactions as the set of things to update for removal.
        CalculateMemPoolAncestors(entry, setAncestors, nNoLimit, nNoLimit, nNoLimit, nNoLimit, dummy, false);
        // Note that UpdateAncestorsOf severs the child links that point to
        // removeIt in the entries for the parents of removeIt.
        UpdateAncestorsOf(false, removeIt, setAncestors);
    }
    // After updating all the ancestor sizes, we can now sever the link between each
    // transaction being removed and any mempool children (ie, update setMemPoolParents
    // for each direct child of a transaction being removed).
    for (txiter removeIt : entriesToRemove) {
        UpdateChildrenForRemoval(removeIt);
    }
}

void CTxMemPoolEntry::UpdateDescendantState(int64_t modifySize, CAmount modifyFee, int64_t modifyCount)
{
    nSizeWithDescendants += modifySize;
    assert(int64_t(nSizeWithDescendants) > 0);
    nModFeesWithDescendants += modifyFee;
    nCountWithDescendants += modifyCount;
    assert(int64_t(nCountWithDescendants) > 0);
}

void CTxMemPoolEntry::UpdateAncestorState(int64_t modifySize, CAmount modifyFee, int64_t modifyCount, int64_t modifySigOps)
{
    nSizeWithAncestors += modifySize;
    assert(int64_t(nSizeWithAncestors) > 0);
    nModFeesWithAncestors += modifyFee;
    nCountWithAncestors += modifyCount;
    assert(int64_t(nCountWithAncestors) > 0);
    nSigOpCostWithAncestors += modifySigOps;
    assert(int(nSigOpCostWithAncestors) >= 0);
}

CTxMemPool::CTxMemPool(CBlockPolicyEstimator* estimator) :
    nTransactionsUpdated(0), minerPolicyEstimator(estimator)
{
    _clear(); //lock free clear

    // Sanity checks off by default for performance, because otherwise
    // accepting transactions becomes O(N^2) where N is the number
    // of transactions in the pool
    nCheckFrequency = 0;
}

bool CTxMemPool::isSpent(const COutPoint& outpoint) const
{
    LOCK(cs);
    return mapNextTx.count(outpoint);
}

unsigned int CTxMemPool::GetTransactionsUpdated() const
{
    LOCK(cs);
    return nTransactionsUpdated;
}

void CTxMemPool::AddTransactionsUpdated(unsigned int n)
{
    LOCK(cs);
    nTransactionsUpdated += n;
}

void CTxMemPool::addUnchecked(const CTxMemPoolEntry &entry, setEntries &setAncestors, bool validFeeEstimate)
{
    NotifyEntryAdded(entry.GetSharedTx());
    // Add to memory pool without checking anything.
    // Used by AcceptToMemoryPool(), which DOES do
    // all the appropriate checks.
    indexed_transaction_set::iterator newit = mapTx.insert(entry).first;
    mapLinks.insert(make_pair(newit, TxLinks()));

    // Update transaction for any feeDelta created by PrioritiseTransaction
    // TODO: refactor so that the fee delta is calculated before inserting
    // into mapTx.
    CAmount delta{0};
    ApplyDelta(entry.GetTx().GetHash(), delta);
    if (delta) {
            mapTx.modify(newit, update_fee_delta(delta));
    }

    // Update cachedInnerUsage to include contained transaction's usage.
    // (When we update the entry for in-mempool parents, memory usage will be
    // further updated.)
    cachedInnerUsage += entry.DynamicMemoryUsage();

    const CTransaction& tx = newit->GetTx();
    std::set<uint256> setParentTransactions;
    for (unsigned int i = 0; i < tx.vin.size(); i++) {
        mapNextTx.insert(std::make_pair(&tx.vin[i].prevout, &tx));
        setParentTransactions.insert(tx.vin[i].prevout.hash);
    }
    // Don't bother worrying about child transactions of this one.
    // Normal case of a new transaction arriving is that there can't be any
    // children, because such children would be orphans.
    // An exception to that is if a transaction enters that used to be in a block.
    // In that case, our disconnect block logic will call UpdateTransactionsFromBlock
    // to clean up the mess we're leaving here.

    // Update ancestors with information about this tx
    for (const auto& pit : GetIterSet(setParentTransactions)) {
            UpdateParent(newit, pit, true);
    }
    UpdateAncestorsOf(true, newit, setAncestors);
    UpdateEntryForAncestors(newit, setAncestors);

    nTransactionsUpdated++;
    totalTxSize += entry.GetTxSize();
    if (minerPolicyEstimator) {minerPolicyEstimator->processTransaction(entry, validFeeEstimate);}

    vTxHashes.emplace_back(tx.GetWitnessHash(), newit);
    newit->vTxHashesIdx = vTxHashes.size() - 1;
}

void CTxMemPool::removeUnchecked(txiter it, MemPoolRemovalReason reason)
{
    NotifyEntryRemoved(it->GetSharedTx(), reason);
    const uint256 hash = it->GetTx().GetHash();
    for (const CTxIn& txin : it->GetTx().vin)
        mapNextTx.erase(txin.prevout);

    if (vTxHashes.size() > 1) {
        vTxHashes[it->vTxHashesIdx] = std::move(vTxHashes.back());
        vTxHashes[it->vTxHashesIdx].second->vTxHashesIdx = it->vTxHashesIdx;
        vTxHashes.pop_back();
        if (vTxHashes.size() * 2 < vTxHashes.capacity())
            vTxHashes.shrink_to_fit();
    } else
        vTxHashes.clear();

    totalTxSize -= it->GetTxSize();
    cachedInnerUsage -= it->DynamicMemoryUsage();
    cachedInnerUsage -= memusage::DynamicUsage(mapLinks[it].parents) + memusage::DynamicUsage(mapLinks[it].children);
    mapLinks.erase(it);
    mapTx.erase(it);
    nTransactionsUpdated++;
    if (minerPolicyEstimator) {minerPolicyEstimator->removeTx(hash, false);}
}

// Calculates descendants of entry that are not already in setDescendants, and adds to
// setDescendants. Assumes entryit is already a tx in the mempool and setMemPoolChildren
// is correct for tx and all descendants.
// Also assumes that if an entry is in setDescendants already, then all
// in-mempool descendants of it are already in setDescendants as well, so that we
// can save time by not iterating over those entries.
void CTxMemPool::CalculateDescendants(txiter entryit, setEntries& setDescendants) const
{
    setEntries stage;
    if (setDescendants.count(entryit) == 0) {
        stage.insert(entryit);
    }
    // Traverse down the children of entry, only adding children that are not
    // accounted for in setDescendants already (because those children have either
    // already been walked, or will be walked in this iteration).
    while (!stage.empty()) {
        txiter it = *stage.begin();
        setDescendants.insert(it);
        stage.erase(it);

        const setEntries &setChildren = GetMemPoolChildren(it);
        for (txiter childiter : setChildren) {
            if (!setDescendants.count(childiter)) {
                stage.insert(childiter);
            }
        }
    }
}

void CTxMemPool::removeRecursive(const CTransaction &origTx, MemPoolRemovalReason reason)
{
    // Remove transaction from memory pool
    {
        LOCK(cs);
        setEntries txToRemove;
        txiter origit = mapTx.find(origTx.GetHash());
        if (origit != mapTx.end()) {
            txToRemove.insert(origit);
        } else {
            // When recursively removing but origTx isn't in the mempool
            // be sure to remove any children that are in the pool. This can
            // happen during chain re-orgs if origTx isn't re-accepted into
            // the mempool for any reason.
            for (unsigned int i = 0; i < origTx.vout.size(); i++) {
                auto it = mapNextTx.find(COutPoint(origTx.GetHash(), i));
                if (it == mapNextTx.end())
                    continue;
                txiter nextit = mapTx.find(it->second->GetHash());
                assert(nextit != mapTx.end());
                txToRemove.insert(nextit);
            }
        }
        setEntries setAllRemoves;
        for (txiter it : txToRemove) {
            CalculateDescendants(it, setAllRemoves);
        }

        RemoveStaged(setAllRemoves, false, reason);
    }
}

void CTxMemPool::removeForReorg(const CCoinsViewCache *pcoins, unsigned int nMemPoolHeight, int flags)
{
    // Remove transactions spending a coinbase which are now immature and no-longer-final transactions
    LOCK(cs);
    setEntries txToRemove;
    for (indexed_transaction_set::const_iterator it = mapTx.begin(); it != mapTx.end(); it++) {
        const CTransaction& tx = it->GetTx();
        LockPoints lp = it->GetLockPoints();
        bool validLP =  TestLockPointValidity(&lp);
        if (!CheckFinalTx(tx, flags) || !CheckSequenceLocks(*this, tx, flags, &lp, validLP)) {
            // Note if CheckSequenceLocks fails the LockPoints may still be invalid
            // So it's critical that we remove the tx and not depend on the LockPoints.
            txToRemove.insert(it);
        } else if (it->GetSpendsCoinbase()) {
            for (const CTxIn& txin : tx.vin) {
                indexed_transaction_set::const_iterator it2 = mapTx.find(txin.prevout.hash);
                if (it2 != mapTx.end())
                    continue;
                const Coin &coin = pcoins->AccessCoin(txin.prevout);
                if (nCheckFrequency != 0) assert(!coin.IsSpent());
                if (coin.IsSpent() || (coin.IsCoinBase() && ((signed long)nMemPoolHeight) - coin.nHeight < COINBASE_MATURITY)) {
                    txToRemove.insert(it);
                    break;
                }
            }
        }
        if (!validLP) {
            mapTx.modify(it, update_lock_points(lp));
        }
    }
    setEntries setAllRemoves;
    for (txiter it : txToRemove) {
        CalculateDescendants(it, setAllRemoves);
    }
    RemoveStaged(setAllRemoves, false, MemPoolRemovalReason::REORG);
}

void CTxMemPool::removeConflicts(const CTransaction &tx)
{
    // Remove transactions which depend on inputs of tx, recursively
    AssertLockHeld(cs);
    for (const CTxIn &txin : tx.vin) {
        auto it = mapNextTx.find(txin.prevout);
        if (it != mapNextTx.end()) {
            const CTransaction &txConflict = *it->second;
            if (txConflict != tx)
            {
                ClearPrioritisation(txConflict.GetHash());
                removeRecursive(txConflict, MemPoolRemovalReason::CONFLICT);
            }
        }
    }
}

/**
 * Called when a block is connected. Removes from mempool and updates the miner fee estimator.
 */
void CTxMemPool::removeForBlock(const std::vector<CTransactionRef>& vtx, unsigned int nBlockHeight)
{
    LOCK(cs);
    std::vector<const CTxMemPoolEntry*> entries;
    for (const auto& tx : vtx)
    {
        uint256 hash = tx->GetHash();

        indexed_transaction_set::iterator i = mapTx.find(hash);
        if (i != mapTx.end())
            entries.push_back(&*i);
    }
    // Before the txs in the new block have been removed from the mempool, update policy estimates
    if (minerPolicyEstimator) {minerPolicyEstimator->processBlock(nBlockHeight, entries);}
    for (const auto& tx : vtx)
    {
        txiter it = mapTx.find(tx->GetHash());
        if (it != mapTx.end()) {
            setEntries stage;
            stage.insert(it);
            RemoveStaged(stage, true, MemPoolRemovalReason::BLOCK);
        }
        removeConflicts(*tx);
        ClearPrioritisation(tx->GetHash());
#ifdef ENABLE_BITCORE_RPC
        removeAddressIndex(tx->GetHash());
        removeSpentIndex(tx->GetHash());
#endif
    }
    lastRollingFeeUpdate = GetTime();
    blockSinceLastRollingFeeBump = true;
}

void CTxMemPool::_clear()
{
    mapLinks.clear();
    mapTx.clear();
    mapNextTx.clear();
    totalTxSize = 0;
    cachedInnerUsage = 0;
    lastRollingFeeUpdate = GetTime();
    blockSinceLastRollingFeeBump = false;
    rollingMinimumFeeRate = 0;
    ++nTransactionsUpdated;
}

void CTxMemPool::clear()
{
    LOCK(cs);
    _clear();
}

static void CheckInputsAndUpdateCoins(const CTransaction& tx, CCoinsViewCache& mempoolDuplicate, const int64_t spendheight)
{
    CValidationState state;
    CAmount txfee = 0;
    bool fCheckResult = tx.IsCoinBase() || Consensus::CheckTxInputs(tx, state, mempoolDuplicate, spendheight, txfee);
    assert(fCheckResult);
    UpdateCoins(tx, mempoolDuplicate, 1000000);
}

void CTxMemPool::check(const CCoinsViewCache *pcoins) const
{
    LOCK(cs);
    if (nCheckFrequency == 0)
        return;

    if (GetRand(std::numeric_limits<uint32_t>::max()) >= nCheckFrequency)
        return;

    LogPrint(BCLog::MEMPOOL, "Checking mempool with %u transactions and %u inputs\n", (unsigned int)mapTx.size(), (unsigned int)mapNextTx.size());

    uint64_t checkTotal = 0;
    uint64_t innerUsage = 0;

    CCoinsViewCache mempoolDuplicate(const_cast<CCoinsViewCache*>(pcoins));
    const int64_t spendheight = GetSpendHeight(mempoolDuplicate);

    std::list<const CTxMemPoolEntry*> waitingOnDependants;
    for (indexed_transaction_set::const_iterator it = mapTx.begin(); it != mapTx.end(); it++) {
        unsigned int i = 0;
        checkTotal += it->GetTxSize();
        innerUsage += it->DynamicMemoryUsage();
        const CTransaction& tx = it->GetTx();
        txlinksMap::const_iterator linksiter = mapLinks.find(it);
        assert(linksiter != mapLinks.end());
        const TxLinks &links = linksiter->second;
        innerUsage += memusage::DynamicUsage(links.parents) + memusage::DynamicUsage(links.children);
        bool fDependsWait = false;
        setEntries setParentCheck;
        for (const CTxIn &txin : tx.vin) {
            // Check that every mempool transaction's inputs refer to available coins, or other mempool tx's.
            indexed_transaction_set::const_iterator it2 = mapTx.find(txin.prevout.hash);
            if (it2 != mapTx.end()) {
                const CTransaction& tx2 = it2->GetTx();
                assert(tx2.vout.size() > txin.prevout.n && !tx2.vout[txin.prevout.n].IsNull());
                fDependsWait = true;
                setParentCheck.insert(it2);
            } else {
                assert(pcoins->HaveCoin(txin.prevout));
            }
            // Check whether its inputs are marked in mapNextTx.
            auto it3 = mapNextTx.find(txin.prevout);
            assert(it3 != mapNextTx.end());
            assert(it3->first == &txin.prevout);
            assert(it3->second == &tx);
            i++;
        }
        assert(setParentCheck == GetMemPoolParents(it));
        // Verify ancestor state is correct.
        setEntries setAncestors;
        uint64_t nNoLimit = std::numeric_limits<uint64_t>::max();
        std::string dummy;
        CalculateMemPoolAncestors(*it, setAncestors, nNoLimit, nNoLimit, nNoLimit, nNoLimit, dummy);
        uint64_t nCountCheck = setAncestors.size() + 1;
        uint64_t nSizeCheck = it->GetTxSize();
        CAmount nFeesCheck = it->GetModifiedFee();
        int64_t nSigOpCheck = it->GetSigOpCost();

        for (txiter ancestorIt : setAncestors) {
            nSizeCheck += ancestorIt->GetTxSize();
            nFeesCheck += ancestorIt->GetModifiedFee();
            nSigOpCheck += ancestorIt->GetSigOpCost();
        }

        assert(it->GetCountWithAncestors() == nCountCheck);
        assert(it->GetSizeWithAncestors() == nSizeCheck);
        assert(it->GetSigOpCostWithAncestors() == nSigOpCheck);
        assert(it->GetModFeesWithAncestors() == nFeesCheck);

        // Check children against mapNextTx
        CTxMemPool::setEntries setChildrenCheck;
        auto iter = mapNextTx.lower_bound(COutPoint(it->GetTx().GetHash(), 0));
        uint64_t child_sizes = 0;
        for (; iter != mapNextTx.end() && iter->first->hash == it->GetTx().GetHash(); ++iter) {
            txiter childit = mapTx.find(iter->second->GetHash());
            assert(childit != mapTx.end()); // mapNextTx points to in-mempool transactions
            if (setChildrenCheck.insert(childit).second) {
                child_sizes += childit->GetTxSize();
            }
        }
        assert(setChildrenCheck == GetMemPoolChildren(it));
        // Also check to make sure size is greater than sum with immediate children.
        // just a sanity check, not definitive that this calc is correct...
        assert(it->GetSizeWithDescendants() >= child_sizes + it->GetTxSize());

        if (fDependsWait)
            waitingOnDependants.push_back(&(*it));
        else {
            CheckInputsAndUpdateCoins(tx, mempoolDuplicate, spendheight);
        }
    }
    unsigned int stepsSinceLastRemove = 0;
    while (!waitingOnDependants.empty()) {
        const CTxMemPoolEntry* entry = waitingOnDependants.front();
        waitingOnDependants.pop_front();
        if (!mempoolDuplicate.HaveInputs(entry->GetTx())) {
            waitingOnDependants.push_back(entry);
            stepsSinceLastRemove++;
            assert(stepsSinceLastRemove < waitingOnDependants.size());
        } else {
            CheckInputsAndUpdateCoins(entry->GetTx(), mempoolDuplicate, spendheight);
            stepsSinceLastRemove = 0;
        }
    }
    for (auto it = mapNextTx.cbegin(); it != mapNextTx.cend(); it++) {
        uint256 hash = it->second->GetHash();
        indexed_transaction_set::const_iterator it2 = mapTx.find(hash);
        const CTransaction& tx = it2->GetTx();
        assert(it2 != mapTx.end());
        assert(&tx == it->second);
    }

    assert(totalTxSize == checkTotal);
    assert(innerUsage == cachedInnerUsage);
}

bool CTxMemPool::CompareDepthAndScore(const uint256& hasha, const uint256& hashb)
{
    LOCK(cs);
    indexed_transaction_set::const_iterator i = mapTx.find(hasha);
    if (i == mapTx.end()) return false;
    indexed_transaction_set::const_iterator j = mapTx.find(hashb);
    if (j == mapTx.end()) return true;
    uint64_t counta = i->GetCountWithAncestors();
    uint64_t countb = j->GetCountWithAncestors();
    if (counta == countb) {
        return CompareTxMemPoolEntryByScore()(*i, *j);
    }
    return counta < countb;
}

namespace {
class DepthAndScoreComparator
{
public:
    bool operator()(const CTxMemPool::indexed_transaction_set::const_iterator& a, const CTxMemPool::indexed_transaction_set::const_iterator& b)
    {
        uint64_t counta = a->GetCountWithAncestors();
        uint64_t countb = b->GetCountWithAncestors();
        if (counta == countb) {
            return CompareTxMemPoolEntryByScore()(*a, *b);
        }
        return counta < countb;
    }
};
} // namespace

std::vector<CTxMemPool::indexed_transaction_set::const_iterator> CTxMemPool::GetSortedDepthAndScore() const
{
    std::vector<indexed_transaction_set::const_iterator> iters;
    AssertLockHeld(cs);

    iters.reserve(mapTx.size());

    for (indexed_transaction_set::iterator mi = mapTx.begin(); mi != mapTx.end(); ++mi) {
        iters.push_back(mi);
    }
    std::sort(iters.begin(), iters.end(), DepthAndScoreComparator());
    return iters;
}

void CTxMemPool::queryHashes(std::vector<uint256>& vtxid)
{
    LOCK(cs);
    auto iters = GetSortedDepthAndScore();

    vtxid.clear();
    vtxid.reserve(mapTx.size());

    for (auto it : iters) {
        vtxid.push_back(it->GetTx().GetHash());
    }
}

static TxMempoolInfo GetInfo(CTxMemPool::indexed_transaction_set::const_iterator it) {
    return TxMempoolInfo{it->GetSharedTx(), it->GetTime(), CFeeRate(it->GetFee(), it->GetTxSize()), it->GetModifiedFee() - it->GetFee()};
}

std::vector<TxMempoolInfo> CTxMemPool::infoAll() const
{
    LOCK(cs);
    auto iters = GetSortedDepthAndScore();

    std::vector<TxMempoolInfo> ret;
    ret.reserve(mapTx.size());
    for (auto it : iters) {
        ret.push_back(GetInfo(it));
    }

    return ret;
}

CTransactionRef CTxMemPool::get(const uint256& hash) const
{
    LOCK(cs);
    indexed_transaction_set::const_iterator i = mapTx.find(hash);
    if (i == mapTx.end())
        return nullptr;
    return i->GetSharedTx();
}

TxMempoolInfo CTxMemPool::info(const uint256& hash) const
{
    LOCK(cs);
    indexed_transaction_set::const_iterator i = mapTx.find(hash);
    if (i == mapTx.end())
        return TxMempoolInfo();
    return GetInfo(i);
}

void CTxMemPool::PrioritiseTransaction(const uint256& hash, const CAmount& nFeeDelta)
{
    {
        LOCK(cs);
        CAmount &delta = mapDeltas[hash];
        delta += nFeeDelta;
        txiter it = mapTx.find(hash);
        if (it != mapTx.end()) {
            mapTx.modify(it, update_fee_delta(delta));
            // Now update all ancestors' modified fees with descendants
            setEntries setAncestors;
            uint64_t nNoLimit = std::numeric_limits<uint64_t>::max();
            std::string dummy;
            CalculateMemPoolAncestors(*it, setAncestors, nNoLimit, nNoLimit, nNoLimit, nNoLimit, dummy, false);
            for (txiter ancestorIt : setAncestors) {
                mapTx.modify(ancestorIt, update_descendant_state(0, nFeeDelta, 0));
            }
            // Now update all descendants' modified fees with ancestors
            setEntries setDescendants;
            CalculateDescendants(it, setDescendants);
            setDescendants.erase(it);
            for (txiter descendantIt : setDescendants) {
                mapTx.modify(descendantIt, update_ancestor_state(0, nFeeDelta, 0, 0));
            }
            ++nTransactionsUpdated;
        }
    }
    LogPrintf("PrioritiseTransaction: %s feerate += %s\n", hash.ToString(), FormatMoney(nFeeDelta));
}

void CTxMemPool::ApplyDelta(const uint256 hash, CAmount &nFeeDelta) const
{
    LOCK(cs);
    std::map<uint256, CAmount>::const_iterator pos = mapDeltas.find(hash);
    if (pos == mapDeltas.end())
        return;
    const CAmount &delta = pos->second;
    nFeeDelta += delta;
}

void CTxMemPool::ClearPrioritisation(const uint256 hash)
{
    LOCK(cs);
    mapDeltas.erase(hash);
}

const CTransaction* CTxMemPool::GetConflictTx(const COutPoint& prevout) const
{
    const auto it = mapNextTx.find(prevout);
    return it == mapNextTx.end() ? nullptr : it->second;
}

boost::optional<CTxMemPool::txiter> CTxMemPool::GetIter(const uint256& txid) const
{
    auto it = mapTx.find(txid);
    if (it != mapTx.end()) return it;
    return boost::optional<txiter>{};
}

CTxMemPool::setEntries CTxMemPool::GetIterSet(const std::set<uint256>& hashes) const
{
    CTxMemPool::setEntries ret;
    for (const auto& h : hashes) {
        const auto mi = GetIter(h);
        if (mi) ret.insert(*mi);
    }
    return ret;
}

bool CTxMemPool::HasNoInputsOf(const CTransaction &tx) const
{
    for (unsigned int i = 0; i < tx.vin.size(); i++)
        if (exists(tx.vin[i].prevout.hash))
            return false;
    return true;
}

CCoinsViewMemPool::CCoinsViewMemPool(CCoinsView* baseIn, const CTxMemPool& mempoolIn) : CCoinsViewBacked(baseIn), mempool(mempoolIn) { }

bool CCoinsViewMemPool::GetCoin(const COutPoint &outpoint, Coin &coin) const {
    // If an entry in the mempool exists, always return that one, as it's guaranteed to never
    // conflict with the underlying cache, and it cannot have pruned entries (as it contains full)
    // transactions. First checking the underlying cache risks returning a pruned entry instead.
    CTransactionRef ptx = mempool.get(outpoint.hash);
    if (ptx) {
        if (outpoint.n < ptx->vout.size()) {
            coin = Coin(ptx->vout[outpoint.n], MEMPOOL_HEIGHT, false, false);
            return true;
        } else {
            return false;
        }
    }
    return (base->GetCoin(outpoint, coin) && !coin.IsSpent());
}

bool CCoinsViewMemPool::HaveCoin(const COutPoint &outpoint) const {
    return mempool.exists(outpoint) || base->HaveCoin(outpoint);
}

size_t CTxMemPool::DynamicMemoryUsage() const {
    LOCK(cs);
    // Estimate the overhead of mapTx to be 12 pointers + an allocation, as no exact formula for boost::multi_index_contained is implemented.
    return memusage::MallocUsage(sizeof(CTxMemPoolEntry) + 12 * sizeof(void*)) * mapTx.size() + memusage::DynamicUsage(mapNextTx) + memusage::DynamicUsage(mapDeltas) + memusage::DynamicUsage(mapLinks) + memusage::DynamicUsage(vTxHashes) + cachedInnerUsage;
}

void CTxMemPool::RemoveStaged(setEntries &stage, bool updateDescendants, MemPoolRemovalReason reason) {
    AssertLockHeld(cs);
    UpdateForRemoveFromMempool(stage, updateDescendants);
    for (txiter it : stage) {
        removeUnchecked(it, reason);
    }
}

int CTxMemPool::Expire(int64_t time) {
    LOCK(cs);
    indexed_transaction_set::index<entry_time>::type::iterator it = mapTx.get<entry_time>().begin();
    setEntries toremove;
    while (it != mapTx.get<entry_time>().end() && it->GetTime() < time) {
        toremove.insert(mapTx.project<0>(it));
        it++;
    }
    setEntries stage;
    for (txiter removeit : toremove) {
        CalculateDescendants(removeit, stage);
    }
    RemoveStaged(stage, false, MemPoolRemovalReason::EXPIRY);
    return stage.size();
}

void CTxMemPool::addUnchecked(const CTxMemPoolEntry &entry, bool validFeeEstimate)
{
    setEntries setAncestors;
    uint64_t nNoLimit = std::numeric_limits<uint64_t>::max();
    std::string dummy;
    CalculateMemPoolAncestors(entry, setAncestors, nNoLimit, nNoLimit, nNoLimit, nNoLimit, dummy);
    return addUnchecked(entry, setAncestors, validFeeEstimate);
}

void CTxMemPool::UpdateChild(txiter entry, txiter child, bool add)
{
    setEntries s;
    if (add && mapLinks[entry].children.insert(child).second) {
        cachedInnerUsage += memusage::IncrementalDynamicUsage(s);
    } else if (!add && mapLinks[entry].children.erase(child)) {
        cachedInnerUsage -= memusage::IncrementalDynamicUsage(s);
    }
}

void CTxMemPool::UpdateParent(txiter entry, txiter parent, bool add)
{
    setEntries s;
    if (add && mapLinks[entry].parents.insert(parent).second) {
        cachedInnerUsage += memusage::IncrementalDynamicUsage(s);
    } else if (!add && mapLinks[entry].parents.erase(parent)) {
        cachedInnerUsage -= memusage::IncrementalDynamicUsage(s);
    }
}

const CTxMemPool::setEntries & CTxMemPool::GetMemPoolParents(txiter entry) const
{
    assert (entry != mapTx.end());
    txlinksMap::const_iterator it = mapLinks.find(entry);
    assert(it != mapLinks.end());
    return it->second.parents;
}

const CTxMemPool::setEntries & CTxMemPool::GetMemPoolChildren(txiter entry) const
{
    assert (entry != mapTx.end());
    txlinksMap::const_iterator it = mapLinks.find(entry);
    assert(it != mapLinks.end());
    return it->second.children;
}

CFeeRate CTxMemPool::GetMinFee(size_t sizelimit) const {
    LOCK(cs);
    if (!blockSinceLastRollingFeeBump || rollingMinimumFeeRate == 0)
        return CFeeRate(llround(rollingMinimumFeeRate));

    int64_t time = GetTime();
    if (time > lastRollingFeeUpdate + 10) {
        double halflife = ROLLING_FEE_HALFLIFE;
        if (DynamicMemoryUsage() < sizelimit / 4)
            halflife /= 4;
        else if (DynamicMemoryUsage() < sizelimit / 2)
            halflife /= 2;

        rollingMinimumFeeRate = rollingMinimumFeeRate / pow(2.0, (time - lastRollingFeeUpdate) / halflife);
        lastRollingFeeUpdate = time;

        if (rollingMinimumFeeRate < (double)incrementalRelayFee.GetFeePerK() / 2) {
            rollingMinimumFeeRate = 0;
            return CFeeRate(0);
        }
    }
    return std::max(CFeeRate(llround(rollingMinimumFeeRate)), incrementalRelayFee);
}

void CTxMemPool::trackPackageRemoved(const CFeeRate& rate) {
    AssertLockHeld(cs);
    if (rate.GetFeePerK() > rollingMinimumFeeRate) {
        rollingMinimumFeeRate = rate.GetFeePerK();
        blockSinceLastRollingFeeBump = false;
    }
}

void CTxMemPool::TrimToSize(size_t sizelimit, std::vector<COutPoint>* pvNoSpendsRemaining) {
    LOCK(cs);

    unsigned nTxnRemoved = 0;
    CFeeRate maxFeeRateRemoved(0);
    while (!mapTx.empty() && DynamicMemoryUsage() > sizelimit) {
        indexed_transaction_set::index<descendant_score>::type::iterator it = mapTx.get<descendant_score>().begin();

        // We set the new mempool min fee to the feerate of the removed set, plus the
        // "minimum reasonable fee rate" (ie some value under which we consider txn
        // to have 0 fee). This way, we don't allow txn to enter mempool with feerate
        // equal to txn which were removed with no block in between.
        CFeeRate removed(it->GetModFeesWithDescendants(), it->GetSizeWithDescendants());
        removed += incrementalRelayFee;
        trackPackageRemoved(removed);
        maxFeeRateRemoved = std::max(maxFeeRateRemoved, removed);

        setEntries stage;
        CalculateDescendants(mapTx.project<0>(it), stage);
        nTxnRemoved += stage.size();

        std::vector<CTransaction> txn;
        if (pvNoSpendsRemaining) {
            txn.reserve(stage.size());
            for (txiter iter : stage)
                txn.push_back(iter->GetTx());
        }
        RemoveStaged(stage, false, MemPoolRemovalReason::SIZELIMIT);
        if (pvNoSpendsRemaining) {
            for (const CTransaction& tx : txn) {
                for (const CTxIn& txin : tx.vin) {
                    if (exists(txin.prevout.hash)) continue;
                    if (!mapNextTx.count(txin.prevout)) {
                        pvNoSpendsRemaining->push_back(txin.prevout);
                    }
                }
            }
        }
    }

    if (maxFeeRateRemoved > CFeeRate(0)) {
        LogPrint(BCLog::MEMPOOL, "Removed %u txn, rolling minimum fee bumped to %s\n", nTxnRemoved, maxFeeRateRemoved.ToString());
    }
}

uint64_t CTxMemPool::CalculateDescendantMaximum(txiter entry) const {
    // find parent with highest descendant count
    std::vector<txiter> candidates;
    setEntries counted;
    candidates.push_back(entry);
    uint64_t maximum = 0;
    while (candidates.size()) {
        txiter candidate = candidates.back();
        candidates.pop_back();
        if (!counted.insert(candidate).second) continue;
        const setEntries& parents = GetMemPoolParents(candidate);
        if (parents.size() == 0) {
            maximum = std::max(maximum, candidate->GetCountWithDescendants());
        } else {
            for (txiter i : parents) {
                candidates.push_back(i);
            }
        }
    }
    return maximum;
}

void CTxMemPool::GetTransactionAncestry(const uint256& txid, size_t& ancestors, size_t& descendants) const {
    LOCK(cs);
    auto it = mapTx.find(txid);
    ancestors = descendants = 0;
    if (it != mapTx.end()) {
        ancestors = it->GetCountWithAncestors();
        descendants = CalculateDescendantMaximum(it);
    }
}

SaltedTxidHasher::SaltedTxidHasher() : k0(GetRand(std::numeric_limits<uint64_t>::max())), k1(GetRand(std::numeric_limits<uint64_t>::max())) {}

#ifdef ENABLE_BITCORE_RPC
/////////////////////////////////////////////////////// // qtum
void CTxMemPool::addAddressIndex(const CTxMemPoolEntry &entry, const CCoinsViewCache &view)
{
    LOCK(cs);
    const CTransaction& tx = entry.GetTx();
    std::vector<CMempoolAddressDeltaKey> inserted;

    uint256 txhash = tx.GetHash();
    for (unsigned int j = 0; j < tx.vin.size(); j++) {
        const CTxIn input = tx.vin[j];
        const CTxOut &prevout = view.GetOutputFor(input);

        CTxDestination dest;
        if (ExtractDestination(input.prevout, prevout.scriptPubKey, dest)) {
            valtype bytesID(boost::apply_visitor(DataVisitor(), dest));
            if(bytesID.empty()) {
                continue;
            }
            valtype addressBytes(32);
            std::copy(bytesID.begin(), bytesID.end(), addressBytes.begin());
            CMempoolAddressDeltaKey key(dest.which(), uint256(addressBytes), txhash, j, 1);
            CMempoolAddressDelta delta(entry.GetTime(), prevout.nValue * -1, input.prevout.hash, input.prevout.n);
            mapAddress.insert(std::make_pair(key, delta));
            inserted.push_back(key);
        }
    }

    for (unsigned int k = 0; k < tx.vout.size(); k++) {
        const CTxOut &out = tx.vout[k];

        CTxDestination dest;
        if (ExtractDestination({tx.GetHash(), k}, out.scriptPubKey, dest)) {
            valtype bytesID(boost::apply_visitor(DataVisitor(), dest));
            if(bytesID.empty()) {
                continue;
            }
            valtype addressBytes(32);
            std::copy(bytesID.begin(), bytesID.end(), addressBytes.begin());
            CMempoolAddressDeltaKey key(dest.which(), uint256(addressBytes), txhash, k, 0);
            mapAddress.insert(std::make_pair(key, CMempoolAddressDelta(entry.GetTime(), out.nValue)));
            inserted.push_back(key);
        }
    }

    mapAddressInserted.insert(std::make_pair(txhash, inserted));
}

bool CTxMemPool::getAddressIndex(std::vector<std::pair<uint256, int> > &addresses, std::vector<std::pair<CMempoolAddressDeltaKey, CMempoolAddressDelta> > &results)
{
    LOCK(cs);
    for (std::vector<std::pair<uint256, int> >::iterator it = addresses.begin(); it != addresses.end(); it++) {
        addressDeltaMap::iterator ait = mapAddress.lower_bound(CMempoolAddressDeltaKey((*it).second, (*it).first));
        while (ait != mapAddress.end() && (*ait).first.addressBytes == (*it).first && (*ait).first.type == (*it).second) {
            results.push_back(*ait);
            ait++;
        }
    }
    return true;
}

bool CTxMemPool::removeAddressIndex(const uint256 txhash)
{
    LOCK(cs);
    addressDeltaMapInserted::iterator it = mapAddressInserted.find(txhash);

    if (it != mapAddressInserted.end()) {
        std::vector<CMempoolAddressDeltaKey> keys = (*it).second;
        for (std::vector<CMempoolAddressDeltaKey>::iterator mit = keys.begin(); mit != keys.end(); mit++) {
            mapAddress.erase(*mit);
        }
        mapAddressInserted.erase(it);
    }

    return true;
}

void CTxMemPool::addSpentIndex(const CTxMemPoolEntry &entry, const CCoinsViewCache &view)
{
    LOCK(cs);

    const CTransaction& tx = entry.GetTx();
    std::vector<CSpentIndexKey> inserted;

    uint256 txhash = tx.GetHash();
    for (unsigned int j = 0; j < tx.vin.size(); j++) {
        const CTxIn input = tx.vin[j];
        const CTxOut &prevout = view.GetOutputFor(input);
        uint256 addressHash;
        int addressType;
        std::vector<unsigned char> addressBytes(32);

        if (prevout.scriptPubKey.IsPayToScriptHash()) {
            std::copy(prevout.scriptPubKey.begin() + 2, prevout.scriptPubKey.begin() + 22, addressBytes.begin());
            addressHash = uint256(addressBytes);
            addressType = 2;
        } else if (prevout.scriptPubKey.IsPayToPubkeyHash()) {
            std::copy(prevout.scriptPubKey.begin() + 3, prevout.scriptPubKey.begin() + 23, addressBytes.begin());
            addressHash = uint256(addressBytes);
            addressType = 1;
        } else if (prevout.scriptPubKey.IsPayToPubkey()) {
            std::vector<unsigned char> pubkeyBytes(prevout.scriptPubKey.begin() + 1, prevout.scriptPubKey.end()-1);
            uint160 hashBytes = Hash160(pubkeyBytes);
            std::copy(hashBytes.begin(), hashBytes.end(), addressBytes.begin());
            addressHash = uint256(addressBytes);
            addressType = 1;
        } else if (prevout.scriptPubKey.IsPayToWitnessPubkeyHash()) {
            std::copy(prevout.scriptPubKey.begin() + 2, prevout.scriptPubKey.end(), addressBytes.begin());
            addressHash = uint256(addressBytes);
            addressType = 4;
        } else if (prevout.scriptPubKey.IsPayToWitnessScriptHash()) {
            std::copy(prevout.scriptPubKey.begin() + 2, prevout.scriptPubKey.end(), addressBytes.begin());
            addressHash = uint256(addressBytes);
            addressType = 3;
        } else {
            addressHash.SetNull();
            addressType = 0;
        }

        CSpentIndexKey key = CSpentIndexKey(input.prevout.hash, input.prevout.n);
        CSpentIndexValue value = CSpentIndexValue(txhash, j, -1, prevout.nValue, addressType, addressHash);

        mapSpent.insert(std::make_pair(key, value));
        inserted.push_back(key);
    }

    mapSpentInserted.insert(std::make_pair(txhash, inserted));
}

bool CTxMemPool::getSpentIndex(CSpentIndexKey &key, CSpentIndexValue &value)
{
    LOCK(cs);
    mapSpentIndex::iterator it;

    it = mapSpent.find(key);
    if (it != mapSpent.end()) {
        value = it->second;
        return true;
    }
    return false;
}

bool CTxMemPool::removeSpentIndex(const uint256 txhash)
{
    LOCK(cs);
    mapSpentIndexInserted::iterator it = mapSpentInserted.find(txhash);

    if (it != mapSpentInserted.end()) {
        std::vector<CSpentIndexKey> keys = (*it).second;
        for (std::vector<CSpentIndexKey>::iterator mit = keys.begin(); mit != keys.end(); mit++) {
            mapSpent.erase(*mit);
        }
        mapSpentInserted.erase(it);
    }

    return true;
}
///////////////////////////////////////////////////////
#endif<|MERGE_RESOLUTION|>--- conflicted
+++ resolved
@@ -15,18 +15,12 @@
 #include <reverse_iterator.h>
 #include <streams.h>
 #include <timedata.h>
-<<<<<<< HEAD
 #include <util/system.h>
 #include <util/moneystr.h>
 #include <util/time.h>
-=======
-#include <util.h>
-#include <utilmoneystr.h>
-#include <utiltime.h>
 #ifdef ENABLE_BITCORE_RPC
 #include <script/sign.h>
 #endif
->>>>>>> 6c1d36eb
 
 CTxMemPoolEntry::CTxMemPoolEntry(const CTransactionRef& _tx, const CAmount& _nFee,
                                  int64_t _nTime, unsigned int _entryHeight,
