// Copyright (c) 2009-2010 Satoshi Nakamoto
// Copyright (c) 2009-2020 The Bitcoin Core developers
// Distributed under the MIT software license, see the accompanying
// file COPYING or http://www.opensource.org/licenses/mit-license.php.

#include <txmempool.h>

#include <algorithm>
#include <consensus/consensus.h>
#include <consensus/tx_verify.h>
#include <consensus/validation.h>
#include <optional.h>
#include <validation.h>
#include <policy/policy.h>
#include <policy/fees.h>
#include <policy/settings.h>
#include <reverse_iterator.h>
#include <util/system.h>
#include <util/moneystr.h>
#include <util/time.h>
#include <validationinterface.h>
#include <script/sign.h>
#include <chainparams.h>

CTxMemPoolEntry::CTxMemPoolEntry(const CTransactionRef& _tx, const CAmount& _nFee,
                                 int64_t _nTime, unsigned int _entryHeight,
                                 bool _spendsCoinbase, int64_t _sigOpsCost, LockPoints lp, CAmount _nMinGasPrice)
    : tx(_tx), nFee(_nFee), nTxWeight(GetTransactionWeight(*tx)), nUsageSize(RecursiveDynamicUsage(tx)), nTime(_nTime), entryHeight(_entryHeight),
    spendsCoinbase(_spendsCoinbase), sigOpCost(_sigOpsCost), lockPoints(lp), nMinGasPrice(_nMinGasPrice), m_epoch(0)
{
    nCountWithDescendants = 1;
    nSizeWithDescendants = GetTxSize();
    nModFeesWithDescendants = nFee;

    feeDelta = 0;

    nCountWithAncestors = 1;
    nSizeWithAncestors = GetTxSize();
    nModFeesWithAncestors = nFee;
    nSigOpCostWithAncestors = sigOpCost;
}

void CTxMemPoolEntry::UpdateFeeDelta(int64_t newFeeDelta)
{
    nModFeesWithDescendants += newFeeDelta - feeDelta;
    nModFeesWithAncestors += newFeeDelta - feeDelta;
    feeDelta = newFeeDelta;
}

void CTxMemPoolEntry::UpdateLockPoints(const LockPoints& lp)
{
    lockPoints = lp;
}

size_t CTxMemPoolEntry::GetTxSize() const
{
    return GetVirtualTransactionSize(nTxWeight, sigOpCost);
}

// Update the given tx for any in-mempool descendants.
// Assumes that CTxMemPool::m_children is correct for the given tx and all
// descendants.
void CTxMemPool::UpdateForDescendants(txiter updateIt, cacheMap &cachedDescendants, const std::set<uint256> &setExclude)
{
    CTxMemPoolEntry::Children stageEntries, descendants;
    stageEntries = updateIt->GetMemPoolChildrenConst();

    while (!stageEntries.empty()) {
        const CTxMemPoolEntry& descendant = *stageEntries.begin();
        descendants.insert(descendant);
        stageEntries.erase(descendant);
        const CTxMemPoolEntry::Children& children = descendant.GetMemPoolChildrenConst();
        for (const CTxMemPoolEntry& childEntry : children) {
            cacheMap::iterator cacheIt = cachedDescendants.find(mapTx.iterator_to(childEntry));
            if (cacheIt != cachedDescendants.end()) {
                // We've already calculated this one, just add the entries for this set
                // but don't traverse again.
                for (txiter cacheEntry : cacheIt->second) {
                    descendants.insert(*cacheEntry);
                }
            } else if (!descendants.count(childEntry)) {
                // Schedule for later processing
                stageEntries.insert(childEntry);
            }
        }
    }
    // descendants now contains all in-mempool descendants of updateIt.
    // Update and add to cached descendant map
    int64_t modifySize = 0;
    CAmount modifyFee = 0;
    int64_t modifyCount = 0;
    for (const CTxMemPoolEntry& descendant : descendants) {
        if (!setExclude.count(descendant.GetTx().GetHash())) {
            modifySize += descendant.GetTxSize();
            modifyFee += descendant.GetModifiedFee();
            modifyCount++;
            cachedDescendants[updateIt].insert(mapTx.iterator_to(descendant));
            // Update ancestor state for each descendant
            mapTx.modify(mapTx.iterator_to(descendant), update_ancestor_state(updateIt->GetTxSize(), updateIt->GetModifiedFee(), 1, updateIt->GetSigOpCost()));
        }
    }
    mapTx.modify(updateIt, update_descendant_state(modifySize, modifyFee, modifyCount));
}

// vHashesToUpdate is the set of transaction hashes from a disconnected block
// which has been re-added to the mempool.
// for each entry, look for descendants that are outside vHashesToUpdate, and
// add fee/size information for such descendants to the parent.
// for each such descendant, also update the ancestor state to include the parent.
void CTxMemPool::UpdateTransactionsFromBlock(const std::vector<uint256> &vHashesToUpdate)
{
    AssertLockHeld(cs);
    // For each entry in vHashesToUpdate, store the set of in-mempool, but not
    // in-vHashesToUpdate transactions, so that we don't have to recalculate
    // descendants when we come across a previously seen entry.
    cacheMap mapMemPoolDescendantsToUpdate;

    // Use a set for lookups into vHashesToUpdate (these entries are already
    // accounted for in the state of their ancestors)
    std::set<uint256> setAlreadyIncluded(vHashesToUpdate.begin(), vHashesToUpdate.end());

    // Iterate in reverse, so that whenever we are looking at a transaction
    // we are sure that all in-mempool descendants have already been processed.
    // This maximizes the benefit of the descendant cache and guarantees that
    // CTxMemPool::m_children will be updated, an assumption made in
    // UpdateForDescendants.
    for (const uint256 &hash : reverse_iterate(vHashesToUpdate)) {
        // calculate children from mapNextTx
        txiter it = mapTx.find(hash);
        if (it == mapTx.end()) {
            continue;
        }
        auto iter = mapNextTx.lower_bound(COutPoint(hash, 0));
        // First calculate the children, and update CTxMemPool::m_children to
        // include them, and update their CTxMemPoolEntry::m_parents to include this tx.
        // we cache the in-mempool children to avoid duplicate updates
        {
            const auto epoch = GetFreshEpoch();
            for (; iter != mapNextTx.end() && iter->first->hash == hash; ++iter) {
                const uint256 &childHash = iter->second->GetHash();
                txiter childIter = mapTx.find(childHash);
                assert(childIter != mapTx.end());
                // We can skip updating entries we've encountered before or that
                // are in the block (which are already accounted for).
                if (!visited(childIter) && !setAlreadyIncluded.count(childHash)) {
                    UpdateChild(it, childIter, true);
                    UpdateParent(childIter, it, true);
                }
            }
        } // release epoch guard for UpdateForDescendants
        UpdateForDescendants(it, mapMemPoolDescendantsToUpdate, setAlreadyIncluded);
    }
}

bool CTxMemPool::CalculateMemPoolAncestors(const CTxMemPoolEntry &entry, setEntries &setAncestors, uint64_t limitAncestorCount, uint64_t limitAncestorSize, uint64_t limitDescendantCount, uint64_t limitDescendantSize, std::string &errString, bool fSearchForParents /* = true */) const
{
    CTxMemPoolEntry::Parents staged_ancestors;
    const CTransaction &tx = entry.GetTx();

    if (fSearchForParents) {
        // Get parents of this transaction that are in the mempool
        // GetMemPoolParents() is only valid for entries in the mempool, so we
        // iterate mapTx to find parents.
        for (unsigned int i = 0; i < tx.vin.size(); i++) {
            Optional<txiter> piter = GetIter(tx.vin[i].prevout.hash);
            if (piter) {
                staged_ancestors.insert(**piter);
                if (staged_ancestors.size() + 1 > limitAncestorCount) {
                    errString = strprintf("too many unconfirmed parents [limit: %u]", limitAncestorCount);
                    return false;
                }
            }
        }
    } else {
        // If we're not searching for parents, we require this to be an
        // entry in the mempool already.
        txiter it = mapTx.iterator_to(entry);
        staged_ancestors = it->GetMemPoolParentsConst();
    }

    size_t totalSizeWithAncestors = entry.GetTxSize();

    while (!staged_ancestors.empty()) {
        const CTxMemPoolEntry& stage = staged_ancestors.begin()->get();
        txiter stageit = mapTx.iterator_to(stage);

        setAncestors.insert(stageit);
        staged_ancestors.erase(stage);
        totalSizeWithAncestors += stageit->GetTxSize();

        if (stageit->GetSizeWithDescendants() + entry.GetTxSize() > limitDescendantSize) {
            errString = strprintf("exceeds descendant size limit for tx %s [limit: %u]", stageit->GetTx().GetHash().ToString(), limitDescendantSize);
            return false;
        } else if (stageit->GetCountWithDescendants() + 1 > limitDescendantCount) {
            errString = strprintf("too many descendants for tx %s [limit: %u]", stageit->GetTx().GetHash().ToString(), limitDescendantCount);
            return false;
        } else if (totalSizeWithAncestors > limitAncestorSize) {
            errString = strprintf("exceeds ancestor size limit [limit: %u]", limitAncestorSize);
            return false;
        }

        const CTxMemPoolEntry::Parents& parents = stageit->GetMemPoolParentsConst();
        for (const CTxMemPoolEntry& parent : parents) {
            txiter parent_it = mapTx.iterator_to(parent);

            // If this is a new ancestor, add it.
            if (setAncestors.count(parent_it) == 0) {
                staged_ancestors.insert(parent);
            }
            if (staged_ancestors.size() + setAncestors.size() + 1 > limitAncestorCount) {
                errString = strprintf("too many unconfirmed ancestors [limit: %u]", limitAncestorCount);
                return false;
            }
        }
    }

    return true;
}

void CTxMemPool::UpdateAncestorsOf(bool add, txiter it, setEntries &setAncestors)
{
    CTxMemPoolEntry::Parents parents = it->GetMemPoolParents();
    // add or remove this tx as a child of each parent
    for (const CTxMemPoolEntry& parent : parents) {
        UpdateChild(mapTx.iterator_to(parent), it, add);
    }
    const int64_t updateCount = (add ? 1 : -1);
    const int64_t updateSize = updateCount * it->GetTxSize();
    const CAmount updateFee = updateCount * it->GetModifiedFee();
    for (txiter ancestorIt : setAncestors) {
        mapTx.modify(ancestorIt, update_descendant_state(updateSize, updateFee, updateCount));
    }
}

void CTxMemPool::UpdateEntryForAncestors(txiter it, const setEntries &setAncestors)
{
    int64_t updateCount = setAncestors.size();
    int64_t updateSize = 0;
    CAmount updateFee = 0;
    int64_t updateSigOpsCost = 0;
    for (txiter ancestorIt : setAncestors) {
        updateSize += ancestorIt->GetTxSize();
        updateFee += ancestorIt->GetModifiedFee();
        updateSigOpsCost += ancestorIt->GetSigOpCost();
    }
    mapTx.modify(it, update_ancestor_state(updateSize, updateFee, updateCount, updateSigOpsCost));
}

void CTxMemPool::UpdateChildrenForRemoval(txiter it)
{
    const CTxMemPoolEntry::Children& children = it->GetMemPoolChildrenConst();
    for (const CTxMemPoolEntry& updateIt : children) {
        UpdateParent(mapTx.iterator_to(updateIt), it, false);
    }
}

void CTxMemPool::UpdateForRemoveFromMempool(const setEntries &entriesToRemove, bool updateDescendants)
{
    // For each entry, walk back all ancestors and decrement size associated with this
    // transaction
    const uint64_t nNoLimit = std::numeric_limits<uint64_t>::max();
    if (updateDescendants) {
        // updateDescendants should be true whenever we're not recursively
        // removing a tx and all its descendants, eg when a transaction is
        // confirmed in a block.
        // Here we only update statistics and not data in CTxMemPool::Parents
        // and CTxMemPoolEntry::Children (which we need to preserve until we're
        // finished with all operations that need to traverse the mempool).
        for (txiter removeIt : entriesToRemove) {
            setEntries setDescendants;
            CalculateDescendants(removeIt, setDescendants);
            setDescendants.erase(removeIt); // don't update state for self
            int64_t modifySize = -((int64_t)removeIt->GetTxSize());
            CAmount modifyFee = -removeIt->GetModifiedFee();
            int modifySigOps = -removeIt->GetSigOpCost();
            for (txiter dit : setDescendants) {
                mapTx.modify(dit, update_ancestor_state(modifySize, modifyFee, -1, modifySigOps));
            }
        }
    }
    for (txiter removeIt : entriesToRemove) {
        setEntries setAncestors;
        const CTxMemPoolEntry &entry = *removeIt;
        std::string dummy;
        // Since this is a tx that is already in the mempool, we can call CMPA
        // with fSearchForParents = false.  If the mempool is in a consistent
        // state, then using true or false should both be correct, though false
        // should be a bit faster.
        // However, if we happen to be in the middle of processing a reorg, then
        // the mempool can be in an inconsistent state.  In this case, the set
        // of ancestors reachable via GetMemPoolParents()/GetMemPoolChildren()
        // will be the same as the set of ancestors whose packages include this
        // transaction, because when we add a new transaction to the mempool in
        // addUnchecked(), we assume it has no children, and in the case of a
        // reorg where that assumption is false, the in-mempool children aren't
        // linked to the in-block tx's until UpdateTransactionsFromBlock() is
        // called.
        // So if we're being called during a reorg, ie before
        // UpdateTransactionsFromBlock() has been called, then
        // GetMemPoolParents()/GetMemPoolChildren() will differ from the set of
        // mempool parents we'd calculate by searching, and it's important that
        // we use the cached notion of ancestor transactions as the set of
        // things to update for removal.
        CalculateMemPoolAncestors(entry, setAncestors, nNoLimit, nNoLimit, nNoLimit, nNoLimit, dummy, false);
        // Note that UpdateAncestorsOf severs the child links that point to
        // removeIt in the entries for the parents of removeIt.
        UpdateAncestorsOf(false, removeIt, setAncestors);
    }
    // After updating all the ancestor sizes, we can now sever the link between each
    // transaction being removed and any mempool children (ie, update CTxMemPoolEntry::m_parents
    // for each direct child of a transaction being removed).
    for (txiter removeIt : entriesToRemove) {
        UpdateChildrenForRemoval(removeIt);
    }
}

void CTxMemPoolEntry::UpdateDescendantState(int64_t modifySize, CAmount modifyFee, int64_t modifyCount)
{
    nSizeWithDescendants += modifySize;
    assert(int64_t(nSizeWithDescendants) > 0);
    nModFeesWithDescendants += modifyFee;
    nCountWithDescendants += modifyCount;
    assert(int64_t(nCountWithDescendants) > 0);
}

void CTxMemPoolEntry::UpdateAncestorState(int64_t modifySize, CAmount modifyFee, int64_t modifyCount, int64_t modifySigOps)
{
    nSizeWithAncestors += modifySize;
    assert(int64_t(nSizeWithAncestors) > 0);
    nModFeesWithAncestors += modifyFee;
    nCountWithAncestors += modifyCount;
    assert(int64_t(nCountWithAncestors) > 0);
    nSigOpCostWithAncestors += modifySigOps;
    assert(int(nSigOpCostWithAncestors) >= 0);
}

CTxMemPool::CTxMemPool(CBlockPolicyEstimator* estimator)
    : nTransactionsUpdated(0), minerPolicyEstimator(estimator), m_epoch(0), m_has_epoch_guard(false)
{
    _clear(); //lock free clear

    // Sanity checks off by default for performance, because otherwise
    // accepting transactions becomes O(N^2) where N is the number
    // of transactions in the pool
    nCheckFrequency = 0;
}

bool CTxMemPool::isSpent(const COutPoint& outpoint) const
{
    LOCK(cs);
    return mapNextTx.count(outpoint);
}

unsigned int CTxMemPool::GetTransactionsUpdated() const
{
    return nTransactionsUpdated;
}

void CTxMemPool::AddTransactionsUpdated(unsigned int n)
{
    nTransactionsUpdated += n;
}

void CTxMemPool::addUnchecked(const CTxMemPoolEntry &entry, setEntries &setAncestors, bool validFeeEstimate)
{
    // Add to memory pool without checking anything.
    // Used by AcceptToMemoryPool(), which DOES do
    // all the appropriate checks.
    indexed_transaction_set::iterator newit = mapTx.insert(entry).first;

    // Update transaction for any feeDelta created by PrioritiseTransaction
    // TODO: refactor so that the fee delta is calculated before inserting
    // into mapTx.
    CAmount delta{0};
    ApplyDelta(entry.GetTx().GetHash(), delta);
    if (delta) {
            mapTx.modify(newit, update_fee_delta(delta));
    }

    // Update cachedInnerUsage to include contained transaction's usage.
    // (When we update the entry for in-mempool parents, memory usage will be
    // further updated.)
    cachedInnerUsage += entry.DynamicMemoryUsage();

    const CTransaction& tx = newit->GetTx();
    std::set<uint256> setParentTransactions;
    for (unsigned int i = 0; i < tx.vin.size(); i++) {
        mapNextTx.insert(std::make_pair(&tx.vin[i].prevout, &tx));
        setParentTransactions.insert(tx.vin[i].prevout.hash);
    }
    // Don't bother worrying about child transactions of this one.
    // Normal case of a new transaction arriving is that there can't be any
    // children, because such children would be orphans.
    // An exception to that is if a transaction enters that used to be in a block.
    // In that case, our disconnect block logic will call UpdateTransactionsFromBlock
    // to clean up the mess we're leaving here.

    // Update ancestors with information about this tx
    for (const auto& pit : GetIterSet(setParentTransactions)) {
            UpdateParent(newit, pit, true);
    }
    UpdateAncestorsOf(true, newit, setAncestors);
    UpdateEntryForAncestors(newit, setAncestors);

    nTransactionsUpdated++;
    totalTxSize += entry.GetTxSize();
    if (minerPolicyEstimator) {minerPolicyEstimator->processTransaction(entry, validFeeEstimate);}

    vTxHashes.emplace_back(tx.GetWitnessHash(), newit);
    newit->vTxHashesIdx = vTxHashes.size() - 1;
}

void CTxMemPool::removeUnchecked(txiter it, MemPoolRemovalReason reason)
{
    // We increment mempool sequence value no matter removal reason
    // even if not directly reported below.
    uint64_t mempool_sequence = GetAndIncrementSequence();

    if (reason != MemPoolRemovalReason::BLOCK) {
        // Notify clients that a transaction has been removed from the mempool
        // for any reason except being included in a block. Clients interested
        // in transactions included in blocks can subscribe to the BlockConnected
        // notification.
<<<<<<< HEAD
        GetMainSignals().TransactionRemovedFromMempool(it->GetSharedTx(), reason);
=======
        GetMainSignals().TransactionRemovedFromMempool(it->GetSharedTx(), reason, mempool_sequence);
>>>>>>> da23532c
    }

    const uint256 hash = it->GetTx().GetHash();
    for (const CTxIn& txin : it->GetTx().vin)
        mapNextTx.erase(txin.prevout);

    RemoveUnbroadcastTx(hash, true /* add logging because unchecked */ );

    if (vTxHashes.size() > 1) {
        vTxHashes[it->vTxHashesIdx] = std::move(vTxHashes.back());
        vTxHashes[it->vTxHashesIdx].second->vTxHashesIdx = it->vTxHashesIdx;
        vTxHashes.pop_back();
        if (vTxHashes.size() * 2 < vTxHashes.capacity())
            vTxHashes.shrink_to_fit();
    } else
        vTxHashes.clear();

    totalTxSize -= it->GetTxSize();
    cachedInnerUsage -= it->DynamicMemoryUsage();
    cachedInnerUsage -= memusage::DynamicUsage(it->GetMemPoolParentsConst()) + memusage::DynamicUsage(it->GetMemPoolChildrenConst());
    mapTx.erase(it);
    nTransactionsUpdated++;
    if (minerPolicyEstimator) {minerPolicyEstimator->removeTx(hash, false);}
}

// Calculates descendants of entry that are not already in setDescendants, and adds to
// setDescendants. Assumes entryit is already a tx in the mempool and CTxMemPoolEntry::m_children
// is correct for tx and all descendants.
// Also assumes that if an entry is in setDescendants already, then all
// in-mempool descendants of it are already in setDescendants as well, so that we
// can save time by not iterating over those entries.
void CTxMemPool::CalculateDescendants(txiter entryit, setEntries& setDescendants) const
{
    setEntries stage;
    if (setDescendants.count(entryit) == 0) {
        stage.insert(entryit);
    }
    // Traverse down the children of entry, only adding children that are not
    // accounted for in setDescendants already (because those children have either
    // already been walked, or will be walked in this iteration).
    while (!stage.empty()) {
        txiter it = *stage.begin();
        setDescendants.insert(it);
        stage.erase(it);

        const CTxMemPoolEntry::Children& children = it->GetMemPoolChildrenConst();
        for (const CTxMemPoolEntry& child : children) {
            txiter childiter = mapTx.iterator_to(child);
            if (!setDescendants.count(childiter)) {
                stage.insert(childiter);
            }
        }
    }
}

void CTxMemPool::removeRecursive(const CTransaction &origTx, MemPoolRemovalReason reason)
{
    // Remove transaction from memory pool
    AssertLockHeld(cs);
        setEntries txToRemove;
        txiter origit = mapTx.find(origTx.GetHash());
        if (origit != mapTx.end()) {
            txToRemove.insert(origit);
        } else {
            // When recursively removing but origTx isn't in the mempool
            // be sure to remove any children that are in the pool. This can
            // happen during chain re-orgs if origTx isn't re-accepted into
            // the mempool for any reason.
            for (unsigned int i = 0; i < origTx.vout.size(); i++) {
                auto it = mapNextTx.find(COutPoint(origTx.GetHash(), i));
                if (it == mapNextTx.end())
                    continue;
                txiter nextit = mapTx.find(it->second->GetHash());
                assert(nextit != mapTx.end());
                txToRemove.insert(nextit);
            }
        }
        setEntries setAllRemoves;
        for (txiter it : txToRemove) {
            CalculateDescendants(it, setAllRemoves);
        }

        RemoveStaged(setAllRemoves, false, reason);
}

void CTxMemPool::removeForReorg(const CCoinsViewCache *pcoins, unsigned int nMemPoolHeight, int flags)
{
    // Remove transactions spending a coinbase which are now immature and no-longer-final transactions
    AssertLockHeld(cs);
    setEntries txToRemove;
    for (indexed_transaction_set::const_iterator it = mapTx.begin(); it != mapTx.end(); it++) {
        const CTransaction& tx = it->GetTx();
        LockPoints lp = it->GetLockPoints();
        bool validLP =  TestLockPointValidity(&lp);
        if (!CheckFinalTx(tx, flags) || !CheckSequenceLocks(*this, tx, flags, &lp, validLP)) {
            // Note if CheckSequenceLocks fails the LockPoints may still be invalid
            // So it's critical that we remove the tx and not depend on the LockPoints.
            txToRemove.insert(it);
        } else if (it->GetSpendsCoinbase()) {
            for (const CTxIn& txin : tx.vin) {
                indexed_transaction_set::const_iterator it2 = mapTx.find(txin.prevout.hash);
                if (it2 != mapTx.end())
                    continue;
                const Coin &coin = pcoins->AccessCoin(txin.prevout);
                if (nCheckFrequency != 0) assert(!coin.IsSpent());
                if (coin.IsSpent() || (coin.IsCoinBase() && ((signed long)nMemPoolHeight) - coin.nHeight < Params().GetConsensus().CoinbaseMaturity(nMemPoolHeight))) {
                    txToRemove.insert(it);
                    break;
                }
            }
        }
        if (!validLP) {
            mapTx.modify(it, update_lock_points(lp));
        }
    }
    setEntries setAllRemoves;
    for (txiter it : txToRemove) {
        CalculateDescendants(it, setAllRemoves);
    }
    RemoveStaged(setAllRemoves, false, MemPoolRemovalReason::REORG);
}

void CTxMemPool::removeConflicts(const CTransaction &tx)
{
    // Remove transactions which depend on inputs of tx, recursively
    AssertLockHeld(cs);
    for (const CTxIn &txin : tx.vin) {
        auto it = mapNextTx.find(txin.prevout);
        if (it != mapNextTx.end()) {
            const CTransaction &txConflict = *it->second;
            if (txConflict != tx)
            {
                ClearPrioritisation(txConflict.GetHash());
                removeRecursive(txConflict, MemPoolRemovalReason::CONFLICT);
            }
        }
    }
}

/**
 * Called when a block is connected. Removes from mempool and updates the miner fee estimator.
 */
void CTxMemPool::removeForBlock(const std::vector<CTransactionRef>& vtx, unsigned int nBlockHeight)
{
    AssertLockHeld(cs);
    std::vector<const CTxMemPoolEntry*> entries;
    for (const auto& tx : vtx)
    {
        uint256 hash = tx->GetHash();

        indexed_transaction_set::iterator i = mapTx.find(hash);
        if (i != mapTx.end())
            entries.push_back(&*i);
    }
    // Before the txs in the new block have been removed from the mempool, update policy estimates
    if (minerPolicyEstimator) {minerPolicyEstimator->processBlock(nBlockHeight, entries);}
    for (const auto& tx : vtx)
    {
        txiter it = mapTx.find(tx->GetHash());
        if (it != mapTx.end()) {
            setEntries stage;
            stage.insert(it);
            RemoveStaged(stage, true, MemPoolRemovalReason::BLOCK);
        }
        removeConflicts(*tx);
        ClearPrioritisation(tx->GetHash());
        if(fAddressIndex) {
            removeAddressIndex(tx->GetHash());
            removeSpentIndex(tx->GetHash());
        }
    }
    lastRollingFeeUpdate = GetTime();
    blockSinceLastRollingFeeBump = true;
}

void CTxMemPool::_clear()
{
    mapTx.clear();
    mapNextTx.clear();
    totalTxSize = 0;
    cachedInnerUsage = 0;
    lastRollingFeeUpdate = GetTime();
    blockSinceLastRollingFeeBump = false;
    rollingMinimumFeeRate = 0;
    ++nTransactionsUpdated;
}

void CTxMemPool::clear()
{
    LOCK(cs);
    _clear();
}

static void CheckInputsAndUpdateCoins(const CTransaction& tx, CCoinsViewCache& mempoolDuplicate, const int64_t spendheight)
{
    TxValidationState dummy_state; // Not used. CheckTxInputs() should always pass
    CAmount txfee = 0;
    bool fCheckResult = tx.IsCoinBase() || Consensus::CheckTxInputs(tx, dummy_state, mempoolDuplicate, spendheight, txfee);
    assert(fCheckResult);
    UpdateCoins(tx, mempoolDuplicate, std::numeric_limits<int>::max());
}

void CTxMemPool::check(const CCoinsViewCache *pcoins) const
{
    LOCK(cs);
    if (nCheckFrequency == 0)
        return;

    if (GetRand(std::numeric_limits<uint32_t>::max()) >= nCheckFrequency)
        return;

    LogPrint(BCLog::MEMPOOL, "Checking mempool with %u transactions and %u inputs\n", (unsigned int)mapTx.size(), (unsigned int)mapNextTx.size());

    uint64_t checkTotal = 0;
    uint64_t innerUsage = 0;

    CCoinsViewCache mempoolDuplicate(const_cast<CCoinsViewCache*>(pcoins));
    const int64_t spendheight = GetSpendHeight(mempoolDuplicate);

    std::list<const CTxMemPoolEntry*> waitingOnDependants;
    for (indexed_transaction_set::const_iterator it = mapTx.begin(); it != mapTx.end(); it++) {
        unsigned int i = 0;
        checkTotal += it->GetTxSize();
        innerUsage += it->DynamicMemoryUsage();
        const CTransaction& tx = it->GetTx();
        innerUsage += memusage::DynamicUsage(it->GetMemPoolParentsConst()) + memusage::DynamicUsage(it->GetMemPoolChildrenConst());
        bool fDependsWait = false;
        CTxMemPoolEntry::Parents setParentCheck;
        for (const CTxIn &txin : tx.vin) {
            // Check that every mempool transaction's inputs refer to available coins, or other mempool tx's.
            indexed_transaction_set::const_iterator it2 = mapTx.find(txin.prevout.hash);
            if (it2 != mapTx.end()) {
                const CTransaction& tx2 = it2->GetTx();
                assert(tx2.vout.size() > txin.prevout.n && !tx2.vout[txin.prevout.n].IsNull());
                fDependsWait = true;
                setParentCheck.insert(*it2);
            } else {
                assert(pcoins->HaveCoin(txin.prevout));
            }
            // Check whether its inputs are marked in mapNextTx.
            auto it3 = mapNextTx.find(txin.prevout);
            assert(it3 != mapNextTx.end());
            assert(it3->first == &txin.prevout);
            assert(it3->second == &tx);
            i++;
        }
        auto comp = [](const CTxMemPoolEntry& a, const CTxMemPoolEntry& b) -> bool {
            return a.GetTx().GetHash() == b.GetTx().GetHash();
        };
        assert(setParentCheck.size() == it->GetMemPoolParentsConst().size());
        assert(std::equal(setParentCheck.begin(), setParentCheck.end(), it->GetMemPoolParentsConst().begin(), comp));
        // Verify ancestor state is correct.
        setEntries setAncestors;
        uint64_t nNoLimit = std::numeric_limits<uint64_t>::max();
        std::string dummy;
        CalculateMemPoolAncestors(*it, setAncestors, nNoLimit, nNoLimit, nNoLimit, nNoLimit, dummy);
        uint64_t nCountCheck = setAncestors.size() + 1;
        uint64_t nSizeCheck = it->GetTxSize();
        CAmount nFeesCheck = it->GetModifiedFee();
        int64_t nSigOpCheck = it->GetSigOpCost();

        for (txiter ancestorIt : setAncestors) {
            nSizeCheck += ancestorIt->GetTxSize();
            nFeesCheck += ancestorIt->GetModifiedFee();
            nSigOpCheck += ancestorIt->GetSigOpCost();
        }

        assert(it->GetCountWithAncestors() == nCountCheck);
        assert(it->GetSizeWithAncestors() == nSizeCheck);
        assert(it->GetSigOpCostWithAncestors() == nSigOpCheck);
        assert(it->GetModFeesWithAncestors() == nFeesCheck);

        // Check children against mapNextTx
        CTxMemPoolEntry::Children setChildrenCheck;
        auto iter = mapNextTx.lower_bound(COutPoint(it->GetTx().GetHash(), 0));
        uint64_t child_sizes = 0;
        for (; iter != mapNextTx.end() && iter->first->hash == it->GetTx().GetHash(); ++iter) {
            txiter childit = mapTx.find(iter->second->GetHash());
            assert(childit != mapTx.end()); // mapNextTx points to in-mempool transactions
            if (setChildrenCheck.insert(*childit).second) {
                child_sizes += childit->GetTxSize();
            }
        }
        assert(setChildrenCheck.size() == it->GetMemPoolChildrenConst().size());
        assert(std::equal(setChildrenCheck.begin(), setChildrenCheck.end(), it->GetMemPoolChildrenConst().begin(), comp));
        // Also check to make sure size is greater than sum with immediate children.
        // just a sanity check, not definitive that this calc is correct...
        assert(it->GetSizeWithDescendants() >= child_sizes + it->GetTxSize());

        if (fDependsWait)
            waitingOnDependants.push_back(&(*it));
        else {
            CheckInputsAndUpdateCoins(tx, mempoolDuplicate, spendheight);
        }
    }
    unsigned int stepsSinceLastRemove = 0;
    while (!waitingOnDependants.empty()) {
        const CTxMemPoolEntry* entry = waitingOnDependants.front();
        waitingOnDependants.pop_front();
        if (!mempoolDuplicate.HaveInputs(entry->GetTx())) {
            waitingOnDependants.push_back(entry);
            stepsSinceLastRemove++;
            assert(stepsSinceLastRemove < waitingOnDependants.size());
        } else {
            CheckInputsAndUpdateCoins(entry->GetTx(), mempoolDuplicate, spendheight);
            stepsSinceLastRemove = 0;
        }
    }
    for (auto it = mapNextTx.cbegin(); it != mapNextTx.cend(); it++) {
        uint256 hash = it->second->GetHash();
        indexed_transaction_set::const_iterator it2 = mapTx.find(hash);
        const CTransaction& tx = it2->GetTx();
        assert(it2 != mapTx.end());
        assert(&tx == it->second);
    }

    assert(totalTxSize == checkTotal);
    assert(innerUsage == cachedInnerUsage);
}

bool CTxMemPool::CompareDepthAndScore(const uint256& hasha, const uint256& hashb, bool wtxid)
{
    LOCK(cs);
    indexed_transaction_set::const_iterator i = wtxid ? get_iter_from_wtxid(hasha) : mapTx.find(hasha);
    if (i == mapTx.end()) return false;
    indexed_transaction_set::const_iterator j = wtxid ? get_iter_from_wtxid(hashb) : mapTx.find(hashb);
    if (j == mapTx.end()) return true;
    uint64_t counta = i->GetCountWithAncestors();
    uint64_t countb = j->GetCountWithAncestors();
    if (counta == countb) {
        return CompareTxMemPoolEntryByScore()(*i, *j);
    }
    return counta < countb;
}

namespace {
class DepthAndScoreComparator
{
public:
    bool operator()(const CTxMemPool::indexed_transaction_set::const_iterator& a, const CTxMemPool::indexed_transaction_set::const_iterator& b)
    {
        uint64_t counta = a->GetCountWithAncestors();
        uint64_t countb = b->GetCountWithAncestors();
        if (counta == countb) {
            return CompareTxMemPoolEntryByScore()(*a, *b);
        }
        return counta < countb;
    }
};
} // namespace

std::vector<CTxMemPool::indexed_transaction_set::const_iterator> CTxMemPool::GetSortedDepthAndScore() const
{
    std::vector<indexed_transaction_set::const_iterator> iters;
    AssertLockHeld(cs);

    iters.reserve(mapTx.size());

    for (indexed_transaction_set::iterator mi = mapTx.begin(); mi != mapTx.end(); ++mi) {
        iters.push_back(mi);
    }
    std::sort(iters.begin(), iters.end(), DepthAndScoreComparator());
    return iters;
}

void CTxMemPool::queryHashes(std::vector<uint256>& vtxid) const
{
    LOCK(cs);
    auto iters = GetSortedDepthAndScore();

    vtxid.clear();
    vtxid.reserve(mapTx.size());

    for (auto it : iters) {
        vtxid.push_back(it->GetTx().GetHash());
    }
}

static TxMempoolInfo GetInfo(CTxMemPool::indexed_transaction_set::const_iterator it) {
    return TxMempoolInfo{it->GetSharedTx(), it->GetTime(), it->GetFee(), it->GetTxSize(), it->GetModifiedFee() - it->GetFee()};
}

std::vector<TxMempoolInfo> CTxMemPool::infoAll() const
{
    LOCK(cs);
    auto iters = GetSortedDepthAndScore();

    std::vector<TxMempoolInfo> ret;
    ret.reserve(mapTx.size());
    for (auto it : iters) {
        ret.push_back(GetInfo(it));
    }

    return ret;
}

CTransactionRef CTxMemPool::get(const uint256& hash) const
{
    LOCK(cs);
    indexed_transaction_set::const_iterator i = mapTx.find(hash);
    if (i == mapTx.end())
        return nullptr;
    return i->GetSharedTx();
}

TxMempoolInfo CTxMemPool::info(const GenTxid& gtxid) const
{
    LOCK(cs);
    indexed_transaction_set::const_iterator i = (gtxid.IsWtxid() ? get_iter_from_wtxid(gtxid.GetHash()) : mapTx.find(gtxid.GetHash()));
    if (i == mapTx.end())
        return TxMempoolInfo();
    return GetInfo(i);
}

TxMempoolInfo CTxMemPool::info(const uint256& txid) const { return info(GenTxid{false, txid}); }

void CTxMemPool::PrioritiseTransaction(const uint256& hash, const CAmount& nFeeDelta)
{
    {
        LOCK(cs);
        CAmount &delta = mapDeltas[hash];
        delta += nFeeDelta;
        txiter it = mapTx.find(hash);
        if (it != mapTx.end()) {
            mapTx.modify(it, update_fee_delta(delta));
            // Now update all ancestors' modified fees with descendants
            setEntries setAncestors;
            uint64_t nNoLimit = std::numeric_limits<uint64_t>::max();
            std::string dummy;
            CalculateMemPoolAncestors(*it, setAncestors, nNoLimit, nNoLimit, nNoLimit, nNoLimit, dummy, false);
            for (txiter ancestorIt : setAncestors) {
                mapTx.modify(ancestorIt, update_descendant_state(0, nFeeDelta, 0));
            }
            // Now update all descendants' modified fees with ancestors
            setEntries setDescendants;
            CalculateDescendants(it, setDescendants);
            setDescendants.erase(it);
            for (txiter descendantIt : setDescendants) {
                mapTx.modify(descendantIt, update_ancestor_state(0, nFeeDelta, 0, 0));
            }
            ++nTransactionsUpdated;
        }
    }
    LogPrintf("PrioritiseTransaction: %s feerate += %s\n", hash.ToString(), FormatMoney(nFeeDelta));
}

void CTxMemPool::ApplyDelta(const uint256& hash, CAmount &nFeeDelta) const
{
    AssertLockHeld(cs);
    std::map<uint256, CAmount>::const_iterator pos = mapDeltas.find(hash);
    if (pos == mapDeltas.end())
        return;
    const CAmount &delta = pos->second;
    nFeeDelta += delta;
}

void CTxMemPool::ClearPrioritisation(const uint256& hash)
{
    AssertLockHeld(cs);
    mapDeltas.erase(hash);
}

const CTransaction* CTxMemPool::GetConflictTx(const COutPoint& prevout) const
{
    const auto it = mapNextTx.find(prevout);
    return it == mapNextTx.end() ? nullptr : it->second;
}

Optional<CTxMemPool::txiter> CTxMemPool::GetIter(const uint256& txid) const
{
    auto it = mapTx.find(txid);
    if (it != mapTx.end()) return it;
    return Optional<txiter>{};
}

CTxMemPool::setEntries CTxMemPool::GetIterSet(const std::set<uint256>& hashes) const
{
    CTxMemPool::setEntries ret;
    for (const auto& h : hashes) {
        const auto mi = GetIter(h);
        if (mi) ret.insert(*mi);
    }
    return ret;
}

bool CTxMemPool::HasNoInputsOf(const CTransaction &tx) const
{
    for (unsigned int i = 0; i < tx.vin.size(); i++)
        if (exists(tx.vin[i].prevout.hash))
            return false;
    return true;
}

CCoinsViewMemPool::CCoinsViewMemPool(CCoinsView* baseIn, const CTxMemPool& mempoolIn) : CCoinsViewBacked(baseIn), mempool(mempoolIn) { }

bool CCoinsViewMemPool::GetCoin(const COutPoint &outpoint, Coin &coin) const {
    // If an entry in the mempool exists, always return that one, as it's guaranteed to never
    // conflict with the underlying cache, and it cannot have pruned entries (as it contains full)
    // transactions. First checking the underlying cache risks returning a pruned entry instead.
    CTransactionRef ptx = mempool.get(outpoint.hash);
    if (ptx) {
        if (outpoint.n < ptx->vout.size()) {
            coin = Coin(ptx->vout[outpoint.n], MEMPOOL_HEIGHT, false, false);
            return true;
        } else {
            return false;
        }
    }
    return (base->GetCoin(outpoint, coin) && !coin.IsSpent());
}

bool CCoinsViewMemPool::HaveCoin(const COutPoint &outpoint) const {
    return mempool.exists(outpoint) || base->HaveCoin(outpoint);
}

size_t CTxMemPool::DynamicMemoryUsage() const {
    LOCK(cs);
    // Estimate the overhead of mapTx to be 15 pointers + an allocation, as no exact formula for boost::multi_index_contained is implemented.
    return memusage::MallocUsage(sizeof(CTxMemPoolEntry) + 15 * sizeof(void*)) * mapTx.size() + memusage::DynamicUsage(mapNextTx) + memusage::DynamicUsage(mapDeltas) + memusage::DynamicUsage(vTxHashes) + cachedInnerUsage;
}

void CTxMemPool::RemoveUnbroadcastTx(const uint256& txid, const bool unchecked) {
    LOCK(cs);

    if (m_unbroadcast_txids.erase(txid))
    {
        LogPrint(BCLog::MEMPOOL, "Removed %i from set of unbroadcast txns%s\n", txid.GetHex(), (unchecked ? " before confirmation that txn was sent out" : ""));
    }
}

void CTxMemPool::RemoveStaged(setEntries &stage, bool updateDescendants, MemPoolRemovalReason reason) {
    AssertLockHeld(cs);
    UpdateForRemoveFromMempool(stage, updateDescendants);
    for (txiter it : stage) {
        removeUnchecked(it, reason);
    }
}

int CTxMemPool::Expire(std::chrono::seconds time)
{
    AssertLockHeld(cs);
    indexed_transaction_set::index<entry_time>::type::iterator it = mapTx.get<entry_time>().begin();
    setEntries toremove;
    while (it != mapTx.get<entry_time>().end() && it->GetTime() < time) {
        toremove.insert(mapTx.project<0>(it));
        it++;
    }
    setEntries stage;
    for (txiter removeit : toremove) {
        CalculateDescendants(removeit, stage);
    }
    RemoveStaged(stage, false, MemPoolRemovalReason::EXPIRY);
    return stage.size();
}

void CTxMemPool::addUnchecked(const CTxMemPoolEntry &entry, bool validFeeEstimate)
{
    setEntries setAncestors;
    uint64_t nNoLimit = std::numeric_limits<uint64_t>::max();
    std::string dummy;
    CalculateMemPoolAncestors(entry, setAncestors, nNoLimit, nNoLimit, nNoLimit, nNoLimit, dummy);
    return addUnchecked(entry, setAncestors, validFeeEstimate);
}

void CTxMemPool::UpdateChild(txiter entry, txiter child, bool add)
{
    AssertLockHeld(cs);
    CTxMemPoolEntry::Children s;
    if (add && entry->GetMemPoolChildren().insert(*child).second) {
        cachedInnerUsage += memusage::IncrementalDynamicUsage(s);
    } else if (!add && entry->GetMemPoolChildren().erase(*child)) {
        cachedInnerUsage -= memusage::IncrementalDynamicUsage(s);
    }
}

void CTxMemPool::UpdateParent(txiter entry, txiter parent, bool add)
{
    AssertLockHeld(cs);
    CTxMemPoolEntry::Parents s;
    if (add && entry->GetMemPoolParents().insert(*parent).second) {
        cachedInnerUsage += memusage::IncrementalDynamicUsage(s);
    } else if (!add && entry->GetMemPoolParents().erase(*parent)) {
        cachedInnerUsage -= memusage::IncrementalDynamicUsage(s);
    }
}

CFeeRate CTxMemPool::GetMinFee(size_t sizelimit) const {
    LOCK(cs);
    if (!blockSinceLastRollingFeeBump || rollingMinimumFeeRate == 0)
        return CFeeRate(llround(rollingMinimumFeeRate));

    int64_t time = GetTime();
    if (time > lastRollingFeeUpdate + 10) {
        double halflife = ROLLING_FEE_HALFLIFE;
        if (DynamicMemoryUsage() < sizelimit / 4)
            halflife /= 4;
        else if (DynamicMemoryUsage() < sizelimit / 2)
            halflife /= 2;

        rollingMinimumFeeRate = rollingMinimumFeeRate / pow(2.0, (time - lastRollingFeeUpdate) / halflife);
        lastRollingFeeUpdate = time;

        if (rollingMinimumFeeRate < (double)incrementalRelayFee.GetFeePerK() / 2) {
            rollingMinimumFeeRate = 0;
            return CFeeRate(0);
        }
    }
    return std::max(CFeeRate(llround(rollingMinimumFeeRate)), incrementalRelayFee);
}

void CTxMemPool::trackPackageRemoved(const CFeeRate& rate) {
    AssertLockHeld(cs);
    if (rate.GetFeePerK() > rollingMinimumFeeRate) {
        rollingMinimumFeeRate = rate.GetFeePerK();
        blockSinceLastRollingFeeBump = false;
    }
}

void CTxMemPool::TrimToSize(size_t sizelimit, std::vector<COutPoint>* pvNoSpendsRemaining) {
    AssertLockHeld(cs);

    unsigned nTxnRemoved = 0;
    CFeeRate maxFeeRateRemoved(0);
    while (!mapTx.empty() && DynamicMemoryUsage() > sizelimit) {
        indexed_transaction_set::index<descendant_score>::type::iterator it = mapTx.get<descendant_score>().begin();

        // We set the new mempool min fee to the feerate of the removed set, plus the
        // "minimum reasonable fee rate" (ie some value under which we consider txn
        // to have 0 fee). This way, we don't allow txn to enter mempool with feerate
        // equal to txn which were removed with no block in between.
        CFeeRate removed(it->GetModFeesWithDescendants(), it->GetSizeWithDescendants());
        removed += incrementalRelayFee;
        trackPackageRemoved(removed);
        maxFeeRateRemoved = std::max(maxFeeRateRemoved, removed);

        setEntries stage;
        CalculateDescendants(mapTx.project<0>(it), stage);
        nTxnRemoved += stage.size();

        std::vector<CTransaction> txn;
        if (pvNoSpendsRemaining) {
            txn.reserve(stage.size());
            for (txiter iter : stage)
                txn.push_back(iter->GetTx());
        }
        RemoveStaged(stage, false, MemPoolRemovalReason::SIZELIMIT);
        if (pvNoSpendsRemaining) {
            for (const CTransaction& tx : txn) {
                for (const CTxIn& txin : tx.vin) {
                    if (exists(txin.prevout.hash)) continue;
                    if (!mapNextTx.count(txin.prevout)) {
                        pvNoSpendsRemaining->push_back(txin.prevout);
                    }
                }
            }
        }
    }

    if (maxFeeRateRemoved > CFeeRate(0)) {
        LogPrint(BCLog::MEMPOOL, "Removed %u txn, rolling minimum fee bumped to %s\n", nTxnRemoved, maxFeeRateRemoved.ToString());
    }
}

uint64_t CTxMemPool::CalculateDescendantMaximum(txiter entry) const {
    // find parent with highest descendant count
    std::vector<txiter> candidates;
    setEntries counted;
    candidates.push_back(entry);
    uint64_t maximum = 0;
    while (candidates.size()) {
        txiter candidate = candidates.back();
        candidates.pop_back();
        if (!counted.insert(candidate).second) continue;
        const CTxMemPoolEntry::Parents& parents = candidate->GetMemPoolParentsConst();
        if (parents.size() == 0) {
            maximum = std::max(maximum, candidate->GetCountWithDescendants());
        } else {
            for (const CTxMemPoolEntry& i : parents) {
                candidates.push_back(mapTx.iterator_to(i));
            }
        }
    }
    return maximum;
}

void CTxMemPool::GetTransactionAncestry(const uint256& txid, size_t& ancestors, size_t& descendants) const {
    LOCK(cs);
    auto it = mapTx.find(txid);
    ancestors = descendants = 0;
    if (it != mapTx.end()) {
        ancestors = it->GetCountWithAncestors();
        descendants = CalculateDescendantMaximum(it);
    }
}

bool CTxMemPool::IsLoaded() const
{
    LOCK(cs);
    return m_is_loaded;
}

void CTxMemPool::SetIsLoaded(bool loaded)
{
    LOCK(cs);
    m_is_loaded = loaded;
}


CTxMemPool::EpochGuard CTxMemPool::GetFreshEpoch() const
{
    return EpochGuard(*this);
}
CTxMemPool::EpochGuard::EpochGuard(const CTxMemPool& in) : pool(in)
{
    assert(!pool.m_has_epoch_guard);
    ++pool.m_epoch;
    pool.m_has_epoch_guard = true;
}

CTxMemPool::EpochGuard::~EpochGuard()
{
    // prevents stale results being used
    ++pool.m_epoch;
    pool.m_has_epoch_guard = false;
}

SaltedTxidHasher::SaltedTxidHasher() : k0(GetRand(std::numeric_limits<uint64_t>::max())), k1(GetRand(std::numeric_limits<uint64_t>::max())) {}

/////////////////////////////////////////////////////// // qtum
void CTxMemPool::addAddressIndex(const CTxMemPoolEntry &entry, const CCoinsViewCache &view)
{
    LOCK(cs);
    const CTransaction& tx = entry.GetTx();
    std::vector<CMempoolAddressDeltaKey> inserted;

    uint256 txhash = tx.GetHash();
    for (unsigned int j = 0; j < tx.vin.size(); j++) {
        const CTxIn input = tx.vin[j];
        const CTxOut &prevout = view.GetOutputFor(input);

        CTxDestination dest;
        if (ExtractDestination(input.prevout, prevout.scriptPubKey, dest)) {
            valtype bytesID(boost::apply_visitor(DataVisitor(), dest));
            if(bytesID.empty()) {
                continue;
            }
            valtype addressBytes(32);
            std::copy(bytesID.begin(), bytesID.end(), addressBytes.begin());
            CMempoolAddressDeltaKey key(dest.which(), uint256(addressBytes), txhash, j, 1);
            CMempoolAddressDelta delta(entry.GetTime().count(), prevout.nValue * -1, input.prevout.hash, input.prevout.n);
            mapAddress.insert(std::make_pair(key, delta));
            inserted.push_back(key);
        }
    }

    for (unsigned int k = 0; k < tx.vout.size(); k++) {
        const CTxOut &out = tx.vout[k];

        CTxDestination dest;
        if (ExtractDestination({tx.GetHash(), k}, out.scriptPubKey, dest)) {
            valtype bytesID(boost::apply_visitor(DataVisitor(), dest));
            if(bytesID.empty()) {
                continue;
            }
            valtype addressBytes(32);
            std::copy(bytesID.begin(), bytesID.end(), addressBytes.begin());
            CMempoolAddressDeltaKey key(dest.which(), uint256(addressBytes), txhash, k, 0);
            mapAddress.insert(std::make_pair(key, CMempoolAddressDelta(entry.GetTime().count(), out.nValue)));
            inserted.push_back(key);
        }
    }

    mapAddressInserted.insert(std::make_pair(txhash, inserted));
}

bool CTxMemPool::getAddressIndex(std::vector<std::pair<uint256, int> > &addresses, std::vector<std::pair<CMempoolAddressDeltaKey, CMempoolAddressDelta> > &results)
{
    LOCK(cs);
    for (std::vector<std::pair<uint256, int> >::iterator it = addresses.begin(); it != addresses.end(); it++) {
        addressDeltaMap::iterator ait = mapAddress.lower_bound(CMempoolAddressDeltaKey((*it).second, (*it).first));
        while (ait != mapAddress.end() && (*ait).first.addressBytes == (*it).first && (*ait).first.type == (*it).second) {
            results.push_back(*ait);
            ait++;
        }
    }
    return true;
}

bool CTxMemPool::removeAddressIndex(const uint256 txhash)
{
    LOCK(cs);
    addressDeltaMapInserted::iterator it = mapAddressInserted.find(txhash);

    if (it != mapAddressInserted.end()) {
        std::vector<CMempoolAddressDeltaKey> keys = (*it).second;
        for (std::vector<CMempoolAddressDeltaKey>::iterator mit = keys.begin(); mit != keys.end(); mit++) {
            mapAddress.erase(*mit);
        }
        mapAddressInserted.erase(it);
    }

    return true;
}

void CTxMemPool::addSpentIndex(const CTxMemPoolEntry &entry, const CCoinsViewCache &view)
{
    LOCK(cs);

    const CTransaction& tx = entry.GetTx();
    std::vector<CSpentIndexKey> inserted;

    uint256 txhash = tx.GetHash();
    for (unsigned int j = 0; j < tx.vin.size(); j++) {
        const CTxIn input = tx.vin[j];
        const CTxOut &prevout = view.GetOutputFor(input);
        uint256 addressHash;
        int addressType;
        std::vector<unsigned char> addressBytes(32);

        if (prevout.scriptPubKey.IsPayToScriptHash()) {
            std::copy(prevout.scriptPubKey.begin() + 2, prevout.scriptPubKey.begin() + 22, addressBytes.begin());
            addressHash = uint256(addressBytes);
            addressType = 2;
        } else if (prevout.scriptPubKey.IsPayToPubkeyHash()) {
            std::copy(prevout.scriptPubKey.begin() + 3, prevout.scriptPubKey.begin() + 23, addressBytes.begin());
            addressHash = uint256(addressBytes);
            addressType = 1;
        } else if (prevout.scriptPubKey.IsPayToPubkey()) {
            std::vector<unsigned char> pubkeyBytes(prevout.scriptPubKey.begin() + 1, prevout.scriptPubKey.end()-1);
            uint160 hashBytes = Hash160(pubkeyBytes);
            std::copy(hashBytes.begin(), hashBytes.end(), addressBytes.begin());
            addressHash = uint256(addressBytes);
            addressType = 1;
        } else if (prevout.scriptPubKey.IsPayToWitnessPubkeyHash()) {
            std::copy(prevout.scriptPubKey.begin() + 2, prevout.scriptPubKey.end(), addressBytes.begin());
            addressHash = uint256(addressBytes);
            addressType = 4;
        } else if (prevout.scriptPubKey.IsPayToWitnessScriptHash()) {
            std::copy(prevout.scriptPubKey.begin() + 2, prevout.scriptPubKey.end(), addressBytes.begin());
            addressHash = uint256(addressBytes);
            addressType = 3;
        } else {
            addressHash.SetNull();
            addressType = 0;
        }

        CSpentIndexKey key = CSpentIndexKey(input.prevout.hash, input.prevout.n);
        CSpentIndexValue value = CSpentIndexValue(txhash, j, -1, prevout.nValue, addressType, addressHash);

        mapSpent.insert(std::make_pair(key, value));
        inserted.push_back(key);
    }

    mapSpentInserted.insert(std::make_pair(txhash, inserted));
}

bool CTxMemPool::getSpentIndex(CSpentIndexKey &key, CSpentIndexValue &value)
{
    LOCK(cs);
    mapSpentIndex::iterator it;

    it = mapSpent.find(key);
    if (it != mapSpent.end()) {
        value = it->second;
        return true;
    }
    return false;
}

bool CTxMemPool::removeSpentIndex(const uint256 txhash)
{
    LOCK(cs);
    mapSpentIndexInserted::iterator it = mapSpentInserted.find(txhash);

    if (it != mapSpentInserted.end()) {
        std::vector<CSpentIndexKey> keys = (*it).second;
        for (std::vector<CSpentIndexKey>::iterator mit = keys.begin(); mit != keys.end(); mit++) {
            mapSpent.erase(*mit);
        }
        mapSpentInserted.erase(it);
    }

    return true;
}
///////////////////////////////////////////////////////<|MERGE_RESOLUTION|>--- conflicted
+++ resolved
@@ -421,11 +421,7 @@
         // for any reason except being included in a block. Clients interested
         // in transactions included in blocks can subscribe to the BlockConnected
         // notification.
-<<<<<<< HEAD
-        GetMainSignals().TransactionRemovedFromMempool(it->GetSharedTx(), reason);
-=======
         GetMainSignals().TransactionRemovedFromMempool(it->GetSharedTx(), reason, mempool_sequence);
->>>>>>> da23532c
     }
 
     const uint256 hash = it->GetTx().GetHash();
