--- conflicted
+++ resolved
@@ -26,16 +26,8 @@
 #include <optional>
 #include <algorithm>
 
-<<<<<<< HEAD
-CTxMemPoolEntry::CTxMemPoolEntry(const CTransactionRef& _tx, const CAmount& _nFee,
-                                 int64_t _nTime, unsigned int _entryHeight,
-                                 bool _spendsCoinbase, int64_t _sigOpsCost, LockPoints lp, CAmount _nMinGasPrice)
-    : tx(_tx), nFee(_nFee), nTxWeight(GetTransactionWeight(*tx)), nUsageSize(RecursiveDynamicUsage(tx)), nTime(_nTime), entryHeight(_entryHeight),
-    spendsCoinbase(_spendsCoinbase), sigOpCost(_sigOpsCost), lockPoints(lp), nMinGasPrice(_nMinGasPrice)
-=======
 // Helpers for modifying CTxMemPool::mapTx, which is a boost multi_index.
 struct update_descendant_state
->>>>>>> ec86f1e9
 {
     update_descendant_state(int64_t _modifySize, CAmount _modifyFee, int64_t _modifyCount) :
         modifySize(_modifySize), modifyFee(_modifyFee), modifyCount(_modifyCount)
@@ -654,36 +646,7 @@
 
     setEntries txToRemove;
     for (indexed_transaction_set::const_iterator it = mapTx.begin(); it != mapTx.end(); it++) {
-<<<<<<< HEAD
-        const CTransaction& tx = it->GetTx();
-        LockPoints lp = it->GetLockPoints();
-        bool validLP =  TestLockPointValidity(active_chainstate.m_chain, &lp);
-        CCoinsViewMemPool view_mempool(&active_chainstate.CoinsTip(), *this);
-        if (!CheckFinalTx(active_chainstate.m_chain.Tip(), tx, flags)
-            || !CheckSequenceLocks(active_chainstate.m_chain.Tip(), view_mempool, tx, flags, &lp, validLP)) {
-            // Note if CheckSequenceLocks fails the LockPoints may still be invalid
-            // So it's critical that we remove the tx and not depend on the LockPoints.
-            txToRemove.insert(it);
-        } else if (it->GetSpendsCoinbase()) {
-            for (const CTxIn& txin : tx.vin) {
-                indexed_transaction_set::const_iterator it2 = mapTx.find(txin.prevout.hash);
-                if (it2 != mapTx.end())
-                    continue;
-                const Coin &coin = active_chainstate.CoinsTip().AccessCoin(txin.prevout);
-                if (m_check_ratio != 0) assert(!coin.IsSpent());
-                unsigned int nMemPoolHeight = active_chainstate.m_chain.Tip()->nHeight + 1;
-                if (coin.IsSpent() || (coin.IsCoinBase() && ((signed long)nMemPoolHeight) - coin.nHeight < Params().GetConsensus().CoinbaseMaturity(nMemPoolHeight))) {
-                    txToRemove.insert(it);
-                    break;
-                }
-            }
-        }
-        if (!validLP) {
-            mapTx.modify(it, update_lock_points(lp));
-        }
-=======
         if (check_final_and_mature(it)) txToRemove.insert(it);
->>>>>>> ec86f1e9
     }
     setEntries setAllRemoves;
     for (txiter it : txToRemove) {
@@ -1216,11 +1179,7 @@
         if (pvNoSpendsRemaining) {
             for (const CTransaction& tx : txn) {
                 for (const CTxIn& txin : tx.vin) {
-<<<<<<< HEAD
-                    if (exists(txin.prevout.hash)) continue;
-=======
                     if (exists(GenTxid::Txid(txin.prevout.hash))) continue;
->>>>>>> ec86f1e9
                     if (!mapNextTx.count(txin.prevout)) {
                         pvNoSpendsRemaining->push_back(txin.prevout);
                     }
