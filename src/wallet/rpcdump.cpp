<<<<<<< HEAD
// Copyright (c) 2009-2017 The Bitcoin Core developers
=======
// Copyright (c) 2009-2018 The Bitcoin Core developers
>>>>>>> 228c1378
// Distributed under the MIT software license, see the accompanying
// file COPYING or http://www.opensource.org/licenses/mit-license.php.

#include <chain.h>
#include <key_io.h>
#include <rpc/server.h>
#include <validation.h>
#include <script/script.h>
#include <script/standard.h>
#include <sync.h>
#include <util.h>
#include <utiltime.h>
#include <wallet/wallet.h>
#include <merkleblock.h>
#include <core_io.h>

#include <wallet/rpcwallet.h>

#include <fstream>
#include <stdint.h>

#include <boost/algorithm/string.hpp>
#include <boost/date_time/posix_time/posix_time.hpp>

#include <univalue.h>


int64_t static DecodeDumpTime(const std::string &str) {
    static const boost::posix_time::ptime epoch = boost::posix_time::from_time_t(0);
    static const std::locale loc(std::locale::classic(),
        new boost::posix_time::time_input_facet("%Y-%m-%dT%H:%M:%SZ"));
    std::istringstream iss(str);
    iss.imbue(loc);
    boost::posix_time::ptime ptime(boost::date_time::not_a_date_time);
    iss >> ptime;
    if (ptime.is_not_a_date_time())
        return 0;
    return (ptime - epoch).total_seconds();
}

std::string static EncodeDumpString(const std::string &str) {
    std::stringstream ret;
    for (unsigned char c : str) {
        if (c <= 32 || c >= 128 || c == '%') {
            ret << '%' << HexStr(&c, &c + 1);
        } else {
            ret << c;
        }
    }
    return ret.str();
}

static std::string DecodeDumpString(const std::string &str) {
    std::stringstream ret;
    for (unsigned int pos = 0; pos < str.length(); pos++) {
        unsigned char c = str[pos];
        if (c == '%' && pos+2 < str.length()) {
            c = (((str[pos+1]>>6)*9+((str[pos+1]-'0')&15)) << 4) |
                ((str[pos+2]>>6)*9+((str[pos+2]-'0')&15));
            pos += 2;
        }
        ret << c;
    }
    return ret.str();
}

<<<<<<< HEAD
bool GetWalletAddressesForKey(CWallet * const pwallet, const CKeyID &keyid, std::string &strAddr, std::string &strLabel)
=======
static bool GetWalletAddressesForKey(CWallet * const pwallet, const CKeyID &keyid, std::string &strAddr, std::string &strLabel)
>>>>>>> 228c1378
{
    bool fLabelFound = false;
    CKey key;
    pwallet->GetKey(keyid, key);
    for (const auto& dest : GetAllDestinationsForKey(key.GetPubKey())) {
        if (pwallet->mapAddressBook.count(dest)) {
            if (!strAddr.empty()) {
                strAddr += ",";
            }
            strAddr += EncodeDestination(dest);
            strLabel = EncodeDumpString(pwallet->mapAddressBook[dest].name);
            fLabelFound = true;
        }
    }
    if (!fLabelFound) {
<<<<<<< HEAD
        strAddr = EncodeDestination(GetDestinationForKey(key.GetPubKey(), g_address_type));
=======
        strAddr = EncodeDestination(GetDestinationForKey(key.GetPubKey(), pwallet->m_default_address_type));
>>>>>>> 228c1378
    }
    return fLabelFound;
}

<<<<<<< HEAD
=======
static const int64_t TIMESTAMP_MIN = 0;

static void RescanWallet(CWallet& wallet, const WalletRescanReserver& reserver, int64_t time_begin = TIMESTAMP_MIN, bool update = true)
{
    int64_t scanned_time = wallet.RescanFromTime(time_begin, reserver, update);
    if (wallet.IsAbortingRescan()) {
        throw JSONRPCError(RPC_MISC_ERROR, "Rescan aborted by user.");
    } else if (scanned_time > time_begin) {
        throw JSONRPCError(RPC_WALLET_ERROR, "Rescan was unable to fully rescan the blockchain. Some transactions may be missing.");
    }
}
>>>>>>> 228c1378

UniValue importprivkey(const JSONRPCRequest& request)
{
    std::shared_ptr<CWallet> const wallet = GetWalletForJSONRPCRequest(request);
    CWallet* const pwallet = wallet.get();
    if (!EnsureWalletIsAvailable(pwallet, request.fHelp)) {
        return NullUniValue;
    }

    if (request.fHelp || request.params.size() < 1 || request.params.size() > 3)
        throw std::runtime_error(
            "importprivkey \"qtumprivkey\" ( \"label\" ) ( rescan )\n"
            "\nAdds a private key (as returned by dumpprivkey) to your wallet. Requires a new wallet backup.\n"
            "Hint: use importmulti to import more than one private key.\n"
            "\nArguments:\n"
            "1. \"qtumprivkey\"      (string, required) The private key (see dumpprivkey)\n"
            "2. \"label\"            (string, optional, default=\"\") An optional label\n"
            "3. rescan               (boolean, optional, default=true) Rescan the wallet for transactions\n"
<<<<<<< HEAD
            "\nNote: This call can take minutes to complete if rescan is true, during that time, other rpc calls\n"
=======
            "\nNote: This call can take over an hour to complete if rescan is true, during that time, other rpc calls\n"
>>>>>>> 228c1378
            "may report that the imported key exists but related transactions are still missing, leading to temporarily incorrect/bogus balances and unspent outputs until rescan completes.\n"
            "\nExamples:\n"
            "\nDump a private key\n"
            + HelpExampleCli("dumpprivkey", "\"myaddress\"") +
            "\nImport the private key with rescan\n"
            + HelpExampleCli("importprivkey", "\"mykey\"") +
            "\nImport using a label and without rescan\n"
            + HelpExampleCli("importprivkey", "\"mykey\" \"testing\" false") +
            "\nImport using default blank label and without rescan\n"
            + HelpExampleCli("importprivkey", "\"mykey\" \"\" false") +
            "\nAs a JSON-RPC call\n"
            + HelpExampleRpc("importprivkey", "\"mykey\", \"testing\", false")
        );


    WalletRescanReserver reserver(pwallet);
    bool fRescan = true;
    {
        LOCK2(cs_main, pwallet->cs_wallet);
<<<<<<< HEAD

        EnsureWalletIsUnlocked(pwallet);

        std::string strSecret = request.params[0].get_str();
        std::string strLabel = "";
        if (!request.params[1].isNull())
            strLabel = request.params[1].get_str();

        // Whether to perform rescan after import
        if (!request.params[2].isNull())
            fRescan = request.params[2].get_bool();

        if (fRescan && fPruneMode)
            throw JSONRPCError(RPC_WALLET_ERROR, "Rescan is disabled in pruned mode");

        if (fRescan && !reserver.reserve()) {
            throw JSONRPCError(RPC_WALLET_ERROR, "Wallet is currently rescanning. Abort existing rescan or wait.");
        }

        CBitcoinSecret vchSecret;
        bool fGood = vchSecret.SetString(strSecret);

        if (!fGood) throw JSONRPCError(RPC_INVALID_ADDRESS_OR_KEY, "Invalid private key encoding");
    if (fWalletUnlockStakingOnly)
        throw JSONRPCError(RPC_WALLET_UNLOCK_NEEDED, "Wallet is unlocked for staking only.");

        CKey key = vchSecret.GetKey();
        if (!key.IsValid()) throw JSONRPCError(RPC_INVALID_ADDRESS_OR_KEY, "Private key outside allowed range");

        CPubKey pubkey = key.GetPubKey();
        assert(key.VerifyPubKey(pubkey));
        CKeyID vchAddress = pubkey.GetID();
        {
            pwallet->MarkDirty();
            // We don't know which corresponding address will be used; label them all
            for (const auto& dest : GetAllDestinationsForKey(pubkey)) {
                pwallet->SetAddressBook(dest, strLabel, "receive");
            }

=======

        EnsureWalletIsUnlocked(pwallet);

        std::string strSecret = request.params[0].get_str();
        std::string strLabel = "";
        if (!request.params[1].isNull())
            strLabel = request.params[1].get_str();

        // Whether to perform rescan after import
        if (!request.params[2].isNull())
            fRescan = request.params[2].get_bool();

        if (fRescan && fPruneMode)
            throw JSONRPCError(RPC_WALLET_ERROR, "Rescan is disabled in pruned mode");

        if (fRescan && !reserver.reserve()) {
            throw JSONRPCError(RPC_WALLET_ERROR, "Wallet is currently rescanning. Abort existing rescan or wait.");
        }

        CKey key = DecodeSecret(strSecret);
        if (!key.IsValid()) throw JSONRPCError(RPC_INVALID_ADDRESS_OR_KEY, "Invalid private key encoding");
        if (pwallet->m_wallet_unlock_staking_only)
            throw JSONRPCError(RPC_WALLET_UNLOCK_NEEDED, "Wallet is unlocked for staking only.");

        CPubKey pubkey = key.GetPubKey();
        assert(key.VerifyPubKey(pubkey));
        CKeyID vchAddress = pubkey.GetID();
        {
            pwallet->MarkDirty();
            // We don't know which corresponding address will be used; label them all
            for (const auto& dest : GetAllDestinationsForKey(pubkey)) {
                pwallet->SetAddressBook(dest, strLabel, "receive");
            }

>>>>>>> 228c1378
            // Don't throw error in case a key is already there
            if (pwallet->HaveKey(vchAddress)) {
                return NullUniValue;
            }

            // whenever a key is imported, we need to scan the whole chain
            pwallet->UpdateTimeFirstKey(1);
            pwallet->mapKeyMetadata[vchAddress].nCreateTime = 1;

            if (!pwallet->AddKeyPubKey(key, pubkey)) {
                throw JSONRPCError(RPC_WALLET_ERROR, "Error adding key to wallet");
            }
            pwallet->LearnAllRelatedScripts(pubkey);
        }
    }
    if (fRescan) {
<<<<<<< HEAD
        pwallet->RescanFromTime(TIMESTAMP_MIN, reserver, true /* update */);
=======
        RescanWallet(*pwallet, reserver);
>>>>>>> 228c1378
    }

    return NullUniValue;
}

UniValue abortrescan(const JSONRPCRequest& request)
{
    std::shared_ptr<CWallet> const wallet = GetWalletForJSONRPCRequest(request);
    CWallet* const pwallet = wallet.get();
    if (!EnsureWalletIsAvailable(pwallet, request.fHelp)) {
        return NullUniValue;
    }

    if (request.fHelp || request.params.size() > 0)
        throw std::runtime_error(
            "abortrescan\n"
            "\nStops current wallet rescan triggered by an RPC call, e.g. by an importprivkey call.\n"
            "\nExamples:\n"
            "\nImport a private key\n"
            + HelpExampleCli("importprivkey", "\"mykey\"") +
            "\nAbort the running wallet rescan\n"
            + HelpExampleCli("abortrescan", "") +
            "\nAs a JSON-RPC call\n"
            + HelpExampleRpc("abortrescan", "")
        );

    if (!pwallet->IsScanning() || pwallet->IsAbortingRescan()) return false;
    pwallet->AbortRescan();
    return true;
}

static void ImportAddress(CWallet*, const CTxDestination& dest, const std::string& strLabel);
static void ImportScript(CWallet* const pwallet, const CScript& script, const std::string& strLabel, bool isRedeemScript) EXCLUSIVE_LOCKS_REQUIRED(pwallet->cs_wallet)
{
    if (!isRedeemScript && ::IsMine(*pwallet, script) == ISMINE_SPENDABLE) {
        throw JSONRPCError(RPC_WALLET_ERROR, "The wallet already contains the private key for this address or script");
    }

    pwallet->MarkDirty();

    if (!pwallet->HaveWatchOnly(script) && !pwallet->AddWatchOnly(script, 0 /* nCreateTime */)) {
        throw JSONRPCError(RPC_WALLET_ERROR, "Error adding address to wallet");
    }

    if (isRedeemScript) {
        const CScriptID id(script);
        if (!pwallet->HaveCScript(id) && !pwallet->AddCScript(script)) {
            throw JSONRPCError(RPC_WALLET_ERROR, "Error adding p2sh redeemScript to wallet");
        }
        ImportAddress(pwallet, id, strLabel);
    } else {
        CTxDestination destination;
        if (ExtractDestination(script, destination)) {
            pwallet->SetAddressBook(destination, strLabel, "receive");
        }
    }
}

static void ImportAddress(CWallet* const pwallet, const CTxDestination& dest, const std::string& strLabel) EXCLUSIVE_LOCKS_REQUIRED(pwallet->cs_wallet)
{
    CScript script = GetScriptForDestination(dest);
    ImportScript(pwallet, script, strLabel, false);
    // add to address book or update label
    if (IsValidDestination(dest))
        pwallet->SetAddressBook(dest, strLabel, "receive");
}

UniValue importaddress(const JSONRPCRequest& request)
{
    std::shared_ptr<CWallet> const wallet = GetWalletForJSONRPCRequest(request);
    CWallet* const pwallet = wallet.get();
    if (!EnsureWalletIsAvailable(pwallet, request.fHelp)) {
        return NullUniValue;
    }

    if (request.fHelp || request.params.size() < 1 || request.params.size() > 4)
        throw std::runtime_error(
            "importaddress \"address\" ( \"label\" rescan p2sh )\n"
            "\nAdds an address or script (in hex) that can be watched as if it were in your wallet but cannot be used to spend. Requires a new wallet backup.\n"
            "\nArguments:\n"
            "1. \"address\"          (string, required) The Bitcoin address (or hex-encoded script)\n"
            "2. \"label\"            (string, optional, default=\"\") An optional label\n"
            "3. rescan               (boolean, optional, default=true) Rescan the wallet for transactions\n"
            "4. p2sh                 (boolean, optional, default=false) Add the P2SH version of the script as well\n"
<<<<<<< HEAD
            "\nNote: This call can take minutes to complete if rescan is true, during that time, other rpc calls\n"
=======
            "\nNote: This call can take over an hour to complete if rescan is true, during that time, other rpc calls\n"
>>>>>>> 228c1378
            "may report that the imported address exists but related transactions are still missing, leading to temporarily incorrect/bogus balances and unspent outputs until rescan completes.\n"
            "If you have the full public key, you should call importpubkey instead of this.\n"
            "\nNote: If you import a non-standard raw script in hex form, outputs sending to it will be treated\n"
            "as change, and not show up in many RPCs.\n"
            "\nExamples:\n"
            "\nImport an address with rescan\n"
            + HelpExampleCli("importaddress", "\"myaddress\"") +
            "\nImport using a label without rescan\n"
            + HelpExampleCli("importaddress", "\"myaddress\" \"testing\" false") +
            "\nAs a JSON-RPC call\n"
            + HelpExampleRpc("importaddress", "\"myaddress\", \"testing\", false")
        );


    std::string strLabel;
    if (!request.params[1].isNull())
        strLabel = request.params[1].get_str();

    // Whether to perform rescan after import
    bool fRescan = true;
    if (!request.params[2].isNull())
        fRescan = request.params[2].get_bool();

    if (fRescan && fPruneMode)
        throw JSONRPCError(RPC_WALLET_ERROR, "Rescan is disabled in pruned mode");

    WalletRescanReserver reserver(pwallet);
    if (fRescan && !reserver.reserve()) {
        throw JSONRPCError(RPC_WALLET_ERROR, "Wallet is currently rescanning. Abort existing rescan or wait.");
    }

    // Whether to import a p2sh version, too
    bool fP2SH = false;
    if (!request.params[3].isNull())
        fP2SH = request.params[3].get_bool();

    {
        LOCK2(cs_main, pwallet->cs_wallet);

        CTxDestination dest = DecodeDestination(request.params[0].get_str());
        if (IsValidDestination(dest)) {
            if (fP2SH) {
                throw JSONRPCError(RPC_INVALID_ADDRESS_OR_KEY, "Cannot use the p2sh flag with an address - use a script instead");
            }
            ImportAddress(pwallet, dest, strLabel);
        } else if (IsHex(request.params[0].get_str())) {
            std::vector<unsigned char> data(ParseHex(request.params[0].get_str()));
            ImportScript(pwallet, CScript(data.begin(), data.end()), strLabel, fP2SH);
        } else {
            throw JSONRPCError(RPC_INVALID_ADDRESS_OR_KEY, "Invalid Qtum address or script");
        }
    }
    if (fRescan)
    {
<<<<<<< HEAD
        pwallet->RescanFromTime(TIMESTAMP_MIN, reserver, true /* update */);
=======
        RescanWallet(*pwallet, reserver);
>>>>>>> 228c1378
        pwallet->ReacceptWalletTransactions();
    }

    return NullUniValue;
}

UniValue importprunedfunds(const JSONRPCRequest& request)
{
    std::shared_ptr<CWallet> const wallet = GetWalletForJSONRPCRequest(request);
    CWallet* const pwallet = wallet.get();
    if (!EnsureWalletIsAvailable(pwallet, request.fHelp)) {
        return NullUniValue;
    }

    if (request.fHelp || request.params.size() != 2)
        throw std::runtime_error(
            "importprunedfunds\n"
            "\nImports funds without rescan. Corresponding address or script must previously be included in wallet. Aimed towards pruned wallets. The end-user is responsible to import additional transactions that subsequently spend the imported outputs or rescan after the point in the blockchain the transaction is included.\n"
            "\nArguments:\n"
            "1. \"rawtransaction\" (string, required) A raw transaction in hex funding an already-existing address in wallet\n"
            "2. \"txoutproof\"     (string, required) The hex output from gettxoutproof that contains the transaction\n"
        );

    CMutableTransaction tx;
    if (!DecodeHexTx(tx, request.params[0].get_str()))
        throw JSONRPCError(RPC_DESERIALIZATION_ERROR, "TX decode failed");
    uint256 hashTx = tx.GetHash();
    CWalletTx wtx(pwallet, MakeTransactionRef(std::move(tx)));

    CDataStream ssMB(ParseHexV(request.params[1], "proof"), SER_NETWORK, PROTOCOL_VERSION);
    CMerkleBlock merkleBlock;
    ssMB >> merkleBlock;

    //Search partial merkle tree in proof for our transaction and index in valid block
    std::vector<uint256> vMatch;
    std::vector<unsigned int> vIndex;
    unsigned int txnIndex = 0;
    if (merkleBlock.txn.ExtractMatches(vMatch, vIndex) == merkleBlock.header.hashMerkleRoot) {

        LOCK(cs_main);
        const CBlockIndex* pindex = LookupBlockIndex(merkleBlock.header.GetHash());
        if (!pindex || !chainActive.Contains(pindex)) {
            throw JSONRPCError(RPC_INVALID_ADDRESS_OR_KEY, "Block not found in chain");
        }

        std::vector<uint256>::const_iterator it;
        if ((it = std::find(vMatch.begin(), vMatch.end(), hashTx))==vMatch.end()) {
            throw JSONRPCError(RPC_INVALID_ADDRESS_OR_KEY, "Transaction given doesn't exist in proof");
        }

        txnIndex = vIndex[it - vMatch.begin()];
    }
    else {
        throw JSONRPCError(RPC_INVALID_ADDRESS_OR_KEY, "Something wrong with merkleblock");
    }

    wtx.nIndex = txnIndex;
    wtx.hashBlock = merkleBlock.header.GetHash();

    LOCK2(cs_main, pwallet->cs_wallet);

    if (pwallet->IsMine(*wtx.tx)) {
        pwallet->AddToWallet(wtx, false);
        return NullUniValue;
    }

    throw JSONRPCError(RPC_INVALID_ADDRESS_OR_KEY, "No addresses in wallet correspond to included transaction");
}

UniValue removeprunedfunds(const JSONRPCRequest& request)
{
    std::shared_ptr<CWallet> const wallet = GetWalletForJSONRPCRequest(request);
    CWallet* const pwallet = wallet.get();
    if (!EnsureWalletIsAvailable(pwallet, request.fHelp)) {
        return NullUniValue;
    }

    if (request.fHelp || request.params.size() != 1)
        throw std::runtime_error(
            "removeprunedfunds \"txid\"\n"
            "\nDeletes the specified transaction from the wallet. Meant for use with pruned wallets and as a companion to importprunedfunds. This will affect wallet balances.\n"
            "\nArguments:\n"
            "1. \"txid\"           (string, required) The hex-encoded id of the transaction you are deleting\n"
            "\nExamples:\n"
            + HelpExampleCli("removeprunedfunds", "\"a8d0c0184dde994a09ec054286f1ce581bebf46446a512166eae7628734ea0a5\"") +
            "\nAs a JSON-RPC call\n"
            + HelpExampleRpc("removeprunedfunds", "\"a8d0c0184dde994a09ec054286f1ce581bebf46446a512166eae7628734ea0a5\"")
        );

    LOCK2(cs_main, pwallet->cs_wallet);

    uint256 hash;
    hash.SetHex(request.params[0].get_str());
    std::vector<uint256> vHash;
    vHash.push_back(hash);
    std::vector<uint256> vHashOut;

    if (pwallet->ZapSelectTx(vHash, vHashOut) != DBErrors::LOAD_OK) {
        throw JSONRPCError(RPC_WALLET_ERROR, "Could not properly delete the transaction.");
    }

    if(vHashOut.empty()) {
        throw JSONRPCError(RPC_INVALID_PARAMETER, "Transaction does not exist in wallet.");
    }

    return NullUniValue;
}

UniValue importpubkey(const JSONRPCRequest& request)
{
    std::shared_ptr<CWallet> const wallet = GetWalletForJSONRPCRequest(request);
    CWallet* const pwallet = wallet.get();
    if (!EnsureWalletIsAvailable(pwallet, request.fHelp)) {
        return NullUniValue;
    }

    if (request.fHelp || request.params.size() < 1 || request.params.size() > 3)
        throw std::runtime_error(
            "importpubkey \"pubkey\" ( \"label\" rescan )\n"
            "\nAdds a public key (in hex) that can be watched as if it were in your wallet but cannot be used to spend. Requires a new wallet backup.\n"
            "\nArguments:\n"
            "1. \"pubkey\"           (string, required) The hex-encoded public key\n"
            "2. \"label\"            (string, optional, default=\"\") An optional label\n"
            "3. rescan               (boolean, optional, default=true) Rescan the wallet for transactions\n"
<<<<<<< HEAD
            "\nNote: This call can take minutes to complete if rescan is true, during that time, other rpc calls\n"
=======
            "\nNote: This call can take over an hour to complete if rescan is true, during that time, other rpc calls\n"
>>>>>>> 228c1378
            "may report that the imported pubkey exists but related transactions are still missing, leading to temporarily incorrect/bogus balances and unspent outputs until rescan completes.\n"
            "\nExamples:\n"
            "\nImport a public key with rescan\n"
            + HelpExampleCli("importpubkey", "\"mypubkey\"") +
            "\nImport using a label without rescan\n"
            + HelpExampleCli("importpubkey", "\"mypubkey\" \"testing\" false") +
            "\nAs a JSON-RPC call\n"
            + HelpExampleRpc("importpubkey", "\"mypubkey\", \"testing\", false")
        );


    std::string strLabel;
    if (!request.params[1].isNull())
        strLabel = request.params[1].get_str();

    // Whether to perform rescan after import
    bool fRescan = true;
    if (!request.params[2].isNull())
        fRescan = request.params[2].get_bool();

    if (fRescan && fPruneMode)
        throw JSONRPCError(RPC_WALLET_ERROR, "Rescan is disabled in pruned mode");

    WalletRescanReserver reserver(pwallet);
    if (fRescan && !reserver.reserve()) {
        throw JSONRPCError(RPC_WALLET_ERROR, "Wallet is currently rescanning. Abort existing rescan or wait.");
    }

    if (!IsHex(request.params[0].get_str()))
        throw JSONRPCError(RPC_INVALID_ADDRESS_OR_KEY, "Pubkey must be a hex string");
    std::vector<unsigned char> data(ParseHex(request.params[0].get_str()));
    CPubKey pubKey(data.begin(), data.end());
    if (!pubKey.IsFullyValid())
        throw JSONRPCError(RPC_INVALID_ADDRESS_OR_KEY, "Pubkey is not a valid public key");

    {
        LOCK2(cs_main, pwallet->cs_wallet);

        for (const auto& dest : GetAllDestinationsForKey(pubKey)) {
            ImportAddress(pwallet, dest, strLabel);
        }
        ImportScript(pwallet, GetScriptForRawPubKey(pubKey), strLabel, false);
        pwallet->LearnAllRelatedScripts(pubKey);
    }
    if (fRescan)
    {
<<<<<<< HEAD
        pwallet->RescanFromTime(TIMESTAMP_MIN, reserver, true /* update */);
=======
        RescanWallet(*pwallet, reserver);
>>>>>>> 228c1378
        pwallet->ReacceptWalletTransactions();
    }

    return NullUniValue;
}


UniValue importwallet(const JSONRPCRequest& request)
{
    std::shared_ptr<CWallet> const wallet = GetWalletForJSONRPCRequest(request);
    CWallet* const pwallet = wallet.get();
    if (!EnsureWalletIsAvailable(pwallet, request.fHelp)) {
        return NullUniValue;
    }

    if (request.fHelp || request.params.size() != 1)
        throw std::runtime_error(
            "importwallet \"filename\"\n"
            "\nImports keys from a wallet dump file (see dumpwallet). Requires a new wallet backup to include imported keys.\n"
            "\nArguments:\n"
            "1. \"filename\"    (string, required) The wallet file\n"
            "\nExamples:\n"
            "\nDump the wallet\n"
            + HelpExampleCli("dumpwallet", "\"test\"") +
            "\nImport the wallet\n"
            + HelpExampleCli("importwallet", "\"test\"") +
            "\nImport using the json rpc call\n"
            + HelpExampleRpc("importwallet", "\"test\"")
        );

    if (fPruneMode)
        throw JSONRPCError(RPC_WALLET_ERROR, "Importing wallets is disabled in pruned mode");

    WalletRescanReserver reserver(pwallet);
    if (!reserver.reserve()) {
        throw JSONRPCError(RPC_WALLET_ERROR, "Wallet is currently rescanning. Abort existing rescan or wait.");
    }

    int64_t nTimeBegin = 0;
    bool fGood = true;
    {
        LOCK2(cs_main, pwallet->cs_wallet);

        EnsureWalletIsUnlocked(pwallet);

        std::ifstream file;
        file.open(request.params[0].get_str().c_str(), std::ios::in | std::ios::ate);
        if (!file.is_open()) {
            throw JSONRPCError(RPC_INVALID_PARAMETER, "Cannot open wallet dump file");
        }
        nTimeBegin = chainActive.Tip()->GetBlockTime();

        int64_t nFilesize = std::max((int64_t)1, (int64_t)file.tellg());
        file.seekg(0, file.beg);

<<<<<<< HEAD
        pwallet->ShowProgress(_("Importing..."), 0); // show progress dialog in GUI
        while (file.good()) {
            pwallet->ShowProgress("", std::max(1, std::min(99, (int)(((double)file.tellg() / (double)nFilesize) * 100))));
=======
        // Use uiInterface.ShowProgress instead of pwallet.ShowProgress because pwallet.ShowProgress has a cancel button tied to AbortRescan which
        // we don't want for this progress bar showing the import progress. uiInterface.ShowProgress does not have a cancel button.
        uiInterface.ShowProgress(strprintf("%s " + _("Importing..."), pwallet->GetDisplayName()), 0, false); // show progress dialog in GUI
        while (file.good()) {
            uiInterface.ShowProgress("", std::max(1, std::min(99, (int)(((double)file.tellg() / (double)nFilesize) * 100))), false);
>>>>>>> 228c1378
            std::string line;
            std::getline(file, line);
            if (line.empty() || line[0] == '#')
                continue;

            std::vector<std::string> vstr;
            boost::split(vstr, line, boost::is_any_of(" "));
            if (vstr.size() < 2)
                continue;
<<<<<<< HEAD
            CBitcoinSecret vchSecret;
            if (vchSecret.SetString(vstr[0])) {
                CKey key = vchSecret.GetKey();
=======
            CKey key = DecodeSecret(vstr[0]);
            if (key.IsValid()) {
>>>>>>> 228c1378
                CPubKey pubkey = key.GetPubKey();
                assert(key.VerifyPubKey(pubkey));
                CKeyID keyid = pubkey.GetID();
                if (pwallet->HaveKey(keyid)) {
<<<<<<< HEAD
                    LogPrintf("Skipping import of %s (key already present)\n", EncodeDestination(keyid));
=======
                    pwallet->WalletLogPrintf("Skipping import of %s (key already present)\n", EncodeDestination(keyid));
>>>>>>> 228c1378
                    continue;
                }
                int64_t nTime = DecodeDumpTime(vstr[1]);
                std::string strLabel;
                bool fLabel = true;
                for (unsigned int nStr = 2; nStr < vstr.size(); nStr++) {
<<<<<<< HEAD
                    if (boost::algorithm::starts_with(vstr[nStr], "#"))
=======
                    if (vstr[nStr].front() == '#')
>>>>>>> 228c1378
                        break;
                    if (vstr[nStr] == "change=1")
                        fLabel = false;
                    if (vstr[nStr] == "reserve=1")
                        fLabel = false;
<<<<<<< HEAD
                    if (boost::algorithm::starts_with(vstr[nStr], "label=")) {
=======
                    if (vstr[nStr].substr(0,6) == "label=") {
>>>>>>> 228c1378
                        strLabel = DecodeDumpString(vstr[nStr].substr(6));
                        fLabel = true;
                    }
                }
<<<<<<< HEAD
                LogPrintf("Importing %s...\n", EncodeDestination(keyid));
=======
                pwallet->WalletLogPrintf("Importing %s...\n", EncodeDestination(keyid));
>>>>>>> 228c1378
                if (!pwallet->AddKeyPubKey(key, pubkey)) {
                    fGood = false;
                    continue;
                }
                pwallet->mapKeyMetadata[keyid].nCreateTime = nTime;
                if (fLabel)
                    pwallet->SetAddressBook(keyid, strLabel, "receive");
                nTimeBegin = std::min(nTimeBegin, nTime);
            } else if(IsHex(vstr[0])) {
               std::vector<unsigned char> vData(ParseHex(vstr[0]));
               CScript script = CScript(vData.begin(), vData.end());
<<<<<<< HEAD
               if (pwallet->HaveCScript(script)) {
                   LogPrintf("Skipping import of %s (script already present)\n", vstr[0]);
                   continue;
               }
               if(!pwallet->AddCScript(script)) {
                   LogPrintf("Error importing script %s\n", vstr[0]);
=======
               CScriptID id(script);
               if (pwallet->HaveCScript(id)) {
                   pwallet->WalletLogPrintf("Skipping import of %s (script already present)\n", vstr[0]);
                   continue;
               }
               if(!pwallet->AddCScript(script)) {
                   pwallet->WalletLogPrintf("Error importing script %s\n", vstr[0]);
>>>>>>> 228c1378
                   fGood = false;
                   continue;
               }
               int64_t birth_time = DecodeDumpTime(vstr[1]);
               if (birth_time > 0) {
<<<<<<< HEAD
                   pwallet->m_script_metadata[CScriptID(script)].nCreateTime = birth_time;
=======
                   pwallet->m_script_metadata[id].nCreateTime = birth_time;
>>>>>>> 228c1378
                   nTimeBegin = std::min(nTimeBegin, birth_time);
               }
            }
        }
        file.close();
<<<<<<< HEAD
        pwallet->ShowProgress("", 100); // hide progress dialog in GUI
        pwallet->UpdateTimeFirstKey(nTimeBegin);
    }
    pwallet->RescanFromTime(nTimeBegin, reserver, false /* update */);
=======
        uiInterface.ShowProgress("", 100, false); // hide progress dialog in GUI
        pwallet->UpdateTimeFirstKey(nTimeBegin);
    }
    uiInterface.ShowProgress("", 100, false); // hide progress dialog in GUI
    RescanWallet(*pwallet, reserver, nTimeBegin, false /* update */);
>>>>>>> 228c1378
    pwallet->MarkDirty();

    if (!fGood)
        throw JSONRPCError(RPC_WALLET_ERROR, "Error adding some keys/scripts to wallet");

    return NullUniValue;
}

UniValue dumpprivkey(const JSONRPCRequest& request)
{
    std::shared_ptr<CWallet> const wallet = GetWalletForJSONRPCRequest(request);
    CWallet* const pwallet = wallet.get();
    if (!EnsureWalletIsAvailable(pwallet, request.fHelp)) {
        return NullUniValue;
    }

    if (request.fHelp || request.params.size() != 1)
        throw std::runtime_error(
            "dumpprivkey \"address\"\n"
            "\nReveals the private key corresponding to 'address'.\n"
            "Then the importprivkey can be used with this output\n"
            "\nArguments:\n"
            "1. \"address\"   (string, required) The qtum address for the private key\n"
            "\nResult:\n"
            "\"key\"                (string) The private key\n"
            "\nExamples:\n"
            + HelpExampleCli("dumpprivkey", "\"myaddress\"")
            + HelpExampleCli("importprivkey", "\"mykey\"")
            + HelpExampleRpc("dumpprivkey", "\"myaddress\"")
        );

    LOCK2(cs_main, pwallet->cs_wallet);

    EnsureWalletIsUnlocked(pwallet);

    std::string strAddress = request.params[0].get_str();
    CTxDestination dest = DecodeDestination(strAddress);
    if (!IsValidDestination(dest)) {
        throw JSONRPCError(RPC_INVALID_ADDRESS_OR_KEY, "Invalid Qtum address");
<<<<<<< HEAD
        if (fWalletUnlockStakingOnly)
=======
        if (pwallet->m_wallet_unlock_staking_only)
>>>>>>> 228c1378
            throw JSONRPCError(RPC_WALLET_UNLOCK_NEEDED, "Wallet is unlocked for staking only.");
    }
    auto keyid = GetKeyForDestination(*pwallet, dest);
    if (keyid.IsNull()) {
        throw JSONRPCError(RPC_TYPE_ERROR, "Address does not refer to a key");
    }
    CKey vchSecret;
    if (!pwallet->GetKey(keyid, vchSecret)) {
        throw JSONRPCError(RPC_WALLET_ERROR, "Private key for address " + strAddress + " is not known");
    }
    return EncodeSecret(vchSecret);
}


UniValue dumpwallet(const JSONRPCRequest& request)
{
    std::shared_ptr<CWallet> const wallet = GetWalletForJSONRPCRequest(request);
    CWallet* const pwallet = wallet.get();
    if (!EnsureWalletIsAvailable(pwallet, request.fHelp)) {
        return NullUniValue;
    }

    if (request.fHelp || request.params.size() != 1)
        throw std::runtime_error(
            "dumpwallet \"filename\"\n"
            "\nDumps all wallet keys in a human-readable format to a server-side file. This does not allow overwriting existing files.\n"
            "\nArguments:\n"
            "1. \"filename\"    (string, required) The filename with path (either absolute or relative to qtumd)\n"
            "\nResult:\n"
            "{                           (json object)\n"
            "  \"filename\" : {        (string) The filename with full absolute path\n"
            "}\n"
            "\nExamples:\n"
            + HelpExampleCli("dumpwallet", "\"test\"")
            + HelpExampleRpc("dumpwallet", "\"test\"")
        );

    LOCK2(cs_main, pwallet->cs_wallet);

    EnsureWalletIsUnlocked(pwallet);

    boost::filesystem::path filepath = request.params[0].get_str();
    filepath = boost::filesystem::absolute(filepath);

    /* Prevent arbitrary files from being overwritten. There have been reports
     * that users have overwritten wallet files this way:
     * https://github.com/bitcoin/bitcoin/issues/9934
     * It may also avoid other security issues.
     */
    if (boost::filesystem::exists(filepath)) {
        throw JSONRPCError(RPC_INVALID_PARAMETER, filepath.string() + " already exists. If you are sure this is what you want, move it out of the way first");
    }

    std::ofstream file;
    file.open(filepath.string().c_str());
    if (!file.is_open())
        throw JSONRPCError(RPC_INVALID_PARAMETER, "Cannot open wallet dump file");

    std::map<CTxDestination, int64_t> mapKeyBirth;
    const std::map<CKeyID, int64_t>& mapKeyPool = pwallet->GetAllReserveKeys();
    pwallet->GetKeyBirthTimes(mapKeyBirth);

    std::set<CScriptID> scripts = pwallet->GetCScripts();
    // TODO: include scripts in GetKeyBirthTimes() output instead of separate

    // sort time/key pairs
    std::vector<std::pair<int64_t, CKeyID> > vKeyBirth;
    for (const auto& entry : mapKeyBirth) {
        if (const CKeyID* keyID = boost::get<CKeyID>(&entry.first)) { // set and test
            vKeyBirth.push_back(std::make_pair(entry.second, *keyID));
        }
    }
    mapKeyBirth.clear();
    std::sort(vKeyBirth.begin(), vKeyBirth.end());

    // produce output
    file << strprintf("# Wallet dump created by Qtum %s\n", CLIENT_BUILD);
<<<<<<< HEAD
    file << strprintf("# * Created on %s\n", EncodeDumpTime(GetTime()));
=======
    file << strprintf("# * Created on %s\n", FormatISO8601DateTime(GetTime()));
>>>>>>> 228c1378
    file << strprintf("# * Best block at time of backup was %i (%s),\n", chainActive.Height(), chainActive.Tip()->GetBlockHash().ToString());
    file << strprintf("#   mined on %s\n", FormatISO8601DateTime(chainActive.Tip()->GetBlockTime()));
    file << "\n";

    // add the base58check encoded extended master if the wallet uses HD
<<<<<<< HEAD
    CKeyID masterKeyID = pwallet->GetHDChain().masterKeyID;
    if (!masterKeyID.IsNull())
=======
    CKeyID seed_id = pwallet->GetHDChain().seed_id;
    if (!seed_id.IsNull())
>>>>>>> 228c1378
    {
        CKey seed;
        if (pwallet->GetKey(seed_id, seed)) {
            CExtKey masterKey;
            masterKey.SetSeed(seed.begin(), seed.size());

            file << "# extended private masterkey: " << EncodeExtKey(masterKey) << "\n\n";
        }
    }
    for (std::vector<std::pair<int64_t, CKeyID> >::const_iterator it = vKeyBirth.begin(); it != vKeyBirth.end(); it++) {
        const CKeyID &keyid = it->second;
<<<<<<< HEAD
        std::string strTime = EncodeDumpTime(it->first);
=======
        std::string strTime = FormatISO8601DateTime(it->first);
>>>>>>> 228c1378
        std::string strAddr;
        std::string strLabel;
        CKey key;
        if (pwallet->GetKey(keyid, key)) {
<<<<<<< HEAD
            file << strprintf("%s %s ", CBitcoinSecret(key).ToString(), strTime);
            if (GetWalletAddressesForKey(pwallet, keyid, strAddr, strLabel)) {
               file << strprintf("label=%s", strLabel);
            } else if (keyid == masterKeyID) {
                file << "hdmaster=1";
=======
            file << strprintf("%s %s ", EncodeSecret(key), strTime);
            if (GetWalletAddressesForKey(pwallet, keyid, strAddr, strLabel)) {
               file << strprintf("label=%s", strLabel);
            } else if (keyid == seed_id) {
                file << "hdseed=1";
>>>>>>> 228c1378
            } else if (mapKeyPool.count(keyid)) {
                file << "reserve=1";
            } else if (pwallet->mapKeyMetadata[keyid].hdKeypath == "s") {
                file << "inactivehdseed=1";
            } else {
                file << "change=1";
            }
            file << strprintf(" # addr=%s%s\n", strAddr, (pwallet->mapKeyMetadata[keyid].hdKeypath.size() > 0 ? " hdkeypath="+pwallet->mapKeyMetadata[keyid].hdKeypath : ""));
        }
    }
    file << "\n";
    for (const CScriptID &scriptid : scripts) {
        CScript script;
        std::string create_time = "0";
        std::string address = EncodeDestination(scriptid);
        // get birth times for scripts with metadata
        auto it = pwallet->m_script_metadata.find(scriptid);
        if (it != pwallet->m_script_metadata.end()) {
<<<<<<< HEAD
            create_time = EncodeDumpTime(it->second.nCreateTime);
=======
            create_time = FormatISO8601DateTime(it->second.nCreateTime);
>>>>>>> 228c1378
        }
        if(pwallet->GetCScript(scriptid, script)) {
            file << strprintf("%s %s script=1", HexStr(script.begin(), script.end()), create_time);
            file << strprintf(" # addr=%s\n", address);
        }
    }
    file << "\n";
    file << "# End of dump\n";
    file.close();

    UniValue reply(UniValue::VOBJ);
    reply.pushKV("filename", filepath.string());

    return reply;
}


static UniValue ProcessImport(CWallet * const pwallet, const UniValue& data, const int64_t timestamp) EXCLUSIVE_LOCKS_REQUIRED(pwallet->cs_wallet)
{
    try {
        bool success = false;

        // Required fields.
        const UniValue& scriptPubKey = data["scriptPubKey"];

        // Should have script or JSON with "address".
        if (!(scriptPubKey.getType() == UniValue::VOBJ && scriptPubKey.exists("address")) && !(scriptPubKey.getType() == UniValue::VSTR)) {
            throw JSONRPCError(RPC_INVALID_PARAMETER, "Invalid scriptPubKey");
        }

        // Optional fields.
        const std::string& strRedeemScript = data.exists("redeemscript") ? data["redeemscript"].get_str() : "";
        const UniValue& pubKeys = data.exists("pubkeys") ? data["pubkeys"].get_array() : UniValue();
        const UniValue& keys = data.exists("keys") ? data["keys"].get_array() : UniValue();
        const bool internal = data.exists("internal") ? data["internal"].get_bool() : false;
        const bool watchOnly = data.exists("watchonly") ? data["watchonly"].get_bool() : false;
        const std::string& label = data.exists("label") && !internal ? data["label"].get_str() : "";

        bool isScript = scriptPubKey.getType() == UniValue::VSTR;
        bool isP2SH = strRedeemScript.length() > 0;
        const std::string& output = isScript ? scriptPubKey.get_str() : scriptPubKey["address"].get_str();

        // Parse the output.
        CScript script;
        CTxDestination dest;

        if (!isScript) {
            dest = DecodeDestination(output);
            if (!IsValidDestination(dest)) {
                throw JSONRPCError(RPC_INVALID_ADDRESS_OR_KEY, "Invalid address");
            }
            script = GetScriptForDestination(dest);
        } else {
            if (!IsHex(output)) {
                throw JSONRPCError(RPC_INVALID_ADDRESS_OR_KEY, "Invalid scriptPubKey");
            }

            std::vector<unsigned char> vData(ParseHex(output));
            script = CScript(vData.begin(), vData.end());
        }

        // Watchonly and private keys
        if (watchOnly && keys.size()) {
            throw JSONRPCError(RPC_INVALID_PARAMETER, "Incompatibility found between watchonly and keys");
        }

        // Internal + Label
        if (internal && data.exists("label")) {
            throw JSONRPCError(RPC_INVALID_PARAMETER, "Incompatibility found between internal and label");
        }

        // Not having Internal + Script
        if (!internal && isScript) {
            throw JSONRPCError(RPC_INVALID_PARAMETER, "Internal must be set for hex scriptPubKey");
        }

        // Keys / PubKeys size check.
        if (!isP2SH && (keys.size() > 1 || pubKeys.size() > 1)) { // Address / scriptPubKey
            throw JSONRPCError(RPC_INVALID_PARAMETER, "More than private key given for one address");
        }

        // Invalid P2SH redeemScript
        if (isP2SH && !IsHex(strRedeemScript)) {
            throw JSONRPCError(RPC_INVALID_ADDRESS_OR_KEY, "Invalid redeem script");
        }

        // Process. //

        // P2SH
        if (isP2SH) {
            // Import redeem script.
            std::vector<unsigned char> vData(ParseHex(strRedeemScript));
            CScript redeemScript = CScript(vData.begin(), vData.end());

            // Invalid P2SH address
            if (!script.IsPayToScriptHash()) {
                throw JSONRPCError(RPC_INVALID_ADDRESS_OR_KEY, "Invalid P2SH address / script");
            }

            pwallet->MarkDirty();

            if (!pwallet->AddWatchOnly(redeemScript, timestamp)) {
                throw JSONRPCError(RPC_WALLET_ERROR, "Error adding address to wallet");
            }

            CScriptID redeem_id(redeemScript);
            if (!pwallet->HaveCScript(redeem_id) && !pwallet->AddCScript(redeemScript)) {
                throw JSONRPCError(RPC_WALLET_ERROR, "Error adding p2sh redeemScript to wallet");
            }

            CScript redeemDestination = GetScriptForDestination(redeem_id);

            if (::IsMine(*pwallet, redeemDestination) == ISMINE_SPENDABLE) {
                throw JSONRPCError(RPC_WALLET_ERROR, "The wallet already contains the private key for this address or script");
            }

            pwallet->MarkDirty();

            if (!pwallet->AddWatchOnly(redeemDestination, timestamp)) {
                throw JSONRPCError(RPC_WALLET_ERROR, "Error adding address to wallet");
            }

            // add to address book or update label
            if (IsValidDestination(dest)) {
                pwallet->SetAddressBook(dest, label, "receive");
            }

            // Import private keys.
            if (keys.size()) {
                for (size_t i = 0; i < keys.size(); i++) {
                    const std::string& privkey = keys[i].get_str();

                    CKey key = DecodeSecret(privkey);

                    if (!key.IsValid()) {
                        throw JSONRPCError(RPC_INVALID_ADDRESS_OR_KEY, "Invalid private key encoding");
                    }

                    CPubKey pubkey = key.GetPubKey();
                    assert(key.VerifyPubKey(pubkey));

                    CKeyID vchAddress = pubkey.GetID();
                    pwallet->MarkDirty();
                    pwallet->SetAddressBook(vchAddress, label, "receive");

                    if (pwallet->HaveKey(vchAddress)) {
                        throw JSONRPCError(RPC_INVALID_ADDRESS_OR_KEY, "Already have this key");
                    }

                    pwallet->mapKeyMetadata[vchAddress].nCreateTime = timestamp;

                    if (!pwallet->AddKeyPubKey(key, pubkey)) {
                        throw JSONRPCError(RPC_WALLET_ERROR, "Error adding key to wallet");
                    }

                    pwallet->UpdateTimeFirstKey(timestamp);
                }
            }

            success = true;
        } else {
            // Import public keys.
            if (pubKeys.size() && keys.size() == 0) {
                const std::string& strPubKey = pubKeys[0].get_str();

                if (!IsHex(strPubKey)) {
                    throw JSONRPCError(RPC_INVALID_ADDRESS_OR_KEY, "Pubkey must be a hex string");
                }

                std::vector<unsigned char> vData(ParseHex(strPubKey));
                CPubKey pubKey(vData.begin(), vData.end());

                if (!pubKey.IsFullyValid()) {
                    throw JSONRPCError(RPC_INVALID_ADDRESS_OR_KEY, "Pubkey is not a valid public key");
                }

                CTxDestination pubkey_dest = pubKey.GetID();

                // Consistency check.
                if (!isScript && !(pubkey_dest == dest)) {
                    throw JSONRPCError(RPC_INVALID_ADDRESS_OR_KEY, "Consistency check failed");
                }

                // Consistency check.
                if (isScript) {
                    CTxDestination destination;

                    if (ExtractDestination(script, destination)) {
                        if (!(destination == pubkey_dest)) {
                            throw JSONRPCError(RPC_INVALID_ADDRESS_OR_KEY, "Consistency check failed");
                        }
                    }
                }

                CScript pubKeyScript = GetScriptForDestination(pubkey_dest);

                if (::IsMine(*pwallet, pubKeyScript) == ISMINE_SPENDABLE) {
                    throw JSONRPCError(RPC_WALLET_ERROR, "The wallet already contains the private key for this address or script");
                }

                pwallet->MarkDirty();

                if (!pwallet->AddWatchOnly(pubKeyScript, timestamp)) {
                    throw JSONRPCError(RPC_WALLET_ERROR, "Error adding address to wallet");
                }

                // add to address book or update label
                if (IsValidDestination(pubkey_dest)) {
                    pwallet->SetAddressBook(pubkey_dest, label, "receive");
                }

                // TODO Is this necessary?
                CScript scriptRawPubKey = GetScriptForRawPubKey(pubKey);

                if (::IsMine(*pwallet, scriptRawPubKey) == ISMINE_SPENDABLE) {
                    throw JSONRPCError(RPC_WALLET_ERROR, "The wallet already contains the private key for this address or script");
                }

                pwallet->MarkDirty();

                if (!pwallet->AddWatchOnly(scriptRawPubKey, timestamp)) {
                    throw JSONRPCError(RPC_WALLET_ERROR, "Error adding address to wallet");
                }

                success = true;
            }

            // Import private keys.
            if (keys.size()) {
                const std::string& strPrivkey = keys[0].get_str();

                // Checks.
                CKey key = DecodeSecret(strPrivkey);

                if (!key.IsValid()) {
                    throw JSONRPCError(RPC_INVALID_ADDRESS_OR_KEY, "Invalid private key encoding");
                }

                CPubKey pubKey = key.GetPubKey();
                assert(key.VerifyPubKey(pubKey));

                CTxDestination pubkey_dest = pubKey.GetID();

                // Consistency check.
                if (!isScript && !(pubkey_dest == dest)) {
                    throw JSONRPCError(RPC_INVALID_ADDRESS_OR_KEY, "Consistency check failed");
                }

                // Consistency check.
                if (isScript) {
                    CTxDestination destination;

                    if (ExtractDestination(script, destination)) {
                        if (!(destination == pubkey_dest)) {
                            throw JSONRPCError(RPC_INVALID_ADDRESS_OR_KEY, "Consistency check failed");
                        }
                    }
                }

                CKeyID vchAddress = pubKey.GetID();
                pwallet->MarkDirty();
                pwallet->SetAddressBook(vchAddress, label, "receive");

                if (pwallet->HaveKey(vchAddress)) {
                    throw JSONRPCError(RPC_WALLET_ERROR, "The wallet already contains the private key for this address or script");
                }

                pwallet->mapKeyMetadata[vchAddress].nCreateTime = timestamp;

                if (!pwallet->AddKeyPubKey(key, pubKey)) {
                    throw JSONRPCError(RPC_WALLET_ERROR, "Error adding key to wallet");
                }

                pwallet->UpdateTimeFirstKey(timestamp);

                success = true;
            }

            // Import scriptPubKey only.
            if (pubKeys.size() == 0 && keys.size() == 0) {
                if (::IsMine(*pwallet, script) == ISMINE_SPENDABLE) {
                    throw JSONRPCError(RPC_WALLET_ERROR, "The wallet already contains the private key for this address or script");
                }

                pwallet->MarkDirty();

                if (!pwallet->AddWatchOnly(script, timestamp)) {
                    throw JSONRPCError(RPC_WALLET_ERROR, "Error adding address to wallet");
                }

                if (scriptPubKey.getType() == UniValue::VOBJ) {
                    // add to address book or update label
                    if (IsValidDestination(dest)) {
                        pwallet->SetAddressBook(dest, label, "receive");
                    }
                }

                success = true;
            }
        }

        UniValue result = UniValue(UniValue::VOBJ);
        result.pushKV("success", UniValue(success));
        return result;
    } catch (const UniValue& e) {
        UniValue result = UniValue(UniValue::VOBJ);
        result.pushKV("success", UniValue(false));
        result.pushKV("error", e);
        return result;
    } catch (...) {
        UniValue result = UniValue(UniValue::VOBJ);
        result.pushKV("success", UniValue(false));
        result.pushKV("error", JSONRPCError(RPC_MISC_ERROR, "Missing required fields"));
        return result;
    }
}

static int64_t GetImportTimestamp(const UniValue& data, int64_t now)
{
    if (data.exists("timestamp")) {
        const UniValue& timestamp = data["timestamp"];
        if (timestamp.isNum()) {
            return timestamp.get_int64();
        } else if (timestamp.isStr() && timestamp.get_str() == "now") {
            return now;
        }
        throw JSONRPCError(RPC_TYPE_ERROR, strprintf("Expected number or \"now\" timestamp value for key. got type %s", uvTypeName(timestamp.type())));
    }
    throw JSONRPCError(RPC_TYPE_ERROR, "Missing required timestamp field for key");
}

UniValue importmulti(const JSONRPCRequest& mainRequest)
{
    std::shared_ptr<CWallet> const wallet = GetWalletForJSONRPCRequest(mainRequest);
    CWallet* const pwallet = wallet.get();
    if (!EnsureWalletIsAvailable(pwallet, mainRequest.fHelp)) {
        return NullUniValue;
    }

    // clang-format off
    if (mainRequest.fHelp || mainRequest.params.size() < 1 || mainRequest.params.size() > 2)
        throw std::runtime_error(
            "importmulti \"requests\" ( \"options\" )\n\n"
            "Import addresses/scripts (with private or public keys, redeem script (P2SH)), rescanning all addresses in one-shot-only (rescan can be disabled via options). Requires a new wallet backup.\n\n"
            "Arguments:\n"
            "1. requests     (array, required) Data to be imported\n"
            "  [     (array of json objects)\n"
            "    {\n"
            "      \"scriptPubKey\": \"<script>\" | { \"address\":\"<address>\" }, (string / json, required) Type of scriptPubKey (string for script, json for address)\n"
            "      \"timestamp\": timestamp | \"now\"                        , (integer / string, required) Creation time of the key in seconds since epoch (Jan 1 1970 GMT),\n"
            "                                                              or the string \"now\" to substitute the current synced blockchain time. The timestamp of the oldest\n"
            "                                                              key will determine how far back blockchain rescans need to begin for missing wallet transactions.\n"
            "                                                              \"now\" can be specified to bypass scanning, for keys which are known to never have been used, and\n"
            "                                                              0 can be specified to scan the entire blockchain. Blocks up to 2 hours before the earliest key\n"
            "                                                              creation time of all keys being imported by the importmulti call will be scanned.\n"
            "      \"redeemscript\": \"<script>\"                            , (string, optional) Allowed only if the scriptPubKey is a P2SH address or a P2SH scriptPubKey\n"
            "      \"pubkeys\": [\"<pubKey>\", ... ]                         , (array, optional) Array of strings giving pubkeys that must occur in the output or redeemscript\n"
            "      \"keys\": [\"<key>\", ... ]                               , (array, optional) Array of strings giving private keys whose corresponding public keys must occur in the output or redeemscript\n"
            "      \"internal\": <true>                                    , (boolean, optional, default: false) Stating whether matching outputs should be treated as not incoming payments\n"
            "      \"watchonly\": <true>                                   , (boolean, optional, default: false) Stating whether matching outputs should be considered watched even when they're not spendable, only allowed if keys are empty\n"
            "      \"label\": <label>                                      , (string, optional, default: '') Label to assign to the address (aka account name, for now), only allowed with internal=false\n"
            "    }\n"
            "  ,...\n"
            "  ]\n"
            "2. options                 (json, optional)\n"
            "  {\n"
            "     \"rescan\": <false>,         (boolean, optional, default: true) Stating if should rescan the blockchain after all imports\n"
            "  }\n"
<<<<<<< HEAD
            "\nNote: This call can take minutes to complete if rescan is true, during that time, other rpc calls\n"
=======
            "\nNote: This call can take over an hour to complete if rescan is true, during that time, other rpc calls\n"
>>>>>>> 228c1378
            "may report that the imported keys, addresses or scripts exists but related transactions are still missing.\n"
            "\nExamples:\n" +
            HelpExampleCli("importmulti", "'[{ \"scriptPubKey\": { \"address\": \"<my address>\" }, \"timestamp\":1455191478 }, "
                                          "{ \"scriptPubKey\": { \"address\": \"<my 2nd address>\" }, \"label\": \"example 2\", \"timestamp\": 1455191480 }]'") +
            HelpExampleCli("importmulti", "'[{ \"scriptPubKey\": { \"address\": \"<my address>\" }, \"timestamp\":1455191478 }]' '{ \"rescan\": false}'") +

            "\nResponse is an array with the same size as the input that has the execution result :\n"
            "  [{ \"success\": true } , { \"success\": false, \"error\": { \"code\": -1, \"message\": \"Internal Server Error\"} }, ... ]\n");

    // clang-format on

    RPCTypeCheck(mainRequest.params, {UniValue::VARR, UniValue::VOBJ});

    const UniValue& requests = mainRequest.params[0];

    //Default options
    bool fRescan = true;

    if (!mainRequest.params[1].isNull()) {
        const UniValue& options = mainRequest.params[1];

        if (options.exists("rescan")) {
            fRescan = options["rescan"].get_bool();
        }
    }

    WalletRescanReserver reserver(pwallet);
    if (fRescan && !reserver.reserve()) {
        throw JSONRPCError(RPC_WALLET_ERROR, "Wallet is currently rescanning. Abort existing rescan or wait.");
    }

    int64_t now = 0;
    bool fRunScan = false;
    int64_t nLowestTimestamp = 0;
    UniValue response(UniValue::VARR);
    {
        LOCK2(cs_main, pwallet->cs_wallet);
        EnsureWalletIsUnlocked(pwallet);

        // Verify all timestamps are present before importing any keys.
        now = chainActive.Tip() ? chainActive.Tip()->GetMedianTimePast() : 0;
        for (const UniValue& data : requests.getValues()) {
            GetImportTimestamp(data, now);
        }

        const int64_t minimumTimestamp = 1;

        if (fRescan && chainActive.Tip()) {
            nLowestTimestamp = chainActive.Tip()->GetBlockTime();
        } else {
            fRescan = false;
        }

        for (const UniValue& data : requests.getValues()) {
            const int64_t timestamp = std::max(GetImportTimestamp(data, now), minimumTimestamp);
            const UniValue result = ProcessImport(pwallet, data, timestamp);
            response.push_back(result);

            if (!fRescan) {
                continue;
            }

            // If at least one request was successful then allow rescan.
            if (result["success"].get_bool()) {
                fRunScan = true;
            }

            // Get the lowest timestamp.
            if (timestamp < nLowestTimestamp) {
                nLowestTimestamp = timestamp;
            }
        }
    }
    if (fRescan && fRunScan && requests.size()) {
        int64_t scannedTime = pwallet->RescanFromTime(nLowestTimestamp, reserver, true /* update */);
        pwallet->ReacceptWalletTransactions();

        if (pwallet->IsAbortingRescan()) {
            throw JSONRPCError(RPC_MISC_ERROR, "Rescan aborted by user.");
        }
        if (scannedTime > nLowestTimestamp) {
            std::vector<UniValue> results = response.getValues();
            response.clear();
            response.setArray();
            size_t i = 0;
            for (const UniValue& request : requests.getValues()) {
                // If key creation date is within the successfully scanned
                // range, or if the import result already has an error set, let
                // the result stand unmodified. Otherwise replace the result
                // with an error message.
                if (scannedTime <= GetImportTimestamp(request, now) || results.at(i).exists("error")) {
                    response.push_back(results.at(i));
                } else {
                    UniValue result = UniValue(UniValue::VOBJ);
                    result.pushKV("success", UniValue(false));
                    result.pushKV(
                        "error",
                        JSONRPCError(
                            RPC_MISC_ERROR,
                            strprintf("Rescan failed for key with creation timestamp %d. There was an error reading a "
                                      "block from time %d, which is after or within %d seconds of key creation, and "
                                      "could contain transactions pertaining to the key. As a result, transactions "
                                      "and coins using this key may not appear in the wallet. This error could be "
                                      "caused by pruning or data corruption (see qtumd log for details) and could "
                                      "be dealt with by downloading and rescanning the relevant blocks (see -reindex "
                                      "and -rescan options).",
                                GetImportTimestamp(request, now), scannedTime - TIMESTAMP_WINDOW - 1, TIMESTAMP_WINDOW)));
                    response.push_back(std::move(result));
                }
                ++i;
            }
        }
    }

    return response;
}<|MERGE_RESOLUTION|>--- conflicted
+++ resolved
@@ -1,8 +1,4 @@
-<<<<<<< HEAD
-// Copyright (c) 2009-2017 The Bitcoin Core developers
-=======
 // Copyright (c) 2009-2018 The Bitcoin Core developers
->>>>>>> 228c1378
 // Distributed under the MIT software license, see the accompanying
 // file COPYING or http://www.opensource.org/licenses/mit-license.php.
 
@@ -69,11 +65,7 @@
     return ret.str();
 }
 
-<<<<<<< HEAD
-bool GetWalletAddressesForKey(CWallet * const pwallet, const CKeyID &keyid, std::string &strAddr, std::string &strLabel)
-=======
 static bool GetWalletAddressesForKey(CWallet * const pwallet, const CKeyID &keyid, std::string &strAddr, std::string &strLabel)
->>>>>>> 228c1378
 {
     bool fLabelFound = false;
     CKey key;
@@ -89,17 +81,11 @@
         }
     }
     if (!fLabelFound) {
-<<<<<<< HEAD
-        strAddr = EncodeDestination(GetDestinationForKey(key.GetPubKey(), g_address_type));
-=======
         strAddr = EncodeDestination(GetDestinationForKey(key.GetPubKey(), pwallet->m_default_address_type));
->>>>>>> 228c1378
     }
     return fLabelFound;
 }
 
-<<<<<<< HEAD
-=======
 static const int64_t TIMESTAMP_MIN = 0;
 
 static void RescanWallet(CWallet& wallet, const WalletRescanReserver& reserver, int64_t time_begin = TIMESTAMP_MIN, bool update = true)
@@ -111,7 +97,6 @@
         throw JSONRPCError(RPC_WALLET_ERROR, "Rescan was unable to fully rescan the blockchain. Some transactions may be missing.");
     }
 }
->>>>>>> 228c1378
 
 UniValue importprivkey(const JSONRPCRequest& request)
 {
@@ -130,11 +115,7 @@
             "1. \"qtumprivkey\"      (string, required) The private key (see dumpprivkey)\n"
             "2. \"label\"            (string, optional, default=\"\") An optional label\n"
             "3. rescan               (boolean, optional, default=true) Rescan the wallet for transactions\n"
-<<<<<<< HEAD
-            "\nNote: This call can take minutes to complete if rescan is true, during that time, other rpc calls\n"
-=======
             "\nNote: This call can take over an hour to complete if rescan is true, during that time, other rpc calls\n"
->>>>>>> 228c1378
             "may report that the imported key exists but related transactions are still missing, leading to temporarily incorrect/bogus balances and unspent outputs until rescan completes.\n"
             "\nExamples:\n"
             "\nDump a private key\n"
@@ -154,7 +135,6 @@
     bool fRescan = true;
     {
         LOCK2(cs_main, pwallet->cs_wallet);
-<<<<<<< HEAD
 
         EnsureWalletIsUnlocked(pwallet);
 
@@ -174,15 +154,10 @@
             throw JSONRPCError(RPC_WALLET_ERROR, "Wallet is currently rescanning. Abort existing rescan or wait.");
         }
 
-        CBitcoinSecret vchSecret;
-        bool fGood = vchSecret.SetString(strSecret);
-
-        if (!fGood) throw JSONRPCError(RPC_INVALID_ADDRESS_OR_KEY, "Invalid private key encoding");
-    if (fWalletUnlockStakingOnly)
-        throw JSONRPCError(RPC_WALLET_UNLOCK_NEEDED, "Wallet is unlocked for staking only.");
-
-        CKey key = vchSecret.GetKey();
-        if (!key.IsValid()) throw JSONRPCError(RPC_INVALID_ADDRESS_OR_KEY, "Private key outside allowed range");
+        CKey key = DecodeSecret(strSecret);
+        if (!key.IsValid()) throw JSONRPCError(RPC_INVALID_ADDRESS_OR_KEY, "Invalid private key encoding");
+        if (pwallet->m_wallet_unlock_staking_only)
+            throw JSONRPCError(RPC_WALLET_UNLOCK_NEEDED, "Wallet is unlocked for staking only.");
 
         CPubKey pubkey = key.GetPubKey();
         assert(key.VerifyPubKey(pubkey));
@@ -194,42 +169,6 @@
                 pwallet->SetAddressBook(dest, strLabel, "receive");
             }
 
-=======
-
-        EnsureWalletIsUnlocked(pwallet);
-
-        std::string strSecret = request.params[0].get_str();
-        std::string strLabel = "";
-        if (!request.params[1].isNull())
-            strLabel = request.params[1].get_str();
-
-        // Whether to perform rescan after import
-        if (!request.params[2].isNull())
-            fRescan = request.params[2].get_bool();
-
-        if (fRescan && fPruneMode)
-            throw JSONRPCError(RPC_WALLET_ERROR, "Rescan is disabled in pruned mode");
-
-        if (fRescan && !reserver.reserve()) {
-            throw JSONRPCError(RPC_WALLET_ERROR, "Wallet is currently rescanning. Abort existing rescan or wait.");
-        }
-
-        CKey key = DecodeSecret(strSecret);
-        if (!key.IsValid()) throw JSONRPCError(RPC_INVALID_ADDRESS_OR_KEY, "Invalid private key encoding");
-        if (pwallet->m_wallet_unlock_staking_only)
-            throw JSONRPCError(RPC_WALLET_UNLOCK_NEEDED, "Wallet is unlocked for staking only.");
-
-        CPubKey pubkey = key.GetPubKey();
-        assert(key.VerifyPubKey(pubkey));
-        CKeyID vchAddress = pubkey.GetID();
-        {
-            pwallet->MarkDirty();
-            // We don't know which corresponding address will be used; label them all
-            for (const auto& dest : GetAllDestinationsForKey(pubkey)) {
-                pwallet->SetAddressBook(dest, strLabel, "receive");
-            }
-
->>>>>>> 228c1378
             // Don't throw error in case a key is already there
             if (pwallet->HaveKey(vchAddress)) {
                 return NullUniValue;
@@ -246,11 +185,7 @@
         }
     }
     if (fRescan) {
-<<<<<<< HEAD
-        pwallet->RescanFromTime(TIMESTAMP_MIN, reserver, true /* update */);
-=======
         RescanWallet(*pwallet, reserver);
->>>>>>> 228c1378
     }
 
     return NullUniValue;
@@ -335,11 +270,7 @@
             "2. \"label\"            (string, optional, default=\"\") An optional label\n"
             "3. rescan               (boolean, optional, default=true) Rescan the wallet for transactions\n"
             "4. p2sh                 (boolean, optional, default=false) Add the P2SH version of the script as well\n"
-<<<<<<< HEAD
-            "\nNote: This call can take minutes to complete if rescan is true, during that time, other rpc calls\n"
-=======
             "\nNote: This call can take over an hour to complete if rescan is true, during that time, other rpc calls\n"
->>>>>>> 228c1378
             "may report that the imported address exists but related transactions are still missing, leading to temporarily incorrect/bogus balances and unspent outputs until rescan completes.\n"
             "If you have the full public key, you should call importpubkey instead of this.\n"
             "\nNote: If you import a non-standard raw script in hex form, outputs sending to it will be treated\n"
@@ -394,11 +325,7 @@
     }
     if (fRescan)
     {
-<<<<<<< HEAD
-        pwallet->RescanFromTime(TIMESTAMP_MIN, reserver, true /* update */);
-=======
         RescanWallet(*pwallet, reserver);
->>>>>>> 228c1378
         pwallet->ReacceptWalletTransactions();
     }
 
@@ -523,11 +450,7 @@
             "1. \"pubkey\"           (string, required) The hex-encoded public key\n"
             "2. \"label\"            (string, optional, default=\"\") An optional label\n"
             "3. rescan               (boolean, optional, default=true) Rescan the wallet for transactions\n"
-<<<<<<< HEAD
-            "\nNote: This call can take minutes to complete if rescan is true, during that time, other rpc calls\n"
-=======
             "\nNote: This call can take over an hour to complete if rescan is true, during that time, other rpc calls\n"
->>>>>>> 228c1378
             "may report that the imported pubkey exists but related transactions are still missing, leading to temporarily incorrect/bogus balances and unspent outputs until rescan completes.\n"
             "\nExamples:\n"
             "\nImport a public key with rescan\n"
@@ -574,11 +497,7 @@
     }
     if (fRescan)
     {
-<<<<<<< HEAD
-        pwallet->RescanFromTime(TIMESTAMP_MIN, reserver, true /* update */);
-=======
         RescanWallet(*pwallet, reserver);
->>>>>>> 228c1378
         pwallet->ReacceptWalletTransactions();
     }
 
@@ -634,17 +553,11 @@
         int64_t nFilesize = std::max((int64_t)1, (int64_t)file.tellg());
         file.seekg(0, file.beg);
 
-<<<<<<< HEAD
-        pwallet->ShowProgress(_("Importing..."), 0); // show progress dialog in GUI
-        while (file.good()) {
-            pwallet->ShowProgress("", std::max(1, std::min(99, (int)(((double)file.tellg() / (double)nFilesize) * 100))));
-=======
         // Use uiInterface.ShowProgress instead of pwallet.ShowProgress because pwallet.ShowProgress has a cancel button tied to AbortRescan which
         // we don't want for this progress bar showing the import progress. uiInterface.ShowProgress does not have a cancel button.
         uiInterface.ShowProgress(strprintf("%s " + _("Importing..."), pwallet->GetDisplayName()), 0, false); // show progress dialog in GUI
         while (file.good()) {
             uiInterface.ShowProgress("", std::max(1, std::min(99, (int)(((double)file.tellg() / (double)nFilesize) * 100))), false);
->>>>>>> 228c1378
             std::string line;
             std::getline(file, line);
             if (line.empty() || line[0] == '#')
@@ -654,53 +567,31 @@
             boost::split(vstr, line, boost::is_any_of(" "));
             if (vstr.size() < 2)
                 continue;
-<<<<<<< HEAD
-            CBitcoinSecret vchSecret;
-            if (vchSecret.SetString(vstr[0])) {
-                CKey key = vchSecret.GetKey();
-=======
             CKey key = DecodeSecret(vstr[0]);
             if (key.IsValid()) {
->>>>>>> 228c1378
                 CPubKey pubkey = key.GetPubKey();
                 assert(key.VerifyPubKey(pubkey));
                 CKeyID keyid = pubkey.GetID();
                 if (pwallet->HaveKey(keyid)) {
-<<<<<<< HEAD
-                    LogPrintf("Skipping import of %s (key already present)\n", EncodeDestination(keyid));
-=======
                     pwallet->WalletLogPrintf("Skipping import of %s (key already present)\n", EncodeDestination(keyid));
->>>>>>> 228c1378
                     continue;
                 }
                 int64_t nTime = DecodeDumpTime(vstr[1]);
                 std::string strLabel;
                 bool fLabel = true;
                 for (unsigned int nStr = 2; nStr < vstr.size(); nStr++) {
-<<<<<<< HEAD
-                    if (boost::algorithm::starts_with(vstr[nStr], "#"))
-=======
                     if (vstr[nStr].front() == '#')
->>>>>>> 228c1378
                         break;
                     if (vstr[nStr] == "change=1")
                         fLabel = false;
                     if (vstr[nStr] == "reserve=1")
                         fLabel = false;
-<<<<<<< HEAD
-                    if (boost::algorithm::starts_with(vstr[nStr], "label=")) {
-=======
                     if (vstr[nStr].substr(0,6) == "label=") {
->>>>>>> 228c1378
                         strLabel = DecodeDumpString(vstr[nStr].substr(6));
                         fLabel = true;
                     }
                 }
-<<<<<<< HEAD
-                LogPrintf("Importing %s...\n", EncodeDestination(keyid));
-=======
                 pwallet->WalletLogPrintf("Importing %s...\n", EncodeDestination(keyid));
->>>>>>> 228c1378
                 if (!pwallet->AddKeyPubKey(key, pubkey)) {
                     fGood = false;
                     continue;
@@ -712,14 +603,6 @@
             } else if(IsHex(vstr[0])) {
                std::vector<unsigned char> vData(ParseHex(vstr[0]));
                CScript script = CScript(vData.begin(), vData.end());
-<<<<<<< HEAD
-               if (pwallet->HaveCScript(script)) {
-                   LogPrintf("Skipping import of %s (script already present)\n", vstr[0]);
-                   continue;
-               }
-               if(!pwallet->AddCScript(script)) {
-                   LogPrintf("Error importing script %s\n", vstr[0]);
-=======
                CScriptID id(script);
                if (pwallet->HaveCScript(id)) {
                    pwallet->WalletLogPrintf("Skipping import of %s (script already present)\n", vstr[0]);
@@ -727,34 +610,22 @@
                }
                if(!pwallet->AddCScript(script)) {
                    pwallet->WalletLogPrintf("Error importing script %s\n", vstr[0]);
->>>>>>> 228c1378
                    fGood = false;
                    continue;
                }
                int64_t birth_time = DecodeDumpTime(vstr[1]);
                if (birth_time > 0) {
-<<<<<<< HEAD
-                   pwallet->m_script_metadata[CScriptID(script)].nCreateTime = birth_time;
-=======
                    pwallet->m_script_metadata[id].nCreateTime = birth_time;
->>>>>>> 228c1378
                    nTimeBegin = std::min(nTimeBegin, birth_time);
                }
             }
         }
         file.close();
-<<<<<<< HEAD
-        pwallet->ShowProgress("", 100); // hide progress dialog in GUI
-        pwallet->UpdateTimeFirstKey(nTimeBegin);
-    }
-    pwallet->RescanFromTime(nTimeBegin, reserver, false /* update */);
-=======
         uiInterface.ShowProgress("", 100, false); // hide progress dialog in GUI
         pwallet->UpdateTimeFirstKey(nTimeBegin);
     }
     uiInterface.ShowProgress("", 100, false); // hide progress dialog in GUI
     RescanWallet(*pwallet, reserver, nTimeBegin, false /* update */);
->>>>>>> 228c1378
     pwallet->MarkDirty();
 
     if (!fGood)
@@ -794,11 +665,7 @@
     CTxDestination dest = DecodeDestination(strAddress);
     if (!IsValidDestination(dest)) {
         throw JSONRPCError(RPC_INVALID_ADDRESS_OR_KEY, "Invalid Qtum address");
-<<<<<<< HEAD
-        if (fWalletUnlockStakingOnly)
-=======
         if (pwallet->m_wallet_unlock_staking_only)
->>>>>>> 228c1378
             throw JSONRPCError(RPC_WALLET_UNLOCK_NEEDED, "Wallet is unlocked for staking only.");
     }
     auto keyid = GetKeyForDestination(*pwallet, dest);
@@ -876,23 +743,14 @@
 
     // produce output
     file << strprintf("# Wallet dump created by Qtum %s\n", CLIENT_BUILD);
-<<<<<<< HEAD
-    file << strprintf("# * Created on %s\n", EncodeDumpTime(GetTime()));
-=======
     file << strprintf("# * Created on %s\n", FormatISO8601DateTime(GetTime()));
->>>>>>> 228c1378
     file << strprintf("# * Best block at time of backup was %i (%s),\n", chainActive.Height(), chainActive.Tip()->GetBlockHash().ToString());
     file << strprintf("#   mined on %s\n", FormatISO8601DateTime(chainActive.Tip()->GetBlockTime()));
     file << "\n";
 
     // add the base58check encoded extended master if the wallet uses HD
-<<<<<<< HEAD
-    CKeyID masterKeyID = pwallet->GetHDChain().masterKeyID;
-    if (!masterKeyID.IsNull())
-=======
     CKeyID seed_id = pwallet->GetHDChain().seed_id;
     if (!seed_id.IsNull())
->>>>>>> 228c1378
     {
         CKey seed;
         if (pwallet->GetKey(seed_id, seed)) {
@@ -904,28 +762,16 @@
     }
     for (std::vector<std::pair<int64_t, CKeyID> >::const_iterator it = vKeyBirth.begin(); it != vKeyBirth.end(); it++) {
         const CKeyID &keyid = it->second;
-<<<<<<< HEAD
-        std::string strTime = EncodeDumpTime(it->first);
-=======
         std::string strTime = FormatISO8601DateTime(it->first);
->>>>>>> 228c1378
         std::string strAddr;
         std::string strLabel;
         CKey key;
         if (pwallet->GetKey(keyid, key)) {
-<<<<<<< HEAD
-            file << strprintf("%s %s ", CBitcoinSecret(key).ToString(), strTime);
-            if (GetWalletAddressesForKey(pwallet, keyid, strAddr, strLabel)) {
-               file << strprintf("label=%s", strLabel);
-            } else if (keyid == masterKeyID) {
-                file << "hdmaster=1";
-=======
             file << strprintf("%s %s ", EncodeSecret(key), strTime);
             if (GetWalletAddressesForKey(pwallet, keyid, strAddr, strLabel)) {
                file << strprintf("label=%s", strLabel);
             } else if (keyid == seed_id) {
                 file << "hdseed=1";
->>>>>>> 228c1378
             } else if (mapKeyPool.count(keyid)) {
                 file << "reserve=1";
             } else if (pwallet->mapKeyMetadata[keyid].hdKeypath == "s") {
@@ -944,11 +790,7 @@
         // get birth times for scripts with metadata
         auto it = pwallet->m_script_metadata.find(scriptid);
         if (it != pwallet->m_script_metadata.end()) {
-<<<<<<< HEAD
-            create_time = EncodeDumpTime(it->second.nCreateTime);
-=======
             create_time = FormatISO8601DateTime(it->second.nCreateTime);
->>>>>>> 228c1378
         }
         if(pwallet->GetCScript(scriptid, script)) {
             file << strprintf("%s %s script=1", HexStr(script.begin(), script.end()), create_time);
@@ -1317,11 +1159,7 @@
             "  {\n"
             "     \"rescan\": <false>,         (boolean, optional, default: true) Stating if should rescan the blockchain after all imports\n"
             "  }\n"
-<<<<<<< HEAD
-            "\nNote: This call can take minutes to complete if rescan is true, during that time, other rpc calls\n"
-=======
             "\nNote: This call can take over an hour to complete if rescan is true, during that time, other rpc calls\n"
->>>>>>> 228c1378
             "may report that the imported keys, addresses or scripts exists but related transactions are still missing.\n"
             "\nExamples:\n" +
             HelpExampleCli("importmulti", "'[{ \"scriptPubKey\": { \"address\": \"<my address>\" }, \"timestamp\":1455191478 }, "
