--- conflicted
+++ resolved
@@ -103,11 +103,7 @@
     if (request.fHelp || request.params.size() < 1 || request.params.size() > 3)
         throw std::runtime_error(
             "importprivkey \"qtumprivkey\" ( \"label\" ) ( rescan )\n"
-<<<<<<< HEAD
-            "\nAdds a private key (as returned by dumpprivkey) to your wallet.\n"
-=======
             "\nAdds a private key (as returned by dumpprivkey) to your wallet. Requires a new wallet backup.\n"
->>>>>>> a68962c4
             "\nArguments:\n"
             "1. \"qtumprivkey\"      (string, required) The private key (see dumpprivkey)\n"
             "2. \"label\"            (string, optional, default=\"\") An optional label\n"
@@ -147,18 +143,9 @@
         if (fRescan && fPruneMode)
             throw JSONRPCError(RPC_WALLET_ERROR, "Rescan is disabled in pruned mode");
 
-<<<<<<< HEAD
-    CBitcoinSecret vchSecret;
-    bool fGood = vchSecret.SetString(strSecret);
-
-    if (!fGood) throw JSONRPCError(RPC_INVALID_ADDRESS_OR_KEY, "Invalid private key encoding");
-    if (fWalletUnlockStakingOnly)
-        throw JSONRPCError(RPC_WALLET_UNLOCK_NEEDED, "Wallet is unlocked for staking only.");
-=======
         if (fRescan && !reserver.reserve()) {
             throw JSONRPCError(RPC_WALLET_ERROR, "Wallet is currently rescanning. Abort existing rescan or wait.");
         }
->>>>>>> a68962c4
 
         CBitcoinSecret vchSecret;
         bool fGood = vchSecret.SetString(strSecret);
@@ -319,18 +306,6 @@
     {
         LOCK2(cs_main, pwallet->cs_wallet);
 
-<<<<<<< HEAD
-    CBitcoinAddress address(request.params[0].get_str());
-    if (address.IsValid()) {
-        if (fP2SH)
-            throw JSONRPCError(RPC_INVALID_ADDRESS_OR_KEY, "Cannot use the p2sh flag with an address - use a script instead");
-        ImportAddress(pwallet, address, strLabel);
-    } else if (IsHex(request.params[0].get_str())) {
-        std::vector<unsigned char> data(ParseHex(request.params[0].get_str()));
-        ImportScript(pwallet, CScript(data.begin(), data.end()), strLabel, fP2SH);
-    } else {
-        throw JSONRPCError(RPC_INVALID_ADDRESS_OR_KEY, "Invalid Qtum address or script");
-=======
         CTxDestination dest = DecodeDestination(request.params[0].get_str());
         if (IsValidDestination(dest)) {
             if (fP2SH) {
@@ -343,7 +318,6 @@
         } else {
             throw JSONRPCError(RPC_INVALID_ADDRESS_OR_KEY, "Invalid Qtum address or script");
         }
->>>>>>> a68962c4
     }
     if (fRescan)
     {
@@ -675,15 +649,6 @@
     EnsureWalletIsUnlocked(pwallet);
 
     std::string strAddress = request.params[0].get_str();
-<<<<<<< HEAD
-    CBitcoinAddress address;
-    if (!address.SetString(strAddress))
-        throw JSONRPCError(RPC_INVALID_ADDRESS_OR_KEY, "Invalid Qtum address");
-    if (fWalletUnlockStakingOnly)
-        throw JSONRPCError(RPC_WALLET_UNLOCK_NEEDED, "Wallet is unlocked for staking only.");
-    CKeyID keyID;
-    if (!address.GetKeyID(keyID))
-=======
     CTxDestination dest = DecodeDestination(strAddress);
     if (!IsValidDestination(dest)) {
         throw JSONRPCError(RPC_INVALID_ADDRESS_OR_KEY, "Invalid Qtum address");
@@ -692,7 +657,6 @@
     }
     auto keyid = GetKeyForDestination(*pwallet, dest);
     if (keyid.IsNull()) {
->>>>>>> a68962c4
         throw JSONRPCError(RPC_TYPE_ERROR, "Address does not refer to a key");
     }
     CKey vchSecret;
