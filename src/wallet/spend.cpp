// Copyright (c) 2021-2022 The Bitcoin Core developers
// Distributed under the MIT software license, see the accompanying
// file COPYING or http://www.opensource.org/licenses/mit-license.php.

#include <algorithm>
#include <consensus/amount.h>
#include <consensus/validation.h>
#include <interfaces/chain.h>
#include <numeric>
#include <policy/policy.h>
#include <primitives/transaction.h>
#include <script/signingprovider.h>
#include <util/check.h>
#include <util/fees.h>
#include <util/moneystr.h>
#include <util/rbf.h>
#include <util/trace.h>
#include <util/translation.h>
#include <wallet/coincontrol.h>
#include <wallet/fees.h>
#include <wallet/receive.h>
#include <wallet/spend.h>
#include <wallet/transaction.h>
#include <wallet/wallet.h>

#include <cmath>

using interfaces::FoundBlock;

namespace wallet {
static constexpr size_t OUTPUT_GROUP_MAX_ENTRIES{100};

int CalculateMaximumSignedInputSize(const CTxOut& txout, const COutPoint outpoint, const SigningProvider* provider, bool can_grind_r, const CCoinControl* coin_control)
{
    CMutableTransaction txn;
    txn.vin.push_back(CTxIn(outpoint));
    if (!provider || !DummySignInput(*provider, txn.vin[0], txout, can_grind_r, coin_control)) {
        return -1;
    }
    return GetVirtualTransactionInputSize(txn.vin[0]);
}

int CalculateMaximumSignedInputSize(const CTxOut& txout, const CWallet* wallet, const CCoinControl* coin_control)
{
    const std::unique_ptr<SigningProvider> provider = wallet->GetSolvingProvider(txout.scriptPubKey);
    return CalculateMaximumSignedInputSize(txout, COutPoint(), provider.get(), wallet->CanGrindR(), coin_control);
}

// txouts needs to be in the order of tx.vin
TxSize CalculateMaximumSignedTxSize(const CTransaction &tx, const CWallet *wallet, const std::vector<CTxOut>& txouts, const CCoinControl* coin_control)
{
    CMutableTransaction txNew(tx);
    if (!wallet->DummySignTx(txNew, txouts, coin_control)) {
        return TxSize{-1, -1};
    }
    CTransaction ctx(txNew);
    int64_t vsize = GetVirtualTransactionSize(ctx);
    int64_t weight = GetTransactionWeight(ctx);
    return TxSize{vsize, weight};
}

TxSize CalculateMaximumSignedTxSize(const CTransaction &tx, const CWallet *wallet, const CCoinControl* coin_control)
{
    std::vector<CTxOut> txouts;
    // Look up the inputs. The inputs are either in the wallet, or in coin_control.
    for (const CTxIn& input : tx.vin) {
        const auto mi = wallet->mapWallet.find(input.prevout.hash);
        // Can not estimate size without knowing the input details
        if (mi != wallet->mapWallet.end()) {
            assert(input.prevout.n < mi->second.tx->vout.size());
            txouts.emplace_back(mi->second.tx->vout.at(input.prevout.n));
        } else if (coin_control) {
            CTxOut txout;
            if (!coin_control->GetExternalOutput(input.prevout, txout)) {
                return TxSize{-1, -1};
            }
            txouts.emplace_back(txout);
        } else {
            return TxSize{-1, -1};
        }
    }
    return CalculateMaximumSignedTxSize(tx, wallet, txouts, coin_control);
}

size_t CoinsResult::Size() const
{
    size_t size{0};
    for (const auto& it : coins) {
        size += it.second.size();
    }
    return size;
}

std::vector<COutput> CoinsResult::All() const
{
    std::vector<COutput> all;
    all.reserve(coins.size());
    for (const auto& it : coins) {
        all.insert(all.end(), it.second.begin(), it.second.end());
    }
    return all;
}

void CoinsResult::Clear() {
    coins.clear();
}

<<<<<<< HEAD
void CoinsResult::Erase(const std::set<COutPoint>& coins_to_remove)
{
    for (auto& [type, vec] : coins) {
        auto remove_it = std::remove_if(vec.begin(), vec.end(), [&](const COutput& coin) {
            return coins_to_remove.count(coin.outpoint) == 1;
=======
void CoinsResult::Erase(const std::unordered_set<COutPoint, SaltedOutpointHasher>& coins_to_remove)
{
    for (auto& [type, vec] : coins) {
        auto remove_it = std::remove_if(vec.begin(), vec.end(), [&](const COutput& coin) {
            // remove it if it's on the set
            if (coins_to_remove.count(coin.outpoint) == 0) return false;

            // update cached amounts
            total_amount -= coin.txout.nValue;
            if (coin.HasEffectiveValue()) total_effective_amount = *total_effective_amount - coin.GetEffectiveValue();
            return true;
>>>>>>> 4985b774
        });
        vec.erase(remove_it, vec.end());
    }
}

void CoinsResult::Shuffle(FastRandomContext& rng_fast)
{
    for (auto& it : coins) {
        ::Shuffle(it.second.begin(), it.second.end(), rng_fast);
    }
}

void CoinsResult::Add(OutputType type, const COutput& out)
{
    coins[type].emplace_back(out);
    total_amount += out.txout.nValue;
    if (out.HasEffectiveValue()) {
        total_effective_amount = total_effective_amount.has_value() ?
                *total_effective_amount + out.GetEffectiveValue() : out.GetEffectiveValue();
    }
}

static OutputType GetOutputType(TxoutType type, bool is_from_p2sh)
{
    switch (type) {
        case TxoutType::WITNESS_V1_TAPROOT:
            return OutputType::BECH32M;
        case TxoutType::WITNESS_V0_KEYHASH:
        case TxoutType::WITNESS_V0_SCRIPTHASH:
            if (is_from_p2sh) return OutputType::P2SH_SEGWIT;
            else return OutputType::BECH32;
        case TxoutType::SCRIPTHASH:
        case TxoutType::PUBKEYHASH:
            return OutputType::LEGACY;
        default:
            return OutputType::UNKNOWN;
    }
}

// Fetch and validate the coin control selected inputs.
// Coins could be internal (from the wallet) or external.
util::Result<PreSelectedInputs> FetchSelectedInputs(const CWallet& wallet, const CCoinControl& coin_control,
                                            const CoinSelectionParams& coin_selection_params) EXCLUSIVE_LOCKS_REQUIRED(wallet.cs_wallet)
{
    PreSelectedInputs result;
    std::vector<COutPoint> vPresetInputs;
    coin_control.ListSelected(vPresetInputs);
    const bool can_grind_r = wallet.CanGrindR();
    for (const COutPoint& outpoint : vPresetInputs) {
        int input_bytes = -1;
        CTxOut txout;
        if (auto ptr_wtx = wallet.GetWalletTx(outpoint.hash)) {
            // Clearly invalid input, fail
            if (ptr_wtx->tx->vout.size() <= outpoint.n) {
                return util::Error{strprintf(_("Invalid pre-selected input %s"), outpoint.ToString())};
            }
            txout = ptr_wtx->tx->vout.at(outpoint.n);
            input_bytes = CalculateMaximumSignedInputSize(txout, &wallet, &coin_control);
        } else {
            // The input is external. We did not find the tx in mapWallet.
            if (!coin_control.GetExternalOutput(outpoint, txout)) {
                return util::Error{strprintf(_("Not found pre-selected input %s"), outpoint.ToString())};
            }
        }

        if (input_bytes == -1) {
            input_bytes = CalculateMaximumSignedInputSize(txout, outpoint, &coin_control.m_external_provider, can_grind_r, &coin_control);
        }

        // If available, override calculated size with coin control specified size
        if (coin_control.HasInputWeight(outpoint)) {
            input_bytes = GetVirtualTransactionSize(coin_control.GetInputWeight(outpoint), 0, 0);
        }

        if (input_bytes == -1) {
            return util::Error{strprintf(_("Not solvable pre-selected input %s"), outpoint.ToString())}; // Not solvable, can't estimate size for fee
        }

        /* Set some defaults for depth, spendable, solvable, safe, time, and from_me as these don't matter for preset inputs since no selection is being done. */
        COutput output(outpoint, txout, /*depth=*/ 0, input_bytes, /*spendable=*/ true, /*solvable=*/ true, /*safe=*/ true, /*time=*/ 0, /*from_me=*/ false, coin_selection_params.m_effective_feerate);
        result.Insert(output, coin_selection_params.m_subtract_fee_outputs);
    }
    return result;
}

CoinsResult AvailableCoins(const CWallet& wallet,
                           const CCoinControl* coinControl,
                           std::optional<CFeeRate> feerate,
                           const CoinFilterParams& params)
{
    AssertLockHeld(wallet.cs_wallet);

    CoinsResult result;
    // Either the WALLET_FLAG_AVOID_REUSE flag is not set (in which case we always allow), or we default to avoiding, and only in the case where
    // a coin control object is provided, and has the avoid address reuse flag set to false, do we allow already used addresses
    bool allow_used_addresses = !wallet.IsWalletFlagSet(WALLET_FLAG_AVOID_REUSE) || (coinControl && !coinControl->m_avoid_address_reuse);
    const int min_depth = {coinControl ? coinControl->m_min_depth : DEFAULT_MIN_DEPTH};
    const int max_depth = {coinControl ? coinControl->m_max_depth : DEFAULT_MAX_DEPTH};
    const bool only_safe = {coinControl ? !coinControl->m_include_unsafe_inputs : true};
    const bool can_grind_r = wallet.CanGrindR();

    std::set<uint256> trusted_parents;
    for (const auto& entry : wallet.mapWallet)
    {
        const uint256& wtxid = entry.first;
        const CWalletTx& wtx = entry.second;

<<<<<<< HEAD
        if (wallet.IsTxImmature(wtx))
=======
        if (wallet.IsTxImmature(wtx) && !params.include_immature_coinbase)
>>>>>>> 4985b774
            continue;

        int nDepth = wallet.GetTxDepthInMainChain(wtx);
        if (nDepth < 0)
            continue;

        // We should not consider coins which aren't at least in our mempool
        // It's possible for these to be conflicted via ancestors which we may never be able to detect
        if (nDepth == 0 && !wtx.InMempool())
            continue;

        bool safeTx = CachedTxIsTrusted(wallet, wtx, trusted_parents);

        // We should not consider coins from transactions that are replacing
        // other transactions.
        //
        // Example: There is a transaction A which is replaced by bumpfee
        // transaction B. In this case, we want to prevent creation of
        // a transaction B' which spends an output of B.
        //
        // Reason: If transaction A were initially confirmed, transactions B
        // and B' would no longer be valid, so the user would have to create
        // a new transaction C to replace B'. However, in the case of a
        // one-block reorg, transactions B' and C might BOTH be accepted,
        // when the user only wanted one of them. Specifically, there could
        // be a 1-block reorg away from the chain where transactions A and C
        // were accepted to another chain where B, B', and C were all
        // accepted.
        if (nDepth == 0 && wtx.mapValue.count("replaces_txid")) {
            safeTx = false;
        }

        // Similarly, we should not consider coins from transactions that
        // have been replaced. In the example above, we would want to prevent
        // creation of a transaction A' spending an output of A, because if
        // transaction B were initially confirmed, conflicting with A and
        // A', we wouldn't want to the user to create a transaction D
        // intending to replace A', but potentially resulting in a scenario
        // where A, A', and D could all be accepted (instead of just B and
        // D, or just A and A' like the user would want).
        if (nDepth == 0 && wtx.mapValue.count("replaced_by_txid")) {
            safeTx = false;
        }

        if (only_safe && !safeTx) {
            continue;
        }

        if (nDepth < min_depth || nDepth > max_depth) {
            continue;
        }

        bool tx_from_me = CachedTxIsFromMe(wallet, wtx, ISMINE_ALL);

        for (unsigned int i = 0; i < wtx.tx->vout.size(); i++) {
            const CTxOut& output = wtx.tx->vout[i];
            const COutPoint outpoint(wtxid, i);

            if (output.nValue < params.min_amount || output.nValue > params.max_amount)
                continue;

            // Skip manually selected coins (the caller can fetch them directly)
            if (coinControl && coinControl->HasSelected() && coinControl->IsSelected(outpoint))
                continue;

            if (wallet.IsLockedCoin(outpoint) && params.skip_locked)
                continue;

            if (wallet.IsSpent(outpoint))
                continue;

            isminetype mine = wallet.IsMine(output);

            if (mine == ISMINE_NO) {
                continue;
            }

            if (!allow_used_addresses && wallet.IsSpentKey(output.scriptPubKey)) {
                continue;
            }

            std::unique_ptr<SigningProvider> provider = wallet.GetSolvingProvider(output.scriptPubKey);

            int input_bytes = CalculateMaximumSignedInputSize(output, COutPoint(), provider.get(), can_grind_r, coinControl);
            bool solvable = provider ? InferDescriptor(output.scriptPubKey, *provider)->IsSolvable() : false;
            bool spendable = ((mine & ISMINE_SPENDABLE) != ISMINE_NO) || (((mine & ISMINE_WATCH_ONLY) != ISMINE_NO) && (coinControl && coinControl->fAllowWatchOnly && solvable));

            // Filter by spendable outputs only
            if (!spendable && params.only_spendable) continue;

            // Obtain script type
            std::vector<std::vector<uint8_t>> script_solutions;
            TxoutType type = Solver(output.scriptPubKey, script_solutions);

            // If the output is P2SH and solvable, we want to know if it is
            // a P2SH (legacy) or one of P2SH-P2WPKH, P2SH-P2WSH (P2SH-Segwit). We can determine
            // this from the redeemScript. If the output is not solvable, it will be classified
            // as a P2SH (legacy), since we have no way of knowing otherwise without the redeemScript
            bool is_from_p2sh{false};
            if (type == TxoutType::SCRIPTHASH && solvable) {
                CScript script;
                if (!provider->GetCScript(CScriptID(uint160(script_solutions[0])), script)) continue;
                type = Solver(script, script_solutions);
                is_from_p2sh = true;
            }

            result.Add(GetOutputType(type, is_from_p2sh),
                       COutput(outpoint, output, nDepth, input_bytes, spendable, solvable, safeTx, wtx.GetTxTime(), tx_from_me, feerate));

            // Checks the sum amount of all UTXO's.
            if (params.min_sum_amount != MAX_MONEY) {
                if (result.GetTotalAmount() >= params.min_sum_amount) {
                    return result;
                }
            }

            // Checks the maximum number of UTXO's.
            if (params.max_count > 0 && result.Size() >= params.max_count) {
                return result;
            }
        }
    }

    return result;
}

CoinsResult AvailableCoinsListUnspent(const CWallet& wallet, const CCoinControl* coinControl, CoinFilterParams params)
{
    params.only_spendable = false;
    return AvailableCoins(wallet, coinControl, /*feerate=*/ std::nullopt, params);
}

const CTxOut& FindNonChangeParentOutput(const CWallet& wallet, const COutPoint& outpoint)
{
    AssertLockHeld(wallet.cs_wallet);
    const CWalletTx* wtx{Assert(wallet.GetWalletTx(outpoint.hash))};

    const CTransaction* ptx = wtx->tx.get();
    int n = outpoint.n;
    while (OutputIsChange(wallet, ptx->vout[n]) && ptx->vin.size() > 0) {
        const COutPoint& prevout = ptx->vin[0].prevout;
        const CWalletTx* it = wallet.GetWalletTx(prevout.hash);
        if (!it || it->tx->vout.size() <= prevout.n ||
            !wallet.IsMine(it->tx->vout[prevout.n])) {
            break;
        }
        ptx = it->tx.get();
        n = prevout.n;
    }
    return ptx->vout[n];
}

std::map<CTxDestination, std::vector<COutput>> ListCoins(const CWallet& wallet)
{
    AssertLockHeld(wallet.cs_wallet);

    std::map<CTxDestination, std::vector<COutput>> result;

    CCoinControl coin_control;
    // Include watch-only for LegacyScriptPubKeyMan wallets without private keys
    coin_control.fAllowWatchOnly = wallet.GetLegacyScriptPubKeyMan() && wallet.IsWalletFlagSet(WALLET_FLAG_DISABLE_PRIVATE_KEYS);
    CoinFilterParams coins_params;
    coins_params.only_spendable = false;
    coins_params.skip_locked = false;
    for (const COutput& coin : AvailableCoins(wallet, &coin_control, /*feerate=*/std::nullopt, coins_params).All()) {
        CTxDestination address;
        if ((coin.spendable || (wallet.IsWalletFlagSet(WALLET_FLAG_DISABLE_PRIVATE_KEYS) && coin.solvable)) &&
            ExtractDestination(FindNonChangeParentOutput(wallet, coin.outpoint).scriptPubKey, address)) {
            result[address].emplace_back(coin);
        }
    }
    return result;
}

FilteredOutputGroups GroupOutputs(const CWallet& wallet,
                          const CoinsResult& coins,
                          const CoinSelectionParams& coin_sel_params,
                          const std::vector<SelectionFilter>& filters,
                          std::vector<OutputGroup>& ret_discarded_groups)
{
    FilteredOutputGroups filtered_groups;

    if (!coin_sel_params.m_avoid_partial_spends) {
        // Allowing partial spends means no grouping. Each COutput gets its own OutputGroup
        for (const auto& [type, outputs] : coins.coins) {
            for (const COutput& output : outputs) {
                // Get mempool info
                size_t ancestors, descendants;
                wallet.chain().getTransactionAncestry(output.outpoint.hash, ancestors, descendants);

                // Create a new group per output and add it to the all groups vector
                OutputGroup group(coin_sel_params);
                group.Insert(std::make_shared<COutput>(output), ancestors, descendants);

                // Each filter maps to a different set of groups
                bool accepted = false;
                for (const auto& sel_filter : filters) {
                    const auto& filter = sel_filter.filter;
                    if (!group.EligibleForSpending(filter)) continue;
                    filtered_groups[filter].Push(group, type, /*insert_positive=*/true, /*insert_mixed=*/true);
                    accepted = true;
                }
                if (!accepted) ret_discarded_groups.emplace_back(group);
            }
        }
        return filtered_groups;
    }

    // We want to combine COutputs that have the same scriptPubKey into single OutputGroups
    // except when there are more than OUTPUT_GROUP_MAX_ENTRIES COutputs grouped in an OutputGroup.
    // To do this, we maintain a map where the key is the scriptPubKey and the value is a vector of OutputGroups.
    // For each COutput, we check if the scriptPubKey is in the map, and if it is, the COutput is added
    // to the last OutputGroup in the vector for the scriptPubKey. When the last OutputGroup has
    // OUTPUT_GROUP_MAX_ENTRIES COutputs, a new OutputGroup is added to the end of the vector.
    typedef std::map<std::pair<CScript, OutputType>, std::vector<OutputGroup>> ScriptPubKeyToOutgroup;
    const auto& insert_output = [&](
            const std::shared_ptr<COutput>& output, OutputType type, size_t ancestors, size_t descendants,
            ScriptPubKeyToOutgroup& groups_map) {
        std::vector<OutputGroup>& groups = groups_map[std::make_pair(output->txout.scriptPubKey,type)];

        if (groups.size() == 0) {
            // No OutputGroups for this scriptPubKey yet, add one
            groups.emplace_back(coin_sel_params);
        }

        // Get the last OutputGroup in the vector so that we can add the COutput to it
        // A pointer is used here so that group can be reassigned later if it is full.
        OutputGroup* group = &groups.back();

        // Check if this OutputGroup is full. We limit to OUTPUT_GROUP_MAX_ENTRIES when using -avoidpartialspends
        // to avoid surprising users with very high fees.
        if (group->m_outputs.size() >= OUTPUT_GROUP_MAX_ENTRIES) {
            // The last output group is full, add a new group to the vector and use that group for the insertion
            groups.emplace_back(coin_sel_params);
            group = &groups.back();
        }

        group->Insert(output, ancestors, descendants);
    };

    ScriptPubKeyToOutgroup spk_to_groups_map;
    ScriptPubKeyToOutgroup spk_to_positive_groups_map;
    for (const auto& [type, outs] : coins.coins) {
        for (const COutput& output : outs) {
            size_t ancestors, descendants;
            wallet.chain().getTransactionAncestry(output.outpoint.hash, ancestors, descendants);

            const auto& shared_output = std::make_shared<COutput>(output);
            // Filter for positive only before adding the output
            if (output.GetEffectiveValue() > 0) {
                insert_output(shared_output, type, ancestors, descendants, spk_to_positive_groups_map);
            }

            // 'All' groups
            insert_output(shared_output, type, ancestors, descendants, spk_to_groups_map);
        }
    }

    // Now we go through the entire maps and pull out the OutputGroups
    const auto& push_output_groups = [&](const ScriptPubKeyToOutgroup& groups_map, bool positive_only) {
        for (const auto& [script, groups] : groups_map) {
            // Go through the vector backwards. This allows for the first item we deal with being the partial group.
            for (auto group_it = groups.rbegin(); group_it != groups.rend(); group_it++) {
                const OutputGroup& group = *group_it;

                // Each filter maps to a different set of groups
                bool accepted = false;
                for (const auto& sel_filter : filters) {
                    const auto& filter = sel_filter.filter;
                    if (!group.EligibleForSpending(filter)) continue;

                    // Don't include partial groups if there are full groups too and we don't want partial groups
                    if (group_it == groups.rbegin() && groups.size() > 1 && !filter.m_include_partial_groups) {
                        continue;
                    }

                    OutputType type = script.second;
                    // Either insert the group into the positive-only groups or the mixed ones.
                    filtered_groups[filter].Push(group, type, positive_only, /*insert_mixed=*/!positive_only);
                    accepted = true;
                }
                if (!accepted) ret_discarded_groups.emplace_back(group);
            }
        }
    };

    push_output_groups(spk_to_groups_map, /*positive_only=*/ false);
    push_output_groups(spk_to_positive_groups_map, /*positive_only=*/ true);

    return filtered_groups;
}

FilteredOutputGroups GroupOutputs(const CWallet& wallet,
                                  const CoinsResult& coins,
                                  const CoinSelectionParams& params,
                                  const std::vector<SelectionFilter>& filters)
{
    std::vector<OutputGroup> unused;
    return GroupOutputs(wallet, coins, params, filters, unused);
}

// Returns true if the result contains an error and the message is not empty
static bool HasErrorMsg(const util::Result<SelectionResult>& res) { return !util::ErrorString(res).empty(); }

util::Result<SelectionResult> AttemptSelection(const CAmount& nTargetValue, OutputGroupTypeMap& groups,
                               const CoinSelectionParams& coin_selection_params, bool allow_mixed_output_types)
{
    // Run coin selection on each OutputType and compute the Waste Metric
    std::vector<SelectionResult> results;
    for (auto& [type, group] : groups.groups_by_type) {
        auto result{ChooseSelectionResult(nTargetValue, group, coin_selection_params)};
        // If any specific error message appears here, then something particularly wrong happened.
        if (HasErrorMsg(result)) return result; // So let's return the specific error.
        // Append the favorable result.
        if (result) results.push_back(*result);
    }
    // If we have at least one solution for funding the transaction without mixing, choose the minimum one according to waste metric
    // and return the result
    if (results.size() > 0) return *std::min_element(results.begin(), results.end());

    // If we can't fund the transaction from any individual OutputType, run coin selection one last time
    // over all available coins, which would allow mixing.
    // If TypesCount() <= 1, there is nothing to mix.
    if (allow_mixed_output_types && groups.TypesCount() > 1) {
        return ChooseSelectionResult(nTargetValue, groups.all_groups, coin_selection_params);
    }
    // Either mixing is not allowed and we couldn't find a solution from any single OutputType, or mixing was allowed and we still couldn't
    // find a solution using all available coins
    return util::Error();
};

util::Result<SelectionResult> ChooseSelectionResult(const CAmount& nTargetValue, Groups& groups, const CoinSelectionParams& coin_selection_params)
{
    // Vector of results. We will choose the best one based on waste.
    std::vector<SelectionResult> results;

    if (auto bnb_result{SelectCoinsBnB(groups.positive_group, nTargetValue, coin_selection_params.m_cost_of_change)}) {
        results.push_back(*bnb_result);
    }

    // The knapsack solver has some legacy behavior where it will spend dust outputs. We retain this behavior, so don't filter for positive only here.
    if (auto knapsack_result{KnapsackSolver(groups.mixed_group, nTargetValue, coin_selection_params.m_min_change_target, coin_selection_params.rng_fast)}) {
        knapsack_result->ComputeAndSetWaste(coin_selection_params.min_viable_change, coin_selection_params.m_cost_of_change, coin_selection_params.m_change_fee);
        results.push_back(*knapsack_result);
    }

    if (auto srd_result{SelectCoinsSRD(groups.positive_group, nTargetValue, coin_selection_params.rng_fast)}) {
        srd_result->ComputeAndSetWaste(coin_selection_params.min_viable_change, coin_selection_params.m_cost_of_change, coin_selection_params.m_change_fee);
        results.push_back(*srd_result);
    }

    if (results.empty()) {
        // No solution found
        return util::Error();
    }

    std::vector<SelectionResult> eligible_results;
    std::copy_if(results.begin(), results.end(), std::back_inserter(eligible_results), [coin_selection_params](const SelectionResult& result) {
        const auto initWeight{coin_selection_params.tx_noinputs_size * WITNESS_SCALE_FACTOR};
        return initWeight + result.GetWeight() <= static_cast<int>(MAX_STANDARD_TX_WEIGHT);
    });

    if (eligible_results.empty()) {
        return util::Error{_("The inputs size exceeds the maximum weight. "
                             "Please try sending a smaller amount or manually consolidating your wallet's UTXOs")};
    }

    // Choose the result with the least waste
    // If the waste is the same, choose the one which spends more inputs.
    auto& best_result = *std::min_element(eligible_results.begin(), eligible_results.end());
    return best_result;
}

util::Result<SelectionResult> SelectCoins(const CWallet& wallet, CoinsResult& available_coins, const PreSelectedInputs& pre_set_inputs,
                                          const CAmount& nTargetValue, const CCoinControl& coin_control,
                                          const CoinSelectionParams& coin_selection_params)
{
    // Deduct preset inputs amount from the search target
    CAmount selection_target = nTargetValue - pre_set_inputs.total_amount;

    // Return if automatic coin selection is disabled, and we don't cover the selection target
    if (!coin_control.m_allow_other_inputs && selection_target > 0) {
        return util::Error{_("The preselected coins total amount does not cover the transaction target. "
                             "Please allow other inputs to be automatically selected or include more coins manually")};
    }

    // Return if we can cover the target only with the preset inputs
    if (selection_target <= 0) {
        SelectionResult result(nTargetValue, SelectionAlgorithm::MANUAL);
<<<<<<< HEAD
        result.AddInput(preset_inputs);

        if (!coin_selection_params.m_subtract_fee_outputs && result.GetSelectedEffectiveValue() < nTargetValue) {
            return std::nullopt;
        } else if (result.GetSelectedValue() < nTargetValue) {
            return std::nullopt;
        }

=======
        result.AddInputs(pre_set_inputs.coins, coin_selection_params.m_subtract_fee_outputs);
>>>>>>> 4985b774
        result.ComputeAndSetWaste(coin_selection_params.min_viable_change, coin_selection_params.m_cost_of_change, coin_selection_params.m_change_fee);
        return result;
    }

    // Return early if we cannot cover the target with the wallet's UTXO.
    // We use the total effective value if we are not subtracting fee from outputs and 'available_coins' contains the data.
    CAmount available_coins_total_amount = coin_selection_params.m_subtract_fee_outputs ? available_coins.GetTotalAmount() :
            (available_coins.GetEffectiveTotalAmount().has_value() ? *available_coins.GetEffectiveTotalAmount() : 0);
    if (selection_target > available_coins_total_amount) {
        return util::Error(); // Insufficient funds
    }

    // Start wallet Coin Selection procedure
    auto op_selection_result = AutomaticCoinSelection(wallet, available_coins, selection_target, coin_selection_params);
    if (!op_selection_result) return op_selection_result;

    // If needed, add preset inputs to the automatic coin selection result
    if (!pre_set_inputs.coins.empty()) {
        SelectionResult preselected(pre_set_inputs.total_amount, SelectionAlgorithm::MANUAL);
        preselected.AddInputs(pre_set_inputs.coins, coin_selection_params.m_subtract_fee_outputs);
        op_selection_result->Merge(preselected);
        op_selection_result->ComputeAndSetWaste(coin_selection_params.min_viable_change,
                                                coin_selection_params.m_cost_of_change,
                                                coin_selection_params.m_change_fee);
    }
    return op_selection_result;
}

util::Result<SelectionResult> AutomaticCoinSelection(const CWallet& wallet, CoinsResult& available_coins, const CAmount& value_to_select, const CoinSelectionParams& coin_selection_params)
{
    unsigned int limit_ancestor_count = 0;
    unsigned int limit_descendant_count = 0;
    wallet.chain().getPackageLimits(limit_ancestor_count, limit_descendant_count);
    const size_t max_ancestors = (size_t)std::max<int64_t>(1, limit_ancestor_count);
    const size_t max_descendants = (size_t)std::max<int64_t>(1, limit_descendant_count);
    const bool fRejectLongChains = gArgs.GetBoolArg("-walletrejectlongchains", DEFAULT_WALLET_REJECT_LONG_CHAINS);

    // Cases where we have 101+ outputs all pointing to the same destination may result in
    // privacy leaks as they will potentially be deterministically sorted. We solve that by
    // explicitly shuffling the outputs before processing
    if (coin_selection_params.m_avoid_partial_spends && available_coins.Size() > OUTPUT_GROUP_MAX_ENTRIES) {
        available_coins.Shuffle(coin_selection_params.rng_fast);
    }

    // Coin Selection attempts to select inputs from a pool of eligible UTXOs to fund the
    // transaction at a target feerate. If an attempt fails, more attempts may be made using a more
    // permissive CoinEligibilityFilter.
    util::Result<SelectionResult> res = [&] {
        // Place coins eligibility filters on a scope increasing order.
        std::vector<SelectionFilter> ordered_filters{
                // If possible, fund the transaction with confirmed UTXOs only. Prefer at least six
                // confirmations on outputs received from other wallets and only spend confirmed change.
                {CoinEligibilityFilter(1, 6, 0), /*allow_mixed_output_types=*/false},
                {CoinEligibilityFilter(1, 1, 0)},
        };
        // Fall back to using zero confirmation change (but with as few ancestors in the mempool as
        // possible) if we cannot fund the transaction otherwise.
        if (wallet.m_spend_zero_conf_change) {
            ordered_filters.push_back({CoinEligibilityFilter(0, 1, 2)});
            ordered_filters.push_back({CoinEligibilityFilter(0, 1, std::min(size_t{4}, max_ancestors/3), std::min(size_t{4}, max_descendants/3))});
            ordered_filters.push_back({CoinEligibilityFilter(0, 1, max_ancestors/2, max_descendants/2)});
            // If partial groups are allowed, relax the requirement of spending OutputGroups (groups
            // of UTXOs sent to the same address, which are obviously controlled by a single wallet)
            // in their entirety.
            ordered_filters.push_back({CoinEligibilityFilter(0, 1, max_ancestors-1, max_descendants-1, /*include_partial=*/true)});
            // Try with unsafe inputs if they are allowed. This may spend unconfirmed outputs
            // received from other wallets.
            if (coin_selection_params.m_include_unsafe_inputs) {
                ordered_filters.push_back({CoinEligibilityFilter(/*conf_mine=*/0, /*conf_theirs*/0, max_ancestors-1, max_descendants-1, /*include_partial=*/true)});
            }
            // Try with unlimited ancestors/descendants. The transaction will still need to meet
            // mempool ancestor/descendant policy to be accepted to mempool and broadcasted, but
            // OutputGroups use heuristics that may overestimate ancestor/descendant counts.
            if (!fRejectLongChains) {
                ordered_filters.push_back({CoinEligibilityFilter(0, 1, std::numeric_limits<uint64_t>::max(),
                                                                   std::numeric_limits<uint64_t>::max(),
                                                                   /*include_partial=*/true)});
            }
        }

        // Group outputs and map them by coin eligibility filter
        std::vector<OutputGroup> discarded_groups;
        FilteredOutputGroups filtered_groups = GroupOutputs(wallet, available_coins, coin_selection_params, ordered_filters, discarded_groups);

        // Check if we still have enough balance after applying filters (some coins might be discarded)
        CAmount total_discarded = 0;
        CAmount total_unconf_long_chain = 0;
        for (const auto& group : discarded_groups) {
            total_discarded += group.GetSelectionAmount();
            if (group.m_ancestors >= max_ancestors || group.m_descendants >= max_descendants) total_unconf_long_chain += group.GetSelectionAmount();
        }

        if (CAmount total_amount = available_coins.GetTotalAmount() - total_discarded < value_to_select) {
            // Special case, too-long-mempool cluster.
            if (total_amount + total_unconf_long_chain > value_to_select) {
                return util::Result<SelectionResult>({_("Unconfirmed UTXOs are available, but spending them creates a chain of transactions that will be rejected by the mempool")});
            }
            return util::Result<SelectionResult>(util::Error()); // General "Insufficient Funds"
        }

        // Walk-through the filters until the solution gets found.
        // If no solution is found, return the first detailed error (if any).
        // future: add "error level" so the worst one can be picked instead.
        std::vector<util::Result<SelectionResult>> res_detailed_errors;
        for (const auto& select_filter : ordered_filters) {
            auto it = filtered_groups.find(select_filter.filter);
            if (it == filtered_groups.end()) continue;
            if (auto res{AttemptSelection(value_to_select, it->second,
                                          coin_selection_params, select_filter.allow_mixed_output_types)}) {
                return res; // result found
            } else {
                // If any specific error message appears here, then something particularly wrong might have happened.
                // Save the error and continue the selection process. So if no solutions gets found, we can return
                // the detailed error to the upper layers.
                if (HasErrorMsg(res)) res_detailed_errors.emplace_back(res);
            }
        }

        // Return right away if we have a detailed error
        if (!res_detailed_errors.empty()) return res_detailed_errors.front();


        // General "Insufficient Funds"
        return util::Result<SelectionResult>(util::Error());
    }();

    return res;
}

static bool IsCurrentForAntiFeeSniping(interfaces::Chain& chain, const uint256& block_hash)
{
    if (chain.isInitialBlockDownload()) {
        return false;
    }
    constexpr int64_t MAX_ANTI_FEE_SNIPING_TIP_AGE = 8 * 60 * 60; // in seconds
    int64_t block_time;
    CHECK_NONFATAL(chain.findBlock(block_hash, FoundBlock().time(block_time)));
    if (block_time < (GetTime() - MAX_ANTI_FEE_SNIPING_TIP_AGE)) {
        return false;
    }
    return true;
}

/**
 * Set a height-based locktime for new transactions (uses the height of the
 * current chain tip unless we are not synced with the current chain
 */
static void DiscourageFeeSniping(CMutableTransaction& tx, FastRandomContext& rng_fast,
                                 interfaces::Chain& chain, const uint256& block_hash, int block_height)
{
    // All inputs must be added by now
    assert(!tx.vin.empty());
    // Discourage fee sniping.
    //
    // For a large miner the value of the transactions in the best block and
    // the mempool can exceed the cost of deliberately attempting to mine two
    // blocks to orphan the current best block. By setting nLockTime such that
    // only the next block can include the transaction, we discourage this
    // practice as the height restricted and limited blocksize gives miners
    // considering fee sniping fewer options for pulling off this attack.
    //
    // A simple way to think about this is from the wallet's point of view we
    // always want the blockchain to move forward. By setting nLockTime this
    // way we're basically making the statement that we only want this
    // transaction to appear in the next block; we don't want to potentially
    // encourage reorgs by allowing transactions to appear at lower heights
    // than the next block in forks of the best chain.
    //
    // Of course, the subsidy is high enough, and transaction volume low
    // enough, that fee sniping isn't a problem yet, but by implementing a fix
    // now we ensure code won't be written that makes assumptions about
    // nLockTime that preclude a fix later.
    if (IsCurrentForAntiFeeSniping(chain, block_hash)) {
        tx.nLockTime = block_height;

        // Secondly occasionally randomly pick a nLockTime even further back, so
        // that transactions that are delayed after signing for whatever reason,
        // e.g. high-latency mix networks and some CoinJoin implementations, have
        // better privacy.
        if (rng_fast.randrange(10) == 0) {
            tx.nLockTime = std::max(0, int(tx.nLockTime) - int(rng_fast.randrange(100)));
        }
    } else {
        // If our chain is lagging behind, we can't discourage fee sniping nor help
        // the privacy of high-latency transactions. To avoid leaking a potentially
        // unique "nLockTime fingerprint", set nLockTime to a constant.
        tx.nLockTime = 0;
    }
    // Sanity check all values
    assert(tx.nLockTime < LOCKTIME_THRESHOLD); // Type must be block height
    assert(tx.nLockTime <= uint64_t(block_height));
    for (const auto& in : tx.vin) {
        // Can not be FINAL for locktime to work
        assert(in.nSequence != CTxIn::SEQUENCE_FINAL);
        // May be MAX NONFINAL to disable both BIP68 and BIP125
        if (in.nSequence == CTxIn::MAX_SEQUENCE_NONFINAL) continue;
        // May be MAX BIP125 to disable BIP68 and enable BIP125
        if (in.nSequence == MAX_BIP125_RBF_SEQUENCE) continue;
        // The wallet does not support any other sequence-use right now.
        assert(false);
    }
}

static util::Result<CreatedTransactionResult> CreateTransactionInternal(
        CWallet& wallet,
        const std::vector<CRecipient>& vecSend,
        int change_pos,
        const CCoinControl& coin_control,
        bool sign, 
        CAmount nGasFee = 0, 
        bool hasSender = false, 
        const CTxDestination& signSenderAddress = CNoDestination()) EXCLUSIVE_LOCKS_REQUIRED(wallet.cs_wallet)
{
    AssertLockHeld(wallet.cs_wallet);

    // out variables, to be packed into returned result structure
    int nChangePosInOut = change_pos;

    FastRandomContext rng_fast;
    CMutableTransaction txNew; // The resulting transaction that we make

    CoinSelectionParams coin_selection_params{rng_fast}; // Parameters for coin selection, init with dummy
    coin_selection_params.m_avoid_partial_spends = coin_control.m_avoid_partial_spends;
    coin_selection_params.m_include_unsafe_inputs = coin_control.m_include_unsafe_inputs;

    // Set the long term feerate estimate to the wallet's consolidate feerate
    coin_selection_params.m_long_term_feerate = wallet.m_consolidate_feerate;

    CAmount recipients_sum = 0;
    const OutputType change_type = wallet.TransactionChangeType(coin_control.m_change_type ? *coin_control.m_change_type : wallet.m_default_change_type, vecSend);
    ReserveDestination reservedest(&wallet, change_type);
    unsigned int outputs_to_subtract_fee_from = 0; // The number of outputs which we are subtracting the fee from
    COutPoint senderInput;
    if(hasSender && coin_control.HasSelected()){
    	std::vector<COutPoint> vSenderInputs;
    	coin_control.ListSelected(vSenderInputs);
    	senderInput=vSenderInputs[0];
    }
    for (const auto& recipient : vecSend) {
        recipients_sum += recipient.nAmount;

        if (recipient.fSubtractFeeFromAmount) {
            outputs_to_subtract_fee_from++;
            coin_selection_params.m_subtract_fee_outputs = true;
        }
    }

    // Create change script that will be used if we need change
    CScript scriptChange;
    bilingual_str error; // possible error str

    // coin control: send change to custom address
    if (!std::get_if<CNoDestination>(&coin_control.destChange)) {
        scriptChange = GetScriptForDestination(coin_control.destChange);
    } else { // no coin control: send change to newly generated address
        // Note: We use a new key here to keep it from being obvious which side is the change.
        //  The drawback is that by not reusing a previous key, the change may be lost if a
        //  backup is restored, if the backup doesn't have the new private key for the change.
        //  If we reused the old key, it would be possible to add code to look for and
        //  rediscover unknown transactions that were written with keys of ours to recover
        //  post-backup change.

        // Reserve a new key pair from key pool. If it fails, provide a dummy
        // destination in case we don't need change.
        CTxDestination dest;
        auto op_dest = reservedest.GetReservedDestination(true);
        if (!op_dest) {
            error = _("Transaction needs a change address, but we can't generate it.") + Untranslated(" ") + util::ErrorString(op_dest);
        } else {
            dest = *op_dest;
            scriptChange = GetScriptForDestination(dest);
        }
        // A valid destination implies a change script (and
        // vice-versa). An empty change script will abort later, if the
        // change keypool ran out, but change is required.
        CHECK_NONFATAL(IsValidDestination(dest) != scriptChange.empty());
    }
    CTxOut change_prototype_txout(0, scriptChange);
    coin_selection_params.change_output_size = GetSerializeSize(change_prototype_txout);

    // Get size of spending the change output
    int change_spend_size = CalculateMaximumSignedInputSize(change_prototype_txout, &wallet, /*coin_control=*/nullptr);
    // If the wallet doesn't know how to sign change output, assume p2sh-p2wpkh
    // as lower-bound to allow BnB to do it's thing
    if (change_spend_size == -1) {
        coin_selection_params.change_spend_size = DUMMY_NESTED_P2WPKH_INPUT_SIZE;
    } else {
        coin_selection_params.change_spend_size = (size_t)change_spend_size;
    }

    // Set discard feerate
    coin_selection_params.m_discard_feerate = GetDiscardRate(wallet);

    // Get the fee rate to use effective values in coin selection
    FeeCalculation feeCalc;
    coin_selection_params.m_effective_feerate = GetMinimumFeeRate(wallet, coin_control, &feeCalc);
    // Do not, ever, assume that it's fine to change the fee rate if the user has explicitly
    // provided one
    if (coin_control.m_feerate && coin_selection_params.m_effective_feerate > *coin_control.m_feerate) {
        return util::Error{strprintf(_("Fee rate (%s) is lower than the minimum fee rate setting (%s)"), coin_control.m_feerate->ToString(FeeEstimateMode::SAT_VB), coin_selection_params.m_effective_feerate.ToString(FeeEstimateMode::SAT_VB))};
    }
    if (feeCalc.reason == FeeReason::FALLBACK && !wallet.m_allow_fallback_fee) {
        // eventually allow a fallback fee
        return util::Error{strprintf(_("Fee estimation failed. Fallbackfee is disabled. Wait a few blocks or enable %s."), "-fallbackfee")};
    }

    // Calculate the cost of change
    // Cost of change is the cost of creating the change output + cost of spending the change output in the future.
    // For creating the change output now, we use the effective feerate.
    // For spending the change output in the future, we use the discard feerate for now.
    // So cost of change = (change output size * effective feerate) + (size of spending change output * discard feerate)
    coin_selection_params.m_change_fee = coin_selection_params.m_effective_feerate.GetFee(coin_selection_params.change_output_size);
    coin_selection_params.m_cost_of_change = coin_selection_params.m_discard_feerate.GetFee(coin_selection_params.change_spend_size) + coin_selection_params.m_change_fee;

    coin_selection_params.m_min_change_target = GenerateChangeTarget(std::floor(recipients_sum / vecSend.size()), coin_selection_params.m_change_fee, rng_fast);

    // The smallest change amount should be:
    // 1. at least equal to dust threshold
    // 2. at least 1 sat greater than fees to spend it at m_discard_feerate
    const auto dust = GetDustThreshold(change_prototype_txout, coin_selection_params.m_discard_feerate);
    const auto change_spend_fee = coin_selection_params.m_discard_feerate.GetFee(coin_selection_params.change_spend_size);
    coin_selection_params.min_viable_change = std::max(change_spend_fee + 1, dust);

    // Static vsize overhead + outputs vsize. 4 nVersion, 4 nLocktime, 1 input count, 1 witness overhead (dummy, flag, stack size)
    coin_selection_params.tx_noinputs_size = 10 + GetSizeOfCompactSize(vecSend.size()); // bytes for output count

    // vouts to the payees
    for (const auto& recipient : vecSend)
    {
        CTxOut txout(recipient.nAmount, recipient.scriptPubKey);

        // Include the fee cost for outputs.
        coin_selection_params.tx_noinputs_size += ::GetSerializeSize(txout, PROTOCOL_VERSION);

        if (IsDust(txout, wallet.chain().relayDustFee())) {
            return util::Error{_("Transaction amount too small")};
        }
        txNew.vout.push_back(txout);
    }

    // Include the fees for things that aren't inputs, excluding the change output
<<<<<<< HEAD
    const CAmount not_input_fees = coin_selection_params.m_effective_feerate.GetFee(coin_selection_params.tx_noinputs_size)+nGasFee;
=======
    const CAmount not_input_fees = coin_selection_params.m_effective_feerate.GetFee(coin_selection_params.m_subtract_fee_outputs ? 0 : coin_selection_params.tx_noinputs_size)+nGasFee;
>>>>>>> 4985b774
    CAmount selection_target = recipients_sum + not_input_fees;

    // This can only happen if feerate is 0, and requested destinations are value of 0 (e.g. OP_RETURN)
    // and no pre-selected inputs. This will result in 0-input transaction, which is consensus-invalid anyways
    if (selection_target == 0 && !coin_control.HasSelected()) {
        return util::Error{_("Transaction requires one destination of non-0 value, a non-0 feerate, or a pre-selected input")};
    }

    // Fetch manually selected coins
    PreSelectedInputs preset_inputs;
    if (coin_control.HasSelected()) {
        auto res_fetch_inputs = FetchSelectedInputs(wallet, coin_control, coin_selection_params);
        if (!res_fetch_inputs) return util::Error{util::ErrorString(res_fetch_inputs)};
        preset_inputs = *res_fetch_inputs;
    }

    // Fetch wallet available coins if "other inputs" are
    // allowed (coins automatically selected by the wallet)
    CoinsResult available_coins;
    if (coin_control.m_allow_other_inputs) {
        available_coins = AvailableCoins(wallet, &coin_control, coin_selection_params.m_effective_feerate);
    }

    // Choose coins to use
    auto select_coins_res = SelectCoins(wallet, available_coins, preset_inputs, /*nTargetValue=*/selection_target, coin_control, coin_selection_params);
    if (!select_coins_res) {
        // 'SelectCoins' either returns a specific error message or, if empty, means a general "Insufficient funds".
        const bilingual_str& err = util::ErrorString(select_coins_res);
        return util::Error{err.empty() ?_("Insufficient funds") : err};
    }
    SelectionResult& result = *select_coins_res;
    TRACE5(coin_selection, selected_coins, wallet.GetName().c_str(), GetAlgorithmName(result.GetAlgo()).c_str(), result.GetTarget(), result.GetWaste(), result.GetSelectedValue());

<<<<<<< HEAD
    std::set<COutput> setCoins = result->GetInputSet();
    std::vector<COutput> vCoins;

    const CAmount change_amount = result->GetChange(coin_selection_params.min_viable_change, coin_selection_params.m_change_fee);
    if (change_amount > 0) {
=======
    std::set<std::shared_ptr<COutput>> setCoins = result.GetInputSet();
    std::vector<std::shared_ptr<COutput>> vCoins;

    const CAmount change_amount = result.GetChange(coin_selection_params.min_viable_change, coin_selection_params.m_change_fee);
    if (change_amount > 0) {

>>>>>>> 4985b774
        // send change to existing address
        if (!wallet.m_use_change_address &&
                !std::holds_alternative<CNoDestination>(coin_control.destChange) &&
                setCoins.size() > 0)
        {
            // setCoins will be added as inputs to the new transaction
            // Set the first input script as change script for the new transaction
            auto pcoin = setCoins.begin();
<<<<<<< HEAD
            scriptChange = pcoin->txout.scriptPubKey;
=======
            scriptChange = (*pcoin)->txout.scriptPubKey;
>>>>>>> 4985b774

            change_prototype_txout = CTxOut(0, scriptChange);
            coin_selection_params.change_output_size = GetSerializeSize(change_prototype_txout);
        }

        CTxOut newTxOut(change_amount, scriptChange);
        if (nChangePosInOut == -1) {
            // Insert change txn at random position:
            nChangePosInOut = rng_fast.randrange(txNew.vout.size() + 1);
        } else if ((unsigned int)nChangePosInOut > txNew.vout.size()) {
            return util::Error{_("Transaction change output index out of range")};
        }
        txNew.vout.insert(txNew.vout.begin() + nChangePosInOut, newTxOut);
    } else {
        nChangePosInOut = -1;
    }

    // Move sender input to position 0
    std::copy(setCoins.begin(), setCoins.end(), std::back_inserter(vCoins));
    if(hasSender && coin_control.HasSelected()){
<<<<<<< HEAD
        for (std::vector<COutput>::size_type i = 0 ; i != vCoins.size(); i++){
            if(vCoins[i].outpoint==senderInput){
=======
        for (std::vector<std::shared_ptr<COutput>>::size_type i = 0 ; i != vCoins.size(); i++){
            if(vCoins[i]->outpoint==senderInput){
>>>>>>> 4985b774
                if(i==0)break;
                iter_swap(vCoins.begin(),vCoins.begin()+i);
                break;
            }
        }
    }

    // Shuffle selected coins and fill in final vin
    int shuffleOffset = 0;
<<<<<<< HEAD
    if(hasSender && coin_control.HasSelected() && vCoins.size() > 0 && vCoins[0].outpoint==senderInput){
        shuffleOffset = 1;
    }
    setCoins = std::set<COutput>(vCoins.begin(), vCoins.end());
    result->SetInputSet(setCoins);
    vCoins.clear();
    setCoins.clear();
    std::vector<COutput> selected_coins = result->GetShuffledInputVector(shuffleOffset);
=======
    if(hasSender && coin_control.HasSelected() && vCoins.size() > 0 && vCoins[0]->outpoint==senderInput){
        shuffleOffset = 1;
    }
    setCoins = std::set<std::shared_ptr<COutput>>(vCoins.begin(), vCoins.end());
    result.SetInputSet(setCoins);
    vCoins.clear();
    setCoins.clear();
    std::vector<std::shared_ptr<COutput>> selected_coins = result.GetShuffledInputVector(shuffleOffset);
>>>>>>> 4985b774

    // The sequence number is set to non-maxint so that DiscourageFeeSniping
    // works.
    //
    // BIP125 defines opt-in RBF as any nSequence < maxint-1, so
    // we use the highest possible value in that range (maxint-2)
    // to avoid conflicting with other possible uses of nSequence,
    // and in the spirit of "smallest possible change from prior
    // behavior."
    const uint32_t nSequence{coin_control.m_signal_bip125_rbf.value_or(wallet.m_signal_rbf) ? MAX_BIP125_RBF_SEQUENCE : CTxIn::MAX_SEQUENCE_NONFINAL};
    for (const auto& coin : selected_coins) {
        txNew.vin.push_back(CTxIn(coin->outpoint, CScript(), nSequence));
    }
    DiscourageFeeSniping(txNew, rng_fast, wallet.chain(), wallet.GetLastBlockHash(), wallet.GetLastBlockHeight());

    // Calculate the transaction fee
    TxSize tx_sizes = CalculateMaximumSignedTxSize(CTransaction(txNew), &wallet, &coin_control);
    int nBytes = tx_sizes.vsize;
    if (nBytes == -1) {
        return util::Error{_("Missing solving data for estimating transaction size")};
    }
    CAmount fee_needed = coin_selection_params.m_effective_feerate.GetFee(nBytes)+nGasFee;
<<<<<<< HEAD
    nFeeRet = result->GetSelectedValue() - recipients_sum - change_amount;

    // The only time that fee_needed should be less than the amount available for fees is when
    // we are subtracting the fee from the outputs. If this occurs at any other time, it is a bug.
    assert(coin_selection_params.m_subtract_fee_outputs || fee_needed <= nFeeRet);
=======
    const CAmount output_value = CalculateOutputValue(txNew);
    Assume(recipients_sum + change_amount == output_value);
    CAmount current_fee = result.GetSelectedValue() - output_value;

    // Sanity check that the fee cannot be negative as that means we have more output value than input value
    if (current_fee < 0) {
        return util::Error{Untranslated(STR_INTERNAL_BUG("Fee paid < 0"))};
    }
>>>>>>> 4985b774

    // If there is a change output and we overpay the fees then increase the change to match the fee needed
    if (nChangePosInOut != -1 && fee_needed < current_fee) {
        auto& change = txNew.vout.at(nChangePosInOut);
        change.nValue += current_fee - fee_needed;
        current_fee = result.GetSelectedValue() - CalculateOutputValue(txNew);
        if (fee_needed != current_fee) {
            return util::Error{Untranslated(STR_INTERNAL_BUG("Change adjustment: Fee needed != fee paid"))};
        }
    }

    // Reduce output values for subtractFeeFromAmount
    if (coin_selection_params.m_subtract_fee_outputs) {
        CAmount to_reduce = fee_needed - current_fee;
        int i = 0;
        bool fFirst = true;
        for (const auto& recipient : vecSend)
        {
            if (i == nChangePosInOut) {
                ++i;
            }
            CTxOut& txout = txNew.vout[i];

            if (recipient.fSubtractFeeFromAmount)
            {
                txout.nValue -= to_reduce / outputs_to_subtract_fee_from; // Subtract fee equally from each selected recipient

                if (fFirst) // first receiver pays the remainder not divisible by output count
                {
                    fFirst = false;
                    txout.nValue -= to_reduce % outputs_to_subtract_fee_from;
                }

                // Error if this output is reduced to be below dust
                if (IsDust(txout, wallet.chain().relayDustFee())) {
                    if (txout.nValue < 0) {
                        return util::Error{_("The transaction amount is too small to pay the fee")};
                    } else {
                        return util::Error{_("The transaction amount is too small to send after the fee has been deducted")};
                    }
                }
            }
            ++i;
        }
        current_fee = result.GetSelectedValue() - CalculateOutputValue(txNew);
        if (fee_needed != current_fee) {
            return util::Error{Untranslated(STR_INTERNAL_BUG("SFFO: Fee needed != fee paid"))};
        }
    }

    // fee_needed should now always be less than or equal to the current fees that we pay.
    // If it is not, it is a bug.
    if (fee_needed > current_fee) {
        return util::Error{Untranslated(STR_INTERNAL_BUG("Fee needed > fee paid"))};
    }

    // Give up if change keypool ran out and change is required
    if (scriptChange.empty() && nChangePosInOut != -1) {
        return util::Error{error};
    }

    // Signing transaction outputs
    if(sign && txNew.HasOpSender() && !wallet.SignTransactionOutput(txNew)) {
        return util::Error{_("Signing transaction output failed")};
    }

    if (sign && !wallet.SignTransaction(txNew)) {
        return util::Error{_("Signing transaction failed")};
    }

    // Return the constructed transaction data.
    CTransactionRef tx = MakeTransactionRef(std::move(txNew));

    // Limit size
    if ((sign && GetTransactionWeight(*tx) > MAX_STANDARD_TX_WEIGHT) ||
        (!sign && tx_sizes.weight > MAX_STANDARD_TX_WEIGHT))
    {
        return util::Error{_("Transaction too large")};
    }

<<<<<<< HEAD
    if (!tx->HasCreateOrCall() && nFeeRet > wallet.m_default_max_tx_fee) {
=======
    if (!tx->HasCreateOrCall() && current_fee > wallet.m_default_max_tx_fee) {
>>>>>>> 4985b774
        return util::Error{TransactionErrorString(TransactionError::MAX_FEE_EXCEEDED)};
    }

    if (gArgs.GetBoolArg("-walletrejectlongchains", DEFAULT_WALLET_REJECT_LONG_CHAINS)) {
        // Lastly, ensure this tx will pass the mempool's chain limits
        if (!wallet.chain().checkChainLimits(tx)) {
            return util::Error{_("Transaction has too long of a mempool chain")};
        }
    }

    // Before we return success, we assume any change key will be used to prevent
    // accidental re-use.
    reservedest.KeepDestination();

    wallet.WalletLogPrintf("Fee Calculation: Fee:%d Bytes:%u Tgt:%d (requested %d) Reason:\"%s\" Decay %.5f: Estimation: (%g - %g) %.2f%% %.1f/(%.1f %d mem %.1f out) Fail: (%g - %g) %.2f%% %.1f/(%.1f %d mem %.1f out)\n",
              current_fee, nBytes, feeCalc.returnedTarget, feeCalc.desiredTarget, StringForFeeReason(feeCalc.reason), feeCalc.est.decay,
              feeCalc.est.pass.start, feeCalc.est.pass.end,
              (feeCalc.est.pass.totalConfirmed + feeCalc.est.pass.inMempool + feeCalc.est.pass.leftMempool) > 0.0 ? 100 * feeCalc.est.pass.withinTarget / (feeCalc.est.pass.totalConfirmed + feeCalc.est.pass.inMempool + feeCalc.est.pass.leftMempool) : 0.0,
              feeCalc.est.pass.withinTarget, feeCalc.est.pass.totalConfirmed, feeCalc.est.pass.inMempool, feeCalc.est.pass.leftMempool,
              feeCalc.est.fail.start, feeCalc.est.fail.end,
              (feeCalc.est.fail.totalConfirmed + feeCalc.est.fail.inMempool + feeCalc.est.fail.leftMempool) > 0.0 ? 100 * feeCalc.est.fail.withinTarget / (feeCalc.est.fail.totalConfirmed + feeCalc.est.fail.inMempool + feeCalc.est.fail.leftMempool) : 0.0,
              feeCalc.est.fail.withinTarget, feeCalc.est.fail.totalConfirmed, feeCalc.est.fail.inMempool, feeCalc.est.fail.leftMempool);
    return CreatedTransactionResult(tx, current_fee, nChangePosInOut, feeCalc);
}

util::Result<CreatedTransactionResult> CreateTransaction(
        CWallet& wallet,
        const std::vector<CRecipient>& vecSend,
        int change_pos,
        const CCoinControl& coin_control,
        bool sign, 
        CAmount nGasFee, 
        bool hasSender, 
        const CTxDestination& signSenderAddress)
{
    if (vecSend.empty()) {
        return util::Error{_("Transaction must have at least one recipient")};
    }

    if (std::any_of(vecSend.cbegin(), vecSend.cend(), [](const auto& recipient){ return recipient.nAmount < 0; })) {
        return util::Error{_("Transaction amounts must not be negative")};
    }

    LOCK(wallet.cs_wallet);

    auto res = CreateTransactionInternal(wallet, vecSend, change_pos, coin_control, sign, nGasFee, hasSender, signSenderAddress);
    TRACE4(coin_selection, normal_create_tx_internal, wallet.GetName().c_str(), bool(res),
           res ? res->fee : 0, res ? res->change_pos : 0);
    if (!res) return res;
    const auto& txr_ungrouped = *res;
    // try with avoidpartialspends unless it's enabled already
    if (txr_ungrouped.fee > 0 /* 0 means non-functional fee rate estimation */ && wallet.m_max_aps_fee > -1 && !coin_control.m_avoid_partial_spends) {
        TRACE1(coin_selection, attempting_aps_create_tx, wallet.GetName().c_str());
        CCoinControl tmp_cc = coin_control;
        tmp_cc.m_avoid_partial_spends = true;

        // Re-use the change destination from the first creation attempt to avoid skipping BIP44 indexes
        const int ungrouped_change_pos = txr_ungrouped.change_pos;
        if (ungrouped_change_pos != -1) {
            ExtractDestination(txr_ungrouped.tx->vout[ungrouped_change_pos].scriptPubKey, tmp_cc.destChange);
        }

        auto txr_grouped = CreateTransactionInternal(wallet, vecSend, change_pos, tmp_cc, sign, nGasFee, hasSender, signSenderAddress);
        // if fee of this alternative one is within the range of the max fee, we use this one
        const bool use_aps{txr_grouped.has_value() ? (txr_grouped->fee <= txr_ungrouped.fee + wallet.m_max_aps_fee) : false};
        TRACE5(coin_selection, aps_create_tx_internal, wallet.GetName().c_str(), use_aps, txr_grouped.has_value(),
               txr_grouped.has_value() ? txr_grouped->fee : 0, txr_grouped.has_value() ? txr_grouped->change_pos : 0);
        if (txr_grouped) {
            wallet.WalletLogPrintf("Fee non-grouped = %lld, grouped = %lld, using %s\n",
                txr_ungrouped.fee, txr_grouped->fee, use_aps ? "grouped" : "non-grouped");
            if (use_aps) return txr_grouped;
        }
    }
    return res;
}

bool FundTransaction(CWallet& wallet, CMutableTransaction& tx, CAmount& nFeeRet, int& nChangePosInOut, bilingual_str& error, bool lockUnspents, const std::set<int>& setSubtractFeeFromOutputs, CCoinControl coinControl)
{
    std::vector<CRecipient> vecSend;

    // Turn the txout set into a CRecipient vector.
    for (size_t idx = 0; idx < tx.vout.size(); idx++) {
        const CTxOut& txOut = tx.vout[idx];
        CRecipient recipient = {txOut.scriptPubKey, txOut.nValue, setSubtractFeeFromOutputs.count(idx) == 1};
        vecSend.push_back(recipient);
    }

    // Acquire the locks to prevent races to the new locked unspents between the
    // CreateTransaction call and LockCoin calls (when lockUnspents is true).
    LOCK(wallet.cs_wallet);

    // Fetch specified UTXOs from the UTXO set to get the scriptPubKeys and values of the outputs being selected
    // and to match with the given solving_data. Only used for non-wallet outputs.
    std::map<COutPoint, Coin> coins;
    for (const CTxIn& txin : tx.vin) {
        coins[txin.prevout]; // Create empty map entry keyed by prevout.
    }
    wallet.chain().findCoins(coins);

    for (const CTxIn& txin : tx.vin) {
        const auto& outPoint = txin.prevout;
        if (wallet.IsMine(outPoint)) {
            // The input was found in the wallet, so select as internal
            coinControl.Select(outPoint);
        } else if (coins[outPoint].out.IsNull()) {
            error = _("Unable to find UTXO for external input");
            return false;
        } else {
            // The input was not in the wallet, but is in the UTXO set, so select as external
            coinControl.SelectExternal(outPoint, coins[outPoint].out);
        }
    }

    CAmount nGasFee = wallet.GetTxGasFee(tx);
    auto res = CreateTransaction(wallet, vecSend, nChangePosInOut, coinControl, false, nGasFee);
    if (!res) {
        error = util::ErrorString(res);
        return false;
    }
    const auto& txr = *res;
    CTransactionRef tx_new = txr.tx;
    nFeeRet = txr.fee;
    nChangePosInOut = txr.change_pos;

    if (nChangePosInOut != -1) {
        tx.vout.insert(tx.vout.begin() + nChangePosInOut, tx_new->vout[nChangePosInOut]);
    }

    // Copy output sizes from new transaction; they may have had the fee
    // subtracted from them.
    for (unsigned int idx = 0; idx < tx.vout.size(); idx++) {
        tx.vout[idx].nValue = tx_new->vout[idx].nValue;
    }

    // Add new txins while keeping original txin scriptSig/order.
    for (const CTxIn& txin : tx_new->vin) {
        if (!coinControl.IsSelected(txin.prevout)) {
            tx.vin.push_back(txin);

        }
        if (lockUnspents) {
            wallet.LockCoin(txin.prevout);
        }

    }

    return true;
}
} // namespace wallet<|MERGE_RESOLUTION|>--- conflicted
+++ resolved
@@ -105,13 +105,6 @@
     coins.clear();
 }
 
-<<<<<<< HEAD
-void CoinsResult::Erase(const std::set<COutPoint>& coins_to_remove)
-{
-    for (auto& [type, vec] : coins) {
-        auto remove_it = std::remove_if(vec.begin(), vec.end(), [&](const COutput& coin) {
-            return coins_to_remove.count(coin.outpoint) == 1;
-=======
 void CoinsResult::Erase(const std::unordered_set<COutPoint, SaltedOutpointHasher>& coins_to_remove)
 {
     for (auto& [type, vec] : coins) {
@@ -123,7 +116,6 @@
             total_amount -= coin.txout.nValue;
             if (coin.HasEffectiveValue()) total_effective_amount = *total_effective_amount - coin.GetEffectiveValue();
             return true;
->>>>>>> 4985b774
         });
         vec.erase(remove_it, vec.end());
     }
@@ -231,11 +223,7 @@
         const uint256& wtxid = entry.first;
         const CWalletTx& wtx = entry.second;
 
-<<<<<<< HEAD
-        if (wallet.IsTxImmature(wtx))
-=======
         if (wallet.IsTxImmature(wtx) && !params.include_immature_coinbase)
->>>>>>> 4985b774
             continue;
 
         int nDepth = wallet.GetTxDepthInMainChain(wtx);
@@ -625,18 +613,7 @@
     // Return if we can cover the target only with the preset inputs
     if (selection_target <= 0) {
         SelectionResult result(nTargetValue, SelectionAlgorithm::MANUAL);
-<<<<<<< HEAD
-        result.AddInput(preset_inputs);
-
-        if (!coin_selection_params.m_subtract_fee_outputs && result.GetSelectedEffectiveValue() < nTargetValue) {
-            return std::nullopt;
-        } else if (result.GetSelectedValue() < nTargetValue) {
-            return std::nullopt;
-        }
-
-=======
         result.AddInputs(pre_set_inputs.coins, coin_selection_params.m_subtract_fee_outputs);
->>>>>>> 4985b774
         result.ComputeAndSetWaste(coin_selection_params.min_viable_change, coin_selection_params.m_cost_of_change, coin_selection_params.m_change_fee);
         return result;
     }
@@ -978,11 +955,7 @@
     }
 
     // Include the fees for things that aren't inputs, excluding the change output
-<<<<<<< HEAD
-    const CAmount not_input_fees = coin_selection_params.m_effective_feerate.GetFee(coin_selection_params.tx_noinputs_size)+nGasFee;
-=======
     const CAmount not_input_fees = coin_selection_params.m_effective_feerate.GetFee(coin_selection_params.m_subtract_fee_outputs ? 0 : coin_selection_params.tx_noinputs_size)+nGasFee;
->>>>>>> 4985b774
     CAmount selection_target = recipients_sum + not_input_fees;
 
     // This can only happen if feerate is 0, and requested destinations are value of 0 (e.g. OP_RETURN)
@@ -1016,20 +989,12 @@
     SelectionResult& result = *select_coins_res;
     TRACE5(coin_selection, selected_coins, wallet.GetName().c_str(), GetAlgorithmName(result.GetAlgo()).c_str(), result.GetTarget(), result.GetWaste(), result.GetSelectedValue());
 
-<<<<<<< HEAD
-    std::set<COutput> setCoins = result->GetInputSet();
-    std::vector<COutput> vCoins;
-
-    const CAmount change_amount = result->GetChange(coin_selection_params.min_viable_change, coin_selection_params.m_change_fee);
-    if (change_amount > 0) {
-=======
     std::set<std::shared_ptr<COutput>> setCoins = result.GetInputSet();
     std::vector<std::shared_ptr<COutput>> vCoins;
 
     const CAmount change_amount = result.GetChange(coin_selection_params.min_viable_change, coin_selection_params.m_change_fee);
     if (change_amount > 0) {
 
->>>>>>> 4985b774
         // send change to existing address
         if (!wallet.m_use_change_address &&
                 !std::holds_alternative<CNoDestination>(coin_control.destChange) &&
@@ -1038,11 +1003,7 @@
             // setCoins will be added as inputs to the new transaction
             // Set the first input script as change script for the new transaction
             auto pcoin = setCoins.begin();
-<<<<<<< HEAD
-            scriptChange = pcoin->txout.scriptPubKey;
-=======
             scriptChange = (*pcoin)->txout.scriptPubKey;
->>>>>>> 4985b774
 
             change_prototype_txout = CTxOut(0, scriptChange);
             coin_selection_params.change_output_size = GetSerializeSize(change_prototype_txout);
@@ -1063,13 +1024,8 @@
     // Move sender input to position 0
     std::copy(setCoins.begin(), setCoins.end(), std::back_inserter(vCoins));
     if(hasSender && coin_control.HasSelected()){
-<<<<<<< HEAD
-        for (std::vector<COutput>::size_type i = 0 ; i != vCoins.size(); i++){
-            if(vCoins[i].outpoint==senderInput){
-=======
         for (std::vector<std::shared_ptr<COutput>>::size_type i = 0 ; i != vCoins.size(); i++){
             if(vCoins[i]->outpoint==senderInput){
->>>>>>> 4985b774
                 if(i==0)break;
                 iter_swap(vCoins.begin(),vCoins.begin()+i);
                 break;
@@ -1079,16 +1035,6 @@
 
     // Shuffle selected coins and fill in final vin
     int shuffleOffset = 0;
-<<<<<<< HEAD
-    if(hasSender && coin_control.HasSelected() && vCoins.size() > 0 && vCoins[0].outpoint==senderInput){
-        shuffleOffset = 1;
-    }
-    setCoins = std::set<COutput>(vCoins.begin(), vCoins.end());
-    result->SetInputSet(setCoins);
-    vCoins.clear();
-    setCoins.clear();
-    std::vector<COutput> selected_coins = result->GetShuffledInputVector(shuffleOffset);
-=======
     if(hasSender && coin_control.HasSelected() && vCoins.size() > 0 && vCoins[0]->outpoint==senderInput){
         shuffleOffset = 1;
     }
@@ -1097,7 +1043,6 @@
     vCoins.clear();
     setCoins.clear();
     std::vector<std::shared_ptr<COutput>> selected_coins = result.GetShuffledInputVector(shuffleOffset);
->>>>>>> 4985b774
 
     // The sequence number is set to non-maxint so that DiscourageFeeSniping
     // works.
@@ -1120,13 +1065,6 @@
         return util::Error{_("Missing solving data for estimating transaction size")};
     }
     CAmount fee_needed = coin_selection_params.m_effective_feerate.GetFee(nBytes)+nGasFee;
-<<<<<<< HEAD
-    nFeeRet = result->GetSelectedValue() - recipients_sum - change_amount;
-
-    // The only time that fee_needed should be less than the amount available for fees is when
-    // we are subtracting the fee from the outputs. If this occurs at any other time, it is a bug.
-    assert(coin_selection_params.m_subtract_fee_outputs || fee_needed <= nFeeRet);
-=======
     const CAmount output_value = CalculateOutputValue(txNew);
     Assume(recipients_sum + change_amount == output_value);
     CAmount current_fee = result.GetSelectedValue() - output_value;
@@ -1135,7 +1073,6 @@
     if (current_fee < 0) {
         return util::Error{Untranslated(STR_INTERNAL_BUG("Fee paid < 0"))};
     }
->>>>>>> 4985b774
 
     // If there is a change output and we overpay the fees then increase the change to match the fee needed
     if (nChangePosInOut != -1 && fee_needed < current_fee) {
@@ -1216,11 +1153,7 @@
         return util::Error{_("Transaction too large")};
     }
 
-<<<<<<< HEAD
-    if (!tx->HasCreateOrCall() && nFeeRet > wallet.m_default_max_tx_fee) {
-=======
     if (!tx->HasCreateOrCall() && current_fee > wallet.m_default_max_tx_fee) {
->>>>>>> 4985b774
         return util::Error{TransactionErrorString(TransactionError::MAX_FEE_EXCEEDED)};
     }
 
