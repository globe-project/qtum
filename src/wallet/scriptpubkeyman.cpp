--- conflicted
+++ resolved
@@ -1966,21 +1966,14 @@
         desc_prefix = "wpkh(" + xpub + "/84'";
         break;
     }
-<<<<<<< HEAD
-=======
     case OutputType::BECH32M: {
         desc_prefix = "tr(" + xpub  + "/86'";
         break;
     }
->>>>>>> ec86f1e9
     case OutputType::P2PK: {
         desc_prefix = "pk(" + xpub + "/44'";
         break;
     }
-<<<<<<< HEAD
-    case OutputType::BECH32M: assert(false); // TODO: Setup taproot descriptor
-=======
->>>>>>> ec86f1e9
     } // no default case, so the compiler can warn about missing cases
     assert(!desc_prefix.empty());
 
@@ -2475,9 +2468,5 @@
     }
 
     return ::SignBlockStake(block, key, compact);
-<<<<<<< HEAD
-}
-=======
-}
-} // namespace wallet
->>>>>>> ec86f1e9
+}
+} // namespace wallet