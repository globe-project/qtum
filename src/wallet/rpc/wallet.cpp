--- conflicted
+++ resolved
@@ -114,11 +114,7 @@
 {
 
     std::shared_ptr<CWallet> const pwallet = GetWalletForJSONRPCRequest(request);
-<<<<<<< HEAD
-    if (!pwallet) return NullUniValue;
-=======
     if (!pwallet) return UniValue::VNULL;
->>>>>>> d82fec21
 
     LOCK(pwallet->cs_wallet);
 
@@ -145,11 +141,7 @@
     // Parse the staking min fee
     if(!params.exists("stakingminfee"))
         throw JSONRPCError(RPC_TYPE_ERROR, "The staking min fee doesn't exist");
-<<<<<<< HEAD
-    CAmount nMinFee = params["stakingminfee"].get_int();
-=======
     CAmount nMinFee = params["stakingminfee"].getInt<int>();
->>>>>>> d82fec21
     if (nMinFee < 0 || nMinFee > 100)
         throw JSONRPCError(RPC_TYPE_ERROR, "Invalid value for staking min fee");
 
@@ -253,11 +245,7 @@
 {
 
     std::shared_ptr<CWallet> const pwallet = GetWalletForJSONRPCRequest(request);
-<<<<<<< HEAD
-    if (!pwallet) return NullUniValue;
-=======
     if (!pwallet) return UniValue::VNULL;
->>>>>>> d82fec21
 
     LOCK(pwallet->cs_wallet);
 
@@ -312,11 +300,7 @@
 {
 
     std::shared_ptr<CWallet> const pwallet = GetWalletForJSONRPCRequest(request);
-<<<<<<< HEAD
-    if (!pwallet) return NullUniValue;
-=======
     if (!pwallet) return UniValue::VNULL;
->>>>>>> d82fec21
 
     LOCK(pwallet->cs_wallet);
 
@@ -367,11 +351,7 @@
 {
 
     std::shared_ptr<CWallet> const pwallet = GetWalletForJSONRPCRequest(request);
-<<<<<<< HEAD
-    if (!pwallet) return NullUniValue;
-=======
     if (!pwallet) return UniValue::VNULL;
->>>>>>> d82fec21
 
     LOCK(pwallet->cs_wallet);
 
@@ -414,11 +394,7 @@
         throw JSONRPCError(RPC_TYPE_ERROR, "Failed to find the super staker");
     }
 
-<<<<<<< HEAD
-    return NullUniValue;
-=======
     return UniValue::VNULL;
->>>>>>> d82fec21
 },
     };
 }
@@ -450,11 +426,7 @@
 {
 
     std::shared_ptr<CWallet> const pwallet = GetWalletForJSONRPCRequest(request);
-<<<<<<< HEAD
-    if (!pwallet) return NullUniValue;
-=======
     if (!pwallet) return UniValue::VNULL;
->>>>>>> d82fec21
 
     if (request.params.size() > 0)
     {
@@ -1305,74 +1277,6 @@
 
 Span<const CRPCCommand> GetWalletRPCCommands()
 {
-<<<<<<< HEAD
-// clang-format off
-static const CRPCCommand commands[] =
-{ //  category              actor (function)
-  //  ------------------    ------------------------
-    { "rawtransactions",    &fundrawtransaction,             },
-    { "wallet",             &abandontransaction,             },
-    { "wallet",             &abortrescan,                    },
-    { "wallet",             &addmultisigaddress,             },
-    { "wallet",             &backupwallet,                   },
-    { "wallet",             &bumpfee,                        },
-    { "wallet",             &psbtbumpfee,                    },
-    { "wallet",             &createwallet,                   },
-    { "wallet",             &restorewallet,                  },
-    { "wallet",             &dumpprivkey,                    },
-    { "wallet",             &dumpwallet,                     },
-    { "wallet",             &encryptwallet,                  },
-    { "wallet",             &getaddressesbylabel,            },
-    { "wallet",             &getaddressinfo,                 },
-    { "wallet",             &getbalance,                     },
-    { "wallet",             &getnewaddress,                  },
-    { "wallet",             &getrawchangeaddress,            },
-    { "wallet",             &getreceivedbyaddress,           },
-    { "wallet",             &getreceivedbylabel,             },
-    { "wallet",             &gettransaction,                 },
-    { "wallet",             &getunconfirmedbalance,          },
-    { "wallet",             &getbalances,                    },
-    { "wallet",             &getwalletinfo,                  },
-    { "wallet",             &importaddress,                  },
-    { "wallet",             &importdescriptors,              },
-    { "wallet",             &importmulti,                    },
-    { "wallet",             &importprivkey,                  },
-    { "wallet",             &importprunedfunds,              },
-    { "wallet",             &importpubkey,                   },
-    { "wallet",             &importwallet,                   },
-    { "wallet",             &keypoolrefill,                  },
-    { "wallet",             &listaddressgroupings,           },
-    { "wallet",             &listdescriptors,                },
-    { "wallet",             &listlabels,                     },
-    { "wallet",             &listlockunspent,                },
-    { "wallet",             &listreceivedbyaddress,          },
-    { "wallet",             &listreceivedbylabel,            },
-    { "wallet",             &listsinceblock,                 },
-    { "wallet",             &listtransactions,               },
-    { "wallet",             &listunspent,                    },
-    { "wallet",             &listwalletdir,                  },
-    { "wallet",             &listwallets,                    },
-    { "wallet",             &loadwallet,                     },
-    { "wallet",             &lockunspent,                    },
-    { "wallet",             &newkeypool,                     },
-    { "wallet",             &removeprunedfunds,              },
-    { "wallet",             &rescanblockchain,               },
-    { "wallet",             &send,                           },
-    { "wallet",             &sendmany,                       },
-    { "wallet",             &sendmanywithdupes,              },
-    { "wallet",             &sendtoaddress,                  },
-    { "wallet",             &splitutxosforaddress,           },
-    { "wallet",             &sethdseed,                      },
-    { "wallet",             &setlabel,                       },
-    { "wallet",             &settxfee,                       },
-    { "wallet",             &setwalletflag,                  },
-    { "wallet",             &signmessage,                    },
-    { "wallet",             &signrawtransactionwithwallet,   },
-    { "wallet",             &signrawsendertransactionwithwallet,   },
-    { "wallet",             &unloadwallet,                   },
-    { "wallet",             &upgradewallet,                  },
-    { "wallet",             &walletcreatefundedpsbt,         },
-=======
     static const CRPCCommand commands[]{
         {"rawtransactions", &fundrawtransaction},
         {"wallet", &abandontransaction},
@@ -1439,24 +1343,9 @@
         {"wallet", &unloadwallet},
         {"wallet", &upgradewallet},
         {"wallet", &walletcreatefundedpsbt},
->>>>>>> d82fec21
 #ifdef ENABLE_EXTERNAL_SIGNER
         {"wallet", &walletdisplayaddress},
 #endif // ENABLE_EXTERNAL_SIGNER
-<<<<<<< HEAD
-    { "wallet",             &walletlock,                     },
-    { "wallet",             &walletpassphrase,               },
-    { "wallet",             &walletpassphrasechange,         },
-    { "wallet",             &walletprocesspsbt,              },
-    { "wallet",             &reservebalance,                 },
-    { "wallet",             &setsuperstakervaluesforaddress,        },
-    { "wallet",             &listsuperstakercustomvalues,           },
-    { "wallet",             &listsuperstakervaluesforaddress,       },
-    { "wallet",             &removesuperstakervaluesforaddress,     },
-    { "util",               &createmultisig,                 },
-};
-// clang-format on
-=======
         {"wallet", &walletlock},
         {"wallet", &walletpassphrase},
         {"wallet", &walletpassphrasechange},
@@ -1468,7 +1357,6 @@
         {"wallet", &removesuperstakervaluesforaddress},
         {"util",   &createmultisig},
     };
->>>>>>> d82fec21
     return commands;
 }
 } // namespace wallet