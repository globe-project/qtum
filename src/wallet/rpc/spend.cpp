// Copyright (c) 2011-2022 The Bitcoin Core developers
// Distributed under the MIT software license, see the accompanying
// file COPYING or http://www.opensource.org/licenses/mit-license.php.

#include <consensus/validation.h>
#include <core_io.h>
#include <key_io.h>
#include <policy/policy.h>
#include <rpc/rawtransaction_util.h>
#include <rpc/util.h>
#include <script/script.h>
#include <util/fees.h>
#include <util/rbf.h>
#include <util/translation.h>
#include <util/vector.h>
#include <util/moneystr.h>
#include <wallet/coincontrol.h>
#include <wallet/feebumper.h>
#include <wallet/fees.h>
#include <wallet/rpc/util.h>
#include <wallet/spend.h>
#include <wallet/wallet.h>

#include <univalue.h>


namespace wallet {
std::vector<CRecipient> CreateRecipients(const std::vector<std::pair<CTxDestination, CAmount>>& outputs, const std::set<int>& subtract_fee_outputs)
{
<<<<<<< HEAD
    std::set<CTxDestination> destinations;
    int i = 0;
    for (const std::string& address: address_amounts.getKeys()) {
        CTxDestination dest = DecodeDestination(address);
        if (!IsValidDestination(dest)) {
            throw JSONRPCError(RPC_INVALID_ADDRESS_OR_KEY, std::string("Invalid Qtum address: ") + address);
        }

        if (destinations.count(dest)) {
            throw JSONRPCError(RPC_INVALID_PARAMETER, std::string("Invalid parameter, duplicated address: ") + address);
        }
        destinations.insert(dest);

        CAmount amount = AmountFromValue(address_amounts[i++]);

        bool subtract_fee = false;
        for (unsigned int idx = 0; idx < subtract_fee_outputs.size(); idx++) {
            const UniValue& addr = subtract_fee_outputs[idx];
            if (addr.get_str() == address) {
                subtract_fee = true;
            }
        }

        CRecipient recipient = {dest, amount, subtract_fee};
=======
    std::vector<CRecipient> recipients;
    for (size_t i = 0; i < outputs.size(); ++i) {
        const auto& [destination, amount] = outputs.at(i);
        CRecipient recipient{destination, amount, subtract_fee_outputs.contains(i)};
>>>>>>> 258457a4
        recipients.push_back(recipient);
    }
    return recipients;
}

static void InterpretFeeEstimationInstructions(const UniValue& conf_target, const UniValue& estimate_mode, const UniValue& fee_rate, UniValue& options)
{
    if (options.exists("conf_target") || options.exists("estimate_mode")) {
        if (!conf_target.isNull() || !estimate_mode.isNull()) {
            throw JSONRPCError(RPC_INVALID_PARAMETER, "Pass conf_target and estimate_mode either as arguments or in the options object, but not both");
        }
    } else {
        options.pushKV("conf_target", conf_target);
        options.pushKV("estimate_mode", estimate_mode);
    }
    if (options.exists("fee_rate")) {
        if (!fee_rate.isNull()) {
            throw JSONRPCError(RPC_INVALID_PARAMETER, "Pass the fee_rate either as an argument, or in the options object, but not both");
        }
    } else {
        options.pushKV("fee_rate", fee_rate);
    }
    if (!options["conf_target"].isNull() && (options["estimate_mode"].isNull() || (options["estimate_mode"].get_str() == "unset"))) {
        throw JSONRPCError(RPC_INVALID_PARAMETER, "Specify estimate_mode");
    }
}

std::set<int> InterpretSubtractFeeFromOutputInstructions(const UniValue& sffo_instructions, const std::vector<std::string>& destinations)
{
    std::set<int> sffo_set;
    if (sffo_instructions.isNull()) return sffo_set;
    if (sffo_instructions.isBool()) {
        if (sffo_instructions.get_bool()) sffo_set.insert(0);
        return sffo_set;
    }
    for (const auto& sffo : sffo_instructions.getValues()) {
        if (sffo.isStr()) {
            for (size_t i = 0; i < destinations.size(); ++i) {
                if (sffo.get_str() == destinations.at(i)) {
                    sffo_set.insert(i);
                    break;
                }
            }
        }
        if (sffo.isNum()) {
            int pos = sffo.getInt<int>();
            if (sffo_set.contains(pos))
                throw JSONRPCError(RPC_INVALID_PARAMETER, strprintf("Invalid parameter, duplicated position: %d", pos));
            if (pos < 0)
                throw JSONRPCError(RPC_INVALID_PARAMETER, strprintf("Invalid parameter, negative position: %d", pos));
            if (pos >= int(destinations.size()))
                throw JSONRPCError(RPC_INVALID_PARAMETER, strprintf("Invalid parameter, position too large: %d", pos));
            sffo_set.insert(pos);
        }
    }
    return sffo_set;
}

static UniValue FinishTransaction(const std::shared_ptr<CWallet> pwallet, const UniValue& options, const CMutableTransaction& rawTx)
{
    // Make a blank psbt
    PartiallySignedTransaction psbtx(rawTx);

    // First fill transaction with our data without signing,
    // so external signers are not asked to sign more than once.
    bool complete;
    pwallet->FillPSBT(psbtx, complete, SIGHASH_DEFAULT, /*sign=*/false, /*bip32derivs=*/true);
    const TransactionError err{pwallet->FillPSBT(psbtx, complete, SIGHASH_DEFAULT, /*sign=*/true, /*bip32derivs=*/false)};
    if (err != TransactionError::OK) {
        throw JSONRPCTransactionError(err);
    }

    CMutableTransaction mtx;
    complete = FinalizeAndExtractPSBT(psbtx, mtx);

    UniValue result(UniValue::VOBJ);

    const bool psbt_opt_in{options.exists("psbt") && options["psbt"].get_bool()};
    bool add_to_wallet{options.exists("add_to_wallet") ? options["add_to_wallet"].get_bool() : true};
    if (psbt_opt_in || !complete || !add_to_wallet) {
        // Serialize the PSBT
        DataStream ssTx{};
        ssTx << psbtx;
        result.pushKV("psbt", EncodeBase64(ssTx.str()));
    }

    if (complete) {
        std::string hex{EncodeHexTx(CTransaction(mtx))};
        CTransactionRef tx(MakeTransactionRef(std::move(mtx)));
        result.pushKV("txid", tx->GetHash().GetHex());
        if (add_to_wallet && !psbt_opt_in) {
            pwallet->CommitTransaction(tx, {}, /*orderForm=*/{});
        } else {
            result.pushKV("hex", hex);
        }
    }
    result.pushKV("complete", complete);

    return result;
}

static void PreventOutdatedOptions(const UniValue& options)
{
    if (options.exists("feeRate")) {
        throw JSONRPCError(RPC_INVALID_PARAMETER, "Use fee_rate (" + CURRENCY_ATOM + "/vB) instead of feeRate");
    }
    if (options.exists("changeAddress")) {
        throw JSONRPCError(RPC_INVALID_PARAMETER, "Use change_address instead of changeAddress");
    }
    if (options.exists("changePosition")) {
        throw JSONRPCError(RPC_INVALID_PARAMETER, "Use change_position instead of changePosition");
    }
    if (options.exists("includeWatching")) {
        throw JSONRPCError(RPC_INVALID_PARAMETER, "Use include_watching instead of includeWatching");
    }
    if (options.exists("lockUnspents")) {
        throw JSONRPCError(RPC_INVALID_PARAMETER, "Use lock_unspents instead of lockUnspents");
    }
    if (options.exists("subtractFeeFromOutputs")) {
        throw JSONRPCError(RPC_INVALID_PARAMETER, "Use subtract_fee_from_outputs instead of subtractFeeFromOutputs");
    }
}

UniValue SendMoney(CWallet& wallet, const CCoinControl &coin_control, std::vector<CRecipient> &recipients, mapValue_t map_value, bool verbose)
{
    EnsureWalletIsUnlocked(wallet);

    // This function is only used by sendtoaddress and sendmany.
    // This should always try to sign, if we don't have private keys, don't try to do anything here.
    if (wallet.IsWalletFlagSet(WALLET_FLAG_DISABLE_PRIVATE_KEYS)) {
        throw JSONRPCError(RPC_WALLET_ERROR, "Error: Private keys are disabled for this wallet");
    }

    if (wallet.m_wallet_unlock_staking_only)
    {
        throw JSONRPCError(RPC_WALLET_ERROR, "Error: Wallet unlocked for staking only, unable to create transaction.");
    }

    // Shuffle recipient list
    std::shuffle(recipients.begin(), recipients.end(), FastRandomContext());

    // Send
    auto res = CreateTransaction(wallet, recipients, /*change_pos=*/std::nullopt, coin_control, true);
    if (!res) {
        throw JSONRPCError(RPC_WALLET_INSUFFICIENT_FUNDS, util::ErrorString(res).original);
    }
    const CTransactionRef& tx = res->tx;
    wallet.CommitTransaction(tx, std::move(map_value), /*orderForm=*/{});
    if (verbose) {
        UniValue entry(UniValue::VOBJ);
        entry.pushKV("txid", tx->GetHash().GetHex());
        entry.pushKV("fee_reason", StringForFeeReason(res->fee_calc.reason));
        return entry;
    }
    return tx->GetHash().GetHex();
}


/**
 * Update coin control with fee estimation based on the given parameters
 *
 * @param[in]     wallet            Wallet reference
 * @param[in,out] cc                Coin control to be updated
 * @param[in]     conf_target       UniValue integer; confirmation target in blocks, values between 1 and 1008 are valid per policy/fees.h;
 * @param[in]     estimate_mode     UniValue string; fee estimation mode, valid values are "unset", "economical" or "conservative";
 * @param[in]     fee_rate          UniValue real; fee rate in sat/vB;
 *                                      if present, both conf_target and estimate_mode must either be null, or "unset"
 * @param[in]     override_min_fee  bool; whether to set fOverrideFeeRate to true to disable minimum fee rate checks and instead
 *                                      verify only that fee_rate is greater than 0
 * @throws a JSONRPCError if conf_target, estimate_mode, or fee_rate contain invalid values or are in conflict
 */
static void SetFeeEstimateMode(const CWallet& wallet, CCoinControl& cc, const UniValue& conf_target, const UniValue& estimate_mode, const UniValue& fee_rate, bool override_min_fee)
{
    if (!fee_rate.isNull()) {
        if (!conf_target.isNull()) {
            throw JSONRPCError(RPC_INVALID_PARAMETER, "Cannot specify both conf_target and fee_rate. Please provide either a confirmation target in blocks for automatic fee estimation, or an explicit fee rate.");
        }
        if (!estimate_mode.isNull() && estimate_mode.get_str() != "unset") {
            throw JSONRPCError(RPC_INVALID_PARAMETER, "Cannot specify both estimate_mode and fee_rate");
        }
        // Fee rates in sat/vB cannot represent more than 3 significant digits.
        cc.m_feerate = CFeeRate{AmountFromValue(fee_rate, /*decimals=*/3)};
        if (override_min_fee) cc.fOverrideFeeRate = true;
        // Default RBF to true for explicit fee_rate, if unset.
        if (!cc.m_signal_bip125_rbf) cc.m_signal_bip125_rbf = true;
        return;
    }
    if (!estimate_mode.isNull() && !FeeModeFromString(estimate_mode.get_str(), cc.m_fee_mode)) {
        throw JSONRPCError(RPC_INVALID_PARAMETER, InvalidEstimateModeErrorMessage());
    }
    if (!conf_target.isNull()) {
        cc.m_confirm_target = ParseConfirmTarget(conf_target, wallet.chain().estimateMaxBlocks());
    }
}

RPCHelpMan sendtoaddress()
{
    return RPCHelpMan{"sendtoaddress",
                "\nSend an amount to a given address." +
        HELP_REQUIRING_PASSPHRASE,
                {
                    {"address", RPCArg::Type::STR, RPCArg::Optional::NO, "The qtum address to send to."},
                    {"amount", RPCArg::Type::AMOUNT, RPCArg::Optional::NO, "The amount in " + CURRENCY_UNIT + " to send. eg 0.1"},
                    {"comment", RPCArg::Type::STR, RPCArg::Optional::OMITTED, "A comment used to store what the transaction is for.\n"
                                         "This is not part of the transaction, just kept in your wallet."},
                    {"comment_to", RPCArg::Type::STR, RPCArg::Optional::OMITTED, "A comment to store the name of the person or organization\n"
                                         "to which you're sending the transaction. This is not part of the \n"
                                         "transaction, just kept in your wallet."},
                    {"subtractfeefromamount", RPCArg::Type::BOOL, RPCArg::Default{false}, "The fee will be deducted from the amount being sent.\n"
                                         "The recipient will receive less qtums than you enter in the amount field."},
                    {"replaceable", RPCArg::Type::BOOL, RPCArg::DefaultHint{"wallet default"}, "Signal that this transaction can be replaced by a transaction (BIP 125)"},
                    {"conf_target", RPCArg::Type::NUM, RPCArg::DefaultHint{"wallet -txconfirmtarget"}, "Confirmation target in blocks"},
                    {"estimate_mode", RPCArg::Type::STR, RPCArg::Default{"unset"}, "The fee estimate mode, must be one of (case insensitive):\n"
                     "\"" + FeeModes("\"\n\"") + "\""},
                    {"avoid_reuse", RPCArg::Type::BOOL, RPCArg::Default{true}, "(only available if avoid_reuse wallet flag is set) Avoid spending from dirty addresses; addresses are considered\n"
                                         "dirty if they have previously been used in a transaction. If true, this also activates avoidpartialspends, grouping outputs by their addresses."},
                    {"fee_rate", RPCArg::Type::AMOUNT, RPCArg::DefaultHint{"not set, fall back to wallet fee estimation"}, "Specify a fee rate in " + CURRENCY_ATOM + "/vB."},
                    {"verbose", RPCArg::Type::BOOL, RPCArg::Default{false}, "If true, return extra information about the transaction."},
                    {"senderaddress", RPCArg::Type::STR, RPCArg::Optional::OMITTED, "The qtum address that will be used to send money from."},
                    {"changetosender", RPCArg::Type::BOOL, RPCArg::Default{false}, "Return the change to the sender."},
                },
                {
                    RPCResult{"if verbose is not set or set to false",
                        RPCResult::Type::STR_HEX, "txid", "The transaction id."
                    },
                    RPCResult{"if verbose is set to true",
                        RPCResult::Type::OBJ, "", "",
                        {
                            {RPCResult::Type::STR_HEX, "txid", "The transaction id."},
                            {RPCResult::Type::STR, "fee_reason", "The transaction fee reason."}
                        },
                    },
                },
                RPCExamples{
                    "\nSend 0.1 QTUM\n"
                    + HelpExampleCli("sendtoaddress", "\"" + EXAMPLE_ADDRESS[0] + "\" 0.1") +
                    "\nSend 0.1 QTUM with a confirmation target of 6 blocks in economical fee estimate mode using positional arguments\n"
                    + HelpExampleCli("sendtoaddress", "\"" + EXAMPLE_ADDRESS[0] + "\" 0.1 \"donation\" \"sean's outpost\" false true 6 economical") +
                    "\nSend 0.1 QTUM with a fee rate of 400 " + CURRENCY_ATOM + "/vB, subtract fee from amount, BIP125-replaceable, using positional arguments\n"
                    + HelpExampleCli("sendtoaddress", "\"" + EXAMPLE_ADDRESS[0] + "\" 0.1 \"drinks\" \"room77\" true true null \"unset\" null 400") +
                    "\nSend 0.2 QTUM with a confirmation target of 6 blocks in economical fee estimate mode using named arguments\n"
                    + HelpExampleCli("-named sendtoaddress", "address=\"" + EXAMPLE_ADDRESS[0] + "\" amount=0.2 conf_target=6 estimate_mode=\"economical\"") +
                    "\nSend 0.5 QTUM with a fee rate of 425 " + CURRENCY_ATOM + "/vB using named arguments\n"
                    + HelpExampleCli("-named sendtoaddress", "address=\"" + EXAMPLE_ADDRESS[0] + "\" amount=0.5 fee_rate=425")
                    + HelpExampleCli("-named sendtoaddress", "address=\"" + EXAMPLE_ADDRESS[0] + "\" amount=0.5 fee_rate=425 subtractfeefromamount=false replaceable=true avoid_reuse=true comment=\"2 pizzas\" comment_to=\"jeremy\" verbose=true")
                    + HelpExampleCli("sendtoaddress", "\"" + EXAMPLE_ADDRESS[0] + "\", 0.1, \"donation\", \"seans outpost\", false, null, null, \"unset\", null, null, false, \"" + EXAMPLE_ADDRESS[1] + "\", true")
                },
        [&](const RPCHelpMan& self, const JSONRPCRequest& request) -> UniValue
{
    std::shared_ptr<CWallet> const pwallet = GetWalletForJSONRPCRequest(request);
    if (!pwallet) return UniValue::VNULL;

    // Make sure the results are valid at least up to the most recent block
    // the user could have gotten from another RPC command prior to now
    pwallet->BlockUntilSyncedToCurrentChain();

    LOCK(pwallet->cs_wallet);

    // Wallet comments
    mapValue_t mapValue;
    if (!request.params[2].isNull() && !request.params[2].get_str().empty())
        mapValue["comment"] = request.params[2].get_str();
    if (!request.params[3].isNull() && !request.params[3].get_str().empty())
        mapValue["to"] = request.params[3].get_str();

    CCoinControl coin_control;
    if (!request.params[5].isNull()) {
        coin_control.m_signal_bip125_rbf = request.params[5].get_bool();
    }

    coin_control.m_avoid_address_reuse = GetAvoidReuseFlag(*pwallet, request.params[8]);
    // We also enable partial spend avoidance if reuse avoidance is set.
    coin_control.m_avoid_partial_spends |= coin_control.m_avoid_address_reuse;

    SetFeeEstimateMode(*pwallet, coin_control, /*conf_target=*/request.params[6], /*estimate_mode=*/request.params[7], /*fee_rate=*/request.params[9], /*override_min_fee=*/false);

    EnsureWalletIsUnlocked(*pwallet);

    UniValue address_amounts(UniValue::VOBJ);
    const std::string address = request.params[0].get_str();
    address_amounts.pushKV(address, request.params[1]);
    std::vector<CRecipient> recipients = CreateRecipients(
            ParseOutputs(address_amounts),
            InterpretSubtractFeeFromOutputInstructions(request.params[4], address_amounts.getKeys())
    );
    const bool verbose{request.params[10].isNull() ? false : request.params[10].get_bool()};

    bool fHasSender=false;
    CTxDestination senderAddress;
    if (!request.params[11].isNull()){
    senderAddress = DecodeDestination(request.params[11].get_str());
        if (!IsValidDestination(senderAddress))
            throw JSONRPCError(RPC_INVALID_ADDRESS_OR_KEY, "Invalid Qtum address to send from");
        else
            fHasSender=true;
    }

    bool fChangeToSender=false;
    if (!request.params[12].isNull()){
        fChangeToSender=request.params[12].get_bool();
    }

    if(fHasSender){
    //find a UTXO with sender address

     UniValue results(UniValue::VARR);

     coin_control.m_allow_other_inputs=true;

     assert(pwallet != NULL);
     std::vector<COutput> vecOutputs = AvailableCoins(*pwallet, &coin_control).All();

     for(const COutput& out : vecOutputs) {
         CTxDestination destAdress;
         const CScript& scriptPubKey = out.txout.scriptPubKey;
         bool fValidAddress = ExtractDestination(scriptPubKey, destAdress, nullptr, true);

         if (!fValidAddress || senderAddress != destAdress)
             continue;

         coin_control.Select(out.outpoint);

         break;

     }

        if(!coin_control.HasSelected()){
            throw JSONRPCError(RPC_TYPE_ERROR, "Sender address does not have any unspent outputs");
        }
        if(fChangeToSender){
            coin_control.destChange=senderAddress;
        }
    }

    bool fHasSender=false;
    CTxDestination senderAddress;
    if (!request.params[11].isNull()){
    senderAddress = DecodeDestination(request.params[11].get_str());
        if (!IsValidDestination(senderAddress))
            throw JSONRPCError(RPC_INVALID_ADDRESS_OR_KEY, "Invalid Qtum address to send from");
        else
            fHasSender=true;
    }

    bool fChangeToSender=false;
    if (!request.params[12].isNull()){
        fChangeToSender=request.params[12].get_bool();
    }

    if(fHasSender){
    //find a UTXO with sender address

     UniValue results(UniValue::VARR);

     coin_control.m_allow_other_inputs=true;

     assert(pwallet != NULL);
     std::vector<COutput> vecOutputs = AvailableCoins(*pwallet, &coin_control).All();

     for(const COutput& out : vecOutputs) {
         CTxDestination destAdress;
         const CScript& scriptPubKey = out.txout.scriptPubKey;
         bool fValidAddress = ExtractDestination(scriptPubKey, destAdress, nullptr, true);

         if (!fValidAddress || senderAddress != destAdress)
             continue;

         coin_control.Select(out.outpoint);

         break;

     }

        if(!coin_control.HasSelected()){
            throw JSONRPCError(RPC_TYPE_ERROR, "Sender address does not have any unspent outputs");
        }
        if(fChangeToSender){
            coin_control.destChange=senderAddress;
        }
    }

    return SendMoney(*pwallet, coin_control, recipients, mapValue, verbose);
},
    };
}

RPCHelpMan sendmany()
{
    return RPCHelpMan{"sendmany",
        "Send multiple times. Amounts are double-precision floating point numbers." +
        HELP_REQUIRING_PASSPHRASE,
                {
                    {"dummy", RPCArg::Type::STR, RPCArg::Default{"\"\""}, "Must be set to \"\" for backwards compatibility.",
                     RPCArgOptions{
                         .oneline_description = "\"\"",
                     }},
                    {"amounts", RPCArg::Type::OBJ_USER_KEYS, RPCArg::Optional::NO, "The addresses and amounts",
                        {
                            {"address", RPCArg::Type::AMOUNT, RPCArg::Optional::NO, "The qtum address is the key, the numeric amount (can be string) in " + CURRENCY_UNIT + " is the value"},
                        },
                    },
                    {"minconf", RPCArg::Type::NUM, RPCArg::Optional::OMITTED, "Ignored dummy value"},
                    {"comment", RPCArg::Type::STR, RPCArg::Optional::OMITTED, "A comment"},
                    {"subtractfeefrom", RPCArg::Type::ARR, RPCArg::Optional::OMITTED, "The addresses.\n"
                                       "The fee will be equally deducted from the amount of each selected address.\n"
                                       "Those recipients will receive less qtums than you enter in their corresponding amount field.\n"
                                       "If no addresses are specified here, the sender pays the fee.",
                        {
                            {"address", RPCArg::Type::STR, RPCArg::Optional::OMITTED, "Subtract fee from this address"},
                        },
                    },
                    {"replaceable", RPCArg::Type::BOOL, RPCArg::DefaultHint{"wallet default"}, "Signal that this transaction can be replaced by a transaction (BIP 125)"},
                    {"conf_target", RPCArg::Type::NUM, RPCArg::DefaultHint{"wallet -txconfirmtarget"}, "Confirmation target in blocks"},
                    {"estimate_mode", RPCArg::Type::STR, RPCArg::Default{"unset"}, "The fee estimate mode, must be one of (case insensitive):\n"
                     "\"" + FeeModes("\"\n\"") + "\""},
                    {"fee_rate", RPCArg::Type::AMOUNT, RPCArg::DefaultHint{"not set, fall back to wallet fee estimation"}, "Specify a fee rate in " + CURRENCY_ATOM + "/vB."},
                    {"verbose", RPCArg::Type::BOOL, RPCArg::Default{false}, "If true, return extra information about the transaction."},
                },
                {
                    RPCResult{"if verbose is not set or set to false",
                        RPCResult::Type::STR_HEX, "txid", "The transaction id for the send. Only 1 transaction is created regardless of\n"
                "the number of addresses."
                    },
                    RPCResult{"if verbose is set to true",
                        RPCResult::Type::OBJ, "", "",
                        {
                            {RPCResult::Type::STR_HEX, "txid", "The transaction id for the send. Only 1 transaction is created regardless of\n"
                "the number of addresses."},
                            {RPCResult::Type::STR, "fee_reason", "The transaction fee reason."}
                        },
                    },
                },
                RPCExamples{
            "\nSend two amounts to two different addresses:\n"
            + HelpExampleCli("sendmany", "\"\" \"{\\\"" + EXAMPLE_ADDRESS[0] + "\\\":0.01,\\\"" + EXAMPLE_ADDRESS[1] + "\\\":0.02}\"") +
            "\nSend two amounts to two different addresses setting the confirmation and comment:\n"
            + HelpExampleCli("sendmany", "\"\" \"{\\\"" + EXAMPLE_ADDRESS[0] + "\\\":0.01,\\\"" + EXAMPLE_ADDRESS[1] + "\\\":0.02}\" 6 \"testing\"") +
            "\nSend two amounts to two different addresses, subtract fee from amount:\n"
            + HelpExampleCli("sendmany", "\"\" \"{\\\"" + EXAMPLE_ADDRESS[0] + "\\\":0.01,\\\"" + EXAMPLE_ADDRESS[1] + "\\\":0.02}\" 1 \"\" \"[\\\"" + EXAMPLE_ADDRESS[0] + "\\\",\\\"" + EXAMPLE_ADDRESS[1] + "\\\"]\"") +
            "\nAs a JSON-RPC call\n"
            + HelpExampleRpc("sendmany", "\"\", {\"" + EXAMPLE_ADDRESS[0] + "\":0.01,\"" + EXAMPLE_ADDRESS[1] + "\":0.02}, 6, \"testing\"")
                },
        [&](const RPCHelpMan& self, const JSONRPCRequest& request) -> UniValue
{
    std::shared_ptr<CWallet> const pwallet = GetWalletForJSONRPCRequest(request);
    if (!pwallet) return UniValue::VNULL;

    // Make sure the results are valid at least up to the most recent block
    // the user could have gotten from another RPC command prior to now
    pwallet->BlockUntilSyncedToCurrentChain();

    LOCK(pwallet->cs_wallet);

    if (!request.params[0].isNull() && !request.params[0].get_str().empty()) {
        throw JSONRPCError(RPC_INVALID_PARAMETER, "Dummy value must be set to \"\"");
    }
    UniValue sendTo = request.params[1].get_obj();

    mapValue_t mapValue;
    if (!request.params[3].isNull() && !request.params[3].get_str().empty())
        mapValue["comment"] = request.params[3].get_str();

    CCoinControl coin_control;
    if (!request.params[5].isNull()) {
        coin_control.m_signal_bip125_rbf = request.params[5].get_bool();
    }

    SetFeeEstimateMode(*pwallet, coin_control, /*conf_target=*/request.params[6], /*estimate_mode=*/request.params[7], /*fee_rate=*/request.params[8], /*override_min_fee=*/false);

    std::vector<CRecipient> recipients = CreateRecipients(
            ParseOutputs(sendTo),
            InterpretSubtractFeeFromOutputInstructions(request.params[4], sendTo.getKeys())
    );
    const bool verbose{request.params[9].isNull() ? false : request.params[9].get_bool()};

    return SendMoney(*pwallet, coin_control, recipients, std::move(mapValue), verbose);
},
    };
}

RPCHelpMan settxfee()
{
    return RPCHelpMan{"settxfee",
                "\nSet the transaction fee rate in " + CURRENCY_UNIT + "/kvB for this wallet. Overrides the global -paytxfee command line parameter.\n"
                "Can be deactivated by passing 0 as the fee. In that case automatic fee selection will be used by default.\n",
                {
                    {"amount", RPCArg::Type::AMOUNT, RPCArg::Optional::NO, "The transaction fee rate in " + CURRENCY_UNIT + "/kvB"},
                },
                RPCResult{
                    RPCResult::Type::BOOL, "", "Returns true if successful"
                },
                RPCExamples{
                    HelpExampleCli("settxfee", "0.00400")
            + HelpExampleRpc("settxfee", "0.00400")
                },
        [&](const RPCHelpMan& self, const JSONRPCRequest& request) -> UniValue
{
    std::shared_ptr<CWallet> const pwallet = GetWalletForJSONRPCRequest(request);
    if (!pwallet) return UniValue::VNULL;

    LOCK(pwallet->cs_wallet);

    CAmount nAmount = AmountFromValue(request.params[0]);
    CFeeRate tx_fee_rate(nAmount, 1000);
    CFeeRate max_tx_fee_rate(pwallet->m_default_max_tx_fee, 1000);
    if (tx_fee_rate == CFeeRate(0)) {
        // automatic selection
    } else if (tx_fee_rate < pwallet->chain().relayMinFee()) {
        throw JSONRPCError(RPC_INVALID_PARAMETER, strprintf("txfee cannot be less than min relay tx fee (%s)", pwallet->chain().relayMinFee().ToString()));
    } else if (tx_fee_rate < pwallet->m_min_fee) {
        throw JSONRPCError(RPC_INVALID_PARAMETER, strprintf("txfee cannot be less than wallet min fee (%s)", pwallet->m_min_fee.ToString()));
    } else if (tx_fee_rate > max_tx_fee_rate) {
        throw JSONRPCError(RPC_INVALID_PARAMETER, strprintf("txfee cannot be more than wallet max tx fee (%s)", max_tx_fee_rate.ToString()));
    }

    pwallet->m_pay_tx_fee = tx_fee_rate;
    return true;
},
    };
}


// Only includes key documentation where the key is snake_case in all RPC methods. MixedCase keys can be added later.
static std::vector<RPCArg> FundTxDoc(bool solving_data = true)
{
    std::vector<RPCArg> args = {
        {"conf_target", RPCArg::Type::NUM, RPCArg::DefaultHint{"wallet -txconfirmtarget"}, "Confirmation target in blocks", RPCArgOptions{.also_positional = true}},
        {"estimate_mode", RPCArg::Type::STR, RPCArg::Default{"unset"}, "The fee estimate mode, must be one of (case insensitive):\n"
         "\"" + FeeModes("\"\n\"") + "\"", RPCArgOptions{.also_positional = true}},
        {
            "replaceable", RPCArg::Type::BOOL, RPCArg::DefaultHint{"wallet default"}, "Marks this transaction as BIP125-replaceable.\n"
            "Allows this transaction to be replaced by a transaction with higher fees"
        },
    };
    if (solving_data) {
        args.push_back({"solving_data", RPCArg::Type::OBJ, RPCArg::Optional::OMITTED, "Keys and scripts needed for producing a final transaction with a dummy signature.\n"
        "Used for fee estimation during coin selection.",
            {
                {
                    "pubkeys", RPCArg::Type::ARR, RPCArg::Default{UniValue::VARR}, "Public keys involved in this transaction.",
                    {
                        {"pubkey", RPCArg::Type::STR_HEX, RPCArg::Optional::OMITTED, "A public key"},
                    }
                },
                {
                    "scripts", RPCArg::Type::ARR, RPCArg::Default{UniValue::VARR}, "Scripts involved in this transaction.",
                    {
                        {"script", RPCArg::Type::STR_HEX, RPCArg::Optional::OMITTED, "A script"},
                    }
                },
                {
                    "descriptors", RPCArg::Type::ARR, RPCArg::Default{UniValue::VARR}, "Descriptors that provide solving data for this transaction.",
                    {
                        {"descriptor", RPCArg::Type::STR, RPCArg::Optional::OMITTED, "A descriptor"},
                    }
                },
            }
        });
    }
    return args;
}

CreatedTransactionResult FundTransaction(CWallet& wallet, const CMutableTransaction& tx, const std::vector<CRecipient>& recipients, const UniValue& options, CCoinControl& coinControl, bool override_min_fee)
{
    // We want to make sure tx.vout is not used now that we are passing outputs as a vector of recipients.
    // This sets us up to remove tx completely in a future PR in favor of passing the inputs directly.
    CHECK_NONFATAL(tx.vout.empty());
    // Make sure the results are valid at least up to the most recent block
    // the user could have gotten from another RPC command prior to now
    wallet.BlockUntilSyncedToCurrentChain();

    std::optional<unsigned int> change_position;
    bool lockUnspents = false;
    if (!options.isNull()) {
      if (options.type() == UniValue::VBOOL) {
        // backward compatibility bool only fallback
        coinControl.fAllowWatchOnly = options.get_bool();
      }
      else {
        RPCTypeCheckObj(options,
            {
                {"add_inputs", UniValueType(UniValue::VBOOL)},
                {"include_unsafe", UniValueType(UniValue::VBOOL)},
                {"add_to_wallet", UniValueType(UniValue::VBOOL)},
                {"changeAddress", UniValueType(UniValue::VSTR)},
                {"change_address", UniValueType(UniValue::VSTR)},
                {"changePosition", UniValueType(UniValue::VNUM)},
                {"change_position", UniValueType(UniValue::VNUM)},
                {"change_type", UniValueType(UniValue::VSTR)},
                {"includeWatching", UniValueType(UniValue::VBOOL)},
                {"include_watching", UniValueType(UniValue::VBOOL)},
                {"inputs", UniValueType(UniValue::VARR)},
                {"lockUnspents", UniValueType(UniValue::VBOOL)},
                {"lock_unspents", UniValueType(UniValue::VBOOL)},
                {"locktime", UniValueType(UniValue::VNUM)},
                {"fee_rate", UniValueType()}, // will be checked by AmountFromValue() in SetFeeEstimateMode()
                {"feeRate", UniValueType()}, // will be checked by AmountFromValue() below
                {"psbt", UniValueType(UniValue::VBOOL)},
                {"solving_data", UniValueType(UniValue::VOBJ)},
                {"subtractFeeFromOutputs", UniValueType(UniValue::VARR)},
                {"subtract_fee_from_outputs", UniValueType(UniValue::VARR)},
                {"replaceable", UniValueType(UniValue::VBOOL)},
                {"conf_target", UniValueType(UniValue::VNUM)},
                {"estimate_mode", UniValueType(UniValue::VSTR)},
                {"minconf", UniValueType(UniValue::VNUM)},
                {"maxconf", UniValueType(UniValue::VNUM)},
                {"input_weights", UniValueType(UniValue::VARR)},
            },
            true, true);

        if (options.exists("add_inputs")) {
            coinControl.m_allow_other_inputs = options["add_inputs"].get_bool();
        }

        if (options.exists("changeAddress") || options.exists("change_address")) {
            const std::string change_address_str = (options.exists("change_address") ? options["change_address"] : options["changeAddress"]).get_str();
            CTxDestination dest = DecodeDestination(change_address_str);

            if (!IsValidDestination(dest)) {
                throw JSONRPCError(RPC_INVALID_ADDRESS_OR_KEY, "Change address must be a valid qtum address");
            }

            coinControl.destChange = dest;
        }

        if (options.exists("changePosition") || options.exists("change_position")) {
            int pos = (options.exists("change_position") ? options["change_position"] : options["changePosition"]).getInt<int>();
            if (pos < 0 || (unsigned int)pos > recipients.size()) {
                throw JSONRPCError(RPC_INVALID_PARAMETER, "changePosition out of bounds");
            }
            change_position = (unsigned int)pos;
        }

        if (options.exists("change_type")) {
            if (options.exists("changeAddress") || options.exists("change_address")) {
                throw JSONRPCError(RPC_INVALID_PARAMETER, "Cannot specify both change address and address type options");
            }
            if (std::optional<OutputType> parsed = ParseOutputType(options["change_type"].get_str())) {
                coinControl.m_change_type.emplace(parsed.value());
            } else {
                throw JSONRPCError(RPC_INVALID_ADDRESS_OR_KEY, strprintf("Unknown change type '%s'", options["change_type"].get_str()));
            }
        }

        const UniValue include_watching_option = options.exists("include_watching") ? options["include_watching"] : options["includeWatching"];
        coinControl.fAllowWatchOnly = ParseIncludeWatchonly(include_watching_option, wallet);

        if (options.exists("lockUnspents") || options.exists("lock_unspents")) {
            lockUnspents = (options.exists("lock_unspents") ? options["lock_unspents"] : options["lockUnspents"]).get_bool();
        }

        if (options.exists("include_unsafe")) {
            coinControl.m_include_unsafe_inputs = options["include_unsafe"].get_bool();
        }

        if (options.exists("feeRate")) {
            if (options.exists("fee_rate")) {
                throw JSONRPCError(RPC_INVALID_PARAMETER, "Cannot specify both fee_rate (" + CURRENCY_ATOM + "/vB) and feeRate (" + CURRENCY_UNIT + "/kvB)");
            }
            if (options.exists("conf_target")) {
                throw JSONRPCError(RPC_INVALID_PARAMETER, "Cannot specify both conf_target and feeRate. Please provide either a confirmation target in blocks for automatic fee estimation, or an explicit fee rate.");
            }
            if (options.exists("estimate_mode")) {
                throw JSONRPCError(RPC_INVALID_PARAMETER, "Cannot specify both estimate_mode and feeRate");
            }
            coinControl.m_feerate = CFeeRate(AmountFromValue(options["feeRate"]));
            coinControl.fOverrideFeeRate = true;
        }

        if (options.exists("replaceable")) {
            coinControl.m_signal_bip125_rbf = options["replaceable"].get_bool();
        }

        if (options.exists("minconf")) {
            coinControl.m_min_depth = options["minconf"].getInt<int>();

            if (coinControl.m_min_depth < 0) {
                throw JSONRPCError(RPC_INVALID_PARAMETER, "Negative minconf");
            }
        }

        if (options.exists("maxconf")) {
            coinControl.m_max_depth = options["maxconf"].getInt<int>();

            if (coinControl.m_max_depth < coinControl.m_min_depth) {
                throw JSONRPCError(RPC_INVALID_PARAMETER, strprintf("maxconf can't be lower than minconf: %d < %d", coinControl.m_max_depth, coinControl.m_min_depth));
            }
        }
        SetFeeEstimateMode(wallet, coinControl, options["conf_target"], options["estimate_mode"], options["fee_rate"], override_min_fee);
      }
    } else {
        // if options is null and not a bool
        coinControl.fAllowWatchOnly = ParseIncludeWatchonly(NullUniValue, wallet);
    }

    if (options.exists("solving_data")) {
        const UniValue solving_data = options["solving_data"].get_obj();
        if (solving_data.exists("pubkeys")) {
            for (const UniValue& pk_univ : solving_data["pubkeys"].get_array().getValues()) {
                const std::string& pk_str = pk_univ.get_str();
                if (!IsHex(pk_str)) {
                    throw JSONRPCError(RPC_INVALID_ADDRESS_OR_KEY, strprintf("'%s' is not hex", pk_str));
                }
                const std::vector<unsigned char> data(ParseHex(pk_str));
                const CPubKey pubkey(data.begin(), data.end());
                if (!pubkey.IsFullyValid()) {
                    throw JSONRPCError(RPC_INVALID_ADDRESS_OR_KEY, strprintf("'%s' is not a valid public key", pk_str));
                }
                coinControl.m_external_provider.pubkeys.emplace(pubkey.GetID(), pubkey);
                // Add witness script for pubkeys
                const CScript wit_script = GetScriptForDestination(WitnessV0KeyHash(pubkey));
                coinControl.m_external_provider.scripts.emplace(CScriptID(wit_script), wit_script);
            }
        }

        if (solving_data.exists("scripts")) {
            for (const UniValue& script_univ : solving_data["scripts"].get_array().getValues()) {
                const std::string& script_str = script_univ.get_str();
                if (!IsHex(script_str)) {
                    throw JSONRPCError(RPC_INVALID_ADDRESS_OR_KEY, strprintf("'%s' is not hex", script_str));
                }
                std::vector<unsigned char> script_data(ParseHex(script_str));
                const CScript script(script_data.begin(), script_data.end());
                coinControl.m_external_provider.scripts.emplace(CScriptID(script), script);
            }
        }

        if (solving_data.exists("descriptors")) {
            for (const UniValue& desc_univ : solving_data["descriptors"].get_array().getValues()) {
                const std::string& desc_str  = desc_univ.get_str();
                FlatSigningProvider desc_out;
                std::string error;
                std::vector<CScript> scripts_temp;
                std::unique_ptr<Descriptor> desc = Parse(desc_str, desc_out, error, true);
                if (!desc) {
                    throw JSONRPCError(RPC_INVALID_PARAMETER, strprintf("Unable to parse descriptor '%s': %s", desc_str, error));
                }
                desc->Expand(0, desc_out, scripts_temp, desc_out);
                coinControl.m_external_provider.Merge(std::move(desc_out));
            }
        }
    }

    if (options.exists("input_weights")) {
        for (const UniValue& input : options["input_weights"].get_array().getValues()) {
            Txid txid = Txid::FromUint256(ParseHashO(input, "txid"));

            const UniValue& vout_v = input.find_value("vout");
            if (!vout_v.isNum()) {
                throw JSONRPCError(RPC_INVALID_PARAMETER, "Invalid parameter, missing vout key");
            }
            int vout = vout_v.getInt<int>();
            if (vout < 0) {
                throw JSONRPCError(RPC_INVALID_PARAMETER, "Invalid parameter, vout cannot be negative");
            }

            const UniValue& weight_v = input.find_value("weight");
            if (!weight_v.isNum()) {
                throw JSONRPCError(RPC_INVALID_PARAMETER, "Invalid parameter, missing weight key");
            }
            int64_t weight = weight_v.getInt<int64_t>();
            const int64_t min_input_weight = GetTransactionInputWeight(CTxIn());
            CHECK_NONFATAL(min_input_weight == 165);
            if (weight < min_input_weight) {
                throw JSONRPCError(RPC_INVALID_PARAMETER, "Invalid parameter, weight cannot be less than 165 (41 bytes (size of outpoint + sequence + empty scriptSig) * 4 (witness scaling factor)) + 1 (empty witness)");
            }
            if (weight > MAX_STANDARD_TX_WEIGHT) {
                throw JSONRPCError(RPC_INVALID_PARAMETER, strprintf("Invalid parameter, weight cannot be greater than the maximum standard tx weight of %d", MAX_STANDARD_TX_WEIGHT));
            }

            coinControl.SetInputWeight(COutPoint(txid, vout), weight);
        }
    }

    if (recipients.empty())
        throw JSONRPCError(RPC_INVALID_PARAMETER, "TX must have at least one output");

    auto txr = FundTransaction(wallet, tx, recipients, change_position, lockUnspents, coinControl);
    if (!txr) {
        throw JSONRPCError(RPC_WALLET_ERROR, ErrorString(txr).original);
    }
    return *txr;
}

static void SetOptionsInputWeights(const UniValue& inputs, UniValue& options)
{
    if (options.exists("input_weights")) {
        throw JSONRPCError(RPC_INVALID_PARAMETER, "Input weights should be specified in inputs rather than in options.");
    }
    if (inputs.size() == 0) {
        return;
    }
    UniValue weights(UniValue::VARR);
    for (const UniValue& input : inputs.getValues()) {
        if (input.exists("weight")) {
            weights.push_back(input);
        }
    }
    options.pushKV("input_weights", weights);
}

RPCHelpMan fundrawtransaction()
{
    return RPCHelpMan{"fundrawtransaction",
                "\nIf the transaction has no inputs, they will be automatically selected to meet its out value.\n"
                "It will add at most one change output to the outputs.\n"
                "No existing outputs will be modified unless \"subtractFeeFromOutputs\" is specified.\n"
                "Note that inputs which were signed may need to be resigned after completion since in/outputs have been added.\n"
                "The inputs added will not be signed, use signrawtransactionwithkey\n"
                "or signrawtransactionwithwallet for that.\n"
                "All existing inputs must either have their previous output transaction be in the wallet\n"
                "or be in the UTXO set. Solving data must be provided for non-wallet inputs.\n"
                "Note that all inputs selected must be of standard form and P2SH scripts must be\n"
                "in the wallet using importaddress or addmultisigaddress (to calculate fees).\n"
                "You can see whether this is the case by checking the \"solvable\" field in the listunspent output.\n"
                "Only pay-to-pubkey, multisig, and P2SH versions thereof are currently supported for watch-only\n",
                {
                    {"hexstring", RPCArg::Type::STR_HEX, RPCArg::Optional::NO, "The hex string of the raw transaction"},
                    {"options", RPCArg::Type::OBJ_NAMED_PARAMS, RPCArg::Optional::OMITTED, "For backward compatibility: passing in a true instead of an object will result in {\"includeWatching\":true}",
                        Cat<std::vector<RPCArg>>(
                        {
                            {"add_inputs", RPCArg::Type::BOOL, RPCArg::Default{true}, "For a transaction with existing inputs, automatically include more if they are not enough."},
                            {"include_unsafe", RPCArg::Type::BOOL, RPCArg::Default{false}, "Include inputs that are not safe to spend (unconfirmed transactions from outside keys and unconfirmed replacement transactions).\n"
                                                          "Warning: the resulting transaction may become invalid if one of the unsafe inputs disappears.\n"
                                                          "If that happens, you will need to fund the transaction with different inputs and republish it."},
                            {"minconf", RPCArg::Type::NUM, RPCArg::Default{0}, "If add_inputs is specified, require inputs with at least this many confirmations."},
                            {"maxconf", RPCArg::Type::NUM, RPCArg::Optional::OMITTED, "If add_inputs is specified, require inputs with at most this many confirmations."},
                            {"changeAddress", RPCArg::Type::STR, RPCArg::DefaultHint{"automatic"}, "The qtum address to receive the change"},
                            {"changePosition", RPCArg::Type::NUM, RPCArg::DefaultHint{"random"}, "The index of the change output"},
                            {"change_type", RPCArg::Type::STR, RPCArg::DefaultHint{"set by -changetype"}, "The output type to use. Only valid if changeAddress is not specified. Options are \"legacy\", \"p2sh-segwit\", \"bech32\", and \"bech32m\"."},
                            {"includeWatching", RPCArg::Type::BOOL, RPCArg::DefaultHint{"true for watch-only wallets, otherwise false"}, "Also select inputs which are watch only.\n"
                                                          "Only solvable inputs can be used. Watch-only destinations are solvable if the public key and/or output script was imported,\n"
                                                          "e.g. with 'importpubkey' or 'importmulti' with the 'pubkeys' or 'desc' field."},
                            {"lockUnspents", RPCArg::Type::BOOL, RPCArg::Default{false}, "Lock selected unspent outputs"},
                            {"fee_rate", RPCArg::Type::AMOUNT, RPCArg::DefaultHint{"not set, fall back to wallet fee estimation"}, "Specify a fee rate in " + CURRENCY_ATOM + "/vB."},
                            {"feeRate", RPCArg::Type::AMOUNT, RPCArg::DefaultHint{"not set, fall back to wallet fee estimation"}, "Specify a fee rate in " + CURRENCY_UNIT + "/kvB."},
                            {"subtractFeeFromOutputs", RPCArg::Type::ARR, RPCArg::Default{UniValue::VARR}, "The integers.\n"
                                                          "The fee will be equally deducted from the amount of each specified output.\n"
                                                          "Those recipients will receive less qtums than you enter in their corresponding amount field.\n"
                                                          "If no outputs are specified here, the sender pays the fee.",
                                {
                                    {"vout_index", RPCArg::Type::NUM, RPCArg::Optional::OMITTED, "The zero-based output index, before a change output is added."},
                                },
                            },
                            {"input_weights", RPCArg::Type::ARR, RPCArg::Optional::OMITTED, "Inputs and their corresponding weights",
                                {
                                    {"", RPCArg::Type::OBJ, RPCArg::Optional::OMITTED, "",
                                        {
                                            {"txid", RPCArg::Type::STR_HEX, RPCArg::Optional::NO, "The transaction id"},
                                            {"vout", RPCArg::Type::NUM, RPCArg::Optional::NO, "The output index"},
                                            {"weight", RPCArg::Type::NUM, RPCArg::Optional::NO, "The maximum weight for this input, "
                                                "including the weight of the outpoint and sequence number. "
                                                "Note that serialized signature sizes are not guaranteed to be consistent, "
                                                "so the maximum DER signatures size of 73 bytes should be used when considering ECDSA signatures."
                                                "Remember to convert serialized sizes to weight units when necessary."},
                                        },
                                    },
                                },
                             },
                        },
                        FundTxDoc()),
                        RPCArgOptions{
                            .skip_type_check = true,
                            .oneline_description = "options",
                        }},
                    {"iswitness", RPCArg::Type::BOOL, RPCArg::DefaultHint{"depends on heuristic tests"}, "Whether the transaction hex is a serialized witness transaction.\n"
                        "If iswitness is not present, heuristic tests will be used in decoding.\n"
                        "If true, only witness deserialization will be tried.\n"
                        "If false, only non-witness deserialization will be tried.\n"
                        "This boolean should reflect whether the transaction has inputs\n"
                        "(e.g. fully valid, or on-chain transactions), if known by the caller."
                    },
                },
                RPCResult{
                    RPCResult::Type::OBJ, "", "",
                    {
                        {RPCResult::Type::STR_HEX, "hex", "The resulting raw transaction (hex-encoded string)"},
                        {RPCResult::Type::STR_AMOUNT, "fee", "Fee in " + CURRENCY_UNIT + " the resulting transaction pays"},
                        {RPCResult::Type::NUM, "changepos", "The position of the added change output, or -1"},
                    }
                                },
                                RPCExamples{
                            "\nCreate a transaction with no inputs\n"
                            + HelpExampleCli("createrawtransaction", "\"[]\" \"{\\\"myaddress\\\":0.01}\"") +
                            "\nAdd sufficient unsigned inputs to meet the output value\n"
                            + HelpExampleCli("fundrawtransaction", "\"rawtransactionhex\"") +
                            "\nSign the transaction\n"
                            + HelpExampleCli("signrawtransactionwithwallet", "\"fundedtransactionhex\"") +
                            "\nSend the transaction\n"
                            + HelpExampleCli("sendrawtransaction", "\"signedtransactionhex\"")
                                },
        [&](const RPCHelpMan& self, const JSONRPCRequest& request) -> UniValue
{
    std::shared_ptr<CWallet> const pwallet = GetWalletForJSONRPCRequest(request);
    if (!pwallet) return UniValue::VNULL;

    // parse hex string from parameter
    CMutableTransaction tx;
    bool try_witness = request.params[2].isNull() ? true : request.params[2].get_bool();
    bool try_no_witness = request.params[2].isNull() ? true : !request.params[2].get_bool();
    if (!DecodeHexTx(tx, request.params[0].get_str(), try_no_witness, try_witness)) {
        throw JSONRPCError(RPC_DESERIALIZATION_ERROR, "TX decode failed");
    }
    UniValue options = request.params[1];
    std::vector<std::pair<CTxDestination, CAmount>> destinations;
    for (const auto& tx_out : tx.vout) {
        CTxDestination dest;
        ExtractDestination(tx_out.scriptPubKey, dest);
        destinations.emplace_back(dest, tx_out.nValue);
    }
    std::vector<std::string> dummy(destinations.size(), "dummy");
    std::vector<CRecipient> recipients = CreateRecipients(
            destinations,
            InterpretSubtractFeeFromOutputInstructions(options["subtractFeeFromOutputs"], dummy)
    );
    CCoinControl coin_control;
    // Automatically select (additional) coins. Can be overridden by options.add_inputs.
    coin_control.m_allow_other_inputs = true;
    // Clear tx.vout since it is not meant to be used now that we are passing outputs directly.
    // This sets us up for a future PR to completely remove tx from the function signature in favor of passing inputs directly
    tx.vout.clear();
    auto txr = FundTransaction(*pwallet, tx, recipients, options, coin_control, /*override_min_fee=*/true);

    UniValue result(UniValue::VOBJ);
    result.pushKV("hex", EncodeHexTx(*txr.tx));
    result.pushKV("fee", ValueFromAmount(txr.fee));
    result.pushKV("changepos", txr.change_pos ? (int)*txr.change_pos : -1);

    return result;
},
    };
}

RPCHelpMan signrawtransactionwithwallet()
{
    return RPCHelpMan{"signrawtransactionwithwallet",
                "\nSign inputs for raw transaction (serialized, hex-encoded).\n"
                "The second optional argument (may be null) is an array of previous transaction outputs that\n"
                "this transaction depends on but may not yet be in the block chain." +
        HELP_REQUIRING_PASSPHRASE,
                {
                    {"hexstring", RPCArg::Type::STR, RPCArg::Optional::NO, "The transaction hex string"},
                    {"prevtxs", RPCArg::Type::ARR, RPCArg::Optional::OMITTED, "The previous dependent transaction outputs",
                        {
                            {"", RPCArg::Type::OBJ, RPCArg::Optional::OMITTED, "",
                                {
                                    {"txid", RPCArg::Type::STR_HEX, RPCArg::Optional::NO, "The transaction id"},
                                    {"vout", RPCArg::Type::NUM, RPCArg::Optional::NO, "The output number"},
                                    {"scriptPubKey", RPCArg::Type::STR_HEX, RPCArg::Optional::NO, "script key"},
                                    {"redeemScript", RPCArg::Type::STR_HEX, RPCArg::Optional::OMITTED, "(required for P2SH) redeem script"},
                                    {"witnessScript", RPCArg::Type::STR_HEX, RPCArg::Optional::OMITTED, "(required for P2WSH or P2SH-P2WSH) witness script"},
                                    {"amount", RPCArg::Type::AMOUNT, RPCArg::Optional::OMITTED, "(required for Segwit inputs) the amount spent"},
                                },
                            },
                        },
                    },
                    {"sighashtype", RPCArg::Type::STR, RPCArg::Default{"DEFAULT for Taproot, ALL otherwise"}, "The signature hash type. Must be one of\n"
            "       \"DEFAULT\"\n"
            "       \"ALL\"\n"
            "       \"NONE\"\n"
            "       \"SINGLE\"\n"
            "       \"ALL|ANYONECANPAY\"\n"
            "       \"NONE|ANYONECANPAY\"\n"
            "       \"SINGLE|ANYONECANPAY\""},
                },
                RPCResult{
                    RPCResult::Type::OBJ, "", "",
                    {
                        {RPCResult::Type::STR_HEX, "hex", "The hex-encoded raw transaction with signature(s)"},
                        {RPCResult::Type::BOOL, "complete", "If the transaction has a complete set of signatures"},
                        {RPCResult::Type::ARR, "errors", /*optional=*/true, "Script verification errors (if there are any)",
                        {
                            {RPCResult::Type::OBJ, "", "",
                            {
                                {RPCResult::Type::STR_HEX, "txid", "The hash of the referenced, previous transaction"},
                                {RPCResult::Type::NUM, "vout", "The index of the output to spent and used as input"},
                                {RPCResult::Type::ARR, "witness", "",
                                {
                                    {RPCResult::Type::STR_HEX, "witness", ""},
                                }},
                                {RPCResult::Type::STR_HEX, "scriptSig", "The hex-encoded signature script"},
                                {RPCResult::Type::NUM, "sequence", "Script sequence number"},
                                {RPCResult::Type::STR, "error", "Verification or signing error related to the input"},
                            }},
                        }},
                    }
                },
                RPCExamples{
                    HelpExampleCli("signrawtransactionwithwallet", "\"myhex\"")
            + HelpExampleRpc("signrawtransactionwithwallet", "\"myhex\"")
                },
        [&](const RPCHelpMan& self, const JSONRPCRequest& request) -> UniValue
{
    const std::shared_ptr<const CWallet> pwallet = GetWalletForJSONRPCRequest(request);
    if (!pwallet) return UniValue::VNULL;

    CMutableTransaction mtx;
    if (!DecodeHexTx(mtx, request.params[0].get_str())) {
        throw JSONRPCError(RPC_DESERIALIZATION_ERROR, "TX decode failed. Make sure the tx has at least one input.");
    }

    // Sign the transaction
    LOCK(pwallet->cs_wallet);
    EnsureWalletIsUnlocked(*pwallet);

    // Fetch previous transactions (inputs):
    std::map<COutPoint, Coin> coins;
    for (const CTxIn& txin : mtx.vin) {
        coins[txin.prevout]; // Create empty map entry keyed by prevout.
    }
    pwallet->chain().findCoins(coins);

    // Parse the prevtxs array
    ParsePrevouts(request.params[1], nullptr, coins);

    int nHashType = ParseSighashString(request.params[2]);

    // Script verification errors
    std::map<int, bilingual_str> input_errors;

    CheckSenderSignatures(mtx);
    bool complete = pwallet->SignTransaction(mtx, coins, nHashType, input_errors);
    UniValue result(UniValue::VOBJ);
    SignTransactionResultToJSON(mtx, complete, coins, input_errors, result);
    return result;
},
    };
}

// Definition of allowed formats of specifying transaction outputs in
// `bumpfee`, `psbtbumpfee`, `send` and `walletcreatefundedpsbt` RPCs.
static std::vector<RPCArg> OutputsDoc()
{
    return
    {
        {"", RPCArg::Type::OBJ_USER_KEYS, RPCArg::Optional::OMITTED, "",
            {
                {"address", RPCArg::Type::AMOUNT, RPCArg::Optional::NO, "A key-value pair. The key (string) is the qtum address,\n"
                         "the value (float or string) is the amount in " + CURRENCY_UNIT + ""},
            },
        },
        {"", RPCArg::Type::OBJ, RPCArg::Optional::OMITTED, "",
            {
                {"data", RPCArg::Type::STR_HEX, RPCArg::Optional::NO, "A key-value pair. The key must be \"data\", the value is hex-encoded data"},
            },
        },
    };
}

static RPCHelpMan bumpfee_helper(std::string method_name)
{
    const bool want_psbt = method_name == "psbtbumpfee";
    const std::string incremental_fee{CFeeRate(DEFAULT_INCREMENTAL_RELAY_FEE).ToString(FeeEstimateMode::SAT_VB)};

    return RPCHelpMan{method_name,
        "\nBumps the fee of an opt-in-RBF transaction T, replacing it with a new transaction B.\n"
        + std::string(want_psbt ? "Returns a PSBT instead of creating and signing a new transaction.\n" : "") +
        "An opt-in RBF transaction with the given txid must be in the wallet.\n"
        "The command will pay the additional fee by reducing change outputs or adding inputs when necessary.\n"
        "It may add a new change output if one does not already exist.\n"
        "All inputs in the original transaction will be included in the replacement transaction.\n"
        "The command will fail if the wallet or mempool contains a transaction that spends one of T's outputs.\n"
        "By default, the new fee will be calculated automatically using the estimatesmartfee RPC.\n"
        "The user can specify a confirmation target for estimatesmartfee.\n"
        "Alternatively, the user can specify a fee rate in " + CURRENCY_ATOM + "/vB for the new transaction.\n"
        "At a minimum, the new fee rate must be high enough to pay an additional new relay fee (incrementalfee\n"
        "returned by getnetworkinfo) to enter the node's mempool.\n"
        "* WARNING: before version 0.21, fee_rate was in " + CURRENCY_UNIT + "/kvB. As of 0.21, fee_rate is in " + CURRENCY_ATOM + "/vB. *\n",
        {
            {"txid", RPCArg::Type::STR_HEX, RPCArg::Optional::NO, "The txid to be bumped"},
            {"options", RPCArg::Type::OBJ_NAMED_PARAMS, RPCArg::Optional::OMITTED, "",
                {
                    {"conf_target", RPCArg::Type::NUM, RPCArg::DefaultHint{"wallet -txconfirmtarget"}, "Confirmation target in blocks\n"},
                    {"fee_rate", RPCArg::Type::AMOUNT, RPCArg::DefaultHint{"not set, fall back to wallet fee estimation"},
                             "\nSpecify a fee rate in " + CURRENCY_ATOM + "/vB instead of relying on the built-in fee estimator.\n"
                             "Must be at least " + incremental_fee + " higher than the current transaction fee rate.\n"
                             "WARNING: before version 0.21, fee_rate was in " + CURRENCY_UNIT + "/kvB. As of 0.21, fee_rate is in " + CURRENCY_ATOM + "/vB.\n"},
                    {"replaceable", RPCArg::Type::BOOL, RPCArg::Default{true}, "Whether the new transaction should still be\n"
                             "marked bip-125 replaceable. If true, the sequence numbers in the transaction will\n"
                             "be left unchanged from the original. If false, any input sequence numbers in the\n"
                             "original transaction that were less than 0xfffffffe will be increased to 0xfffffffe\n"
                             "so the new transaction will not be explicitly bip-125 replaceable (though it may\n"
                             "still be replaceable in practice, for example if it has unconfirmed ancestors which\n"
                             "are replaceable).\n"},
                    {"estimate_mode", RPCArg::Type::STR, RPCArg::Default{"unset"}, "The fee estimate mode, must be one of (case insensitive):\n"
                             "\"" + FeeModes("\"\n\"") + "\""},
                    {"outputs", RPCArg::Type::ARR, RPCArg::Default{UniValue::VARR}, "The outputs specified as key-value pairs.\n"
                             "Each key may only appear once, i.e. there can only be one 'data' output, and no address may be duplicated.\n"
                             "At least one output of either type must be specified.\n"
                             "Cannot be provided if 'original_change_index' is specified.",
                        OutputsDoc(),
                        RPCArgOptions{.skip_type_check = true}},
                    {"original_change_index", RPCArg::Type::NUM, RPCArg::DefaultHint{"not set, detect change automatically"}, "The 0-based index of the change output on the original transaction. "
                                                                                                                            "The indicated output will be recycled into the new change output on the bumped transaction. "
                                                                                                                            "The remainder after paying the recipients and fees will be sent to the output script of the "
                                                                                                                            "original change output. The change output’s amount can increase if bumping the transaction "
                                                                                                                            "adds new inputs, otherwise it will decrease. Cannot be used in combination with the 'outputs' option."},
                },
                RPCArgOptions{.oneline_description="options"}},
        },
        RPCResult{
            RPCResult::Type::OBJ, "", "", Cat(
                want_psbt ?
                std::vector<RPCResult>{{RPCResult::Type::STR, "psbt", "The base64-encoded unsigned PSBT of the new transaction."}} :
                std::vector<RPCResult>{{RPCResult::Type::STR_HEX, "txid", "The id of the new transaction."}},
            {
                {RPCResult::Type::STR_AMOUNT, "origfee", "The fee of the replaced transaction."},
                {RPCResult::Type::STR_AMOUNT, "fee", "The fee of the new transaction."},
                {RPCResult::Type::ARR, "errors", "Errors encountered during processing (may be empty).",
                {
                    {RPCResult::Type::STR, "", ""},
                }},
            })
        },
        RPCExamples{
    "\nBump the fee, get the new transaction\'s " + std::string(want_psbt ? "psbt" : "txid") + "\n" +
            HelpExampleCli(method_name, "<txid>")
        },
        [want_psbt](const RPCHelpMan& self, const JSONRPCRequest& request) -> UniValue
{
    std::shared_ptr<CWallet> const pwallet = GetWalletForJSONRPCRequest(request);
    if (!pwallet) return UniValue::VNULL;

    if (pwallet->IsWalletFlagSet(WALLET_FLAG_DISABLE_PRIVATE_KEYS) && !pwallet->IsWalletFlagSet(WALLET_FLAG_EXTERNAL_SIGNER) && !want_psbt) {
        throw JSONRPCError(RPC_WALLET_ERROR, "bumpfee is not available with wallets that have private keys disabled. Use psbtbumpfee instead.");
    }

    uint256 hash(ParseHashV(request.params[0], "txid"));

    CCoinControl coin_control;
    coin_control.fAllowWatchOnly = pwallet->IsWalletFlagSet(WALLET_FLAG_DISABLE_PRIVATE_KEYS);
    // optional parameters
    coin_control.m_signal_bip125_rbf = true;
    std::vector<CTxOut> outputs;

    std::optional<uint32_t> original_change_index;

    if (!request.params[1].isNull()) {
        UniValue options = request.params[1];
        RPCTypeCheckObj(options,
            {
                {"confTarget", UniValueType(UniValue::VNUM)},
                {"conf_target", UniValueType(UniValue::VNUM)},
                {"fee_rate", UniValueType()}, // will be checked by AmountFromValue() in SetFeeEstimateMode()
                {"replaceable", UniValueType(UniValue::VBOOL)},
                {"estimate_mode", UniValueType(UniValue::VSTR)},
                {"outputs", UniValueType()}, // will be checked by AddOutputs()
                {"original_change_index", UniValueType(UniValue::VNUM)},
            },
            true, true);

        if (options.exists("confTarget") && options.exists("conf_target")) {
            throw JSONRPCError(RPC_INVALID_PARAMETER, "confTarget and conf_target options should not both be set. Use conf_target (confTarget is deprecated).");
        }

        auto conf_target = options.exists("confTarget") ? options["confTarget"] : options["conf_target"];

        if (options.exists("replaceable")) {
            coin_control.m_signal_bip125_rbf = options["replaceable"].get_bool();
        }
        SetFeeEstimateMode(*pwallet, coin_control, conf_target, options["estimate_mode"], options["fee_rate"], /*override_min_fee=*/false);

        // Prepare new outputs by creating a temporary tx and calling AddOutputs().
        if (!options["outputs"].isNull()) {
            if (options["outputs"].isArray() && options["outputs"].empty()) {
                throw JSONRPCError(RPC_INVALID_PARAMETER, "Invalid parameter, output argument cannot be an empty array");
            }
            CMutableTransaction tempTx;
            AddOutputs(tempTx, options["outputs"]);
            outputs = tempTx.vout;
        }

        if (options.exists("original_change_index")) {
            original_change_index = options["original_change_index"].getInt<uint32_t>();
        }
    }

    // Make sure the results are valid at least up to the most recent block
    // the user could have gotten from another RPC command prior to now
    pwallet->BlockUntilSyncedToCurrentChain();

    LOCK(pwallet->cs_wallet);

    EnsureWalletIsUnlocked(*pwallet);


    std::vector<bilingual_str> errors;
    CAmount old_fee;
    CAmount new_fee;
    CMutableTransaction mtx;
    feebumper::Result res;
    // Targeting feerate bump.
    res = feebumper::CreateRateBumpTransaction(*pwallet, hash, coin_control, errors, old_fee, new_fee, mtx, /*require_mine=*/ !want_psbt, outputs, original_change_index);
    if (res != feebumper::Result::OK) {
        switch(res) {
            case feebumper::Result::INVALID_ADDRESS_OR_KEY:
                throw JSONRPCError(RPC_INVALID_ADDRESS_OR_KEY, errors[0].original);
                break;
            case feebumper::Result::INVALID_REQUEST:
                throw JSONRPCError(RPC_INVALID_REQUEST, errors[0].original);
                break;
            case feebumper::Result::INVALID_PARAMETER:
                throw JSONRPCError(RPC_INVALID_PARAMETER, errors[0].original);
                break;
            case feebumper::Result::WALLET_ERROR:
                throw JSONRPCError(RPC_WALLET_ERROR, errors[0].original);
                break;
            default:
                throw JSONRPCError(RPC_MISC_ERROR, errors[0].original);
                break;
        }
    }

    UniValue result(UniValue::VOBJ);

    // For bumpfee, return the new transaction id.
    // For psbtbumpfee, return the base64-encoded unsigned PSBT of the new transaction.
    if (!want_psbt) {
        if (!feebumper::SignTransaction(*pwallet, mtx)) {
            if (pwallet->IsWalletFlagSet(WALLET_FLAG_EXTERNAL_SIGNER)) {
                throw JSONRPCError(RPC_WALLET_ERROR, "Transaction incomplete. Try psbtbumpfee instead.");
            }
            throw JSONRPCError(RPC_WALLET_ERROR, "Can't sign transaction.");
        }

        uint256 txid;
        if (feebumper::CommitTransaction(*pwallet, hash, std::move(mtx), errors, txid) != feebumper::Result::OK) {
            throw JSONRPCError(RPC_WALLET_ERROR, errors[0].original);
        }

        result.pushKV("txid", txid.GetHex());
    } else {
        PartiallySignedTransaction psbtx(mtx);
        bool complete = false;
        const TransactionError err = pwallet->FillPSBT(psbtx, complete, SIGHASH_DEFAULT, /*sign=*/false, /*bip32derivs=*/true);
        CHECK_NONFATAL(err == TransactionError::OK);
        CHECK_NONFATAL(!complete);
        DataStream ssTx{};
        ssTx << psbtx;
        result.pushKV("psbt", EncodeBase64(ssTx.str()));
    }

    result.pushKV("origfee", ValueFromAmount(old_fee));
    result.pushKV("fee", ValueFromAmount(new_fee));
    UniValue result_errors(UniValue::VARR);
    for (const bilingual_str& error : errors) {
        result_errors.push_back(error.original);
    }
    result.pushKV("errors", result_errors);

    return result;
},
    };
}

RPCHelpMan bumpfee() { return bumpfee_helper("bumpfee"); }
RPCHelpMan psbtbumpfee() { return bumpfee_helper("psbtbumpfee"); }

RPCHelpMan send()
{
    return RPCHelpMan{"send",
        "\nEXPERIMENTAL warning: this call may be changed in future releases.\n"
        "\nSend a transaction.\n",
        {
            {"outputs", RPCArg::Type::ARR, RPCArg::Optional::NO, "The outputs specified as key-value pairs.\n"
                    "Each key may only appear once, i.e. there can only be one 'data' output, and no address may be duplicated.\n"
                    "At least one output of either type must be specified.\n"
                    "For convenience, a dictionary, which holds the key-value pairs directly, is also accepted.",
                OutputsDoc(),
                RPCArgOptions{.skip_type_check = true}},
            {"conf_target", RPCArg::Type::NUM, RPCArg::DefaultHint{"wallet -txconfirmtarget"}, "Confirmation target in blocks"},
            {"estimate_mode", RPCArg::Type::STR, RPCArg::Default{"unset"}, "The fee estimate mode, must be one of (case insensitive):\n"
             "\"" + FeeModes("\"\n\"") + "\""},
            {"fee_rate", RPCArg::Type::AMOUNT, RPCArg::DefaultHint{"not set, fall back to wallet fee estimation"}, "Specify a fee rate in " + CURRENCY_ATOM + "/vB."},
            {"options", RPCArg::Type::OBJ_NAMED_PARAMS, RPCArg::Optional::OMITTED, "",
                Cat<std::vector<RPCArg>>(
                {
                    {"add_inputs", RPCArg::Type::BOOL, RPCArg::DefaultHint{"false when \"inputs\" are specified, true otherwise"},"Automatically include coins from the wallet to cover the target amount.\n"},
                    {"include_unsafe", RPCArg::Type::BOOL, RPCArg::Default{false}, "Include inputs that are not safe to spend (unconfirmed transactions from outside keys and unconfirmed replacement transactions).\n"
                                                          "Warning: the resulting transaction may become invalid if one of the unsafe inputs disappears.\n"
                                                          "If that happens, you will need to fund the transaction with different inputs and republish it."},
                    {"minconf", RPCArg::Type::NUM, RPCArg::Default{0}, "If add_inputs is specified, require inputs with at least this many confirmations."},
                    {"maxconf", RPCArg::Type::NUM, RPCArg::Optional::OMITTED, "If add_inputs is specified, require inputs with at most this many confirmations."},
                    {"add_to_wallet", RPCArg::Type::BOOL, RPCArg::Default{true}, "When false, returns a serialized transaction which will not be added to the wallet or broadcast"},
                    {"change_address", RPCArg::Type::STR, RPCArg::DefaultHint{"automatic"}, "The qtum address to receive the change"},
                    {"change_position", RPCArg::Type::NUM, RPCArg::DefaultHint{"random"}, "The index of the change output"},
                    {"change_type", RPCArg::Type::STR, RPCArg::DefaultHint{"set by -changetype"}, "The output type to use. Only valid if change_address is not specified. Options are \"legacy\", \"p2sh-segwit\", \"bech32\" and \"bech32m\"."},
                    {"fee_rate", RPCArg::Type::AMOUNT, RPCArg::DefaultHint{"not set, fall back to wallet fee estimation"}, "Specify a fee rate in " + CURRENCY_ATOM + "/vB.", RPCArgOptions{.also_positional = true}},
                    {"include_watching", RPCArg::Type::BOOL, RPCArg::DefaultHint{"true for watch-only wallets, otherwise false"}, "Also select inputs which are watch only.\n"
                                          "Only solvable inputs can be used. Watch-only destinations are solvable if the public key and/or output script was imported,\n"
                                          "e.g. with 'importpubkey' or 'importmulti' with the 'pubkeys' or 'desc' field."},
                    {"inputs", RPCArg::Type::ARR, RPCArg::Default{UniValue::VARR}, "Specify inputs instead of adding them automatically. A JSON array of JSON objects",
                        {
                            {"txid", RPCArg::Type::STR_HEX, RPCArg::Optional::NO, "The transaction id"},
                            {"vout", RPCArg::Type::NUM, RPCArg::Optional::NO, "The output number"},
                            {"sequence", RPCArg::Type::NUM, RPCArg::Optional::NO, "The sequence number"},
                            {"weight", RPCArg::Type::NUM, RPCArg::DefaultHint{"Calculated from wallet and solving data"}, "The maximum weight for this input, "
                                        "including the weight of the outpoint and sequence number. "
                                        "Note that signature sizes are not guaranteed to be consistent, "
                                        "so the maximum DER signatures size of 73 bytes should be used when considering ECDSA signatures."
                                        "Remember to convert serialized sizes to weight units when necessary."},
                        },
                    },
                    {"locktime", RPCArg::Type::NUM, RPCArg::Default{0}, "Raw locktime. Non-0 value also locktime-activates inputs"},
                    {"lock_unspents", RPCArg::Type::BOOL, RPCArg::Default{false}, "Lock selected unspent outputs"},
                    {"psbt", RPCArg::Type::BOOL,  RPCArg::DefaultHint{"automatic"}, "Always return a PSBT, implies add_to_wallet=false."},
                    {"subtract_fee_from_outputs", RPCArg::Type::ARR, RPCArg::Default{UniValue::VARR}, "Outputs to subtract the fee from, specified as integer indices.\n"
                    "The fee will be equally deducted from the amount of each specified output.\n"
                    "Those recipients will receive less qtums than you enter in their corresponding amount field.\n"
                    "If no outputs are specified here, the sender pays the fee.",
                        {
                            {"vout_index", RPCArg::Type::NUM, RPCArg::Optional::OMITTED, "The zero-based output index, before a change output is added."},
                        },
                    },
                },
                FundTxDoc()),
                RPCArgOptions{.oneline_description="options"}},
        },
        RPCResult{
            RPCResult::Type::OBJ, "", "",
                {
                    {RPCResult::Type::BOOL, "complete", "If the transaction has a complete set of signatures"},
                    {RPCResult::Type::STR_HEX, "txid", /*optional=*/true, "The transaction id for the send. Only 1 transaction is created regardless of the number of addresses."},
                    {RPCResult::Type::STR_HEX, "hex", /*optional=*/true, "If add_to_wallet is false, the hex-encoded raw transaction with signature(s)"},
                    {RPCResult::Type::STR, "psbt", /*optional=*/true, "If more signatures are needed, or if add_to_wallet is false, the base64-encoded (partially) signed transaction"}
                }
        },
        RPCExamples{""
        "\nSend 0.1 QTUM with a confirmation target of 6 blocks in economical fee estimate mode\n"
        + HelpExampleCli("send", "'{\"" + EXAMPLE_ADDRESS[0] + "\": 0.1}' 6 economical\n") +
        "Send 0.2 QTUM with a fee rate of 400.1 " + CURRENCY_ATOM + "/vB using positional arguments\n"
        + HelpExampleCli("send", "'{\"" + EXAMPLE_ADDRESS[0] + "\": 0.2}' null \"unset\" 400.1\n") +
        "Send 0.2 QTUM with a fee rate of 400 " + CURRENCY_ATOM + "/vB using the options argument\n"
        + HelpExampleCli("send", "'{\"" + EXAMPLE_ADDRESS[0] + "\": 0.2}' null \"unset\" null '{\"fee_rate\": 400}'\n") +
        "Send 0.3 QTUM with a fee rate of 425 " + CURRENCY_ATOM + "/vB using named arguments\n"
        + HelpExampleCli("-named send", "outputs='{\"" + EXAMPLE_ADDRESS[0] + "\": 0.3}' fee_rate=425\n") +
        "Create a transaction that should confirm the next block, with a specific input, and return result without adding to wallet or broadcasting to the network\n"
        + HelpExampleCli("send", "'{\"" + EXAMPLE_ADDRESS[0] + "\": 0.1}' 1 economical '{\"add_to_wallet\": false, \"inputs\": [{\"txid\":\"a08e6907dbbd3d809776dbfc5d82e371b764ed838b5655e72f463568df1aadf0\", \"vout\":1}]}'")
        },
        [&](const RPCHelpMan& self, const JSONRPCRequest& request) -> UniValue
        {
            std::shared_ptr<CWallet> const pwallet = GetWalletForJSONRPCRequest(request);
            if (!pwallet) return UniValue::VNULL;

            UniValue options{request.params[4].isNull() ? UniValue::VOBJ : request.params[4]};
            InterpretFeeEstimationInstructions(/*conf_target=*/request.params[1], /*estimate_mode=*/request.params[2], /*fee_rate=*/request.params[3], options);
            PreventOutdatedOptions(options);


            bool rbf{options.exists("replaceable") ? options["replaceable"].get_bool() : pwallet->m_signal_rbf};
            UniValue outputs(UniValue::VOBJ);
            outputs = NormalizeOutputs(request.params[0]);
            std::vector<CRecipient> recipients = CreateRecipients(
                    ParseOutputs(outputs),
                    InterpretSubtractFeeFromOutputInstructions(options["subtract_fee_from_outputs"], outputs.getKeys())
            );
            CMutableTransaction rawTx = ConstructTransaction(options["inputs"], request.params[0], options["locktime"], rbf);
            CCoinControl coin_control;
            // Automatically select coins, unless at least one is manually selected. Can
            // be overridden by options.add_inputs.
            coin_control.m_allow_other_inputs = rawTx.vin.size() == 0;
            SetOptionsInputWeights(options["inputs"], options);
            // Clear tx.vout since it is not meant to be used now that we are passing outputs directly.
            // This sets us up for a future PR to completely remove tx from the function signature in favor of passing inputs directly
            rawTx.vout.clear();
            auto txr = FundTransaction(*pwallet, rawTx, recipients, options, coin_control, /*override_min_fee=*/false);

            return FinishTransaction(pwallet, options, CMutableTransaction(*txr.tx));
        }
    };
}

RPCHelpMan sendall()
{
    return RPCHelpMan{"sendall",
        "EXPERIMENTAL warning: this call may be changed in future releases.\n"
        "\nSpend the value of all (or specific) confirmed UTXOs in the wallet to one or more recipients.\n"
        "Unconfirmed inbound UTXOs and locked UTXOs will not be spent. Sendall will respect the avoid_reuse wallet flag.\n"
        "If your wallet contains many small inputs, either because it received tiny payments or as a result of accumulating change, consider using `send_max` to exclude inputs that are worth less than the fees needed to spend them.\n",
        {
            {"recipients", RPCArg::Type::ARR, RPCArg::Optional::NO, "The sendall destinations. Each address may only appear once.\n"
                "Optionally some recipients can be specified with an amount to perform payments, but at least one address must appear without a specified amount.\n",
                {
                    {"address", RPCArg::Type::STR, RPCArg::Optional::NO, "A qtum address which receives an equal share of the unspecified amount."},
                    {"", RPCArg::Type::OBJ_USER_KEYS, RPCArg::Optional::OMITTED, "",
                        {
                            {"address", RPCArg::Type::AMOUNT, RPCArg::Optional::NO, "A key-value pair. The key (string) is the qtum address, the value (float or string) is the amount in " + CURRENCY_UNIT + ""},
                        },
                    },
                },
            },
            {"conf_target", RPCArg::Type::NUM, RPCArg::DefaultHint{"wallet -txconfirmtarget"}, "Confirmation target in blocks"},
            {"estimate_mode", RPCArg::Type::STR, RPCArg::Default{"unset"}, "The fee estimate mode, must be one of (case insensitive):\n"
             "\"" + FeeModes("\"\n\"") + "\""},
            {"fee_rate", RPCArg::Type::AMOUNT, RPCArg::DefaultHint{"not set, fall back to wallet fee estimation"}, "Specify a fee rate in " + CURRENCY_ATOM + "/vB."},
            {
                "options", RPCArg::Type::OBJ_NAMED_PARAMS, RPCArg::Optional::OMITTED, "",
                Cat<std::vector<RPCArg>>(
                    {
                        {"add_to_wallet", RPCArg::Type::BOOL, RPCArg::Default{true}, "When false, returns the serialized transaction without broadcasting or adding it to the wallet"},
                        {"fee_rate", RPCArg::Type::AMOUNT, RPCArg::DefaultHint{"not set, fall back to wallet fee estimation"}, "Specify a fee rate in " + CURRENCY_ATOM + "/vB.", RPCArgOptions{.also_positional = true}},
                        {"include_watching", RPCArg::Type::BOOL, RPCArg::DefaultHint{"true for watch-only wallets, otherwise false"}, "Also select inputs which are watch-only.\n"
                                              "Only solvable inputs can be used. Watch-only destinations are solvable if the public key and/or output script was imported,\n"
                                              "e.g. with 'importpubkey' or 'importmulti' with the 'pubkeys' or 'desc' field."},
                        {"inputs", RPCArg::Type::ARR, RPCArg::Default{UniValue::VARR}, "Use exactly the specified inputs to build the transaction. Specifying inputs is incompatible with the send_max, minconf, and maxconf options.",
                            {
                                {"", RPCArg::Type::OBJ, RPCArg::Optional::OMITTED, "",
                                    {
                                        {"txid", RPCArg::Type::STR_HEX, RPCArg::Optional::NO, "The transaction id"},
                                        {"vout", RPCArg::Type::NUM, RPCArg::Optional::NO, "The output number"},
                                        {"sequence", RPCArg::Type::NUM, RPCArg::DefaultHint{"depends on the value of the 'replaceable' and 'locktime' arguments"}, "The sequence number"},
                                    },
                                },
                            },
                        },
                        {"locktime", RPCArg::Type::NUM, RPCArg::Default{0}, "Raw locktime. Non-0 value also locktime-activates inputs"},
                        {"lock_unspents", RPCArg::Type::BOOL, RPCArg::Default{false}, "Lock selected unspent outputs"},
                        {"psbt", RPCArg::Type::BOOL,  RPCArg::DefaultHint{"automatic"}, "Always return a PSBT, implies add_to_wallet=false."},
                        {"send_max", RPCArg::Type::BOOL, RPCArg::Default{false}, "When true, only use UTXOs that can pay for their own fees to maximize the output amount. When 'false' (default), no UTXO is left behind. send_max is incompatible with providing specific inputs."},
                        {"minconf", RPCArg::Type::NUM, RPCArg::Default{0}, "Require inputs with at least this many confirmations."},
                        {"maxconf", RPCArg::Type::NUM, RPCArg::Optional::OMITTED, "Require inputs with at most this many confirmations."},
                    },
                    FundTxDoc()
                ),
                RPCArgOptions{.oneline_description="options"}
            },
        },
        RPCResult{
            RPCResult::Type::OBJ, "", "",
                {
                    {RPCResult::Type::BOOL, "complete", "If the transaction has a complete set of signatures"},
                    {RPCResult::Type::STR_HEX, "txid", /*optional=*/true, "The transaction id for the send. Only 1 transaction is created regardless of the number of addresses."},
                    {RPCResult::Type::STR_HEX, "hex", /*optional=*/true, "If add_to_wallet is false, the hex-encoded raw transaction with signature(s)"},
                    {RPCResult::Type::STR, "psbt", /*optional=*/true, "If more signatures are needed, or if add_to_wallet is false, the base64-encoded (partially) signed transaction"}
                }
        },
        RPCExamples{""
        "\nSpend all UTXOs from the wallet with a fee rate of 400 " + CURRENCY_ATOM + "/vB using named arguments\n"
        + HelpExampleCli("-named sendall", "recipients='[\"" + EXAMPLE_ADDRESS[0] + "\"]' fee_rate=400\n") +
        "Spend all UTXOs with a fee rate of 400.1 " + CURRENCY_ATOM + "/vB using positional arguments\n"
        + HelpExampleCli("sendall", "'[\"" + EXAMPLE_ADDRESS[0] + "\"]' null \"unset\" 400.1\n") +
        "Spend all UTXOs split into equal amounts to two addresses with a fee rate of 400.5 " + CURRENCY_ATOM + "/vB using the options argument\n"
        + HelpExampleCli("sendall", "'[\"" + EXAMPLE_ADDRESS[0] + "\", \"" + EXAMPLE_ADDRESS[1] + "\"]' null \"unset\" null '{\"fee_rate\": 400.5}'\n") +
        "Leave dust UTXOs in wallet, spend only UTXOs with positive effective value with a fee rate of 410 " + CURRENCY_ATOM + "/vB using the options argument\n"
        + HelpExampleCli("sendall", "'[\"" + EXAMPLE_ADDRESS[0] + "\"]' null \"unset\" null '{\"fee_rate\": 410, \"send_max\": true}'\n") +
        "Spend all UTXOs with a fee rate of 400.3 " + CURRENCY_ATOM + "/vB using named arguments and sending a 0.25 " + CURRENCY_UNIT + " to another recipient\n"
        + HelpExampleCli("-named sendall", "recipients='[{\"" + EXAMPLE_ADDRESS[1] + "\": 0.25}, \""+ EXAMPLE_ADDRESS[0] + "\"]' fee_rate=400.3\n")
        },
        [&](const RPCHelpMan& self, const JSONRPCRequest& request) -> UniValue
        {
            std::shared_ptr<CWallet> const pwallet{GetWalletForJSONRPCRequest(request)};
            if (!pwallet) return UniValue::VNULL;
            // Make sure the results are valid at least up to the most recent block
            // the user could have gotten from another RPC command prior to now
            pwallet->BlockUntilSyncedToCurrentChain();

            UniValue options{request.params[4].isNull() ? UniValue::VOBJ : request.params[4]};
            InterpretFeeEstimationInstructions(/*conf_target=*/request.params[1], /*estimate_mode=*/request.params[2], /*fee_rate=*/request.params[3], options);
            PreventOutdatedOptions(options);


            std::set<std::string> addresses_without_amount;
            UniValue recipient_key_value_pairs(UniValue::VARR);
            const UniValue& recipients{request.params[0]};
            for (unsigned int i = 0; i < recipients.size(); ++i) {
                const UniValue& recipient{recipients[i]};
                if (recipient.isStr()) {
                    UniValue rkvp(UniValue::VOBJ);
                    rkvp.pushKV(recipient.get_str(), 0);
                    recipient_key_value_pairs.push_back(rkvp);
                    addresses_without_amount.insert(recipient.get_str());
                } else {
                    recipient_key_value_pairs.push_back(recipient);
                }
            }

            if (addresses_without_amount.size() == 0) {
                throw JSONRPCError(RPC_INVALID_PARAMETER, "Must provide at least one address without a specified amount");
            }

            CCoinControl coin_control;

            SetFeeEstimateMode(*pwallet, coin_control, options["conf_target"], options["estimate_mode"], options["fee_rate"], /*override_min_fee=*/false);

            coin_control.fAllowWatchOnly = ParseIncludeWatchonly(options["include_watching"], *pwallet);

            if (options.exists("minconf")) {
                if (options["minconf"].getInt<int>() < 0)
                {
                    throw JSONRPCError(RPC_INVALID_PARAMETER, strprintf("Invalid minconf (minconf cannot be negative): %s", options["minconf"].getInt<int>()));
                }

                coin_control.m_min_depth = options["minconf"].getInt<int>();
            }

            if (options.exists("maxconf")) {
                coin_control.m_max_depth = options["maxconf"].getInt<int>();

                if (coin_control.m_max_depth < coin_control.m_min_depth) {
                    throw JSONRPCError(RPC_INVALID_PARAMETER, strprintf("maxconf can't be lower than minconf: %d < %d", coin_control.m_max_depth, coin_control.m_min_depth));
                }
            }

            const bool rbf{options.exists("replaceable") ? options["replaceable"].get_bool() : pwallet->m_signal_rbf};

            FeeCalculation fee_calc_out;
            CFeeRate fee_rate{GetMinimumFeeRate(*pwallet, coin_control, &fee_calc_out)};
            // Do not, ever, assume that it's fine to change the fee rate if the user has explicitly
            // provided one
            if (coin_control.m_feerate && fee_rate > *coin_control.m_feerate) {
               throw JSONRPCError(RPC_INVALID_PARAMETER, strprintf("Fee rate (%s) is lower than the minimum fee rate setting (%s)", coin_control.m_feerate->ToString(FeeEstimateMode::SAT_VB), fee_rate.ToString(FeeEstimateMode::SAT_VB)));
            }
            if (fee_calc_out.reason == FeeReason::FALLBACK && !pwallet->m_allow_fallback_fee) {
                // eventually allow a fallback fee
                throw JSONRPCError(RPC_WALLET_ERROR, "Fee estimation failed. Fallbackfee is disabled. Wait a few blocks or enable -fallbackfee.");
            }

            CMutableTransaction rawTx{ConstructTransaction(options["inputs"], recipient_key_value_pairs, options["locktime"], rbf)};
            LOCK(pwallet->cs_wallet);

            CAmount total_input_value(0);
            bool send_max{options.exists("send_max") ? options["send_max"].get_bool() : false};
            if (options.exists("inputs") && options.exists("send_max")) {
                throw JSONRPCError(RPC_INVALID_PARAMETER, "Cannot combine send_max with specific inputs.");
            } else if (options.exists("inputs") && (options.exists("minconf") || options.exists("maxconf"))) {
                throw JSONRPCError(RPC_INVALID_PARAMETER, "Cannot combine minconf or maxconf with specific inputs.");
            } else if (options.exists("inputs")) {
                for (const CTxIn& input : rawTx.vin) {
                    if (pwallet->IsSpent(input.prevout)) {
                        throw JSONRPCError(RPC_INVALID_PARAMETER, strprintf("Input not available. UTXO (%s:%d) was already spent.", input.prevout.hash.ToString(), input.prevout.n));
                    }
                    const CWalletTx* tx{pwallet->GetWalletTx(input.prevout.hash)};
                    if (!tx || input.prevout.n >= tx->tx->vout.size() || !(pwallet->IsMine(tx->tx->vout[input.prevout.n]) & (coin_control.fAllowWatchOnly ? ISMINE_ALL : ISMINE_SPENDABLE))) {
                        throw JSONRPCError(RPC_INVALID_PARAMETER, strprintf("Input not found. UTXO (%s:%d) is not part of wallet.", input.prevout.hash.ToString(), input.prevout.n));
                    }
                    total_input_value += tx->tx->vout[input.prevout.n].nValue;
                }
            } else {
                CoinFilterParams coins_params;
                coins_params.min_amount = 0;
                for (const COutput& output : AvailableCoins(*pwallet, &coin_control, fee_rate, coins_params).All()) {
                    CHECK_NONFATAL(output.input_bytes > 0);
                    if (send_max && fee_rate.GetFee(output.input_bytes) > output.txout.nValue) {
                        continue;
                    }
                    CTxIn input(output.outpoint.hash, output.outpoint.n, CScript(), rbf ? MAX_BIP125_RBF_SEQUENCE : CTxIn::SEQUENCE_FINAL);
                    rawTx.vin.push_back(input);
                    total_input_value += output.txout.nValue;
                }
            }

            // estimate final size of tx
            const TxSize tx_size{CalculateMaximumSignedTxSize(CTransaction(rawTx), pwallet.get())};
            const CAmount fee_from_size{fee_rate.GetFee(tx_size.vsize)};
            const CAmount effective_value{total_input_value - fee_from_size};

            if (fee_from_size > pwallet->m_default_max_tx_fee) {
                throw JSONRPCError(RPC_WALLET_ERROR, TransactionErrorString(TransactionError::MAX_FEE_EXCEEDED).original);
            }

            if (effective_value <= 0) {
                if (send_max) {
                    throw JSONRPCError(RPC_WALLET_INSUFFICIENT_FUNDS, "Total value of UTXO pool too low to pay for transaction, try using lower feerate.");
                } else {
                    throw JSONRPCError(RPC_WALLET_INSUFFICIENT_FUNDS, "Total value of UTXO pool too low to pay for transaction. Try using lower feerate or excluding uneconomic UTXOs with 'send_max' option.");
                }
            }

            // If this transaction is too large, e.g. because the wallet has many UTXOs, it will be rejected by the node's mempool.
            if (tx_size.weight > MAX_STANDARD_TX_WEIGHT) {
                throw JSONRPCError(RPC_WALLET_ERROR, "Transaction too large.");
            }

            CAmount output_amounts_claimed{0};
            for (const CTxOut& out : rawTx.vout) {
                output_amounts_claimed += out.nValue;
            }

            if (output_amounts_claimed > total_input_value) {
                throw JSONRPCError(RPC_WALLET_INSUFFICIENT_FUNDS, "Assigned more value to outputs than available funds.");
            }

            const CAmount remainder{effective_value - output_amounts_claimed};
            if (remainder < 0) {
                throw JSONRPCError(RPC_WALLET_INSUFFICIENT_FUNDS, "Insufficient funds for fees after creating specified outputs.");
            }

            const CAmount per_output_without_amount{remainder / (long)addresses_without_amount.size()};

            bool gave_remaining_to_first{false};
            for (CTxOut& out : rawTx.vout) {
                CTxDestination dest;
                ExtractDestination(out.scriptPubKey, dest);
                std::string addr{EncodeDestination(dest)};
                if (addresses_without_amount.count(addr) > 0) {
                    out.nValue = per_output_without_amount;
                    if (!gave_remaining_to_first) {
                        out.nValue += remainder % addresses_without_amount.size();
                        gave_remaining_to_first = true;
                    }
                    if (IsDust(out, pwallet->chain().relayDustFee())) {
                        // Dynamically generated output amount is dust
                        throw JSONRPCError(RPC_WALLET_INSUFFICIENT_FUNDS, "Dynamically assigned remainder results in dust output.");
                    }
                } else {
                    if (IsDust(out, pwallet->chain().relayDustFee())) {
                        // Specified output amount is dust
                        throw JSONRPCError(RPC_INVALID_PARAMETER, strprintf("Specified output amount to %s is below dust threshold.", addr));
                    }
                }
            }

            const bool lock_unspents{options.exists("lock_unspents") ? options["lock_unspents"].get_bool() : false};
            if (lock_unspents) {
                for (const CTxIn& txin : rawTx.vin) {
                    pwallet->LockCoin(txin.prevout);
                }
            }

            return FinishTransaction(pwallet, options, rawTx);
        }
    };
}

RPCHelpMan walletprocesspsbt()
{
    return RPCHelpMan{"walletprocesspsbt",
                "\nUpdate a PSBT with input information from our wallet and then sign inputs\n"
                "that we can sign for." +
        HELP_REQUIRING_PASSPHRASE,
                {
                    {"psbt", RPCArg::Type::STR, RPCArg::Optional::NO, "The transaction base64 string"},
                    {"sign", RPCArg::Type::BOOL, RPCArg::Default{true}, "Also sign the transaction when updating (requires wallet to be unlocked)"},
                    {"sighashtype", RPCArg::Type::STR, RPCArg::Default{"DEFAULT for Taproot, ALL otherwise"}, "The signature hash type to sign with if not specified by the PSBT. Must be one of\n"
            "       \"DEFAULT\"\n"
            "       \"ALL\"\n"
            "       \"NONE\"\n"
            "       \"SINGLE\"\n"
            "       \"ALL|ANYONECANPAY\"\n"
            "       \"NONE|ANYONECANPAY\"\n"
            "       \"SINGLE|ANYONECANPAY\""},
                    {"bip32derivs", RPCArg::Type::BOOL, RPCArg::Default{true}, "Include BIP 32 derivation paths for public keys if we know them"},
                    {"finalize", RPCArg::Type::BOOL, RPCArg::Default{true}, "Also finalize inputs if possible"},
                },
                RPCResult{
                    RPCResult::Type::OBJ, "", "",
                    {
                        {RPCResult::Type::STR, "psbt", "The base64-encoded partially signed transaction"},
                        {RPCResult::Type::BOOL, "complete", "If the transaction has a complete set of signatures"},
                        {RPCResult::Type::STR_HEX, "hex", /*optional=*/true, "The hex-encoded network transaction if complete"},
                    }
                },
                RPCExamples{
                    HelpExampleCli("walletprocesspsbt", "\"psbt\"")
                },
        [&](const RPCHelpMan& self, const JSONRPCRequest& request) -> UniValue
{
    const std::shared_ptr<const CWallet> pwallet = GetWalletForJSONRPCRequest(request);
    if (!pwallet) return UniValue::VNULL;

    const CWallet& wallet{*pwallet};
    // Make sure the results are valid at least up to the most recent block
    // the user could have gotten from another RPC command prior to now
    wallet.BlockUntilSyncedToCurrentChain();

    // Unserialize the transaction
    PartiallySignedTransaction psbtx;
    std::string error;
    if (!DecodeBase64PSBT(psbtx, request.params[0].get_str(), error)) {
        throw JSONRPCError(RPC_DESERIALIZATION_ERROR, strprintf("TX decode failed %s", error));
    }

    // Get the sighash type
    int nHashType = ParseSighashString(request.params[2]);

    // Fill transaction with our data and also sign
    bool sign = request.params[1].isNull() ? true : request.params[1].get_bool();
    bool bip32derivs = request.params[3].isNull() ? true : request.params[3].get_bool();
    bool finalize = request.params[4].isNull() ? true : request.params[4].get_bool();
    bool complete = true;

    if (sign) EnsureWalletIsUnlocked(*pwallet);

    const TransactionError err{wallet.FillPSBT(psbtx, complete, nHashType, sign, bip32derivs, nullptr, finalize)};
    if (err != TransactionError::OK) {
        throw JSONRPCTransactionError(err);
    }

    UniValue result(UniValue::VOBJ);
    DataStream ssTx{};
    ssTx << psbtx;
    result.pushKV("psbt", EncodeBase64(ssTx.str()));
    result.pushKV("complete", complete);
    if (complete) {
        CMutableTransaction mtx;
        // Returns true if complete, which we already think it is.
        CHECK_NONFATAL(FinalizeAndExtractPSBT(psbtx, mtx));
        DataStream ssTx_final;
        ssTx_final << TX_WITH_WITNESS(mtx);
        result.pushKV("hex", HexStr(ssTx_final));
    }

    return result;
},
    };
}

RPCHelpMan walletcreatefundedpsbt()
{
    return RPCHelpMan{"walletcreatefundedpsbt",
                "\nCreates and funds a transaction in the Partially Signed Transaction format.\n"
                "Implements the Creator and Updater roles.\n"
                "All existing inputs must either have their previous output transaction be in the wallet\n"
                "or be in the UTXO set. Solving data must be provided for non-wallet inputs.\n",
                {
                    {"inputs", RPCArg::Type::ARR, RPCArg::Optional::OMITTED, "Leave empty to add inputs automatically. See add_inputs option.",
                        {
                            {"", RPCArg::Type::OBJ, RPCArg::Optional::OMITTED, "",
                                {
                                    {"txid", RPCArg::Type::STR_HEX, RPCArg::Optional::NO, "The transaction id"},
                                    {"vout", RPCArg::Type::NUM, RPCArg::Optional::NO, "The output number"},
                                    {"sequence", RPCArg::Type::NUM, RPCArg::DefaultHint{"depends on the value of the 'locktime' and 'options.replaceable' arguments"}, "The sequence number"},
                                    {"weight", RPCArg::Type::NUM, RPCArg::DefaultHint{"Calculated from wallet and solving data"}, "The maximum weight for this input, "
                                        "including the weight of the outpoint and sequence number. "
                                        "Note that signature sizes are not guaranteed to be consistent, "
                                        "so the maximum DER signatures size of 73 bytes should be used when considering ECDSA signatures."
                                        "Remember to convert serialized sizes to weight units when necessary."},
                                },
                            },
                        },
                        },
                    {"outputs", RPCArg::Type::ARR, RPCArg::Optional::NO, "The outputs specified as key-value pairs.\n"
                            "Each key may only appear once, i.e. there can only be one 'data' output, and no address may be duplicated.\n"
                            "At least one output of either type must be specified.\n"
                            "For compatibility reasons, a dictionary, which holds the key-value pairs directly, is also\n"
                            "accepted as second parameter.",
                        OutputsDoc(),
                        RPCArgOptions{.skip_type_check = true}},
                    {"locktime", RPCArg::Type::NUM, RPCArg::Default{0}, "Raw locktime. Non-0 value also locktime-activates inputs"},
                    {"options", RPCArg::Type::OBJ_NAMED_PARAMS, RPCArg::Optional::OMITTED, "",
                        Cat<std::vector<RPCArg>>(
                        {
                            {"add_inputs", RPCArg::Type::BOOL, RPCArg::DefaultHint{"false when \"inputs\" are specified, true otherwise"}, "Automatically include coins from the wallet to cover the target amount.\n"},
                            {"include_unsafe", RPCArg::Type::BOOL, RPCArg::Default{false}, "Include inputs that are not safe to spend (unconfirmed transactions from outside keys and unconfirmed replacement transactions).\n"
                                                          "Warning: the resulting transaction may become invalid if one of the unsafe inputs disappears.\n"
                                                          "If that happens, you will need to fund the transaction with different inputs and republish it."},
                            {"minconf", RPCArg::Type::NUM, RPCArg::Default{0}, "If add_inputs is specified, require inputs with at least this many confirmations."},
                            {"maxconf", RPCArg::Type::NUM, RPCArg::Optional::OMITTED, "If add_inputs is specified, require inputs with at most this many confirmations."},
                            {"changeAddress", RPCArg::Type::STR, RPCArg::DefaultHint{"automatic"}, "The qtum address to receive the change"},
                            {"changePosition", RPCArg::Type::NUM, RPCArg::DefaultHint{"random"}, "The index of the change output"},
                            {"change_type", RPCArg::Type::STR, RPCArg::DefaultHint{"set by -changetype"}, "The output type to use. Only valid if changeAddress is not specified. Options are \"legacy\", \"p2sh-segwit\", \"bech32\", and \"bech32m\"."},
                            {"includeWatching", RPCArg::Type::BOOL, RPCArg::DefaultHint{"true for watch-only wallets, otherwise false"}, "Also select inputs which are watch only"},
                            {"lockUnspents", RPCArg::Type::BOOL, RPCArg::Default{false}, "Lock selected unspent outputs"},
                            {"fee_rate", RPCArg::Type::AMOUNT, RPCArg::DefaultHint{"not set, fall back to wallet fee estimation"}, "Specify a fee rate in " + CURRENCY_ATOM + "/vB."},
                            {"feeRate", RPCArg::Type::AMOUNT, RPCArg::DefaultHint{"not set, fall back to wallet fee estimation"}, "Specify a fee rate in " + CURRENCY_UNIT + "/kvB."},
                            {"subtractFeeFromOutputs", RPCArg::Type::ARR, RPCArg::Default{UniValue::VARR}, "The outputs to subtract the fee from.\n"
                                                          "The fee will be equally deducted from the amount of each specified output.\n"
                                                          "Those recipients will receive less qtums than you enter in their corresponding amount field.\n"
                                                          "If no outputs are specified here, the sender pays the fee.",
                                {
                                    {"vout_index", RPCArg::Type::NUM, RPCArg::Optional::OMITTED, "The zero-based output index, before a change output is added."},
                                },
                            },
                        },
                        FundTxDoc()),
                        RPCArgOptions{.oneline_description="options"}},
                    {"bip32derivs", RPCArg::Type::BOOL, RPCArg::Default{true}, "Include BIP 32 derivation paths for public keys if we know them"},
                },
                RPCResult{
                    RPCResult::Type::OBJ, "", "",
                    {
                        {RPCResult::Type::STR, "psbt", "The resulting raw transaction (base64-encoded string)"},
                        {RPCResult::Type::STR_AMOUNT, "fee", "Fee in " + CURRENCY_UNIT + " the resulting transaction pays"},
                        {RPCResult::Type::NUM, "changepos", "The position of the added change output, or -1"},
                    }
                                },
                                RPCExamples{
                            "\nCreate a transaction with no inputs\n"
                            + HelpExampleCli("walletcreatefundedpsbt", "\"[{\\\"txid\\\":\\\"myid\\\",\\\"vout\\\":0}]\" \"[{\\\"data\\\":\\\"00010203\\\"}]\"")
                                },
        [&](const RPCHelpMan& self, const JSONRPCRequest& request) -> UniValue
{
    std::shared_ptr<CWallet> const pwallet = GetWalletForJSONRPCRequest(request);
    if (!pwallet) return UniValue::VNULL;

    CWallet& wallet{*pwallet};
    // Make sure the results are valid at least up to the most recent block
    // the user could have gotten from another RPC command prior to now
    wallet.BlockUntilSyncedToCurrentChain();

    UniValue options{request.params[3].isNull() ? UniValue::VOBJ : request.params[3]};

    const UniValue &replaceable_arg = options["replaceable"];
    const bool rbf{replaceable_arg.isNull() ? wallet.m_signal_rbf : replaceable_arg.get_bool()};
    CMutableTransaction rawTx = ConstructTransaction(request.params[0], request.params[1], request.params[2], rbf);
    UniValue outputs(UniValue::VOBJ);
    outputs = NormalizeOutputs(request.params[1]);
    std::vector<CRecipient> recipients = CreateRecipients(
            ParseOutputs(outputs),
            InterpretSubtractFeeFromOutputInstructions(options["subtractFeeFromOutputs"], outputs.getKeys())
    );
    CCoinControl coin_control;
    // Automatically select coins, unless at least one is manually selected. Can
    // be overridden by options.add_inputs.
    coin_control.m_allow_other_inputs = rawTx.vin.size() == 0;
    SetOptionsInputWeights(request.params[0], options);
    // Clear tx.vout since it is not meant to be used now that we are passing outputs directly.
    // This sets us up for a future PR to completely remove tx from the function signature in favor of passing inputs directly
    rawTx.vout.clear();
    auto txr = FundTransaction(wallet, rawTx, recipients, options, coin_control, /*override_min_fee=*/true);

    // Make a blank psbt
    PartiallySignedTransaction psbtx(CMutableTransaction(*txr.tx));

    // Fill transaction with out data but don't sign
    bool bip32derivs = request.params[4].isNull() ? true : request.params[4].get_bool();
    bool complete = true;
    const TransactionError err{wallet.FillPSBT(psbtx, complete, 1, /*sign=*/false, /*bip32derivs=*/bip32derivs)};
    if (err != TransactionError::OK) {
        throw JSONRPCTransactionError(err);
    }

    // Serialize the PSBT
    DataStream ssTx{};
    ssTx << psbtx;

    UniValue result(UniValue::VOBJ);
    result.pushKV("psbt", EncodeBase64(ssTx.str()));
    result.pushKV("fee", ValueFromAmount(txr.fee));
    result.pushKV("changepos", txr.change_pos ? (int)*txr.change_pos : -1);
    return result;
},
    };
}

void SplitRemainder(std::vector<CRecipient>& vecSend, CAmount& remainder, CAmount maxValue)
{
    if(remainder > 0)
    {
        for(int i = vecSend.size() - 1; i >= 0 ; i--)
        {
            CAmount diffAmount = maxValue - vecSend[i].nAmount;
            if(diffAmount > 0)
            {
                if((remainder - diffAmount) > 0)
                {
                    vecSend[i].nAmount = vecSend[i].nAmount + diffAmount;
                    remainder -= diffAmount;
                }
                else
                {
                    vecSend[i].nAmount = vecSend[i].nAmount + remainder;
                    remainder = 0;
                }
            }

            if(remainder <= 0)
                break;
        }
    }
}

CTransactionRef SplitUTXOs(std::shared_ptr<CWallet> const pwallet, const CTxDestination &address, CAmount nValue, CAmount maxValue, const CCoinControl& coin_control, CAmount nTotal, int maxOutputs, CAmount& nSplited, bool sign)
{
    // Check amount
    if (nValue <= 0)
        throw JSONRPCError(RPC_INVALID_PARAMETER, "Invalid amount");

    if (nValue > nTotal)
        throw JSONRPCError(RPC_WALLET_INSUFFICIENT_FUNDS, "Insufficient funds");

    // Split into utxos with nValue
    std::vector<CRecipient> vecSend;
    constexpr int RANDOM_CHANGE_POSITION = -1;
    int numOfRecipients = static_cast<int>(nTotal / nValue);

    // Compute the number of recipients
    CAmount remainder = nTotal % nValue;
    if(remainder == 0 && numOfRecipients > 0)
    {
        numOfRecipients -= 1;
        remainder = nValue;
    }
    if(numOfRecipients > maxOutputs)
    {
        numOfRecipients = maxOutputs;
        remainder = 0;
    }

    // Split coins between recipients
    CAmount nTxAmount = 0;
    nSplited = 0;
    CRecipient recipient = {address, nValue, false};
    for(int i = 0; i < numOfRecipients; i++) {
        vecSend.push_back(recipient);
    }
    SplitRemainder(vecSend, remainder, maxValue);

    // Get the total amount of the outputs
    for(CRecipient rec : vecSend)
    {
        nTxAmount += rec.nAmount;
    }

    // Create the transaction
    CTransactionRef tx;
    if((nTxAmount + pwallet->m_default_max_tx_fee) <= nTotal)
    {
        auto res = CreateTransaction(*pwallet, vecSend, RANDOM_CHANGE_POSITION, coin_control, sign, 0, false);
        if (!res) {
            throw JSONRPCError(RPC_WALLET_ERROR, util::ErrorString(res).original);
        }
        tx = res->tx;
        nSplited = res->fee;
    }
    else if (vecSend.size() > 0)
    {
        // Pay the fee for the tx with the last recipient
        CRecipient lastRecipient = vecSend[vecSend.size() - 1];
        lastRecipient.fSubtractFeeFromAmount = true;
        vecSend[vecSend.size() - 1] = lastRecipient;
        CAmount nFeeRequired = 0;
        {
            auto res = CreateTransaction(*pwallet, vecSend, RANDOM_CHANGE_POSITION, coin_control, sign, 0, false);
            if (!res) {
                throw JSONRPCError(RPC_WALLET_ERROR, util::ErrorString(res).original);
            }
            tx = res->tx;
            nFeeRequired = res->fee;
        }

        // Combine the last 2 outputs when the last output have value less than nValue due to paying the fee
        if(vecSend.size() >= 2)
        {
            if((lastRecipient.nAmount - nFeeRequired) < nValue)
            {
                bool payFeeRemainder = (nTotal - nTxAmount) > nFeeRequired * 1.1;
                if(payFeeRemainder)
                {
                    // Pay the fee with the remainder
                    lastRecipient.fSubtractFeeFromAmount = false;
                    vecSend.pop_back();
                    vecSend.push_back(lastRecipient);
                }
                else
                {
                    // Combine the last 2 outputs
                    CAmount nValueLast2 = lastRecipient.nAmount + vecSend[vecSend.size() - 2].nAmount;
                    lastRecipient.nAmount = lastRecipient.nAmount + nFeeRequired;
                    lastRecipient.fSubtractFeeFromAmount = true;
                    nValueLast2 -= lastRecipient.nAmount;
                    vecSend.pop_back();
                    vecSend.pop_back();
                    vecSend.push_back(lastRecipient);

                    // Split the rest with the others
                    SplitRemainder(vecSend, nValueLast2, maxValue);
                }

                auto res = CreateTransaction(*pwallet, vecSend, RANDOM_CHANGE_POSITION, coin_control, sign, 0, false);
                if (!res) {
                    throw JSONRPCError(RPC_WALLET_ERROR, util::ErrorString(res).original);
                }
                tx = res->tx;
                nFeeRequired = res->fee;
                if(payFeeRemainder)
                {
                    nSplited = nFeeRequired;
                }
            }
        }
    }

    // Compute the splited amount
    for(CRecipient rec : vecSend)
    {
        nSplited += rec.nAmount;
    }

    // Send the transaction
    if(sign) pwallet->CommitTransaction(tx, {} /* mapValue */, {} /* orderForm */);

    return tx;
}

RPCHelpMan splitutxosforaddress()
{
    return RPCHelpMan{"splitutxosforaddress",
                "\nSplit an address coins into utxo between min and max value." +
                    HELP_REQUIRING_PASSPHRASE,
                {
                    {"address", RPCArg::Type::STR, RPCArg::Optional::NO, "The qtum address to split utxos."},
                    {"minvalue", RPCArg::Type::AMOUNT, RPCArg::Optional::NO, "Select utxo which value is smaller than value (minimum 0.1 COIN)"},
                    {"maxvalue", RPCArg::Type::AMOUNT, RPCArg::Optional::NO, "Select utxo which value is greater than value (minimum 0.1 COIN)"},
                    {"maxoutputs", RPCArg::Type::NUM, RPCArg::Default{100}, "Maximum outputs to create"},
                    {"psbt", RPCArg::Type::BOOL, RPCArg::Optional::OMITTED, "Create partially signed transaction."},
                },
                RPCResult{
                    RPCResult::Type::OBJ, "", "",
                    {
                        {RPCResult::Type::STR_HEX, "txid", /*optional=*/true, "The hex-encoded transaction id"},
                        {RPCResult::Type::STR, "psbt", /*optional=*/true, "The base64-encoded unsigned PSBT of the new transaction."},
                        {RPCResult::Type::STR, "selected", "Selected amount of coins"},
                        {RPCResult::Type::STR, "splited", "Splited amount of coins"},
                    }
                },
                RPCExamples{
                    HelpExampleCli("splitutxosforaddress", "\"QM72Sfpbz1BPpXFHz9m3CdqATR44Jvaydd\" 100 200")
            + HelpExampleCli("splitutxosforaddress", "\"QM72Sfpbz1BPpXFHz9m3CdqATR44Jvaydd\" 100 200 100")
            + HelpExampleRpc("splitutxosforaddress", "\"QM72Sfpbz1BPpXFHz9m3CdqATR44Jvaydd\" 100 200")
            + HelpExampleRpc("splitutxosforaddress", "\"QM72Sfpbz1BPpXFHz9m3CdqATR44Jvaydd\" 100 200 100")
                },
        [&](const RPCHelpMan& self, const JSONRPCRequest& request) -> UniValue
{
    std::shared_ptr<CWallet> const pwallet = GetWalletForJSONRPCRequest(request);
    if (!pwallet) return UniValue::VNULL;

    // Make sure the results are valid at least up to the most recent block
    // the user could have gotten from another RPC command prior to now
    pwallet->BlockUntilSyncedToCurrentChain();

    LOCK(pwallet->cs_wallet);

    // Address
    CTxDestination address = DecodeDestination(request.params[0].get_str());

    if (!IsValidDestination(address)) {
        throw JSONRPCError(RPC_INVALID_ADDRESS_OR_KEY, "Invalid Qtum address");
    }
    CScript scriptPubKey = GetScriptForDestination(address);
    if (!pwallet->IsMine(scriptPubKey)) {
        throw JSONRPCError(RPC_WALLET_ERROR, "Address not found in wallet");
    }

    // minimum value
    CAmount minValue = AmountFromValue(request.params[1]);

    // maximum value
    CAmount maxValue = AmountFromValue(request.params[2]);

    if (minValue < COIN/10 || maxValue <= 0 || minValue > maxValue) {
        throw JSONRPCError(RPC_INVALID_PARAMETER, "Invalid values for minimum and maximum");
    }

    // Maximum outputs
    int maxOutputs = !request.params[3].isNull() ? request.params[3].getInt<int>() : 100;
    if (maxOutputs < 1) {
        throw JSONRPCError(RPC_INVALID_PARAMETER, "Invalid value for maximum outputs");
    }

    // Is psbt
    bool fPsbt=pwallet->IsWalletFlagSet(WALLET_FLAG_DISABLE_PRIVATE_KEYS);
    if (!request.params[4].isNull()){
        fPsbt=request.params[4].get_bool();
    }

    // Amount
    CAmount nSplitAmount = minValue;
    CAmount nRequiredAmount = nSplitAmount * maxOutputs;

    CCoinControl coin_control;
    coin_control.destChange = address;
    if(fPsbt) coin_control.fAllowWatchOnly = true;

    // Find UTXOs for a address with value smaller than minValue and greater then maxValue
    coin_control.m_allow_other_inputs=true;

    assert(pwallet != NULL);
    std::vector<COutput> vecOutputs = AvailableCoins(*pwallet, &coin_control).All();

    CAmount total = 0;
    CAmount nSelectedAmount = 0;
    for(const COutput& out : vecOutputs) {
        CTxDestination destAdress;
        const CScript& scriptPubKey = out.txout.scriptPubKey;
        bool fValidAddress = ExtractDestination(scriptPubKey, destAdress, nullptr, true);

        CAmount val = out.txout.nValue;
        if (!fValidAddress || address != destAdress || (val >= minValue && val <= maxValue ) )
            continue;

        if(nSelectedAmount <= nRequiredAmount)
        {
            coin_control.Select(out.outpoint);
            nSelectedAmount += val;
        }
        total += val;
    }

    CAmount splited = 0;
    UniValue obj(UniValue::VOBJ);
    if(coin_control.HasSelected() && nSplitAmount < nSelectedAmount){
        EnsureWalletIsUnlocked(*pwallet);
        CTransactionRef tx = SplitUTXOs(pwallet, address, nSplitAmount, maxValue, coin_control, nSelectedAmount, maxOutputs, splited, !fPsbt);
        if(fPsbt){
            // Make a blank psbt
            PartiallySignedTransaction psbtx;
            CMutableTransaction rawTx = CMutableTransaction(*tx);
            psbtx.tx = rawTx;
            for (unsigned int i = 0; i < rawTx.vin.size(); ++i) {
                psbtx.inputs.push_back(PSBTInput());
            }
            for (unsigned int i = 0; i < rawTx.vout.size(); ++i) {
                psbtx.outputs.push_back(PSBTOutput());
            }

            // Fill transaction with out data but don't sign
            bool bip32derivs = true;
            bool complete = true;
            const TransactionError err = pwallet->FillPSBT(psbtx, complete, 1, false, bip32derivs);
            if (err != TransactionError::OK) {
                throw JSONRPCTransactionError(err);
            }

            // Serialize the PSBT
            DataStream ssTx;
            ssTx << psbtx;
            obj.pushKV("psbt", EncodeBase64(ssTx.str()));
        }
        else
        {
            obj.pushKV("txid",          tx->GetHash().GetHex());
        }
    }

    obj.pushKV("selected",      FormatMoney(total));
    obj.pushKV("splited",       FormatMoney(splited));
    return obj;
},
    };
}

RPCHelpMan sendmanywithdupes()
{
    return RPCHelpMan{"sendmanywithdupes",
        "Send multiple times. Amounts are double-precision floating point numbers. Supports duplicate addresses" +
        HELP_REQUIRING_PASSPHRASE,
                {
                    {"dummy", RPCArg::Type::STR, RPCArg::Default{"\"\""}, "Must be set to \"\" for backwards compatibility.",
                     RPCArgOptions{
                         .oneline_description = "\"\"",
                     }},
                    {"amounts", RPCArg::Type::OBJ_USER_KEYS, RPCArg::Optional::NO, "A json object with addresses and amounts",
                        {
                            {"address", RPCArg::Type::AMOUNT, RPCArg::Optional::NO, "The qtum address is the key, the numeric amount (can be string) in " + CURRENCY_UNIT + " is the value"},
                        },
                    },
                    {"minconf", RPCArg::Type::NUM, RPCArg::Optional::OMITTED, "Ignored dummy value"},
                    {"comment", RPCArg::Type::STR, RPCArg::Optional::OMITTED, "A comment"},
                    {"subtractfeefrom", RPCArg::Type::ARR, RPCArg::Optional::OMITTED, "A json array with addresses.\n"
                                       "The fee will be equally deducted from the amount of each selected address.\n"
                                       "Those recipients will receive less qtums than you enter in their corresponding amount field.\n"
                                       "If no addresses are specified here, the sender pays the fee.",
                        {
                            {"address", RPCArg::Type::STR, RPCArg::Optional::OMITTED, "Subtract fee from this address"},
                        },
                    },
                    {"replaceable", RPCArg::Type::BOOL, RPCArg::DefaultHint{"wallet default"}, "Marks this transaction as BIP125 replaceable.\n"
                                                          "Allows this transaction to be replaced by a transaction with higher fees"},
                    {"conf_target", RPCArg::Type::NUM, RPCArg::DefaultHint{"wallet -txconfirmtarget"}, "Confirmation target in blocks"},
                    {"estimate_mode", RPCArg::Type::STR, RPCArg::Default{"unset"}, std::string() + "The fee estimate mode, must be one of (case insensitive):\n"
                            "       \"" + FeeModes("\"\n\"") + "\""},
                },
                 RPCResult{
                     RPCResult::Type::STR_HEX, "txid", "The transaction id for the send. Only 1 transaction is created regardless of\n"
            "the number of addresses."
                 },
                RPCExamples{
            "\nSend two amounts to two different addresses:\n"
            + HelpExampleCli("sendmanywithdupes", "\"\" \"{\\\"QD1ZrZNe3JUo7ZycKEYQQiQAWd9y54F4XX\\\":0.01,\\\"Q353tsE8YMTA4EuV7dgUXGjNFf9KpVvKHz\\\":0.02}\"") +
            "\nSend two amounts to two different addresses setting the confirmation and comment:\n"
            + HelpExampleCli("sendmanywithdupes", "\"\" \"{\\\"QD1ZrZNe3JUo7ZycKEYQQiQAWd9y54F4XX\\\":0.01,\\\"Q353tsE8YMTA4EuV7dgUXGjNFf9KpVvKHz\\\":0.02}\" 6 \"testing\"") +
            "\nSend two amounts to two different addresses, subtract fee from amount:\n"
            + HelpExampleCli("sendmanywithdupes", "\"\" \"{\\\"QD1ZrZNe3JUo7ZycKEYQQiQAWd9y54F4XX\\\":0.01,\\\"Q353tsE8YMTA4EuV7dgUXGjNFf9KpVvKHz\\\":0.02}\" 1 \"\" \"[\\\"QD1ZrZNe3JUo7ZycKEYQQiQAWd9y54F4XX\\\",\\\"Q353tsE8YMTA4EuV7dgUXGjNFf9KpVvKHz\\\"]\"") +
            "\nAs a JSON-RPC call\n"
            + HelpExampleRpc("sendmanywithdupes", "\"\", {\"QD1ZrZNe3JUo7ZycKEYQQiQAWd9y54F4XX\":0.01,\"Q353tsE8YMTA4EuV7dgUXGjNFf9KpVvKHz\":0.02}, 6, \"testing\"")
                },
        [&](const RPCHelpMan& self, const JSONRPCRequest& request) -> UniValue
{

    std::shared_ptr<CWallet> const wallet = GetWalletForJSONRPCRequest(request);
    if (!wallet) return UniValue::VNULL;
    CWallet* const pwallet = wallet.get();

    // Make sure the results are valid at least up to the most recent block
    // the user could have gotten from another RPC command prior to now
    pwallet->BlockUntilSyncedToCurrentChain();

    LOCK(pwallet->cs_wallet);

    if (!request.params[0].isNull() && !request.params[0].get_str().empty()) {
        throw JSONRPCError(RPC_INVALID_PARAMETER, "Dummy value must be set to \"\"");
    }
    UniValue sendTo = request.params[1].get_obj();

    mapValue_t mapValue;
    if (!request.params[3].isNull() && !request.params[3].get_str().empty())
        mapValue["comment"] = request.params[3].get_str();

    UniValue subtractFeeFromAmount(UniValue::VARR);
    if (!request.params[4].isNull())
        subtractFeeFromAmount = request.params[4].get_array();

    CCoinControl coin_control;
    if (!request.params[5].isNull()) {
        coin_control.m_signal_bip125_rbf = request.params[5].get_bool();
    }

    if (!request.params[6].isNull()) {
        coin_control.m_confirm_target = ParseConfirmTarget(request.params[6], pwallet->chain().estimateMaxBlocks());
    }

    if (!request.params[7].isNull()) {
        if (!FeeModeFromString(request.params[7].get_str(), coin_control.m_fee_mode)) {
            throw JSONRPCError(RPC_INVALID_PARAMETER, "Invalid estimate_mode parameter");
        }
    }

    std::set<CTxDestination> destinations;
    std::vector<CRecipient> vecSend;

    std::vector<std::string> keys = sendTo.getKeys();
    int i=0;
    for (const std::string& name_ : keys) {
        CTxDestination dest = DecodeDestination(name_);
        if (!IsValidDestination(dest)) {
            throw JSONRPCError(RPC_INVALID_ADDRESS_OR_KEY, std::string("Invalid Qtum address: ") + name_);
        }

        destinations.insert(dest);

        CAmount nAmount = AmountFromValue(sendTo[i]);
        if (nAmount <= 0)
            throw JSONRPCError(RPC_TYPE_ERROR, "Invalid amount for send");

        bool fSubtractFeeFromAmount = false;
        for (unsigned int idx = 0; idx < subtractFeeFromAmount.size(); idx++) {
            const UniValue& addr = subtractFeeFromAmount[idx];
            if (addr.get_str() == name_)
                fSubtractFeeFromAmount = true;
        }

        CRecipient recipient = {dest, nAmount, fSubtractFeeFromAmount};
        vecSend.push_back(recipient);
        i++;
    }

    EnsureWalletIsUnlocked(*pwallet);

    // Shuffle recipient list
    std::shuffle(vecSend.begin(), vecSend.end(), FastRandomContext());

    // Send
    constexpr int RANDOM_CHANGE_POSITION = -1;
    auto res = CreateTransaction(*pwallet, vecSend, RANDOM_CHANGE_POSITION, coin_control);
    if (!res) {
        throw JSONRPCError(RPC_WALLET_INSUFFICIENT_FUNDS, util::ErrorString(res).original);
    }
    const CTransactionRef& tx = res->tx;
    pwallet->CommitTransaction(tx, std::move(mapValue), {} /* orderForm */);

    return tx->GetHash().GetHex();
},
    };
}

RPCHelpMan signrawsendertransactionwithwallet()
{
    return RPCHelpMan{"signrawsendertransactionwithwallet",
                "\nSign OP_SENDER outputs for raw transaction (serialized, hex-encoded).\n" +
                    HELP_REQUIRING_PASSPHRASE,
                {
                    {"hexstring", RPCArg::Type::STR, RPCArg::Optional::NO, "The transaction hex string"},
                    {"sighashtype", RPCArg::Type::STR, RPCArg::Default{"ALL"}, "The signature hash type. Must be one of\n"
            "       \"ALL\"\n"
            "       \"NONE\"\n"
            "       \"SINGLE\"\n"
            "       \"ALL|ANYONECANPAY\"\n"
            "       \"NONE|ANYONECANPAY\"\n"
            "       \"SINGLE|ANYONECANPAY\""},
                },
                RPCResult{
                    RPCResult::Type::OBJ, "", "",
                    {
                        {RPCResult::Type::STR_HEX, "hex", "The hex-encoded raw transaction with signature(s)"},
                        {RPCResult::Type::BOOL, "complete", "If the transaction has a complete set of signatures"},
                        {RPCResult::Type::ARR, "errors", /*optional=*/true, "Script verification errors (if there are any)",
                        {
                            {RPCResult::Type::OBJ, "", "",
                            {
                                {RPCResult::Type::STR_AMOUNT, "amount", "The amount of the output"},
                                {RPCResult::Type::STR_HEX, "scriptPubKey", "The hex-encoded public key script of the output"},
                                {RPCResult::Type::STR, "error", "Verification or signing error related to the output"},
                            }},
                        }},
                    }
                },
                RPCExamples{
                    HelpExampleCli("signrawsendertransactionwithwallet", "\"myhex\"")
            + HelpExampleRpc("signrawsendertransactionwithwallet", "\"myhex\"")
                },
        [&](const RPCHelpMan& self, const JSONRPCRequest& request) -> UniValue
{
    std::shared_ptr<CWallet> const pwallet = GetWalletForJSONRPCRequest(request);
    if (!pwallet) return UniValue::VNULL;

    CMutableTransaction mtx;
    if (!DecodeHexTx(mtx, request.params[0].get_str(), true)) {
        throw JSONRPCError(RPC_DESERIALIZATION_ERROR, "TX decode failed");
    }

    // Sign the transaction
    LOCK(pwallet->cs_wallet);
    EnsureWalletIsUnlocked(*pwallet);

    UniValue sigHashType = "ALL";
    if (!request.params[1].isNull()) {
        sigHashType = request.params[1];
    }
    int nHashType = ParseSighashString(sigHashType);

    // Script verification errors
    std::map<int, std::string> output_errors;

    bool complete = pwallet->SignTransactionOutput(mtx, nHashType, output_errors);
    UniValue result(UniValue::VOBJ);
    SignTransactionOutputResultToJSON(mtx, complete, output_errors, result);
    return result;
},
    };
}

void SplitRemainder(std::vector<CRecipient>& vecSend, CAmount& remainder, CAmount maxValue)
{
    if(remainder > 0)
    {
        for(int i = vecSend.size() - 1; i >= 0 ; i--)
        {
            CAmount diffAmount = maxValue - vecSend[i].nAmount;
            if(diffAmount > 0)
            {
                if((remainder - diffAmount) > 0)
                {
                    vecSend[i].nAmount = vecSend[i].nAmount + diffAmount;
                    remainder -= diffAmount;
                }
                else
                {
                    vecSend[i].nAmount = vecSend[i].nAmount + remainder;
                    remainder = 0;
                }
            }

            if(remainder <= 0)
                break;
        }
    }
}

CTransactionRef SplitUTXOs(std::shared_ptr<CWallet> const pwallet, const CTxDestination &address, CAmount nValue, CAmount maxValue, const CCoinControl& coin_control, CAmount nTotal, int maxOutputs, CAmount& nSplited, bool sign)
{
    // Check amount
    if (nValue <= 0)
        throw JSONRPCError(RPC_INVALID_PARAMETER, "Invalid amount");

    if (nValue > nTotal)
        throw JSONRPCError(RPC_WALLET_INSUFFICIENT_FUNDS, "Insufficient funds");

    // Split into utxos with nValue
    std::vector<CRecipient> vecSend;
    constexpr int RANDOM_CHANGE_POSITION = -1;
    int numOfRecipients = static_cast<int>(nTotal / nValue);

    // Compute the number of recipients
    CAmount remainder = nTotal % nValue;
    if(remainder == 0 && numOfRecipients > 0)
    {
        numOfRecipients -= 1;
        remainder = nValue;
    }
    if(numOfRecipients > maxOutputs)
    {
        numOfRecipients = maxOutputs;
        remainder = 0;
    }

    // Split coins between recipients
    CAmount nTxAmount = 0;
    nSplited = 0;
    CRecipient recipient = {address, nValue, false};
    for(int i = 0; i < numOfRecipients; i++) {
        vecSend.push_back(recipient);
    }
    SplitRemainder(vecSend, remainder, maxValue);

    // Get the total amount of the outputs
    for(CRecipient rec : vecSend)
    {
        nTxAmount += rec.nAmount;
    }

    // Create the transaction
    CTransactionRef tx;
    if((nTxAmount + pwallet->m_default_max_tx_fee) <= nTotal)
    {
        auto res = CreateTransaction(*pwallet, vecSend, RANDOM_CHANGE_POSITION, coin_control, sign, 0, false);
        if (!res) {
            throw JSONRPCError(RPC_WALLET_ERROR, util::ErrorString(res).original);
        }
        tx = res->tx;
        nSplited = res->fee;
    }
    else if (vecSend.size() > 0)
    {
        // Pay the fee for the tx with the last recipient
        CRecipient lastRecipient = vecSend[vecSend.size() - 1];
        lastRecipient.fSubtractFeeFromAmount = true;
        vecSend[vecSend.size() - 1] = lastRecipient;
        CAmount nFeeRequired = 0;
        {
            auto res = CreateTransaction(*pwallet, vecSend, RANDOM_CHANGE_POSITION, coin_control, sign, 0, false);
            if (!res) {
                throw JSONRPCError(RPC_WALLET_ERROR, util::ErrorString(res).original);
            }
            tx = res->tx;
            nFeeRequired = res->fee;
        }

        // Combine the last 2 outputs when the last output have value less than nValue due to paying the fee
        if(vecSend.size() >= 2)
        {
            if((lastRecipient.nAmount - nFeeRequired) < nValue)
            {
                bool payFeeRemainder = (nTotal - nTxAmount) > nFeeRequired * 1.1;
                if(payFeeRemainder)
                {
                    // Pay the fee with the remainder
                    lastRecipient.fSubtractFeeFromAmount = false;
                    vecSend.pop_back();
                    vecSend.push_back(lastRecipient);
                }
                else
                {
                    // Combine the last 2 outputs
                    CAmount nValueLast2 = lastRecipient.nAmount + vecSend[vecSend.size() - 2].nAmount;
                    lastRecipient.nAmount = lastRecipient.nAmount + nFeeRequired;
                    lastRecipient.fSubtractFeeFromAmount = true;
                    nValueLast2 -= lastRecipient.nAmount;
                    vecSend.pop_back();
                    vecSend.pop_back();
                    vecSend.push_back(lastRecipient);

                    // Split the rest with the others
                    SplitRemainder(vecSend, nValueLast2, maxValue);
                }

                auto res = CreateTransaction(*pwallet, vecSend, RANDOM_CHANGE_POSITION, coin_control, sign, 0, false);
                if (!res) {
                    throw JSONRPCError(RPC_WALLET_ERROR, util::ErrorString(res).original);
                }
                tx = res->tx;
                nFeeRequired = res->fee;
                if(payFeeRemainder)
                {
                    nSplited = nFeeRequired;
                }
            }
        }
    }

    // Compute the splited amount
    for(CRecipient rec : vecSend)
    {
        nSplited += rec.nAmount;
    }

    // Send the transaction
    if(sign) pwallet->CommitTransaction(tx, {} /* mapValue */, {} /* orderForm */);

    return tx;
}

RPCHelpMan splitutxosforaddress()
{
    return RPCHelpMan{"splitutxosforaddress",
                "\nSplit an address coins into utxo between min and max value." +
                    HELP_REQUIRING_PASSPHRASE,
                {
                    {"address", RPCArg::Type::STR, RPCArg::Optional::NO, "The qtum address to split utxos."},
                    {"minvalue", RPCArg::Type::AMOUNT, RPCArg::Optional::NO, "Select utxo which value is smaller than value (minimum 0.1 COIN)"},
                    {"maxvalue", RPCArg::Type::AMOUNT, RPCArg::Optional::NO, "Select utxo which value is greater than value (minimum 0.1 COIN)"},
                    {"maxoutputs", RPCArg::Type::NUM, RPCArg::Default{100}, "Maximum outputs to create"},
                    {"psbt", RPCArg::Type::BOOL, RPCArg::Optional::OMITTED, "Create partially signed transaction."},
                },
                RPCResult{
                    RPCResult::Type::OBJ, "", "",
                    {
                        {RPCResult::Type::STR_HEX, "txid", /*optional=*/true, "The hex-encoded transaction id"},
                        {RPCResult::Type::STR, "psbt", /*optional=*/true, "The base64-encoded unsigned PSBT of the new transaction."},
                        {RPCResult::Type::STR, "selected", "Selected amount of coins"},
                        {RPCResult::Type::STR, "splited", "Splited amount of coins"},
                    }
                },
                RPCExamples{
                    HelpExampleCli("splitutxosforaddress", "\"QM72Sfpbz1BPpXFHz9m3CdqATR44Jvaydd\" 100 200")
            + HelpExampleCli("splitutxosforaddress", "\"QM72Sfpbz1BPpXFHz9m3CdqATR44Jvaydd\" 100 200 100")
            + HelpExampleRpc("splitutxosforaddress", "\"QM72Sfpbz1BPpXFHz9m3CdqATR44Jvaydd\" 100 200")
            + HelpExampleRpc("splitutxosforaddress", "\"QM72Sfpbz1BPpXFHz9m3CdqATR44Jvaydd\" 100 200 100")
                },
        [&](const RPCHelpMan& self, const JSONRPCRequest& request) -> UniValue
{
    std::shared_ptr<CWallet> const pwallet = GetWalletForJSONRPCRequest(request);
    if (!pwallet) return UniValue::VNULL;

    // Make sure the results are valid at least up to the most recent block
    // the user could have gotten from another RPC command prior to now
    pwallet->BlockUntilSyncedToCurrentChain();

    LOCK(pwallet->cs_wallet);

    // Address
    CTxDestination address = DecodeDestination(request.params[0].get_str());

    if (!IsValidDestination(address)) {
        throw JSONRPCError(RPC_INVALID_ADDRESS_OR_KEY, "Invalid Qtum address");
    }
    CScript scriptPubKey = GetScriptForDestination(address);
    if (!pwallet->IsMine(scriptPubKey)) {
        throw JSONRPCError(RPC_WALLET_ERROR, "Address not found in wallet");
    }

    // minimum value
    CAmount minValue = AmountFromValue(request.params[1]);

    // maximum value
    CAmount maxValue = AmountFromValue(request.params[2]);

    if (minValue < COIN/10 || maxValue <= 0 || minValue > maxValue) {
        throw JSONRPCError(RPC_INVALID_PARAMETER, "Invalid values for minimum and maximum");
    }

    // Maximum outputs
    int maxOutputs = !request.params[3].isNull() ? request.params[3].getInt<int>() : 100;
    if (maxOutputs < 1) {
        throw JSONRPCError(RPC_INVALID_PARAMETER, "Invalid value for maximum outputs");
    }

    // Is psbt
    bool fPsbt=pwallet->IsWalletFlagSet(WALLET_FLAG_DISABLE_PRIVATE_KEYS);
    if (!request.params[4].isNull()){
        fPsbt=request.params[4].get_bool();
    }

    // Amount
    CAmount nSplitAmount = minValue;
    CAmount nRequiredAmount = nSplitAmount * maxOutputs;

    CCoinControl coin_control;
    coin_control.destChange = address;
    if(fPsbt) coin_control.fAllowWatchOnly = true;

    // Find UTXOs for a address with value smaller than minValue and greater then maxValue
    coin_control.m_allow_other_inputs=true;

    assert(pwallet != NULL);
    std::vector<COutput> vecOutputs = AvailableCoins(*pwallet, &coin_control).All();

    CAmount total = 0;
    CAmount nSelectedAmount = 0;
    for(const COutput& out : vecOutputs) {
        CTxDestination destAdress;
        const CScript& scriptPubKey = out.txout.scriptPubKey;
        bool fValidAddress = ExtractDestination(scriptPubKey, destAdress, nullptr, true);

        CAmount val = out.txout.nValue;
        if (!fValidAddress || address != destAdress || (val >= minValue && val <= maxValue ) )
            continue;

        if(nSelectedAmount <= nRequiredAmount)
        {
            coin_control.Select(out.outpoint);
            nSelectedAmount += val;
        }
        total += val;
    }

    CAmount splited = 0;
    UniValue obj(UniValue::VOBJ);
    if(coin_control.HasSelected() && nSplitAmount < nSelectedAmount){
        EnsureWalletIsUnlocked(*pwallet);
        CTransactionRef tx = SplitUTXOs(pwallet, address, nSplitAmount, maxValue, coin_control, nSelectedAmount, maxOutputs, splited, !fPsbt);
        if(fPsbt){
            // Make a blank psbt
            PartiallySignedTransaction psbtx;
            CMutableTransaction rawTx = CMutableTransaction(*tx);
            psbtx.tx = rawTx;
            for (unsigned int i = 0; i < rawTx.vin.size(); ++i) {
                psbtx.inputs.push_back(PSBTInput());
            }
            for (unsigned int i = 0; i < rawTx.vout.size(); ++i) {
                psbtx.outputs.push_back(PSBTOutput());
            }

            // Fill transaction with out data but don't sign
            bool bip32derivs = true;
            bool complete = true;
            const TransactionError err = pwallet->FillPSBT(psbtx, complete, 1, false, bip32derivs);
            if (err != TransactionError::OK) {
                throw JSONRPCTransactionError(err);
            }

            // Serialize the PSBT
            CDataStream ssTx(SER_NETWORK, PROTOCOL_VERSION);
            ssTx << psbtx;
            obj.pushKV("psbt", EncodeBase64(ssTx.str()));
        }
        else
        {
            obj.pushKV("txid",          tx->GetHash().GetHex());
        }
    }

    obj.pushKV("selected",      FormatMoney(total));
    obj.pushKV("splited",       FormatMoney(splited));
    return obj;
},
    };
}

RPCHelpMan sendmanywithdupes()
{
    return RPCHelpMan{"sendmanywithdupes",
        "Send multiple times. Amounts are double-precision floating point numbers. Supports duplicate addresses" +
        HELP_REQUIRING_PASSPHRASE,
                {
                    {"dummy", RPCArg::Type::STR, RPCArg::Default{"\"\""}, "Must be set to \"\" for backwards compatibility.",
                     RPCArgOptions{
                         .oneline_description = "\"\"",
                     }},
                    {"amounts", RPCArg::Type::OBJ_USER_KEYS, RPCArg::Optional::NO, "A json object with addresses and amounts",
                        {
                            {"address", RPCArg::Type::AMOUNT, RPCArg::Optional::NO, "The qtum address is the key, the numeric amount (can be string) in " + CURRENCY_UNIT + " is the value"},
                        },
                    },
                    {"minconf", RPCArg::Type::NUM, RPCArg::Optional::OMITTED, "Ignored dummy value"},
                    {"comment", RPCArg::Type::STR, RPCArg::Optional::OMITTED, "A comment"},
                    {"subtractfeefrom", RPCArg::Type::ARR, RPCArg::Optional::OMITTED, "A json array with addresses.\n"
                                       "The fee will be equally deducted from the amount of each selected address.\n"
                                       "Those recipients will receive less qtums than you enter in their corresponding amount field.\n"
                                       "If no addresses are specified here, the sender pays the fee.",
                        {
                            {"address", RPCArg::Type::STR, RPCArg::Optional::OMITTED, "Subtract fee from this address"},
                        },
                    },
                    {"replaceable", RPCArg::Type::BOOL, RPCArg::DefaultHint{"wallet default"}, "Marks this transaction as BIP125 replaceable.\n"
                                                          "Allows this transaction to be replaced by a transaction with higher fees"},
                    {"conf_target", RPCArg::Type::NUM, RPCArg::DefaultHint{"wallet -txconfirmtarget"}, "Confirmation target in blocks"},
                    {"estimate_mode", RPCArg::Type::STR, RPCArg::Default{"unset"}, std::string() + "The fee estimate mode, must be one of (case insensitive):\n"
                            "       \"" + FeeModes("\"\n\"") + "\""},
                },
                 RPCResult{
                     RPCResult::Type::STR_HEX, "txid", "The transaction id for the send. Only 1 transaction is created regardless of\n"
            "the number of addresses."
                 },
                RPCExamples{
            "\nSend two amounts to two different addresses:\n"
            + HelpExampleCli("sendmanywithdupes", "\"\" \"{\\\"QD1ZrZNe3JUo7ZycKEYQQiQAWd9y54F4XX\\\":0.01,\\\"Q353tsE8YMTA4EuV7dgUXGjNFf9KpVvKHz\\\":0.02}\"") +
            "\nSend two amounts to two different addresses setting the confirmation and comment:\n"
            + HelpExampleCli("sendmanywithdupes", "\"\" \"{\\\"QD1ZrZNe3JUo7ZycKEYQQiQAWd9y54F4XX\\\":0.01,\\\"Q353tsE8YMTA4EuV7dgUXGjNFf9KpVvKHz\\\":0.02}\" 6 \"testing\"") +
            "\nSend two amounts to two different addresses, subtract fee from amount:\n"
            + HelpExampleCli("sendmanywithdupes", "\"\" \"{\\\"QD1ZrZNe3JUo7ZycKEYQQiQAWd9y54F4XX\\\":0.01,\\\"Q353tsE8YMTA4EuV7dgUXGjNFf9KpVvKHz\\\":0.02}\" 1 \"\" \"[\\\"QD1ZrZNe3JUo7ZycKEYQQiQAWd9y54F4XX\\\",\\\"Q353tsE8YMTA4EuV7dgUXGjNFf9KpVvKHz\\\"]\"") +
            "\nAs a JSON-RPC call\n"
            + HelpExampleRpc("sendmanywithdupes", "\"\", {\"QD1ZrZNe3JUo7ZycKEYQQiQAWd9y54F4XX\":0.01,\"Q353tsE8YMTA4EuV7dgUXGjNFf9KpVvKHz\":0.02}, 6, \"testing\"")
                },
        [&](const RPCHelpMan& self, const JSONRPCRequest& request) -> UniValue
{

    std::shared_ptr<CWallet> const wallet = GetWalletForJSONRPCRequest(request);
    if (!wallet) return UniValue::VNULL;
    CWallet* const pwallet = wallet.get();

    // Make sure the results are valid at least up to the most recent block
    // the user could have gotten from another RPC command prior to now
    pwallet->BlockUntilSyncedToCurrentChain();

    LOCK(pwallet->cs_wallet);

    if (!request.params[0].isNull() && !request.params[0].get_str().empty()) {
        throw JSONRPCError(RPC_INVALID_PARAMETER, "Dummy value must be set to \"\"");
    }
    UniValue sendTo = request.params[1].get_obj();

    mapValue_t mapValue;
    if (!request.params[3].isNull() && !request.params[3].get_str().empty())
        mapValue["comment"] = request.params[3].get_str();

    UniValue subtractFeeFromAmount(UniValue::VARR);
    if (!request.params[4].isNull())
        subtractFeeFromAmount = request.params[4].get_array();

    CCoinControl coin_control;
    if (!request.params[5].isNull()) {
        coin_control.m_signal_bip125_rbf = request.params[5].get_bool();
    }

    if (!request.params[6].isNull()) {
        coin_control.m_confirm_target = ParseConfirmTarget(request.params[6], pwallet->chain().estimateMaxBlocks());
    }

    if (!request.params[7].isNull()) {
        if (!FeeModeFromString(request.params[7].get_str(), coin_control.m_fee_mode)) {
            throw JSONRPCError(RPC_INVALID_PARAMETER, "Invalid estimate_mode parameter");
        }
    }

    std::set<CTxDestination> destinations;
    std::vector<CRecipient> vecSend;

    std::vector<std::string> keys = sendTo.getKeys();
    int i=0;
    for (const std::string& name_ : keys) {
        CTxDestination dest = DecodeDestination(name_);
        if (!IsValidDestination(dest)) {
            throw JSONRPCError(RPC_INVALID_ADDRESS_OR_KEY, std::string("Invalid Qtum address: ") + name_);
        }

        destinations.insert(dest);

        CAmount nAmount = AmountFromValue(sendTo[i]);
        if (nAmount <= 0)
            throw JSONRPCError(RPC_TYPE_ERROR, "Invalid amount for send");

        bool fSubtractFeeFromAmount = false;
        for (unsigned int idx = 0; idx < subtractFeeFromAmount.size(); idx++) {
            const UniValue& addr = subtractFeeFromAmount[idx];
            if (addr.get_str() == name_)
                fSubtractFeeFromAmount = true;
        }

        CRecipient recipient = {dest, nAmount, fSubtractFeeFromAmount};
        vecSend.push_back(recipient);
        i++;
    }

    EnsureWalletIsUnlocked(*pwallet);

    // Shuffle recipient list
    std::shuffle(vecSend.begin(), vecSend.end(), FastRandomContext());

    // Send
    constexpr int RANDOM_CHANGE_POSITION = -1;
    auto res = CreateTransaction(*pwallet, vecSend, RANDOM_CHANGE_POSITION, coin_control);
    if (!res) {
        throw JSONRPCError(RPC_WALLET_INSUFFICIENT_FUNDS, util::ErrorString(res).original);
    }
    const CTransactionRef& tx = res->tx;
    pwallet->CommitTransaction(tx, std::move(mapValue), {} /* orderForm */);

    return tx->GetHash().GetHex();
},
    };
}

RPCHelpMan signrawsendertransactionwithwallet()
{
    return RPCHelpMan{"signrawsendertransactionwithwallet",
                "\nSign OP_SENDER outputs for raw transaction (serialized, hex-encoded).\n" +
                    HELP_REQUIRING_PASSPHRASE,
                {
                    {"hexstring", RPCArg::Type::STR, RPCArg::Optional::NO, "The transaction hex string"},
                    {"sighashtype", RPCArg::Type::STR, RPCArg::Default{"ALL"}, "The signature hash type. Must be one of\n"
            "       \"ALL\"\n"
            "       \"NONE\"\n"
            "       \"SINGLE\"\n"
            "       \"ALL|ANYONECANPAY\"\n"
            "       \"NONE|ANYONECANPAY\"\n"
            "       \"SINGLE|ANYONECANPAY\""},
                },
                RPCResult{
                    RPCResult::Type::OBJ, "", "",
                    {
                        {RPCResult::Type::STR_HEX, "hex", "The hex-encoded raw transaction with signature(s)"},
                        {RPCResult::Type::BOOL, "complete", "If the transaction has a complete set of signatures"},
                        {RPCResult::Type::ARR, "errors", /*optional=*/true, "Script verification errors (if there are any)",
                        {
                            {RPCResult::Type::OBJ, "", "",
                            {
                                {RPCResult::Type::STR_AMOUNT, "amount", "The amount of the output"},
                                {RPCResult::Type::STR_HEX, "scriptPubKey", "The hex-encoded public key script of the output"},
                                {RPCResult::Type::STR, "error", "Verification or signing error related to the output"},
                            }},
                        }},
                    }
                },
                RPCExamples{
                    HelpExampleCli("signrawsendertransactionwithwallet", "\"myhex\"")
            + HelpExampleRpc("signrawsendertransactionwithwallet", "\"myhex\"")
                },
        [&](const RPCHelpMan& self, const JSONRPCRequest& request) -> UniValue
{
    std::shared_ptr<CWallet> const pwallet = GetWalletForJSONRPCRequest(request);
    if (!pwallet) return UniValue::VNULL;

    CMutableTransaction mtx;
    if (!DecodeHexTx(mtx, request.params[0].get_str(), true)) {
        throw JSONRPCError(RPC_DESERIALIZATION_ERROR, "TX decode failed");
    }

    // Sign the transaction
    LOCK(pwallet->cs_wallet);
    EnsureWalletIsUnlocked(*pwallet);

    UniValue sigHashType = "ALL";
    if (!request.params[1].isNull()) {
        sigHashType = request.params[1];
    }
    int nHashType = ParseSighashString(sigHashType);

    // Script verification errors
    std::map<int, std::string> output_errors;

    bool complete = pwallet->SignTransactionOutput(mtx, nHashType, output_errors);
    UniValue result(UniValue::VOBJ);
    SignTransactionOutputResultToJSON(mtx, complete, output_errors, result);
    return result;
},
    };
}
} // namespace wallet<|MERGE_RESOLUTION|>--- conflicted
+++ resolved
@@ -27,37 +27,10 @@
 namespace wallet {
 std::vector<CRecipient> CreateRecipients(const std::vector<std::pair<CTxDestination, CAmount>>& outputs, const std::set<int>& subtract_fee_outputs)
 {
-<<<<<<< HEAD
-    std::set<CTxDestination> destinations;
-    int i = 0;
-    for (const std::string& address: address_amounts.getKeys()) {
-        CTxDestination dest = DecodeDestination(address);
-        if (!IsValidDestination(dest)) {
-            throw JSONRPCError(RPC_INVALID_ADDRESS_OR_KEY, std::string("Invalid Qtum address: ") + address);
-        }
-
-        if (destinations.count(dest)) {
-            throw JSONRPCError(RPC_INVALID_PARAMETER, std::string("Invalid parameter, duplicated address: ") + address);
-        }
-        destinations.insert(dest);
-
-        CAmount amount = AmountFromValue(address_amounts[i++]);
-
-        bool subtract_fee = false;
-        for (unsigned int idx = 0; idx < subtract_fee_outputs.size(); idx++) {
-            const UniValue& addr = subtract_fee_outputs[idx];
-            if (addr.get_str() == address) {
-                subtract_fee = true;
-            }
-        }
-
-        CRecipient recipient = {dest, amount, subtract_fee};
-=======
     std::vector<CRecipient> recipients;
     for (size_t i = 0; i < outputs.size(); ++i) {
         const auto& [destination, amount] = outputs.at(i);
         CRecipient recipient{destination, amount, subtract_fee_outputs.contains(i)};
->>>>>>> 258457a4
         recipients.push_back(recipient);
     }
     return recipients;
@@ -344,53 +317,6 @@
             InterpretSubtractFeeFromOutputInstructions(request.params[4], address_amounts.getKeys())
     );
     const bool verbose{request.params[10].isNull() ? false : request.params[10].get_bool()};
-
-    bool fHasSender=false;
-    CTxDestination senderAddress;
-    if (!request.params[11].isNull()){
-    senderAddress = DecodeDestination(request.params[11].get_str());
-        if (!IsValidDestination(senderAddress))
-            throw JSONRPCError(RPC_INVALID_ADDRESS_OR_KEY, "Invalid Qtum address to send from");
-        else
-            fHasSender=true;
-    }
-
-    bool fChangeToSender=false;
-    if (!request.params[12].isNull()){
-        fChangeToSender=request.params[12].get_bool();
-    }
-
-    if(fHasSender){
-    //find a UTXO with sender address
-
-     UniValue results(UniValue::VARR);
-
-     coin_control.m_allow_other_inputs=true;
-
-     assert(pwallet != NULL);
-     std::vector<COutput> vecOutputs = AvailableCoins(*pwallet, &coin_control).All();
-
-     for(const COutput& out : vecOutputs) {
-         CTxDestination destAdress;
-         const CScript& scriptPubKey = out.txout.scriptPubKey;
-         bool fValidAddress = ExtractDestination(scriptPubKey, destAdress, nullptr, true);
-
-         if (!fValidAddress || senderAddress != destAdress)
-             continue;
-
-         coin_control.Select(out.outpoint);
-
-         break;
-
-     }
-
-        if(!coin_control.HasSelected()){
-            throw JSONRPCError(RPC_TYPE_ERROR, "Sender address does not have any unspent outputs");
-        }
-        if(fChangeToSender){
-            coin_control.destChange=senderAddress;
-        }
-    }
 
     bool fHasSender=false;
     CTxDestination senderAddress;
@@ -2389,501 +2315,4 @@
 },
     };
 }
-
-void SplitRemainder(std::vector<CRecipient>& vecSend, CAmount& remainder, CAmount maxValue)
-{
-    if(remainder > 0)
-    {
-        for(int i = vecSend.size() - 1; i >= 0 ; i--)
-        {
-            CAmount diffAmount = maxValue - vecSend[i].nAmount;
-            if(diffAmount > 0)
-            {
-                if((remainder - diffAmount) > 0)
-                {
-                    vecSend[i].nAmount = vecSend[i].nAmount + diffAmount;
-                    remainder -= diffAmount;
-                }
-                else
-                {
-                    vecSend[i].nAmount = vecSend[i].nAmount + remainder;
-                    remainder = 0;
-                }
-            }
-
-            if(remainder <= 0)
-                break;
-        }
-    }
-}
-
-CTransactionRef SplitUTXOs(std::shared_ptr<CWallet> const pwallet, const CTxDestination &address, CAmount nValue, CAmount maxValue, const CCoinControl& coin_control, CAmount nTotal, int maxOutputs, CAmount& nSplited, bool sign)
-{
-    // Check amount
-    if (nValue <= 0)
-        throw JSONRPCError(RPC_INVALID_PARAMETER, "Invalid amount");
-
-    if (nValue > nTotal)
-        throw JSONRPCError(RPC_WALLET_INSUFFICIENT_FUNDS, "Insufficient funds");
-
-    // Split into utxos with nValue
-    std::vector<CRecipient> vecSend;
-    constexpr int RANDOM_CHANGE_POSITION = -1;
-    int numOfRecipients = static_cast<int>(nTotal / nValue);
-
-    // Compute the number of recipients
-    CAmount remainder = nTotal % nValue;
-    if(remainder == 0 && numOfRecipients > 0)
-    {
-        numOfRecipients -= 1;
-        remainder = nValue;
-    }
-    if(numOfRecipients > maxOutputs)
-    {
-        numOfRecipients = maxOutputs;
-        remainder = 0;
-    }
-
-    // Split coins between recipients
-    CAmount nTxAmount = 0;
-    nSplited = 0;
-    CRecipient recipient = {address, nValue, false};
-    for(int i = 0; i < numOfRecipients; i++) {
-        vecSend.push_back(recipient);
-    }
-    SplitRemainder(vecSend, remainder, maxValue);
-
-    // Get the total amount of the outputs
-    for(CRecipient rec : vecSend)
-    {
-        nTxAmount += rec.nAmount;
-    }
-
-    // Create the transaction
-    CTransactionRef tx;
-    if((nTxAmount + pwallet->m_default_max_tx_fee) <= nTotal)
-    {
-        auto res = CreateTransaction(*pwallet, vecSend, RANDOM_CHANGE_POSITION, coin_control, sign, 0, false);
-        if (!res) {
-            throw JSONRPCError(RPC_WALLET_ERROR, util::ErrorString(res).original);
-        }
-        tx = res->tx;
-        nSplited = res->fee;
-    }
-    else if (vecSend.size() > 0)
-    {
-        // Pay the fee for the tx with the last recipient
-        CRecipient lastRecipient = vecSend[vecSend.size() - 1];
-        lastRecipient.fSubtractFeeFromAmount = true;
-        vecSend[vecSend.size() - 1] = lastRecipient;
-        CAmount nFeeRequired = 0;
-        {
-            auto res = CreateTransaction(*pwallet, vecSend, RANDOM_CHANGE_POSITION, coin_control, sign, 0, false);
-            if (!res) {
-                throw JSONRPCError(RPC_WALLET_ERROR, util::ErrorString(res).original);
-            }
-            tx = res->tx;
-            nFeeRequired = res->fee;
-        }
-
-        // Combine the last 2 outputs when the last output have value less than nValue due to paying the fee
-        if(vecSend.size() >= 2)
-        {
-            if((lastRecipient.nAmount - nFeeRequired) < nValue)
-            {
-                bool payFeeRemainder = (nTotal - nTxAmount) > nFeeRequired * 1.1;
-                if(payFeeRemainder)
-                {
-                    // Pay the fee with the remainder
-                    lastRecipient.fSubtractFeeFromAmount = false;
-                    vecSend.pop_back();
-                    vecSend.push_back(lastRecipient);
-                }
-                else
-                {
-                    // Combine the last 2 outputs
-                    CAmount nValueLast2 = lastRecipient.nAmount + vecSend[vecSend.size() - 2].nAmount;
-                    lastRecipient.nAmount = lastRecipient.nAmount + nFeeRequired;
-                    lastRecipient.fSubtractFeeFromAmount = true;
-                    nValueLast2 -= lastRecipient.nAmount;
-                    vecSend.pop_back();
-                    vecSend.pop_back();
-                    vecSend.push_back(lastRecipient);
-
-                    // Split the rest with the others
-                    SplitRemainder(vecSend, nValueLast2, maxValue);
-                }
-
-                auto res = CreateTransaction(*pwallet, vecSend, RANDOM_CHANGE_POSITION, coin_control, sign, 0, false);
-                if (!res) {
-                    throw JSONRPCError(RPC_WALLET_ERROR, util::ErrorString(res).original);
-                }
-                tx = res->tx;
-                nFeeRequired = res->fee;
-                if(payFeeRemainder)
-                {
-                    nSplited = nFeeRequired;
-                }
-            }
-        }
-    }
-
-    // Compute the splited amount
-    for(CRecipient rec : vecSend)
-    {
-        nSplited += rec.nAmount;
-    }
-
-    // Send the transaction
-    if(sign) pwallet->CommitTransaction(tx, {} /* mapValue */, {} /* orderForm */);
-
-    return tx;
-}
-
-RPCHelpMan splitutxosforaddress()
-{
-    return RPCHelpMan{"splitutxosforaddress",
-                "\nSplit an address coins into utxo between min and max value." +
-                    HELP_REQUIRING_PASSPHRASE,
-                {
-                    {"address", RPCArg::Type::STR, RPCArg::Optional::NO, "The qtum address to split utxos."},
-                    {"minvalue", RPCArg::Type::AMOUNT, RPCArg::Optional::NO, "Select utxo which value is smaller than value (minimum 0.1 COIN)"},
-                    {"maxvalue", RPCArg::Type::AMOUNT, RPCArg::Optional::NO, "Select utxo which value is greater than value (minimum 0.1 COIN)"},
-                    {"maxoutputs", RPCArg::Type::NUM, RPCArg::Default{100}, "Maximum outputs to create"},
-                    {"psbt", RPCArg::Type::BOOL, RPCArg::Optional::OMITTED, "Create partially signed transaction."},
-                },
-                RPCResult{
-                    RPCResult::Type::OBJ, "", "",
-                    {
-                        {RPCResult::Type::STR_HEX, "txid", /*optional=*/true, "The hex-encoded transaction id"},
-                        {RPCResult::Type::STR, "psbt", /*optional=*/true, "The base64-encoded unsigned PSBT of the new transaction."},
-                        {RPCResult::Type::STR, "selected", "Selected amount of coins"},
-                        {RPCResult::Type::STR, "splited", "Splited amount of coins"},
-                    }
-                },
-                RPCExamples{
-                    HelpExampleCli("splitutxosforaddress", "\"QM72Sfpbz1BPpXFHz9m3CdqATR44Jvaydd\" 100 200")
-            + HelpExampleCli("splitutxosforaddress", "\"QM72Sfpbz1BPpXFHz9m3CdqATR44Jvaydd\" 100 200 100")
-            + HelpExampleRpc("splitutxosforaddress", "\"QM72Sfpbz1BPpXFHz9m3CdqATR44Jvaydd\" 100 200")
-            + HelpExampleRpc("splitutxosforaddress", "\"QM72Sfpbz1BPpXFHz9m3CdqATR44Jvaydd\" 100 200 100")
-                },
-        [&](const RPCHelpMan& self, const JSONRPCRequest& request) -> UniValue
-{
-    std::shared_ptr<CWallet> const pwallet = GetWalletForJSONRPCRequest(request);
-    if (!pwallet) return UniValue::VNULL;
-
-    // Make sure the results are valid at least up to the most recent block
-    // the user could have gotten from another RPC command prior to now
-    pwallet->BlockUntilSyncedToCurrentChain();
-
-    LOCK(pwallet->cs_wallet);
-
-    // Address
-    CTxDestination address = DecodeDestination(request.params[0].get_str());
-
-    if (!IsValidDestination(address)) {
-        throw JSONRPCError(RPC_INVALID_ADDRESS_OR_KEY, "Invalid Qtum address");
-    }
-    CScript scriptPubKey = GetScriptForDestination(address);
-    if (!pwallet->IsMine(scriptPubKey)) {
-        throw JSONRPCError(RPC_WALLET_ERROR, "Address not found in wallet");
-    }
-
-    // minimum value
-    CAmount minValue = AmountFromValue(request.params[1]);
-
-    // maximum value
-    CAmount maxValue = AmountFromValue(request.params[2]);
-
-    if (minValue < COIN/10 || maxValue <= 0 || minValue > maxValue) {
-        throw JSONRPCError(RPC_INVALID_PARAMETER, "Invalid values for minimum and maximum");
-    }
-
-    // Maximum outputs
-    int maxOutputs = !request.params[3].isNull() ? request.params[3].getInt<int>() : 100;
-    if (maxOutputs < 1) {
-        throw JSONRPCError(RPC_INVALID_PARAMETER, "Invalid value for maximum outputs");
-    }
-
-    // Is psbt
-    bool fPsbt=pwallet->IsWalletFlagSet(WALLET_FLAG_DISABLE_PRIVATE_KEYS);
-    if (!request.params[4].isNull()){
-        fPsbt=request.params[4].get_bool();
-    }
-
-    // Amount
-    CAmount nSplitAmount = minValue;
-    CAmount nRequiredAmount = nSplitAmount * maxOutputs;
-
-    CCoinControl coin_control;
-    coin_control.destChange = address;
-    if(fPsbt) coin_control.fAllowWatchOnly = true;
-
-    // Find UTXOs for a address with value smaller than minValue and greater then maxValue
-    coin_control.m_allow_other_inputs=true;
-
-    assert(pwallet != NULL);
-    std::vector<COutput> vecOutputs = AvailableCoins(*pwallet, &coin_control).All();
-
-    CAmount total = 0;
-    CAmount nSelectedAmount = 0;
-    for(const COutput& out : vecOutputs) {
-        CTxDestination destAdress;
-        const CScript& scriptPubKey = out.txout.scriptPubKey;
-        bool fValidAddress = ExtractDestination(scriptPubKey, destAdress, nullptr, true);
-
-        CAmount val = out.txout.nValue;
-        if (!fValidAddress || address != destAdress || (val >= minValue && val <= maxValue ) )
-            continue;
-
-        if(nSelectedAmount <= nRequiredAmount)
-        {
-            coin_control.Select(out.outpoint);
-            nSelectedAmount += val;
-        }
-        total += val;
-    }
-
-    CAmount splited = 0;
-    UniValue obj(UniValue::VOBJ);
-    if(coin_control.HasSelected() && nSplitAmount < nSelectedAmount){
-        EnsureWalletIsUnlocked(*pwallet);
-        CTransactionRef tx = SplitUTXOs(pwallet, address, nSplitAmount, maxValue, coin_control, nSelectedAmount, maxOutputs, splited, !fPsbt);
-        if(fPsbt){
-            // Make a blank psbt
-            PartiallySignedTransaction psbtx;
-            CMutableTransaction rawTx = CMutableTransaction(*tx);
-            psbtx.tx = rawTx;
-            for (unsigned int i = 0; i < rawTx.vin.size(); ++i) {
-                psbtx.inputs.push_back(PSBTInput());
-            }
-            for (unsigned int i = 0; i < rawTx.vout.size(); ++i) {
-                psbtx.outputs.push_back(PSBTOutput());
-            }
-
-            // Fill transaction with out data but don't sign
-            bool bip32derivs = true;
-            bool complete = true;
-            const TransactionError err = pwallet->FillPSBT(psbtx, complete, 1, false, bip32derivs);
-            if (err != TransactionError::OK) {
-                throw JSONRPCTransactionError(err);
-            }
-
-            // Serialize the PSBT
-            CDataStream ssTx(SER_NETWORK, PROTOCOL_VERSION);
-            ssTx << psbtx;
-            obj.pushKV("psbt", EncodeBase64(ssTx.str()));
-        }
-        else
-        {
-            obj.pushKV("txid",          tx->GetHash().GetHex());
-        }
-    }
-
-    obj.pushKV("selected",      FormatMoney(total));
-    obj.pushKV("splited",       FormatMoney(splited));
-    return obj;
-},
-    };
-}
-
-RPCHelpMan sendmanywithdupes()
-{
-    return RPCHelpMan{"sendmanywithdupes",
-        "Send multiple times. Amounts are double-precision floating point numbers. Supports duplicate addresses" +
-        HELP_REQUIRING_PASSPHRASE,
-                {
-                    {"dummy", RPCArg::Type::STR, RPCArg::Default{"\"\""}, "Must be set to \"\" for backwards compatibility.",
-                     RPCArgOptions{
-                         .oneline_description = "\"\"",
-                     }},
-                    {"amounts", RPCArg::Type::OBJ_USER_KEYS, RPCArg::Optional::NO, "A json object with addresses and amounts",
-                        {
-                            {"address", RPCArg::Type::AMOUNT, RPCArg::Optional::NO, "The qtum address is the key, the numeric amount (can be string) in " + CURRENCY_UNIT + " is the value"},
-                        },
-                    },
-                    {"minconf", RPCArg::Type::NUM, RPCArg::Optional::OMITTED, "Ignored dummy value"},
-                    {"comment", RPCArg::Type::STR, RPCArg::Optional::OMITTED, "A comment"},
-                    {"subtractfeefrom", RPCArg::Type::ARR, RPCArg::Optional::OMITTED, "A json array with addresses.\n"
-                                       "The fee will be equally deducted from the amount of each selected address.\n"
-                                       "Those recipients will receive less qtums than you enter in their corresponding amount field.\n"
-                                       "If no addresses are specified here, the sender pays the fee.",
-                        {
-                            {"address", RPCArg::Type::STR, RPCArg::Optional::OMITTED, "Subtract fee from this address"},
-                        },
-                    },
-                    {"replaceable", RPCArg::Type::BOOL, RPCArg::DefaultHint{"wallet default"}, "Marks this transaction as BIP125 replaceable.\n"
-                                                          "Allows this transaction to be replaced by a transaction with higher fees"},
-                    {"conf_target", RPCArg::Type::NUM, RPCArg::DefaultHint{"wallet -txconfirmtarget"}, "Confirmation target in blocks"},
-                    {"estimate_mode", RPCArg::Type::STR, RPCArg::Default{"unset"}, std::string() + "The fee estimate mode, must be one of (case insensitive):\n"
-                            "       \"" + FeeModes("\"\n\"") + "\""},
-                },
-                 RPCResult{
-                     RPCResult::Type::STR_HEX, "txid", "The transaction id for the send. Only 1 transaction is created regardless of\n"
-            "the number of addresses."
-                 },
-                RPCExamples{
-            "\nSend two amounts to two different addresses:\n"
-            + HelpExampleCli("sendmanywithdupes", "\"\" \"{\\\"QD1ZrZNe3JUo7ZycKEYQQiQAWd9y54F4XX\\\":0.01,\\\"Q353tsE8YMTA4EuV7dgUXGjNFf9KpVvKHz\\\":0.02}\"") +
-            "\nSend two amounts to two different addresses setting the confirmation and comment:\n"
-            + HelpExampleCli("sendmanywithdupes", "\"\" \"{\\\"QD1ZrZNe3JUo7ZycKEYQQiQAWd9y54F4XX\\\":0.01,\\\"Q353tsE8YMTA4EuV7dgUXGjNFf9KpVvKHz\\\":0.02}\" 6 \"testing\"") +
-            "\nSend two amounts to two different addresses, subtract fee from amount:\n"
-            + HelpExampleCli("sendmanywithdupes", "\"\" \"{\\\"QD1ZrZNe3JUo7ZycKEYQQiQAWd9y54F4XX\\\":0.01,\\\"Q353tsE8YMTA4EuV7dgUXGjNFf9KpVvKHz\\\":0.02}\" 1 \"\" \"[\\\"QD1ZrZNe3JUo7ZycKEYQQiQAWd9y54F4XX\\\",\\\"Q353tsE8YMTA4EuV7dgUXGjNFf9KpVvKHz\\\"]\"") +
-            "\nAs a JSON-RPC call\n"
-            + HelpExampleRpc("sendmanywithdupes", "\"\", {\"QD1ZrZNe3JUo7ZycKEYQQiQAWd9y54F4XX\":0.01,\"Q353tsE8YMTA4EuV7dgUXGjNFf9KpVvKHz\":0.02}, 6, \"testing\"")
-                },
-        [&](const RPCHelpMan& self, const JSONRPCRequest& request) -> UniValue
-{
-
-    std::shared_ptr<CWallet> const wallet = GetWalletForJSONRPCRequest(request);
-    if (!wallet) return UniValue::VNULL;
-    CWallet* const pwallet = wallet.get();
-
-    // Make sure the results are valid at least up to the most recent block
-    // the user could have gotten from another RPC command prior to now
-    pwallet->BlockUntilSyncedToCurrentChain();
-
-    LOCK(pwallet->cs_wallet);
-
-    if (!request.params[0].isNull() && !request.params[0].get_str().empty()) {
-        throw JSONRPCError(RPC_INVALID_PARAMETER, "Dummy value must be set to \"\"");
-    }
-    UniValue sendTo = request.params[1].get_obj();
-
-    mapValue_t mapValue;
-    if (!request.params[3].isNull() && !request.params[3].get_str().empty())
-        mapValue["comment"] = request.params[3].get_str();
-
-    UniValue subtractFeeFromAmount(UniValue::VARR);
-    if (!request.params[4].isNull())
-        subtractFeeFromAmount = request.params[4].get_array();
-
-    CCoinControl coin_control;
-    if (!request.params[5].isNull()) {
-        coin_control.m_signal_bip125_rbf = request.params[5].get_bool();
-    }
-
-    if (!request.params[6].isNull()) {
-        coin_control.m_confirm_target = ParseConfirmTarget(request.params[6], pwallet->chain().estimateMaxBlocks());
-    }
-
-    if (!request.params[7].isNull()) {
-        if (!FeeModeFromString(request.params[7].get_str(), coin_control.m_fee_mode)) {
-            throw JSONRPCError(RPC_INVALID_PARAMETER, "Invalid estimate_mode parameter");
-        }
-    }
-
-    std::set<CTxDestination> destinations;
-    std::vector<CRecipient> vecSend;
-
-    std::vector<std::string> keys = sendTo.getKeys();
-    int i=0;
-    for (const std::string& name_ : keys) {
-        CTxDestination dest = DecodeDestination(name_);
-        if (!IsValidDestination(dest)) {
-            throw JSONRPCError(RPC_INVALID_ADDRESS_OR_KEY, std::string("Invalid Qtum address: ") + name_);
-        }
-
-        destinations.insert(dest);
-
-        CAmount nAmount = AmountFromValue(sendTo[i]);
-        if (nAmount <= 0)
-            throw JSONRPCError(RPC_TYPE_ERROR, "Invalid amount for send");
-
-        bool fSubtractFeeFromAmount = false;
-        for (unsigned int idx = 0; idx < subtractFeeFromAmount.size(); idx++) {
-            const UniValue& addr = subtractFeeFromAmount[idx];
-            if (addr.get_str() == name_)
-                fSubtractFeeFromAmount = true;
-        }
-
-        CRecipient recipient = {dest, nAmount, fSubtractFeeFromAmount};
-        vecSend.push_back(recipient);
-        i++;
-    }
-
-    EnsureWalletIsUnlocked(*pwallet);
-
-    // Shuffle recipient list
-    std::shuffle(vecSend.begin(), vecSend.end(), FastRandomContext());
-
-    // Send
-    constexpr int RANDOM_CHANGE_POSITION = -1;
-    auto res = CreateTransaction(*pwallet, vecSend, RANDOM_CHANGE_POSITION, coin_control);
-    if (!res) {
-        throw JSONRPCError(RPC_WALLET_INSUFFICIENT_FUNDS, util::ErrorString(res).original);
-    }
-    const CTransactionRef& tx = res->tx;
-    pwallet->CommitTransaction(tx, std::move(mapValue), {} /* orderForm */);
-
-    return tx->GetHash().GetHex();
-},
-    };
-}
-
-RPCHelpMan signrawsendertransactionwithwallet()
-{
-    return RPCHelpMan{"signrawsendertransactionwithwallet",
-                "\nSign OP_SENDER outputs for raw transaction (serialized, hex-encoded).\n" +
-                    HELP_REQUIRING_PASSPHRASE,
-                {
-                    {"hexstring", RPCArg::Type::STR, RPCArg::Optional::NO, "The transaction hex string"},
-                    {"sighashtype", RPCArg::Type::STR, RPCArg::Default{"ALL"}, "The signature hash type. Must be one of\n"
-            "       \"ALL\"\n"
-            "       \"NONE\"\n"
-            "       \"SINGLE\"\n"
-            "       \"ALL|ANYONECANPAY\"\n"
-            "       \"NONE|ANYONECANPAY\"\n"
-            "       \"SINGLE|ANYONECANPAY\""},
-                },
-                RPCResult{
-                    RPCResult::Type::OBJ, "", "",
-                    {
-                        {RPCResult::Type::STR_HEX, "hex", "The hex-encoded raw transaction with signature(s)"},
-                        {RPCResult::Type::BOOL, "complete", "If the transaction has a complete set of signatures"},
-                        {RPCResult::Type::ARR, "errors", /*optional=*/true, "Script verification errors (if there are any)",
-                        {
-                            {RPCResult::Type::OBJ, "", "",
-                            {
-                                {RPCResult::Type::STR_AMOUNT, "amount", "The amount of the output"},
-                                {RPCResult::Type::STR_HEX, "scriptPubKey", "The hex-encoded public key script of the output"},
-                                {RPCResult::Type::STR, "error", "Verification or signing error related to the output"},
-                            }},
-                        }},
-                    }
-                },
-                RPCExamples{
-                    HelpExampleCli("signrawsendertransactionwithwallet", "\"myhex\"")
-            + HelpExampleRpc("signrawsendertransactionwithwallet", "\"myhex\"")
-                },
-        [&](const RPCHelpMan& self, const JSONRPCRequest& request) -> UniValue
-{
-    std::shared_ptr<CWallet> const pwallet = GetWalletForJSONRPCRequest(request);
-    if (!pwallet) return UniValue::VNULL;
-
-    CMutableTransaction mtx;
-    if (!DecodeHexTx(mtx, request.params[0].get_str(), true)) {
-        throw JSONRPCError(RPC_DESERIALIZATION_ERROR, "TX decode failed");
-    }
-
-    // Sign the transaction
-    LOCK(pwallet->cs_wallet);
-    EnsureWalletIsUnlocked(*pwallet);
-
-    UniValue sigHashType = "ALL";
-    if (!request.params[1].isNull()) {
-        sigHashType = request.params[1];
-    }
-    int nHashType = ParseSighashString(sigHashType);
-
-    // Script verification errors
-    std::map<int, std::string> output_errors;
-
-    bool complete = pwallet->SignTransactionOutput(mtx, nHashType, output_errors);
-    UniValue result(UniValue::VOBJ);
-    SignTransactionOutputResultToJSON(mtx, complete, output_errors, result);
-    return result;
-},
-    };
-}
 } // namespace wallet