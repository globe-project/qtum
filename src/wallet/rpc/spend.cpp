--- conflicted
+++ resolved
@@ -343,11 +343,7 @@
      for(const COutput& out : vecOutputs) {
          CTxDestination destAdress;
          const CScript& scriptPubKey = out.txout.scriptPubKey;
-<<<<<<< HEAD
-         bool fValidAddress = ExtractDestination(scriptPubKey, destAdress);
-=======
          bool fValidAddress = ExtractDestination(scriptPubKey, destAdress, nullptr, true);
->>>>>>> 86d0551a
 
          if (!fValidAddress || senderAddress != destAdress)
              continue;
@@ -1845,12 +1841,6 @@
     if (nValue > nTotal)
         throw JSONRPCError(RPC_WALLET_INSUFFICIENT_FUNDS, "Insufficient funds");
 
-<<<<<<< HEAD
-    // Parse Qtum address
-    CScript scriptPubKey = GetScriptForDestination(address);
-
-=======
->>>>>>> 86d0551a
     // Split into utxos with nValue
     std::vector<CRecipient> vecSend;
     constexpr int RANDOM_CHANGE_POSITION = -1;
@@ -1872,11 +1862,7 @@
     // Split coins between recipients
     CAmount nTxAmount = 0;
     nSplited = 0;
-<<<<<<< HEAD
-    CRecipient recipient = {scriptPubKey, nValue, false};
-=======
     CRecipient recipient = {address, nValue, false};
->>>>>>> 86d0551a
     for(int i = 0; i < numOfRecipients; i++) {
         vecSend.push_back(recipient);
     }
@@ -2059,11 +2045,7 @@
     for(const COutput& out : vecOutputs) {
         CTxDestination destAdress;
         const CScript& scriptPubKey = out.txout.scriptPubKey;
-<<<<<<< HEAD
-        bool fValidAddress = ExtractDestination(scriptPubKey, destAdress);
-=======
         bool fValidAddress = ExtractDestination(scriptPubKey, destAdress, nullptr, true);
->>>>>>> 86d0551a
 
         CAmount val = out.txout.nValue;
         if (!fValidAddress || address != destAdress || (val >= minValue && val <= maxValue ) )
@@ -2219,10 +2201,6 @@
 
         destinations.insert(dest);
 
-<<<<<<< HEAD
-        CScript scriptPubKey = GetScriptForDestination(dest);
-=======
->>>>>>> 86d0551a
         CAmount nAmount = AmountFromValue(sendTo[i]);
         if (nAmount <= 0)
             throw JSONRPCError(RPC_TYPE_ERROR, "Invalid amount for send");
@@ -2234,11 +2212,7 @@
                 fSubtractFeeFromAmount = true;
         }
 
-<<<<<<< HEAD
-        CRecipient recipient = {scriptPubKey, nAmount, fSubtractFeeFromAmount};
-=======
         CRecipient recipient = {dest, nAmount, fSubtractFeeFromAmount};
->>>>>>> 86d0551a
         vecSend.push_back(recipient);
         i++;
     }
