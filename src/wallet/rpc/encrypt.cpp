// Copyright (c) 2011-2022 The Bitcoin Core developers
// Distributed under the MIT software license, see the accompanying
// file COPYING or http://www.opensource.org/licenses/mit-license.php.

#include <rpc/util.h>
#include <wallet/rpc/util.h>
#include <wallet/wallet.h>


namespace wallet {
RPCHelpMan walletpassphrase()
{
    return RPCHelpMan{"walletpassphrase",
                "\nStores the wallet decryption key in memory for 'timeout' seconds.\n"
                "This is needed prior to performing transactions related to private keys such as sending qtums\n"
            "\nNote:\n"
            "Issuing the walletpassphrase command while the wallet is already unlocked will set a new unlock\n"
            "time that overrides the old one.\n",
                {
                    {"passphrase", RPCArg::Type::STR, RPCArg::Optional::NO, "The wallet passphrase"},
                    {"timeout", RPCArg::Type::NUM, RPCArg::Optional::NO, "The time to keep the decryption key in seconds; capped at 100000000 (~3 years)."},
                    {"stakingonly", RPCArg::Type::BOOL, RPCArg::Default{false}, "Unlock wallet for staking only"},
                },
                RPCResult{RPCResult::Type::NONE, "", ""},
                RPCExamples{
            "\nUnlock the wallet for 60 seconds\n"
            + HelpExampleCli("walletpassphrase", "\"my pass phrase\" 60") +
            "\nLock the wallet again (before 60 seconds)\n"
            + HelpExampleCli("walletlock", "") +
            "\nUnlock the wallet for staking only, for a long time\n"
            + HelpExampleCli("walletpassphrase","\"my pass phrase\" 99999999 true") +
            "\nAs a JSON-RPC call\n"
            + HelpExampleRpc("walletpassphrase", "\"my pass phrase\", 60")
                },
        [&](const RPCHelpMan& self, const JSONRPCRequest& request) -> UniValue
{
    std::shared_ptr<CWallet> const wallet = GetWalletForJSONRPCRequest(request);
    if (!wallet) return UniValue::VNULL;
    CWallet* const pwallet = wallet.get();

    int64_t nSleepTime;
    int64_t relock_time;
    // Prevent concurrent calls to walletpassphrase with the same wallet.
    LOCK(pwallet->m_unlock_mutex);
    {
        LOCK(pwallet->cs_wallet);

        if (request.mode != JSONRPCRequest::EXECUTE)
            return true;

        if (!pwallet->IsCrypted()) {
            throw JSONRPCError(RPC_WALLET_WRONG_ENC_STATE, "Error: running with an unencrypted wallet, but walletpassphrase was called.");
        }

        // Note that the walletpassphrase is stored in request.params[0] which is not mlock()ed
        SecureString strWalletPass;
        strWalletPass.reserve(100);
        strWalletPass = std::string_view{request.params[0].get_str()};

        // Get the timeout
        nSleepTime = request.params[1].getInt<int64_t>();
        // Timeout cannot be negative, otherwise it will relock immediately
        if (nSleepTime < 0) {
            throw JSONRPCError(RPC_INVALID_PARAMETER, "Timeout cannot be negative.");
        }
        // Clamp timeout
        constexpr int64_t MAX_SLEEP_TIME = 100000000; // larger values trigger a macos/libevent bug?
        if (nSleepTime > MAX_SLEEP_TIME) {
            nSleepTime = MAX_SLEEP_TIME;
        }

        if (strWalletPass.empty()) {
            throw JSONRPCError(RPC_INVALID_PARAMETER, "passphrase cannot be empty");
        }

        // Used to restore m_wallet_unlock_staking_only value in case of unlock failure
        bool tmpStakingOnly = pwallet->m_wallet_unlock_staking_only;

        // ppcoin: if user OS account compromised prevent trivial sendmoney commands
        if (!request.params[2].isNull())
            pwallet->m_wallet_unlock_staking_only = request.params[2].get_bool();
        else
            pwallet->m_wallet_unlock_staking_only = false;

        if (!pwallet->Unlock(strWalletPass)) {
            pwallet->m_wallet_unlock_staking_only = tmpStakingOnly;
<<<<<<< HEAD
            throw JSONRPCError(RPC_WALLET_PASSPHRASE_INCORRECT, "Error: The wallet passphrase entered was incorrect.");
=======
            // Check if the passphrase has a null character (see #27067 for details)
            if (strWalletPass.find('\0') == std::string::npos) {
                throw JSONRPCError(RPC_WALLET_PASSPHRASE_INCORRECT, "Error: The wallet passphrase entered was incorrect.");
            } else {
                throw JSONRPCError(RPC_WALLET_PASSPHRASE_INCORRECT, "Error: The wallet passphrase entered is incorrect. "
                                                                    "It contains a null character (ie - a zero byte). "
                                                                    "If the passphrase was set with a version of this software prior to 25.0, "
                                                                    "please try again with only the characters up to — but not including — "
                                                                    "the first null character. If this is successful, please set a new "
                                                                    "passphrase to avoid this issue in the future.");
            }
>>>>>>> 4985b774
        }

        pwallet->TopUpKeyPool();

        pwallet->nRelockTime = GetTime() + nSleepTime;
        relock_time = pwallet->nRelockTime;
    }

    // rpcRunLater must be called without cs_wallet held otherwise a deadlock
    // can occur. The deadlock would happen when RPCRunLater removes the
    // previous timer (and waits for the callback to finish if already running)
    // and the callback locks cs_wallet.
    AssertLockNotHeld(wallet->cs_wallet);
    // Keep a weak pointer to the wallet so that it is possible to unload the
    // wallet before the following callback is called. If a valid shared pointer
    // is acquired in the callback then the wallet is still loaded.
    std::weak_ptr<CWallet> weak_wallet = wallet;
    pwallet->chain().rpcRunLater(strprintf("lockwallet(%s)", pwallet->GetName()), [weak_wallet, relock_time] {
        if (auto shared_wallet = weak_wallet.lock()) {
            LOCK2(shared_wallet->m_relock_mutex, shared_wallet->cs_wallet);
            // Skip if this is not the most recent rpcRunLater callback.
            if (shared_wallet->nRelockTime != relock_time) return;
            shared_wallet->Lock();
            shared_wallet->nRelockTime = 0;
        }
    }, nSleepTime);

    return UniValue::VNULL;
},
    };
}


RPCHelpMan walletpassphrasechange()
{
    return RPCHelpMan{"walletpassphrasechange",
                "\nChanges the wallet passphrase from 'oldpassphrase' to 'newpassphrase'.\n",
                {
                    {"oldpassphrase", RPCArg::Type::STR, RPCArg::Optional::NO, "The current passphrase"},
                    {"newpassphrase", RPCArg::Type::STR, RPCArg::Optional::NO, "The new passphrase"},
                },
                RPCResult{RPCResult::Type::NONE, "", ""},
                RPCExamples{
                    HelpExampleCli("walletpassphrasechange", "\"old one\" \"new one\"")
            + HelpExampleRpc("walletpassphrasechange", "\"old one\", \"new one\"")
                },
        [&](const RPCHelpMan& self, const JSONRPCRequest& request) -> UniValue
{
    std::shared_ptr<CWallet> const pwallet = GetWalletForJSONRPCRequest(request);
    if (!pwallet) return UniValue::VNULL;

    if (request.mode != JSONRPCRequest::EXECUTE)
        return true;

    if (request.mode != JSONRPCRequest::EXECUTE)
        return true;

    if (!pwallet->IsCrypted()) {
        throw JSONRPCError(RPC_WALLET_WRONG_ENC_STATE, "Error: running with an unencrypted wallet, but walletpassphrasechange was called.");
    }

    if (pwallet->IsScanningWithPassphrase()) {
        throw JSONRPCError(RPC_WALLET_ERROR, "Error: the wallet is currently being used to rescan the blockchain for related transactions. Please call `abortrescan` before changing the passphrase.");
    }

    LOCK2(pwallet->m_relock_mutex, pwallet->cs_wallet);

    SecureString strOldWalletPass;
    strOldWalletPass.reserve(100);
    strOldWalletPass = std::string_view{request.params[0].get_str()};

    SecureString strNewWalletPass;
    strNewWalletPass.reserve(100);
    strNewWalletPass = std::string_view{request.params[1].get_str()};

    if (strOldWalletPass.empty() || strNewWalletPass.empty()) {
        throw JSONRPCError(RPC_INVALID_PARAMETER, "passphrase cannot be empty");
    }

    if (!pwallet->ChangeWalletPassphrase(strOldWalletPass, strNewWalletPass)) {
        // Check if the old passphrase had a null character (see #27067 for details)
        if (strOldWalletPass.find('\0') == std::string::npos) {
            throw JSONRPCError(RPC_WALLET_PASSPHRASE_INCORRECT, "Error: The wallet passphrase entered was incorrect.");
        } else {
            throw JSONRPCError(RPC_WALLET_PASSPHRASE_INCORRECT, "Error: The old wallet passphrase entered is incorrect. "
                                                                "It contains a null character (ie - a zero byte). "
                                                                "If the old passphrase was set with a version of this software prior to 25.0, "
                                                                "please try again with only the characters up to — but not including — "
                                                                "the first null character.");
        }
    }

    return UniValue::VNULL;
},
    };
}


RPCHelpMan walletlock()
{
    return RPCHelpMan{"walletlock",
                "\nRemoves the wallet encryption key from memory, locking the wallet.\n"
                "After calling this method, you will need to call walletpassphrase again\n"
                "before being able to call any methods which require the wallet to be unlocked.\n",
                {},
                RPCResult{RPCResult::Type::NONE, "", ""},
                RPCExamples{
            "\nSet the passphrase for 2 minutes to perform a transaction\n"
            + HelpExampleCli("walletpassphrase", "\"my pass phrase\" 120") +
            "\nPerform a send (requires passphrase set)\n"
            + HelpExampleCli("sendtoaddress", "\"" + EXAMPLE_ADDRESS[0] + "\" 1.0") +
            "\nClear the passphrase since we are done before 2 minutes is up\n"
            + HelpExampleCli("walletlock", "") +
            "\nAs a JSON-RPC call\n"
            + HelpExampleRpc("walletlock", "")
                },
        [&](const RPCHelpMan& self, const JSONRPCRequest& request) -> UniValue
{
    std::shared_ptr<CWallet> const pwallet = GetWalletForJSONRPCRequest(request);
    if (!pwallet) return UniValue::VNULL;

    if (request.mode != JSONRPCRequest::EXECUTE)
        return true;

    if (request.mode != JSONRPCRequest::EXECUTE)
        return true;

    if (!pwallet->IsCrypted()) {
        throw JSONRPCError(RPC_WALLET_WRONG_ENC_STATE, "Error: running with an unencrypted wallet, but walletlock was called.");
    }

    if (pwallet->IsScanningWithPassphrase()) {
        throw JSONRPCError(RPC_WALLET_ERROR, "Error: the wallet is currently being used to rescan the blockchain for related transactions. Please call `abortrescan` before locking the wallet.");
    }

    LOCK2(pwallet->m_relock_mutex, pwallet->cs_wallet);

    pwallet->Lock();
    pwallet->nRelockTime = 0;

    return UniValue::VNULL;
},
    };
}


RPCHelpMan encryptwallet()
{
    return RPCHelpMan{"encryptwallet",
                "\nEncrypts the wallet with 'passphrase'. This is for first time encryption.\n"
                "After this, any calls that interact with private keys such as sending or signing \n"
                "will require the passphrase to be set prior the making these calls.\n"
                "Use the walletpassphrase call for this, and then walletlock call.\n"
                "If the wallet is already encrypted, use the walletpassphrasechange call.\n",
                {
                    {"passphrase", RPCArg::Type::STR, RPCArg::Optional::NO, "The pass phrase to encrypt the wallet with. It must be at least 1 character, but should be long."},
                },
                RPCResult{RPCResult::Type::STR, "", "A string with further instructions"},
                RPCExamples{
            "\nEncrypt your wallet\n"
            + HelpExampleCli("encryptwallet", "\"my pass phrase\"") +
            "\nNow set the passphrase to use the wallet, such as for signing or sending qtum\n"
            + HelpExampleCli("walletpassphrase", "\"my pass phrase\"") +
            "\nNow we can do something like sign\n"
            + HelpExampleCli("signmessage", "\"address\" \"test message\"") +
            "\nNow lock the wallet again by removing the passphrase\n"
            + HelpExampleCli("walletlock", "") +
            "\nAs a JSON-RPC call\n"
            + HelpExampleRpc("encryptwallet", "\"my pass phrase\"")
                },
        [&](const RPCHelpMan& self, const JSONRPCRequest& request) -> UniValue
{
    std::shared_ptr<CWallet> const pwallet = GetWalletForJSONRPCRequest(request);
    if (!pwallet) return UniValue::VNULL;

    if (request.mode != JSONRPCRequest::EXECUTE)
        return true;

    if (request.mode != JSONRPCRequest::EXECUTE)
        return true;

    if (pwallet->IsWalletFlagSet(WALLET_FLAG_DISABLE_PRIVATE_KEYS)) {
        throw JSONRPCError(RPC_WALLET_ENCRYPTION_FAILED, "Error: wallet does not contain private keys, nothing to encrypt.");
    }

    if (pwallet->IsCrypted()) {
        throw JSONRPCError(RPC_WALLET_WRONG_ENC_STATE, "Error: running with an encrypted wallet, but encryptwallet was called.");
    }

    if (pwallet->IsScanningWithPassphrase()) {
        throw JSONRPCError(RPC_WALLET_ERROR, "Error: the wallet is currently being used to rescan the blockchain for related transactions. Please call `abortrescan` before encrypting the wallet.");
    }

    LOCK2(pwallet->m_relock_mutex, pwallet->cs_wallet);

    SecureString strWalletPass;
    strWalletPass.reserve(100);
    strWalletPass = std::string_view{request.params[0].get_str()};

    if (strWalletPass.empty()) {
        throw JSONRPCError(RPC_INVALID_PARAMETER, "passphrase cannot be empty");
    }

    if (!pwallet->EncryptWallet(strWalletPass)) {
        throw JSONRPCError(RPC_WALLET_ENCRYPTION_FAILED, "Error: Failed to encrypt the wallet.");
    }

    return "wallet encrypted; The keypool has been flushed and a new HD seed was generated (if you are using HD). You need to make a new backup.";
},
    };
}
} // namespace wallet<|MERGE_RESOLUTION|>--- conflicted
+++ resolved
@@ -84,9 +84,6 @@
 
         if (!pwallet->Unlock(strWalletPass)) {
             pwallet->m_wallet_unlock_staking_only = tmpStakingOnly;
-<<<<<<< HEAD
-            throw JSONRPCError(RPC_WALLET_PASSPHRASE_INCORRECT, "Error: The wallet passphrase entered was incorrect.");
-=======
             // Check if the passphrase has a null character (see #27067 for details)
             if (strWalletPass.find('\0') == std::string::npos) {
                 throw JSONRPCError(RPC_WALLET_PASSPHRASE_INCORRECT, "Error: The wallet passphrase entered was incorrect.");
@@ -98,7 +95,6 @@
                                                                     "the first null character. If this is successful, please set a new "
                                                                     "passphrase to avoid this issue in the future.");
             }
->>>>>>> 4985b774
         }
 
         pwallet->TopUpKeyPool();
@@ -153,9 +149,6 @@
     if (request.mode != JSONRPCRequest::EXECUTE)
         return true;
 
-    if (request.mode != JSONRPCRequest::EXECUTE)
-        return true;
-
     if (!pwallet->IsCrypted()) {
         throw JSONRPCError(RPC_WALLET_WRONG_ENC_STATE, "Error: running with an unencrypted wallet, but walletpassphrasechange was called.");
     }
@@ -223,9 +216,6 @@
     if (request.mode != JSONRPCRequest::EXECUTE)
         return true;
 
-    if (request.mode != JSONRPCRequest::EXECUTE)
-        return true;
-
     if (!pwallet->IsCrypted()) {
         throw JSONRPCError(RPC_WALLET_WRONG_ENC_STATE, "Error: running with an unencrypted wallet, but walletlock was called.");
     }
@@ -277,9 +267,6 @@
     if (request.mode != JSONRPCRequest::EXECUTE)
         return true;
 
-    if (request.mode != JSONRPCRequest::EXECUTE)
-        return true;
-
     if (pwallet->IsWalletFlagSet(WALLET_FLAG_DISABLE_PRIVATE_KEYS)) {
         throw JSONRPCError(RPC_WALLET_ENCRYPTION_FAILED, "Error: wallet does not contain private keys, nothing to encrypt.");
     }
