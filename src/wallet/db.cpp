--- conflicted
+++ resolved
@@ -1,9 +1,5 @@
 // Copyright (c) 2009-2010 Satoshi Nakamoto
-<<<<<<< HEAD
-// Copyright (c) 2009-2017 The Bitcoin Core developers
-=======
 // Copyright (c) 2009-2018 The Bitcoin Core developers
->>>>>>> 228c1378
 // Distributed under the MIT software license, see the accompanying
 // file COPYING or http://www.opensource.org/licenses/mit-license.php.
 
@@ -128,28 +124,15 @@
     Close();
 }
 
-<<<<<<< HEAD
-void CDBEnv::Close()
-{
-    EnvShutdown();
-}
-
-bool CDBEnv::Open(const fs::path& pathIn, bool retry)
-=======
 bool BerkeleyEnvironment::Open(bool retry)
->>>>>>> 228c1378
 {
     if (fDbEnvInit)
         return true;
 
     boost::this_thread::interruption_point();
 
-<<<<<<< HEAD
-    strPath = pathIn.string();
-=======
     fs::path pathIn = strPath;
     TryCreateDirectories(pathIn);
->>>>>>> 228c1378
     if (!LockDirectory(pathIn, ".walletlock")) {
         LogPrintf("Cannot obtain a lock on wallet directory %s. Another instance of bitcoin may be using it.\n", strPath);
         return false;
@@ -185,17 +168,12 @@
                              nEnvFlags,
                          S_IRUSR | S_IWUSR);
     if (ret != 0) {
-<<<<<<< HEAD
-        dbenv->close(0);
-        LogPrintf("CDBEnv::Open: Error %d opening database environment: %s\n", ret, DbEnv::strerror(ret));
-=======
         LogPrintf("BerkeleyEnvironment::Open: Error %d opening database environment: %s\n", ret, DbEnv::strerror(ret));
         int ret2 = dbenv->close(0);
         if (ret2 != 0) {
             LogPrintf("BerkeleyEnvironment::Open: Error %d closing failed database environment: %s\n", ret2, DbEnv::strerror(ret2));
         }
         Reset();
->>>>>>> 228c1378
         if (retry) {
             // try moving the database env out of the way
             fs::path pathDatabaseBak = pathIn / strprintf("database.%d.bak", GetTime());
@@ -206,11 +184,7 @@
                 // failure is ok (well, not really, but it's not worse than what we started with)
             }
             // try opening it again one more time
-<<<<<<< HEAD
-            if (!Open(pathIn, false)) {
-=======
             if (!Open(false /* retry */)) {
->>>>>>> 228c1378
                 // if it still fails, it probably means we can't even create the database env
                 return false;
             }
@@ -358,11 +332,7 @@
         return false;
     }
 
-<<<<<<< HEAD
-    if (!bitdb.Open(walletDir, true)) {
-=======
     if (!env->Open(true /* retry */)) {
->>>>>>> 228c1378
         errorStr = strprintf(_("Error initializing wallet database environment %s!"), walletDir);
         return false;
     }
