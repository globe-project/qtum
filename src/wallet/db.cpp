// Copyright (c) 2009-2010 Satoshi Nakamoto
// Copyright (c) 2009-2017 The Bitcoin Core developers
// Distributed under the MIT software license, see the accompanying
// file COPYING or http://www.opensource.org/licenses/mit-license.php.

#include <wallet/db.h>

#include <addrman.h>
#include <hash.h>
#include <protocol.h>
#include <util.h>
#include <utilstrencodings.h>
#include <wallet/walletutil.h>

#include <stdint.h>

#ifndef WIN32
#include <sys/stat.h>
#endif

#include <boost/thread.hpp>

namespace {
//! Make sure database has a unique fileid within the environment. If it
//! doesn't, throw an error. BDB caches do not work properly when more than one
//! open database has the same fileid (values written to one database may show
//! up in reads to other databases).
//!
//! BerkeleyDB generates unique fileids by default
//! (https://docs.oracle.com/cd/E17275_01/html/programmer_reference/program_copy.html),
//! so bitcoin should never create different databases with the same fileid, but
//! this error can be triggered if users manually copy database files.
void CheckUniqueFileid(const CDBEnv& env, const std::string& filename, Db& db)
{
    if (env.IsMock()) return;

    u_int8_t fileid[DB_FILE_ID_LEN];
    int ret = db.get_mpf()->get_fileid(fileid);
    if (ret != 0) {
        throw std::runtime_error(strprintf("CDB: Can't open database %s (get_fileid failed with %d)", filename, ret));
    }

    for (const auto& item : env.mapDb) {
        u_int8_t item_fileid[DB_FILE_ID_LEN];
        if (item.second && item.second->get_mpf()->get_fileid(item_fileid) == 0 &&
            memcmp(fileid, item_fileid, sizeof(fileid)) == 0) {
            const char* item_filename = nullptr;
            item.second->get_dbname(&item_filename, nullptr);
            throw std::runtime_error(strprintf("CDB: Can't open database %s (duplicates fileid %s from %s)", filename,
                HexStr(std::begin(item_fileid), std::end(item_fileid)),
                item_filename ? item_filename : "(unknown database)"));
        }
    }
}
} // namespace

//
// CDB
//

CDBEnv bitdb;

void CDBEnv::EnvShutdown()
{
    if (!fDbEnvInit)
        return;

    fDbEnvInit = false;
    int ret = dbenv->close(0);
    if (ret != 0)
        LogPrintf("CDBEnv::EnvShutdown: Error %d shutting down database environment: %s\n", ret, DbEnv::strerror(ret));
    if (!fMockDb)
        DbEnv((u_int32_t)0).remove(strPath.c_str(), 0);
}

void CDBEnv::Reset()
{
    dbenv.reset(new DbEnv(DB_CXX_NO_EXCEPTIONS));
    fDbEnvInit = false;
    fMockDb = false;
}

CDBEnv::CDBEnv()
{
    Reset();
}

CDBEnv::~CDBEnv()
{
    EnvShutdown();
}

void CDBEnv::Close()
{
    EnvShutdown();
}

bool CDBEnv::Open(const fs::path& pathIn, bool retry)
{
    if (fDbEnvInit)
        return true;

    boost::this_thread::interruption_point();

    strPath = pathIn.string();
    if (!LockDirectory(pathIn, ".walletlock")) {
        LogPrintf("Cannot obtain a lock on wallet directory %s. Another instance of bitcoin may be using it.\n", strPath);
        return false;
    }

    fs::path pathLogDir = pathIn / "database";
    TryCreateDirectories(pathLogDir);
    fs::path pathErrorFile = pathIn / "db.log";
    LogPrintf("CDBEnv::Open: LogDir=%s ErrorFile=%s\n", pathLogDir.string(), pathErrorFile.string());

    unsigned int nEnvFlags = 0;
    if (gArgs.GetBoolArg("-privdb", DEFAULT_WALLET_PRIVDB))
        nEnvFlags |= DB_PRIVATE;

    dbenv->set_lg_dir(pathLogDir.string().c_str());
    dbenv->set_cachesize(0, 0x100000, 1); // 1 MiB should be enough for just the wallet
    dbenv->set_lg_bsize(0x10000);
    dbenv->set_lg_max(1048576);
    dbenv->set_lk_max_locks(40000);
    dbenv->set_lk_max_objects(40000);
    dbenv->set_errfile(fsbridge::fopen(pathErrorFile, "a")); /// debug
    dbenv->set_flags(DB_AUTO_COMMIT, 1);
    dbenv->set_flags(DB_TXN_WRITE_NOSYNC, 1);
    dbenv->log_set_config(DB_LOG_AUTO_REMOVE, 1);
    int ret = dbenv->open(strPath.c_str(),
                         DB_CREATE |
                             DB_INIT_LOCK |
                             DB_INIT_LOG |
                             DB_INIT_MPOOL |
                             DB_INIT_TXN |
                             DB_THREAD |
                             DB_RECOVER |
                             nEnvFlags,
                         S_IRUSR | S_IWUSR);
    if (ret != 0) {
        dbenv->close(0);
<<<<<<< HEAD
        return error("CDBEnv::Open: Error %d opening database environment: %s\n", ret, DbEnv::strerror(ret));
=======
        LogPrintf("CDBEnv::Open: Error %d opening database environment: %s\n", ret, DbEnv::strerror(ret));
        if (retry) {
            // try moving the database env out of the way
            fs::path pathDatabaseBak = pathIn / strprintf("database.%d.bak", GetTime());
            try {
                fs::rename(pathLogDir, pathDatabaseBak);
                LogPrintf("Moved old %s to %s. Retrying.\n", pathLogDir.string(), pathDatabaseBak.string());
            } catch (const fs::filesystem_error&) {
                // failure is ok (well, not really, but it's not worse than what we started with)
            }
            // try opening it again one more time
            if (!Open(pathIn, false)) {
                // if it still fails, it probably means we can't even create the database env
                return false;
            }
        } else {
            return false;
        }
>>>>>>> a68962c4
    }

    fDbEnvInit = true;
    fMockDb = false;
    return true;
}

void CDBEnv::MakeMock()
{
    if (fDbEnvInit)
        throw std::runtime_error("CDBEnv::MakeMock: Already initialized");

    boost::this_thread::interruption_point();

    LogPrint(BCLog::DB, "CDBEnv::MakeMock\n");

    dbenv->set_cachesize(1, 0, 1);
    dbenv->set_lg_bsize(10485760 * 4);
    dbenv->set_lg_max(10485760);
    dbenv->set_lk_max_locks(10000);
    dbenv->set_lk_max_objects(10000);
    dbenv->set_flags(DB_AUTO_COMMIT, 1);
    dbenv->log_set_config(DB_LOG_IN_MEMORY, 1);
    int ret = dbenv->open(nullptr,
                         DB_CREATE |
                             DB_INIT_LOCK |
                             DB_INIT_LOG |
                             DB_INIT_MPOOL |
                             DB_INIT_TXN |
                             DB_THREAD |
                             DB_PRIVATE,
                         S_IRUSR | S_IWUSR);
    if (ret > 0)
        throw std::runtime_error(strprintf("CDBEnv::MakeMock: Error %d opening database environment.", ret));

    fDbEnvInit = true;
    fMockDb = true;
}

CDBEnv::VerifyResult CDBEnv::Verify(const std::string& strFile, recoverFunc_type recoverFunc, std::string& out_backup_filename)
{
    LOCK(cs_db);
    assert(mapFileUseCount.count(strFile) == 0);

    Db db(dbenv.get(), 0);
    int result = db.verify(strFile.c_str(), nullptr, nullptr, 0);
    if (result == 0)
        return VERIFY_OK;
    else if (recoverFunc == nullptr)
        return RECOVER_FAIL;

    // Try to recover:
    bool fRecovered = (*recoverFunc)(strFile, out_backup_filename);
    return (fRecovered ? RECOVER_OK : RECOVER_FAIL);
}

bool CDB::Recover(const std::string& filename, void *callbackDataIn, bool (*recoverKVcallback)(void* callbackData, CDataStream ssKey, CDataStream ssValue), std::string& newFilename)
{
    // Recovery procedure:
    // move wallet file to walletfilename.timestamp.bak
    // Call Salvage with fAggressive=true to
    // get as much data as possible.
    // Rewrite salvaged data to fresh wallet file
    // Set -rescan so any missing transactions will be
    // found.
    int64_t now = GetTime();
    newFilename = strprintf("%s.%d.bak", filename, now);

    int result = bitdb.dbenv->dbrename(nullptr, filename.c_str(), nullptr,
                                       newFilename.c_str(), DB_AUTO_COMMIT);
    if (result == 0)
        LogPrintf("Renamed %s to %s\n", filename, newFilename);
    else
    {
        LogPrintf("Failed to rename %s to %s\n", filename, newFilename);
        return false;
    }

    std::vector<CDBEnv::KeyValPair> salvagedData;
    bool fSuccess = bitdb.Salvage(newFilename, true, salvagedData);
    if (salvagedData.empty())
    {
        LogPrintf("Salvage(aggressive) found no records in %s.\n", newFilename);
        return false;
    }
    LogPrintf("Salvage(aggressive) found %u records\n", salvagedData.size());

    std::unique_ptr<Db> pdbCopy = MakeUnique<Db>(bitdb.dbenv.get(), 0);
    int ret = pdbCopy->open(nullptr,               // Txn pointer
                            filename.c_str(),   // Filename
                            "main",             // Logical db name
                            DB_BTREE,           // Database type
                            DB_CREATE,          // Flags
                            0);
    if (ret > 0) {
        LogPrintf("Cannot create database file %s\n", filename);
        pdbCopy->close(0);
        return false;
    }

    DbTxn* ptxn = bitdb.TxnBegin();
    for (CDBEnv::KeyValPair& row : salvagedData)
    {
        if (recoverKVcallback)
        {
            CDataStream ssKey(row.first, SER_DISK, CLIENT_VERSION);
            CDataStream ssValue(row.second, SER_DISK, CLIENT_VERSION);
            if (!(*recoverKVcallback)(callbackDataIn, ssKey, ssValue))
                continue;
        }
        Dbt datKey(&row.first[0], row.first.size());
        Dbt datValue(&row.second[0], row.second.size());
        int ret2 = pdbCopy->put(ptxn, &datKey, &datValue, DB_NOOVERWRITE);
        if (ret2 > 0)
            fSuccess = false;
    }
    ptxn->commit(0);
    pdbCopy->close(0);

    return fSuccess;
}

bool CDB::VerifyEnvironment(const std::string& walletFile, const fs::path& walletDir, std::string& errorStr)
{
    LogPrintf("Using BerkeleyDB version %s\n", DbEnv::version(0, 0, 0));
    LogPrintf("Using wallet %s\n", walletFile);

    // Wallet file must be a plain filename without a directory
    if (walletFile != fs::basename(walletFile) + fs::extension(walletFile))
    {
        errorStr = strprintf(_("Wallet %s resides outside wallet directory %s"), walletFile, walletDir.string());
        return false;
    }

    if (!bitdb.Open(walletDir, true)) {
        errorStr = strprintf(_("Error initializing wallet database environment %s!"), walletDir);
        return false;
    }

    return true;
}

bool CDB::VerifyDatabaseFile(const std::string& walletFile, const fs::path& walletDir, std::string& warningStr, std::string& errorStr, CDBEnv::recoverFunc_type recoverFunc)
{
    if (fs::exists(walletDir / walletFile))
    {
        std::string backup_filename;
        CDBEnv::VerifyResult r = bitdb.Verify(walletFile, recoverFunc, backup_filename);
        if (r == CDBEnv::RECOVER_OK)
        {
            warningStr = strprintf(_("Warning: Wallet file corrupt, data salvaged!"
                                     " Original %s saved as %s in %s; if"
                                     " your balance or transactions are incorrect you should"
                                     " restore from a backup."),
                                   walletFile, backup_filename, walletDir);
        }
        if (r == CDBEnv::RECOVER_FAIL)
        {
            errorStr = strprintf(_("%s corrupt, salvage failed"), walletFile);
            return false;
        }
    }
    // also return true if files does not exists
    return true;
}

/* End of headers, beginning of key/value data */
static const char *HEADER_END = "HEADER=END";
/* End of key/value data */
static const char *DATA_END = "DATA=END";

bool CDBEnv::Salvage(const std::string& strFile, bool fAggressive, std::vector<CDBEnv::KeyValPair>& vResult)
{
    LOCK(cs_db);
    assert(mapFileUseCount.count(strFile) == 0);

    u_int32_t flags = DB_SALVAGE;
    if (fAggressive)
        flags |= DB_AGGRESSIVE;

    std::stringstream strDump;

    Db db(dbenv.get(), 0);
    int result = db.verify(strFile.c_str(), nullptr, &strDump, flags);
    if (result == DB_VERIFY_BAD) {
        LogPrintf("CDBEnv::Salvage: Database salvage found errors, all data may not be recoverable.\n");
        if (!fAggressive) {
            LogPrintf("CDBEnv::Salvage: Rerun with aggressive mode to ignore errors and continue.\n");
            return false;
        }
    }
    if (result != 0 && result != DB_VERIFY_BAD) {
        LogPrintf("CDBEnv::Salvage: Database salvage failed with result %d.\n", result);
        return false;
    }

    // Format of bdb dump is ascii lines:
    // header lines...
    // HEADER=END
    //  hexadecimal key
    //  hexadecimal value
    //  ... repeated
    // DATA=END

    std::string strLine;
    while (!strDump.eof() && strLine != HEADER_END)
        getline(strDump, strLine); // Skip past header

    std::string keyHex, valueHex;
    while (!strDump.eof() && keyHex != DATA_END) {
        getline(strDump, keyHex);
        if (keyHex != DATA_END) {
            if (strDump.eof())
                break;
            getline(strDump, valueHex);
            if (valueHex == DATA_END) {
                LogPrintf("CDBEnv::Salvage: WARNING: Number of keys in data does not match number of values.\n");
                break;
            }
            vResult.push_back(make_pair(ParseHex(keyHex), ParseHex(valueHex)));
        }
    }

    if (keyHex != DATA_END) {
        LogPrintf("CDBEnv::Salvage: WARNING: Unexpected end of file while reading salvage output.\n");
        return false;
    }

    return (result == 0);
}


void CDBEnv::CheckpointLSN(const std::string& strFile)
{
    dbenv->txn_checkpoint(0, 0, 0);
    if (fMockDb)
        return;
    dbenv->lsn_reset(strFile.c_str(), 0);
}


CDB::CDB(CWalletDBWrapper& dbw, const char* pszMode, bool fFlushOnCloseIn) : pdb(nullptr), activeTxn(nullptr)
{
    fReadOnly = (!strchr(pszMode, '+') && !strchr(pszMode, 'w'));
    fFlushOnClose = fFlushOnCloseIn;
    env = dbw.env;
    if (dbw.IsDummy()) {
        return;
    }
    const std::string &strFilename = dbw.strFile;

    bool fCreate = strchr(pszMode, 'c') != nullptr;
    unsigned int nFlags = DB_THREAD;
    if (fCreate)
        nFlags |= DB_CREATE;

    {
        LOCK(env->cs_db);
        if (!env->Open(GetWalletDir()))
            throw std::runtime_error("CDB: Failed to open database environment.");

        pdb = env->mapDb[strFilename];
        if (pdb == nullptr) {
            int ret;
<<<<<<< HEAD
            std::unique_ptr<Db> pdb_temp(new Db(env->dbenv, 0));
=======
            std::unique_ptr<Db> pdb_temp = MakeUnique<Db>(env->dbenv.get(), 0);
>>>>>>> a68962c4

            bool fMockDb = env->IsMock();
            if (fMockDb) {
                DbMpoolFile* mpf = pdb_temp->get_mpf();
                ret = mpf->set_flags(DB_MPOOL_NOFILE, 1);
                if (ret != 0) {
                    throw std::runtime_error(strprintf("CDB: Failed to configure for no temp file backing for database %s", strFilename));
                }
            }

            ret = pdb_temp->open(nullptr,                             // Txn pointer
                            fMockDb ? nullptr : strFilename.c_str(),  // Filename
                            fMockDb ? strFilename.c_str() : "main",   // Logical db name
                            DB_BTREE,                                 // Database type
                            nFlags,                                   // Flags
                            0);

            if (ret != 0) {
                throw std::runtime_error(strprintf("CDB: Error %d, can't open database %s", ret, strFilename));
            }
            CheckUniqueFileid(*env, strFilename, *pdb_temp);

            pdb = pdb_temp.release();
            env->mapDb[strFilename] = pdb;

            if (fCreate && !Exists(std::string("version"))) {
                bool fTmp = fReadOnly;
                fReadOnly = false;
                WriteVersion(CLIENT_VERSION);
                fReadOnly = fTmp;
            }
        }
        ++env->mapFileUseCount[strFilename];
        strFile = strFilename;
    }
}

void CDB::Flush()
{
    if (activeTxn)
        return;

    // Flush database activity from memory pool to disk log
    unsigned int nMinutes = 0;
    if (fReadOnly)
        nMinutes = 1;

    env->dbenv->txn_checkpoint(nMinutes ? gArgs.GetArg("-dblogsize", DEFAULT_WALLET_DBLOGSIZE) * 1024 : 0, nMinutes, 0);
}

void CWalletDBWrapper::IncrementUpdateCounter()
{
    ++nUpdateCounter;
}

void CDB::Close()
{
    if (!pdb)
        return;
    if (activeTxn)
        activeTxn->abort();
    activeTxn = nullptr;
    pdb = nullptr;

    if (fFlushOnClose)
        Flush();

    {
        LOCK(env->cs_db);
        --env->mapFileUseCount[strFile];
    }
}

void CDBEnv::CloseDb(const std::string& strFile)
{
    {
        LOCK(cs_db);
        if (mapDb[strFile] != nullptr) {
            // Close the database handle
            Db* pdb = mapDb[strFile];
            pdb->close(0);
            delete pdb;
            mapDb[strFile] = nullptr;
        }
    }
}

bool CDB::Rewrite(CWalletDBWrapper& dbw, const char* pszSkip)
{
    if (dbw.IsDummy()) {
        return true;
    }
    CDBEnv *env = dbw.env;
    const std::string& strFile = dbw.strFile;
    while (true) {
        {
            LOCK(env->cs_db);
            if (!env->mapFileUseCount.count(strFile) || env->mapFileUseCount[strFile] == 0) {
                // Flush log data to the dat file
                env->CloseDb(strFile);
                env->CheckpointLSN(strFile);
                env->mapFileUseCount.erase(strFile);

                bool fSuccess = true;
                LogPrintf("CDB::Rewrite: Rewriting %s...\n", strFile);
                std::string strFileRes = strFile + ".rewrite";
                { // surround usage of db with extra {}
                    CDB db(dbw, "r");
                    std::unique_ptr<Db> pdbCopy = MakeUnique<Db>(env->dbenv.get(), 0);

                    int ret = pdbCopy->open(nullptr,               // Txn pointer
                                            strFileRes.c_str(), // Filename
                                            "main",             // Logical db name
                                            DB_BTREE,           // Database type
                                            DB_CREATE,          // Flags
                                            0);
                    if (ret > 0) {
                        LogPrintf("CDB::Rewrite: Can't create database file %s\n", strFileRes);
                        fSuccess = false;
                    }

                    Dbc* pcursor = db.GetCursor();
                    if (pcursor)
                        while (fSuccess) {
                            CDataStream ssKey(SER_DISK, CLIENT_VERSION);
                            CDataStream ssValue(SER_DISK, CLIENT_VERSION);
                            int ret1 = db.ReadAtCursor(pcursor, ssKey, ssValue);
                            if (ret1 == DB_NOTFOUND) {
                                pcursor->close();
                                break;
                            } else if (ret1 != 0) {
                                pcursor->close();
                                fSuccess = false;
                                break;
                            }
                            if (pszSkip &&
                                strncmp(ssKey.data(), pszSkip, std::min(ssKey.size(), strlen(pszSkip))) == 0)
                                continue;
                            if (strncmp(ssKey.data(), "\x07version", 8) == 0) {
                                // Update version:
                                ssValue.clear();
                                ssValue << CLIENT_VERSION;
                            }
                            Dbt datKey(ssKey.data(), ssKey.size());
                            Dbt datValue(ssValue.data(), ssValue.size());
                            int ret2 = pdbCopy->put(nullptr, &datKey, &datValue, DB_NOOVERWRITE);
                            if (ret2 > 0)
                                fSuccess = false;
                        }
                    if (fSuccess) {
                        db.Close();
                        env->CloseDb(strFile);
                        if (pdbCopy->close(0))
                            fSuccess = false;
                    } else {
                        pdbCopy->close(0);
                    }
                    delete pdbCopy;
                }
                if (fSuccess) {
                    Db dbA(env->dbenv.get(), 0);
                    if (dbA.remove(strFile.c_str(), nullptr, 0))
                        fSuccess = false;
                    Db dbB(env->dbenv.get(), 0);
                    if (dbB.rename(strFileRes.c_str(), nullptr, strFile.c_str(), 0))
                        fSuccess = false;
                }
                if (!fSuccess)
                    LogPrintf("CDB::Rewrite: Failed to rewrite database file %s\n", strFileRes);
                return fSuccess;
            }
        }
        MilliSleep(100);
    }
}


void CDBEnv::Flush(bool fShutdown)
{
    int64_t nStart = GetTimeMillis();
    // Flush log data to the actual data file on all files that are not in use
    LogPrint(BCLog::DB, "CDBEnv::Flush: Flush(%s)%s\n", fShutdown ? "true" : "false", fDbEnvInit ? "" : " database not started");
    if (!fDbEnvInit)
        return;
    {
        LOCK(cs_db);
        std::map<std::string, int>::iterator mi = mapFileUseCount.begin();
        while (mi != mapFileUseCount.end()) {
            std::string strFile = (*mi).first;
            int nRefCount = (*mi).second;
            LogPrint(BCLog::DB, "CDBEnv::Flush: Flushing %s (refcount = %d)...\n", strFile, nRefCount);
            if (nRefCount == 0) {
                // Move log data to the dat file
                CloseDb(strFile);
                LogPrint(BCLog::DB, "CDBEnv::Flush: %s checkpoint\n", strFile);
                dbenv->txn_checkpoint(0, 0, 0);
                LogPrint(BCLog::DB, "CDBEnv::Flush: %s detach\n", strFile);
                if (!fMockDb)
                    dbenv->lsn_reset(strFile.c_str(), 0);
                LogPrint(BCLog::DB, "CDBEnv::Flush: %s closed\n", strFile);
                mapFileUseCount.erase(mi++);
            } else
                mi++;
        }
        LogPrint(BCLog::DB, "CDBEnv::Flush: Flush(%s)%s took %15dms\n", fShutdown ? "true" : "false", fDbEnvInit ? "" : " database not started", GetTimeMillis() - nStart);
        if (fShutdown) {
            char** listp;
            if (mapFileUseCount.empty()) {
                dbenv->log_archive(&listp, DB_ARCH_REMOVE);
                Close();
                if (!fMockDb)
                    fs::remove_all(fs::path(strPath) / "database");
            }
        }
    }
}

bool CDB::PeriodicFlush(CWalletDBWrapper& dbw)
{
    if (dbw.IsDummy()) {
        return true;
    }
    bool ret = false;
    CDBEnv *env = dbw.env;
    const std::string& strFile = dbw.strFile;
    TRY_LOCK(bitdb.cs_db,lockDb);
    if (lockDb)
    {
        // Don't do this if any databases are in use
        int nRefCount = 0;
        std::map<std::string, int>::iterator mit = env->mapFileUseCount.begin();
        while (mit != env->mapFileUseCount.end())
        {
            nRefCount += (*mit).second;
            mit++;
        }

        if (nRefCount == 0)
        {
            boost::this_thread::interruption_point();
            std::map<std::string, int>::iterator mi = env->mapFileUseCount.find(strFile);
            if (mi != env->mapFileUseCount.end())
            {
                LogPrint(BCLog::DB, "Flushing %s\n", strFile);
                int64_t nStart = GetTimeMillis();

                // Flush wallet file so it's self contained
                env->CloseDb(strFile);
                env->CheckpointLSN(strFile);

                env->mapFileUseCount.erase(mi++);
                LogPrint(BCLog::DB, "Flushed %s %dms\n", strFile, GetTimeMillis() - nStart);
                ret = true;
            }
        }
    }

    return ret;
}

bool CWalletDBWrapper::Rewrite(const char* pszSkip)
{
    return CDB::Rewrite(*this, pszSkip);
}

bool CWalletDBWrapper::Backup(const std::string& strDest)
{
    if (IsDummy()) {
        return false;
    }
    while (true)
    {
        {
            LOCK(env->cs_db);
            if (!env->mapFileUseCount.count(strFile) || env->mapFileUseCount[strFile] == 0)
            {
                // Flush log data to the dat file
                env->CloseDb(strFile);
                env->CheckpointLSN(strFile);
                env->mapFileUseCount.erase(strFile);

                // Copy wallet file
                fs::path pathSrc = GetWalletDir() / strFile;
                fs::path pathDest(strDest);
                if (fs::is_directory(pathDest))
                    pathDest /= strFile;

                try {
                    if (fs::equivalent(pathSrc, pathDest)) {
                        LogPrintf("cannot backup to wallet source file %s\n", pathDest.string());
                        return false;
                    }

                    fs::copy_file(pathSrc, pathDest, fs::copy_option::overwrite_if_exists);
                    LogPrintf("copied %s to %s\n", strFile, pathDest.string());
                    return true;
                } catch (const fs::filesystem_error& e) {
                    LogPrintf("error copying %s to %s - %s\n", strFile, pathDest.string(), e.what());
                    return false;
                }
            }
        }
        MilliSleep(100);
    }
}

void CWalletDBWrapper::Flush(bool shutdown)
{
    if (!IsDummy()) {
        env->Flush(shutdown);
    }
}<|MERGE_RESOLUTION|>--- conflicted
+++ resolved
@@ -139,9 +139,6 @@
                          S_IRUSR | S_IWUSR);
     if (ret != 0) {
         dbenv->close(0);
-<<<<<<< HEAD
-        return error("CDBEnv::Open: Error %d opening database environment: %s\n", ret, DbEnv::strerror(ret));
-=======
         LogPrintf("CDBEnv::Open: Error %d opening database environment: %s\n", ret, DbEnv::strerror(ret));
         if (retry) {
             // try moving the database env out of the way
@@ -160,7 +157,6 @@
         } else {
             return false;
         }
->>>>>>> a68962c4
     }
 
     fDbEnvInit = true;
@@ -425,11 +421,7 @@
         pdb = env->mapDb[strFilename];
         if (pdb == nullptr) {
             int ret;
-<<<<<<< HEAD
-            std::unique_ptr<Db> pdb_temp(new Db(env->dbenv, 0));
-=======
             std::unique_ptr<Db> pdb_temp = MakeUnique<Db>(env->dbenv.get(), 0);
->>>>>>> a68962c4
 
             bool fMockDb = env->IsMock();
             if (fMockDb) {
@@ -587,7 +579,6 @@
                     } else {
                         pdbCopy->close(0);
                     }
-                    delete pdbCopy;
                 }
                 if (fSuccess) {
                     Db dbA(env->dbenv.get(), 0);
