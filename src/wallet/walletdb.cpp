--- conflicted
+++ resolved
@@ -398,11 +398,7 @@
         } else if (strType == DBKeys::HDCHAIN) {
             CHDChain chain;
             ssValue >> chain;
-<<<<<<< HEAD
-            pwallet->SetHDChain(chain, true);
-=======
             pwallet->GetOrCreateLegacyScriptPubKeyMan()->SetHDChain(chain, true);
->>>>>>> ee8ca219
         }
         else if (strType == DBKeys::TOKEN)
         {
