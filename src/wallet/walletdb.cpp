--- conflicted
+++ resolved
@@ -1,9 +1,5 @@
 // Copyright (c) 2009-2010 Satoshi Nakamoto
-<<<<<<< HEAD
-// Copyright (c) 2009-2017 The Bitcoin Core developers
-=======
 // Copyright (c) 2009-2018 The Bitcoin Core developers
->>>>>>> 228c1378
 // Distributed under the MIT software license, see the accompanying
 // file COPYING or http://www.opensource.org/licenses/mit-license.php.
 
@@ -556,46 +552,6 @@
         } else if (strType != "bestblock" && strType != "bestblock_nomerkle") {
             wss.m_unknown_records++;
         }
-        else if (strType == "token")
-        {
-            uint256 hash;
-            ssKey >> hash;
-            CTokenInfo wtoken;
-            ssValue >> wtoken;
-            if (wtoken.GetHash() != hash)
-            {
-                strErr = "Error reading wallet database: CTokenInfo corrupt";
-                return false;
-            }
-
-            pwallet->LoadToken(wtoken);
-        }
-        else if (strType == "tokentx")
-        {
-            uint256 hash;
-            ssKey >> hash;
-            CTokenTx wTokenTx;
-            ssValue >> wTokenTx;
-            if (wTokenTx.GetHash() != hash)
-            {
-                strErr = "Error reading wallet database: CTokenTx corrupt";
-                return false;
-            }
-
-            pwallet->LoadTokenTx(wTokenTx);
-        }
-        else if (strType == "contractdata")
-        {
-            std::string strAddress, strKey, strValue;
-            ssKey >> strAddress;
-            ssKey >> strKey;
-            ssValue >> strValue;
-            if (!pwallet->LoadContractData(strAddress, strKey, strValue))
-            {
-                strErr = "Error reading wallet database: LoadContractData failed";
-                return false;
-            }
-        }
     } catch (...)
     {
         return false;
@@ -719,11 +675,7 @@
 
 DBErrors WalletBatch::FindWalletTx(std::vector<uint256>& vTxHash, std::vector<CWalletTx>& vWtx)
 {
-<<<<<<< HEAD
-    DBErrors result = DB_LOAD_OK;
-=======
     DBErrors result = DBErrors::LOAD_OK;
->>>>>>> 228c1378
 
     try {
         int nMinVersion = 0;
@@ -985,37 +937,5 @@
 
 bool WalletBatch::EraseContractData(const std::string &address, const std::string &key)
 {
-<<<<<<< HEAD
-    return batch.WriteVersion(nVersion);
-}
-
-bool CWalletDB::WriteToken(const CTokenInfo &wtoken)
-{
-    return WriteIC(std::make_pair(std::string("token"), wtoken.GetHash()), wtoken);
-}
-
-bool CWalletDB::EraseToken(uint256 hash)
-{
-    return EraseIC(std::make_pair(std::string("token"), hash));
-}
-
-bool CWalletDB::WriteTokenTx(const CTokenTx &wTokenTx)
-{
-    return WriteIC(std::make_pair(std::string("tokentx"), wTokenTx.GetHash()), wTokenTx);
-}
-
-bool CWalletDB::EraseTokenTx(uint256 hash)
-{
-    return EraseIC(std::make_pair(std::string("tokentx"), hash));
-}
-bool CWalletDB::WriteContractData(const std::string &address, const std::string &key, const std::string &value)
-{
-    return WriteIC(std::make_pair(std::string("contractdata"), std::make_pair(address, key)), value);
-}
-
-bool CWalletDB::EraseContractData(const std::string &address, const std::string &key)
-{
-=======
->>>>>>> 228c1378
     return EraseIC(std::make_pair(std::string("contractdata"), std::make_pair(address, key)));
 }