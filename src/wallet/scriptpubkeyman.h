--- conflicted
+++ resolved
@@ -237,11 +237,7 @@
     /** Sign a message with the given script */
     virtual SigningResult SignMessage(const std::string& message, const PKHash& pkhash, std::string& str_sig) const { return SigningResult::SIGNING_FAILED; };
     /** Adds script and derivation path information to a PSBT, and optionally signs it. */
-<<<<<<< HEAD
-    virtual TransactionError FillPSBT(PartiallySignedTransaction& psbt, const PrecomputedTransactionData& txdata, int sighash_type = 1 /* SIGHASH_ALL */, bool sign = true, bool bip32derivs = false, int* n_signed = nullptr) const { return TransactionError::INVALID_PSBT; }
-=======
     virtual TransactionError FillPSBT(PartiallySignedTransaction& psbt, const PrecomputedTransactionData& txdata, int sighash_type = SIGHASH_DEFAULT, bool sign = true, bool bip32derivs = false, int* n_signed = nullptr, bool finalize = true) const { return TransactionError::INVALID_PSBT; }
->>>>>>> ec86f1e9
     /** Creates new output signatures and adds them to the transaction. Returns whether all op_sender outputs were signed */
     virtual bool SignTransactionOutput(CMutableTransaction& tx, int sighash, std::map<int, std::string>& output_errors) const { return false; }
     /** Creates new coinstake signatures and adds them to the transaction. Returns whether all op_sender outputs were signed */
@@ -412,11 +408,7 @@
 
     bool SignTransaction(CMutableTransaction& tx, const std::map<COutPoint, Coin>& coins, int sighash, std::map<int, bilingual_str>& input_errors) const override;
     SigningResult SignMessage(const std::string& message, const PKHash& pkhash, std::string& str_sig) const override;
-<<<<<<< HEAD
-    TransactionError FillPSBT(PartiallySignedTransaction& psbt, const PrecomputedTransactionData& txdata, int sighash_type = 1 /* SIGHASH_ALL */, bool sign = true, bool bip32derivs = false, int* n_signed = nullptr) const override;
-=======
     TransactionError FillPSBT(PartiallySignedTransaction& psbt, const PrecomputedTransactionData& txdata, int sighash_type = SIGHASH_DEFAULT, bool sign = true, bool bip32derivs = false, int* n_signed = nullptr, bool finalize = true) const override;
->>>>>>> ec86f1e9
     bool SignTransactionOutput(CMutableTransaction& tx, int sighash, std::map<int, std::string>& output_errors) const override;
     bool SignTransactionStake(CMutableTransaction& tx, const std::vector<std::pair<CTxOut,unsigned int>>& coins) const override;
     bool SignBlockStake(CBlock& block, const PKHash& pkhash, bool compact) const override;
@@ -628,11 +620,7 @@
 
     bool SignTransaction(CMutableTransaction& tx, const std::map<COutPoint, Coin>& coins, int sighash, std::map<int, bilingual_str>& input_errors) const override;
     SigningResult SignMessage(const std::string& message, const PKHash& pkhash, std::string& str_sig) const override;
-<<<<<<< HEAD
-    TransactionError FillPSBT(PartiallySignedTransaction& psbt, const PrecomputedTransactionData& txdata, int sighash_type = 1 /* SIGHASH_ALL */, bool sign = true, bool bip32derivs = false, int* n_signed = nullptr) const override;
-=======
     TransactionError FillPSBT(PartiallySignedTransaction& psbt, const PrecomputedTransactionData& txdata, int sighash_type = SIGHASH_DEFAULT, bool sign = true, bool bip32derivs = false, int* n_signed = nullptr, bool finalize = true) const override;
->>>>>>> ec86f1e9
     bool SignTransactionOutput(CMutableTransaction& tx, int sighash, std::map<int, std::string>& output_errors) const override;
     bool SignTransactionStake(CMutableTransaction& tx, const std::vector<std::pair<CTxOut,unsigned int>>& coins) const override;
     bool SignBlockStake(CBlock& block, const PKHash& pkhash, bool compact) const override;
