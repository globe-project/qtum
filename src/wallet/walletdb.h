// Copyright (c) 2009-2010 Satoshi Nakamoto
// Copyright (c) 2009-2021 The Bitcoin Core developers
// Distributed under the MIT software license, see the accompanying
// file COPYING or http://www.opensource.org/licenses/mit-license.php.

#ifndef BITCOIN_WALLET_WALLETDB_H
#define BITCOIN_WALLET_WALLETDB_H

#include <script/sign.h>
#include <wallet/db.h>
#include <wallet/walletutil.h>
#include <key.h>

#include <stdint.h>
#include <string>
#include <vector>

class CScript;
class uint160;
class uint256;
struct CBlockLocator;

namespace wallet {
class CKeyPool;
class CMasterKey;
class CWallet;
class CWalletTx;
struct WalletContext;
class CTokenInfo;
class CTokenTx;
class CDelegationInfo;
class CSuperStakerInfo;

/**
 * Overview of wallet database classes:
 *
 * - WalletBatch is an abstract modifier object for the wallet database, and encapsulates a database
 *   batch update as well as methods to act on the database. It should be agnostic to the database implementation.
 *
 * The following classes are implementation specific:
 * - BerkeleyEnvironment is an environment in which the database exists.
 * - BerkeleyDatabase represents a wallet database.
 * - BerkeleyBatch is a low-level database batch update.
 */

static const bool DEFAULT_FLUSHWALLET = true;

<<<<<<< HEAD
struct CBlockLocator;
class CKeyPool;
class CMasterKey;
class CScript;
class CWallet;
class CWalletTx;
class CTokenInfo;
class CTokenTx;
class CDelegationInfo;
class CSuperStakerInfo;
class uint160;
class uint256;

=======
>>>>>>> ec86f1e9
/** Error statuses for the wallet database */
enum class DBErrors
{
    LOAD_OK,
    CORRUPT,
    NONCRITICAL_ERROR,
    TOO_NEW,
    EXTERNAL_SIGNER_SUPPORT_REQUIRED,
    LOAD_FAIL,
    NEED_REWRITE,
    NEED_RESCAN
};

namespace DBKeys {
extern const std::string ACENTRY;
extern const std::string ACTIVEEXTERNALSPK;
extern const std::string ACTIVEINTERNALSPK;
extern const std::string BESTBLOCK;
extern const std::string BESTBLOCK_NOMERKLE;
extern const std::string CRYPTED_KEY;
extern const std::string CSCRIPT;
extern const std::string DEFAULTKEY;
extern const std::string DESTDATA;
extern const std::string FLAGS;
extern const std::string HDCHAIN;
extern const std::string KEY;
extern const std::string KEYMETA;
extern const std::string LOCKED_UTXO;
extern const std::string MASTER_KEY;
extern const std::string MINVERSION;
extern const std::string NAME;
extern const std::string OLD_KEY;
extern const std::string ORDERPOSNEXT;
extern const std::string POOL;
extern const std::string PURPOSE;
extern const std::string SETTINGS;
extern const std::string TX;
extern const std::string VERSION;
extern const std::string WALLETDESCRIPTOR;
extern const std::string WALLETDESCRIPTORCKEY;
extern const std::string WALLETDESCRIPTORKEY;
extern const std::string WATCHMETA;
extern const std::string WATCHS;
extern const std::string TOKEN;
extern const std::string TOKENTX;
extern const std::string CONTRACTDATA;
extern const std::string DELEGATION;
extern const std::string SUPERSTAKER;
} // namespace DBKeys

/* simple HD chain data model */
class CHDChain
{
public:
    uint32_t nExternalChainCounter;
    uint32_t nInternalChainCounter;
    CKeyID seed_id; //!< seed hash160
    int64_t m_next_external_index{0}; // Next index in the keypool to be used. Memory only.
    int64_t m_next_internal_index{0}; // Next index in the keypool to be used. Memory only.

    static const int VERSION_HD_BASE        = 1;
    static const int VERSION_HD_CHAIN_SPLIT = 2;
    static const int CURRENT_VERSION        = VERSION_HD_CHAIN_SPLIT;
    int nVersion;

    CHDChain() { SetNull(); }

    SERIALIZE_METHODS(CHDChain, obj)
    {
        READWRITE(obj.nVersion, obj.nExternalChainCounter, obj.seed_id);
        if (obj.nVersion >= VERSION_HD_CHAIN_SPLIT) {
            READWRITE(obj.nInternalChainCounter);
        }
    }

    void SetNull()
    {
        nVersion = CHDChain::CURRENT_VERSION;
        nExternalChainCounter = 0;
        nInternalChainCounter = 0;
        seed_id.SetNull();
    }

    bool operator==(const CHDChain& chain) const
    {
        return seed_id == chain.seed_id;
    }
};

class CKeyMetadata
{
public:
    static const int VERSION_BASIC=1;
    static const int VERSION_WITH_HDDATA=10;
    static const int VERSION_WITH_KEY_ORIGIN = 12;
    static const int CURRENT_VERSION=VERSION_WITH_KEY_ORIGIN;
    int nVersion;
    int64_t nCreateTime; // 0 means unknown
    std::string hdKeypath; //optional HD/bip32 keypath. Still used to determine whether a key is a seed. Also kept for backwards compatibility
    CKeyID hd_seed_id; //id of the HD seed used to derive this key
    KeyOriginInfo key_origin; // Key origin info with path and fingerprint
    bool has_key_origin = false; //!< Whether the key_origin is useful

    CKeyMetadata()
    {
        SetNull();
    }
    explicit CKeyMetadata(int64_t nCreateTime_)
    {
        SetNull();
        nCreateTime = nCreateTime_;
    }

    SERIALIZE_METHODS(CKeyMetadata, obj)
    {
        READWRITE(obj.nVersion, obj.nCreateTime);
        if (obj.nVersion >= VERSION_WITH_HDDATA) {
            READWRITE(obj.hdKeypath, obj.hd_seed_id);
        }
        if (obj.nVersion >= VERSION_WITH_KEY_ORIGIN)
        {
            READWRITE(obj.key_origin);
            READWRITE(obj.has_key_origin);
        }
    }

    void SetNull()
    {
        nVersion = CKeyMetadata::CURRENT_VERSION;
        nCreateTime = 0;
        hdKeypath.clear();
        hd_seed_id.SetNull();
        key_origin.clear();
        has_key_origin = false;
    }
};

/** Access to the wallet database.
 * Opens the database and provides read and write access to it. Each read and write is its own transaction.
 * Multiple operation transactions can be started using TxnBegin() and committed using TxnCommit()
 * Otherwise the transaction will be committed when the object goes out of scope.
 * Optionally (on by default) it will flush to disk on close.
 * Every 1000 writes will automatically trigger a flush to disk.
 */
class WalletBatch
{
private:
    template <typename K, typename T>
    bool WriteIC(const K& key, const T& value, bool fOverwrite = true)
    {
        if (!m_batch->Write(key, value, fOverwrite)) {
            return false;
        }
        m_database.IncrementUpdateCounter();
        if (m_database.nUpdateCounter % 1000 == 0) {
            m_batch->Flush();
        }
        return true;
    }

    template <typename K>
    bool EraseIC(const K& key)
    {
        if (!m_batch->Erase(key)) {
            return false;
        }
        m_database.IncrementUpdateCounter();
        if (m_database.nUpdateCounter % 1000 == 0) {
            m_batch->Flush();
        }
        return true;
    }

public:
    explicit WalletBatch(WalletDatabase &database, bool _fFlushOnClose = true) :
        m_batch(database.MakeBatch(_fFlushOnClose)),
        m_database(database)
    {
    }
    WalletBatch(const WalletBatch&) = delete;
    WalletBatch& operator=(const WalletBatch&) = delete;

    bool WriteName(const std::string& strAddress, const std::string& strName);
    bool EraseName(const std::string& strAddress);

    bool WritePurpose(const std::string& strAddress, const std::string& purpose);
    bool ErasePurpose(const std::string& strAddress);

    bool WriteTx(const CWalletTx& wtx);
    bool EraseTx(uint256 hash);

    bool WriteToken(const CTokenInfo& wtoken);
    bool EraseToken(uint256 hash);

    bool WriteTokenTx(const CTokenTx& wTokenTx);
    bool EraseTokenTx(uint256 hash);

    bool WriteDelegation(const CDelegationInfo& wdelegation);
    bool EraseDelegation(uint256 hash);

    bool WriteSuperStaker(const CSuperStakerInfo& wsuperStaker);
    bool EraseSuperStaker(uint256 hash);

    bool WriteKeyMetadata(const CKeyMetadata& meta, const CPubKey& pubkey, const bool overwrite);
    bool WriteKey(const CPubKey& vchPubKey, const CPrivKey& vchPrivKey, const CKeyMetadata &keyMeta);
    bool WriteCryptedKey(const CPubKey& vchPubKey, const std::vector<unsigned char>& vchCryptedSecret, const CKeyMetadata &keyMeta);
    bool WriteMasterKey(unsigned int nID, const CMasterKey& kMasterKey);

    bool WriteCScript(const uint160& hash, const CScript& redeemScript);

    bool WriteWatchOnly(const CScript &script, const CKeyMetadata &keymeta);
    bool EraseWatchOnly(const CScript &script);

    bool WriteBestBlock(const CBlockLocator& locator);
    bool ReadBestBlock(CBlockLocator& locator);

    bool WriteOrderPosNext(int64_t nOrderPosNext);

    bool ReadPool(int64_t nPool, CKeyPool& keypool);
    bool WritePool(int64_t nPool, const CKeyPool& keypool);
    bool ErasePool(int64_t nPool);

    bool WriteMinVersion(int nVersion);

    bool WriteDescriptorKey(const uint256& desc_id, const CPubKey& pubkey, const CPrivKey& privkey);
    bool WriteCryptedDescriptorKey(const uint256& desc_id, const CPubKey& pubkey, const std::vector<unsigned char>& secret);
    bool WriteDescriptor(const uint256& desc_id, const WalletDescriptor& descriptor);
    bool WriteDescriptorDerivedCache(const CExtPubKey& xpub, const uint256& desc_id, uint32_t key_exp_index, uint32_t der_index);
    bool WriteDescriptorParentCache(const CExtPubKey& xpub, const uint256& desc_id, uint32_t key_exp_index);
    bool WriteDescriptorLastHardenedCache(const CExtPubKey& xpub, const uint256& desc_id, uint32_t key_exp_index);
    bool WriteDescriptorCacheItems(const uint256& desc_id, const DescriptorCache& cache);

    bool WriteLockedUTXO(const COutPoint& output);
    bool EraseLockedUTXO(const COutPoint& output);

    /// Write destination data key,value tuple to database
    bool WriteDestData(const std::string &address, const std::string &key, const std::string &value);
    /// Erase destination data tuple from wallet database
    bool EraseDestData(const std::string &address, const std::string &key);

    bool WriteActiveScriptPubKeyMan(uint8_t type, const uint256& id, bool internal);
    bool EraseActiveScriptPubKeyMan(uint8_t type, bool internal);

    /// Write contract data key,value tuple to database
    bool WriteContractData(const std::string &address, const std::string &key, const std::string &value);
    /// Erase contract data tuple from wallet database
    bool EraseContractData(const std::string &address, const std::string &key);

    DBErrors LoadWallet(CWallet* pwallet);
    DBErrors FindWalletTx(std::vector<uint256>& vTxHash, std::list<CWalletTx>& vWtx);
    DBErrors ZapSelectTx(std::vector<uint256>& vHashIn, std::vector<uint256>& vHashOut);
    /* Function to determine if a certain KV/key-type is a key (cryptographical key) type */
    static bool IsKeyType(const std::string& strType);

    //! write the hdchain model (external chain child index counter)
    bool WriteHDChain(const CHDChain& chain);

    bool WriteWalletFlags(const uint64_t flags);
    //! Begin a new transaction
    bool TxnBegin();
    //! Commit current transaction
    bool TxnCommit();
    //! Abort current transaction
    bool TxnAbort();
private:
    std::unique_ptr<DatabaseBatch> m_batch;
    WalletDatabase& m_database;
};

//! Compacts BDB state so that wallet.dat is self-contained (if there are changes)
void MaybeCompactWalletDB(WalletContext& context);

//! Callback for filtering key types to deserialize in ReadKeyValue
using KeyFilterFn = std::function<bool(const std::string&)>;

//! Unserialize a given Key-Value pair and load it into the wallet
bool ReadKeyValue(CWallet* pwallet, CDataStream& ssKey, CDataStream& ssValue, std::string& strType, std::string& strErr, const KeyFilterFn& filter_fn = nullptr);

/** Return object for accessing dummy database with no read/write capabilities. */
std::unique_ptr<WalletDatabase> CreateDummyWalletDatabase();

/** Return object for accessing temporary in-memory database. */
std::unique_ptr<WalletDatabase> CreateMockWalletDatabase();
} // namespace wallet

#endif // BITCOIN_WALLET_WALLETDB_H<|MERGE_RESOLUTION|>--- conflicted
+++ resolved
@@ -45,22 +45,6 @@
 
 static const bool DEFAULT_FLUSHWALLET = true;
 
-<<<<<<< HEAD
-struct CBlockLocator;
-class CKeyPool;
-class CMasterKey;
-class CScript;
-class CWallet;
-class CWalletTx;
-class CTokenInfo;
-class CTokenTx;
-class CDelegationInfo;
-class CSuperStakerInfo;
-class uint160;
-class uint256;
-
-=======
->>>>>>> ec86f1e9
 /** Error statuses for the wallet database */
 enum class DBErrors
 {
