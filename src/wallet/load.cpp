// Copyright (c) 2009-2010 Satoshi Nakamoto
// Copyright (c) 2009-2021 The Bitcoin Core developers
// Distributed under the MIT software license, see the accompanying
// file COPYING or http://www.opensource.org/licenses/mit-license.php.

#include <wallet/load.h>

#include <fs.h>
#include <interfaces/chain.h>
#include <scheduler.h>
#include <util/check.h>
#include <util/string.h>
#include <util/system.h>
#include <util/translation.h>
#include <wallet/context.h>
#include <wallet/spend.h>
#include <wallet/wallet.h>
#include <wallet/walletdb.h>

#include <univalue.h>

#include <system_error>

namespace wallet {
bool VerifyWallets(WalletContext& context)
{
    interfaces::Chain& chain = *context.chain;
    ArgsManager& args = *Assert(context.args);

    if (args.IsArgSet("-walletdir")) {
        const fs::path wallet_dir{args.GetPathArg("-walletdir")};
        std::error_code error;
        // The canonical path cleans the path, preventing >1 Berkeley environment instances for the same directory
        // It also lets the fs::exists and fs::is_directory checks below pass on windows, since they return false
        // if a path has trailing slashes, and it strips trailing slashes.
        fs::path canonical_wallet_dir = fs::canonical(wallet_dir, error);
        if (error || !fs::exists(canonical_wallet_dir)) {
            chain.initError(strprintf(_("Specified -walletdir \"%s\" does not exist"), fs::PathToString(wallet_dir)));
            return false;
        } else if (!fs::is_directory(canonical_wallet_dir)) {
            chain.initError(strprintf(_("Specified -walletdir \"%s\" is not a directory"), fs::PathToString(wallet_dir)));
            return false;
        // The canonical path transforms relative paths into absolute ones, so we check the non-canonical version
        } else if (!wallet_dir.is_absolute()) {
            chain.initError(strprintf(_("Specified -walletdir \"%s\" is a relative path"), fs::PathToString(wallet_dir)));
            return false;
        }
        args.ForceSetArg("-walletdir", fs::PathToString(canonical_wallet_dir));
    }

    LogPrintf("Using wallet directory %s\n", fs::PathToString(GetWalletDir()));

    chain.initMessage(_("Verifying wallet(s)…").translated);

    // For backwards compatibility if an unnamed top level wallet exists in the
    // wallets directory, include it in the default list of wallets to load.
    if (!args.IsArgSet("wallet")) {
        DatabaseOptions options;
        DatabaseStatus status;
        bilingual_str error_string;
        options.require_existing = true;
        options.verify = false;
        if (MakeWalletDatabase("", options, status, error_string)) {
            util::SettingsValue wallets(util::SettingsValue::VARR);
            wallets.push_back(""); // Default wallet name is ""
            // Pass write=false because no need to write file and probably
            // better not to. If unnamed wallet needs to be added next startup
            // and the setting is empty, this code will just run again.
            chain.updateRwSetting("wallet", wallets, /* write= */ false);
        }
    }

    // Keep track of each wallet absolute path to detect duplicates.
    std::set<fs::path> wallet_paths;

    for (const auto& wallet : chain.getSettingsList("wallet")) {
        const auto& wallet_file = wallet.get_str();
        const fs::path path = fsbridge::AbsPathJoin(GetWalletDir(), fs::PathFromString(wallet_file));

        if (!wallet_paths.insert(path).second) {
            chain.initWarning(strprintf(_("Ignoring duplicate -wallet %s."), wallet_file));
            continue;
        }

        DatabaseOptions options;
        DatabaseStatus status;
        options.require_existing = true;
        options.verify = true;
        bilingual_str error_string;
        if (!MakeWalletDatabase(wallet_file, options, status, error_string)) {
            if (status == DatabaseStatus::FAILED_NOT_FOUND) {
                chain.initWarning(Untranslated(strprintf("Skipping -wallet path that doesn't exist. %s", error_string.original)));
            } else {
                chain.initError(error_string);
                return false;
            }
        }
    }

    return true;
}

bool LoadWallets(WalletContext& context)
{
    interfaces::Chain& chain = *context.chain;
    try {
        std::set<fs::path> wallet_paths;
        for (const auto& wallet : chain.getSettingsList("wallet")) {
            const auto& name = wallet.get_str();
            if (!wallet_paths.insert(fs::PathFromString(name)).second) {
                continue;
            }
            DatabaseOptions options;
            DatabaseStatus status;
            options.require_existing = true;
            options.verify = false; // No need to verify, assuming verified earlier in VerifyWallets()
            bilingual_str error;
            std::vector<bilingual_str> warnings;
            std::unique_ptr<WalletDatabase> database = MakeWalletDatabase(name, options, status, error);
            if (!database && status == DatabaseStatus::FAILED_NOT_FOUND) {
                continue;
            }
            chain.initMessage(_("Loading wallet…").translated);
            std::shared_ptr<CWallet> pwallet = database ? CWallet::Create(context, name, std::move(database), options.create_flags, error, warnings) : nullptr;
            if (!warnings.empty()) chain.initWarning(Join(warnings, Untranslated("\n")));
            if (!pwallet) {
                chain.initError(error);
                return false;
            }

            NotifyWalletLoaded(context, pwallet);
            AddWallet(context, pwallet);
        }
        return true;
    } catch (const std::runtime_error& e) {
        chain.initError(Untranslated(e.what()));
        return false;
    }
}

void StartWallets(WalletContext& context, CScheduler& scheduler)
{
    for (const std::shared_ptr<CWallet>& pwallet : GetWallets(context)) {
        pwallet->postInitProcess();
    }

    // Schedule periodic wallet flushes and tx rebroadcasts
    if (context.args->GetBoolArg("-flushwallet", DEFAULT_FLUSHWALLET)) {
        scheduler.scheduleEvery([&context] { MaybeCompactWalletDB(context); }, std::chrono::milliseconds{500});
    }
    scheduler.scheduleEvery([&context] { MaybeResendWalletTxs(context); }, std::chrono::milliseconds{1000});
}

void FlushWallets(WalletContext& context)
{
<<<<<<< HEAD
    for (const std::shared_ptr<CWallet>& pwallet : GetWallets()) {
=======
    for (const std::shared_ptr<CWallet>& pwallet : GetWallets(context)) {
>>>>>>> ec86f1e9
        pwallet->StopStake();
        pwallet->Flush();
    }
}

void StopWallets(WalletContext& context)
{
    for (const std::shared_ptr<CWallet>& pwallet : GetWallets(context)) {
        pwallet->Close();
    }
}

void UnloadWallets(WalletContext& context)
{
    auto wallets = GetWallets(context);
    while (!wallets.empty()) {
        auto wallet = wallets.back();
        wallets.pop_back();
        std::vector<bilingual_str> warnings;
        RemoveWallet(context, wallet, /* load_on_start= */ std::nullopt, warnings);
        UnloadWallet(std::move(wallet));
    }
}
} // namespace wallet<|MERGE_RESOLUTION|>--- conflicted
+++ resolved
@@ -153,11 +153,7 @@
 
 void FlushWallets(WalletContext& context)
 {
-<<<<<<< HEAD
-    for (const std::shared_ptr<CWallet>& pwallet : GetWallets()) {
-=======
     for (const std::shared_ptr<CWallet>& pwallet : GetWallets(context)) {
->>>>>>> ec86f1e9
         pwallet->StopStake();
         pwallet->Flush();
     }
