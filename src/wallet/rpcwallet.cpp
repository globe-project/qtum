// Copyright (c) 2010 Satoshi Nakamoto
// Copyright (c) 2009-2018 The Bitcoin Core developers
// Distributed under the MIT software license, see the accompanying
// file COPYING or http://www.opensource.org/licenses/mit-license.php.

#include <amount.h>
#include <chain.h>
#include <consensus/validation.h>
#include <core_io.h>
#include <httpserver.h>
#include <init.h>
#include <interfaces/chain.h>
#include <validation.h>
#include <key_io.h>
#include <net.h>
#include <node/transaction.h>
#include <outputtype.h>
#include <policy/feerate.h>
#include <policy/fees.h>
#include <policy/policy.h>
#include <policy/rbf.h>
#include <rpc/mining.h>
#include <rpc/rawtransaction.h>
#include <rpc/server.h>
#include <rpc/util.h>
#include <script/descriptor.h>
#include <script/sign.h>
#include <shutdown.h>
#include <timedata.h>
#include <util/bip32.h>
#include <util/system.h>
#include <util/moneystr.h>
#include <wallet/coincontrol.h>
#include <wallet/feebumper.h>
#include <wallet/psbtwallet.h>
#include <wallet/rpcwallet.h>
#include <wallet/wallet.h>
#include <wallet/walletdb.h>
#include <wallet/walletutil.h>
#include <miner.h>
#include <chainparams.h>

#include <stdint.h>

#include <boost/optional.hpp>

#include <univalue.h>

#include <functional>

static const std::string WALLET_ENDPOINT_BASE = "/wallet/";

bool GetWalletNameFromJSONRPCRequest(const JSONRPCRequest& request, std::string& wallet_name)
{
    if (request.URI.substr(0, WALLET_ENDPOINT_BASE.size()) == WALLET_ENDPOINT_BASE) {
        // wallet endpoint was used
        wallet_name = urlDecode(request.URI.substr(WALLET_ENDPOINT_BASE.size()));
        return true;
    }
    return false;
}

std::shared_ptr<CWallet> GetWalletForJSONRPCRequest(const JSONRPCRequest& request)
{
    std::string wallet_name;
    if (GetWalletNameFromJSONRPCRequest(request, wallet_name)) {
        std::shared_ptr<CWallet> pwallet = GetWallet(wallet_name);
        if (!pwallet) throw JSONRPCError(RPC_WALLET_NOT_FOUND, "Requested wallet does not exist or is not loaded");
        return pwallet;
    }

    std::vector<std::shared_ptr<CWallet>> wallets = GetWallets();
    return wallets.size() == 1 || (request.fHelp && wallets.size() > 0) ? wallets[0] : nullptr;
}

bool GetSenderDest(CWallet * const pwallet, const CTransactionRef& tx, CTxDestination& txSenderDest)
{
    // Initialize variables
    CScript senderPubKey;

    // Get sender destination
    if(tx->HasOpSender())
    {
        // Get destination from the outputs
        for(CTxOut out : tx->vout)
        {
            if(out.scriptPubKey.HasOpSender())
            {
                ExtractSenderData(out.scriptPubKey, &senderPubKey, 0);
                break;
            }
        }
    }
    else
    {
        // Get destination from the inputs
        senderPubKey = pwallet->mapWallet.at(tx->vin[0].prevout.hash).tx->vout[tx->vin[0].prevout.n].scriptPubKey;
    }

    // Extract destination from script
    return ExtractDestination(senderPubKey, txSenderDest);
}

std::string HelpRequiringPassphrase(CWallet * const pwallet)
{
    return pwallet && pwallet->IsCrypted()
        ? "\nRequires wallet passphrase to be set with walletpassphrase call."
        : "";
}

bool EnsureWalletIsAvailable(CWallet * const pwallet, bool avoidException)
{
    if (pwallet) return true;
    if (avoidException) return false;
    if (!HasWallets()) {
        throw JSONRPCError(
            RPC_METHOD_NOT_FOUND, "Method not found (wallet method is disabled because no wallet is loaded)");
    }
    throw JSONRPCError(RPC_WALLET_NOT_SPECIFIED,
        "Wallet file not specified (must request wallet RPC through /wallet/<filename> uri-path).");
}

void EnsureWalletIsUnlocked(CWallet * const pwallet)
{
    if (pwallet->IsLocked()) {
        throw JSONRPCError(RPC_WALLET_UNLOCK_NEEDED, "Error: Please enter the wallet passphrase with walletpassphrase first.");
    }
    if (pwallet->m_wallet_unlock_staking_only) {
        throw JSONRPCError(RPC_WALLET_UNLOCK_NEEDED, "Error: Wallet is unlocked for staking only.");
    }
}

static void WalletTxToJSON(interfaces::Chain& chain, interfaces::Chain::Lock& locked_chain, const CWalletTx& wtx, UniValue& entry)
{
    int confirms = wtx.GetDepthInMainChain(locked_chain);
    entry.pushKV("confirmations", confirms);
    if (wtx.IsCoinBase())
        entry.pushKV("generated", true);
    if (confirms > 0)
    {
        entry.pushKV("blockhash", wtx.hashBlock.GetHex());
        entry.pushKV("blockindex", wtx.nIndex);
        int64_t block_time;
        bool found_block = chain.findBlock(wtx.hashBlock, nullptr /* block */, &block_time);
        assert(found_block);
        entry.pushKV("blocktime", block_time);
    } else {
        entry.pushKV("trusted", wtx.IsTrusted(locked_chain));
    }
    uint256 hash = wtx.GetHash();
    entry.pushKV("txid", hash.GetHex());
    UniValue conflicts(UniValue::VARR);
    for (const uint256& conflict : wtx.GetConflicts())
        conflicts.push_back(conflict.GetHex());
    entry.pushKV("walletconflicts", conflicts);
    entry.pushKV("time", wtx.GetTxTime());
    entry.pushKV("timereceived", (int64_t)wtx.nTimeReceived);

    // Add opt-in RBF status
    std::string rbfStatus = "no";
    if (confirms <= 0) {
        LOCK(mempool.cs);
        RBFTransactionState rbfState = IsRBFOptIn(*wtx.tx, mempool);
        if (rbfState == RBFTransactionState::UNKNOWN)
            rbfStatus = "unknown";
        else if (rbfState == RBFTransactionState::REPLACEABLE_BIP125)
            rbfStatus = "yes";
    }
    entry.pushKV("bip125-replaceable", rbfStatus);

    for (const std::pair<const std::string, std::string>& item : wtx.mapValue)
        entry.pushKV(item.first, item.second);
}

static std::string LabelFromValue(const UniValue& value)
{
    std::string label = value.get_str();
    if (label == "*")
        throw JSONRPCError(RPC_WALLET_INVALID_LABEL_NAME, "Invalid label name");
    return label;
}

bool SetDefaultSenderAddress(CWallet* const pwallet, interfaces::Chain::Lock& locked_chain, CCoinControl & coinControl)
{
    // Set default sender address if none provided
    // Select any valid unspent output that can be used for contract sender address
    std::vector<COutput> vecOutputs;
    coinControl.fAllowOtherInputs=true;

    assert(pwallet != NULL);
    pwallet->AvailableCoins(locked_chain, vecOutputs, false, NULL, true);

    for (const COutput& out : vecOutputs) {
        CTxDestination destAdress;
        const CScript& scriptPubKey = out.tx->tx->vout[out.i].scriptPubKey;
        bool fValidAddress = ExtractDestination(scriptPubKey, destAdress)
                && IsValidContractSenderAddress(destAdress);

        if (!fValidAddress)
            continue;

        coinControl.Select(COutPoint(out.tx->GetHash(),out.i));
        break;
    }

    return coinControl.HasSelected();
}

static UniValue getnewaddress(const JSONRPCRequest& request)
{
    std::shared_ptr<CWallet> const wallet = GetWalletForJSONRPCRequest(request);
    CWallet* const pwallet = wallet.get();

    if (!EnsureWalletIsAvailable(pwallet, request.fHelp)) {
        return NullUniValue;
    }

    if (request.fHelp || request.params.size() > 2)
        throw std::runtime_error(
            RPCHelpMan{"getnewaddress",
                "\nReturns a new Qtum address for receiving payments.\n"
                "If 'label' is specified, it is added to the address book \n"
                "so payments received with the address will be associated with 'label'.\n",
                {
                    {"label", RPCArg::Type::STR, /* default */ "\"\"", "The label name for the address to be linked to. It can also be set to the empty string \"\" to represent the default label. The label does not need to exist, it will be created if there is no label by the given name."},
                    {"address_type", RPCArg::Type::STR, /* default */ "set by -addresstype", "The address type to use. Options are \"legacy\", \"p2sh-segwit\", and \"bech32\"."},
                },
                RPCResult{
            "\"address\"    (string) The new qtum address\n"
                },
                RPCExamples{
                    HelpExampleCli("getnewaddress", "")
            + HelpExampleRpc("getnewaddress", "")
                },
            }.ToString());

    LOCK(pwallet->cs_wallet);

    if (!pwallet->CanGetAddresses()) {
        throw JSONRPCError(RPC_WALLET_ERROR, "Error: This wallet has no available keys");
    }

    // Parse the label first so we don't generate a key if there's an error
    std::string label;
    if (!request.params[0].isNull())
        label = LabelFromValue(request.params[0]);

    OutputType output_type = pwallet->m_default_address_type;
    if (!request.params[1].isNull()) {
        if (!ParseOutputType(request.params[1].get_str(), output_type)) {
            throw JSONRPCError(RPC_INVALID_ADDRESS_OR_KEY, strprintf("Unknown address type '%s'", request.params[1].get_str()));
        }
    }

    if (!pwallet->IsLocked()) {
        pwallet->TopUpKeyPool();
    }

    // Generate a new key that is added to wallet
    CPubKey newKey;
    if (!pwallet->GetKeyFromPool(newKey)) {
        throw JSONRPCError(RPC_WALLET_KEYPOOL_RAN_OUT, "Error: Keypool ran out, please call keypoolrefill first");
    }
    pwallet->LearnRelatedScripts(newKey, output_type);
    CTxDestination dest = GetDestinationForKey(newKey, output_type);

    pwallet->SetAddressBook(dest, label, "receive");

    return EncodeDestination(dest);
}

static UniValue getrawchangeaddress(const JSONRPCRequest& request)
{
    std::shared_ptr<CWallet> const wallet = GetWalletForJSONRPCRequest(request);
    CWallet* const pwallet = wallet.get();

    if (!EnsureWalletIsAvailable(pwallet, request.fHelp)) {
        return NullUniValue;
    }

    if (request.fHelp || request.params.size() > 1)
        throw std::runtime_error(
            RPCHelpMan{"getrawchangeaddress",
                "\nReturns a new Qtum address, for receiving change.\n"
                "This is for use with raw transactions, NOT normal use.\n",
                {
                    {"address_type", RPCArg::Type::STR, /* default */ "set by -changetype", "The address type to use. Options are \"legacy\", \"p2sh-segwit\", and \"bech32\"."},
                },
                RPCResult{
            "\"address\"    (string) The address\n"
                },
                RPCExamples{
                    HelpExampleCli("getrawchangeaddress", "")
            + HelpExampleRpc("getrawchangeaddress", "")
                },
            }.ToString());

    LOCK(pwallet->cs_wallet);

    if (!pwallet->CanGetAddresses(true)) {
        throw JSONRPCError(RPC_WALLET_ERROR, "Error: This wallet has no available keys");
    }

    if (!pwallet->IsLocked()) {
        pwallet->TopUpKeyPool();
    }

    OutputType output_type = pwallet->m_default_change_type != OutputType::CHANGE_AUTO ? pwallet->m_default_change_type : pwallet->m_default_address_type;
    if (!request.params[0].isNull()) {
        if (!ParseOutputType(request.params[0].get_str(), output_type)) {
            throw JSONRPCError(RPC_INVALID_ADDRESS_OR_KEY, strprintf("Unknown address type '%s'", request.params[0].get_str()));
        }
    }

    CReserveKey reservekey(pwallet);
    CPubKey vchPubKey;
    if (!reservekey.GetReservedKey(vchPubKey, true))
        throw JSONRPCError(RPC_WALLET_KEYPOOL_RAN_OUT, "Error: Keypool ran out, please call keypoolrefill first");

    reservekey.KeepKey();

    pwallet->LearnRelatedScripts(vchPubKey, output_type);
    CTxDestination dest = GetDestinationForKey(vchPubKey, output_type);

    return EncodeDestination(dest);
}


static UniValue setlabel(const JSONRPCRequest& request)
{
    std::shared_ptr<CWallet> const wallet = GetWalletForJSONRPCRequest(request);
    CWallet* const pwallet = wallet.get();

    if (!EnsureWalletIsAvailable(pwallet, request.fHelp)) {
        return NullUniValue;
    }

    if (request.fHelp || request.params.size() != 2)
        throw std::runtime_error(
            RPCHelpMan{"setlabel",
                "\nSets the label associated with the given address.\n",
                {
                    {"address", RPCArg::Type::STR, RPCArg::Optional::NO, "The qtum address to be associated with a label."},
                    {"label", RPCArg::Type::STR, RPCArg::Optional::NO, "The label to assign to the address."},
                },
                RPCResults{},
                RPCExamples{
                    HelpExampleCli("setlabel", "\"QD1ZrZNe3JUo7ZycKEYQQiQAWd9y54F4XX\" \"tabby\"")
            + HelpExampleRpc("setlabel", "\"QD1ZrZNe3JUo7ZycKEYQQiQAWd9y54F4XX\", \"tabby\"")
                },
            }.ToString());

    LOCK(pwallet->cs_wallet);

    CTxDestination dest = DecodeDestination(request.params[0].get_str());
    if (!IsValidDestination(dest)) {
        throw JSONRPCError(RPC_INVALID_ADDRESS_OR_KEY, "Invalid Qtum address");
    }

    std::string label = LabelFromValue(request.params[1]);

    if (IsMine(*pwallet, dest)) {
        pwallet->SetAddressBook(dest, label, "receive");
    } else {
        pwallet->SetAddressBook(dest, label, "send");
    }

    return NullUniValue;
}


static CTransactionRef SendMoney(interfaces::Chain::Lock& locked_chain, CWallet * const pwallet, const CTxDestination &address, CAmount nValue, bool fSubtractFeeFromAmount, const CCoinControl& coin_control, mapValue_t mapValue, std::string fromAccount, bool hasSender)
{
    CAmount curBalance = pwallet->GetBalance();

    // Check amount
    if (nValue <= 0)
        throw JSONRPCError(RPC_INVALID_PARAMETER, "Invalid amount");

    if (nValue > curBalance)
        throw JSONRPCError(RPC_WALLET_INSUFFICIENT_FUNDS, "Insufficient funds");

    if (pwallet->GetBroadcastTransactions() && !g_connman) {
        throw JSONRPCError(RPC_CLIENT_P2P_DISABLED, "Error: Peer-to-peer functionality missing or disabled");
    }

    if (pwallet->m_wallet_unlock_staking_only)
    {
        std::string strError = _("Error: Wallet unlocked for staking only, unable to create transaction.");
        throw JSONRPCError(RPC_WALLET_ERROR, strError);
    }

    // Parse Bitcoin address
    CScript scriptPubKey = GetScriptForDestination(address);

    // Create and send the transaction
    CReserveKey reservekey(pwallet);
    CAmount nFeeRequired;
    std::string strError;
    std::vector<CRecipient> vecSend;
    int nChangePosRet = -1;
    CRecipient recipient = {scriptPubKey, nValue, fSubtractFeeFromAmount};
    vecSend.push_back(recipient);
    CTransactionRef tx;
    if (!pwallet->CreateTransaction(locked_chain, vecSend, tx, reservekey, nFeeRequired, nChangePosRet, strError, coin_control, true, 0, hasSender)) {
        if (!fSubtractFeeFromAmount && nValue + nFeeRequired > curBalance)
            strError = strprintf("Error: This transaction requires a transaction fee of at least %s", FormatMoney(nFeeRequired));
        throw JSONRPCError(RPC_WALLET_ERROR, strError);
    }
    CValidationState state;
    if (!pwallet->CommitTransaction(tx, std::move(mapValue), {} /* orderForm */, reservekey, g_connman.get(), state)) {
        strError = strprintf("Error: The transaction was rejected! Reason given: %s", FormatStateMessage(state));
        throw JSONRPCError(RPC_WALLET_ERROR, strError);
    }
    return tx;
}

static UniValue sendtoaddress(const JSONRPCRequest& request)
{
    std::shared_ptr<CWallet> const wallet = GetWalletForJSONRPCRequest(request);
    CWallet* const pwallet = wallet.get();

    if (!EnsureWalletIsAvailable(pwallet, request.fHelp)) {
        return NullUniValue;
    }

    if (request.fHelp || request.params.size() < 2 || request.params.size() > 10)
        throw std::runtime_error(
            RPCHelpMan{"sendtoaddress",
                "\nSend an amount to a given address." +
                    HelpRequiringPassphrase(pwallet) + "\n",
                {
                    {"address", RPCArg::Type::STR, RPCArg::Optional::NO, "The qtum address to send to."},
                    {"amount", RPCArg::Type::AMOUNT, RPCArg::Optional::NO, "The amount in " + CURRENCY_UNIT + " to send. eg 0.1"},
                    {"comment", RPCArg::Type::STR, RPCArg::Optional::OMITTED_NAMED_ARG, "A comment used to store what the transaction is for.\n"
            "                             This is not part of the transaction, just kept in your wallet."},
                    {"comment_to", RPCArg::Type::STR, RPCArg::Optional::OMITTED_NAMED_ARG, "A comment to store the name of the person or organization\n"
            "                             to which you're sending the transaction. This is not part of the \n"
            "                             transaction, just kept in your wallet."},
                    {"subtractfeefromamount", RPCArg::Type::BOOL, /* default */ "false", "The fee will be deducted from the amount being sent.\n"
            "                             The recipient will receive less qtums than you enter in the amount field."},
                    {"replaceable", RPCArg::Type::BOOL, /* default */ "fallback to wallet's default", "Allow this transaction to be replaced by a transaction with higher fees via BIP 125"},
                    {"conf_target", RPCArg::Type::NUM, /* default */ "fallback to wallet's default", "Confirmation target (in blocks)"},
                    {"estimate_mode", RPCArg::Type::STR, /* default */ "UNSET", "The fee estimate mode, must be one of:\n"
            "       \"UNSET\"\n"
            "       \"ECONOMICAL\"\n"
            "       \"CONSERVATIVE\""},
                    {"senderaddress", RPCArg::Type::STR, RPCArg::Optional::OMITTED_NAMED_ARG, "The quantum address that will be used to send money from."},
                    {"changeToSender", RPCArg::Type::BOOL, /* default */ "false", "Return the change to the sender."},
                },
                RPCResult{
            "\"txid\"                  (string) The transaction id.\n"
                },
                RPCExamples{
                    HelpExampleCli("sendtoaddress", "\"QM72Sfpbz1BPpXFHz9m3CdqATR44Jvaydd\" 0.1")
            + HelpExampleCli("sendtoaddress", "\"QM72Sfpbz1BPpXFHz9m3CdqATR44Jvaydd\" 0.1 \"donation\" \"seans outpost\"")
            + HelpExampleCli("sendtoaddress", "\"QM72Sfpbz1BPpXFHz9m3CdqATR44Jvaydd\" 0.1 \"\" \"\" true")
            + HelpExampleCli("sendtoaddress", "\"QM72Sfpbz1BPpXFHz9m3CdqATR44Jvaydd\", 0.1, \"donation\", \"seans outpost\", false, null, null, \"\", \"QX1GkJdye9WoUnrE2v6ZQhQ72EUVDtGXQX\", true")
            + HelpExampleRpc("sendtoaddress", "\"QM72Sfpbz1BPpXFHz9m3CdqATR44Jvaydd\", 0.1, \"donation\", \"seans outpost\""
            + HelpExampleRpc("sendtoaddress", "\"QM72Sfpbz1BPpXFHz9m3CdqATR44Jvaydd\", 0.1, \"donation\", \"seans outpost\", false, null, null, \"\", \"QX1GkJdye9WoUnrE2v6ZQhQ72EUVDtGXQX\", true"))
                },
            }.ToString());

    // Make sure the results are valid at least up to the most recent block
    // the user could have gotten from another RPC command prior to now
    pwallet->BlockUntilSyncedToCurrentChain();

    auto locked_chain = pwallet->chain().lock();
    LOCK(pwallet->cs_wallet);

    CTxDestination dest = DecodeDestination(request.params[0].get_str());
    if (!IsValidDestination(dest)) {
        throw JSONRPCError(RPC_INVALID_ADDRESS_OR_KEY, "Invalid Qtum address");
    }

    // Amount
    CAmount nAmount = AmountFromValue(request.params[1]);
    if (nAmount <= 0)
        throw JSONRPCError(RPC_TYPE_ERROR, "Invalid amount for send");

    // Wallet comments
    mapValue_t mapValue;
    if (!request.params[2].isNull() && !request.params[2].get_str().empty())
        mapValue["comment"] = request.params[2].get_str();
    if (!request.params[3].isNull() && !request.params[3].get_str().empty())
        mapValue["to"] = request.params[3].get_str();

    bool fSubtractFeeFromAmount = false;
    if (!request.params[4].isNull()) {
        fSubtractFeeFromAmount = request.params[4].get_bool();
    }

    CCoinControl coin_control;
    if (!request.params[5].isNull()) {
        coin_control.m_signal_bip125_rbf = request.params[5].get_bool();
    }

    if (!request.params[6].isNull()) {
        coin_control.m_confirm_target = ParseConfirmTarget(request.params[6]);
    }

    if (request.params.size() > 7 && !request.params[7].isNull()) {
        std::string estimate_mode = request.params[7].get_str();
        if (!estimate_mode.empty() && !FeeModeFromString(estimate_mode, coin_control.m_fee_mode)) {
            throw JSONRPCError(RPC_INVALID_PARAMETER, "Invalid estimate_mode parameter");
        }
    }

    bool fHasSender=false;
    CTxDestination senderAddress;
    if (request.params.size() > 8 && !request.params[8].isNull()){
    senderAddress = DecodeDestination(request.params[8].get_str());
        if (!IsValidDestination(senderAddress))
            throw JSONRPCError(RPC_INVALID_ADDRESS_OR_KEY, "Invalid Qtum address to send from");
        else
            fHasSender=true;
    }

    bool fChangeToSender=false;
    if (request.params.size() > 9 && !request.params[9].isNull()){
        fChangeToSender=request.params[9].get_bool();
    }

    if(fHasSender){
    //find a UTXO with sender address

     UniValue results(UniValue::VARR);
     std::vector<COutput> vecOutputs;

     coin_control.fAllowOtherInputs=true;

     assert(pwallet != NULL);
     pwallet->AvailableCoins(*locked_chain, vecOutputs, false, NULL, true);

     for(const COutput& out : vecOutputs) {
         CTxDestination destAdress;
         const CScript& scriptPubKey = out.tx->tx->vout[out.i].scriptPubKey;
         bool fValidAddress = ExtractDestination(scriptPubKey, destAdress);

         if (!fValidAddress || senderAddress != destAdress)
             continue;

         coin_control.Select(COutPoint(out.tx->GetHash(),out.i));

         break;

     }

        if(!coin_control.HasSelected()){
            throw JSONRPCError(RPC_TYPE_ERROR, "Sender address does not have any unspent outputs");
        }
        if(fChangeToSender){
            coin_control.destChange=senderAddress;
        }
    }

    EnsureWalletIsUnlocked(pwallet);

    CTransactionRef tx = SendMoney(*locked_chain, pwallet, dest, nAmount, fSubtractFeeFromAmount, coin_control, std::move(mapValue), {} /* fromAccount */, fHasSender);
    return tx->GetHash().GetHex();
}

static UniValue createcontract(const JSONRPCRequest& request){

    std::shared_ptr<CWallet> const wallet = GetWalletForJSONRPCRequest(request);
    CWallet* const pwallet = wallet.get();

    if (!EnsureWalletIsAvailable(pwallet, request.fHelp)) {
        return NullUniValue;
    }

    auto locked_chain = pwallet->chain().lock();
    LOCK(pwallet->cs_wallet);
    QtumDGP qtumDGP(globalState.get(), fGettingValuesDGP);
    uint64_t blockGasLimit = qtumDGP.getBlockGasLimit(chainActive.Height());
    uint64_t minGasPrice = CAmount(qtumDGP.getMinGasPrice(chainActive.Height()));
    CAmount nGasPrice = (minGasPrice>DEFAULT_GAS_PRICE)?minGasPrice:DEFAULT_GAS_PRICE;

    if (request.fHelp || request.params.size() < 1 || request.params.size() > 6)
        throw std::runtime_error(
                RPCHelpMan{"createcontract",
                "\nCreate a contract with bytcode." +
                HelpRequiringPassphrase(pwallet) + "\n",
                {
                    {"bytecode", RPCArg::Type::STR_HEX, RPCArg::Optional::NO, "contract bytcode."},
                    {"gasLimit", RPCArg::Type::AMOUNT, RPCArg::Optional::OMITTED, "gasLimit, default: "+i64tostr(DEFAULT_GAS_LIMIT_OP_CREATE)+", max: "+i64tostr(blockGasLimit)},
                    {"gasPrice", RPCArg::Type::AMOUNT, RPCArg::Optional::OMITTED, "gasPrice QTUM price per gas unit, default: "+FormatMoney(nGasPrice)+", min:"+FormatMoney(minGasPrice)},
                    {"senderaddress", RPCArg::Type::STR_HEX, RPCArg::Optional::OMITTED, "The quantum address that will be used to create the contract."},
                    {"broadcast", RPCArg::Type::BOOL, RPCArg::Optional::OMITTED, "Whether to broadcast the transaction or not."},
                    {"changeToSender", RPCArg::Type::BOOL, RPCArg::Optional::OMITTED, "Return the change to the sender."},
                },
                RPCResult{
                "[\n"
                "  {\n"
                "    \"txid\" : (string) The transaction id.\n"
                "    \"sender\" : (string) " + CURRENCY_UNIT + " address of the sender.\n"
                "    \"hash160\" : (string) ripemd-160 hash of the sender.\n"
                "    \"address\" : (string) expected contract address.\n"
                "  }\n"
                "]\n"
                },
                RPCExamples{
                HelpExampleCli("createcontract", "\"60606040525b33600060006101000a81548173ffffffffffffffffffffffffffffffffffffffff02191690836c010000000000000000000000009081020402179055506103786001600050819055505b600c80605b6000396000f360606040526008565b600256\"")
                + HelpExampleCli("createcontract", "\"60606040525b33600060006101000a81548173ffffffffffffffffffffffffffffffffffffffff02191690836c010000000000000000000000009081020402179055506103786001600050819055505b600c80605b6000396000f360606040526008565b600256\" 6000000 "+FormatMoney(minGasPrice)+" \"QM72Sfpbz1BPpXFHz9m3CdqATR44Jvaydd\" true")
                },
            }.ToString()
        );


    std::string bytecode=request.params[0].get_str();

    if(bytecode.size() % 2 != 0 || !CheckHex(bytecode))
        throw JSONRPCError(RPC_TYPE_ERROR, "Invalid data (data not hex)");

    uint64_t nGasLimit=DEFAULT_GAS_LIMIT_OP_CREATE;
    if (request.params.size() > 1){
        nGasLimit = request.params[1].get_int64();
        if (nGasLimit > blockGasLimit)
            throw JSONRPCError(RPC_TYPE_ERROR, "Invalid value for gasLimit (Maximum is: "+i64tostr(blockGasLimit)+")");
        if (nGasLimit < MINIMUM_GAS_LIMIT)
            throw JSONRPCError(RPC_TYPE_ERROR, "Invalid value for gasLimit (Minimum is: "+i64tostr(MINIMUM_GAS_LIMIT)+")");
        if (nGasLimit <= 0)
            throw JSONRPCError(RPC_TYPE_ERROR, "Invalid value for gasLimit");
    }

    if (request.params.size() > 2){
        nGasPrice = AmountFromValue(request.params[2]);
        if (nGasPrice <= 0)
            throw JSONRPCError(RPC_TYPE_ERROR, "Invalid value for gasPrice");
        CAmount maxRpcGasPrice = gArgs.GetArg("-rpcmaxgasprice", MAX_RPC_GAS_PRICE);
        if (nGasPrice > (int64_t)maxRpcGasPrice)
            throw JSONRPCError(RPC_TYPE_ERROR, "Invalid value for gasPrice, Maximum allowed in RPC calls is: "+FormatMoney(maxRpcGasPrice)+" (use -rpcmaxgasprice to change it)");
        if (nGasPrice < (int64_t)minGasPrice)
            throw JSONRPCError(RPC_TYPE_ERROR, "Invalid value for gasPrice (Minimum is: "+FormatMoney(minGasPrice)+")");
    }

    bool fHasSender=false;
    CTxDestination senderAddress;
    if (request.params.size() > 3){
        senderAddress = DecodeDestination(request.params[3].get_str());
        if (!IsValidDestination(senderAddress))
            throw JSONRPCError(RPC_INVALID_ADDRESS_OR_KEY, "Invalid Qtum address to send from");
        if (!IsValidContractSenderAddress(senderAddress))
            throw JSONRPCError(RPC_INVALID_ADDRESS_OR_KEY, "Invalid contract sender address. Only P2PK and P2PKH allowed");
        else
            fHasSender=true;
    }

    bool fBroadcast=true;
    if (request.params.size() > 4){
        fBroadcast=request.params[4].get_bool();
    }

    bool fChangeToSender=true;
    if (request.params.size() > 5){
        fChangeToSender=request.params[5].get_bool();
    }

    CCoinControl coinControl;

    CTxDestination signSenderAddress = CNoDestination();
    if(fHasSender){
        // Find a UTXO with sender address
        std::vector<COutput> vecOutputs;

        coinControl.fAllowOtherInputs=true;

        assert(pwallet != NULL);
        pwallet->AvailableCoins(*locked_chain, vecOutputs, false, NULL, true);

        for (const COutput& out : vecOutputs) {
            CTxDestination destAdress;
            const CScript& scriptPubKey = out.tx->tx->vout[out.i].scriptPubKey;
            bool fValidAddress = ExtractDestination(scriptPubKey, destAdress);

            if (!fValidAddress || senderAddress != destAdress)
                continue;

            coinControl.Select(COutPoint(out.tx->GetHash(),out.i));

            break;

        }

        if(coinControl.HasSelected())
        {
            // Change to the sender
            if(fChangeToSender){
                coinControl.destChange=senderAddress;
            }
        }
        else
        {
            // Create op sender transaction when op sender is activated
            int nHeight = chainActive.Height();
            if(!(nHeight >= Params().GetConsensus().QIP5Height))
                throw JSONRPCError(RPC_TYPE_ERROR, "Sender address does not have any unspent outputs");

            // Sign the sender in case of no UTXO
            signSenderAddress = senderAddress;
        }
    }
    EnsureWalletIsUnlocked(pwallet);

    CAmount nGasFee=nGasPrice*nGasLimit;

    CAmount curBalance = pwallet->GetBalance();

    // Check amount
    if (nGasFee <= 0)
        throw JSONRPCError(RPC_INVALID_PARAMETER, "Invalid amount");

    if (nGasFee > curBalance)
        throw JSONRPCError(RPC_WALLET_INSUFFICIENT_FUNDS, "Insufficient funds");

    // Build OP_EXEC script
    CScript scriptPubKey = CScript() << CScriptNum(VersionVM::GetEVMDefault().toRaw()) << CScriptNum(nGasLimit) << CScriptNum(nGasPrice) << ParseHex(bytecode) <<OP_CREATE;
    if(IsValidDestination(signSenderAddress))
    {
        CKeyID key_id = GetKeyForDestination(*pwallet, signSenderAddress);
        CKey key;
        if (!pwallet->GetKey(key_id, key)) {
            throw JSONRPCError(RPC_WALLET_ERROR, "Private key not available");
        }
        std::vector<unsigned char> scriptSig;
        scriptPubKey = (CScript() << CScriptNum(addresstype::PUBKEYHASH) << ToByteVector(key_id) << ToByteVector(scriptSig) << OP_SENDER) + scriptPubKey;
    }

    // Create and send the transaction
    CReserveKey reservekey(pwallet);
    CAmount nFeeRequired;
    std::string strError;
    std::vector<CRecipient> vecSend;
    int nChangePosRet = -1;
    CRecipient recipient = {scriptPubKey, 0, false};
    vecSend.push_back(recipient);

    // Select default sender address unspent output
    if(!coinControl.HasSelected() && !SetDefaultSenderAddress(pwallet, *locked_chain, coinControl))
        throw JSONRPCError(RPC_TYPE_ERROR, "Sender address fail to set. Does not have any P2PK or P2PKH unspent outputs.");

    CTransactionRef tx;
<<<<<<< HEAD
    if (!pwallet->CreateTransaction(*locked_chain, vecSend, tx, reservekey, nFeeRequired, nChangePosRet, strError, coinControl, true, nGasFee, fHasSender, signSenderAddress)) {
=======
    if (!pwallet->CreateTransaction(*locked_chain, vecSend, tx, reservekey, nFeeRequired, nChangePosRet, strError, coinControl, true, nGasFee, true)) {
>>>>>>> 2dea6164
        if (nFeeRequired > pwallet->GetBalance())
            strError = strprintf("Error: This transaction requires a transaction fee of at least %s because of its amount, complexity, or use of recently received funds!", FormatMoney(nFeeRequired));
        throw JSONRPCError(RPC_WALLET_ERROR, strError);
    }

    CTxDestination txSenderDest;
    GetSenderDest(pwallet, tx, txSenderDest);

    if (fHasSender && !(senderAddress == txSenderDest)){
           throw JSONRPCError(RPC_TYPE_ERROR, "Sender could not be set, transaction was not committed!");
    }

    UniValue result(UniValue::VOBJ);
    if(fBroadcast){
    CValidationState state;
    if (!pwallet->CommitTransaction(tx, {}, {}, reservekey, g_connman.get(), state))
        throw JSONRPCError(RPC_WALLET_ERROR, "Error: The transaction was rejected! This might happen if some of the coins in your wallet were already spent, such as if you used a copy of the wallet and coins were spent in the copy but not marked as spent here.");

    std::string txId=tx->GetHash().GetHex();
    result.pushKV("txid", txId);

    CTxDestination txSenderAdress(txSenderDest);
    CKeyID keyid = GetKeyForDestination(*pwallet, txSenderAdress);

    result.pushKV("sender", EncodeDestination(txSenderAdress));
    result.pushKV("hash160", HexStr(valtype(keyid.begin(),keyid.end())));

    std::vector<unsigned char> SHA256TxVout(32);
    std::vector<unsigned char> contractAddress(20);
    std::vector<unsigned char> txIdAndVout(tx->GetHash().begin(), tx->GetHash().end());
    uint32_t voutNumber=0;
    for (const CTxOut& txout : tx->vout) {
        if(txout.scriptPubKey.HasOpCreate()){
            std::vector<unsigned char> voutNumberChrs;
            if (voutNumberChrs.size() < sizeof(voutNumber))voutNumberChrs.resize(sizeof(voutNumber));
            std::memcpy(voutNumberChrs.data(), &voutNumber, sizeof(voutNumber));
            txIdAndVout.insert(txIdAndVout.end(),voutNumberChrs.begin(),voutNumberChrs.end());
            break;
        }
        voutNumber++;
    }
    CSHA256().Write(txIdAndVout.data(), txIdAndVout.size()).Finalize(SHA256TxVout.data());
    CRIPEMD160().Write(SHA256TxVout.data(), SHA256TxVout.size()).Finalize(contractAddress.data());
    result.pushKV("address", HexStr(contractAddress));
    }else{
    std::string strHex = EncodeHexTx(*tx, RPCSerializationFlags());
    result.pushKV("raw transaction", strHex);
    }
    return result;
}

static UniValue sendtocontract(const JSONRPCRequest& request){

    std::shared_ptr<CWallet> const wallet = GetWalletForJSONRPCRequest(request);
    CWallet* const pwallet = wallet.get();

    if (!EnsureWalletIsAvailable(pwallet, request.fHelp)) {
        return NullUniValue;
    }

    auto locked_chain = pwallet->chain().lock();
    LOCK(pwallet->cs_wallet);
    QtumDGP qtumDGP(globalState.get(), fGettingValuesDGP);
    uint64_t blockGasLimit = qtumDGP.getBlockGasLimit(chainActive.Height());
    uint64_t minGasPrice = CAmount(qtumDGP.getMinGasPrice(chainActive.Height()));
    CAmount nGasPrice = (minGasPrice>DEFAULT_GAS_PRICE)?minGasPrice:DEFAULT_GAS_PRICE;

    if (request.fHelp || request.params.size() < 2 || request.params.size() > 8)
        throw std::runtime_error(
                RPCHelpMan{"sendtocontract",
                    "\nSend funds and data to a contract." +
                    HelpRequiringPassphrase(pwallet) + "\n",
                    {
                        {"contractaddress", RPCArg::Type::STR_HEX, RPCArg::Optional::NO, "The contract address that will receive the funds and data."},
                        {"datahex", RPCArg::Type::STR_HEX, RPCArg::Optional::NO, "data to send."},
                        {"amount", RPCArg::Type::AMOUNT, RPCArg::Optional::OMITTED, "The amount in " + CURRENCY_UNIT + " to send. eg 0.1, default: 0"},
                        {"gasLimit", RPCArg::Type::AMOUNT, RPCArg::Optional::OMITTED, "gasLimit, default: "+i64tostr(DEFAULT_GAS_LIMIT_OP_SEND)+", max: "+i64tostr(blockGasLimit)},
                        {"gasPrice", RPCArg::Type::AMOUNT, RPCArg::Optional::OMITTED, "gasPrice Qtum price per gas unit, default: "+FormatMoney(nGasPrice)+", min:"+FormatMoney(minGasPrice)},
                        {"senderaddress", RPCArg::Type::STR_HEX, RPCArg::Optional::OMITTED, "The quantum address that will be used as sender."},
                        {"broadcast", RPCArg::Type::BOOL, RPCArg::Optional::OMITTED, "Whether to broadcast the transaction or not."},
                        {"changeToSender", RPCArg::Type::BOOL, RPCArg::Optional::OMITTED, "Return the change to the sender."},
                    },
                    RPCResult{
                    "[\n"
                    "  {\n"
                    "    \"txid\" : (string) The transaction id.\n"
                    "    \"sender\" : (string) " + CURRENCY_UNIT + " address of the sender.\n"
                    "    \"hash160\" : (string) ripemd-160 hash of the sender.\n"
                    "  }\n"
                    "]\n"
                    },
                    RPCExamples{
                    HelpExampleCli("sendtocontract", "\"c6ca2697719d00446d4ea51f6fac8fd1e9310214\" \"54f6127f\"")
                    + HelpExampleCli("sendtocontract", "\"c6ca2697719d00446d4ea51f6fac8fd1e9310214\" \"54f6127f\" 12.0015 6000000 "+FormatMoney(minGasPrice)+" \"QM72Sfpbz1BPpXFHz9m3CdqATR44Jvaydd\"")
                    },
                }.ToString()
        );


    std::string contractaddress = request.params[0].get_str();
    if(contractaddress.size() != 40 || !CheckHex(contractaddress))
        throw JSONRPCError(RPC_INVALID_ADDRESS_OR_KEY, "Incorrect contract address");

    dev::Address addrAccount(contractaddress);
    if(!globalState->addressInUse(addrAccount))
        throw JSONRPCError(RPC_INVALID_ADDRESS_OR_KEY, "contract address does not exist");

    std::string datahex = request.params[1].get_str();
    if(datahex.size() % 2 != 0 || !CheckHex(datahex))
        throw JSONRPCError(RPC_TYPE_ERROR, "Invalid data (data not hex)");

    CAmount nAmount = 0;
    if (request.params.size() > 2){
        nAmount = AmountFromValue(request.params[2]);
        if (nAmount < 0)
            throw JSONRPCError(RPC_TYPE_ERROR, "Invalid amount for send");
    }

    uint64_t nGasLimit=DEFAULT_GAS_LIMIT_OP_SEND;
    if (request.params.size() > 3){
        nGasLimit = request.params[3].get_int64();
        if (nGasLimit > blockGasLimit)
            throw JSONRPCError(RPC_TYPE_ERROR, "Invalid value for gasLimit (Maximum is: "+i64tostr(blockGasLimit)+")");
        if (nGasLimit < MINIMUM_GAS_LIMIT)
            throw JSONRPCError(RPC_TYPE_ERROR, "Invalid value for gasLimit (Minimum is: "+i64tostr(MINIMUM_GAS_LIMIT)+")");
        if (nGasLimit <= 0)
            throw JSONRPCError(RPC_TYPE_ERROR, "Invalid value for gasLimit");
    }

    if (request.params.size() > 4){
        nGasPrice = AmountFromValue(request.params[4]);
        if (nGasPrice <= 0)
            throw JSONRPCError(RPC_TYPE_ERROR, "Invalid value for gasPrice");
        CAmount maxRpcGasPrice = gArgs.GetArg("-rpcmaxgasprice", MAX_RPC_GAS_PRICE);
        if (nGasPrice > (int64_t)maxRpcGasPrice)
            throw JSONRPCError(RPC_TYPE_ERROR, "Invalid value for gasPrice, Maximum allowed in RPC calls is: "+FormatMoney(maxRpcGasPrice)+" (use -rpcmaxgasprice to change it)");
        if (nGasPrice < (int64_t)minGasPrice)
            throw JSONRPCError(RPC_TYPE_ERROR, "Invalid value for gasPrice (Minimum is: "+FormatMoney(minGasPrice)+")");
    }

    bool fHasSender=false;
    CTxDestination senderAddress;
    if (request.params.size() > 5){
        senderAddress = DecodeDestination(request.params[5].get_str());
        if (!IsValidDestination(senderAddress))
            throw JSONRPCError(RPC_INVALID_ADDRESS_OR_KEY, "Invalid Qtum address to send from");
        if (!IsValidContractSenderAddress(senderAddress))
            throw JSONRPCError(RPC_INVALID_ADDRESS_OR_KEY, "Invalid contract sender address. Only P2PK and P2PKH allowed");
        else
            fHasSender=true;
    }

    bool fBroadcast=true;
    if (request.params.size() > 6){
        fBroadcast=request.params[6].get_bool();
    }

    bool fChangeToSender=true;
    if (request.params.size() > 7){
        fChangeToSender=request.params[7].get_bool();
    }

    CCoinControl coinControl;

    CTxDestination signSenderAddress = CNoDestination();
    if(fHasSender){
        // Find a UTXO with sender address
        std::vector<COutput> vecOutputs;

        coinControl.fAllowOtherInputs=true;

        assert(pwallet != NULL);
        pwallet->AvailableCoins(*locked_chain, vecOutputs, false, NULL, true);

        for (const COutput& out : vecOutputs) {

            CTxDestination destAdress;
            const CScript& scriptPubKey = out.tx->tx->vout[out.i].scriptPubKey;
            bool fValidAddress = ExtractDestination(scriptPubKey, destAdress);

            if (!fValidAddress || senderAddress != destAdress)
                continue;

            coinControl.Select(COutPoint(out.tx->GetHash(),out.i));

            break;

        }

        if(coinControl.HasSelected())
        {
            // Change to the sender
            if(fChangeToSender){
                coinControl.destChange=senderAddress;
            }
        }
        else
        {
            // Create op sender transaction when op sender is activated
            int nHeight = chainActive.Height();
            if(!(nHeight >= Params().GetConsensus().QIP5Height))
                throw JSONRPCError(RPC_TYPE_ERROR, "Sender address does not have any unspent outputs");

            // Sign the sender in case of no UTXO
            signSenderAddress = senderAddress;
        }
    }

    EnsureWalletIsUnlocked(pwallet);

    CAmount nGasFee=nGasPrice*nGasLimit;

    CAmount curBalance = pwallet->GetBalance();

    // Check amount
    if (nGasFee <= 0)
        throw JSONRPCError(RPC_INVALID_PARAMETER, "Invalid amount for gas fee");

    if (nAmount+nGasFee > curBalance)
        throw JSONRPCError(RPC_WALLET_INSUFFICIENT_FUNDS, "Insufficient funds");

    // Build OP_EXEC_ASSIGN script
    CScript scriptPubKey = CScript() << CScriptNum(VersionVM::GetEVMDefault().toRaw()) << CScriptNum(nGasLimit) << CScriptNum(nGasPrice) << ParseHex(datahex) << ParseHex(contractaddress) << OP_CALL;
    if(IsValidDestination(signSenderAddress))
    {
        CKeyID key_id = GetKeyForDestination(*pwallet, signSenderAddress);
        CKey key;
        if (!pwallet->GetKey(key_id, key)) {
            throw JSONRPCError(RPC_WALLET_ERROR, "Private key not available");
        }
        std::vector<unsigned char> scriptSig;
        scriptPubKey = (CScript() << CScriptNum(addresstype::PUBKEYHASH) << ToByteVector(key_id) << ToByteVector(scriptSig) << OP_SENDER) + scriptPubKey;
    }

    // Create and send the transaction
    CReserveKey reservekey(pwallet);
    CAmount nFeeRequired;
    std::string strError;
    std::vector<CRecipient> vecSend;
    int nChangePosRet = -1;
    CRecipient recipient = {scriptPubKey, nAmount, false};
    vecSend.push_back(recipient);

    // Select default sender address unspent output
    if(!coinControl.HasSelected() && !SetDefaultSenderAddress(pwallet, *locked_chain, coinControl))
        throw JSONRPCError(RPC_TYPE_ERROR, "Sender address fail to set. Does not have any P2PK or P2PKH unspent outputs.");

    CTransactionRef tx;
<<<<<<< HEAD
    if (!pwallet->CreateTransaction(*locked_chain, vecSend, tx, reservekey, nFeeRequired, nChangePosRet, strError, coinControl, true, nGasFee, fHasSender, signSenderAddress)) {
=======
    if (!pwallet->CreateTransaction(*locked_chain, vecSend, tx, reservekey, nFeeRequired, nChangePosRet, strError, coinControl, true, nGasFee, true)) {
>>>>>>> 2dea6164
        if (nFeeRequired > pwallet->GetBalance())
            strError = strprintf("Error: This transaction requires a transaction fee of at least %s because of its amount, complexity, or use of recently received funds!", FormatMoney(nFeeRequired));
        throw JSONRPCError(RPC_WALLET_ERROR, strError);
    }

    CTxDestination txSenderDest;
    GetSenderDest(pwallet, tx, txSenderDest);

    if (fHasSender && !(senderAddress == txSenderDest)){
        throw JSONRPCError(RPC_TYPE_ERROR, "Sender could not be set, transaction was not committed!");
    }

    UniValue result(UniValue::VOBJ);

    if(fBroadcast){


        CValidationState state;
        if (!pwallet->CommitTransaction(tx, {}, {}, reservekey, g_connman.get(), state))
            throw JSONRPCError(RPC_WALLET_ERROR, "Error: The transaction was rejected! This might happen if some of the coins in your wallet were already spent, such as if you used a copy of the wallet and coins were spent in the copy but not marked as spent here.");

        std::string txId=tx->GetHash().GetHex();
        result.pushKV("txid", txId);

        CTxDestination txSenderAdress(txSenderDest);
        CKeyID keyid = GetKeyForDestination(*pwallet, txSenderAdress);

        result.pushKV("sender", EncodeDestination(txSenderAdress));
        result.pushKV("hash160", HexStr(valtype(keyid.begin(),keyid.end())));
    }else{
        std::string strHex = EncodeHexTx(*tx, RPCSerializationFlags());
        result.pushKV("raw transaction", strHex);
    }

    return result;
}

static UniValue listaddressgroupings(const JSONRPCRequest& request)
{
    std::shared_ptr<CWallet> const wallet = GetWalletForJSONRPCRequest(request);
    CWallet* const pwallet = wallet.get();

    if (!EnsureWalletIsAvailable(pwallet, request.fHelp)) {
        return NullUniValue;
    }

    if (request.fHelp || request.params.size() != 0)
        throw std::runtime_error(
            RPCHelpMan{"listaddressgroupings",
                "\nLists groups of addresses which have had their common ownership\n"
                "made public by common use as inputs or as the resulting change\n"
                "in past transactions\n",
                {},
                RPCResult{
            "[\n"
            "  [\n"
            "    [\n"
            "      \"address\",            (string) The qtum address\n"
            "      amount,                 (numeric) The amount in " + CURRENCY_UNIT + "\n"
            "      \"label\"               (string, optional) The label\n"
            "    ]\n"
            "    ,...\n"
            "  ]\n"
            "  ,...\n"
            "]\n"
                },
                RPCExamples{
                    HelpExampleCli("listaddressgroupings", "")
            + HelpExampleRpc("listaddressgroupings", "")
                },
            }.ToString());

    // Make sure the results are valid at least up to the most recent block
    // the user could have gotten from another RPC command prior to now
    pwallet->BlockUntilSyncedToCurrentChain();

    auto locked_chain = pwallet->chain().lock();
    LOCK(pwallet->cs_wallet);

    UniValue jsonGroupings(UniValue::VARR);
    std::map<CTxDestination, CAmount> balances = pwallet->GetAddressBalances(*locked_chain);
    for (const std::set<CTxDestination>& grouping : pwallet->GetAddressGroupings()) {
        UniValue jsonGrouping(UniValue::VARR);
        for (const CTxDestination& address : grouping)
        {
            UniValue addressInfo(UniValue::VARR);
            addressInfo.push_back(EncodeDestination(address));
            addressInfo.push_back(ValueFromAmount(balances[address]));
            {
                if (pwallet->mapAddressBook.find(address) != pwallet->mapAddressBook.end()) {
                    addressInfo.push_back(pwallet->mapAddressBook.find(address)->second.name);
                }
            }
            jsonGrouping.push_back(addressInfo);
        }
        jsonGroupings.push_back(jsonGrouping);
    }
    return jsonGroupings;
}

static UniValue signmessage(const JSONRPCRequest& request)
{
    std::shared_ptr<CWallet> const wallet = GetWalletForJSONRPCRequest(request);
    CWallet* const pwallet = wallet.get();

    if (!EnsureWalletIsAvailable(pwallet, request.fHelp)) {
        return NullUniValue;
    }

    if (request.fHelp || request.params.size() != 2)
        throw std::runtime_error(
            RPCHelpMan{"signmessage",
                "\nSign a message with the private key of an address" +
                    HelpRequiringPassphrase(pwallet) + "\n",
                {
                    {"address", RPCArg::Type::STR, RPCArg::Optional::NO, "The qtum address to use for the private key."},
                    {"message", RPCArg::Type::STR, RPCArg::Optional::NO, "The message to create a signature of."},
                },
                RPCResult{
            "\"signature\"          (string) The signature of the message encoded in base 64\n"
                },
                RPCExamples{
            "\nUnlock the wallet for 30 seconds\n"
            + HelpExampleCli("walletpassphrase", "\"mypassphrase\" 30") +
            "\nCreate the signature\n"
            + HelpExampleCli("signmessage", "\"QD1ZrZNe3JUo7ZycKEYQQiQAWd9y54F4XX\" \"my message\"") +
            "\nVerify the signature\n"
            + HelpExampleCli("verifymessage", "\"QD1ZrZNe3JUo7ZycKEYQQiQAWd9y54F4XX\" \"signature\" \"my message\"") +
            "\nAs a JSON-RPC call\n"
            + HelpExampleRpc("signmessage", "\"QD1ZrZNe3JUo7ZycKEYQQiQAWd9y54F4XX\", \"my message\"")
                },
            }.ToString());

    auto locked_chain = pwallet->chain().lock();
    LOCK(pwallet->cs_wallet);

    EnsureWalletIsUnlocked(pwallet);

    std::string strAddress = request.params[0].get_str();
    std::string strMessage = request.params[1].get_str();

    CTxDestination dest = DecodeDestination(strAddress);
    if (!IsValidDestination(dest)) {
        throw JSONRPCError(RPC_TYPE_ERROR, "Invalid address");
    }

    const CKeyID *keyID = boost::get<CKeyID>(&dest);
    if (!keyID) {
        throw JSONRPCError(RPC_TYPE_ERROR, "Address does not refer to key");
    }

    CKey key;
    if (!pwallet->GetKey(*keyID, key)) {
        throw JSONRPCError(RPC_WALLET_ERROR, "Private key not available");
    }

    CHashWriter ss(SER_GETHASH, 0);
    ss << strMessageMagic;
    ss << strMessage;

    std::vector<unsigned char> vchSig;
    if (!key.SignCompact(ss.GetHash(), vchSig))
        throw JSONRPCError(RPC_INVALID_ADDRESS_OR_KEY, "Sign failed");

    return EncodeBase64(vchSig.data(), vchSig.size());
}

static UniValue getreceivedbyaddress(const JSONRPCRequest& request)
{
    std::shared_ptr<CWallet> const wallet = GetWalletForJSONRPCRequest(request);
    CWallet* const pwallet = wallet.get();

    if (!EnsureWalletIsAvailable(pwallet, request.fHelp)) {
        return NullUniValue;
    }

    if (request.fHelp || request.params.size() < 1 || request.params.size() > 2)
        throw std::runtime_error(
            RPCHelpMan{"getreceivedbyaddress",
                "\nReturns the total amount received by the given address in transactions with at least minconf confirmations.\n",
                {
                    {"address", RPCArg::Type::STR, RPCArg::Optional::NO, "The qtum address for transactions."},
                    {"minconf", RPCArg::Type::NUM, /* default */ "1", "Only include transactions confirmed at least this many times."},
                },
                RPCResult{
            "amount   (numeric) The total amount in " + CURRENCY_UNIT + " received at this address.\n"
                },
                RPCExamples{
            "\nThe amount from transactions with at least 1 confirmation\n"
            + HelpExampleCli("getreceivedbyaddress", "\"QD1ZrZNe3JUo7ZycKEYQQiQAWd9y54F4XX\"") +
            "\nThe amount including unconfirmed transactions, zero confirmations\n"
            + HelpExampleCli("getreceivedbyaddress", "\"QD1ZrZNe3JUo7ZycKEYQQiQAWd9y54F4XX\" 0") +
            "\nThe amount with at least 6 confirmations, very safe\n"
            + HelpExampleCli("getreceivedbyaddress", "\"QD1ZrZNe3JUo7ZycKEYQQiQAWd9y54F4XX\" 6") +
            "\nAs a JSON-RPC call\n"
            + HelpExampleRpc("getreceivedbyaddress", "\"QD1ZrZNe3JUo7ZycKEYQQiQAWd9y54F4XX\", 6")
                },
            }.ToString());

    // Make sure the results are valid at least up to the most recent block
    // the user could have gotten from another RPC command prior to now
    pwallet->BlockUntilSyncedToCurrentChain();

    LockAnnotation lock(::cs_main); // Temporary, for CheckFinalTx below. Removed in upcoming commit.
    auto locked_chain = pwallet->chain().lock();
    LOCK(pwallet->cs_wallet);

    // Bitcoin address
    CTxDestination dest = DecodeDestination(request.params[0].get_str());
    if (!IsValidDestination(dest)) {
        throw JSONRPCError(RPC_INVALID_ADDRESS_OR_KEY, "Invalid Qtum address");
    }
    CScript scriptPubKey = GetScriptForDestination(dest);
    if (!IsMine(*pwallet, scriptPubKey)) {
        throw JSONRPCError(RPC_WALLET_ERROR, "Address not found in wallet");
    }

    // Minimum confirmations
    int nMinDepth = 1;
    if (!request.params[1].isNull())
        nMinDepth = request.params[1].get_int();

    // Tally
    CAmount nAmount = 0;
    for (const std::pair<const uint256, CWalletTx>& pairWtx : pwallet->mapWallet) {
        const CWalletTx& wtx = pairWtx.second;
        if (wtx.IsCoinBase() || !CheckFinalTx(*wtx.tx))
            continue;

        for (const CTxOut& txout : wtx.tx->vout)
            if (txout.scriptPubKey == scriptPubKey)
                if (wtx.GetDepthInMainChain(*locked_chain) >= nMinDepth)
                    nAmount += txout.nValue;
    }

    return  ValueFromAmount(nAmount);
}


static UniValue getreceivedbylabel(const JSONRPCRequest& request)
{
    std::shared_ptr<CWallet> const wallet = GetWalletForJSONRPCRequest(request);
    CWallet* const pwallet = wallet.get();

    if (!EnsureWalletIsAvailable(pwallet, request.fHelp)) {
        return NullUniValue;
    }

    if (request.fHelp || request.params.size() < 1 || request.params.size() > 2)
        throw std::runtime_error(
            RPCHelpMan{"getreceivedbylabel",
                "\nReturns the total amount received by addresses with <label> in transactions with at least [minconf] confirmations.\n",
                {
                    {"label", RPCArg::Type::STR, RPCArg::Optional::NO, "The selected label, may be the default label using \"\"."},
                    {"minconf", RPCArg::Type::NUM, /* default */ "1", "Only include transactions confirmed at least this many times."},
                },
                RPCResult{
            "amount              (numeric) The total amount in " + CURRENCY_UNIT + " received for this label.\n"
                },
                RPCExamples{
            "\nAmount received by the default label with at least 1 confirmation\n"
            + HelpExampleCli("getreceivedbylabel", "\"\"") +
            "\nAmount received at the tabby label including unconfirmed amounts with zero confirmations\n"
            + HelpExampleCli("getreceivedbylabel", "\"tabby\" 0") +
            "\nThe amount with at least 6 confirmations\n"
            + HelpExampleCli("getreceivedbylabel", "\"tabby\" 6") +
            "\nAs a JSON-RPC call\n"
            + HelpExampleRpc("getreceivedbylabel", "\"tabby\", 6")
                },
            }.ToString());

    // Make sure the results are valid at least up to the most recent block
    // the user could have gotten from another RPC command prior to now
    pwallet->BlockUntilSyncedToCurrentChain();

    LockAnnotation lock(::cs_main); // Temporary, for CheckFinalTx below. Removed in upcoming commit.
    auto locked_chain = pwallet->chain().lock();
    LOCK(pwallet->cs_wallet);

    // Minimum confirmations
    int nMinDepth = 1;
    if (!request.params[1].isNull())
        nMinDepth = request.params[1].get_int();

    // Get the set of pub keys assigned to label
    std::string label = LabelFromValue(request.params[0]);
    std::set<CTxDestination> setAddress = pwallet->GetLabelAddresses(label);

    // Tally
    CAmount nAmount = 0;
    for (const std::pair<const uint256, CWalletTx>& pairWtx : pwallet->mapWallet) {
        const CWalletTx& wtx = pairWtx.second;
        if (wtx.IsCoinBase() || !CheckFinalTx(*wtx.tx))
            continue;

        for (const CTxOut& txout : wtx.tx->vout)
        {
            CTxDestination address;
            if (ExtractDestination(txout.scriptPubKey, address) && IsMine(*pwallet, address) && setAddress.count(address)) {
                if (wtx.GetDepthInMainChain(*locked_chain) >= nMinDepth)
                    nAmount += txout.nValue;
            }
        }
    }

    return ValueFromAmount(nAmount);
}


static UniValue getbalance(const JSONRPCRequest& request)
{
    std::shared_ptr<CWallet> const wallet = GetWalletForJSONRPCRequest(request);
    CWallet* const pwallet = wallet.get();

    if (!EnsureWalletIsAvailable(pwallet, request.fHelp)) {
        return NullUniValue;
    }

    if (request.fHelp || (request.params.size() > 3 ))
        throw std::runtime_error(
            RPCHelpMan{"getbalance",
                "\nReturns the total available balance.\n"
                "The available balance is what the wallet considers currently spendable, and is\n"
                "thus affected by options which limit spendability such as -spendzeroconfchange.\n",
                {
                    {"dummy", RPCArg::Type::STR, RPCArg::Optional::OMITTED_NAMED_ARG, "Remains for backward compatibility. Must be excluded or set to \"*\"."},
                    {"minconf", RPCArg::Type::NUM, /* default */ "0", "Only include transactions confirmed at least this many times."},
                    {"include_watchonly", RPCArg::Type::BOOL, /* default */ "false", "Also include balance in watch-only addresses (see 'importaddress')"},
                },
                RPCResult{
            "amount              (numeric) The total amount in " + CURRENCY_UNIT + " received for this wallet.\n"
                },
                RPCExamples{
            "\nThe total amount in the wallet with 1 or more confirmations\n"
            + HelpExampleCli("getbalance", "") +
            "\nThe total amount in the wallet at least 6 blocks confirmed\n"
            + HelpExampleCli("getbalance", "\"*\" 6") +
            "\nAs a JSON-RPC call\n"
            + HelpExampleRpc("getbalance", "\"*\", 6")
                },
            }.ToString());

    // Make sure the results are valid at least up to the most recent block
    // the user could have gotten from another RPC command prior to now
    pwallet->BlockUntilSyncedToCurrentChain();

    auto locked_chain = pwallet->chain().lock();
    LOCK(pwallet->cs_wallet);

    const UniValue& dummy_value = request.params[0];
    if (!dummy_value.isNull() && dummy_value.get_str() != "*") {
        throw JSONRPCError(RPC_METHOD_DEPRECATED, "dummy first argument must be excluded or set to \"*\".");
    }

    int min_depth = 0;
    if (!request.params[1].isNull()) {
        min_depth = request.params[1].get_int();
    }

    isminefilter filter = ISMINE_SPENDABLE;
    if (!request.params[2].isNull() && request.params[2].get_bool()) {
        filter = filter | ISMINE_WATCH_ONLY;
    }

    return ValueFromAmount(pwallet->GetBalance(filter, min_depth));
}

static UniValue getunconfirmedbalance(const JSONRPCRequest &request)
{
    std::shared_ptr<CWallet> const wallet = GetWalletForJSONRPCRequest(request);
    CWallet* const pwallet = wallet.get();

    if (!EnsureWalletIsAvailable(pwallet, request.fHelp)) {
        return NullUniValue;
    }

    if (request.fHelp || request.params.size() > 0)
        throw std::runtime_error(
            RPCHelpMan{"getunconfirmedbalance",
                "Returns the server's total unconfirmed balance\n",
                {},
                RPCResults{},
                RPCExamples{""},
            }.ToString());

    // Make sure the results are valid at least up to the most recent block
    // the user could have gotten from another RPC command prior to now
    pwallet->BlockUntilSyncedToCurrentChain();

    auto locked_chain = pwallet->chain().lock();
    LOCK(pwallet->cs_wallet);

    return ValueFromAmount(pwallet->GetUnconfirmedBalance());
}


static UniValue sendmany(const JSONRPCRequest& request)
{
    std::shared_ptr<CWallet> const wallet = GetWalletForJSONRPCRequest(request);
    CWallet* const pwallet = wallet.get();

    if (!EnsureWalletIsAvailable(pwallet, request.fHelp)) {
        return NullUniValue;
    }

    if (request.fHelp || request.params.size() < 2 || request.params.size() > 8)
        throw std::runtime_error(
            RPCHelpMan{"sendmany",
                "\nSend multiple times. Amounts are double-precision floating point numbers." +
                    HelpRequiringPassphrase(pwallet) + "\n",
                {
                    {"dummy", RPCArg::Type::STR, RPCArg::Optional::NO, "Must be set to \"\" for backwards compatibility.", "\"\""},
                    {"amounts", RPCArg::Type::OBJ, RPCArg::Optional::NO, "A json object with addresses and amounts",
                        {
                            {"address", RPCArg::Type::AMOUNT, RPCArg::Optional::NO, "The qtum address is the key, the numeric amount (can be string) in " + CURRENCY_UNIT + " is the value"},
                        },
                    },
                    {"minconf", RPCArg::Type::NUM, /* default */ "1", "Only use the balance confirmed at least this many times."},
                    {"comment", RPCArg::Type::STR, RPCArg::Optional::OMITTED_NAMED_ARG, "A comment"},
                    {"subtractfeefrom", RPCArg::Type::ARR, RPCArg::Optional::OMITTED_NAMED_ARG, "A json array with addresses.\n"
            "                           The fee will be equally deducted from the amount of each selected address.\n"
            "                           Those recipients will receive less qtums than you enter in their corresponding amount field.\n"
            "                           If no addresses are specified here, the sender pays the fee.",
                        {
                            {"address", RPCArg::Type::STR, RPCArg::Optional::OMITTED, "Subtract fee from this address"},
                        },
                    },
                    {"replaceable", RPCArg::Type::BOOL, /* default */ "fallback to wallet's default", "Allow this transaction to be replaced by a transaction with higher fees via BIP 125"},
                    {"conf_target", RPCArg::Type::NUM, /* default */ "fallback to wallet's default", "Confirmation target (in blocks)"},
                    {"estimate_mode", RPCArg::Type::STR, /* default */ "UNSET", "The fee estimate mode, must be one of:\n"
            "       \"UNSET\"\n"
            "       \"ECONOMICAL\"\n"
            "       \"CONSERVATIVE\""},
                },
                 RPCResult{
            "\"txid\"                   (string) The transaction id for the send. Only 1 transaction is created regardless of \n"
            "                                    the number of addresses.\n"
                 },
                RPCExamples{
            "\nSend two amounts to two different addresses:\n"
            + HelpExampleCli("sendmany", "\"\" \"{\\\"QD1ZrZNe3JUo7ZycKEYQQiQAWd9y54F4XX\\\":0.01,\\\"Q353tsE8YMTA4EuV7dgUXGjNFf9KpVvKHz\\\":0.02}\"") +
            "\nSend two amounts to two different addresses setting the confirmation and comment:\n"
            + HelpExampleCli("sendmany", "\"\" \"{\\\"QD1ZrZNe3JUo7ZycKEYQQiQAWd9y54F4XX\\\":0.01,\\\"Q353tsE8YMTA4EuV7dgUXGjNFf9KpVvKHz\\\":0.02}\" 6 \"testing\"") +
            "\nSend two amounts to two different addresses, subtract fee from amount:\n"
            + HelpExampleCli("sendmany", "\"\" \"{\\\"QD1ZrZNe3JUo7ZycKEYQQiQAWd9y54F4XX\\\":0.01,\\\"Q353tsE8YMTA4EuV7dgUXGjNFf9KpVvKHz\\\":0.02}\" 1 \"\" \"[\\\"QD1ZrZNe3JUo7ZycKEYQQiQAWd9y54F4XX\\\",\\\"Q353tsE8YMTA4EuV7dgUXGjNFf9KpVvKHz\\\"]\"") +
            "\nAs a JSON-RPC call\n"
            + HelpExampleRpc("sendmany", "\"\", {\"QD1ZrZNe3JUo7ZycKEYQQiQAWd9y54F4XX\":0.01,\"Q353tsE8YMTA4EuV7dgUXGjNFf9KpVvKHz\":0.02}, 6, \"testing\"")
                },
            }.ToString());

    // Make sure the results are valid at least up to the most recent block
    // the user could have gotten from another RPC command prior to now
    pwallet->BlockUntilSyncedToCurrentChain();

    auto locked_chain = pwallet->chain().lock();
    LOCK(pwallet->cs_wallet);

    if (pwallet->GetBroadcastTransactions() && !g_connman) {
        throw JSONRPCError(RPC_CLIENT_P2P_DISABLED, "Error: Peer-to-peer functionality missing or disabled");
    }

    if (!request.params[0].isNull() && !request.params[0].get_str().empty()) {
        throw JSONRPCError(RPC_INVALID_PARAMETER, "Dummy value must be set to \"\"");
    }
    UniValue sendTo = request.params[1].get_obj();
    int nMinDepth = 1;
    if (!request.params[2].isNull())
        nMinDepth = request.params[2].get_int();

    mapValue_t mapValue;
    if (!request.params[3].isNull() && !request.params[3].get_str().empty())
        mapValue["comment"] = request.params[3].get_str();

    UniValue subtractFeeFromAmount(UniValue::VARR);
    if (!request.params[4].isNull())
        subtractFeeFromAmount = request.params[4].get_array();

    CCoinControl coin_control;
    if (!request.params[5].isNull()) {
        coin_control.m_signal_bip125_rbf = request.params[5].get_bool();
    }

    if (!request.params[6].isNull()) {
        coin_control.m_confirm_target = ParseConfirmTarget(request.params[6]);
    }

    if (!request.params[7].isNull()) {
        if (!FeeModeFromString(request.params[7].get_str(), coin_control.m_fee_mode)) {
            throw JSONRPCError(RPC_INVALID_PARAMETER, "Invalid estimate_mode parameter");
        }
    }

    std::set<CTxDestination> destinations;
    std::vector<CRecipient> vecSend;

    CAmount totalAmount = 0;
    std::vector<std::string> keys = sendTo.getKeys();
    for (const std::string& name_ : keys) {
        CTxDestination dest = DecodeDestination(name_);
        if (!IsValidDestination(dest)) {
            throw JSONRPCError(RPC_INVALID_ADDRESS_OR_KEY, std::string("Invalid Qtum address: ") + name_);
        }

        if (destinations.count(dest)) {
            throw JSONRPCError(RPC_INVALID_PARAMETER, std::string("Invalid parameter, duplicated address: ") + name_);
        }
        destinations.insert(dest);

        CScript scriptPubKey = GetScriptForDestination(dest);
        CAmount nAmount = AmountFromValue(sendTo[name_]);
        if (nAmount <= 0)
            throw JSONRPCError(RPC_TYPE_ERROR, "Invalid amount for send");
        totalAmount += nAmount;

        bool fSubtractFeeFromAmount = false;
        for (unsigned int idx = 0; idx < subtractFeeFromAmount.size(); idx++) {
            const UniValue& addr = subtractFeeFromAmount[idx];
            if (addr.get_str() == name_)
                fSubtractFeeFromAmount = true;
        }

        CRecipient recipient = {scriptPubKey, nAmount, fSubtractFeeFromAmount};
        vecSend.push_back(recipient);
    }

    EnsureWalletIsUnlocked(pwallet);

    // Check funds
    if (totalAmount > pwallet->GetLegacyBalance(ISMINE_SPENDABLE, nMinDepth)) {
        throw JSONRPCError(RPC_WALLET_INSUFFICIENT_FUNDS, "Wallet has insufficient funds");
    }

    // Shuffle recipient list
    std::shuffle(vecSend.begin(), vecSend.end(), FastRandomContext());

    // Send
    CReserveKey keyChange(pwallet);
    CAmount nFeeRequired = 0;
    int nChangePosRet = -1;
    std::string strFailReason;
    CTransactionRef tx;
    bool fCreated = pwallet->CreateTransaction(*locked_chain, vecSend, tx, keyChange, nFeeRequired, nChangePosRet, strFailReason, coin_control);
    if (!fCreated)
        throw JSONRPCError(RPC_WALLET_INSUFFICIENT_FUNDS, strFailReason);
    CValidationState state;
    if (!pwallet->CommitTransaction(tx, std::move(mapValue), {} /* orderForm */, keyChange, g_connman.get(), state)) {
        strFailReason = strprintf("Transaction commit failed:: %s", FormatStateMessage(state));
        throw JSONRPCError(RPC_WALLET_ERROR, strFailReason);
    }

    return tx->GetHash().GetHex();
}

static UniValue sendmanywithdupes(const JSONRPCRequest& request)
{
    std::shared_ptr<CWallet> const wallet = GetWalletForJSONRPCRequest(request);
    CWallet* const pwallet = wallet.get();

    if (!EnsureWalletIsAvailable(pwallet, request.fHelp)) {
        return NullUniValue;
    }

    if (request.fHelp || request.params.size() < 2 || request.params.size() > 5)
        throw std::runtime_error(
            RPCHelpMan{"sendmanywithdupes",
            "\nSend multiple times. Amounts are double-precision floating point numbers. Supports duplicate addresses" +
            HelpRequiringPassphrase(pwallet) + "\n",
            {
                {"fromaccount", RPCArg::Type::STR_HEX, RPCArg::Optional::NO, "DEPRECATED. The account to send the funds from. Should be \"\" for the default account"},
                {"amounts", RPCArg::Type::OBJ, RPCArg::Optional::NO, "A json object with addresses and amounts",
                    {
                        {"address", RPCArg::Type::STR_HEX, RPCArg::Optional::OMITTED, "The qtum address is the key, the numeric amount (can be string) in " + CURRENCY_UNIT + " is the value"},
                    },
                },
                {"minconf", RPCArg::Type::NUM, RPCArg::Optional::OMITTED, "Only use the balance confirmed at least this many times."},
                {"comment", RPCArg::Type::STR, RPCArg::Optional::OMITTED, "A comment"},
                {"ubtractfeefrom", RPCArg::Type::ARR, RPCArg::Optional::OMITTED, "A json array with addresses."
                "                           The fee will be equally deducted from the amount of each selected address.\n"
                "                           Those recipients will receive less qtums than you enter in their corresponding amount field.\n"
                "                           If no addresses are specified here, the sender pays the fee.\n",
                    {
                        {"address", RPCArg::Type::STR_HEX, RPCArg::Optional::OMITTED, "Subtract fee from this address"},
                    },
                },
            },
            RPCResult{
            "\"txid\"                   (string) The transaction id for the send. Only 1 transaction is created regardless of \n"
            "                                    the number of addresses.\n"
            },
            RPCExamples{
            "\nSend two amounts to two different addresses:\n"
            + HelpExampleCli("sendmanywithdupes", "\"\" \"{\\\"QD1ZrZNe3JUo7ZycKEYQQiQAWd9y54F4XX\\\":0.01,\\\"Q353tsE8YMTA4EuV7dgUXGjNFf9KpVvKHz\\\":0.02}\"") +
            "\nSend two amounts to two different addresses setting the confirmation and comment:\n"
            + HelpExampleCli("sendmanywithdupes", "\"\" \"{\\\"QD1ZrZNe3JUo7ZycKEYQQiQAWd9y54F4XX\\\":0.01,\\\"Q353tsE8YMTA4EuV7dgUXGjNFf9KpVvKHz\\\":0.02}\" 6 \"testing\"") +
            "\nSend two amounts to two different addresses, subtract fee from amount:\n"
            + HelpExampleCli("sendmanywithdupes", "\"\" \"{\\\"QD1ZrZNe3JUo7ZycKEYQQiQAWd9y54F4XX\\\":0.01,\\\"Q353tsE8YMTA4EuV7dgUXGjNFf9KpVvKHz\\\":0.02}\" 1 \"\" \"[\\\"QD1ZrZNe3JUo7ZycKEYQQiQAWd9y54F4XX\\\",\\\"Q353tsE8YMTA4EuV7dgUXGjNFf9KpVvKHz\\\"]\"") +
            "\nAs a json rpc call\n"
            + HelpExampleRpc("sendmanywithdupes", "\"\", \"{\\\"QD1ZrZNe3JUo7ZycKEYQQiQAWd9y54F4XX\\\":0.01,\\\"Q353tsE8YMTA4EuV7dgUXGjNFf9KpVvKHz\\\":0.02}\", 6, \"testing\"")
            },
        }.ToString()
        );

    auto locked_chain = pwallet->chain().lock();
    LOCK(pwallet->cs_wallet);

    if (pwallet->GetBroadcastTransactions() && !g_connman)
        throw JSONRPCError(RPC_CLIENT_P2P_DISABLED, "Error: Peer-to-peer functionality missing or disabled");

    std::string strAccount = LabelFromValue(request.params[0]);
    UniValue sendTo = request.params[1].get_obj();
    int nMinDepth = 1;
    if (request.params.size() > 2)
        nMinDepth = request.params[2].get_int();

    mapValue_t mapValue;
    if (request.params.size() > 3 && !request.params[3].isNull() && !request.params[3].get_str().empty())
        mapValue["comment"] = request.params[3].get_str();

    UniValue subtractFeeFromAmount(UniValue::VARR);
    if (request.params.size() > 4)
        subtractFeeFromAmount = request.params[4].get_array();

    std::set<CTxDestination> setAddress;
    std::vector<CRecipient> vecSend;

    CAmount totalAmount = 0;
    std::vector<std::string> keys = sendTo.getKeys();
    for (const std::string& name_ : keys)
    {
        CTxDestination address = DecodeDestination(name_);
        if (!IsValidDestination(address))
            throw JSONRPCError(RPC_INVALID_ADDRESS_OR_KEY, std::string("Invalid Qtum address: ")+name_);

        setAddress.insert(address);

        CScript scriptPubKey = GetScriptForDestination(address);
        CAmount nAmount = AmountFromValue(sendTo[name_]);
        if (nAmount <= 0)
            throw JSONRPCError(RPC_TYPE_ERROR, "Invalid amount for send");
        totalAmount += nAmount;

        bool fSubtractFeeFromAmount = false;
        for (unsigned int idx = 0; idx < subtractFeeFromAmount.size(); idx++) {
            const UniValue& addr = subtractFeeFromAmount[idx];
            if (addr.get_str() == name_)
                fSubtractFeeFromAmount = true;
        }

        CRecipient recipient = {scriptPubKey, nAmount, fSubtractFeeFromAmount};
        vecSend.push_back(recipient);
    }

    EnsureWalletIsUnlocked(pwallet);

    // Check funds
    CAmount nBalance = pwallet->GetLegacyBalance(ISMINE_SPENDABLE, nMinDepth);
    if (totalAmount > nBalance)
        throw JSONRPCError(RPC_WALLET_INSUFFICIENT_FUNDS, "Account has insufficient funds");

    // Send
    CTransactionRef tx;
    CReserveKey keyChange(pwallet);
    CAmount nFeeRequired = 0;
    int nChangePosRet = -1;
    std::string strFailReason;
    CCoinControl coin_control;
    bool fCreated = pwallet->CreateTransaction(*locked_chain, vecSend, tx, keyChange, nFeeRequired, nChangePosRet, strFailReason, coin_control);
    if (!fCreated)
        throw JSONRPCError(RPC_WALLET_INSUFFICIENT_FUNDS, strFailReason);
    CValidationState state;
    if (!pwallet->CommitTransaction(tx,  std::move(mapValue), {} /* orderForm */, keyChange, g_connman.get(), state)) {
        strFailReason = strprintf("Transaction commit failed:: %s", state.GetRejectReason());
        throw JSONRPCError(RPC_WALLET_ERROR, strFailReason);
    }

    return tx->GetHash().GetHex();
}

static UniValue addmultisigaddress(const JSONRPCRequest& request)
{
    std::shared_ptr<CWallet> const wallet = GetWalletForJSONRPCRequest(request);
    CWallet* const pwallet = wallet.get();

    if (!EnsureWalletIsAvailable(pwallet, request.fHelp)) {
        return NullUniValue;
    }

    if (request.fHelp || request.params.size() < 2 || request.params.size() > 4) {
        std::string msg =
            RPCHelpMan{"addmultisigaddress",
                "\nAdd a nrequired-to-sign multisignature address to the wallet. Requires a new wallet backup.\n"
                "Each key is a Qtum address or hex-encoded public key.\n"
                "This functionality is only intended for use with non-watchonly addresses.\n"
                "See `importaddress` for watchonly p2sh address support.\n"
                "If 'label' is specified, assign address to that label.\n",
                {
                    {"nrequired", RPCArg::Type::NUM, RPCArg::Optional::NO, "The number of required signatures out of the n keys or addresses."},
                    {"keys", RPCArg::Type::ARR, RPCArg::Optional::NO, "A json array of qtum addresses or hex-encoded public keys",
                        {
                            {"key", RPCArg::Type::STR, RPCArg::Optional::OMITTED, "qtum address or hex-encoded public key"},
                        },
                        },
                    {"label", RPCArg::Type::STR, RPCArg::Optional::OMITTED_NAMED_ARG, "A label to assign the addresses to."},
                    {"address_type", RPCArg::Type::STR, /* default */ "set by -addresstype", "The address type to use. Options are \"legacy\", \"p2sh-segwit\", and \"bech32\"."},
                },
                RPCResult{
            "{\n"
            "  \"address\":\"multisigaddress\",    (string) The value of the new multisig address.\n"
            "  \"redeemScript\":\"script\"         (string) The string value of the hex-encoded redemption script.\n"
            "}\n"
                },
                RPCExamples{
            "\nAdd a multisig address from 2 addresses\n"
            + HelpExampleCli("addmultisigaddress", "2 \"[\\\"Q6sSauSf5pF2UkUwvKGq4qjNRzBZYqgEL5\\\",\\\"Q71sgjn4YtPu27adkKGrdDwzRTxnRkBfKV\\\"]\"") +
            "\nAs a JSON-RPC call\n"
            + HelpExampleRpc("addmultisigaddress", "2, \"[\\\"Q6sSauSf5pF2UkUwvKGq4qjNRzBZYqgEL5\\\",\\\"Q71sgjn4YtPu27adkKGrdDwzRTxnRkBfKV\\\"]\"")
                },
            }.ToString();
        throw std::runtime_error(msg);
    }

    auto locked_chain = pwallet->chain().lock();
    LOCK(pwallet->cs_wallet);

    std::string label;
    if (!request.params[2].isNull())
        label = LabelFromValue(request.params[2]);

    int required = request.params[0].get_int();

    // Get the public keys
    const UniValue& keys_or_addrs = request.params[1].get_array();
    std::vector<CPubKey> pubkeys;
    for (unsigned int i = 0; i < keys_or_addrs.size(); ++i) {
        if (IsHex(keys_or_addrs[i].get_str()) && (keys_or_addrs[i].get_str().length() == 66 || keys_or_addrs[i].get_str().length() == 130)) {
            pubkeys.push_back(HexToPubKey(keys_or_addrs[i].get_str()));
        } else {
            pubkeys.push_back(AddrToPubKey(pwallet, keys_or_addrs[i].get_str()));
        }
    }

    OutputType output_type = pwallet->m_default_address_type;
    if (!request.params[3].isNull()) {
        if (!ParseOutputType(request.params[3].get_str(), output_type)) {
            throw JSONRPCError(RPC_INVALID_ADDRESS_OR_KEY, strprintf("Unknown address type '%s'", request.params[3].get_str()));
        }
    }

    // Construct using pay-to-script-hash:
    CScript inner;
    CTxDestination dest = AddAndGetMultisigDestination(required, pubkeys, output_type, *pwallet, inner);
    pwallet->SetAddressBook(dest, label, "send");

    UniValue result(UniValue::VOBJ);
    result.pushKV("address", EncodeDestination(dest));
    result.pushKV("redeemScript", HexStr(inner.begin(), inner.end()));
    return result;
}

struct tallyitem
{
    CAmount nAmount{0};
    int nConf{std::numeric_limits<int>::max()};
    std::vector<uint256> txids;
    bool fIsWatchonly{false};
    tallyitem()
    {
    }
};

static UniValue ListReceived(interfaces::Chain::Lock& locked_chain, CWallet * const pwallet, const UniValue& params, bool by_label) EXCLUSIVE_LOCKS_REQUIRED(pwallet->cs_wallet)
{
    LockAnnotation lock(::cs_main); // Temporary, for CheckFinalTx below. Removed in upcoming commit.

    // Minimum confirmations
    int nMinDepth = 1;
    if (!params[0].isNull())
        nMinDepth = params[0].get_int();

    // Whether to include empty labels
    bool fIncludeEmpty = false;
    if (!params[1].isNull())
        fIncludeEmpty = params[1].get_bool();

    isminefilter filter = ISMINE_SPENDABLE;
    if(!params[2].isNull())
        if(params[2].get_bool())
            filter = filter | ISMINE_WATCH_ONLY;

    bool has_filtered_address = false;
    CTxDestination filtered_address = CNoDestination();
    if (!by_label && params.size() > 3) {
        if (!IsValidDestinationString(params[3].get_str())) {
            throw JSONRPCError(RPC_WALLET_ERROR, "address_filter parameter was invalid");
        }
        filtered_address = DecodeDestination(params[3].get_str());
        has_filtered_address = true;
    }

    // Tally
    std::map<CTxDestination, tallyitem> mapTally;
    for (const std::pair<const uint256, CWalletTx>& pairWtx : pwallet->mapWallet) {
        const CWalletTx& wtx = pairWtx.second;

        if (wtx.IsCoinBase() || !CheckFinalTx(*wtx.tx))
            continue;

        int nDepth = wtx.GetDepthInMainChain(locked_chain);
        if (nDepth < nMinDepth)
            continue;

        for (const CTxOut& txout : wtx.tx->vout)
        {
            CTxDestination address;
            if (!ExtractDestination(txout.scriptPubKey, address))
                continue;

            if (has_filtered_address && !(filtered_address == address)) {
                continue;
            }

            isminefilter mine = IsMine(*pwallet, address);
            if(!(mine & filter))
                continue;

            tallyitem& item = mapTally[address];
            item.nAmount += txout.nValue;
            item.nConf = std::min(item.nConf, nDepth);
            item.txids.push_back(wtx.GetHash());
            if (mine & ISMINE_WATCH_ONLY)
                item.fIsWatchonly = true;
        }
    }

    // Reply
    UniValue ret(UniValue::VARR);
    std::map<std::string, tallyitem> label_tally;

    // Create mapAddressBook iterator
    // If we aren't filtering, go from begin() to end()
    auto start = pwallet->mapAddressBook.begin();
    auto end = pwallet->mapAddressBook.end();
    // If we are filtering, find() the applicable entry
    if (has_filtered_address) {
        start = pwallet->mapAddressBook.find(filtered_address);
        if (start != end) {
            end = std::next(start);
        }
    }

    for (auto item_it = start; item_it != end; ++item_it)
    {
        const CTxDestination& address = item_it->first;
        const std::string& label = item_it->second.name;
        auto it = mapTally.find(address);
        if (it == mapTally.end() && !fIncludeEmpty)
            continue;

        CAmount nAmount = 0;
        int nConf = std::numeric_limits<int>::max();
        bool fIsWatchonly = false;
        if (it != mapTally.end())
        {
            nAmount = (*it).second.nAmount;
            nConf = (*it).second.nConf;
            fIsWatchonly = (*it).second.fIsWatchonly;
        }

        if (by_label)
        {
            tallyitem& _item = label_tally[label];
            _item.nAmount += nAmount;
            _item.nConf = std::min(_item.nConf, nConf);
            _item.fIsWatchonly = fIsWatchonly;
        }
        else
        {
            UniValue obj(UniValue::VOBJ);
            if(fIsWatchonly)
                obj.pushKV("involvesWatchonly", true);
            obj.pushKV("address",       EncodeDestination(address));
            obj.pushKV("amount",        ValueFromAmount(nAmount));
            obj.pushKV("confirmations", (nConf == std::numeric_limits<int>::max() ? 0 : nConf));
            obj.pushKV("label", label);
            UniValue transactions(UniValue::VARR);
            if (it != mapTally.end())
            {
                for (const uint256& _item : (*it).second.txids)
                {
                    transactions.push_back(_item.GetHex());
                }
            }
            obj.pushKV("txids", transactions);
            ret.push_back(obj);
        }
    }

    if (by_label)
    {
        for (const auto& entry : label_tally)
        {
            CAmount nAmount = entry.second.nAmount;
            int nConf = entry.second.nConf;
            UniValue obj(UniValue::VOBJ);
            if (entry.second.fIsWatchonly)
                obj.pushKV("involvesWatchonly", true);
            obj.pushKV("amount",        ValueFromAmount(nAmount));
            obj.pushKV("confirmations", (nConf == std::numeric_limits<int>::max() ? 0 : nConf));
            obj.pushKV("label",         entry.first);
            ret.push_back(obj);
        }
    }

    return ret;
}

static UniValue listreceivedbyaddress(const JSONRPCRequest& request)
{
    std::shared_ptr<CWallet> const wallet = GetWalletForJSONRPCRequest(request);
    CWallet* const pwallet = wallet.get();

    if (!EnsureWalletIsAvailable(pwallet, request.fHelp)) {
        return NullUniValue;
    }

    if (request.fHelp || request.params.size() > 4)
        throw std::runtime_error(
            RPCHelpMan{"listreceivedbyaddress",
                "\nList balances by receiving address.\n",
                {
                    {"minconf", RPCArg::Type::NUM, /* default */ "1", "The minimum number of confirmations before payments are included."},
                    {"include_empty", RPCArg::Type::BOOL, /* default */ "false", "Whether to include addresses that haven't received any payments."},
                    {"include_watchonly", RPCArg::Type::BOOL, /* default */ "false", "Whether to include watch-only addresses (see 'importaddress')."},
                    {"address_filter", RPCArg::Type::STR, RPCArg::Optional::OMITTED_NAMED_ARG, "If present, only return information on this address."},
                },
                RPCResult{
            "[\n"
            "  {\n"
            "    \"involvesWatchonly\" : true,        (bool) Only returned if imported addresses were involved in transaction\n"
            "    \"address\" : \"receivingaddress\",  (string) The receiving address\n"
            "    \"amount\" : x.xxx,                  (numeric) The total amount in " + CURRENCY_UNIT + " received by the address\n"
            "    \"confirmations\" : n,               (numeric) The number of confirmations of the most recent transaction included\n"
            "    \"label\" : \"label\",               (string) The label of the receiving address. The default label is \"\".\n"
            "    \"txids\": [\n"
            "       \"txid\",                         (string) The ids of transactions received with the address \n"
            "       ...\n"
            "    ]\n"
            "  }\n"
            "  ,...\n"
            "]\n"
                },
                RPCExamples{
                    HelpExampleCli("listreceivedbyaddress", "")
            + HelpExampleCli("listreceivedbyaddress", "6 true")
            + HelpExampleRpc("listreceivedbyaddress", "6, true, true")
            + HelpExampleRpc("listreceivedbyaddress", "6, true, true, \"1M72Sfpbz1BPpXFHz9m3CdqATR44Jvaydd\"")
                },
            }.ToString());

    // Make sure the results are valid at least up to the most recent block
    // the user could have gotten from another RPC command prior to now
    pwallet->BlockUntilSyncedToCurrentChain();

    auto locked_chain = pwallet->chain().lock();
    LOCK(pwallet->cs_wallet);

    return ListReceived(*locked_chain, pwallet, request.params, false);
}

static UniValue listreceivedbylabel(const JSONRPCRequest& request)
{
    std::shared_ptr<CWallet> const wallet = GetWalletForJSONRPCRequest(request);
    CWallet* const pwallet = wallet.get();

    if (!EnsureWalletIsAvailable(pwallet, request.fHelp)) {
        return NullUniValue;
    }

    if (request.fHelp || request.params.size() > 3)
        throw std::runtime_error(
            RPCHelpMan{"listreceivedbylabel",
                "\nList received transactions by label.\n",
                {
                    {"minconf", RPCArg::Type::NUM, /* default */ "1", "The minimum number of confirmations before payments are included."},
                    {"include_empty", RPCArg::Type::BOOL, /* default */ "false", "Whether to include labels that haven't received any payments."},
                    {"include_watchonly", RPCArg::Type::BOOL, /* default */ "false", "Whether to include watch-only addresses (see 'importaddress')."},
                },
                RPCResult{
            "[\n"
            "  {\n"
            "    \"involvesWatchonly\" : true,   (bool) Only returned if imported addresses were involved in transaction\n"
            "    \"amount\" : x.xxx,             (numeric) The total amount received by addresses with this label\n"
            "    \"confirmations\" : n,          (numeric) The number of confirmations of the most recent transaction included\n"
            "    \"label\" : \"label\"           (string) The label of the receiving address. The default label is \"\".\n"
            "  }\n"
            "  ,...\n"
            "]\n"
                },
                RPCExamples{
                    HelpExampleCli("listreceivedbylabel", "")
            + HelpExampleCli("listreceivedbylabel", "6 true")
            + HelpExampleRpc("listreceivedbylabel", "6, true, true")
                },
            }.ToString());

    // Make sure the results are valid at least up to the most recent block
    // the user could have gotten from another RPC command prior to now
    pwallet->BlockUntilSyncedToCurrentChain();

    auto locked_chain = pwallet->chain().lock();
    LOCK(pwallet->cs_wallet);

    return ListReceived(*locked_chain, pwallet, request.params, true);
}

static void MaybePushAddress(UniValue & entry, const CTxDestination &dest)
{
    if (IsValidDestination(dest)) {
        entry.pushKV("address", EncodeDestination(dest));
    }
}

/**
 * List transactions based on the given criteria.
 *
 * @param  pwallet        The wallet.
 * @param  wtx            The wallet transaction.
 * @param  nMinDepth      The minimum confirmation depth.
 * @param  fLong          Whether to include the JSON version of the transaction.
 * @param  ret            The UniValue into which the result is stored.
 * @param  filter_ismine  The "is mine" filter flags.
 * @param  filter_label   Optional label string to filter incoming transactions.
 */
static void ListTransactions(interfaces::Chain::Lock& locked_chain, CWallet* const pwallet, const CWalletTx& wtx, int nMinDepth, bool fLong, UniValue& ret, const isminefilter& filter_ismine, const std::string* filter_label) EXCLUSIVE_LOCKS_REQUIRED(pwallet->cs_wallet)
{
    CAmount nFee;
    std::list<COutputEntry> listReceived;
    std::list<COutputEntry> listSent;

    wtx.GetAmounts(listReceived, listSent, nFee, filter_ismine);

    bool involvesWatchonly = wtx.IsFromMe(ISMINE_WATCH_ONLY);

    // Sent
    if (!filter_label)
    {
        for (const COutputEntry& s : listSent)
        {
            UniValue entry(UniValue::VOBJ);
            if (involvesWatchonly || (::IsMine(*pwallet, s.destination) & ISMINE_WATCH_ONLY)) {
                entry.pushKV("involvesWatchonly", true);
            }
            MaybePushAddress(entry, s.destination);
            entry.pushKV("category", "send");
            entry.pushKV("amount", ValueFromAmount(-s.amount));
            if (pwallet->mapAddressBook.count(s.destination)) {
                entry.pushKV("label", pwallet->mapAddressBook[s.destination].name);
            }
            entry.pushKV("vout", s.vout);
            entry.pushKV("fee", ValueFromAmount(-nFee));
            if (fLong)
                WalletTxToJSON(pwallet->chain(), locked_chain, wtx, entry);
            entry.pushKV("abandoned", wtx.isAbandoned());
            ret.push_back(entry);
        }
    }

    // Received
    if (listReceived.size() > 0 && wtx.GetDepthInMainChain(locked_chain) >= nMinDepth)
    {
        for (const COutputEntry& r : listReceived)
        {
            std::string label;
            if (pwallet->mapAddressBook.count(r.destination)) {
                label = pwallet->mapAddressBook[r.destination].name;
            }
            if (filter_label && label != *filter_label) {
                continue;
            }
            UniValue entry(UniValue::VOBJ);
            if (involvesWatchonly || (::IsMine(*pwallet, r.destination) & ISMINE_WATCH_ONLY)) {
                entry.pushKV("involvesWatchonly", true);
            }
            MaybePushAddress(entry, r.destination);
            if (wtx.IsCoinBase() || wtx.IsCoinStake())
            {
                if (wtx.GetDepthInMainChain(locked_chain) < 1)
                    entry.pushKV("category", "orphan");
                else if (wtx.IsImmature(locked_chain))
                    entry.pushKV("category", "immature");
                else
                    entry.pushKV("category", "generate");
            }
            else
            {
                entry.pushKV("category", "receive");
            }
            entry.pushKV("amount", ValueFromAmount(r.amount));
            if (pwallet->mapAddressBook.count(r.destination)) {
                entry.pushKV("label", label);
            }
            entry.pushKV("vout", r.vout);
            if (fLong)
                WalletTxToJSON(pwallet->chain(), locked_chain, wtx, entry);
            ret.push_back(entry);
        }
    }
}

UniValue listtransactions(const JSONRPCRequest& request)
{
    std::shared_ptr<CWallet> const wallet = GetWalletForJSONRPCRequest(request);
    CWallet* const pwallet = wallet.get();

    if (!EnsureWalletIsAvailable(pwallet, request.fHelp)) {
        return NullUniValue;
    }

    if (request.fHelp || request.params.size() > 4)
        throw std::runtime_error(
            RPCHelpMan{"listtransactions",
                "\nIf a label name is provided, this will return only incoming transactions paying to addresses with the specified label.\n"
                "\nReturns up to 'count' most recent transactions skipping the first 'from' transactions.\n",
                {
                    {"label", RPCArg::Type::STR, RPCArg::Optional::OMITTED_NAMED_ARG, "If set, should be a valid label name to return only incoming transactions\n"
            "              with the specified label, or \"*\" to disable filtering and return all transactions."},
                    {"count", RPCArg::Type::NUM, /* default */ "10", "The number of transactions to return"},
                    {"skip", RPCArg::Type::NUM, /* default */ "0", "The number of transactions to skip"},
                    {"include_watchonly", RPCArg::Type::BOOL, /* default */ "false", "Include transactions to watch-only addresses (see 'importaddress')"},
                },
                RPCResult{
            "[\n"
            "  {\n"
            "    \"address\":\"address\",    (string) The qtum address of the transaction.\n"
            "    \"category\":               (string) The transaction category.\n"
            "                \"send\"                  Transactions sent.\n"
            "                \"receive\"               Non-coinbase transactions received.\n"
            "                \"generate\"              Coinbase transactions received with more than 100 confirmations.\n"
            "                \"immature\"              Coinbase transactions received with 100 or fewer confirmations.\n"
            "                \"orphan\"                Orphaned coinbase transactions received.\n"
            "    \"amount\": x.xxx,          (numeric) The amount in " + CURRENCY_UNIT + ". This is negative for the 'send' category, and is positive\n"
            "                                        for all other categories\n"
            "    \"label\": \"label\",       (string) A comment for the address/transaction, if any\n"
            "    \"vout\": n,                (numeric) the vout value\n"
            "    \"fee\": x.xxx,             (numeric) The amount of the fee in " + CURRENCY_UNIT + ". This is negative and only available for the \n"
            "                                         'send' category of transactions.\n"
            "    \"confirmations\": n,       (numeric) The number of confirmations for the transaction. Negative confirmations indicate the\n"
            "                                         transaction conflicts with the block chain\n"
            "    \"trusted\": xxx,           (bool) Whether we consider the outputs of this unconfirmed transaction safe to spend.\n"
            "    \"blockhash\": \"hashvalue\", (string) The block hash containing the transaction.\n"
            "    \"blockindex\": n,          (numeric) The index of the transaction in the block that includes it.\n"
            "    \"blocktime\": xxx,         (numeric) The block time in seconds since epoch (1 Jan 1970 GMT).\n"
            "    \"txid\": \"transactionid\", (string) The transaction id.\n"
            "    \"time\": xxx,              (numeric) The transaction time in seconds since epoch (midnight Jan 1 1970 GMT).\n"
            "    \"timereceived\": xxx,      (numeric) The time received in seconds since epoch (midnight Jan 1 1970 GMT).\n"
            "    \"comment\": \"...\",       (string) If a comment is associated with the transaction.\n"
            "    \"bip125-replaceable\": \"yes|no|unknown\",  (string) Whether this transaction could be replaced due to BIP125 (replace-by-fee);\n"
            "                                                     may be unknown for unconfirmed transactions not in the mempool\n"
            "    \"abandoned\": xxx          (bool) 'true' if the transaction has been abandoned (inputs are respendable). Only available for the \n"
            "                                         'send' category of transactions.\n"
            "  }\n"
            "]\n"
                },
                RPCExamples{
            "\nList the most recent 10 transactions in the systems\n"
            + HelpExampleCli("listtransactions", "") +
            "\nList transactions 100 to 120\n"
            + HelpExampleCli("listtransactions", "\"*\" 20 100") +
            "\nAs a JSON-RPC call\n"
            + HelpExampleRpc("listtransactions", "\"*\", 20, 100")
                },
            }.ToString());

    // Make sure the results are valid at least up to the most recent block
    // the user could have gotten from another RPC command prior to now
    pwallet->BlockUntilSyncedToCurrentChain();

    const std::string* filter_label = nullptr;
    if (!request.params[0].isNull() && request.params[0].get_str() != "*") {
        filter_label = &request.params[0].get_str();
        if (filter_label->empty()) {
            throw JSONRPCError(RPC_INVALID_PARAMETER, "Label argument must be a valid label name or \"*\".");
        }
    }
    int nCount = 10;
    if (!request.params[1].isNull())
        nCount = request.params[1].get_int();
    int nFrom = 0;
    if (!request.params[2].isNull())
        nFrom = request.params[2].get_int();
    isminefilter filter = ISMINE_SPENDABLE;
    if(!request.params[3].isNull())
        if(request.params[3].get_bool())
            filter = filter | ISMINE_WATCH_ONLY;

    if (nCount < 0)
        throw JSONRPCError(RPC_INVALID_PARAMETER, "Negative count");
    if (nFrom < 0)
        throw JSONRPCError(RPC_INVALID_PARAMETER, "Negative from");

    UniValue ret(UniValue::VARR);

    {
        auto locked_chain = pwallet->chain().lock();
        LOCK(pwallet->cs_wallet);

        const CWallet::TxItems & txOrdered = pwallet->wtxOrdered;

        // iterate backwards until we have nCount items to return:
        for (CWallet::TxItems::const_reverse_iterator it = txOrdered.rbegin(); it != txOrdered.rend(); ++it)
        {
            CWalletTx *const pwtx = (*it).second;
            ListTransactions(*locked_chain, pwallet, *pwtx, 0, true, ret, filter, filter_label);
            if ((int)ret.size() >= (nCount+nFrom)) break;
        }
    }

    // ret is newest to oldest

    if (nFrom > (int)ret.size())
        nFrom = ret.size();
    if ((nFrom + nCount) > (int)ret.size())
        nCount = ret.size() - nFrom;

    std::vector<UniValue> arrTmp = ret.getValues();

    std::vector<UniValue>::iterator first = arrTmp.begin();
    std::advance(first, nFrom);
    std::vector<UniValue>::iterator last = arrTmp.begin();
    std::advance(last, nFrom+nCount);

    if (last != arrTmp.end()) arrTmp.erase(last, arrTmp.end());
    if (first != arrTmp.begin()) arrTmp.erase(arrTmp.begin(), first);

    std::reverse(arrTmp.begin(), arrTmp.end()); // Return oldest to newest

    ret.clear();
    ret.setArray();
    ret.push_backV(arrTmp);

    return ret;
}

static UniValue listsinceblock(const JSONRPCRequest& request)
{
    std::shared_ptr<CWallet> const wallet = GetWalletForJSONRPCRequest(request);
    CWallet* const pwallet = wallet.get();

    if (!EnsureWalletIsAvailable(pwallet, request.fHelp)) {
        return NullUniValue;
    }

    if (request.fHelp || request.params.size() > 4)
        throw std::runtime_error(
            RPCHelpMan{"listsinceblock",
                "\nGet all transactions in blocks since block [blockhash], or all transactions if omitted.\n"
                "If \"blockhash\" is no longer a part of the main chain, transactions from the fork point onward are included.\n"
                "Additionally, if include_removed is set, transactions affecting the wallet which were removed are returned in the \"removed\" array.\n",
                {
                    {"blockhash", RPCArg::Type::STR, RPCArg::Optional::OMITTED_NAMED_ARG, "If set, the block hash to list transactions since, otherwise list all transactions."},
                    {"target_confirmations", RPCArg::Type::NUM, /* default */ "1", "Return the nth block hash from the main chain. e.g. 1 would mean the best block hash. Note: this is not used as a filter, but only affects [lastblock] in the return value"},
                    {"include_watchonly", RPCArg::Type::BOOL, /* default */ "false", "Include transactions to watch-only addresses (see 'importaddress')"},
                    {"include_removed", RPCArg::Type::BOOL, /* default */ "true", "Show transactions that were removed due to a reorg in the \"removed\" array\n"
            "                                                           (not guaranteed to work on pruned nodes)"},
                },
                RPCResult{
            "{\n"
            "  \"transactions\": [\n"
            "    \"address\":\"address\",    (string) The qtum address of the transaction.\n"
            "    \"category\":               (string) The transaction category.\n"
            "                \"send\"                  Transactions sent.\n"
            "                \"receive\"               Non-coinbase transactions received.\n"
            "                \"generate\"              Coinbase transactions received with more than 100 confirmations.\n"
            "                \"immature\"              Coinbase transactions received with 100 or fewer confirmations.\n"
            "                \"orphan\"                Orphaned coinbase transactions received.\n"
            "    \"amount\": x.xxx,          (numeric) The amount in " + CURRENCY_UNIT + ". This is negative for the 'send' category, and is positive\n"
            "                                         for all other categories\n"
            "    \"vout\" : n,               (numeric) the vout value\n"
            "    \"fee\": x.xxx,             (numeric) The amount of the fee in " + CURRENCY_UNIT + ". This is negative and only available for the 'send' category of transactions.\n"
            "    \"confirmations\": n,       (numeric) The number of confirmations for the transaction.\n"
            "                                          When it's < 0, it means the transaction conflicted that many blocks ago.\n"
            "    \"blockhash\": \"hashvalue\",     (string) The block hash containing the transaction.\n"
            "    \"blockindex\": n,          (numeric) The index of the transaction in the block that includes it.\n"
            "    \"blocktime\": xxx,         (numeric) The block time in seconds since epoch (1 Jan 1970 GMT).\n"
            "    \"txid\": \"transactionid\",  (string) The transaction id.\n"
            "    \"time\": xxx,              (numeric) The transaction time in seconds since epoch (Jan 1 1970 GMT).\n"
            "    \"timereceived\": xxx,      (numeric) The time received in seconds since epoch (Jan 1 1970 GMT).\n"
            "    \"bip125-replaceable\": \"yes|no|unknown\",  (string) Whether this transaction could be replaced due to BIP125 (replace-by-fee);\n"
            "                                                   may be unknown for unconfirmed transactions not in the mempool\n"
            "    \"abandoned\": xxx,         (bool) 'true' if the transaction has been abandoned (inputs are respendable). Only available for the 'send' category of transactions.\n"
            "    \"comment\": \"...\",       (string) If a comment is associated with the transaction.\n"
            "    \"label\" : \"label\"       (string) A comment for the address/transaction, if any\n"
            "    \"to\": \"...\",            (string) If a comment to is associated with the transaction.\n"
            "  ],\n"
            "  \"removed\": [\n"
            "    <structure is the same as \"transactions\" above, only present if include_removed=true>\n"
            "    Note: transactions that were re-added in the active chain will appear as-is in this array, and may thus have a positive confirmation count.\n"
            "  ],\n"
            "  \"lastblock\": \"lastblockhash\"     (string) The hash of the block (target_confirmations-1) from the best block on the main chain. This is typically used to feed back into listsinceblock the next time you call it. So you would generally use a target_confirmations of say 6, so you will be continually re-notified of transactions until they've reached 6 confirmations plus any new ones\n"
            "}\n"
                },
                RPCExamples{
                    HelpExampleCli("listsinceblock", "")
            + HelpExampleCli("listsinceblock", "\"000000000000000bacf66f7497b7dc45ef753ee9a7d38571037cdb1a57f663ad\" 6")
            + HelpExampleRpc("listsinceblock", "\"000000000000000bacf66f7497b7dc45ef753ee9a7d38571037cdb1a57f663ad\", 6")
                },
            }.ToString());

    // Make sure the results are valid at least up to the most recent block
    // the user could have gotten from another RPC command prior to now
    pwallet->BlockUntilSyncedToCurrentChain();

    auto locked_chain = pwallet->chain().lock();
    LOCK(pwallet->cs_wallet);

    // The way the 'height' is initialized is just a workaround for the gcc bug #47679 since version 4.6.0.
    Optional<int> height = MakeOptional(false, int()); // Height of the specified block or the common ancestor, if the block provided was in a deactivated chain.
    Optional<int> altheight; // Height of the specified block, even if it's in a deactivated chain.
    int target_confirms = 1;
    isminefilter filter = ISMINE_SPENDABLE;

    uint256 blockId;
    if (!request.params[0].isNull() && !request.params[0].get_str().empty()) {
        blockId = ParseHashV(request.params[0], "blockhash");
        height = locked_chain->findFork(blockId, &altheight);
        if (!height) {
            throw JSONRPCError(RPC_INVALID_ADDRESS_OR_KEY, "Block not found");
        }
    }

    if (!request.params[1].isNull()) {
        target_confirms = request.params[1].get_int();

        if (target_confirms < 1) {
            throw JSONRPCError(RPC_INVALID_PARAMETER, "Invalid parameter");
        }
    }

    if (!request.params[2].isNull() && request.params[2].get_bool()) {
        filter = filter | ISMINE_WATCH_ONLY;
    }

    bool include_removed = (request.params[3].isNull() || request.params[3].get_bool());

    const Optional<int> tip_height = locked_chain->getHeight();
    int depth = tip_height && height ? (1 + *tip_height - *height) : -1;

    UniValue transactions(UniValue::VARR);

    for (const std::pair<const uint256, CWalletTx>& pairWtx : pwallet->mapWallet) {
        CWalletTx tx = pairWtx.second;

        if (depth == -1 || tx.GetDepthInMainChain(*locked_chain) < depth) {
            ListTransactions(*locked_chain, pwallet, tx, 0, true, transactions, filter, nullptr /* filter_label */);
        }
    }

    // when a reorg'd block is requested, we also list any relevant transactions
    // in the blocks of the chain that was detached
    UniValue removed(UniValue::VARR);
    while (include_removed && altheight && *altheight > *height) {
        CBlock block;
        if (!pwallet->chain().findBlock(blockId, &block) || block.IsNull()) {
            throw JSONRPCError(RPC_INTERNAL_ERROR, "Can't read block from disk");
        }
        for (const CTransactionRef& tx : block.vtx) {
            auto it = pwallet->mapWallet.find(tx->GetHash());
            if (it != pwallet->mapWallet.end()) {
                // We want all transactions regardless of confirmation count to appear here,
                // even negative confirmation ones, hence the big negative.
                ListTransactions(*locked_chain, pwallet, it->second, -100000000, true, removed, filter, nullptr /* filter_label */);
            }
        }
        blockId = block.hashPrevBlock;
        --*altheight;
    }

    int last_height = tip_height ? *tip_height + 1 - target_confirms : -1;
    uint256 lastblock = last_height >= 0 ? locked_chain->getBlockHash(last_height) : uint256();

    UniValue ret(UniValue::VOBJ);
    ret.pushKV("transactions", transactions);
    if (include_removed) ret.pushKV("removed", removed);
    ret.pushKV("lastblock", lastblock.GetHex());

    return ret;
}

static UniValue gettransaction(const JSONRPCRequest& request_)
{
    // long-poll
    JSONRPCRequest& request = (JSONRPCRequest&) request_;

    std::shared_ptr<CWallet> const wallet = GetWalletForJSONRPCRequest(request);
    CWallet* const pwallet = wallet.get();

    if (!EnsureWalletIsAvailable(pwallet, request.fHelp)) {
        return NullUniValue;
    }

    if (request.fHelp || request.params.size() < 1 || request.params.size() > 3)
        throw std::runtime_error(
            RPCHelpMan{"gettransaction",
                "\nGet detailed information about in-wallet transaction <txid>\n",
                {
                    {"txid", RPCArg::Type::STR, RPCArg::Optional::NO, "The transaction id"},
                    {"include_watchonly", RPCArg::Type::BOOL, /* default */ "false", "Whether to include watch-only addresses in balance calculation and details[]"},
                    {"waitconf", RPCArg::Type::NUM, /* default */ "0", "Wait for enough confirmations before returning."},
                },
                RPCResult{
            "{\n"
            "  \"amount\" : x.xxx,        (numeric) The transaction amount in " + CURRENCY_UNIT + "\n"
            "  \"fee\": x.xxx,            (numeric) The amount of the fee in " + CURRENCY_UNIT + ". This is negative and only available for the \n"
            "                              'send' category of transactions.\n"
            "  \"confirmations\" : n,     (numeric) The number of confirmations\n"
            "  \"blockhash\" : \"hash\",  (string) The block hash\n"
            "  \"blockindex\" : xx,       (numeric) The index of the transaction in the block that includes it\n"
            "  \"blocktime\" : ttt,       (numeric) The time in seconds since epoch (1 Jan 1970 GMT)\n"
            "  \"txid\" : \"transactionid\",   (string) The transaction id.\n"
            "  \"time\" : ttt,            (numeric) The transaction time in seconds since epoch (1 Jan 1970 GMT)\n"
            "  \"timereceived\" : ttt,    (numeric) The time received in seconds since epoch (1 Jan 1970 GMT)\n"
            "  \"bip125-replaceable\": \"yes|no|unknown\",  (string) Whether this transaction could be replaced due to BIP125 (replace-by-fee);\n"
            "                                                   may be unknown for unconfirmed transactions not in the mempool\n"
            "  \"details\" : [\n"
            "    {\n"
            "      \"address\" : \"address\",          (string) The qtum address involved in the transaction\n"
            "      \"category\" :                      (string) The transaction category.\n"
            "                   \"send\"                  Transactions sent.\n"
            "                   \"receive\"               Non-coinbase transactions received.\n"
            "                   \"generate\"              Coinbase transactions received with more than 100 confirmations.\n"
            "                   \"immature\"              Coinbase transactions received with 100 or fewer confirmations.\n"
            "                   \"orphan\"                Orphaned coinbase transactions received.\n"
            "      \"amount\" : x.xxx,                 (numeric) The amount in " + CURRENCY_UNIT + "\n"
            "      \"label\" : \"label\",              (string) A comment for the address/transaction, if any\n"
            "      \"vout\" : n,                       (numeric) the vout value\n"
            "      \"fee\": x.xxx,                     (numeric) The amount of the fee in " + CURRENCY_UNIT + ". This is negative and only available for the \n"
            "                                           'send' category of transactions.\n"
            "      \"abandoned\": xxx                  (bool) 'true' if the transaction has been abandoned (inputs are respendable). Only available for the \n"
            "                                           'send' category of transactions.\n"
            "    }\n"
            "    ,...\n"
            "  ],\n"
            "  \"hex\" : \"data\"         (string) Raw data for transaction\n"
            "}\n"
                },
                RPCExamples{
                    HelpExampleCli("gettransaction", "\"1075db55d416d3ca199f55b6084e2115b9345e16c5cf302fc80e9d5fbf5d48d\"")
            + HelpExampleCli("gettransaction", "\"1075db55d416d3ca199f55b6084e2115b9345e16c5cf302fc80e9d5fbf5d48d\" true")
            + HelpExampleRpc("gettransaction", "\"1075db55d416d3ca199f55b6084e2115b9345e16c5cf302fc80e9d5fbf5d48d\"")
                },
            }.ToString());

    // Make sure the results are valid at least up to the most recent block
    // the user could have gotten from another RPC command prior to now
    pwallet->BlockUntilSyncedToCurrentChain();


    uint256 hash(ParseHashV(request.params[0], "txid"));

    isminefilter filter = ISMINE_SPENDABLE;
    if(!request.params[1].isNull())
        if(request.params[1].get_bool())
            filter = filter | ISMINE_WATCH_ONLY;

    int waitconf = 0;
    if(request.params.size() > 2) {
        waitconf = request.params[2].get_int();
    }

    bool shouldWaitConf = request.params.size() > 2 && waitconf > 0;

    {
        auto locked_chain = pwallet->chain().lock();
        LOCK(pwallet->cs_wallet);
        if (!pwallet->mapWallet.count(hash))
            throw JSONRPCError(RPC_INVALID_ADDRESS_OR_KEY, "Invalid or non-wallet transaction id");
    }

    CWalletTx* _wtx = nullptr;

    // avoid long-poll if API caller does not specify waitconf
    if (!shouldWaitConf) {
        {
            auto locked_chain = pwallet->chain().lock();
            LOCK(pwallet->cs_wallet);
            _wtx = &pwallet->mapWallet.at(hash);
        }

    } else {
        request.PollStart();
        while (true) {
            {
                auto locked_chain = pwallet->chain().lock();
                LOCK(pwallet->cs_wallet);
                _wtx = &pwallet->mapWallet.at(hash);

                if (_wtx->GetDepthInMainChain(*locked_chain) >= waitconf) {
                    break;
                }
            }

            request.PollPing();

            std::unique_lock<std::mutex> lock(cs_blockchange);
            cond_blockchange.wait_for(lock, std::chrono::milliseconds(300));

            if (!request.PollAlive() || !IsRPCRunning()) {
                return NullUniValue;
            }
        }
    }

    auto locked_chain = pwallet->chain().lock();
    LOCK(pwallet->cs_wallet);
    CWalletTx& wtx = *_wtx;

    UniValue entry(UniValue::VOBJ);

    CAmount nCredit = wtx.GetCredit(*locked_chain, filter);
    CAmount nDebit = wtx.GetDebit(filter);
    CAmount nNet = nCredit - nDebit;
    CAmount nFee = (wtx.IsFromMe(filter) ? wtx.tx->GetValueOut() - nDebit : 0);

    entry.pushKV("amount", ValueFromAmount(nNet - nFee));
    if (wtx.IsFromMe(filter))
        entry.pushKV("fee", ValueFromAmount(nFee));

    WalletTxToJSON(pwallet->chain(), *locked_chain, wtx, entry);

    UniValue details(UniValue::VARR);
    ListTransactions(*locked_chain, pwallet, wtx, 0, false, details, filter, nullptr /* filter_label */);
    entry.pushKV("details", details);

    std::string strHex = EncodeHexTx(*wtx.tx, RPCSerializationFlags());
    entry.pushKV("hex", strHex);

    return entry;
}

static UniValue abandontransaction(const JSONRPCRequest& request)
{
    std::shared_ptr<CWallet> const wallet = GetWalletForJSONRPCRequest(request);
    CWallet* const pwallet = wallet.get();

    if (!EnsureWalletIsAvailable(pwallet, request.fHelp)) {
        return NullUniValue;
    }

    if (request.fHelp || request.params.size() != 1) {
        throw std::runtime_error(
            RPCHelpMan{"abandontransaction",
                "\nMark in-wallet transaction <txid> as abandoned\n"
                "This will mark this transaction and all its in-wallet descendants as abandoned which will allow\n"
                "for their inputs to be respent.  It can be used to replace \"stuck\" or evicted transactions.\n"
                "It only works on transactions which are not included in a block and are not currently in the mempool.\n"
                "It has no effect on transactions which are already abandoned.\n",
                {
                    {"txid", RPCArg::Type::STR_HEX, RPCArg::Optional::NO, "The transaction id"},
                },
                RPCResults{},
                RPCExamples{
                    HelpExampleCli("abandontransaction", "\"1075db55d416d3ca199f55b6084e2115b9345e16c5cf302fc80e9d5fbf5d48d\"")
            + HelpExampleRpc("abandontransaction", "\"1075db55d416d3ca199f55b6084e2115b9345e16c5cf302fc80e9d5fbf5d48d\"")
                },
            }.ToString());
    }

    // Make sure the results are valid at least up to the most recent block
    // the user could have gotten from another RPC command prior to now
    pwallet->BlockUntilSyncedToCurrentChain();

    auto locked_chain = pwallet->chain().lock();
    LOCK(pwallet->cs_wallet);

    uint256 hash(ParseHashV(request.params[0], "txid"));

    if (!pwallet->mapWallet.count(hash)) {
        throw JSONRPCError(RPC_INVALID_ADDRESS_OR_KEY, "Invalid or non-wallet transaction id");
    }
    if (!pwallet->AbandonTransaction(*locked_chain, hash)) {
        throw JSONRPCError(RPC_INVALID_ADDRESS_OR_KEY, "Transaction not eligible for abandonment");
    }

    return NullUniValue;
}


static UniValue backupwallet(const JSONRPCRequest& request)
{
    std::shared_ptr<CWallet> const wallet = GetWalletForJSONRPCRequest(request);
    CWallet* const pwallet = wallet.get();

    if (!EnsureWalletIsAvailable(pwallet, request.fHelp)) {
        return NullUniValue;
    }

    if (request.fHelp || request.params.size() != 1)
        throw std::runtime_error(
            RPCHelpMan{"backupwallet",
                "\nSafely copies current wallet file to destination, which can be a directory or a path with filename.\n",
                {
                    {"destination", RPCArg::Type::STR, RPCArg::Optional::NO, "The destination directory or file"},
                },
                RPCResults{},
                RPCExamples{
                    HelpExampleCli("backupwallet", "\"backup.dat\"")
            + HelpExampleRpc("backupwallet", "\"backup.dat\"")
                },
            }.ToString());

    // Make sure the results are valid at least up to the most recent block
    // the user could have gotten from another RPC command prior to now
    pwallet->BlockUntilSyncedToCurrentChain();

    auto locked_chain = pwallet->chain().lock();
    LOCK(pwallet->cs_wallet);

    std::string strDest = request.params[0].get_str();
    if (!pwallet->BackupWallet(strDest)) {
        throw JSONRPCError(RPC_WALLET_ERROR, "Error: Wallet backup failed!");
    }

    return NullUniValue;
}


static UniValue keypoolrefill(const JSONRPCRequest& request)
{
    std::shared_ptr<CWallet> const wallet = GetWalletForJSONRPCRequest(request);
    CWallet* const pwallet = wallet.get();

    if (!EnsureWalletIsAvailable(pwallet, request.fHelp)) {
        return NullUniValue;
    }

    if (request.fHelp || request.params.size() > 1)
        throw std::runtime_error(
            RPCHelpMan{"keypoolrefill",
                "\nFills the keypool."+
                    HelpRequiringPassphrase(pwallet) + "\n",
                {
                    {"newsize", RPCArg::Type::NUM, /* default */ "100", "The new keypool size"},
                },
                RPCResults{},
                RPCExamples{
                    HelpExampleCli("keypoolrefill", "")
            + HelpExampleRpc("keypoolrefill", "")
                },
            }.ToString());

    if (pwallet->IsWalletFlagSet(WALLET_FLAG_DISABLE_PRIVATE_KEYS)) {
        throw JSONRPCError(RPC_WALLET_ERROR, "Error: Private keys are disabled for this wallet");
    }

    auto locked_chain = pwallet->chain().lock();
    LOCK(pwallet->cs_wallet);

    // 0 is interpreted by TopUpKeyPool() as the default keypool size given by -keypool
    unsigned int kpSize = 0;
    if (!request.params[0].isNull()) {
        if (request.params[0].get_int() < 0)
            throw JSONRPCError(RPC_INVALID_PARAMETER, "Invalid parameter, expected valid size.");
        kpSize = (unsigned int)request.params[0].get_int();
    }

    EnsureWalletIsUnlocked(pwallet);
    pwallet->TopUpKeyPool(kpSize);

    if (pwallet->GetKeyPoolSize() < kpSize) {
        throw JSONRPCError(RPC_WALLET_ERROR, "Error refreshing keypool.");
    }

    return NullUniValue;
}


static UniValue walletpassphrase(const JSONRPCRequest& request)
{
    std::shared_ptr<CWallet> const wallet = GetWalletForJSONRPCRequest(request);
    CWallet* const pwallet = wallet.get();

    if (!EnsureWalletIsAvailable(pwallet, request.fHelp)) {
        return NullUniValue;
    }

    if (request.fHelp || (pwallet->IsCrypted() && (request.params.size() < 2 || request.params.size() > 3))) {
        throw std::runtime_error(
            RPCHelpMan{"walletpassphrase",
                "\nStores the wallet decryption key in memory for 'timeout' seconds.\n"
                "This is needed prior to performing transactions related to private keys such as sending QTUM and staking\n"
            "\nNote:\n"
            "Issuing the walletpassphrase command while the wallet is already unlocked will set a new unlock\n"
            "time that overrides the old one.\n",
                {
                    {"passphrase", RPCArg::Type::STR, RPCArg::Optional::NO, "The wallet passphrase"},
                    {"timeout", RPCArg::Type::NUM, RPCArg::Optional::NO, "The time to keep the decryption key in seconds; capped at 100000000 (~3 years)."},
                    {"staking only", RPCArg::Type::BOOL, RPCArg::Optional::OMITTED, "Unlock wallet for staking only"},
                },
                RPCResults{},
                RPCExamples{
            "\nUnlock the wallet for 60 seconds\n"
            + HelpExampleCli("walletpassphrase", "\"my pass phrase\" 60") +
            "\nLock the wallet again (before 60 seconds)\n"
            + HelpExampleCli("walletlock", "") +
            "\nUnlock the wallet for staking only, for a long time\n"
            + HelpExampleCli("walletpassphrase","\"my pass phrase\" 99999999 true") +
            "\nAs a JSON-RPC call\n"
            + HelpExampleRpc("walletpassphrase", "\"my pass phrase\", 60")
                },
            }.ToString());
    }

    auto locked_chain = pwallet->chain().lock();
    LOCK(pwallet->cs_wallet);

    if (request.fHelp)
        return true;

    if (!pwallet->IsCrypted()) {
        throw JSONRPCError(RPC_WALLET_WRONG_ENC_STATE, "Error: running with an unencrypted wallet, but walletpassphrase was called.");
    }

    // Note that the walletpassphrase is stored in request.params[0] which is not mlock()ed
    SecureString strWalletPass;
    strWalletPass.reserve(100);
    // TODO: get rid of this .c_str() by implementing SecureString::operator=(std::string)
    // Alternately, find a way to make request.params[0] mlock()'d to begin with.
    strWalletPass = request.params[0].get_str().c_str();

    // Get the timeout
    int64_t nSleepTime = request.params[1].get_int64();
    // Timeout cannot be negative, otherwise it will relock immediately
    if (nSleepTime < 0) {
        throw JSONRPCError(RPC_INVALID_PARAMETER, "Timeout cannot be negative.");
    }
    // Clamp timeout
    constexpr int64_t MAX_SLEEP_TIME = 100000000; // larger values trigger a macos/libevent bug?
    if (nSleepTime > MAX_SLEEP_TIME) {
        nSleepTime = MAX_SLEEP_TIME;
    }

    if (strWalletPass.empty()) {
        throw JSONRPCError(RPC_INVALID_PARAMETER, "passphrase can not be empty");
    }

    // Used to restore m_wallet_unlock_staking_only value in case of unlock failure 
    bool tmpStakingOnly = pwallet->m_wallet_unlock_staking_only;

    // ppcoin: if user OS account compromised prevent trivial sendmoney commands
    if (request.params.size() > 2)
        pwallet->m_wallet_unlock_staking_only = request.params[2].get_bool();
    else
        pwallet->m_wallet_unlock_staking_only = false;

    if (!pwallet->Unlock(strWalletPass)) {
        pwallet->m_wallet_unlock_staking_only = tmpStakingOnly;
        throw JSONRPCError(RPC_WALLET_PASSPHRASE_INCORRECT, "Error: The wallet passphrase entered was incorrect.");
    }

    pwallet->TopUpKeyPool();

    pwallet->nRelockTime = GetTime() + nSleepTime;

    // Keep a weak pointer to the wallet so that it is possible to unload the
    // wallet before the following callback is called. If a valid shared pointer
    // is acquired in the callback then the wallet is still loaded.
    std::weak_ptr<CWallet> weak_wallet = wallet;
    RPCRunLater(strprintf("lockwallet(%s)", pwallet->GetName()), [weak_wallet] {
        if (auto shared_wallet = weak_wallet.lock()) {
            LOCK(shared_wallet->cs_wallet);
            shared_wallet->Lock();
            shared_wallet->nRelockTime = 0;
        }
    }, nSleepTime);

    return NullUniValue;
}


static UniValue walletpassphrasechange(const JSONRPCRequest& request)
{
    std::shared_ptr<CWallet> const wallet = GetWalletForJSONRPCRequest(request);
    CWallet* const pwallet = wallet.get();

    if (!EnsureWalletIsAvailable(pwallet, request.fHelp)) {
        return NullUniValue;
    }

    if (request.fHelp || (pwallet->IsCrypted() && (request.params.size() != 2))) {
        throw std::runtime_error(
            RPCHelpMan{"walletpassphrasechange",
                "\nChanges the wallet passphrase from 'oldpassphrase' to 'newpassphrase'.\n",
                {
                    {"oldpassphrase", RPCArg::Type::STR, RPCArg::Optional::NO, "The current passphrase"},
                    {"newpassphrase", RPCArg::Type::STR, RPCArg::Optional::NO, "The new passphrase"},
                },
                RPCResults{},
                RPCExamples{
                    HelpExampleCli("walletpassphrasechange", "\"old one\" \"new one\"")
            + HelpExampleRpc("walletpassphrasechange", "\"old one\", \"new one\"")
                },
            }.ToString());
    }

    auto locked_chain = pwallet->chain().lock();
    LOCK(pwallet->cs_wallet);

    if (request.fHelp)
        return true;
    if (!pwallet->IsCrypted()) {
        throw JSONRPCError(RPC_WALLET_WRONG_ENC_STATE, "Error: running with an unencrypted wallet, but walletpassphrasechange was called.");
    }

    // TODO: get rid of these .c_str() calls by implementing SecureString::operator=(std::string)
    // Alternately, find a way to make request.params[0] mlock()'d to begin with.
    SecureString strOldWalletPass;
    strOldWalletPass.reserve(100);
    strOldWalletPass = request.params[0].get_str().c_str();

    SecureString strNewWalletPass;
    strNewWalletPass.reserve(100);
    strNewWalletPass = request.params[1].get_str().c_str();

    if (strOldWalletPass.empty() || strNewWalletPass.empty()) {
        throw JSONRPCError(RPC_INVALID_PARAMETER, "passphrase can not be empty");
    }

    if (!pwallet->ChangeWalletPassphrase(strOldWalletPass, strNewWalletPass)) {
        throw JSONRPCError(RPC_WALLET_PASSPHRASE_INCORRECT, "Error: The wallet passphrase entered was incorrect.");
    }

    return NullUniValue;
}


static UniValue walletlock(const JSONRPCRequest& request)
{
    std::shared_ptr<CWallet> const wallet = GetWalletForJSONRPCRequest(request);
    CWallet* const pwallet = wallet.get();

    if (!EnsureWalletIsAvailable(pwallet, request.fHelp)) {
        return NullUniValue;
    }

    if (request.fHelp || (pwallet->IsCrypted() && (request.params.size() != 0))) {
        throw std::runtime_error(
            RPCHelpMan{"walletlock",
                "\nRemoves the wallet encryption key from memory, locking the wallet.\n"
                "After calling this method, you will need to call walletpassphrase again\n"
                "before being able to call any methods which require the wallet to be unlocked.\n",
                {},
                RPCResults{},
                RPCExamples{
            "\nSet the passphrase for 2 minutes to perform a transaction\n"
            + HelpExampleCli("walletpassphrase", "\"my pass phrase\" 120") +
            "\nPerform a send (requires passphrase set)\n"
            + HelpExampleCli("sendtoaddress", "\"QM72Sfpbz1BPpXFHz9m3CdqATR44Jvaydd\" 1.0") +
            "\nClear the passphrase since we are done before 2 minutes is up\n"
            + HelpExampleCli("walletlock", "") +
            "\nAs a JSON-RPC call\n"
            + HelpExampleRpc("walletlock", "")
                },
            }.ToString());
    }

    auto locked_chain = pwallet->chain().lock();
    LOCK(pwallet->cs_wallet);

    if (request.fHelp)
        return true;
    if (!pwallet->IsCrypted()) {
        throw JSONRPCError(RPC_WALLET_WRONG_ENC_STATE, "Error: running with an unencrypted wallet, but walletlock was called.");
    }

    pwallet->Lock();
    pwallet->nRelockTime = 0;

    return NullUniValue;
}


static UniValue encryptwallet(const JSONRPCRequest& request)
{
    std::shared_ptr<CWallet> const wallet = GetWalletForJSONRPCRequest(request);
    CWallet* const pwallet = wallet.get();

    if (!EnsureWalletIsAvailable(pwallet, request.fHelp)) {
        return NullUniValue;
    }

    if (request.fHelp || (!pwallet->IsCrypted() && (request.params.size() != 1))) {
        throw std::runtime_error(
            RPCHelpMan{"encryptwallet",
                "\nEncrypts the wallet with 'passphrase'. This is for first time encryption.\n"
                "After this, any calls that interact with private keys such as sending or signing \n"
                "will require the passphrase to be set prior the making these calls.\n"
                "Use the walletpassphrase call for this, and then walletlock call.\n"
                "If the wallet is already encrypted, use the walletpassphrasechange call.\n",
                {
                    {"passphrase", RPCArg::Type::STR, RPCArg::Optional::NO, "The pass phrase to encrypt the wallet with. It must be at least 1 character, but should be long."},
                },
                RPCResults{},
                RPCExamples{
            "\nEncrypt your wallet\n"
            + HelpExampleCli("encryptwallet", "\"my pass phrase\"") +
            "\nNow set the passphrase to use the wallet, such as for signing or sending qtum\n"
            + HelpExampleCli("walletpassphrase", "\"my pass phrase\"") +
            "\nNow we can do something like sign\n"
            + HelpExampleCli("signmessage", "\"address\" \"test message\"") +
            "\nNow lock the wallet again by removing the passphrase\n"
            + HelpExampleCli("walletlock", "") +
            "\nAs a JSON-RPC call\n"
            + HelpExampleRpc("encryptwallet", "\"my pass phrase\"")
                },
            }.ToString());
    }

    auto locked_chain = pwallet->chain().lock();
    LOCK(pwallet->cs_wallet);

    if (request.fHelp)
        return true;
    if (pwallet->IsCrypted()) {
        throw JSONRPCError(RPC_WALLET_WRONG_ENC_STATE, "Error: running with an encrypted wallet, but encryptwallet was called.");
    }

    // TODO: get rid of this .c_str() by implementing SecureString::operator=(std::string)
    // Alternately, find a way to make request.params[0] mlock()'d to begin with.
    SecureString strWalletPass;
    strWalletPass.reserve(100);
    strWalletPass = request.params[0].get_str().c_str();

    if (strWalletPass.empty()) {
        throw JSONRPCError(RPC_INVALID_PARAMETER, "passphrase can not be empty");
    }

    if (!pwallet->EncryptWallet(strWalletPass)) {
        throw JSONRPCError(RPC_WALLET_ENCRYPTION_FAILED, "Error: Failed to encrypt the wallet.");
    }

    return "wallet encrypted; The keypool has been flushed and a new HD seed was generated (if you are using HD). You need to make a new backup.";
}

static UniValue reservebalance(const JSONRPCRequest& request)
{
    std::shared_ptr<CWallet> const wallet = GetWalletForJSONRPCRequest(request);
    CWallet* const pwallet = wallet.get();

    if (!EnsureWalletIsAvailable(pwallet, request.fHelp)) {
        return NullUniValue;
    }

    if (request.fHelp || request.params.size() > 2)
        throw std::runtime_error(
            RPCHelpMan{"reservebalance",
			"\nSet reserve amount not participating in network protection."
            "\nIf no parameters provided current setting is printed.\n",
			{
            	{"reserve", RPCArg::Type::BOOL, RPCArg::Optional::OMITTED,"is true or false to turn balance reserve on or off."},
            	{"amount", RPCArg::Type::AMOUNT, RPCArg::Optional::OMITTED, "is a real and rounded to cent."},
			},
			 RPCResults{},
             RPCExamples{
            "\nSet reserve balance to 100\n"
            + HelpExampleCli("reservebalance", "true 100") +
            "\nSet reserve balance to 0\n"
            + HelpExampleCli("reservebalance", "false") +
            "\nGet reserve balance\n"
            + HelpExampleCli("reservebalance", "")			},
			}.ToString()
		);
            

    if (request.params.size() > 0)
    {
        bool fReserve = request.params[0].get_bool();
        if (fReserve)
        {
            if (request.params.size() == 1)
                throw std::runtime_error("must provide amount to reserve balance.\n");
            int64_t nAmount = AmountFromValue(request.params[1]);
            nAmount = (nAmount / CENT) * CENT;  // round to cent
            if (nAmount < 0)
                throw std::runtime_error("amount cannot be negative.\n");
            pwallet->m_reserve_balance = nAmount;
        }
        else
        {
            if (request.params.size() > 1)
                throw std::runtime_error("cannot specify amount to turn off reserve.\n");
            pwallet->m_reserve_balance = 0;
        }
    }

    UniValue result(UniValue::VOBJ);
    result.pushKV("reserve", (pwallet->m_reserve_balance > 0));
    result.pushKV("amount", ValueFromAmount(pwallet->m_reserve_balance));
    return result;
}

static UniValue lockunspent(const JSONRPCRequest& request)
{
    std::shared_ptr<CWallet> const wallet = GetWalletForJSONRPCRequest(request);
    CWallet* const pwallet = wallet.get();

    if (!EnsureWalletIsAvailable(pwallet, request.fHelp)) {
        return NullUniValue;
    }

    if (request.fHelp || request.params.size() < 1 || request.params.size() > 2)
        throw std::runtime_error(
            RPCHelpMan{"lockunspent",
                "\nUpdates list of temporarily unspendable outputs.\n"
                "Temporarily lock (unlock=false) or unlock (unlock=true) specified transaction outputs.\n"
                "If no transaction outputs are specified when unlocking then all current locked transaction outputs are unlocked.\n"
                "A locked transaction output will not be chosen by automatic coin selection, when spending qtums.\n"
                "Locks are stored in memory only. Nodes start with zero locked outputs, and the locked output list\n"
                "is always cleared (by virtue of process exit) when a node stops or fails.\n"
                "Also see the listunspent call\n",
                {
                    {"unlock", RPCArg::Type::BOOL, RPCArg::Optional::NO, "Whether to unlock (true) or lock (false) the specified transactions"},
                    {"transactions", RPCArg::Type::ARR, /* default */ "empty array", "A json array of objects. Each object the txid (string) vout (numeric).",
                        {
                            {"", RPCArg::Type::OBJ, RPCArg::Optional::OMITTED, "",
                                {
                                    {"txid", RPCArg::Type::STR_HEX, RPCArg::Optional::NO, "The transaction id"},
                                    {"vout", RPCArg::Type::NUM, RPCArg::Optional::NO, "The output number"},
                                },
                            },
                        },
                    },
                },
                RPCResult{
            "true|false    (boolean) Whether the command was successful or not\n"
                },
                RPCExamples{
            "\nList the unspent transactions\n"
            + HelpExampleCli("listunspent", "") +
            "\nLock an unspent transaction\n"
            + HelpExampleCli("lockunspent", "false \"[{\\\"txid\\\":\\\"a08e6907dbbd3d809776dbfc5d82e371b764ed838b5655e72f463568df1aadf0\\\",\\\"vout\\\":1}]\"") +
            "\nList the locked transactions\n"
            + HelpExampleCli("listlockunspent", "") +
            "\nUnlock the transaction again\n"
            + HelpExampleCli("lockunspent", "true \"[{\\\"txid\\\":\\\"a08e6907dbbd3d809776dbfc5d82e371b764ed838b5655e72f463568df1aadf0\\\",\\\"vout\\\":1}]\"") +
            "\nAs a JSON-RPC call\n"
            + HelpExampleRpc("lockunspent", "false, \"[{\\\"txid\\\":\\\"a08e6907dbbd3d809776dbfc5d82e371b764ed838b5655e72f463568df1aadf0\\\",\\\"vout\\\":1}]\"")
                },
            }.ToString());

    // Make sure the results are valid at least up to the most recent block
    // the user could have gotten from another RPC command prior to now
    pwallet->BlockUntilSyncedToCurrentChain();

    auto locked_chain = pwallet->chain().lock();
    LOCK(pwallet->cs_wallet);

    RPCTypeCheckArgument(request.params[0], UniValue::VBOOL);

    bool fUnlock = request.params[0].get_bool();

    if (request.params[1].isNull()) {
        if (fUnlock)
            pwallet->UnlockAllCoins();
        return true;
    }

    RPCTypeCheckArgument(request.params[1], UniValue::VARR);

    const UniValue& output_params = request.params[1];

    // Create and validate the COutPoints first.

    std::vector<COutPoint> outputs;
    outputs.reserve(output_params.size());

    for (unsigned int idx = 0; idx < output_params.size(); idx++) {
        const UniValue& o = output_params[idx].get_obj();

        RPCTypeCheckObj(o,
            {
                {"txid", UniValueType(UniValue::VSTR)},
                {"vout", UniValueType(UniValue::VNUM)},
            });

        const uint256 txid(ParseHashO(o, "txid"));
        const int nOutput = find_value(o, "vout").get_int();
        if (nOutput < 0) {
            throw JSONRPCError(RPC_INVALID_PARAMETER, "Invalid parameter, vout must be positive");
        }

        const COutPoint outpt(txid, nOutput);

        const auto it = pwallet->mapWallet.find(outpt.hash);
        if (it == pwallet->mapWallet.end()) {
            throw JSONRPCError(RPC_INVALID_PARAMETER, "Invalid parameter, unknown transaction");
        }

        const CWalletTx& trans = it->second;

        if (outpt.n >= trans.tx->vout.size()) {
            throw JSONRPCError(RPC_INVALID_PARAMETER, "Invalid parameter, vout index out of bounds");
        }

        if (pwallet->IsSpent(*locked_chain, outpt.hash, outpt.n)) {
            throw JSONRPCError(RPC_INVALID_PARAMETER, "Invalid parameter, expected unspent output");
        }

        const bool is_locked = pwallet->IsLockedCoin(outpt.hash, outpt.n);

        if (fUnlock && !is_locked) {
            throw JSONRPCError(RPC_INVALID_PARAMETER, "Invalid parameter, expected locked output");
        }

        if (!fUnlock && is_locked) {
            throw JSONRPCError(RPC_INVALID_PARAMETER, "Invalid parameter, output already locked");
        }

        outputs.push_back(outpt);
    }

    // Atomically set (un)locked status for the outputs.
    for (const COutPoint& outpt : outputs) {
        if (fUnlock) pwallet->UnlockCoin(outpt);
        else pwallet->LockCoin(outpt);
    }

    return true;
}

static UniValue listlockunspent(const JSONRPCRequest& request)
{
    std::shared_ptr<CWallet> const wallet = GetWalletForJSONRPCRequest(request);
    CWallet* const pwallet = wallet.get();

    if (!EnsureWalletIsAvailable(pwallet, request.fHelp)) {
        return NullUniValue;
    }

    if (request.fHelp || request.params.size() > 0)
        throw std::runtime_error(
            RPCHelpMan{"listlockunspent",
                "\nReturns list of temporarily unspendable outputs.\n"
                "See the lockunspent call to lock and unlock transactions for spending.\n",
                {},
                RPCResult{
            "[\n"
            "  {\n"
            "    \"txid\" : \"transactionid\",     (string) The transaction id locked\n"
            "    \"vout\" : n                      (numeric) The vout value\n"
            "  }\n"
            "  ,...\n"
            "]\n"
                },
                RPCExamples{
            "\nList the unspent transactions\n"
            + HelpExampleCli("listunspent", "") +
            "\nLock an unspent transaction\n"
            + HelpExampleCli("lockunspent", "false \"[{\\\"txid\\\":\\\"a08e6907dbbd3d809776dbfc5d82e371b764ed838b5655e72f463568df1aadf0\\\",\\\"vout\\\":1}]\"") +
            "\nList the locked transactions\n"
            + HelpExampleCli("listlockunspent", "") +
            "\nUnlock the transaction again\n"
            + HelpExampleCli("lockunspent", "true \"[{\\\"txid\\\":\\\"a08e6907dbbd3d809776dbfc5d82e371b764ed838b5655e72f463568df1aadf0\\\",\\\"vout\\\":1}]\"") +
            "\nAs a JSON-RPC call\n"
            + HelpExampleRpc("listlockunspent", "")
                },
            }.ToString());

    auto locked_chain = pwallet->chain().lock();
    LOCK(pwallet->cs_wallet);

    std::vector<COutPoint> vOutpts;
    pwallet->ListLockedCoins(vOutpts);

    UniValue ret(UniValue::VARR);

    for (const COutPoint& outpt : vOutpts) {
        UniValue o(UniValue::VOBJ);

        o.pushKV("txid", outpt.hash.GetHex());
        o.pushKV("vout", (int)outpt.n);
        ret.push_back(o);
    }

    return ret;
}

static UniValue settxfee(const JSONRPCRequest& request)
{
    std::shared_ptr<CWallet> const wallet = GetWalletForJSONRPCRequest(request);
    CWallet* const pwallet = wallet.get();

    if (!EnsureWalletIsAvailable(pwallet, request.fHelp)) {
        return NullUniValue;
    }

    if (request.fHelp || request.params.size() < 1 || request.params.size() > 1) {
        throw std::runtime_error(
            RPCHelpMan{"settxfee",
                "\nSet the transaction fee per kB for this wallet. Overrides the global -paytxfee command line parameter.\n",
                {
                    {"amount", RPCArg::Type::AMOUNT, RPCArg::Optional::NO, "The transaction fee in " + CURRENCY_UNIT + "/kB"},
                },
                RPCResult{
            "true|false        (boolean) Returns true if successful\n"
                },
                RPCExamples{
                    HelpExampleCli("settxfee", "0.00001")
            + HelpExampleRpc("settxfee", "0.00001")
                },
            }.ToString());
    }

    auto locked_chain = pwallet->chain().lock();
    LOCK(pwallet->cs_wallet);

    CAmount nAmount = AmountFromValue(request.params[0]);
    CFeeRate tx_fee_rate(nAmount, 1000);
    if (tx_fee_rate == 0) {
        // automatic selection
    } else if (tx_fee_rate < ::minRelayTxFee) {
        throw JSONRPCError(RPC_INVALID_PARAMETER, strprintf("txfee cannot be less than min relay tx fee (%s)", ::minRelayTxFee.ToString()));
    } else if (tx_fee_rate < pwallet->m_min_fee) {
        throw JSONRPCError(RPC_INVALID_PARAMETER, strprintf("txfee cannot be less than wallet min fee (%s)", pwallet->m_min_fee.ToString()));
    }

    pwallet->m_pay_tx_fee = tx_fee_rate;
    return true;
}

static UniValue getwalletinfo(const JSONRPCRequest& request)
{
    std::shared_ptr<CWallet> const wallet = GetWalletForJSONRPCRequest(request);
    CWallet* const pwallet = wallet.get();

    if (!EnsureWalletIsAvailable(pwallet, request.fHelp)) {
        return NullUniValue;
    }

    if (request.fHelp || request.params.size() != 0)
        throw std::runtime_error(
            RPCHelpMan{"getwalletinfo",
                "Returns an object containing various wallet state info.\n",
                {},
                RPCResult{
            "{\n"
            "  \"walletname\": xxxxx,               (string) the wallet name\n"
            "  \"walletversion\": xxxxx,            (numeric) the wallet version\n"
            "  \"balance\": xxxxxxx,                (numeric) the total confirmed balance of the wallet in " + CURRENCY_UNIT + "\n"
            "  \"stake\": xxxxxxx,                  (numeric) the total stake balance of the wallet in " + CURRENCY_UNIT + "\n"
            "  \"unconfirmed_balance\": xxx,        (numeric) the total unconfirmed balance of the wallet in " + CURRENCY_UNIT + "\n"
            "  \"immature_balance\": xxxxxx,        (numeric) the total immature balance of the wallet in " + CURRENCY_UNIT + "\n"
            "  \"txcount\": xxxxxxx,                (numeric) the total number of transactions in the wallet\n"
            "  \"keypoololdest\": xxxxxx,           (numeric) the timestamp (seconds since Unix epoch) of the oldest pre-generated key in the key pool\n"
            "  \"keypoolsize\": xxxx,               (numeric) how many new keys are pre-generated (only counts external keys)\n"
            "  \"keypoolsize_hd_internal\": xxxx,   (numeric) how many new keys are pre-generated for internal use (used for change outputs, only appears if the wallet is using this feature, otherwise external keys are used)\n"
            "  \"unlocked_until\": ttt,             (numeric) the timestamp in seconds since epoch (midnight Jan 1 1970 GMT) that the wallet is unlocked for transfers, or 0 if the wallet is locked\n"
            "  \"paytxfee\": x.xxxx,                (numeric) the transaction fee configuration, set in " + CURRENCY_UNIT + "/kB\n"
            "  \"hdseedid\": \"<hash160>\"            (string, optional) the Hash160 of the HD seed (only present when HD is enabled)\n"
            "  \"private_keys_enabled\": true|false (boolean) false if privatekeys are disabled for this wallet (enforced watch-only wallet)\n"
            "}\n"
                },
                RPCExamples{
                    HelpExampleCli("getwalletinfo", "")
            + HelpExampleRpc("getwalletinfo", "")
                },
            }.ToString());

    // Make sure the results are valid at least up to the most recent block
    // the user could have gotten from another RPC command prior to now
    pwallet->BlockUntilSyncedToCurrentChain();

    auto locked_chain = pwallet->chain().lock();
    LOCK(pwallet->cs_wallet);

    UniValue obj(UniValue::VOBJ);

    size_t kpExternalSize = pwallet->KeypoolCountExternalKeys();
    obj.pushKV("walletname", pwallet->GetName());
    obj.pushKV("walletversion", pwallet->GetVersion());
    obj.pushKV("balance",       ValueFromAmount(pwallet->GetBalance()));
    obj.pushKV("stake",         ValueFromAmount(pwallet->GetStake()));
    obj.pushKV("unconfirmed_balance", ValueFromAmount(pwallet->GetUnconfirmedBalance()));
    obj.pushKV("immature_balance",    ValueFromAmount(pwallet->GetImmatureBalance()));
    obj.pushKV("txcount",       (int)pwallet->mapWallet.size());
    obj.pushKV("keypoololdest", pwallet->GetOldestKeyPoolTime());
    obj.pushKV("keypoolsize", (int64_t)kpExternalSize);
    CKeyID seed_id = pwallet->GetHDChain().seed_id;
    if (pwallet->CanSupportFeature(FEATURE_HD_SPLIT)) {
        obj.pushKV("keypoolsize_hd_internal",   (int64_t)(pwallet->GetKeyPoolSize() - kpExternalSize));
    }
    if (pwallet->IsCrypted()) {
        obj.pushKV("unlocked_until", pwallet->nRelockTime);
    }
    obj.pushKV("paytxfee", ValueFromAmount(pwallet->m_pay_tx_fee.GetFeePerK()));
    if (!seed_id.IsNull()) {
        obj.pushKV("hdseedid", seed_id.GetHex());
    }
    obj.pushKV("private_keys_enabled", !pwallet->IsWalletFlagSet(WALLET_FLAG_DISABLE_PRIVATE_KEYS));
    return obj;
}

static UniValue listwalletdir(const JSONRPCRequest& request)
{
    if (request.fHelp || request.params.size() != 0) {
        throw std::runtime_error(
            RPCHelpMan{"listwalletdir",
                "Returns a list of wallets in the wallet directory.\n",
                {},
                RPCResult{
            "{\n"
            "  \"wallets\" : [                (json array of objects)\n"
            "    {\n"
            "      \"name\" : \"name\"          (string) The wallet name\n"
            "    }\n"
            "    ,...\n"
            "  ]\n"
            "}\n"
                },
                RPCExamples{
                    HelpExampleCli("listwalletdir", "")
            + HelpExampleRpc("listwalletdir", "")
                },
            }.ToString());
    }

    UniValue wallets(UniValue::VARR);
    for (const auto& path : ListWalletDir()) {
        UniValue wallet(UniValue::VOBJ);
        wallet.pushKV("name", path.string());
        wallets.push_back(wallet);
    }

    UniValue result(UniValue::VOBJ);
    result.pushKV("wallets", wallets);
    return result;
}

static UniValue listwallets(const JSONRPCRequest& request)
{
    if (request.fHelp || request.params.size() != 0)
        throw std::runtime_error(
            RPCHelpMan{"listwallets",
                "Returns a list of currently loaded wallets.\n"
                "For full information on the wallet, use \"getwalletinfo\"\n",
                {},
                RPCResult{
            "[                         (json array of strings)\n"
            "  \"walletname\"            (string) the wallet name\n"
            "   ...\n"
            "]\n"
                },
                RPCExamples{
                    HelpExampleCli("listwallets", "")
            + HelpExampleRpc("listwallets", "")
                },
            }.ToString());

    UniValue obj(UniValue::VARR);

    for (const std::shared_ptr<CWallet>& wallet : GetWallets()) {
        if (!EnsureWalletIsAvailable(wallet.get(), request.fHelp)) {
            return NullUniValue;
        }

        LOCK(wallet->cs_wallet);

        obj.push_back(wallet->GetName());
    }

    return obj;
}

static UniValue loadwallet(const JSONRPCRequest& request)
{
    if (request.fHelp || request.params.size() != 1)
        throw std::runtime_error(
            RPCHelpMan{"loadwallet",
                "\nLoads a wallet from a wallet file or directory."
                "\nNote that all wallet command-line options used when starting qtumd will be"
                "\napplied to the new wallet (eg -zapwallettxes, upgradewallet, rescan, etc).\n",
                {
                    {"filename", RPCArg::Type::STR, RPCArg::Optional::NO, "The wallet directory or .dat file."},
                },
                RPCResult{
            "{\n"
            "  \"name\" :    <wallet_name>,        (string) The wallet name if loaded successfully.\n"
            "  \"warning\" : <warning>,            (string) Warning message if wallet was not loaded cleanly.\n"
            "}\n"
                },
                RPCExamples{
                    HelpExampleCli("loadwallet", "\"test.dat\"")
            + HelpExampleRpc("loadwallet", "\"test.dat\"")
                },
            }.ToString());

    WalletLocation location(request.params[0].get_str());

    if (!location.Exists()) {
        throw JSONRPCError(RPC_WALLET_NOT_FOUND, "Wallet " + location.GetName() + " not found.");
    } else if (fs::is_directory(location.GetPath())) {
        // The given filename is a directory. Check that there's a wallet.dat file.
        fs::path wallet_dat_file = location.GetPath() / "wallet.dat";
        if (fs::symlink_status(wallet_dat_file).type() == fs::file_not_found) {
            throw JSONRPCError(RPC_WALLET_NOT_FOUND, "Directory " + location.GetName() + " does not contain a wallet.dat file.");
        }
    }

    std::string error, warning;
    std::shared_ptr<CWallet> const wallet = LoadWallet(*g_rpc_interfaces->chain, location, error, warning);
    if (!wallet) throw JSONRPCError(RPC_WALLET_ERROR, error);


    UniValue obj(UniValue::VOBJ);
    obj.pushKV("name", wallet->GetName());
    obj.pushKV("warning", warning);

    return obj;
}

static UniValue createwallet(const JSONRPCRequest& request)
{
    if (request.fHelp || request.params.size() < 1 || request.params.size() > 3) {
        throw std::runtime_error(
            RPCHelpMan{"createwallet",
                "\nCreates and loads a new wallet.\n",
                {
                    {"wallet_name", RPCArg::Type::STR, RPCArg::Optional::NO, "The name for the new wallet. If this is a path, the wallet will be created at the path location."},
                    {"disable_private_keys", RPCArg::Type::BOOL, /* default */ "false", "Disable the possibility of private keys (only watchonlys are possible in this mode)."},
                    {"blank", RPCArg::Type::BOOL, /* default */ "false", "Create a blank wallet. A blank wallet has no keys or HD seed. One can be set using sethdseed."},
                },
                RPCResult{
            "{\n"
            "  \"name\" :    <wallet_name>,        (string) The wallet name if created successfully. If the wallet was created using a full path, the wallet_name will be the full path.\n"
            "  \"warning\" : <warning>,            (string) Warning message if wallet was not loaded cleanly.\n"
            "}\n"
                },
                RPCExamples{
                    HelpExampleCli("createwallet", "\"testwallet\"")
            + HelpExampleRpc("createwallet", "\"testwallet\"")
                },
            }.ToString());
    }
    std::string error;
    std::string warning;

    uint64_t flags = 0;
    if (!request.params[1].isNull() && request.params[1].get_bool()) {
        flags |= WALLET_FLAG_DISABLE_PRIVATE_KEYS;
    }

    if (!request.params[2].isNull() && request.params[2].get_bool()) {
        flags |= WALLET_FLAG_BLANK_WALLET;
    }

    WalletLocation location(request.params[0].get_str());
    if (location.Exists()) {
        throw JSONRPCError(RPC_WALLET_ERROR, "Wallet " + location.GetName() + " already exists.");
    }

    // Wallet::Verify will check if we're trying to create a wallet with a duplication name.
    if (!CWallet::Verify(*g_rpc_interfaces->chain, location, false, error, warning)) {
        throw JSONRPCError(RPC_WALLET_ERROR, "Wallet file verification failed: " + error);
    }

    std::shared_ptr<CWallet> const wallet = CWallet::CreateWalletFromFile(*g_rpc_interfaces->chain, location, flags);
    if (!wallet) {
        throw JSONRPCError(RPC_WALLET_ERROR, "Wallet creation failed.");
    }
    AddWallet(wallet);

    wallet->postInitProcess();

    UniValue obj(UniValue::VOBJ);
    obj.pushKV("name", wallet->GetName());
    obj.pushKV("warning", warning);

    return obj;
}

static UniValue unloadwallet(const JSONRPCRequest& request)
{
    if (request.fHelp || request.params.size() > 1) {
        throw std::runtime_error(
            RPCHelpMan{"unloadwallet",
                "Unloads the wallet referenced by the request endpoint otherwise unloads the wallet specified in the argument.\n"
                "Specifying the wallet name on a wallet endpoint is invalid.",
                {
                    {"wallet_name", RPCArg::Type::STR, /* default */ "the wallet name from the RPC request", "The name of the wallet to unload."},
                },
                RPCResults{},
                RPCExamples{
                    HelpExampleCli("unloadwallet", "wallet_name")
            + HelpExampleRpc("unloadwallet", "wallet_name")
                },
            }.ToString());
    }

    std::string wallet_name;
    if (GetWalletNameFromJSONRPCRequest(request, wallet_name)) {
        if (!request.params[0].isNull()) {
            throw JSONRPCError(RPC_INVALID_PARAMETER, "Cannot unload the requested wallet");
        }
    } else {
        wallet_name = request.params[0].get_str();
    }

    std::shared_ptr<CWallet> wallet = GetWallet(wallet_name);
    if (!wallet) {
        throw JSONRPCError(RPC_WALLET_NOT_FOUND, "Requested wallet does not exist or is not loaded");
    }

    // Release the "main" shared pointer and prevent further notifications.
    // Note that any attempt to load the same wallet would fail until the wallet
    // is destroyed (see CheckUniqueFileid).
    if (!RemoveWallet(wallet)) {
        throw JSONRPCError(RPC_MISC_ERROR, "Requested wallet already unloaded");
    }

    UnloadWallet(std::move(wallet));

    return NullUniValue;
}

static UniValue resendwallettransactions(const JSONRPCRequest& request)
{
    std::shared_ptr<CWallet> const wallet = GetWalletForJSONRPCRequest(request);
    CWallet* const pwallet = wallet.get();

    if (!EnsureWalletIsAvailable(pwallet, request.fHelp)) {
        return NullUniValue;
    }

    if (request.fHelp || request.params.size() != 0)
        throw std::runtime_error(
            RPCHelpMan{"resendwallettransactions",
                "Immediately re-broadcast unconfirmed wallet transactions to all peers.\n"
                "Intended only for testing; the wallet code periodically re-broadcasts\n"
                "automatically.\n",
                {},
                RPCResult{
            "Returns an RPC error if -walletbroadcast is set to false.\n"
            "Returns array of transaction ids that were re-broadcast.\n"
                },
                 RPCExamples{""},
             }.ToString()
            );

    if (!g_connman)
        throw JSONRPCError(RPC_CLIENT_P2P_DISABLED, "Error: Peer-to-peer functionality missing or disabled");

    auto locked_chain = pwallet->chain().lock();
    LOCK(pwallet->cs_wallet);

    if (!pwallet->GetBroadcastTransactions()) {
        throw JSONRPCError(RPC_WALLET_ERROR, "Error: Wallet transaction broadcasting is disabled with -walletbroadcast");
    }

    std::vector<uint256> txids = pwallet->ResendWalletTransactionsBefore(*locked_chain, GetTime(), g_connman.get());
    UniValue result(UniValue::VARR);
    for (const uint256& txid : txids)
    {
        result.push_back(txid.ToString());
    }
    return result;
}

static UniValue listunspent(const JSONRPCRequest& request)
{
    std::shared_ptr<CWallet> const wallet = GetWalletForJSONRPCRequest(request);
    CWallet* const pwallet = wallet.get();

    if (!EnsureWalletIsAvailable(pwallet, request.fHelp)) {
        return NullUniValue;
    }

    if (request.fHelp || request.params.size() > 5)
        throw std::runtime_error(
            RPCHelpMan{"listunspent",
                "\nReturns array of unspent transaction outputs\n"
                "with between minconf and maxconf (inclusive) confirmations.\n"
                "Optionally filter to only include txouts paid to specified addresses.\n",
                {
                    {"minconf", RPCArg::Type::NUM, /* default */ "1", "The minimum confirmations to filter"},
                    {"maxconf", RPCArg::Type::NUM, /* default */ "9999999", "The maximum confirmations to filter"},
                    {"addresses", RPCArg::Type::ARR, /* default */ "empty array", "A json array of qtum addresses to filter",
                        {
                            {"address", RPCArg::Type::STR, RPCArg::Optional::OMITTED, "qtum address"},
                        },
                    },
                    {"include_unsafe", RPCArg::Type::BOOL, /* default */ "true", "Include outputs that are not safe to spend\n"
            "                  See description of \"safe\" attribute below."},
                    {"query_options", RPCArg::Type::OBJ, RPCArg::Optional::OMITTED_NAMED_ARG, "JSON with query options",
                        {
                            {"minimumAmount", RPCArg::Type::AMOUNT, /* default */ "0", "Minimum value of each UTXO in " + CURRENCY_UNIT + ""},
                            {"maximumAmount", RPCArg::Type::AMOUNT, /* default */ "unlimited", "Maximum value of each UTXO in " + CURRENCY_UNIT + ""},
                            {"maximumCount", RPCArg::Type::NUM, /* default */ "unlimited", "Maximum number of UTXOs"},
                            {"minimumSumAmount", RPCArg::Type::AMOUNT, /* default */ "unlimited", "Minimum sum value of all UTXOs in " + CURRENCY_UNIT + ""},
                        },
                        "query_options"},
                },
                RPCResult{
            "[                   (array of json object)\n"
            "  {\n"
            "    \"txid\" : \"txid\",          (string) the transaction id \n"
            "    \"vout\" : n,               (numeric) the vout value\n"
            "    \"address\" : \"address\",    (string) the qtum address\n"
            "    \"label\" : \"label\",        (string) The associated label, or \"\" for the default label\n"
            "    \"scriptPubKey\" : \"key\",   (string) the script key\n"
            "    \"amount\" : x.xxx,         (numeric) the transaction output amount in " + CURRENCY_UNIT + "\n"
            "    \"confirmations\" : n,      (numeric) The number of confirmations\n"
            "    \"redeemScript\" : \"script\" (string) The redeemScript if scriptPubKey is P2SH\n"
            "    \"witnessScript\" : \"script\" (string) witnessScript if the scriptPubKey is P2WSH or P2SH-P2WSH\n"
            "    \"spendable\" : xxx,        (bool) Whether we have the private keys to spend this output\n"
            "    \"solvable\" : xxx,         (bool) Whether we know how to spend this output, ignoring the lack of keys\n"
            "    \"desc\" : xxx,             (string, only when solvable) A descriptor for spending this output\n"
            "    \"safe\" : xxx              (bool) Whether this output is considered safe to spend. Unconfirmed transactions\n"
            "                              from outside keys and unconfirmed replacement transactions are considered unsafe\n"
            "                              and are not eligible for spending by fundrawtransaction and sendtoaddress.\n"
            "  }\n"
            "  ,...\n"
            "]\n"
                },
                RPCExamples{
                    HelpExampleCli("listunspent", "")
            + HelpExampleCli("listunspent", "6 9999999 \"[\\\"QjWnDZxwLhrJDcp4Hisse8RfBo2jRDZY5Z\\\",\\\"Q6sSauSf5pF2UkUwvKGq4qjNRzBZYqgEL5\\\"]\"")
            + HelpExampleRpc("listunspent", "6, 9999999 \"[\\\"QjWnDZxwLhrJDcp4Hisse8RfBo2jRDZY5Z\\\",\\\"Q6sSauSf5pF2UkUwvKGq4qjNRzBZYqgEL5\\\"]\"")
            + HelpExampleCli("listunspent", "6 9999999 '[]' true '{ \"minimumAmount\": 0.005 }'")
            + HelpExampleRpc("listunspent", "6, 9999999, [] , true, { \"minimumAmount\": 0.005 } ")
                },
            }.ToString());

    int nMinDepth = 1;
    if (!request.params[0].isNull()) {
        RPCTypeCheckArgument(request.params[0], UniValue::VNUM);
        nMinDepth = request.params[0].get_int();
    }

    int nMaxDepth = 9999999;
    if (!request.params[1].isNull()) {
        RPCTypeCheckArgument(request.params[1], UniValue::VNUM);
        nMaxDepth = request.params[1].get_int();
    }

    std::set<CTxDestination> destinations;
    if (!request.params[2].isNull()) {
        RPCTypeCheckArgument(request.params[2], UniValue::VARR);
        UniValue inputs = request.params[2].get_array();
        for (unsigned int idx = 0; idx < inputs.size(); idx++) {
            const UniValue& input = inputs[idx];
            CTxDestination dest = DecodeDestination(input.get_str());
            if (!IsValidDestination(dest)) {
                throw JSONRPCError(RPC_INVALID_ADDRESS_OR_KEY, std::string("Invalid Qtum address: ") + input.get_str());
            }
            if (!destinations.insert(dest).second) {
                throw JSONRPCError(RPC_INVALID_PARAMETER, std::string("Invalid parameter, duplicated address: ") + input.get_str());
            }
        }
    }

    bool include_unsafe = true;
    if (!request.params[3].isNull()) {
        RPCTypeCheckArgument(request.params[3], UniValue::VBOOL);
        include_unsafe = request.params[3].get_bool();
    }

    CAmount nMinimumAmount = 0;
    CAmount nMaximumAmount = MAX_MONEY;
    CAmount nMinimumSumAmount = MAX_MONEY;
    uint64_t nMaximumCount = 0;

    if (!request.params[4].isNull()) {
        const UniValue& options = request.params[4].get_obj();

        if (options.exists("minimumAmount"))
            nMinimumAmount = AmountFromValue(options["minimumAmount"]);

        if (options.exists("maximumAmount"))
            nMaximumAmount = AmountFromValue(options["maximumAmount"]);

        if (options.exists("minimumSumAmount"))
            nMinimumSumAmount = AmountFromValue(options["minimumSumAmount"]);

        if (options.exists("maximumCount"))
            nMaximumCount = options["maximumCount"].get_int64();
    }

    // Make sure the results are valid at least up to the most recent block
    // the user could have gotten from another RPC command prior to now
    pwallet->BlockUntilSyncedToCurrentChain();

    UniValue results(UniValue::VARR);
    std::vector<COutput> vecOutputs;
    {
        auto locked_chain = pwallet->chain().lock();
        LOCK(pwallet->cs_wallet);
        pwallet->AvailableCoins(*locked_chain, vecOutputs, !include_unsafe, nullptr, nMinimumAmount, nMaximumAmount, nMinimumSumAmount, nMaximumCount, nMinDepth, nMaxDepth);
    }

    LOCK(pwallet->cs_wallet);

    for (const COutput& out : vecOutputs) {
        CTxDestination address;
        const CScript& scriptPubKey = out.tx->tx->vout[out.i].scriptPubKey;
        bool fValidAddress = ExtractDestination(scriptPubKey, address);

        if (destinations.size() && (!fValidAddress || !destinations.count(address)))
            continue;

        UniValue entry(UniValue::VOBJ);
        entry.pushKV("txid", out.tx->GetHash().GetHex());
        entry.pushKV("vout", out.i);

        if (fValidAddress) {
            entry.pushKV("address", EncodeDestination(address));

            auto i = pwallet->mapAddressBook.find(address);
            if (i != pwallet->mapAddressBook.end()) {
                entry.pushKV("label", i->second.name);
            }

            if (scriptPubKey.IsPayToScriptHash()) {
                const CScriptID& hash = boost::get<CScriptID>(address);
                CScript redeemScript;
                if (pwallet->GetCScript(hash, redeemScript)) {
                    entry.pushKV("redeemScript", HexStr(redeemScript.begin(), redeemScript.end()));
                    // Now check if the redeemScript is actually a P2WSH script
                    CTxDestination witness_destination;
                    if (redeemScript.IsPayToWitnessScriptHash()) {
                        bool extracted = ExtractDestination(redeemScript, witness_destination);
                        assert(extracted);
                        // Also return the witness script
                        const WitnessV0ScriptHash& whash = boost::get<WitnessV0ScriptHash>(witness_destination);
                        CScriptID id;
                        CRIPEMD160().Write(whash.begin(), whash.size()).Finalize(id.begin());
                        CScript witnessScript;
                        if (pwallet->GetCScript(id, witnessScript)) {
                            entry.pushKV("witnessScript", HexStr(witnessScript.begin(), witnessScript.end()));
                        }
                    }
                }
            } else if (scriptPubKey.IsPayToWitnessScriptHash()) {
                const WitnessV0ScriptHash& whash = boost::get<WitnessV0ScriptHash>(address);
                CScriptID id;
                CRIPEMD160().Write(whash.begin(), whash.size()).Finalize(id.begin());
                CScript witnessScript;
                if (pwallet->GetCScript(id, witnessScript)) {
                    entry.pushKV("witnessScript", HexStr(witnessScript.begin(), witnessScript.end()));
                }
            }
        }

        entry.pushKV("scriptPubKey", HexStr(scriptPubKey.begin(), scriptPubKey.end()));
        entry.pushKV("amount", ValueFromAmount(out.tx->tx->vout[out.i].nValue));
        entry.pushKV("confirmations", out.nDepth);
        entry.pushKV("spendable", out.fSpendable);
        entry.pushKV("solvable", out.fSolvable);
        if (out.fSolvable) {
            auto descriptor = InferDescriptor(scriptPubKey, *pwallet);
            entry.pushKV("desc", descriptor->ToString());
        }
        entry.pushKV("safe", out.fSafe);
        results.push_back(entry);
    }

    return results;
}

void FundTransaction(CWallet* const pwallet, CMutableTransaction& tx, CAmount& fee_out, int& change_position, UniValue options)
{
    // Make sure the results are valid at least up to the most recent block
    // the user could have gotten from another RPC command prior to now
    pwallet->BlockUntilSyncedToCurrentChain();

    CCoinControl coinControl;
    change_position = -1;
    bool lockUnspents = false;
    UniValue subtractFeeFromOutputs;
    std::set<int> setSubtractFeeFromOutputs;

    if (!options.isNull()) {
      if (options.type() == UniValue::VBOOL) {
        // backward compatibility bool only fallback
        coinControl.fAllowWatchOnly = options.get_bool();
      }
      else {
        RPCTypeCheckArgument(options, UniValue::VOBJ);
        RPCTypeCheckObj(options,
            {
                {"changeAddress", UniValueType(UniValue::VSTR)},
                {"changePosition", UniValueType(UniValue::VNUM)},
                {"change_type", UniValueType(UniValue::VSTR)},
                {"includeWatching", UniValueType(UniValue::VBOOL)},
                {"lockUnspents", UniValueType(UniValue::VBOOL)},
                {"feeRate", UniValueType()}, // will be checked below
                {"subtractFeeFromOutputs", UniValueType(UniValue::VARR)},
                {"replaceable", UniValueType(UniValue::VBOOL)},
                {"conf_target", UniValueType(UniValue::VNUM)},
                {"estimate_mode", UniValueType(UniValue::VSTR)},
            },
            true, true);

        if (options.exists("changeAddress")) {
            CTxDestination dest = DecodeDestination(options["changeAddress"].get_str());

            if (!IsValidDestination(dest)) {
                throw JSONRPCError(RPC_INVALID_ADDRESS_OR_KEY, "changeAddress must be a valid qtum address");
            }

            coinControl.destChange = dest;
        }

        if (options.exists("changePosition"))
            change_position = options["changePosition"].get_int();

        if (options.exists("change_type")) {
            if (options.exists("changeAddress")) {
                throw JSONRPCError(RPC_INVALID_PARAMETER, "Cannot specify both changeAddress and address_type options");
            }
            coinControl.m_change_type = pwallet->m_default_change_type;
            if (!ParseOutputType(options["change_type"].get_str(), *coinControl.m_change_type)) {
                throw JSONRPCError(RPC_INVALID_ADDRESS_OR_KEY, strprintf("Unknown change type '%s'", options["change_type"].get_str()));
            }
        }

        if (options.exists("includeWatching"))
            coinControl.fAllowWatchOnly = options["includeWatching"].get_bool();

        if (options.exists("lockUnspents"))
            lockUnspents = options["lockUnspents"].get_bool();

        if (options.exists("feeRate"))
        {
            coinControl.m_feerate = CFeeRate(AmountFromValue(options["feeRate"]));
            coinControl.fOverrideFeeRate = true;
        }

        if (options.exists("subtractFeeFromOutputs"))
            subtractFeeFromOutputs = options["subtractFeeFromOutputs"].get_array();

        if (options.exists("replaceable")) {
            coinControl.m_signal_bip125_rbf = options["replaceable"].get_bool();
        }
        if (options.exists("conf_target")) {
            if (options.exists("feeRate")) {
                throw JSONRPCError(RPC_INVALID_PARAMETER, "Cannot specify both conf_target and feeRate");
            }
            coinControl.m_confirm_target = ParseConfirmTarget(options["conf_target"]);
        }
        if (options.exists("estimate_mode")) {
            if (options.exists("feeRate")) {
                throw JSONRPCError(RPC_INVALID_PARAMETER, "Cannot specify both estimate_mode and feeRate");
            }
            if (!FeeModeFromString(options["estimate_mode"].get_str(), coinControl.m_fee_mode)) {
                throw JSONRPCError(RPC_INVALID_PARAMETER, "Invalid estimate_mode parameter");
            }
        }
      }
    }

    if (tx.vout.size() == 0)
        throw JSONRPCError(RPC_INVALID_PARAMETER, "TX must have at least one output");

    if (change_position != -1 && (change_position < 0 || (unsigned int)change_position > tx.vout.size()))
        throw JSONRPCError(RPC_INVALID_PARAMETER, "changePosition out of bounds");

    for (unsigned int idx = 0; idx < subtractFeeFromOutputs.size(); idx++) {
        int pos = subtractFeeFromOutputs[idx].get_int();
        if (setSubtractFeeFromOutputs.count(pos))
            throw JSONRPCError(RPC_INVALID_PARAMETER, strprintf("Invalid parameter, duplicated position: %d", pos));
        if (pos < 0)
            throw JSONRPCError(RPC_INVALID_PARAMETER, strprintf("Invalid parameter, negative position: %d", pos));
        if (pos >= int(tx.vout.size()))
            throw JSONRPCError(RPC_INVALID_PARAMETER, strprintf("Invalid parameter, position too large: %d", pos));
        setSubtractFeeFromOutputs.insert(pos);
    }

    std::string strFailReason;

    if (!pwallet->FundTransaction(tx, fee_out, change_position, strFailReason, lockUnspents, setSubtractFeeFromOutputs, coinControl)) {
        throw JSONRPCError(RPC_WALLET_ERROR, strFailReason);
    }
}

static UniValue fundrawtransaction(const JSONRPCRequest& request)
{
    std::shared_ptr<CWallet> const wallet = GetWalletForJSONRPCRequest(request);
    CWallet* const pwallet = wallet.get();

    if (!EnsureWalletIsAvailable(pwallet, request.fHelp)) {
        return NullUniValue;
    }

    const RPCHelpMan help{"fundrawtransaction",
                "\nAdd inputs to a transaction until it has enough in value to meet its out value.\n"
                "This will not modify existing inputs, and will add at most one change output to the outputs.\n"
                "No existing outputs will be modified unless \"subtractFeeFromOutputs\" is specified.\n"
                "Note that inputs which were signed may need to be resigned after completion since in/outputs have been added.\n"
                "The inputs added will not be signed, use signrawtransactionwithkey\n"
                " or signrawtransactionwithwallet for that.\n"
                "Note that all existing inputs must have their previous output transaction be in the wallet.\n"
                "Note that all inputs selected must be of standard form and P2SH scripts must be\n"
                "in the wallet using importaddress or addmultisigaddress (to calculate fees).\n"
                "You can see whether this is the case by checking the \"solvable\" field in the listunspent output.\n"
                "Only pay-to-pubkey, multisig, and P2SH versions thereof are currently supported for watch-only\n",
                {
                    {"hexstring", RPCArg::Type::STR_HEX, RPCArg::Optional::NO, "The hex string of the raw transaction"},
                    {"options", RPCArg::Type::OBJ, RPCArg::Optional::OMITTED_NAMED_ARG, "for backward compatibility: passing in a true instead of an object will result in {\"includeWatching\":true}",
                        {
                            {"changeAddress", RPCArg::Type::STR, /* default */ "pool address", "The qtum address to receive the change"},
                            {"changePosition", RPCArg::Type::NUM, /* default */ "random", "The index of the change output"},
                            {"change_type", RPCArg::Type::STR, /* default */ "set by -changetype", "The output type to use. Only valid if changeAddress is not specified. Options are \"legacy\", \"p2sh-segwit\", and \"bech32\"."},
                            {"includeWatching", RPCArg::Type::BOOL, /* default */ "false", "Also select inputs which are watch only"},
                            {"lockUnspents", RPCArg::Type::BOOL, /* default */ "false", "Lock selected unspent outputs"},
                            {"feeRate", RPCArg::Type::AMOUNT, /* default */ "not set: makes wallet determine the fee", "Set a specific fee rate in " + CURRENCY_UNIT + "/kB"},
                            {"subtractFeeFromOutputs", RPCArg::Type::ARR, /* default */ "empty array", "A json array of integers.\n"
                            "                              The fee will be equally deducted from the amount of each specified output.\n"
                            "                              Those recipients will receive less qtums than you enter in their corresponding amount field.\n"
                            "                              If no outputs are specified here, the sender pays the fee.",
                                {
                                    {"vout_index", RPCArg::Type::NUM, RPCArg::Optional::OMITTED, "The zero-based output index, before a change output is added."},
                                },
                            },
                            {"replaceable", RPCArg::Type::BOOL, /* default */ "fallback to wallet's default", "Marks this transaction as BIP125 replaceable.\n"
                            "                              Allows this transaction to be replaced by a transaction with higher fees"},
                            {"conf_target", RPCArg::Type::NUM, /* default */ "fallback to wallet's default", "Confirmation target (in blocks)"},
                            {"estimate_mode", RPCArg::Type::STR, /* default */ "UNSET", "The fee estimate mode, must be one of:\n"
                            "         \"UNSET\"\n"
                            "         \"ECONOMICAL\"\n"
                            "         \"CONSERVATIVE\""},
                        },
                        "options"},
                    {"iswitness", RPCArg::Type::BOOL, /* default */ "depends on heuristic tests", "Whether the transaction hex is a serialized witness transaction.\n"
                        "If iswitness is not present, heuristic tests will be used in decoding.\n"
                        "If true, only witness deserialization will be tried.\n"
                        "If false, only non-witness deserialization will be tried.\n"
                        "This boolean should reflect whether the transaction has inputs\n"
                        "(e.g. fully valid, or on-chain transactions), if known by the caller."
                    },
                },
                RPCResult{
                            "{\n"
                            "  \"hex\":       \"value\", (string)  The resulting raw transaction (hex-encoded string)\n"
                            "  \"fee\":       n,         (numeric) Fee in " + CURRENCY_UNIT + " the resulting transaction pays\n"
                            "  \"changepos\": n          (numeric) The position of the added change output, or -1\n"
                            "}\n"
                                },
                                RPCExamples{
                            "\nCreate a transaction with no inputs\n"
                            + HelpExampleCli("createrawtransaction", "\"[]\" \"{\\\"myaddress\\\":0.01}\"") +
                            "\nAdd sufficient unsigned inputs to meet the output value\n"
                            + HelpExampleCli("fundrawtransaction", "\"rawtransactionhex\"") +
                            "\nSign the transaction\n"
                            + HelpExampleCli("signrawtransactionwithwallet", "\"fundedtransactionhex\"") +
                            "\nSend the transaction\n"
                            + HelpExampleCli("sendrawtransaction", "\"signedtransactionhex\"")
                                },
    };

    if (request.fHelp || !help.IsValidNumArgs(request.params.size())) {
        throw std::runtime_error(help.ToString());
    }

    RPCTypeCheck(request.params, {UniValue::VSTR, UniValueType(), UniValue::VBOOL});

    // parse hex string from parameter
    CMutableTransaction tx;
    bool try_witness = request.params[2].isNull() ? true : request.params[2].get_bool();
    bool try_no_witness = request.params[2].isNull() ? true : !request.params[2].get_bool();
    if (!DecodeHexTx(tx, request.params[0].get_str(), try_no_witness, try_witness)) {
        throw JSONRPCError(RPC_DESERIALIZATION_ERROR, "TX decode failed");
    }

    CAmount fee;
    int change_position;
    FundTransaction(pwallet, tx, fee, change_position, request.params[1]);

    UniValue result(UniValue::VOBJ);
    result.pushKV("hex", EncodeHexTx(CTransaction(tx)));
    result.pushKV("fee", ValueFromAmount(fee));
    result.pushKV("changepos", change_position);

    return result;
}

UniValue signrawtransactionwithwallet(const JSONRPCRequest& request)
{
    std::shared_ptr<CWallet> const wallet = GetWalletForJSONRPCRequest(request);
    CWallet* const pwallet = wallet.get();

    if (!EnsureWalletIsAvailable(pwallet, request.fHelp)) {
        return NullUniValue;
    }

    if (request.fHelp || request.params.size() < 1 || request.params.size() > 3)
        throw std::runtime_error(
            RPCHelpMan{"signrawtransactionwithwallet",
                "\nSign inputs for raw transaction (serialized, hex-encoded).\n"
                "The second optional argument (may be null) is an array of previous transaction outputs that\n"
                "this transaction depends on but may not yet be in the block chain." +
                    HelpRequiringPassphrase(pwallet) + "\n",
                {
                    {"hexstring", RPCArg::Type::STR, RPCArg::Optional::NO, "The transaction hex string"},
                    {"prevtxs", RPCArg::Type::ARR, RPCArg::Optional::OMITTED_NAMED_ARG, "A json array of previous dependent transaction outputs",
                        {
                            {"", RPCArg::Type::OBJ, RPCArg::Optional::OMITTED, "",
                                {
                                    {"txid", RPCArg::Type::STR_HEX, RPCArg::Optional::NO, "The transaction id"},
                                    {"vout", RPCArg::Type::NUM, RPCArg::Optional::NO, "The output number"},
                                    {"scriptPubKey", RPCArg::Type::STR_HEX, RPCArg::Optional::NO, "script key"},
                                    {"redeemScript", RPCArg::Type::STR_HEX, RPCArg::Optional::OMITTED, "(required for P2SH) redeem script"},
                                    {"witnessScript", RPCArg::Type::STR_HEX, RPCArg::Optional::OMITTED, "(required for P2WSH or P2SH-P2WSH) witness script"},
                                    {"amount", RPCArg::Type::AMOUNT, RPCArg::Optional::NO, "The amount spent"},
                                },
                            },
                        },
                    },
                    {"sighashtype", RPCArg::Type::STR, /* default */ "ALL", "The signature hash type. Must be one of\n"
            "       \"ALL\"\n"
            "       \"NONE\"\n"
            "       \"SINGLE\"\n"
            "       \"ALL|ANYONECANPAY\"\n"
            "       \"NONE|ANYONECANPAY\"\n"
            "       \"SINGLE|ANYONECANPAY\""},
                },
                RPCResult{
            "{\n"
            "  \"hex\" : \"value\",                  (string) The hex-encoded raw transaction with signature(s)\n"
            "  \"complete\" : true|false,          (boolean) If the transaction has a complete set of signatures\n"
            "  \"errors\" : [                      (json array of objects) Script verification errors (if there are any)\n"
            "    {\n"
            "      \"txid\" : \"hash\",              (string) The hash of the referenced, previous transaction\n"
            "      \"vout\" : n,                   (numeric) The index of the output to spent and used as input\n"
            "      \"scriptSig\" : \"hex\",          (string) The hex-encoded signature script\n"
            "      \"sequence\" : n,               (numeric) Script sequence number\n"
            "      \"error\" : \"text\"              (string) Verification or signing error related to the input\n"
            "    }\n"
            "    ,...\n"
            "  ]\n"
            "}\n"
                },
                RPCExamples{
                    HelpExampleCli("signrawtransactionwithwallet", "\"myhex\"")
            + HelpExampleRpc("signrawtransactionwithwallet", "\"myhex\"")
                },
            }.ToString());

    RPCTypeCheck(request.params, {UniValue::VSTR, UniValue::VARR, UniValue::VSTR}, true);

    CMutableTransaction mtx;
    if (!DecodeHexTx(mtx, request.params[0].get_str(), true)) {
        throw JSONRPCError(RPC_DESERIALIZATION_ERROR, "TX decode failed");
    }

    // Sign the transaction
    auto locked_chain = pwallet->chain().lock();
    LOCK(pwallet->cs_wallet);
    EnsureWalletIsUnlocked(pwallet);

    return SignTransaction(pwallet->chain(), mtx, request.params[1], pwallet, false, request.params[2]);
}

static UniValue bumpfee(const JSONRPCRequest& request)
{
    std::shared_ptr<CWallet> const wallet = GetWalletForJSONRPCRequest(request);
    CWallet* const pwallet = wallet.get();


    if (!EnsureWalletIsAvailable(pwallet, request.fHelp))
        return NullUniValue;

    if (request.fHelp || request.params.size() < 1 || request.params.size() > 2) {
        throw std::runtime_error(
            RPCHelpMan{"bumpfee",
                "\nBumps the fee of an opt-in-RBF transaction T, replacing it with a new transaction B.\n"
                "An opt-in RBF transaction with the given txid must be in the wallet.\n"
                "The command will pay the additional fee by decreasing (or perhaps removing) its change output.\n"
                "If the change output is not big enough to cover the increased fee, the command will currently fail\n"
                "instead of adding new inputs to compensate. (A future implementation could improve this.)\n"
                "The command will fail if the wallet or mempool contains a transaction that spends one of T's outputs.\n"
                "By default, the new fee will be calculated automatically using estimatesmartfee.\n"
                "The user can specify a confirmation target for estimatesmartfee.\n"
                "Alternatively, the user can specify totalFee, or use RPC settxfee to set a higher fee rate.\n"
                "At a minimum, the new fee rate must be high enough to pay an additional new relay fee (incrementalfee\n"
                "returned by getnetworkinfo) to enter the node's mempool.\n",
                {
                    {"txid", RPCArg::Type::STR_HEX, RPCArg::Optional::NO, "The txid to be bumped"},
                    {"options", RPCArg::Type::OBJ, RPCArg::Optional::OMITTED_NAMED_ARG, "",
                        {
                            {"confTarget", RPCArg::Type::NUM, /* default */ "fallback to wallet's default", "Confirmation target (in blocks)"},
                            {"totalFee", RPCArg::Type::NUM, /* default */ "fallback to 'confTarget'", "Total fee (NOT feerate) to pay, in satoshis.\n"
            "                         In rare cases, the actual fee paid might be slightly higher than the specified\n"
            "                         totalFee if the tx change output has to be removed because it is too close to\n"
            "                         the dust threshold."},
                            {"replaceable", RPCArg::Type::BOOL, /* default */ "true", "Whether the new transaction should still be\n"
            "                         marked bip-125 replaceable. If true, the sequence numbers in the transaction will\n"
            "                         be left unchanged from the original. If false, any input sequence numbers in the\n"
            "                         original transaction that were less than 0xfffffffe will be increased to 0xfffffffe\n"
            "                         so the new transaction will not be explicitly bip-125 replaceable (though it may\n"
            "                         still be replaceable in practice, for example if it has unconfirmed ancestors which\n"
            "                         are replaceable)."},
                            {"estimate_mode", RPCArg::Type::STR, /* default */ "UNSET", "The fee estimate mode, must be one of:\n"
            "         \"UNSET\"\n"
            "         \"ECONOMICAL\"\n"
            "         \"CONSERVATIVE\""},
                        },
                        "options"},
                },
                RPCResult{
            "{\n"
            "  \"txid\":    \"value\",   (string)  The id of the new transaction\n"
            "  \"origfee\":  n,         (numeric) Fee of the replaced transaction\n"
            "  \"fee\":      n,         (numeric) Fee of the new transaction\n"
            "  \"errors\":  [ str... ] (json array of strings) Errors encountered during processing (may be empty)\n"
            "}\n"
                },
                RPCExamples{
            "\nBump the fee, get the new transaction\'s txid\n" +
                    HelpExampleCli("bumpfee", "<txid>")
                },
            }.ToString());
    }

    RPCTypeCheck(request.params, {UniValue::VSTR, UniValue::VOBJ});
    uint256 hash(ParseHashV(request.params[0], "txid"));

    // optional parameters
    CAmount totalFee = 0;
    CCoinControl coin_control;
    coin_control.m_signal_bip125_rbf = true;
    if (!request.params[1].isNull()) {
        UniValue options = request.params[1];
        RPCTypeCheckObj(options,
            {
                {"confTarget", UniValueType(UniValue::VNUM)},
                {"totalFee", UniValueType(UniValue::VNUM)},
                {"replaceable", UniValueType(UniValue::VBOOL)},
                {"estimate_mode", UniValueType(UniValue::VSTR)},
            },
            true, true);

        if (options.exists("confTarget") && options.exists("totalFee")) {
            throw JSONRPCError(RPC_INVALID_PARAMETER, "confTarget and totalFee options should not both be set. Please provide either a confirmation target for fee estimation or an explicit total fee for the transaction.");
        } else if (options.exists("confTarget")) { // TODO: alias this to conf_target
            coin_control.m_confirm_target = ParseConfirmTarget(options["confTarget"]);
        } else if (options.exists("totalFee")) {
            totalFee = options["totalFee"].get_int64();
            if (totalFee <= 0) {
                throw JSONRPCError(RPC_INVALID_PARAMETER, strprintf("Invalid totalFee %s (must be greater than 0)", FormatMoney(totalFee)));
            }
        }

        if (options.exists("replaceable")) {
            coin_control.m_signal_bip125_rbf = options["replaceable"].get_bool();
        }
        if (options.exists("estimate_mode")) {
            if (!FeeModeFromString(options["estimate_mode"].get_str(), coin_control.m_fee_mode)) {
                throw JSONRPCError(RPC_INVALID_PARAMETER, "Invalid estimate_mode parameter");
            }
        }
    }

    // Make sure the results are valid at least up to the most recent block
    // the user could have gotten from another RPC command prior to now
    pwallet->BlockUntilSyncedToCurrentChain();

    auto locked_chain = pwallet->chain().lock();
    LOCK(pwallet->cs_wallet);
    EnsureWalletIsUnlocked(pwallet);


    std::vector<std::string> errors;
    CAmount old_fee;
    CAmount new_fee;
    CMutableTransaction mtx;
    feebumper::Result res = feebumper::CreateTransaction(pwallet, hash, coin_control, totalFee, errors, old_fee, new_fee, mtx);
    if (res != feebumper::Result::OK) {
        switch(res) {
            case feebumper::Result::INVALID_ADDRESS_OR_KEY:
                throw JSONRPCError(RPC_INVALID_ADDRESS_OR_KEY, errors[0]);
                break;
            case feebumper::Result::INVALID_REQUEST:
                throw JSONRPCError(RPC_INVALID_REQUEST, errors[0]);
                break;
            case feebumper::Result::INVALID_PARAMETER:
                throw JSONRPCError(RPC_INVALID_PARAMETER, errors[0]);
                break;
            case feebumper::Result::WALLET_ERROR:
                throw JSONRPCError(RPC_WALLET_ERROR, errors[0]);
                break;
            default:
                throw JSONRPCError(RPC_MISC_ERROR, errors[0]);
                break;
        }
    }

    // sign bumped transaction
    if (!feebumper::SignTransaction(pwallet, mtx)) {
        throw JSONRPCError(RPC_WALLET_ERROR, "Can't sign transaction.");
    }
    // commit the bumped transaction
    uint256 txid;
    if (feebumper::CommitTransaction(pwallet, hash, std::move(mtx), errors, txid) != feebumper::Result::OK) {
        throw JSONRPCError(RPC_WALLET_ERROR, errors[0]);
    }
    UniValue result(UniValue::VOBJ);
    result.pushKV("txid", txid.GetHex());
    result.pushKV("origfee", ValueFromAmount(old_fee));
    result.pushKV("fee", ValueFromAmount(new_fee));
    UniValue result_errors(UniValue::VARR);
    for (const std::string& error : errors) {
        result_errors.push_back(error);
    }
    result.pushKV("errors", result_errors);

    return result;
}

UniValue generate(const JSONRPCRequest& request)
{
    std::shared_ptr<CWallet> const wallet = GetWalletForJSONRPCRequest(request);
    CWallet* const pwallet = wallet.get();


    if (!EnsureWalletIsAvailable(pwallet, request.fHelp)) {
        return NullUniValue;
    }

    if (request.fHelp || request.params.size() < 1 || request.params.size() > 2) {
        throw std::runtime_error(
            RPCHelpMan{"generate",
                "\nMine up to nblocks blocks immediately (before the RPC call returns) to an address in the wallet.\n",
                {
                    {"nblocks", RPCArg::Type::NUM, RPCArg::Optional::NO, "How many blocks are generated immediately."},
                    {"maxtries", RPCArg::Type::NUM, /* default */ "1000000", "How many iterations to try."},
                },
                RPCResult{
            "[ blockhashes ]     (array) hashes of blocks generated\n"
                },
                RPCExamples{
            "\nGenerate 11 blocks\n"
            + HelpExampleCli("generate", "11")
                },
            }.ToString());
    }

    if (!IsDeprecatedRPCEnabled("generate")) {
        throw JSONRPCError(RPC_METHOD_DEPRECATED, "The wallet generate rpc method is deprecated and will be fully removed in v0.19. "
            "To use generate in v0.18, restart qtumd with -deprecatedrpc=generate.\n"
            "Clients should transition to using the node rpc method generatetoaddress\n");
    }

    int num_generate = request.params[0].get_int();
    uint64_t max_tries = 1000000;
    if (!request.params[1].isNull()) {
        max_tries = request.params[1].get_int();
    }

    std::shared_ptr<CReserveScript> coinbase_script;
    pwallet->GetScriptForMining(coinbase_script);

    // If the keypool is exhausted, no script is returned at all.  Catch this.
    if (!coinbase_script) {
        throw JSONRPCError(RPC_WALLET_KEYPOOL_RAN_OUT, "Error: Keypool ran out, please call keypoolrefill first");
    }

    //throw an error if no script was provided
    if (coinbase_script->reserveScript.empty()) {
        throw JSONRPCError(RPC_INTERNAL_ERROR, "No coinbase script available");
    }

    return generateBlocks(coinbase_script, num_generate, max_tries, true);
}

UniValue rescanblockchain(const JSONRPCRequest& request)
{
    std::shared_ptr<CWallet> const wallet = GetWalletForJSONRPCRequest(request);
    CWallet* const pwallet = wallet.get();

    if (!EnsureWalletIsAvailable(pwallet, request.fHelp)) {
        return NullUniValue;
    }

    if (request.fHelp || request.params.size() > 2) {
        throw std::runtime_error(
            RPCHelpMan{"rescanblockchain",
                "\nRescan the local blockchain for wallet related transactions.\n",
                {
                    {"start_height", RPCArg::Type::NUM, /* default */ "0", "block height where the rescan should start"},
                    {"stop_height", RPCArg::Type::NUM, RPCArg::Optional::OMITTED_NAMED_ARG, "the last block height that should be scanned. If none is provided it will rescan up to the tip at return time of this call."},
                },
                RPCResult{
            "{\n"
            "  \"start_height\"     (numeric) The block height where the rescan started (the requested height or 0)\n"
            "  \"stop_height\"      (numeric) The height of the last rescanned block. May be null in rare cases if there was a reorg and the call didn't scan any blocks because they were already scanned in the background.\n"
            "}\n"
                },
                RPCExamples{
                    HelpExampleCli("rescanblockchain", "100000 120000")
            + HelpExampleRpc("rescanblockchain", "100000, 120000")
                },
            }.ToString());
    }

    WalletRescanReserver reserver(pwallet);
    if (!reserver.reserve()) {
        throw JSONRPCError(RPC_WALLET_ERROR, "Wallet is currently rescanning. Abort existing rescan or wait.");
    }

    int start_height = 0;
    uint256 start_block, stop_block;
    {
        auto locked_chain = pwallet->chain().lock();
        Optional<int> tip_height = locked_chain->getHeight();

        if (!request.params[0].isNull()) {
            start_height = request.params[0].get_int();
            if (start_height < 0 || !tip_height || start_height > *tip_height) {
                throw JSONRPCError(RPC_INVALID_PARAMETER, "Invalid start_height");
            }
        }

        Optional<int> stop_height;
        if (!request.params[1].isNull()) {
            stop_height = request.params[1].get_int();
            if (*stop_height < 0 || !tip_height || *stop_height > *tip_height) {
                throw JSONRPCError(RPC_INVALID_PARAMETER, "Invalid stop_height");
            }
            else if (*stop_height < start_height) {
                throw JSONRPCError(RPC_INVALID_PARAMETER, "stop_height must be greater than start_height");
            }
        }

        // We can't rescan beyond non-pruned blocks, stop and throw an error
        if (locked_chain->findPruned(start_height, stop_height)) {
            throw JSONRPCError(RPC_MISC_ERROR, "Can't rescan beyond pruned data. Use RPC call getblockchaininfo to determine your pruned height.");
        }

        if (tip_height) {
            start_block = locked_chain->getBlockHash(start_height);
            // If called with a stop_height, set the stop_height here to
            // trigger a rescan to that height.
            // If called without a stop height, leave stop_height as null here
            // so rescan continues to the tip (even if the tip advances during
            // rescan).
            if (stop_height) {
                stop_block = locked_chain->getBlockHash(*stop_height);
            }
        }
    }

    CWallet::ScanResult result =
        pwallet->ScanForWalletTransactions(start_block, stop_block, reserver, true /* fUpdate */);
    switch (result.status) {
    case CWallet::ScanResult::SUCCESS:
        break;
    case CWallet::ScanResult::FAILURE:
        throw JSONRPCError(RPC_MISC_ERROR, "Rescan failed. Potentially corrupted data files.");
    case CWallet::ScanResult::USER_ABORT:
        throw JSONRPCError(RPC_MISC_ERROR, "Rescan aborted.");
        // no default case, so the compiler can warn about missing cases
    }
    UniValue response(UniValue::VOBJ);
    response.pushKV("start_height", start_height);
    response.pushKV("stop_height", result.last_scanned_height ? *result.last_scanned_height : UniValue());
    return response;
}

class DescribeWalletAddressVisitor : public boost::static_visitor<UniValue>
{
public:
    CWallet * const pwallet;

    void ProcessSubScript(const CScript& subscript, UniValue& obj) const
    {
        // Always present: script type and redeemscript
        std::vector<std::vector<unsigned char>> solutions_data;
        txnouttype which_type = Solver(subscript, solutions_data);
        obj.pushKV("script", GetTxnOutputType(which_type));
        obj.pushKV("hex", HexStr(subscript.begin(), subscript.end()));

        CTxDestination embedded;
        if (ExtractDestination(subscript, embedded)) {
            // Only when the script corresponds to an address.
            UniValue subobj(UniValue::VOBJ);
            UniValue detail = DescribeAddress(embedded);
            subobj.pushKVs(detail);
            UniValue wallet_detail = boost::apply_visitor(*this, embedded);
            subobj.pushKVs(wallet_detail);
            subobj.pushKV("address", EncodeDestination(embedded));
            subobj.pushKV("scriptPubKey", HexStr(subscript.begin(), subscript.end()));
            // Always report the pubkey at the top level, so that `getnewaddress()['pubkey']` always works.
            if (subobj.exists("pubkey")) obj.pushKV("pubkey", subobj["pubkey"]);
            obj.pushKV("embedded", std::move(subobj));
        } else if (which_type == TX_MULTISIG) {
            // Also report some information on multisig scripts (which do not have a corresponding address).
            // TODO: abstract out the common functionality between this logic and ExtractDestinations.
            obj.pushKV("sigsrequired", solutions_data[0][0]);
            UniValue pubkeys(UniValue::VARR);
            for (size_t i = 1; i < solutions_data.size() - 1; ++i) {
                CPubKey key(solutions_data[i].begin(), solutions_data[i].end());
                pubkeys.push_back(HexStr(key.begin(), key.end()));
            }
            obj.pushKV("pubkeys", std::move(pubkeys));
        }
    }

    explicit DescribeWalletAddressVisitor(CWallet* _pwallet) : pwallet(_pwallet) {}

    UniValue operator()(const CNoDestination& dest) const { return UniValue(UniValue::VOBJ); }

    UniValue operator()(const CKeyID& keyID) const
    {
        UniValue obj(UniValue::VOBJ);
        CPubKey vchPubKey;
        if (pwallet && pwallet->GetPubKey(keyID, vchPubKey)) {
            obj.pushKV("pubkey", HexStr(vchPubKey));
            obj.pushKV("iscompressed", vchPubKey.IsCompressed());
        }
        return obj;
    }

    UniValue operator()(const CScriptID& scriptID) const
    {
        UniValue obj(UniValue::VOBJ);
        CScript subscript;
        if (pwallet && pwallet->GetCScript(scriptID, subscript)) {
            ProcessSubScript(subscript, obj);
        }
        return obj;
    }

    UniValue operator()(const WitnessV0KeyHash& id) const
    {
        UniValue obj(UniValue::VOBJ);
        CPubKey pubkey;
        if (pwallet && pwallet->GetPubKey(CKeyID(id), pubkey)) {
            obj.pushKV("pubkey", HexStr(pubkey));
        }
        return obj;
    }

    UniValue operator()(const WitnessV0ScriptHash& id) const
    {
        UniValue obj(UniValue::VOBJ);
        CScript subscript;
        CRIPEMD160 hasher;
        uint160 hash;
        hasher.Write(id.begin(), 32).Finalize(hash.begin());
        if (pwallet && pwallet->GetCScript(CScriptID(hash), subscript)) {
            ProcessSubScript(subscript, obj);
        }
        return obj;
    }

    UniValue operator()(const WitnessUnknown& id) const { return UniValue(UniValue::VOBJ); }
};

static UniValue DescribeWalletAddress(CWallet* pwallet, const CTxDestination& dest)
{
    UniValue ret(UniValue::VOBJ);
    UniValue detail = DescribeAddress(dest);
    ret.pushKVs(detail);
    ret.pushKVs(boost::apply_visitor(DescribeWalletAddressVisitor(pwallet), dest));
    return ret;
}

/** Convert CAddressBookData to JSON record.  */
static UniValue AddressBookDataToJSON(const CAddressBookData& data, const bool verbose)
{
    UniValue ret(UniValue::VOBJ);
    if (verbose) {
        ret.pushKV("name", data.name);
    }
    ret.pushKV("purpose", data.purpose);
    return ret;
}

UniValue getaddressinfo(const JSONRPCRequest& request)
{
    std::shared_ptr<CWallet> const wallet = GetWalletForJSONRPCRequest(request);
    CWallet* const pwallet = wallet.get();

    if (!EnsureWalletIsAvailable(pwallet, request.fHelp)) {
        return NullUniValue;
    }

    if (request.fHelp || request.params.size() != 1) {
        throw std::runtime_error(
            RPCHelpMan{"getaddressinfo",
                "\nReturn information about the given qtum address. Some information requires the address\n"
                "to be in the wallet.\n",
                {
                    {"address", RPCArg::Type::STR, RPCArg::Optional::NO, "The qtum address to get the information of."},
                },
                RPCResult{
            "{\n"
            "  \"address\" : \"address\",        (string) The qtum address validated\n"
            "  \"scriptPubKey\" : \"hex\",       (string) The hex-encoded scriptPubKey generated by the address\n"
            "  \"ismine\" : true|false,        (boolean) If the address is yours or not\n"
            "  \"iswatchonly\" : true|false,   (boolean) If the address is watchonly\n"
            "  \"solvable\" : true|false,      (boolean) Whether we know how to spend coins sent to this address, ignoring the possible lack of private keys\n"
            "  \"desc\" : \"desc\",            (string, optional) A descriptor for spending coins sent to this address (only when solvable)\n"
            "  \"isscript\" : true|false,      (boolean) If the key is a script\n"
            "  \"ischange\" : true|false,      (boolean) If the address was used for change output\n"
            "  \"iswitness\" : true|false,     (boolean) If the address is a witness address\n"
            "  \"witness_version\" : version   (numeric, optional) The version number of the witness program\n"
            "  \"witness_program\" : \"hex\"     (string, optional) The hex value of the witness program\n"
            "  \"script\" : \"type\"             (string, optional) The output script type. Only if \"isscript\" is true and the redeemscript is known. Possible types: nonstandard, pubkey, pubkeyhash, scripthash, multisig, nulldata, witness_v0_keyhash, witness_v0_scripthash, witness_unknown\n"
            "  \"hex\" : \"hex\",                (string, optional) The redeemscript for the p2sh address\n"
            "  \"pubkeys\"                     (string, optional) Array of pubkeys associated with the known redeemscript (only if \"script\" is \"multisig\")\n"
            "    [\n"
            "      \"pubkey\"\n"
            "      ,...\n"
            "    ]\n"
            "  \"sigsrequired\" : xxxxx        (numeric, optional) Number of signatures required to spend multisig output (only if \"script\" is \"multisig\")\n"
            "  \"pubkey\" : \"publickeyhex\",    (string, optional) The hex value of the raw public key, for single-key addresses (possibly embedded in P2SH or P2WSH)\n"
            "  \"embedded\" : {...},           (object, optional) Information about the address embedded in P2SH or P2WSH, if relevant and known. It includes all getaddressinfo output fields for the embedded address, excluding metadata (\"timestamp\", \"hdkeypath\", \"hdseedid\") and relation to the wallet (\"ismine\", \"iswatchonly\").\n"
            "  \"iscompressed\" : true|false,  (boolean, optional) If the pubkey is compressed\n"
            "  \"label\" :  \"label\"         (string) The label associated with the address, \"\" is the default label\n"
            "  \"timestamp\" : timestamp,      (number, optional) The creation time of the key if available in seconds since epoch (Jan 1 1970 GMT)\n"
            "  \"hdkeypath\" : \"keypath\"       (string, optional) The HD keypath if the key is HD and available\n"
            "  \"hdseedid\" : \"<hash160>\"      (string, optional) The Hash160 of the HD seed\n"
            "  \"hdmasterfingerprint\" : \"<hash160>\" (string, optional) The fingperint of the master key.\n"
            "  \"labels\"                      (object) Array of labels associated with the address.\n"
            "    [\n"
            "      { (json object of label data)\n"
            "        \"name\": \"labelname\" (string) The label\n"
            "        \"purpose\": \"string\" (string) Purpose of address (\"send\" for sending address, \"receive\" for receiving address)\n"
            "      },...\n"
            "    ]\n"
            "}\n"
                },
                RPCExamples{
                    HelpExampleCli("getaddressinfo", "\"1PSSGeFHDnKNxiEyFrD1wcEaHr9hrQDDWc\"")
            + HelpExampleRpc("getaddressinfo", "\"1PSSGeFHDnKNxiEyFrD1wcEaHr9hrQDDWc\"")
                },
            }.ToString());
    }

    LOCK(pwallet->cs_wallet);

    UniValue ret(UniValue::VOBJ);
    CTxDestination dest = DecodeDestination(request.params[0].get_str());

    // Make sure the destination is valid
    if (!IsValidDestination(dest)) {
        throw JSONRPCError(RPC_INVALID_ADDRESS_OR_KEY, "Invalid address");
    }

    std::string currentAddress = EncodeDestination(dest);
    ret.pushKV("address", currentAddress);

    CScript scriptPubKey = GetScriptForDestination(dest);
    ret.pushKV("scriptPubKey", HexStr(scriptPubKey.begin(), scriptPubKey.end()));

    isminetype mine = IsMine(*pwallet, dest);
    ret.pushKV("ismine", bool(mine & ISMINE_SPENDABLE));
    bool solvable = IsSolvable(*pwallet, scriptPubKey);
    ret.pushKV("solvable", solvable);
    if (solvable) {
       ret.pushKV("desc", InferDescriptor(scriptPubKey, *pwallet)->ToString());
    }
    ret.pushKV("iswatchonly", bool(mine & ISMINE_WATCH_ONLY));
    UniValue detail = DescribeWalletAddress(pwallet, dest);
    ret.pushKVs(detail);
    if (pwallet->mapAddressBook.count(dest)) {
        ret.pushKV("label", pwallet->mapAddressBook[dest].name);
    }
    ret.pushKV("ischange", pwallet->IsChange(scriptPubKey));
    const CKeyMetadata* meta = nullptr;
    CKeyID key_id = GetKeyForDestination(*pwallet, dest);
    if (!key_id.IsNull()) {
        auto it = pwallet->mapKeyMetadata.find(key_id);
        if (it != pwallet->mapKeyMetadata.end()) {
            meta = &it->second;
        }
    }
    if (!meta) {
        auto it = pwallet->m_script_metadata.find(CScriptID(scriptPubKey));
        if (it != pwallet->m_script_metadata.end()) {
            meta = &it->second;
        }
    }
    if (meta) {
        ret.pushKV("timestamp", meta->nCreateTime);
        if (meta->has_key_origin) {
            ret.pushKV("hdkeypath", WriteHDKeypath(meta->key_origin.path));
            ret.pushKV("hdseedid", meta->hd_seed_id.GetHex());
            ret.pushKV("hdmasterfingerprint", HexStr(meta->key_origin.fingerprint, meta->key_origin.fingerprint + 4));
        }
    }

    // Currently only one label can be associated with an address, return an array
    // so the API remains stable if we allow multiple labels to be associated with
    // an address.
    UniValue labels(UniValue::VARR);
    std::map<CTxDestination, CAddressBookData>::iterator mi = pwallet->mapAddressBook.find(dest);
    if (mi != pwallet->mapAddressBook.end()) {
        labels.push_back(AddressBookDataToJSON(mi->second, true));
    }
    ret.pushKV("labels", std::move(labels));

    return ret;
}

static UniValue getaddressesbylabel(const JSONRPCRequest& request)
{
    std::shared_ptr<CWallet> const wallet = GetWalletForJSONRPCRequest(request);
    CWallet* const pwallet = wallet.get();

    if (!EnsureWalletIsAvailable(pwallet, request.fHelp)) {
        return NullUniValue;
    }

    if (request.fHelp || request.params.size() != 1)
        throw std::runtime_error(
            RPCHelpMan{"getaddressesbylabel",
                "\nReturns the list of addresses assigned the specified label.\n",
                {
                    {"label", RPCArg::Type::STR, RPCArg::Optional::NO, "The label."},
                },
                RPCResult{
            "{ (json object with addresses as keys)\n"
            "  \"address\": { (json object with information about address)\n"
            "    \"purpose\": \"string\" (string)  Purpose of address (\"send\" for sending address, \"receive\" for receiving address)\n"
            "  },...\n"
            "}\n"
                },
                RPCExamples{
                    HelpExampleCli("getaddressesbylabel", "\"tabby\"")
            + HelpExampleRpc("getaddressesbylabel", "\"tabby\"")
                },
            }.ToString());

    LOCK(pwallet->cs_wallet);

    std::string label = LabelFromValue(request.params[0]);

    // Find all addresses that have the given label
    UniValue ret(UniValue::VOBJ);
    for (const std::pair<const CTxDestination, CAddressBookData>& item : pwallet->mapAddressBook) {
        if (item.second.name == label) {
            ret.pushKV(EncodeDestination(item.first), AddressBookDataToJSON(item.second, false));
        }
    }

    if (ret.empty()) {
        throw JSONRPCError(RPC_WALLET_INVALID_LABEL_NAME, std::string("No addresses with label " + label));
    }

    return ret;
}

static UniValue listlabels(const JSONRPCRequest& request)
{
    std::shared_ptr<CWallet> const wallet = GetWalletForJSONRPCRequest(request);
    CWallet* const pwallet = wallet.get();

    if (!EnsureWalletIsAvailable(pwallet, request.fHelp)) {
        return NullUniValue;
    }

    if (request.fHelp || request.params.size() > 1)
        throw std::runtime_error(
            RPCHelpMan{"listlabels",
                "\nReturns the list of all labels, or labels that are assigned to addresses with a specific purpose.\n",
                {
                    {"purpose", RPCArg::Type::STR, RPCArg::Optional::OMITTED_NAMED_ARG, "Address purpose to list labels for ('send','receive'). An empty string is the same as not providing this argument."},
                },
                RPCResult{
            "[               (json array of string)\n"
            "  \"label\",      (string) Label name\n"
            "  ...\n"
            "]\n"
                },
                RPCExamples{
            "\nList all labels\n"
            + HelpExampleCli("listlabels", "") +
            "\nList labels that have receiving addresses\n"
            + HelpExampleCli("listlabels", "receive") +
            "\nList labels that have sending addresses\n"
            + HelpExampleCli("listlabels", "send") +
            "\nAs a JSON-RPC call\n"
            + HelpExampleRpc("listlabels", "receive")
                },
            }.ToString());

    LOCK(pwallet->cs_wallet);

    std::string purpose;
    if (!request.params[0].isNull()) {
        purpose = request.params[0].get_str();
    }

    // Add to a set to sort by label name, then insert into Univalue array
    std::set<std::string> label_set;
    for (const std::pair<const CTxDestination, CAddressBookData>& entry : pwallet->mapAddressBook) {
        if (purpose.empty() || entry.second.purpose == purpose) {
            label_set.insert(entry.second.name);
        }
    }

    UniValue ret(UniValue::VARR);
    for (const std::string& name : label_set) {
        ret.push_back(name);
    }

    return ret;
}

UniValue sethdseed(const JSONRPCRequest& request)
{
    std::shared_ptr<CWallet> const wallet = GetWalletForJSONRPCRequest(request);
    CWallet* const pwallet = wallet.get();

    if (!EnsureWalletIsAvailable(pwallet, request.fHelp)) {
        return NullUniValue;
    }

    if (request.fHelp || request.params.size() > 2) {
        throw std::runtime_error(
            RPCHelpMan{"sethdseed",
                "\nSet or generate a new HD wallet seed. Non-HD wallets will not be upgraded to being a HD wallet. Wallets that are already\n"
                "HD will have a new HD seed set so that new keys added to the keypool will be derived from this new seed.\n"
                "\nNote that you will need to MAKE A NEW BACKUP of your wallet after setting the HD wallet seed." +
                    HelpRequiringPassphrase(pwallet) + "\n",
                {
                    {"newkeypool", RPCArg::Type::BOOL, /* default */ "true", "Whether to flush old unused addresses, including change addresses, from the keypool and regenerate it.\n"
            "                             If true, the next address from getnewaddress and change address from getrawchangeaddress will be from this new seed.\n"
            "                             If false, addresses (including change addresses if the wallet already had HD Chain Split enabled) from the existing\n"
            "                             keypool will be used until it has been depleted."},
                    {"seed", RPCArg::Type::STR, /* default */ "random seed", "The WIF private key to use as the new HD seed.\n"
            "                             The seed value can be retrieved using the dumpwallet command. It is the private key marked hdseed=1"},
                },
                RPCResults{},
                RPCExamples{
                    HelpExampleCli("sethdseed", "")
            + HelpExampleCli("sethdseed", "false")
            + HelpExampleCli("sethdseed", "true \"wifkey\"")
            + HelpExampleRpc("sethdseed", "true, \"wifkey\"")
                },
            }.ToString());
    }

    if (IsInitialBlockDownload()) {
        throw JSONRPCError(RPC_CLIENT_IN_INITIAL_DOWNLOAD, "Cannot set a new HD seed while still in Initial Block Download");
    }

    if (pwallet->IsWalletFlagSet(WALLET_FLAG_DISABLE_PRIVATE_KEYS)) {
        throw JSONRPCError(RPC_WALLET_ERROR, "Cannot set a HD seed to a wallet with private keys disabled");
    }

    auto locked_chain = pwallet->chain().lock();
    LOCK(pwallet->cs_wallet);

    // Do not do anything to non-HD wallets
    if (!pwallet->CanSupportFeature(FEATURE_HD)) {
        throw JSONRPCError(RPC_WALLET_ERROR, "Cannot set a HD seed on a non-HD wallet. Start with -upgradewallet in order to upgrade a non-HD wallet to HD");
    }

    EnsureWalletIsUnlocked(pwallet);

    bool flush_key_pool = true;
    if (!request.params[0].isNull()) {
        flush_key_pool = request.params[0].get_bool();
    }

    CPubKey master_pub_key;
    if (request.params[1].isNull()) {
        master_pub_key = pwallet->GenerateNewSeed();
    } else {
        CKey key = DecodeSecret(request.params[1].get_str());
        if (!key.IsValid()) {
            throw JSONRPCError(RPC_INVALID_ADDRESS_OR_KEY, "Invalid private key");
        }

        if (HaveKey(*pwallet, key)) {
            throw JSONRPCError(RPC_INVALID_ADDRESS_OR_KEY, "Already have this key (either as an HD seed or as a loose private key)");
        }

        master_pub_key = pwallet->DeriveNewSeed(key);
    }

    pwallet->SetHDSeed(master_pub_key);
    if (flush_key_pool) pwallet->NewKeyPool();

    return NullUniValue;
}

void AddKeypathToMap(const CWallet* pwallet, const CKeyID& keyID, std::map<CPubKey, KeyOriginInfo>& hd_keypaths)
{
    CPubKey vchPubKey;
    if (!pwallet->GetPubKey(keyID, vchPubKey)) {
        return;
    }
    KeyOriginInfo info;
    if (!pwallet->GetKeyOrigin(keyID, info)) {
        throw JSONRPCError(RPC_INTERNAL_ERROR, "Internal keypath is broken");
    }
    hd_keypaths.emplace(vchPubKey, std::move(info));
}

UniValue walletprocesspsbt(const JSONRPCRequest& request)
{
    std::shared_ptr<CWallet> const wallet = GetWalletForJSONRPCRequest(request);
    CWallet* const pwallet = wallet.get();

    if (!EnsureWalletIsAvailable(pwallet, request.fHelp)) {
        return NullUniValue;
    }

    if (request.fHelp || request.params.size() < 1 || request.params.size() > 4)
        throw std::runtime_error(
            RPCHelpMan{"walletprocesspsbt",
                "\nUpdate a PSBT with input information from our wallet and then sign inputs\n"
                "that we can sign for." +
                    HelpRequiringPassphrase(pwallet) + "\n",
                {
                    {"psbt", RPCArg::Type::STR, RPCArg::Optional::NO, "The transaction base64 string"},
                    {"sign", RPCArg::Type::BOOL, /* default */ "true", "Also sign the transaction when updating"},
                    {"sighashtype", RPCArg::Type::STR, /* default */ "ALL", "The signature hash type to sign with if not specified by the PSBT. Must be one of\n"
            "       \"ALL\"\n"
            "       \"NONE\"\n"
            "       \"SINGLE\"\n"
            "       \"ALL|ANYONECANPAY\"\n"
            "       \"NONE|ANYONECANPAY\"\n"
            "       \"SINGLE|ANYONECANPAY\""},
                    {"bip32derivs", RPCArg::Type::BOOL, /* default */ "false", "If true, includes the BIP 32 derivation paths for public keys if we know them"},
                },
                RPCResult{
            "{\n"
            "  \"psbt\" : \"value\",          (string) The base64-encoded partially signed transaction\n"
            "  \"complete\" : true|false,   (boolean) If the transaction has a complete set of signatures\n"
            "  ]\n"
            "}\n"
                },
                RPCExamples{
                    HelpExampleCli("walletprocesspsbt", "\"psbt\"")
                },
            }.ToString());

    RPCTypeCheck(request.params, {UniValue::VSTR, UniValue::VBOOL, UniValue::VSTR});

    // Unserialize the transaction
    PartiallySignedTransaction psbtx;
    std::string error;
    if (!DecodeBase64PSBT(psbtx, request.params[0].get_str(), error)) {
        throw JSONRPCError(RPC_DESERIALIZATION_ERROR, strprintf("TX decode failed %s", error));
    }

    // Get the sighash type
    int nHashType = ParseSighashString(request.params[2]);

    // Fill transaction with our data and also sign
    bool sign = request.params[1].isNull() ? true : request.params[1].get_bool();
    bool bip32derivs = request.params[3].isNull() ? false : request.params[3].get_bool();
    bool complete = true;
    const TransactionError err = FillPSBT(pwallet, psbtx, complete, nHashType, sign, bip32derivs);
    if (err != TransactionError::OK) {
        throw JSONRPCTransactionError(err);
    }

    UniValue result(UniValue::VOBJ);
    CDataStream ssTx(SER_NETWORK, PROTOCOL_VERSION);
    ssTx << psbtx;
    result.pushKV("psbt", EncodeBase64(ssTx.str()));
    result.pushKV("complete", complete);

    return result;
}

UniValue walletcreatefundedpsbt(const JSONRPCRequest& request)
{
    std::shared_ptr<CWallet> const wallet = GetWalletForJSONRPCRequest(request);
    CWallet* const pwallet = wallet.get();

    if (!EnsureWalletIsAvailable(pwallet, request.fHelp)) {
        return NullUniValue;
    }

    if (request.fHelp || request.params.size() < 2 || request.params.size() > 5)
        throw std::runtime_error(
            RPCHelpMan{"walletcreatefundedpsbt",
                "\nCreates and funds a transaction in the Partially Signed Transaction format. Inputs will be added if supplied inputs are not enough\n"
                "Implements the Creator and Updater roles.\n",
                {
                    {"inputs", RPCArg::Type::ARR, RPCArg::Optional::NO, "A json array of json objects",
                        {
                            {"", RPCArg::Type::OBJ, RPCArg::Optional::OMITTED, "",
                                {
                                    {"txid", RPCArg::Type::STR_HEX, RPCArg::Optional::NO, "The transaction id"},
                                    {"vout", RPCArg::Type::NUM, RPCArg::Optional::NO, "The output number"},
                                    {"sequence", RPCArg::Type::NUM, RPCArg::Optional::NO, "The sequence number"},
                                },
                            },
                        },
                        },
                    {"outputs", RPCArg::Type::ARR, RPCArg::Optional::NO, "a json array with outputs (key-value pairs), where none of the keys are duplicated.\n"
                            "That is, each address can only appear once and there can only be one 'data' object.\n"
                            "For compatibility reasons, a dictionary, which holds the key-value pairs directly, is also\n"
                            "                             accepted as second parameter.",
                        {
                            {"", RPCArg::Type::OBJ, RPCArg::Optional::OMITTED, "",
                                {
                                    {"address", RPCArg::Type::AMOUNT, RPCArg::Optional::NO, "A key-value pair. The key (string) is the qtum address, the value (float or string) is the amount in " + CURRENCY_UNIT + ""},
                                },
                                },
                            {"", RPCArg::Type::OBJ, RPCArg::Optional::OMITTED, "",
                                {
                                    {"data", RPCArg::Type::STR_HEX, RPCArg::Optional::NO, "A key-value pair. The key must be \"data\", the value is hex-encoded data"},
                                },
                            },
                        },
                    },
                    {"locktime", RPCArg::Type::NUM, /* default */ "0", "Raw locktime. Non-0 value also locktime-activates inputs"},
                    {"options", RPCArg::Type::OBJ, RPCArg::Optional::OMITTED_NAMED_ARG, "",
                        {
                            {"changeAddress", RPCArg::Type::STR_HEX, /* default */ "pool address", "The qtum address to receive the change"},
                            {"changePosition", RPCArg::Type::NUM, /* default */ "random", "The index of the change output"},
                            {"change_type", RPCArg::Type::STR, /* default */ "set by -changetype", "The output type to use. Only valid if changeAddress is not specified. Options are \"legacy\", \"p2sh-segwit\", and \"bech32\"."},
                            {"includeWatching", RPCArg::Type::BOOL, /* default */ "false", "Also select inputs which are watch only"},
                            {"lockUnspents", RPCArg::Type::BOOL, /* default */ "false", "Lock selected unspent outputs"},
                            {"feeRate", RPCArg::Type::AMOUNT, /* default */ "not set: makes wallet determine the fee", "Set a specific fee rate in " + CURRENCY_UNIT + "/kB"},
                            {"subtractFeeFromOutputs", RPCArg::Type::ARR, /* default */ "empty array", "A json array of integers.\n"
                            "                              The fee will be equally deducted from the amount of each specified output.\n"
                            "                              Those recipients will receive less qtums than you enter in their corresponding amount field.\n"
                            "                              If no outputs are specified here, the sender pays the fee.",
                                {
                                    {"vout_index", RPCArg::Type::NUM, RPCArg::Optional::OMITTED, "The zero-based output index, before a change output is added."},
                                },
                            },
                            {"replaceable", RPCArg::Type::BOOL, /* default */ "false", "Marks this transaction as BIP125 replaceable.\n"
                            "                              Allows this transaction to be replaced by a transaction with higher fees"},
                            {"conf_target", RPCArg::Type::NUM, /* default */ "Fallback to wallet's confirmation target", "Confirmation target (in blocks)"},
                            {"estimate_mode", RPCArg::Type::STR, /* default */ "UNSET", "The fee estimate mode, must be one of:\n"
                            "         \"UNSET\"\n"
                            "         \"ECONOMICAL\"\n"
                            "         \"CONSERVATIVE\""},
                        },
                        "options"},
                    {"bip32derivs", RPCArg::Type::BOOL, /* default */ "false", "If true, includes the BIP 32 derivation paths for public keys if we know them"},
                },
                RPCResult{
                            "{\n"
                            "  \"psbt\": \"value\",        (string)  The resulting raw transaction (base64-encoded string)\n"
                            "  \"fee\":       n,         (numeric) Fee in " + CURRENCY_UNIT + " the resulting transaction pays\n"
                            "  \"changepos\": n          (numeric) The position of the added change output, or -1\n"
                            "}\n"
                                },
                                RPCExamples{
                            "\nCreate a transaction with no inputs\n"
                            + HelpExampleCli("walletcreatefundedpsbt", "\"[{\\\"txid\\\":\\\"myid\\\",\\\"vout\\\":0}]\" \"[{\\\"data\\\":\\\"00010203\\\"}]\"")
                                },
                            }.ToString());

    RPCTypeCheck(request.params, {
        UniValue::VARR,
        UniValueType(), // ARR or OBJ, checked later
        UniValue::VNUM,
        UniValue::VOBJ,
        UniValue::VBOOL
        }, true
    );

    CAmount fee;
    int change_position;
    CMutableTransaction rawTx = ConstructTransaction(request.params[0], request.params[1], request.params[2], request.params[3]["replaceable"]);
    FundTransaction(pwallet, rawTx, fee, change_position, request.params[3]);

    // Make a blank psbt
    PartiallySignedTransaction psbtx(rawTx);

    // Fill transaction with out data but don't sign
    bool bip32derivs = request.params[4].isNull() ? false : request.params[4].get_bool();
    bool complete = true;
    const TransactionError err = FillPSBT(pwallet, psbtx, complete, 1, false, bip32derivs);
    if (err != TransactionError::OK) {
        throw JSONRPCTransactionError(err);
    }

    // Serialize the PSBT
    CDataStream ssTx(SER_NETWORK, PROTOCOL_VERSION);
    ssTx << psbtx;

    UniValue result(UniValue::VOBJ);
    result.pushKV("psbt", EncodeBase64(ssTx.str()));
    result.pushKV("fee", ValueFromAmount(fee));
    result.pushKV("changepos", change_position);
    return result;
}

UniValue abortrescan(const JSONRPCRequest& request); // in rpcdump.cpp
UniValue dumpprivkey(const JSONRPCRequest& request); // in rpcdump.cpp
UniValue importprivkey(const JSONRPCRequest& request);
UniValue importaddress(const JSONRPCRequest& request);
UniValue importpubkey(const JSONRPCRequest& request);
UniValue dumpwallet(const JSONRPCRequest& request);
UniValue importwallet(const JSONRPCRequest& request);
UniValue importprunedfunds(const JSONRPCRequest& request);
UniValue removeprunedfunds(const JSONRPCRequest& request);
UniValue importmulti(const JSONRPCRequest& request);

// clang-format off
static const CRPCCommand commands[] =
{ //  category              name                                actor (function)                argNames
    //  --------------------- ------------------------          -----------------------         ----------
    { "generating",         "generate",                         &generate,                      {"nblocks","maxtries"} },
    { "hidden",             "resendwallettransactions",         &resendwallettransactions,      {} },
    { "rawtransactions",    "fundrawtransaction",               &fundrawtransaction,            {"hexstring","options","iswitness"} },
    { "wallet",             "abandontransaction",               &abandontransaction,            {"txid"} },
    { "wallet",             "abortrescan",                      &abortrescan,                   {} },
    { "wallet",             "addmultisigaddress",               &addmultisigaddress,            {"nrequired","keys","label","address_type"} },
    { "wallet",             "backupwallet",                     &backupwallet,                  {"destination"} },
    { "wallet",             "bumpfee",                          &bumpfee,                       {"txid", "options"} },
    { "wallet",             "createwallet",                     &createwallet,                  {"wallet_name", "disable_private_keys", "blank"} },
    { "wallet",             "dumpprivkey",                      &dumpprivkey,                   {"address"}  },
    { "wallet",             "dumpwallet",                       &dumpwallet,                    {"filename"} },
    { "wallet",             "encryptwallet",                    &encryptwallet,                 {"passphrase"} },
    { "wallet",             "getaddressesbylabel",              &getaddressesbylabel,           {"label"} },
    { "wallet",             "getaddressinfo",                   &getaddressinfo,                {"address"} },
    { "wallet",             "getbalance",                       &getbalance,                    {"dummy","minconf","include_watchonly"} },
    { "wallet",             "getnewaddress",                    &getnewaddress,                 {"label","address_type"} },
    { "wallet",             "getrawchangeaddress",              &getrawchangeaddress,           {"address_type"} },
    { "wallet",             "getreceivedbyaddress",             &getreceivedbyaddress,          {"address","minconf"} },
    { "wallet",             "getreceivedbylabel",               &getreceivedbylabel,            {"label","minconf"} },
    { "wallet",             "gettransaction",                   &gettransaction,                {"txid","include_watchonly", "waitconf"} },
    { "wallet",             "getunconfirmedbalance",            &getunconfirmedbalance,         {} },
    { "wallet",             "getwalletinfo",                    &getwalletinfo,                 {} },
    { "wallet",             "importaddress",                    &importaddress,                 {"address","label","rescan","p2sh"} },
    { "wallet",             "importmulti",                      &importmulti,                   {"requests","options"} },
    { "wallet",             "importprivkey",                    &importprivkey,                 {"privkey","label","rescan"} },
    { "wallet",             "importprunedfunds",                &importprunedfunds,             {"rawtransaction","txoutproof"} },
    { "wallet",             "importpubkey",                     &importpubkey,                  {"pubkey","label","rescan"} },
    { "wallet",             "importwallet",                     &importwallet,                  {"filename"} },
    { "wallet",             "keypoolrefill",                    &keypoolrefill,                 {"newsize"} },
    { "wallet",             "listaddressgroupings",             &listaddressgroupings,          {} },
    { "wallet",             "listlabels",                       &listlabels,                    {"purpose"} },
    { "wallet",             "listlockunspent",                  &listlockunspent,               {} },
    { "wallet",             "listreceivedbyaddress",            &listreceivedbyaddress,         {"minconf","include_empty","include_watchonly","address_filter"} },
    { "wallet",             "listreceivedbylabel",              &listreceivedbylabel,           {"minconf","include_empty","include_watchonly"} },
    { "wallet",             "listsinceblock",                   &listsinceblock,                {"blockhash","target_confirmations","include_watchonly","include_removed"} },
    { "wallet",             "listtransactions",                 &listtransactions,              {"label|dummy","count","skip","include_watchonly"} },
    { "wallet",             "listunspent",                      &listunspent,                   {"minconf","maxconf","addresses","include_unsafe","query_options"} },
    { "wallet",             "listwalletdir",                    &listwalletdir,                 {} },
    { "wallet",             "listwallets",                      &listwallets,                   {} },
    { "wallet",             "loadwallet",                       &loadwallet,                    {"filename"} },
    { "wallet",             "lockunspent",                      &lockunspent,                   {"unlock","transactions"} },
    { "wallet",             "removeprunedfunds",                &removeprunedfunds,             {"txid"} },
    { "wallet",             "rescanblockchain",                 &rescanblockchain,              {"start_height", "stop_height"} },
    { "wallet",             "sendmany",                         &sendmany,                      {"dummy","amounts","minconf","comment","subtractfeefrom","replaceable","conf_target","estimate_mode"} },
    { "wallet",             "sendmanywithdupes",                &sendmanywithdupes,             {"fromaccount","amounts","minconf","comment","subtractfeefrom"} },
    { "wallet",             "sendtoaddress",                    &sendtoaddress,                 {"address","amount","comment","comment_to","subtractfeefromamount","replaceable","conf_target","estimate_mode","senderAddress","changeToSender"} },
    { "wallet",             "sethdseed",                        &sethdseed,                     {"newkeypool","seed"} },
    { "wallet",             "setlabel",                         &setlabel,                      {"address","label"} },
    { "wallet",             "settxfee",                         &settxfee,                      {"amount"} },
    { "wallet",             "signmessage",                      &signmessage,                   {"address","message"} },
    { "wallet",             "signrawtransactionwithwallet",     &signrawtransactionwithwallet,  {"hexstring","prevtxs","sighashtype"} },
    { "wallet",             "unloadwallet",                     &unloadwallet,                  {"wallet_name"} },
    { "wallet",             "walletcreatefundedpsbt",           &walletcreatefundedpsbt,        {"inputs","outputs","locktime","options","bip32derivs"} },
    { "wallet",             "walletlock",                       &walletlock,                    {} },
    { "wallet",             "walletpassphrase",                 &walletpassphrase,              {"passphrase","timeout","stakingonly"} },
    { "wallet",             "walletpassphrasechange",           &walletpassphrasechange,        {"oldpassphrase","newpassphrase"} },
    { "wallet",             "walletprocesspsbt",                &walletprocesspsbt,             {"psbt","sign","sighashtype","bip32derivs"} },
    { "wallet",             "reservebalance",                   &reservebalance,                {"reserve", "amount"} },
    { "wallet",             "createcontract",                   &createcontract,                {"bytecode", "gasLimit", "gasPrice", "senderAddress", "broadcast", "changeToSender"} },
    { "wallet",             "sendtocontract",                   &sendtocontract,                {"contractaddress", "bytecode", "amount", "gasLimit", "gasPrice", "senderAddress", "broadcast", "changeToSender"} },
};
// clang-format on

void RegisterWalletRPCCommands(CRPCTable &t)
{
    for (unsigned int vcidx = 0; vcidx < ARRAYLEN(commands); vcidx++)
        t.appendCommand(commands[vcidx].name, &commands[vcidx]);
}<|MERGE_RESOLUTION|>--- conflicted
+++ resolved
@@ -740,11 +740,7 @@
         throw JSONRPCError(RPC_TYPE_ERROR, "Sender address fail to set. Does not have any P2PK or P2PKH unspent outputs.");
 
     CTransactionRef tx;
-<<<<<<< HEAD
-    if (!pwallet->CreateTransaction(*locked_chain, vecSend, tx, reservekey, nFeeRequired, nChangePosRet, strError, coinControl, true, nGasFee, fHasSender, signSenderAddress)) {
-=======
-    if (!pwallet->CreateTransaction(*locked_chain, vecSend, tx, reservekey, nFeeRequired, nChangePosRet, strError, coinControl, true, nGasFee, true)) {
->>>>>>> 2dea6164
+    if (!pwallet->CreateTransaction(*locked_chain, vecSend, tx, reservekey, nFeeRequired, nChangePosRet, strError, coinControl, true, nGasFee, true, signSenderAddress)) {
         if (nFeeRequired > pwallet->GetBalance())
             strError = strprintf("Error: This transaction requires a transaction fee of at least %s because of its amount, complexity, or use of recently received funds!", FormatMoney(nFeeRequired));
         throw JSONRPCError(RPC_WALLET_ERROR, strError);
@@ -993,11 +989,7 @@
         throw JSONRPCError(RPC_TYPE_ERROR, "Sender address fail to set. Does not have any P2PK or P2PKH unspent outputs.");
 
     CTransactionRef tx;
-<<<<<<< HEAD
-    if (!pwallet->CreateTransaction(*locked_chain, vecSend, tx, reservekey, nFeeRequired, nChangePosRet, strError, coinControl, true, nGasFee, fHasSender, signSenderAddress)) {
-=======
-    if (!pwallet->CreateTransaction(*locked_chain, vecSend, tx, reservekey, nFeeRequired, nChangePosRet, strError, coinControl, true, nGasFee, true)) {
->>>>>>> 2dea6164
+    if (!pwallet->CreateTransaction(*locked_chain, vecSend, tx, reservekey, nFeeRequired, nChangePosRet, strError, coinControl, true, nGasFee, true, signSenderAddress)) {
         if (nFeeRequired > pwallet->GetBalance())
             strError = strprintf("Error: This transaction requires a transaction fee of at least %s because of its amount, complexity, or use of recently received funds!", FormatMoney(nFeeRequired));
         throw JSONRPCError(RPC_WALLET_ERROR, strError);
