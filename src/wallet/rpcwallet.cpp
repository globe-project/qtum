--- conflicted
+++ resolved
@@ -639,13 +639,8 @@
 
         coinControl.fAllowOtherInputs=true;
 
-<<<<<<< HEAD
         assert(pwallet != NULL);
-        pwallet->AvailableCoins(vecOutputs, false, NULL, true);
-=======
-     assert(pwallet != NULL);
-     pwallet->AvailableCoins(*locked_chain, vecOutputs, false, NULL, true);
->>>>>>> eb77ce52
+        pwallet->AvailableCoins(*locked_chain, vecOutputs, false, NULL, true);
 
         for (const COutput& out : vecOutputs) {
             CTxDestination destAdress;
@@ -715,11 +710,7 @@
     vecSend.push_back(recipient);
 
     CTransactionRef tx;
-<<<<<<< HEAD
-    if (!pwallet->CreateTransaction(vecSend, tx, reservekey, nFeeRequired, nChangePosRet, strError, coinControl, true, nGasFee, fHasSender, signSenderAddress)) {
-=======
-    if (!pwallet->CreateTransaction(*locked_chain, vecSend, tx, reservekey, nFeeRequired, nChangePosRet, strError, coinControl, true, nGasFee, fHasSender)) {
->>>>>>> eb77ce52
+    if (!pwallet->CreateTransaction(*locked_chain, vecSend, tx, reservekey, nFeeRequired, nChangePosRet, strError, coinControl, true, nGasFee, fHasSender, signSenderAddress)) {
         if (nFeeRequired > pwallet->GetBalance())
             strError = strprintf("Error: This transaction requires a transaction fee of at least %s because of its amount, complexity, or use of recently received funds!", FormatMoney(nFeeRequired));
         throw JSONRPCError(RPC_WALLET_ERROR, strError);
@@ -964,11 +955,7 @@
     vecSend.push_back(recipient);
 
     CTransactionRef tx;
-<<<<<<< HEAD
-    if (!pwallet->CreateTransaction(vecSend, tx, reservekey, nFeeRequired, nChangePosRet, strError, coinControl, true, nGasFee, fHasSender, signSenderAddress)) {
-=======
-    if (!pwallet->CreateTransaction(*locked_chain, vecSend, tx, reservekey, nFeeRequired, nChangePosRet, strError, coinControl, true, nGasFee, fHasSender)) {
->>>>>>> eb77ce52
+    if (!pwallet->CreateTransaction(*locked_chain, vecSend, tx, reservekey, nFeeRequired, nChangePosRet, strError, coinControl, true, nGasFee, fHasSender, signSenderAddress)) {
         if (nFeeRequired > pwallet->GetBalance())
             strError = strprintf("Error: This transaction requires a transaction fee of at least %s because of its amount, complexity, or use of recently received funds!", FormatMoney(nFeeRequired));
         throw JSONRPCError(RPC_WALLET_ERROR, strError);
