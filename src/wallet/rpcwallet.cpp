// Copyright (c) 2010 Satoshi Nakamoto
<<<<<<< HEAD
// Copyright (c) 2009-2017 The Bitcoin Core developers
=======
// Copyright (c) 2009-2018 The Bitcoin Core developers
>>>>>>> 228c1378
// Distributed under the MIT software license, see the accompanying
// file COPYING or http://www.opensource.org/licenses/mit-license.php.

#include <amount.h>
#include <chain.h>
#include <consensus/validation.h>
#include <core_io.h>
#include <httpserver.h>
#include <validation.h>
#include <key_io.h>
#include <net.h>
#include <outputtype.h>
#include <policy/feerate.h>
#include <policy/fees.h>
#include <policy/policy.h>
#include <policy/rbf.h>
#include <rpc/mining.h>
#include <rpc/rawtransaction.h>
#include <rpc/server.h>
#include <rpc/util.h>
#include <script/sign.h>
#include <shutdown.h>
#include <timedata.h>
#include <util.h>
#include <utilmoneystr.h>
#include <wallet/coincontrol.h>
#include <wallet/feebumper.h>
#include <wallet/rpcwallet.h>
#include <wallet/wallet.h>
#include <wallet/walletdb.h>
#include <wallet/walletutil.h>
#include <miner.h>

#include <stdint.h>

#include <boost/optional.hpp>

#include <univalue.h>

#include <functional>

static const std::string WALLET_ENDPOINT_BASE = "/wallet/";

bool GetWalletNameFromJSONRPCRequest(const JSONRPCRequest& request, std::string& wallet_name)
{
    if (request.URI.substr(0, WALLET_ENDPOINT_BASE.size()) == WALLET_ENDPOINT_BASE) {
        // wallet endpoint was used
        wallet_name = urlDecode(request.URI.substr(WALLET_ENDPOINT_BASE.size()));
        return true;
    }
    return false;
}

std::shared_ptr<CWallet> GetWalletForJSONRPCRequest(const JSONRPCRequest& request)
{
    std::string wallet_name;
    if (GetWalletNameFromJSONRPCRequest(request, wallet_name)) {
        std::shared_ptr<CWallet> pwallet = GetWallet(wallet_name);
        if (!pwallet) throw JSONRPCError(RPC_WALLET_NOT_FOUND, "Requested wallet does not exist or is not loaded");
        return pwallet;
    }

    std::vector<std::shared_ptr<CWallet>> wallets = GetWallets();
    return wallets.size() == 1 || (request.fHelp && wallets.size() > 0) ? wallets[0] : nullptr;
}

std::string HelpRequiringPassphrase(CWallet * const pwallet)
{
    return pwallet && pwallet->IsCrypted()
        ? "\nRequires wallet passphrase to be set with walletpassphrase call."
        : "";
}

bool EnsureWalletIsAvailable(CWallet * const pwallet, bool avoidException)
{
    if (pwallet) return true;
    if (avoidException) return false;
    if (!HasWallets()) {
        throw JSONRPCError(
            RPC_METHOD_NOT_FOUND, "Method not found (wallet method is disabled because no wallet is loaded)");
    }
    throw JSONRPCError(RPC_WALLET_NOT_SPECIFIED,
        "Wallet file not specified (must request wallet RPC through /wallet/<filename> uri-path).");
}

void EnsureWalletIsUnlocked(CWallet * const pwallet)
{
    if (pwallet->IsLocked()) {
        throw JSONRPCError(RPC_WALLET_UNLOCK_NEEDED, "Error: Please enter the wallet passphrase with walletpassphrase first.");
    }
<<<<<<< HEAD
    if (fWalletUnlockStakingOnly) {
=======
    if (pwallet->m_wallet_unlock_staking_only) {
>>>>>>> 228c1378
        throw JSONRPCError(RPC_WALLET_UNLOCK_NEEDED, "Error: Wallet is unlocked for staking only.");
    }
}

static void WalletTxToJSON(const CWalletTx& wtx, UniValue& entry)
{
    int confirms = wtx.GetDepthInMainChain();
    entry.pushKV("confirmations", confirms);
    if (wtx.IsCoinBase())
        entry.pushKV("generated", true);
    if (confirms > 0)
    {
        entry.pushKV("blockhash", wtx.hashBlock.GetHex());
        entry.pushKV("blockindex", wtx.nIndex);
        entry.pushKV("blocktime", LookupBlockIndex(wtx.hashBlock)->GetBlockTime());
    } else {
        entry.pushKV("trusted", wtx.IsTrusted());
    }
    uint256 hash = wtx.GetHash();
    entry.pushKV("txid", hash.GetHex());
    UniValue conflicts(UniValue::VARR);
    for (const uint256& conflict : wtx.GetConflicts())
        conflicts.push_back(conflict.GetHex());
    entry.pushKV("walletconflicts", conflicts);
    entry.pushKV("time", wtx.GetTxTime());
    entry.pushKV("timereceived", (int64_t)wtx.nTimeReceived);

    // Add opt-in RBF status
    std::string rbfStatus = "no";
    if (confirms <= 0) {
        LOCK(mempool.cs);
        RBFTransactionState rbfState = IsRBFOptIn(*wtx.tx, mempool);
        if (rbfState == RBFTransactionState::UNKNOWN)
            rbfStatus = "unknown";
        else if (rbfState == RBFTransactionState::REPLACEABLE_BIP125)
            rbfStatus = "yes";
    }
    entry.pushKV("bip125-replaceable", rbfStatus);

    for (const std::pair<const std::string, std::string>& item : wtx.mapValue)
        entry.pushKV(item.first, item.second);
}

static std::string LabelFromValue(const UniValue& value)
{
    std::string label = value.get_str();
    if (label == "*")
        throw JSONRPCError(RPC_WALLET_INVALID_LABEL_NAME, "Invalid label name");
    return label;
}

static UniValue getnewaddress(const JSONRPCRequest& request)
{
    std::shared_ptr<CWallet> const wallet = GetWalletForJSONRPCRequest(request);
    CWallet* const pwallet = wallet.get();

    if (!EnsureWalletIsAvailable(pwallet, request.fHelp)) {
        return NullUniValue;
    }

    if (request.fHelp || request.params.size() > 2)
        throw std::runtime_error(
<<<<<<< HEAD
            "getnewaddress ( \"account\" \"address_type\" )\n"
            "\nReturns a new Qtum address for receiving payments.\n"
            "If 'account' is specified (DEPRECATED), it is added to the address book \n"
            "so payments received with the address will be credited to 'account'.\n"
            "\nArguments:\n"
            "1. \"account\"        (string, optional) DEPRECATED. The account name for the address to be linked to. If not provided, the default account \"\" is used. It can also be set to the empty string \"\" to represent the default account. The account does not need to exist, it will be created if there is no account by the given name.\n"
=======
            "getnewaddress ( \"label\" \"address_type\" )\n"
            "\nReturns a new Qtum address for receiving payments.\n"
            "If 'label' is specified, it is added to the address book \n"
            "so payments received with the address will be associated with 'label'.\n"
            "\nArguments:\n"
            "1. \"label\"          (string, optional) The label name for the address to be linked to. If not provided, the default label \"\" is used. It can also be set to the empty string \"\" to represent the default label. The label does not need to exist, it will be created if there is no label by the given name.\n"
>>>>>>> 228c1378
            "2. \"address_type\"   (string, optional) The address type to use. Options are \"legacy\", \"p2sh-segwit\", and \"bech32\". Default is set by -addresstype.\n"
            "\nResult:\n"
            "\"address\"    (string) The new qtum address\n"
            "\nExamples:\n"
            + HelpExampleCli("getnewaddress", "")
            + HelpExampleRpc("getnewaddress", "")
        );

    if (pwallet->IsWalletFlagSet(WALLET_FLAG_DISABLE_PRIVATE_KEYS)) {
        throw JSONRPCError(RPC_WALLET_ERROR, "Error: Private keys are disabled for this wallet");
    }

    LOCK2(cs_main, pwallet->cs_wallet);

    // Parse the label first so we don't generate a key if there's an error
    std::string label;
    if (!request.params[0].isNull())
        label = LabelFromValue(request.params[0]);

    OutputType output_type = pwallet->m_default_address_type;
    if (!request.params[1].isNull()) {
        if (!ParseOutputType(request.params[1].get_str(), output_type)) {
            throw JSONRPCError(RPC_INVALID_ADDRESS_OR_KEY, strprintf("Unknown address type '%s'", request.params[1].get_str()));
        }
    }

    OutputType output_type = g_address_type;
    if (!request.params[1].isNull()) {
        output_type = ParseOutputType(request.params[1].get_str(), g_address_type);
        if (output_type == OUTPUT_TYPE_NONE) {
            throw JSONRPCError(RPC_INVALID_ADDRESS_OR_KEY, strprintf("Unknown address type '%s'", request.params[1].get_str()));
        }
    }

    if (!pwallet->IsLocked()) {
        pwallet->TopUpKeyPool();
    }

    // Generate a new key that is added to wallet
    CPubKey newKey;
    if (!pwallet->GetKeyFromPool(newKey)) {
        throw JSONRPCError(RPC_WALLET_KEYPOOL_RAN_OUT, "Error: Keypool ran out, please call keypoolrefill first");
    }
    pwallet->LearnRelatedScripts(newKey, output_type);
    CTxDestination dest = GetDestinationForKey(newKey, output_type);

<<<<<<< HEAD
    pwallet->SetAddressBook(dest, strAccount, "receive");
=======
    pwallet->SetAddressBook(dest, label, "receive");
>>>>>>> 228c1378

    return EncodeDestination(dest);
}

<<<<<<< HEAD

CTxDestination GetAccountDestination(CWallet* const pwallet, std::string strAccount, bool bForceNew=false)
{
    CTxDestination dest;
    if (!pwallet->GetAccountDestination(dest, strAccount, bForceNew)) {
=======
CTxDestination GetLabelDestination(CWallet* const pwallet, const std::string& label, bool bForceNew=false)
{
    CTxDestination dest;
    if (!pwallet->GetLabelDestination(dest, label, bForceNew)) {
>>>>>>> 228c1378
        throw JSONRPCError(RPC_WALLET_KEYPOOL_RAN_OUT, "Error: Keypool ran out, please call keypoolrefill first");
    }

    return dest;
}

static UniValue getaccountaddress(const JSONRPCRequest& request)
{
    std::shared_ptr<CWallet> const wallet = GetWalletForJSONRPCRequest(request);
    CWallet* const pwallet = wallet.get();

    if (!EnsureWalletIsAvailable(pwallet, request.fHelp)) {
        return NullUniValue;
    }

    if (!IsDeprecatedRPCEnabled("accounts")) {
        if (request.fHelp) {
            throw std::runtime_error("getaccountaddress (Deprecated, will be removed in V0.18. To use this command, start qtumd with -deprecatedrpc=accounts)");
        }
        throw JSONRPCError(RPC_METHOD_DEPRECATED, "getaccountaddress is deprecated and will be removed in V0.18. To use this command, start qtumd with -deprecatedrpc=accounts.");
    }

    if (request.fHelp || request.params.size() != 1)
        throw std::runtime_error(
            "getaccountaddress \"account\"\n"
<<<<<<< HEAD
            "\nDEPRECATED. Returns the current Qtum address for receiving payments to this account.\n"
=======
            "\n\nDEPRECATED. Returns the current Qtum address for receiving payments to this account.\n"
>>>>>>> 228c1378
            "\nArguments:\n"
            "1. \"account\"       (string, required) The account for the address. It can also be set to the empty string \"\" to represent the default account. The account does not need to exist, it will be created and a new address created  if there is no account by the given name.\n"
            "\nResult:\n"
            "\"address\"          (string) The account qtum address\n"
            "\nExamples:\n"
            + HelpExampleCli("getaccountaddress", "")
            + HelpExampleCli("getaccountaddress", "\"\"")
            + HelpExampleCli("getaccountaddress", "\"myaccount\"")
            + HelpExampleRpc("getaccountaddress", "\"myaccount\"")
        );

    LOCK2(cs_main, pwallet->cs_wallet);

    // Parse the account first so we don't generate a key if there's an error
    std::string account = LabelFromValue(request.params[0]);

    UniValue ret(UniValue::VSTR);

<<<<<<< HEAD
    ret = EncodeDestination(GetAccountDestination(pwallet, strAccount));
=======
    ret = EncodeDestination(GetLabelDestination(pwallet, account));
>>>>>>> 228c1378
    return ret;
}


static UniValue getrawchangeaddress(const JSONRPCRequest& request)
{
    std::shared_ptr<CWallet> const wallet = GetWalletForJSONRPCRequest(request);
    CWallet* const pwallet = wallet.get();

    if (!EnsureWalletIsAvailable(pwallet, request.fHelp)) {
        return NullUniValue;
    }

    if (request.fHelp || request.params.size() > 1)
        throw std::runtime_error(
            "getrawchangeaddress ( \"address_type\" )\n"
            "\nReturns a new Qtum address, for receiving change.\n"
            "This is for use with raw transactions, NOT normal use.\n"
            "\nArguments:\n"
            "1. \"address_type\"           (string, optional) The address type to use. Options are \"legacy\", \"p2sh-segwit\", and \"bech32\". Default is set by -changetype.\n"
            "\nResult:\n"
            "\"address\"    (string) The address\n"
            "\nExamples:\n"
            + HelpExampleCli("getrawchangeaddress", "")
            + HelpExampleRpc("getrawchangeaddress", "")
       );

    if (pwallet->IsWalletFlagSet(WALLET_FLAG_DISABLE_PRIVATE_KEYS)) {
        throw JSONRPCError(RPC_WALLET_ERROR, "Error: Private keys are disabled for this wallet");
    }

    LOCK2(cs_main, pwallet->cs_wallet);

    if (!pwallet->IsLocked()) {
        pwallet->TopUpKeyPool();
    }

<<<<<<< HEAD
    OutputType output_type = g_change_type != OUTPUT_TYPE_NONE ? g_change_type : g_address_type;
    if (!request.params[0].isNull()) {
        output_type = ParseOutputType(request.params[0].get_str(), output_type);
        if (output_type == OUTPUT_TYPE_NONE) {
=======
    OutputType output_type = pwallet->m_default_change_type != OutputType::CHANGE_AUTO ? pwallet->m_default_change_type : pwallet->m_default_address_type;
    if (!request.params[0].isNull()) {
        if (!ParseOutputType(request.params[0].get_str(), output_type)) {
>>>>>>> 228c1378
            throw JSONRPCError(RPC_INVALID_ADDRESS_OR_KEY, strprintf("Unknown address type '%s'", request.params[0].get_str()));
        }
    }

    CReserveKey reservekey(pwallet);
    CPubKey vchPubKey;
    if (!reservekey.GetReservedKey(vchPubKey, true))
        throw JSONRPCError(RPC_WALLET_KEYPOOL_RAN_OUT, "Error: Keypool ran out, please call keypoolrefill first");

    reservekey.KeepKey();

    pwallet->LearnRelatedScripts(vchPubKey, output_type);
    CTxDestination dest = GetDestinationForKey(vchPubKey, output_type);

    return EncodeDestination(dest);
}


static UniValue setlabel(const JSONRPCRequest& request)
{
    std::shared_ptr<CWallet> const wallet = GetWalletForJSONRPCRequest(request);
    CWallet* const pwallet = wallet.get();

    if (!EnsureWalletIsAvailable(pwallet, request.fHelp)) {
        return NullUniValue;
    }

    if (!IsDeprecatedRPCEnabled("accounts") && request.strMethod == "setaccount") {
        if (request.fHelp) {
            throw std::runtime_error("setaccount (Deprecated, will be removed in V0.18. To use this command, start qtumd with -deprecatedrpc=accounts)");
        }
        throw JSONRPCError(RPC_METHOD_DEPRECATED, "setaccount is deprecated and will be removed in V0.18. To use this command, start qtumd with -deprecatedrpc=accounts.");
    }

    if (request.fHelp || request.params.size() != 2)
        throw std::runtime_error(
            "setlabel \"address\" \"label\"\n"
            "\nSets the label associated with the given address.\n"
            "\nArguments:\n"
<<<<<<< HEAD
            "1. \"address\"         (string, required) The qtum address to be associated with an account.\n"
            "2. \"account\"         (string, required) The account to assign the address to.\n"
            "\nExamples:\n"
            + HelpExampleCli("setaccount", "\"QD1ZrZNe3JUo7ZycKEYQQiQAWd9y54F4XX\" \"tabby\"")
            + HelpExampleRpc("setaccount", "\"QD1ZrZNe3JUo7ZycKEYQQiQAWd9y54F4XX\", \"tabby\"")
=======
            "1. \"address\"         (string, required) The qtum address to be associated with a label.\n"
            "2. \"label\"           (string, required) The label to assign to the address.\n"
            "\nExamples:\n"
            + HelpExampleCli("setlabel", "\"QD1ZrZNe3JUo7ZycKEYQQiQAWd9y54F4XX\" \"tabby\"")
            + HelpExampleRpc("setlabel", "\"QD1ZrZNe3JUo7ZycKEYQQiQAWd9y54F4XX\", \"tabby\"")
>>>>>>> 228c1378
        );

    LOCK2(cs_main, pwallet->cs_wallet);

    CTxDestination dest = DecodeDestination(request.params[0].get_str());
    if (!IsValidDestination(dest)) {
        throw JSONRPCError(RPC_INVALID_ADDRESS_OR_KEY, "Invalid Qtum address");
    }

    std::string old_label = pwallet->mapAddressBook[dest].name;
    std::string label = LabelFromValue(request.params[1]);

    if (IsMine(*pwallet, dest)) {
<<<<<<< HEAD
        // Detect when changing the account of an address that is the 'unused current key' of another account:
        if (pwallet->mapAddressBook.count(dest)) {
            std::string strOldAccount = pwallet->mapAddressBook[dest].name;
            if (dest == GetAccountDestination(pwallet, strOldAccount)) {
                GetAccountDestination(pwallet, strOldAccount, true);
            }
=======
        pwallet->SetAddressBook(dest, label, "receive");
        if (request.strMethod == "setaccount" && old_label != label && dest == GetLabelDestination(pwallet, old_label)) {
            // for setaccount, call GetLabelDestination so a new receive address is created for the old account
            GetLabelDestination(pwallet, old_label, true);
>>>>>>> 228c1378
        }
    } else {
        pwallet->SetAddressBook(dest, label, "send");
    }

    // Detect when there are no addresses using this label.
    // If so, delete the account record for it. Labels, unlike addresses, can be deleted,
    // and if we wouldn't do this, the record would stick around forever.
    bool found_address = false;
    for (const std::pair<const CTxDestination, CAddressBookData>& item : pwallet->mapAddressBook) {
        if (item.second.name == label) {
            found_address = true;
            break;
        }
    }
    if (!found_address) {
        pwallet->DeleteLabel(old_label);
    }

    return NullUniValue;
}


static UniValue getaccount(const JSONRPCRequest& request)
{
    std::shared_ptr<CWallet> const wallet = GetWalletForJSONRPCRequest(request);
    CWallet* const pwallet = wallet.get();

    if (!EnsureWalletIsAvailable(pwallet, request.fHelp)) {
        return NullUniValue;
    }

    if (!IsDeprecatedRPCEnabled("accounts")) {
        if (request.fHelp) {
            throw std::runtime_error("getaccount (Deprecated, will be removed in V0.18. To use this command, start qtumd with -deprecatedrpc=accounts)");
        }
        throw JSONRPCError(RPC_METHOD_DEPRECATED, "getaccount is deprecated and will be removed in V0.18. To use this command, start qtumd with -deprecatedrpc=accounts.");
    }

    if (request.fHelp || request.params.size() != 1)
        throw std::runtime_error(
            "getaccount \"address\"\n"
            "\nDEPRECATED. Returns the account associated with the given address.\n"
            "\nArguments:\n"
            "1. \"address\"         (string, required) The qtum address for account lookup.\n"
            "\nResult:\n"
            "\"accountname\"        (string) the account address\n"
            "\nExamples:\n"
            + HelpExampleCli("getaccount", "\"QD1ZrZNe3JUo7ZycKEYQQiQAWd9y54F4XX\"")
            + HelpExampleRpc("getaccount", "\"QD1ZrZNe3JUo7ZycKEYQQiQAWd9y54F4XX\"")
        );

    LOCK2(cs_main, pwallet->cs_wallet);

    CTxDestination dest = DecodeDestination(request.params[0].get_str());
    if (!IsValidDestination(dest)) {
        throw JSONRPCError(RPC_INVALID_ADDRESS_OR_KEY, "Invalid Qtum address");
    }

    std::string strAccount;
    std::map<CTxDestination, CAddressBookData>::iterator mi = pwallet->mapAddressBook.find(dest);
    if (mi != pwallet->mapAddressBook.end() && !(*mi).second.name.empty()) {
        strAccount = (*mi).second.name;
    }
    return strAccount;
}


static UniValue getaddressesbyaccount(const JSONRPCRequest& request)
{
    std::shared_ptr<CWallet> const wallet = GetWalletForJSONRPCRequest(request);
    CWallet* const pwallet = wallet.get();

    if (!EnsureWalletIsAvailable(pwallet, request.fHelp)) {
        return NullUniValue;
    }

    if (!IsDeprecatedRPCEnabled("accounts")) {
        if (request.fHelp) {
            throw std::runtime_error("getaddressbyaccount (Deprecated, will be removed in V0.18. To use this command, start qtumd with -deprecatedrpc=accounts)");
        }
        throw JSONRPCError(RPC_METHOD_DEPRECATED, "getaddressesbyaccount is deprecated and will be removed in V0.18. To use this command, start qtumd with -deprecatedrpc=accounts.");
    }

    if (request.fHelp || request.params.size() != 1)
        throw std::runtime_error(
            "getaddressesbyaccount \"account\"\n"
            "\nDEPRECATED. Returns the list of addresses for the given account.\n"
            "\nArguments:\n"
            "1. \"account\"        (string, required) The account name.\n"
            "\nResult:\n"
            "[                     (json array of string)\n"
            "  \"address\"         (string) a qtum address associated with the given account\n"
            "  ,...\n"
            "]\n"
            "\nExamples:\n"
            + HelpExampleCli("getaddressesbyaccount", "\"tabby\"")
            + HelpExampleRpc("getaddressesbyaccount", "\"tabby\"")
        );

    LOCK2(cs_main, pwallet->cs_wallet);

    std::string strAccount = LabelFromValue(request.params[0]);

    // Find all addresses that have the given account
    UniValue ret(UniValue::VARR);
    for (const std::pair<const CTxDestination, CAddressBookData>& item : pwallet->mapAddressBook) {
        const CTxDestination& dest = item.first;
        const std::string& strName = item.second.name;
        if (strName == strAccount) {
            ret.push_back(EncodeDestination(dest));
        }
    }
    return ret;
}

<<<<<<< HEAD
static void SendMoney(CWallet * const pwallet, const CTxDestination &address, CAmount nValue, bool fSubtractFeeFromAmount, CWalletTx& wtxNew, const CCoinControl& coin_control, bool hasSender)
=======
static CTransactionRef SendMoney(CWallet * const pwallet, const CTxDestination &address, CAmount nValue, bool fSubtractFeeFromAmount, const CCoinControl& coin_control, mapValue_t mapValue, std::string fromAccount, bool hasSender)
>>>>>>> 228c1378
{
    CAmount curBalance = pwallet->GetBalance();

    // Check amount
    if (nValue <= 0)
        throw JSONRPCError(RPC_INVALID_PARAMETER, "Invalid amount");

    if (nValue > curBalance)
        throw JSONRPCError(RPC_WALLET_INSUFFICIENT_FUNDS, "Insufficient funds");

    if (pwallet->GetBroadcastTransactions() && !g_connman) {
        throw JSONRPCError(RPC_CLIENT_P2P_DISABLED, "Error: Peer-to-peer functionality missing or disabled");
    }

<<<<<<< HEAD
    if (fWalletUnlockStakingOnly)
=======
    if (pwallet->m_wallet_unlock_staking_only)
>>>>>>> 228c1378
    {
        std::string strError = _("Error: Wallet unlocked for staking only, unable to create transaction.");
        throw JSONRPCError(RPC_WALLET_ERROR, strError);
    }

    // Parse Bitcoin address
    CScript scriptPubKey = GetScriptForDestination(address);

    // Create and send the transaction
    CReserveKey reservekey(pwallet);
    CAmount nFeeRequired;
    std::string strError;
    std::vector<CRecipient> vecSend;
    int nChangePosRet = -1;
    CRecipient recipient = {scriptPubKey, nValue, fSubtractFeeFromAmount};
    vecSend.push_back(recipient);
<<<<<<< HEAD
    if (!pwallet->CreateTransaction(vecSend, wtxNew, reservekey, nFeeRequired, nChangePosRet, strError, coin_control, true, 0, hasSender)) {
=======
    CTransactionRef tx;
    if (!pwallet->CreateTransaction(vecSend, tx, reservekey, nFeeRequired, nChangePosRet, strError, coin_control, true, 0, hasSender)) {
>>>>>>> 228c1378
        if (!fSubtractFeeFromAmount && nValue + nFeeRequired > curBalance)
            strError = strprintf("Error: This transaction requires a transaction fee of at least %s", FormatMoney(nFeeRequired));
        throw JSONRPCError(RPC_WALLET_ERROR, strError);
    }
    CValidationState state;
    if (!pwallet->CommitTransaction(tx, std::move(mapValue), {} /* orderForm */, std::move(fromAccount), reservekey, g_connman.get(), state)) {
        strError = strprintf("Error: The transaction was rejected! Reason given: %s", FormatStateMessage(state));
        throw JSONRPCError(RPC_WALLET_ERROR, strError);
    }
    return tx;
}

static UniValue sendtoaddress(const JSONRPCRequest& request)
{
    std::shared_ptr<CWallet> const wallet = GetWalletForJSONRPCRequest(request);
    CWallet* const pwallet = wallet.get();

    if (!EnsureWalletIsAvailable(pwallet, request.fHelp)) {
        return NullUniValue;
    }

    if (request.fHelp || request.params.size() < 2 || request.params.size() > 10)
        throw std::runtime_error(
            "sendtoaddress \"address\" amount ( \"comment\" \"comment_to\" subtractfeefromamount replaceable conf_target \"estimate_mode\")\n"
            "\nSend an amount to a given address.\n"
            + HelpRequiringPassphrase(pwallet) +
            "\nArguments:\n"
            "1. \"address\"            (string, required) The qtum address to send to.\n"
            "2. \"amount\"             (numeric or string, required) The amount in " + CURRENCY_UNIT + " to send. eg 0.1\n"
            "3. \"comment\"            (string, optional) A comment used to store what the transaction is for. \n"
            "                             This is not part of the transaction, just kept in your wallet.\n"
            "4. \"comment_to\"         (string, optional) A comment to store the name of the person or organization \n"
            "                             to which you're sending the transaction. This is not part of the \n"
            "                             transaction, just kept in your wallet.\n"
            "5. subtractfeefromamount  (boolean, optional, default=false) The fee will be deducted from the amount being sent.\n"
            "                             The recipient will receive less qtums than you enter in the amount field.\n"
            "6. replaceable            (boolean, optional) Allow this transaction to be replaced by a transaction with higher fees via BIP 125\n"
            "7. conf_target            (numeric, optional) Confirmation target (in blocks)\n"
            "8. \"estimate_mode\"      (string, optional, default=UNSET) The fee estimate mode, must be one of:\n"
            "       \"UNSET\"\n"
            "       \"ECONOMICAL\"\n"
            "       \"CONSERVATIVE\"\n"
            "9. \"senderaddress\"      (string, optional) The quantum address that will be used to send money from.\n"
            "10.\"changeToSender\"     (bool, optional, default=false) Return the change to the sender.\n"
            "\nResult:\n"
            "\"txid\"                  (string) The transaction id.\n"
            "\nExamples:\n"
            + HelpExampleCli("sendtoaddress", "\"QM72Sfpbz1BPpXFHz9m3CdqATR44Jvaydd\" 0.1")
            + HelpExampleCli("sendtoaddress", "\"QM72Sfpbz1BPpXFHz9m3CdqATR44Jvaydd\" 0.1 \"donation\" \"seans outpost\"")
            + HelpExampleCli("sendtoaddress", "\"QM72Sfpbz1BPpXFHz9m3CdqATR44Jvaydd\" 0.1 \"\" \"\" true")
            + HelpExampleCli("sendtoaddress", "\"QM72Sfpbz1BPpXFHz9m3CdqATR44Jvaydd\", 0.1, \"donation\", \"seans outpost\", false, null, null, \"\", \"QX1GkJdye9WoUnrE2v6ZQhQ72EUVDtGXQX\", true")
            + HelpExampleRpc("sendtoaddress", "\"QM72Sfpbz1BPpXFHz9m3CdqATR44Jvaydd\", 0.1, \"donation\", \"seans outpost\"")
            + HelpExampleRpc("sendtoaddress", "\"QM72Sfpbz1BPpXFHz9m3CdqATR44Jvaydd\", 0.1, \"donation\", \"seans outpost\", false, null, null, \"\", \"QX1GkJdye9WoUnrE2v6ZQhQ72EUVDtGXQX\", true")
        );

    // Make sure the results are valid at least up to the most recent block
    // the user could have gotten from another RPC command prior to now
    pwallet->BlockUntilSyncedToCurrentChain();

    LOCK2(cs_main, pwallet->cs_wallet);

    CTxDestination dest = DecodeDestination(request.params[0].get_str());
    if (!IsValidDestination(dest)) {
        throw JSONRPCError(RPC_INVALID_ADDRESS_OR_KEY, "Invalid Qtum address");
    }

    // Amount
    CAmount nAmount = AmountFromValue(request.params[1]);
    if (nAmount <= 0)
        throw JSONRPCError(RPC_TYPE_ERROR, "Invalid amount for send");

    // Wallet comments
    mapValue_t mapValue;
    if (!request.params[2].isNull() && !request.params[2].get_str().empty())
        mapValue["comment"] = request.params[2].get_str();
    if (!request.params[3].isNull() && !request.params[3].get_str().empty())
        mapValue["to"] = request.params[3].get_str();

    bool fSubtractFeeFromAmount = false;
    if (!request.params[4].isNull()) {
        fSubtractFeeFromAmount = request.params[4].get_bool();
    }

    CCoinControl coin_control;
    if (!request.params[5].isNull()) {
        coin_control.m_signal_bip125_rbf = request.params[5].get_bool();
    }

    if (!request.params[6].isNull()) {
        coin_control.m_confirm_target = ParseConfirmTarget(request.params[6]);
    }

    if (request.params.size() > 7 && !request.params[7].isNull()) {
<<<<<<< HEAD
        std::string estimate_mode = request.params[7].get_str();
        if (!estimate_mode.empty() && !FeeModeFromString(estimate_mode, coin_control.m_fee_mode)) {
=======
        if (!FeeModeFromString(request.params[7].get_str(), coin_control.m_fee_mode)) {
>>>>>>> 228c1378
            throw JSONRPCError(RPC_INVALID_PARAMETER, "Invalid estimate_mode parameter");
        }
    }

    bool fHasSender=false;
    CTxDestination senderAddress;
    if (request.params.size() > 8 && !request.params[8].isNull()){
    senderAddress = DecodeDestination(request.params[8].get_str());
        if (!IsValidDestination(senderAddress))
            throw JSONRPCError(RPC_INVALID_ADDRESS_OR_KEY, "Invalid Qtum address to send from");
        else
            fHasSender=true;
    }

    bool fChangeToSender=false;
    if (request.params.size() > 9 && !request.params[9].isNull()){
        fChangeToSender=request.params[9].get_bool();
    }

    if(fHasSender){
    //find a UTXO with sender address

     UniValue results(UniValue::VARR);
     std::vector<COutput> vecOutputs;

     coin_control.fAllowOtherInputs=true;

     assert(pwallet != NULL);
     pwallet->AvailableCoins(vecOutputs, false, NULL, true);

     for(const COutput& out : vecOutputs) {
         CTxDestination destAdress;
         const CScript& scriptPubKey = out.tx->tx->vout[out.i].scriptPubKey;
         bool fValidAddress = ExtractDestination(scriptPubKey, destAdress);

         if (!fValidAddress || senderAddress != destAdress)
             continue;

         coin_control.Select(COutPoint(out.tx->GetHash(),out.i));

         break;

     }

        if(!coin_control.HasSelected()){
            throw JSONRPCError(RPC_TYPE_ERROR, "Sender address does not have any unspent outputs");
        }
        if(fChangeToSender){
            coin_control.destChange=senderAddress;
        }
    }
<<<<<<< HEAD

    EnsureWalletIsUnlocked(pwallet);

    SendMoney(pwallet, dest, nAmount, fSubtractFeeFromAmount, wtx, coin_control, fHasSender);
=======

    EnsureWalletIsUnlocked(pwallet);

    CTransactionRef tx = SendMoney(pwallet, dest, nAmount, fSubtractFeeFromAmount, coin_control, std::move(mapValue), {} /* fromAccount */, fHasSender);
    return tx->GetHash().GetHex();
}

static UniValue createcontract(const JSONRPCRequest& request){

    std::shared_ptr<CWallet> const wallet = GetWalletForJSONRPCRequest(request);
    CWallet* const pwallet = wallet.get();

    if (!EnsureWalletIsAvailable(pwallet, request.fHelp)) {
        return NullUniValue;
    }

    LOCK2(cs_main, pwallet->cs_wallet);
    QtumDGP qtumDGP(globalState.get(), fGettingValuesDGP);
    uint64_t blockGasLimit = qtumDGP.getBlockGasLimit(chainActive.Height());
    uint64_t minGasPrice = CAmount(qtumDGP.getMinGasPrice(chainActive.Height()));
    CAmount nGasPrice = (minGasPrice>DEFAULT_GAS_PRICE)?minGasPrice:DEFAULT_GAS_PRICE;

    if (request.fHelp || request.params.size() < 1 || request.params.size() > 6)
        throw std::runtime_error(
                "createcontract \"bytecode\" (gaslimit gasprice \"senderaddress\" broadcast)"
                "\nCreate a contract with bytcode.\n"
                + HelpRequiringPassphrase(pwallet) +
                "\nArguments:\n"
                "1. \"bytecode\"  (string, required) contract bytcode.\n"
                "2. gasLimit  (numeric or string, optional) gasLimit, default: "+i64tostr(DEFAULT_GAS_LIMIT_OP_CREATE)+", max: "+i64tostr(blockGasLimit)+"\n"
                "3. gasPrice  (numeric or string, optional) gasPrice QTUM price per gas unit, default: "+FormatMoney(nGasPrice)+", min:"+FormatMoney(minGasPrice)+"\n"
                "4. \"senderaddress\" (string, optional) The quantum address that will be used to create the contract.\n"
                "5. \"broadcast\" (bool, optional, default=true) Whether to broadcast the transaction or not.\n"
                "6. \"changeToSender\" (bool, optional, default=true) Return the change to the sender.\n"
                "\nResult:\n"
                "[\n"
                "  {\n"
                "    \"txid\" : (string) The transaction id.\n"
                "    \"sender\" : (string) " + CURRENCY_UNIT + " address of the sender.\n"
                "    \"hash160\" : (string) ripemd-160 hash of the sender.\n"
                "    \"address\" : (string) expected contract address.\n"
                "  }\n"
                "]\n"
                "\nExamples:\n"
                + HelpExampleCli("createcontract", "\"60606040525b33600060006101000a81548173ffffffffffffffffffffffffffffffffffffffff02191690836c010000000000000000000000009081020402179055506103786001600050819055505b600c80605b6000396000f360606040526008565b600256\"")
                + HelpExampleCli("createcontract", "\"60606040525b33600060006101000a81548173ffffffffffffffffffffffffffffffffffffffff02191690836c010000000000000000000000009081020402179055506103786001600050819055505b600c80605b6000396000f360606040526008565b600256\" 6000000 "+FormatMoney(minGasPrice)+" \"QM72Sfpbz1BPpXFHz9m3CdqATR44Jvaydd\" true")
                );


    std::string bytecode=request.params[0].get_str();

    if(bytecode.size() % 2 != 0 || !CheckHex(bytecode))
        throw JSONRPCError(RPC_TYPE_ERROR, "Invalid data (data not hex)");

    uint64_t nGasLimit=DEFAULT_GAS_LIMIT_OP_CREATE;
    if (request.params.size() > 1){
        nGasLimit = request.params[1].get_int64();
        if (nGasLimit > blockGasLimit)
            throw JSONRPCError(RPC_TYPE_ERROR, "Invalid value for gasLimit (Maximum is: "+i64tostr(blockGasLimit)+")");
        if (nGasLimit < MINIMUM_GAS_LIMIT)
            throw JSONRPCError(RPC_TYPE_ERROR, "Invalid value for gasLimit (Minimum is: "+i64tostr(MINIMUM_GAS_LIMIT)+")");
        if (nGasLimit <= 0)
            throw JSONRPCError(RPC_TYPE_ERROR, "Invalid value for gasLimit");
    }

    if (request.params.size() > 2){
        nGasPrice = AmountFromValue(request.params[2]);
        if (nGasPrice <= 0)
            throw JSONRPCError(RPC_TYPE_ERROR, "Invalid value for gasPrice");
        CAmount maxRpcGasPrice = gArgs.GetArg("-rpcmaxgasprice", MAX_RPC_GAS_PRICE);
        if (nGasPrice > (int64_t)maxRpcGasPrice)
            throw JSONRPCError(RPC_TYPE_ERROR, "Invalid value for gasPrice, Maximum allowed in RPC calls is: "+FormatMoney(maxRpcGasPrice)+" (use -rpcmaxgasprice to change it)");
        if (nGasPrice < (int64_t)minGasPrice)
            throw JSONRPCError(RPC_TYPE_ERROR, "Invalid value for gasPrice (Minimum is: "+FormatMoney(minGasPrice)+")");
    }

    bool fHasSender=false;
    CTxDestination senderAddress;
    if (request.params.size() > 3){
        senderAddress = DecodeDestination(request.params[3].get_str());
        if (!IsValidDestination(senderAddress))
            throw JSONRPCError(RPC_INVALID_ADDRESS_OR_KEY, "Invalid Qtum address to send from");
        else
            fHasSender=true;
    }

    bool fBroadcast=true;
    if (request.params.size() > 4){
        fBroadcast=request.params[4].get_bool();
    }

    bool fChangeToSender=true;
    if (request.params.size() > 5){
        fChangeToSender=request.params[5].get_bool();
    }

    CCoinControl coinControl;

    if(fHasSender){
    //find a UTXO with sender address

     UniValue results(UniValue::VARR);
     std::vector<COutput> vecOutputs;

     coinControl.fAllowOtherInputs=true;

     assert(pwallet != NULL);
     pwallet->AvailableCoins(vecOutputs, false, NULL, true);

     for (const COutput& out : vecOutputs) {
         CTxDestination destAdress;
         const CScript& scriptPubKey = out.tx->tx->vout[out.i].scriptPubKey;
         bool fValidAddress = ExtractDestination(scriptPubKey, destAdress);

         if (!fValidAddress || senderAddress != destAdress)
             continue;

         coinControl.Select(COutPoint(out.tx->GetHash(),out.i));

         break;

     }

        if(!coinControl.HasSelected()){
            throw JSONRPCError(RPC_TYPE_ERROR, "Sender address does not have any unspent outputs");
        }
        if(fChangeToSender){
            coinControl.destChange=senderAddress;
        }
    }
    EnsureWalletIsUnlocked(pwallet);

    CAmount nGasFee=nGasPrice*nGasLimit;

    CAmount curBalance = pwallet->GetBalance();

    // Check amount
    if (nGasFee <= 0)
        throw JSONRPCError(RPC_INVALID_PARAMETER, "Invalid amount");

    if (nGasFee > curBalance)
        throw JSONRPCError(RPC_WALLET_INSUFFICIENT_FUNDS, "Insufficient funds");

    // Build OP_EXEC script
    CScript scriptPubKey = CScript() << CScriptNum(VersionVM::GetEVMDefault().toRaw()) << CScriptNum(nGasLimit) << CScriptNum(nGasPrice) << ParseHex(bytecode) <<OP_CREATE;

    // Create and send the transaction
    CReserveKey reservekey(pwallet);
    CAmount nFeeRequired;
    std::string strError;
    std::vector<CRecipient> vecSend;
    int nChangePosRet = -1;
    CRecipient recipient = {scriptPubKey, 0, false};
    vecSend.push_back(recipient);

    CTransactionRef tx;
    if (!pwallet->CreateTransaction(vecSend, tx, reservekey, nFeeRequired, nChangePosRet, strError, coinControl, true, nGasFee, fHasSender)) {
        if (nFeeRequired > pwallet->GetBalance())
            strError = strprintf("Error: This transaction requires a transaction fee of at least %s because of its amount, complexity, or use of recently received funds!", FormatMoney(nFeeRequired));
        throw JSONRPCError(RPC_WALLET_ERROR, strError);
    }

    CTxDestination txSenderDest;
    ExtractDestination(pwallet->mapWallet.at(tx->vin[0].prevout.hash).tx->vout[tx->vin[0].prevout.n].scriptPubKey,txSenderDest);

    if (fHasSender && !(senderAddress == txSenderDest)){
           throw JSONRPCError(RPC_TYPE_ERROR, "Sender could not be set, transaction was not committed!");
    }

    UniValue result(UniValue::VOBJ);
    if(fBroadcast){
    CValidationState state;
    if (!pwallet->CommitTransaction(tx, {}, {}, {}, reservekey, g_connman.get(), state))
        throw JSONRPCError(RPC_WALLET_ERROR, "Error: The transaction was rejected! This might happen if some of the coins in your wallet were already spent, such as if you used a copy of the wallet and coins were spent in the copy but not marked as spent here.");

    std::string txId=tx->GetHash().GetHex();
    result.pushKV("txid", txId);

    CTxDestination txSenderAdress(txSenderDest);
    CKeyID keyid = GetKeyForDestination(*pwallet, txSenderAdress);

    result.pushKV("sender", EncodeDestination(txSenderAdress));
    result.pushKV("hash160", HexStr(valtype(keyid.begin(),keyid.end())));

    std::vector<unsigned char> SHA256TxVout(32);
    std::vector<unsigned char> contractAddress(20);
    std::vector<unsigned char> txIdAndVout(tx->GetHash().begin(), tx->GetHash().end());
    uint32_t voutNumber=0;
    for (const CTxOut& txout : tx->vout) {
        if(txout.scriptPubKey.HasOpCreate()){
            std::vector<unsigned char> voutNumberChrs;
            if (voutNumberChrs.size() < sizeof(voutNumber))voutNumberChrs.resize(sizeof(voutNumber));
            std::memcpy(voutNumberChrs.data(), &voutNumber, sizeof(voutNumber));
            txIdAndVout.insert(txIdAndVout.end(),voutNumberChrs.begin(),voutNumberChrs.end());
            break;
        }
        voutNumber++;
    }
    CSHA256().Write(txIdAndVout.data(), txIdAndVout.size()).Finalize(SHA256TxVout.data());
    CRIPEMD160().Write(SHA256TxVout.data(), SHA256TxVout.size()).Finalize(contractAddress.data());
    result.pushKV("address", HexStr(contractAddress));
    }else{
    std::string strHex = EncodeHexTx(*tx, RPCSerializationFlags());
    result.pushKV("raw transaction", strHex);
    }
    return result;
}

static UniValue sendtocontract(const JSONRPCRequest& request){

    std::shared_ptr<CWallet> const wallet = GetWalletForJSONRPCRequest(request);
    CWallet* const pwallet = wallet.get();

    if (!EnsureWalletIsAvailable(pwallet, request.fHelp)) {
        return NullUniValue;
    }

    LOCK2(cs_main, pwallet->cs_wallet);
    QtumDGP qtumDGP(globalState.get(), fGettingValuesDGP);
    uint64_t blockGasLimit = qtumDGP.getBlockGasLimit(chainActive.Height());
    uint64_t minGasPrice = CAmount(qtumDGP.getMinGasPrice(chainActive.Height()));
    CAmount nGasPrice = (minGasPrice>DEFAULT_GAS_PRICE)?minGasPrice:DEFAULT_GAS_PRICE;

    if (request.fHelp || request.params.size() < 2 || request.params.size() > 8)
        throw std::runtime_error(
                "sendtocontract \"contractaddress\" \"data\" (amount gaslimit gasprice senderaddress broadcast)"
                "\nSend funds and data to a contract.\n"
                + HelpRequiringPassphrase(pwallet) +
                "\nArguments:\n"
                "1. \"contractaddress\" (string, required) The contract address that will receive the funds and data.\n"
                "2. \"datahex\"  (string, required) data to send.\n"
                "3. \"amount\"      (numeric or string, optional) The amount in " + CURRENCY_UNIT + " to send. eg 0.1, default: 0\n"
                "4. gasLimit  (numeric or string, optional) gasLimit, default: "+i64tostr(DEFAULT_GAS_LIMIT_OP_SEND)+", max: "+i64tostr(blockGasLimit)+"\n"
                "5. gasPrice  (numeric or string, optional) gasPrice Qtum price per gas unit, default: "+FormatMoney(nGasPrice)+", min:"+FormatMoney(minGasPrice)+"\n"
                "6. \"senderaddress\" (string, optional) The quantum address that will be used as sender.\n"
                "7. \"broadcast\" (bool, optional, default=true) Whether to broadcast the transaction or not.\n"
                "8. \"changeToSender\" (bool, optional, default=true) Return the change to the sender.\n"
                "\nResult:\n"
                "[\n"
                "  {\n"
                "    \"txid\" : (string) The transaction id.\n"
                "    \"sender\" : (string) " + CURRENCY_UNIT + " address of the sender.\n"
                "    \"hash160\" : (string) ripemd-160 hash of the sender.\n"
                "  }\n"
                "]\n"
                "\nExamples:\n"
                + HelpExampleCli("sendtocontract", "\"c6ca2697719d00446d4ea51f6fac8fd1e9310214\" \"54f6127f\"")
                + HelpExampleCli("sendtocontract", "\"c6ca2697719d00446d4ea51f6fac8fd1e9310214\" \"54f6127f\" 12.0015 6000000 "+FormatMoney(minGasPrice)+" \"QM72Sfpbz1BPpXFHz9m3CdqATR44Jvaydd\"")
        );


    std::string contractaddress = request.params[0].get_str();
    if(contractaddress.size() != 40 || !CheckHex(contractaddress))
        throw JSONRPCError(RPC_INVALID_ADDRESS_OR_KEY, "Incorrect contract address");

    dev::Address addrAccount(contractaddress);
    if(!globalState->addressInUse(addrAccount))
        throw JSONRPCError(RPC_INVALID_ADDRESS_OR_KEY, "contract address does not exist");

    std::string datahex = request.params[1].get_str();
    if(datahex.size() % 2 != 0 || !CheckHex(datahex))
        throw JSONRPCError(RPC_TYPE_ERROR, "Invalid data (data not hex)");

    CAmount nAmount = 0;
    if (request.params.size() > 2){
        nAmount = AmountFromValue(request.params[2]);
        if (nAmount < 0)
            throw JSONRPCError(RPC_TYPE_ERROR, "Invalid amount for send");
    }

    uint64_t nGasLimit=DEFAULT_GAS_LIMIT_OP_SEND;
    if (request.params.size() > 3){
        nGasLimit = request.params[3].get_int64();
        if (nGasLimit > blockGasLimit)
            throw JSONRPCError(RPC_TYPE_ERROR, "Invalid value for gasLimit (Maximum is: "+i64tostr(blockGasLimit)+")");
        if (nGasLimit < MINIMUM_GAS_LIMIT)
            throw JSONRPCError(RPC_TYPE_ERROR, "Invalid value for gasLimit (Minimum is: "+i64tostr(MINIMUM_GAS_LIMIT)+")");
        if (nGasLimit <= 0)
            throw JSONRPCError(RPC_TYPE_ERROR, "Invalid value for gasLimit");
    }

    if (request.params.size() > 4){
        nGasPrice = AmountFromValue(request.params[4]);
        if (nGasPrice <= 0)
            throw JSONRPCError(RPC_TYPE_ERROR, "Invalid value for gasPrice");
        CAmount maxRpcGasPrice = gArgs.GetArg("-rpcmaxgasprice", MAX_RPC_GAS_PRICE);
        if (nGasPrice > (int64_t)maxRpcGasPrice)
            throw JSONRPCError(RPC_TYPE_ERROR, "Invalid value for gasPrice, Maximum allowed in RPC calls is: "+FormatMoney(maxRpcGasPrice)+" (use -rpcmaxgasprice to change it)");
        if (nGasPrice < (int64_t)minGasPrice)
            throw JSONRPCError(RPC_TYPE_ERROR, "Invalid value for gasPrice (Minimum is: "+FormatMoney(minGasPrice)+")");
    }

    bool fHasSender=false;
    CTxDestination senderAddress;
    if (request.params.size() > 5){
        senderAddress = DecodeDestination(request.params[5].get_str());
        if (!IsValidDestination(senderAddress))
            throw JSONRPCError(RPC_INVALID_ADDRESS_OR_KEY, "Invalid Qtum address to send from");
        else
            fHasSender=true;
    }

    bool fBroadcast=true;
    if (request.params.size() > 6){
        fBroadcast=request.params[6].get_bool();
    }

    bool fChangeToSender=true;
    if (request.params.size() > 7){
        fChangeToSender=request.params[7].get_bool();
    }

    CCoinControl coinControl;

    if(fHasSender){

        UniValue results(UniValue::VARR);
        std::vector<COutput> vecOutputs;

        coinControl.fAllowOtherInputs=true;

        assert(pwallet != NULL);
        pwallet->AvailableCoins(vecOutputs, false, NULL, true);

        for (const COutput& out : vecOutputs) {

            CTxDestination destAdress;
            const CScript& scriptPubKey = out.tx->tx->vout[out.i].scriptPubKey;
            bool fValidAddress = ExtractDestination(scriptPubKey, destAdress);

            if (!fValidAddress || senderAddress != destAdress)
                continue;

            coinControl.Select(COutPoint(out.tx->GetHash(),out.i));

            break;

        }

        if(!coinControl.HasSelected()){
            throw JSONRPCError(RPC_TYPE_ERROR, "Sender address does not have any unspent outputs");
        }
        if(fChangeToSender){
            coinControl.destChange=senderAddress;
        }
    }

    EnsureWalletIsUnlocked(pwallet);

    CAmount nGasFee=nGasPrice*nGasLimit;

    CAmount curBalance = pwallet->GetBalance();

    // Check amount
    if (nGasFee <= 0)
        throw JSONRPCError(RPC_INVALID_PARAMETER, "Invalid amount for gas fee");

    if (nAmount+nGasFee > curBalance)
        throw JSONRPCError(RPC_WALLET_INSUFFICIENT_FUNDS, "Insufficient funds");

    // Build OP_EXEC_ASSIGN script
    CScript scriptPubKey = CScript() << CScriptNum(VersionVM::GetEVMDefault().toRaw()) << CScriptNum(nGasLimit) << CScriptNum(nGasPrice) << ParseHex(datahex) << ParseHex(contractaddress) << OP_CALL;

    // Create and send the transaction
    CReserveKey reservekey(pwallet);
    CAmount nFeeRequired;
    std::string strError;
    std::vector<CRecipient> vecSend;
    int nChangePosRet = -1;
    CRecipient recipient = {scriptPubKey, nAmount, false};
    vecSend.push_back(recipient);

    CTransactionRef tx;
    if (!pwallet->CreateTransaction(vecSend, tx, reservekey, nFeeRequired, nChangePosRet, strError, coinControl, true, nGasFee, fHasSender)) {
        if (nFeeRequired > pwallet->GetBalance())
            strError = strprintf("Error: This transaction requires a transaction fee of at least %s because of its amount, complexity, or use of recently received funds!", FormatMoney(nFeeRequired));
        throw JSONRPCError(RPC_WALLET_ERROR, strError);
    }

    CTxDestination txSenderDest;
    ExtractDestination(pwallet->mapWallet.at(tx->vin[0].prevout.hash).tx->vout[tx->vin[0].prevout.n].scriptPubKey,txSenderDest);

    if (fHasSender && !(senderAddress == txSenderDest)){
        throw JSONRPCError(RPC_TYPE_ERROR, "Sender could not be set, transaction was not committed!");
    }

    UniValue result(UniValue::VOBJ);

    if(fBroadcast){


        CValidationState state;
        if (!pwallet->CommitTransaction(tx, {}, {}, {}, reservekey, g_connman.get(), state))
            throw JSONRPCError(RPC_WALLET_ERROR, "Error: The transaction was rejected! This might happen if some of the coins in your wallet were already spent, such as if you used a copy of the wallet and coins were spent in the copy but not marked as spent here.");

        std::string txId=tx->GetHash().GetHex();
        result.pushKV("txid", txId);
>>>>>>> 228c1378

        CTxDestination txSenderAdress(txSenderDest);
        CKeyID keyid = GetKeyForDestination(*pwallet, txSenderAdress);

        result.pushKV("sender", EncodeDestination(txSenderAdress));
        result.pushKV("hash160", HexStr(valtype(keyid.begin(),keyid.end())));
    }else{
        std::string strHex = EncodeHexTx(*tx, RPCSerializationFlags());
        result.pushKV("raw transaction", strHex);
    }

    return result;
}

<<<<<<< HEAD
UniValue createcontract(const JSONRPCRequest& request){

    CWallet * const pwallet = GetWalletForJSONRPCRequest(request);
    if (!EnsureWalletIsAvailable(pwallet, request.fHelp))
        return NullUniValue;

    LOCK2(cs_main, pwallet->cs_wallet);
    QtumDGP qtumDGP(globalState.get(), fGettingValuesDGP);
    uint64_t blockGasLimit = qtumDGP.getBlockGasLimit(chainActive.Height());
    uint64_t minGasPrice = CAmount(qtumDGP.getMinGasPrice(chainActive.Height()));
    CAmount nGasPrice = (minGasPrice>DEFAULT_GAS_PRICE)?minGasPrice:DEFAULT_GAS_PRICE;

    if (request.fHelp || request.params.size() < 1 || request.params.size() > 6)
        throw std::runtime_error(
                "createcontract \"bytecode\" (gaslimit gasprice \"senderaddress\" broadcast)"
                "\nCreate a contract with bytcode.\n"
                + HelpRequiringPassphrase(pwallet) +
                "\nArguments:\n"
                "1. \"bytecode\"  (string, required) contract bytcode.\n"
                "2. gasLimit  (numeric or string, optional) gasLimit, default: "+i64tostr(DEFAULT_GAS_LIMIT_OP_CREATE)+", max: "+i64tostr(blockGasLimit)+"\n"
                "3. gasPrice  (numeric or string, optional) gasPrice QTUM price per gas unit, default: "+FormatMoney(nGasPrice)+", min:"+FormatMoney(minGasPrice)+"\n"
                "4. \"senderaddress\" (string, optional) The quantum address that will be used to create the contract.\n"
                "5. \"broadcast\" (bool, optional, default=true) Whether to broadcast the transaction or not.\n"
                "6. \"changeToSender\" (bool, optional, default=true) Return the change to the sender.\n"
                "\nResult:\n"
                "[\n"
                "  {\n"
                "    \"txid\" : (string) The transaction id.\n"
                "    \"sender\" : (string) " + CURRENCY_UNIT + " address of the sender.\n"
                "    \"hash160\" : (string) ripemd-160 hash of the sender.\n"
                "    \"address\" : (string) expected contract address.\n"
                "  }\n"
                "]\n"
                "\nExamples:\n"
                + HelpExampleCli("createcontract", "\"60606040525b33600060006101000a81548173ffffffffffffffffffffffffffffffffffffffff02191690836c010000000000000000000000009081020402179055506103786001600050819055505b600c80605b6000396000f360606040526008565b600256\"")
                + HelpExampleCli("createcontract", "\"60606040525b33600060006101000a81548173ffffffffffffffffffffffffffffffffffffffff02191690836c010000000000000000000000009081020402179055506103786001600050819055505b600c80605b6000396000f360606040526008565b600256\" 6000000 "+FormatMoney(minGasPrice)+" \"QM72Sfpbz1BPpXFHz9m3CdqATR44Jvaydd\" true")
                );


    std::string bytecode=request.params[0].get_str();

    if(bytecode.size() % 2 != 0 || !CheckHex(bytecode))
        throw JSONRPCError(RPC_TYPE_ERROR, "Invalid data (data not hex)");

    uint64_t nGasLimit=DEFAULT_GAS_LIMIT_OP_CREATE;
    if (request.params.size() > 1){
        nGasLimit = request.params[1].get_int64();
        if (nGasLimit > blockGasLimit)
            throw JSONRPCError(RPC_TYPE_ERROR, "Invalid value for gasLimit (Maximum is: "+i64tostr(blockGasLimit)+")");
        if (nGasLimit < MINIMUM_GAS_LIMIT)
            throw JSONRPCError(RPC_TYPE_ERROR, "Invalid value for gasLimit (Minimum is: "+i64tostr(MINIMUM_GAS_LIMIT)+")");
        if (nGasLimit <= 0)
            throw JSONRPCError(RPC_TYPE_ERROR, "Invalid value for gasLimit");
    }

    if (request.params.size() > 2){
        nGasPrice = AmountFromValue(request.params[2]);
        if (nGasPrice <= 0)
            throw JSONRPCError(RPC_TYPE_ERROR, "Invalid value for gasPrice");
        CAmount maxRpcGasPrice = gArgs.GetArg("-rpcmaxgasprice", MAX_RPC_GAS_PRICE);
        if (nGasPrice > (int64_t)maxRpcGasPrice)
            throw JSONRPCError(RPC_TYPE_ERROR, "Invalid value for gasPrice, Maximum allowed in RPC calls is: "+FormatMoney(maxRpcGasPrice)+" (use -rpcmaxgasprice to change it)");
        if (nGasPrice < (int64_t)minGasPrice)
            throw JSONRPCError(RPC_TYPE_ERROR, "Invalid value for gasPrice (Minimum is: "+FormatMoney(minGasPrice)+")");
    }

    bool fHasSender=false;
    CTxDestination senderAddress;
    if (request.params.size() > 3){
        senderAddress = DecodeDestination(request.params[3].get_str());
        if (!IsValidDestination(senderAddress))
            throw JSONRPCError(RPC_INVALID_ADDRESS_OR_KEY, "Invalid Qtum address to send from");
        else
            fHasSender=true;
    }

    bool fBroadcast=true;
    if (request.params.size() > 4){
        fBroadcast=request.params[4].get_bool();
    }

    bool fChangeToSender=true;
    if (request.params.size() > 5){
        fChangeToSender=request.params[5].get_bool();
    }

    CCoinControl coinControl;

    if(fHasSender){
    //find a UTXO with sender address

     UniValue results(UniValue::VARR);
     std::vector<COutput> vecOutputs;

     coinControl.fAllowOtherInputs=true;

     assert(pwallet != NULL);
     pwallet->AvailableCoins(vecOutputs, false, NULL, true);

     for (const COutput& out : vecOutputs) {
         CTxDestination destAdress;
         const CScript& scriptPubKey = out.tx->tx->vout[out.i].scriptPubKey;
         bool fValidAddress = ExtractDestination(scriptPubKey, destAdress);

         if (!fValidAddress || senderAddress != destAdress)
             continue;

         coinControl.Select(COutPoint(out.tx->GetHash(),out.i));

         break;

     }

        if(!coinControl.HasSelected()){
            throw JSONRPCError(RPC_TYPE_ERROR, "Sender address does not have any unspent outputs");
        }
        if(fChangeToSender){
            coinControl.destChange=senderAddress;
        }
    }
    EnsureWalletIsUnlocked(pwallet);

    CWalletTx wtx;

    wtx.nTimeSmart = GetAdjustedTime();

    CAmount nGasFee=nGasPrice*nGasLimit;

    CAmount curBalance = pwallet->GetBalance();

    // Check amount
    if (nGasFee <= 0)
        throw JSONRPCError(RPC_INVALID_PARAMETER, "Invalid amount");

    if (nGasFee > curBalance)
        throw JSONRPCError(RPC_WALLET_INSUFFICIENT_FUNDS, "Insufficient funds");

    // Build OP_EXEC script
    CScript scriptPubKey = CScript() << CScriptNum(VersionVM::GetEVMDefault().toRaw()) << CScriptNum(nGasLimit) << CScriptNum(nGasPrice) << ParseHex(bytecode) <<OP_CREATE;

    // Create and send the transaction
    CReserveKey reservekey(pwallet);
    CAmount nFeeRequired;
    std::string strError;
    std::vector<CRecipient> vecSend;
    int nChangePosRet = -1;
    CRecipient recipient = {scriptPubKey, 0, false};
    vecSend.push_back(recipient);

    if (!pwallet->CreateTransaction(vecSend, wtx, reservekey, nFeeRequired, nChangePosRet, strError, coinControl, true, nGasFee, fHasSender)) {
        if (nFeeRequired > pwallet->GetBalance())
            strError = strprintf("Error: This transaction requires a transaction fee of at least %s because of its amount, complexity, or use of recently received funds!", FormatMoney(nFeeRequired));
        throw JSONRPCError(RPC_WALLET_ERROR, strError);
    }

    CTxDestination txSenderDest;
    ExtractDestination(pwallet->mapWallet[wtx.tx->vin[0].prevout.hash].tx->vout[wtx.tx->vin[0].prevout.n].scriptPubKey,txSenderDest);

    if (fHasSender && !(senderAddress == txSenderDest)){
           throw JSONRPCError(RPC_TYPE_ERROR, "Sender could not be set, transaction was not committed!");
    }

    UniValue result(UniValue::VOBJ);
    if(fBroadcast){
    CValidationState state;
    if (!pwallet->CommitTransaction(wtx, reservekey, g_connman.get(), state))
        throw JSONRPCError(RPC_WALLET_ERROR, "Error: The transaction was rejected! This might happen if some of the coins in your wallet were already spent, such as if you used a copy of the wallet and coins were spent in the copy but not marked as spent here.");

    std::string txId=wtx.GetHash().GetHex();
    result.push_back(Pair("txid", txId));

    CTxDestination txSenderAdress(txSenderDest);
    CKeyID keyid = GetKeyForDestination(*pwallet, txSenderAdress);

    result.push_back(Pair("sender", EncodeDestination(txSenderAdress)));
    result.push_back(Pair("hash160", HexStr(valtype(keyid.begin(),keyid.end()))));

    std::vector<unsigned char> SHA256TxVout(32);
    std::vector<unsigned char> contractAddress(20);
    std::vector<unsigned char> txIdAndVout(wtx.GetHash().begin(), wtx.GetHash().end());
    uint32_t voutNumber=0;
    for (const CTxOut& txout : wtx.tx->vout) {
        if(txout.scriptPubKey.HasOpCreate()){
            std::vector<unsigned char> voutNumberChrs;
            if (voutNumberChrs.size() < sizeof(voutNumber))voutNumberChrs.resize(sizeof(voutNumber));
            std::memcpy(voutNumberChrs.data(), &voutNumber, sizeof(voutNumber));
            txIdAndVout.insert(txIdAndVout.end(),voutNumberChrs.begin(),voutNumberChrs.end());
            break;
        }
        voutNumber++;
    }
    CSHA256().Write(txIdAndVout.data(), txIdAndVout.size()).Finalize(SHA256TxVout.data());
    CRIPEMD160().Write(SHA256TxVout.data(), SHA256TxVout.size()).Finalize(contractAddress.data());
    result.push_back(Pair("address", HexStr(contractAddress)));
    }else{
    std::string strHex = EncodeHexTx(*wtx.tx, RPCSerializationFlags());
    result.push_back(Pair("raw transaction", strHex));
    }
    return result;
}

UniValue sendtocontract(const JSONRPCRequest& request){

    CWallet * const pwallet = GetWalletForJSONRPCRequest(request);
    if (!EnsureWalletIsAvailable(pwallet, request.fHelp))
        return NullUniValue;

    LOCK2(cs_main, pwallet->cs_wallet);
    QtumDGP qtumDGP(globalState.get(), fGettingValuesDGP);
    uint64_t blockGasLimit = qtumDGP.getBlockGasLimit(chainActive.Height());
    uint64_t minGasPrice = CAmount(qtumDGP.getMinGasPrice(chainActive.Height()));
    CAmount nGasPrice = (minGasPrice>DEFAULT_GAS_PRICE)?minGasPrice:DEFAULT_GAS_PRICE;

    if (request.fHelp || request.params.size() < 2 || request.params.size() > 8)
        throw std::runtime_error(
                "sendtocontract \"contractaddress\" \"data\" (amount gaslimit gasprice senderaddress broadcast)"
                "\nSend funds and data to a contract.\n"
                + HelpRequiringPassphrase(pwallet) +
                "\nArguments:\n"
                "1. \"contractaddress\" (string, required) The contract address that will receive the funds and data.\n"
                "2. \"datahex\"  (string, required) data to send.\n"
                "3. \"amount\"      (numeric or string, optional) The amount in " + CURRENCY_UNIT + " to send. eg 0.1, default: 0\n"
                "4. gasLimit  (numeric or string, optional) gasLimit, default: "+i64tostr(DEFAULT_GAS_LIMIT_OP_SEND)+", max: "+i64tostr(blockGasLimit)+"\n"
                "5. gasPrice  (numeric or string, optional) gasPrice Qtum price per gas unit, default: "+FormatMoney(nGasPrice)+", min:"+FormatMoney(minGasPrice)+"\n"
                "6. \"senderaddress\" (string, optional) The quantum address that will be used as sender.\n"
                "7. \"broadcast\" (bool, optional, default=true) Whether to broadcast the transaction or not.\n"
                "8. \"changeToSender\" (bool, optional, default=true) Return the change to the sender.\n"
                "\nResult:\n"
                "[\n"
                "  {\n"
                "    \"txid\" : (string) The transaction id.\n"
                "    \"sender\" : (string) " + CURRENCY_UNIT + " address of the sender.\n"
                "    \"hash160\" : (string) ripemd-160 hash of the sender.\n"
                "  }\n"
                "]\n"
                "\nExamples:\n"
                + HelpExampleCli("sendtocontract", "\"c6ca2697719d00446d4ea51f6fac8fd1e9310214\" \"54f6127f\"")
                + HelpExampleCli("sendtocontract", "\"c6ca2697719d00446d4ea51f6fac8fd1e9310214\" \"54f6127f\" 12.0015 6000000 "+FormatMoney(minGasPrice)+" \"QM72Sfpbz1BPpXFHz9m3CdqATR44Jvaydd\"")
        );


    std::string contractaddress = request.params[0].get_str();
    if(contractaddress.size() != 40 || !CheckHex(contractaddress))
        throw JSONRPCError(RPC_INVALID_ADDRESS_OR_KEY, "Incorrect contract address");

    dev::Address addrAccount(contractaddress);
    if(!globalState->addressInUse(addrAccount))
        throw JSONRPCError(RPC_INVALID_ADDRESS_OR_KEY, "contract address does not exist");

    std::string datahex = request.params[1].get_str();
    if(datahex.size() % 2 != 0 || !CheckHex(datahex))
        throw JSONRPCError(RPC_TYPE_ERROR, "Invalid data (data not hex)");

    CAmount nAmount = 0;
    if (request.params.size() > 2){
        nAmount = AmountFromValue(request.params[2]);
        if (nAmount < 0)
            throw JSONRPCError(RPC_TYPE_ERROR, "Invalid amount for send");
    }

    uint64_t nGasLimit=DEFAULT_GAS_LIMIT_OP_SEND;
    if (request.params.size() > 3){
        nGasLimit = request.params[3].get_int64();
        if (nGasLimit > blockGasLimit)
            throw JSONRPCError(RPC_TYPE_ERROR, "Invalid value for gasLimit (Maximum is: "+i64tostr(blockGasLimit)+")");
        if (nGasLimit < MINIMUM_GAS_LIMIT)
            throw JSONRPCError(RPC_TYPE_ERROR, "Invalid value for gasLimit (Minimum is: "+i64tostr(MINIMUM_GAS_LIMIT)+")");
        if (nGasLimit <= 0)
            throw JSONRPCError(RPC_TYPE_ERROR, "Invalid value for gasLimit");
    }

    if (request.params.size() > 4){
        nGasPrice = AmountFromValue(request.params[4]);
        if (nGasPrice <= 0)
            throw JSONRPCError(RPC_TYPE_ERROR, "Invalid value for gasPrice");
        CAmount maxRpcGasPrice = gArgs.GetArg("-rpcmaxgasprice", MAX_RPC_GAS_PRICE);
        if (nGasPrice > (int64_t)maxRpcGasPrice)
            throw JSONRPCError(RPC_TYPE_ERROR, "Invalid value for gasPrice, Maximum allowed in RPC calls is: "+FormatMoney(maxRpcGasPrice)+" (use -rpcmaxgasprice to change it)");
        if (nGasPrice < (int64_t)minGasPrice)
            throw JSONRPCError(RPC_TYPE_ERROR, "Invalid value for gasPrice (Minimum is: "+FormatMoney(minGasPrice)+")");
    }

    bool fHasSender=false;
    CTxDestination senderAddress;
    if (request.params.size() > 5){
        senderAddress = DecodeDestination(request.params[5].get_str());
        if (!IsValidDestination(senderAddress))
            throw JSONRPCError(RPC_INVALID_ADDRESS_OR_KEY, "Invalid Qtum address to send from");
        else
            fHasSender=true;
    }

    bool fBroadcast=true;
    if (request.params.size() > 6){
        fBroadcast=request.params[6].get_bool();
    }

    bool fChangeToSender=true;
    if (request.params.size() > 7){
        fChangeToSender=request.params[7].get_bool();
    }

    CCoinControl coinControl;

    if(fHasSender){

        UniValue results(UniValue::VARR);
        std::vector<COutput> vecOutputs;

        coinControl.fAllowOtherInputs=true;

        assert(pwallet != NULL);
        pwallet->AvailableCoins(vecOutputs, false, NULL, true);

        for (const COutput& out : vecOutputs) {

            CTxDestination destAdress;
            const CScript& scriptPubKey = out.tx->tx->vout[out.i].scriptPubKey;
            bool fValidAddress = ExtractDestination(scriptPubKey, destAdress);

            if (!fValidAddress || senderAddress != destAdress)
                continue;

            coinControl.Select(COutPoint(out.tx->GetHash(),out.i));

            break;

        }

        if(!coinControl.HasSelected()){
            throw JSONRPCError(RPC_TYPE_ERROR, "Sender address does not have any unspent outputs");
        }
        if(fChangeToSender){
            coinControl.destChange=senderAddress;
        }
    }

    EnsureWalletIsUnlocked(pwallet);

    CWalletTx wtx;

    wtx.nTimeSmart = GetAdjustedTime();

    CAmount nGasFee=nGasPrice*nGasLimit;

    CAmount curBalance = pwallet->GetBalance();

    // Check amount
    if (nGasFee <= 0)
        throw JSONRPCError(RPC_INVALID_PARAMETER, "Invalid amount for gas fee");

    if (nAmount+nGasFee > curBalance)
        throw JSONRPCError(RPC_WALLET_INSUFFICIENT_FUNDS, "Insufficient funds");

    // Build OP_EXEC_ASSIGN script
    CScript scriptPubKey = CScript() << CScriptNum(VersionVM::GetEVMDefault().toRaw()) << CScriptNum(nGasLimit) << CScriptNum(nGasPrice) << ParseHex(datahex) << ParseHex(contractaddress) << OP_CALL;

    // Create and send the transaction
    CReserveKey reservekey(pwallet);
    CAmount nFeeRequired;
    std::string strError;
    std::vector<CRecipient> vecSend;
    int nChangePosRet = -1;
    CRecipient recipient = {scriptPubKey, nAmount, false};
    vecSend.push_back(recipient);

    if (!pwallet->CreateTransaction(vecSend, wtx, reservekey, nFeeRequired, nChangePosRet, strError, coinControl, true, nGasFee, fHasSender)) {
        if (nFeeRequired > pwallet->GetBalance())
            strError = strprintf("Error: This transaction requires a transaction fee of at least %s because of its amount, complexity, or use of recently received funds!", FormatMoney(nFeeRequired));
        throw JSONRPCError(RPC_WALLET_ERROR, strError);
    }

    CTxDestination txSenderDest;
    ExtractDestination(pwallet->mapWallet[wtx.tx->vin[0].prevout.hash].tx->vout[wtx.tx->vin[0].prevout.n].scriptPubKey,txSenderDest);

    if (fHasSender && !(senderAddress == txSenderDest)){
        throw JSONRPCError(RPC_TYPE_ERROR, "Sender could not be set, transaction was not committed!");
    }

    UniValue result(UniValue::VOBJ);

    if(fBroadcast){


        CValidationState state;
        if (!pwallet->CommitTransaction(wtx, reservekey, g_connman.get(), state))
            throw JSONRPCError(RPC_WALLET_ERROR, "Error: The transaction was rejected! This might happen if some of the coins in your wallet were already spent, such as if you used a copy of the wallet and coins were spent in the copy but not marked as spent here.");

        std::string txId=wtx.GetHash().GetHex();
        result.push_back(Pair("txid", txId));

        CTxDestination txSenderAdress(txSenderDest);
        CKeyID keyid = GetKeyForDestination(*pwallet, txSenderAdress);

        result.push_back(Pair("sender", EncodeDestination(txSenderAdress)));
        result.push_back(Pair("hash160", HexStr(valtype(keyid.begin(),keyid.end()))));
    }else{
        std::string strHex = EncodeHexTx(*wtx.tx, RPCSerializationFlags());
        result.push_back(Pair("raw transaction", strHex));
    }

    return result;
}

UniValue listaddressgroupings(const JSONRPCRequest& request)
=======
static UniValue listaddressgroupings(const JSONRPCRequest& request)
>>>>>>> 228c1378
{
    std::shared_ptr<CWallet> const wallet = GetWalletForJSONRPCRequest(request);
    CWallet* const pwallet = wallet.get();

    if (!EnsureWalletIsAvailable(pwallet, request.fHelp)) {
        return NullUniValue;
    }

    if (request.fHelp || request.params.size() != 0)
        throw std::runtime_error(
            "listaddressgroupings\n"
            "\nLists groups of addresses which have had their common ownership\n"
            "made public by common use as inputs or as the resulting change\n"
            "in past transactions\n"
            "\nResult:\n"
            "[\n"
            "  [\n"
            "    [\n"
            "      \"address\",            (string) The qtum address\n"
            "      amount,                 (numeric) The amount in " + CURRENCY_UNIT + "\n"
            "      \"label\"               (string, optional) The label\n"
            "    ]\n"
            "    ,...\n"
            "  ]\n"
            "  ,...\n"
            "]\n"
            "\nExamples:\n"
            + HelpExampleCli("listaddressgroupings", "")
            + HelpExampleRpc("listaddressgroupings", "")
        );

    // Make sure the results are valid at least up to the most recent block
    // the user could have gotten from another RPC command prior to now
    pwallet->BlockUntilSyncedToCurrentChain();

    LOCK2(cs_main, pwallet->cs_wallet);

    UniValue jsonGroupings(UniValue::VARR);
    std::map<CTxDestination, CAmount> balances = pwallet->GetAddressBalances();
    for (const std::set<CTxDestination>& grouping : pwallet->GetAddressGroupings()) {
        UniValue jsonGrouping(UniValue::VARR);
        for (const CTxDestination& address : grouping)
        {
            UniValue addressInfo(UniValue::VARR);
            addressInfo.push_back(EncodeDestination(address));
            addressInfo.push_back(ValueFromAmount(balances[address]));
            {
                if (pwallet->mapAddressBook.find(address) != pwallet->mapAddressBook.end()) {
                    addressInfo.push_back(pwallet->mapAddressBook.find(address)->second.name);
                }
            }
            jsonGrouping.push_back(addressInfo);
        }
        jsonGroupings.push_back(jsonGrouping);
    }
    return jsonGroupings;
}

static UniValue signmessage(const JSONRPCRequest& request)
{
    std::shared_ptr<CWallet> const wallet = GetWalletForJSONRPCRequest(request);
    CWallet* const pwallet = wallet.get();

    if (!EnsureWalletIsAvailable(pwallet, request.fHelp)) {
        return NullUniValue;
    }

    if (request.fHelp || request.params.size() != 2)
        throw std::runtime_error(
            "signmessage \"address\" \"message\"\n"
            "\nSign a message with the private key of an address"
            + HelpRequiringPassphrase(pwallet) + "\n"
            "\nArguments:\n"
            "1. \"address\"         (string, required) The qtum address to use for the private key.\n"
            "2. \"message\"         (string, required) The message to create a signature of.\n"
            "\nResult:\n"
            "\"signature\"          (string) The signature of the message encoded in base 64\n"
            "\nExamples:\n"
            "\nUnlock the wallet for 30 seconds\n"
            + HelpExampleCli("walletpassphrase", "\"mypassphrase\" 30") +
            "\nCreate the signature\n"
            + HelpExampleCli("signmessage", "\"QD1ZrZNe3JUo7ZycKEYQQiQAWd9y54F4XX\" \"my message\"") +
            "\nVerify the signature\n"
            + HelpExampleCli("verifymessage", "\"QD1ZrZNe3JUo7ZycKEYQQiQAWd9y54F4XX\" \"signature\" \"my message\"") +
            "\nAs json rpc\n"
            + HelpExampleRpc("signmessage", "\"QD1ZrZNe3JUo7ZycKEYQQiQAWd9y54F4XX\", \"my message\"")
        );

    LOCK2(cs_main, pwallet->cs_wallet);

    EnsureWalletIsUnlocked(pwallet);

    std::string strAddress = request.params[0].get_str();
    std::string strMessage = request.params[1].get_str();

    CTxDestination dest = DecodeDestination(strAddress);
    if (!IsValidDestination(dest)) {
        throw JSONRPCError(RPC_TYPE_ERROR, "Invalid address");
    }

    const CKeyID *keyID = boost::get<CKeyID>(&dest);
    if (!keyID) {
        throw JSONRPCError(RPC_TYPE_ERROR, "Address does not refer to key");
    }

    CKey key;
    if (!pwallet->GetKey(*keyID, key)) {
        throw JSONRPCError(RPC_WALLET_ERROR, "Private key not available");
    }

    CHashWriter ss(SER_GETHASH, 0);
    ss << strMessageMagic;
    ss << strMessage;

    std::vector<unsigned char> vchSig;
    if (!key.SignCompact(ss.GetHash(), vchSig))
        throw JSONRPCError(RPC_INVALID_ADDRESS_OR_KEY, "Sign failed");

    return EncodeBase64(vchSig.data(), vchSig.size());
}

static UniValue getreceivedbyaddress(const JSONRPCRequest& request)
{
    std::shared_ptr<CWallet> const wallet = GetWalletForJSONRPCRequest(request);
    CWallet* const pwallet = wallet.get();

    if (!EnsureWalletIsAvailable(pwallet, request.fHelp)) {
        return NullUniValue;
    }

    if (request.fHelp || request.params.size() < 1 || request.params.size() > 2)
        throw std::runtime_error(
            "getreceivedbyaddress \"address\" ( minconf )\n"
            "\nReturns the total amount received by the given address in transactions with at least minconf confirmations.\n"
            "\nArguments:\n"
            "1. \"address\"         (string, required) The qtum address for transactions.\n"
            "2. minconf             (numeric, optional, default=1) Only include transactions confirmed at least this many times.\n"
            "\nResult:\n"
            "amount   (numeric) The total amount in " + CURRENCY_UNIT + " received at this address.\n"
            "\nExamples:\n"
            "\nThe amount from transactions with at least 1 confirmation\n"
            + HelpExampleCli("getreceivedbyaddress", "\"QD1ZrZNe3JUo7ZycKEYQQiQAWd9y54F4XX\"") +
            "\nThe amount including unconfirmed transactions, zero confirmations\n"
            + HelpExampleCli("getreceivedbyaddress", "\"QD1ZrZNe3JUo7ZycKEYQQiQAWd9y54F4XX\" 0") +
            "\nThe amount with at least 6 confirmations, very safe\n"
            + HelpExampleCli("getreceivedbyaddress", "\"QD1ZrZNe3JUo7ZycKEYQQiQAWd9y54F4XX\" 6") +
            "\nAs a json rpc call\n"
            + HelpExampleRpc("getreceivedbyaddress", "\"QD1ZrZNe3JUo7ZycKEYQQiQAWd9y54F4XX\", 6")
       );

    // Make sure the results are valid at least up to the most recent block
    // the user could have gotten from another RPC command prior to now
    pwallet->BlockUntilSyncedToCurrentChain();

    LOCK2(cs_main, pwallet->cs_wallet);

    // Bitcoin address
    CTxDestination dest = DecodeDestination(request.params[0].get_str());
    if (!IsValidDestination(dest)) {
        throw JSONRPCError(RPC_INVALID_ADDRESS_OR_KEY, "Invalid Qtum address");
    }
    CScript scriptPubKey = GetScriptForDestination(dest);
    if (!IsMine(*pwallet, scriptPubKey)) {
        throw JSONRPCError(RPC_WALLET_ERROR, "Address not found in wallet");
    }

    // Minimum confirmations
    int nMinDepth = 1;
    if (!request.params[1].isNull())
        nMinDepth = request.params[1].get_int();

    // Tally
    CAmount nAmount = 0;
    for (const std::pair<const uint256, CWalletTx>& pairWtx : pwallet->mapWallet) {
        const CWalletTx& wtx = pairWtx.second;
        if (wtx.IsCoinBase() || !CheckFinalTx(*wtx.tx))
            continue;

        for (const CTxOut& txout : wtx.tx->vout)
            if (txout.scriptPubKey == scriptPubKey)
                if (wtx.GetDepthInMainChain() >= nMinDepth)
                    nAmount += txout.nValue;
    }

    return  ValueFromAmount(nAmount);
}


static UniValue getreceivedbylabel(const JSONRPCRequest& request)
{
    std::shared_ptr<CWallet> const wallet = GetWalletForJSONRPCRequest(request);
    CWallet* const pwallet = wallet.get();

    if (!EnsureWalletIsAvailable(pwallet, request.fHelp)) {
        return NullUniValue;
    }

    if (!IsDeprecatedRPCEnabled("accounts") && request.strMethod == "getreceivedbyaccount") {
        if (request.fHelp) {
            throw std::runtime_error("getreceivedbyaccount (Deprecated, will be removed in V0.18. To use this command, start qtumd with -deprecatedrpc=accounts)");
        }
        throw JSONRPCError(RPC_METHOD_DEPRECATED, "getreceivedbyaccount is deprecated and will be removed in V0.18. To use this command, start qtumd with -deprecatedrpc=accounts.");
    }

    if (request.fHelp || request.params.size() < 1 || request.params.size() > 2)
        throw std::runtime_error(
            "getreceivedbylabel \"label\" ( minconf )\n"
            "\nReturns the total amount received by addresses with <label> in transactions with at least [minconf] confirmations.\n"
            "\nArguments:\n"
            "1. \"label\"        (string, required) The selected label, may be the default label using \"\".\n"
            "2. minconf          (numeric, optional, default=1) Only include transactions confirmed at least this many times.\n"
            "\nResult:\n"
            "amount              (numeric) The total amount in " + CURRENCY_UNIT + " received for this label.\n"
            "\nExamples:\n"
            "\nAmount received by the default label with at least 1 confirmation\n"
            + HelpExampleCli("getreceivedbylabel", "\"\"") +
            "\nAmount received at the tabby label including unconfirmed amounts with zero confirmations\n"
            + HelpExampleCli("getreceivedbylabel", "\"tabby\" 0") +
            "\nThe amount with at least 6 confirmations\n"
            + HelpExampleCli("getreceivedbylabel", "\"tabby\" 6") +
            "\nAs a json rpc call\n"
            + HelpExampleRpc("getreceivedbylabel", "\"tabby\", 6")
        );

    // Make sure the results are valid at least up to the most recent block
    // the user could have gotten from another RPC command prior to now
    pwallet->BlockUntilSyncedToCurrentChain();

    LOCK2(cs_main, pwallet->cs_wallet);

    // Minimum confirmations
    int nMinDepth = 1;
    if (!request.params[1].isNull())
        nMinDepth = request.params[1].get_int();

    // Get the set of pub keys assigned to label
    std::string label = LabelFromValue(request.params[0]);
    std::set<CTxDestination> setAddress = pwallet->GetLabelAddresses(label);

    // Tally
    CAmount nAmount = 0;
    for (const std::pair<const uint256, CWalletTx>& pairWtx : pwallet->mapWallet) {
        const CWalletTx& wtx = pairWtx.second;
        if (wtx.IsCoinBase() || !CheckFinalTx(*wtx.tx))
            continue;

        for (const CTxOut& txout : wtx.tx->vout)
        {
            CTxDestination address;
            if (ExtractDestination(txout.scriptPubKey, address) && IsMine(*pwallet, address) && setAddress.count(address)) {
                if (wtx.GetDepthInMainChain() >= nMinDepth)
                    nAmount += txout.nValue;
            }
        }
    }

    return ValueFromAmount(nAmount);
}


static UniValue getbalance(const JSONRPCRequest& request)
{
    std::shared_ptr<CWallet> const wallet = GetWalletForJSONRPCRequest(request);
    CWallet* const pwallet = wallet.get();

    if (!EnsureWalletIsAvailable(pwallet, request.fHelp)) {
        return NullUniValue;
    }

    if (request.fHelp || (request.params.size() > 3 ))
        throw std::runtime_error(
           (IsDeprecatedRPCEnabled("accounts") ? std::string(
            "getbalance ( \"account\" minconf include_watchonly )\n"
            "\nIf account is not specified, returns the server's total available balance.\n"
            "The available balance is what the wallet considers currently spendable, and is\n"
            "thus affected by options which limit spendability such as -spendzeroconfchange.\n"
            "If account is specified (DEPRECATED), returns the balance in the account.\n"
            "Note that the account \"\" is not the same as leaving the parameter out.\n"
            "The server total may be different to the balance in the default \"\" account.\n"
            "\nArguments:\n"
            "1. \"account\"         (string, optional) DEPRECATED. This argument will be removed in V0.18. \n"
            "                     To use this deprecated argument, start qtumd with -deprecatedrpc=accounts. The account string may be given as a\n"
            "                     specific account name to find the balance associated with wallet keys in\n"
            "                     a named account, or as the empty string (\"\") to find the balance\n"
            "                     associated with wallet keys not in any named account, or as \"*\" to find\n"
            "                     the balance associated with all wallet keys regardless of account.\n"
            "                     When this option is specified, it calculates the balance in a different\n"
            "                     way than when it is not specified, and which can count spends twice when\n"
            "                     there are conflicting pending transactions (such as those created by\n"
            "                     the bumpfee command), temporarily resulting in low or even negative\n"
            "                     balances. In general, account balance calculation is not considered\n"
            "                     reliable and has resulted in confusing outcomes, so it is recommended to\n"
            "                     avoid passing this argument.\n"
            "2. minconf           (numeric, optional) Only include transactions confirmed at least this many times. \n"
            "                     The default is 1 if an account is provided or 0 if no account is provided\n")
            : std::string(
            "getbalance ( \"(dummy)\" minconf include_watchonly )\n"
            "\nReturns the total available balance.\n"
            "The available balance is what the wallet considers currently spendable, and is\n"
            "thus affected by options which limit spendability such as -spendzeroconfchange.\n"
            "\nArguments:\n"
            "1. (dummy)           (string, optional) Remains for backward compatibility. Must be excluded or set to \"*\".\n"
            "2. minconf           (numeric, optional, default=0) Only include transactions confirmed at least this many times.\n")) +
            "3. include_watchonly (bool, optional, default=false) Also include balance in watch-only addresses (see 'importaddress')\n"
            "\nResult:\n"
            "amount              (numeric) The total amount in " + CURRENCY_UNIT + " received for this account.\n"
            "\nExamples:\n"
            "\nThe total amount in the wallet with 1 or more confirmations\n"
            + HelpExampleCli("getbalance", "") +
            "\nThe total amount in the wallet at least 6 blocks confirmed\n"
            + HelpExampleCli("getbalance", "\"*\" 6") +
            "\nAs a json rpc call\n"
            + HelpExampleRpc("getbalance", "\"*\", 6")
        );

    // Make sure the results are valid at least up to the most recent block
    // the user could have gotten from another RPC command prior to now
    pwallet->BlockUntilSyncedToCurrentChain();

    LOCK2(cs_main, pwallet->cs_wallet);

    const UniValue& account_value = request.params[0];

    int min_depth = 0;
    if (IsDeprecatedRPCEnabled("accounts") && !account_value.isNull()) {
        // Default min_depth to 1 when an account is provided.
        min_depth = 1;
    }
    if (!request.params[1].isNull()) {
        min_depth = request.params[1].get_int();
    }

    isminefilter filter = ISMINE_SPENDABLE;
    if (!request.params[2].isNull() && request.params[2].get_bool()) {
        filter = filter | ISMINE_WATCH_ONLY;
    }

    if (!account_value.isNull()) {

        const std::string& account_param = account_value.get_str();
        const std::string* account = account_param != "*" ? &account_param : nullptr;

        if (!IsDeprecatedRPCEnabled("accounts") && account_param != "*") {
            throw JSONRPCError(RPC_METHOD_DEPRECATED, "dummy first argument must be excluded or set to \"*\".");
        } else if (IsDeprecatedRPCEnabled("accounts")) {
            return ValueFromAmount(pwallet->GetLegacyBalance(filter, min_depth, account));
        }
    }

    return ValueFromAmount(pwallet->GetBalance(filter, min_depth));
}

static UniValue getunconfirmedbalance(const JSONRPCRequest &request)
{
    std::shared_ptr<CWallet> const wallet = GetWalletForJSONRPCRequest(request);
    CWallet* const pwallet = wallet.get();

    if (!EnsureWalletIsAvailable(pwallet, request.fHelp)) {
        return NullUniValue;
    }

    if (request.fHelp || request.params.size() > 0)
        throw std::runtime_error(
                "getunconfirmedbalance\n"
                "Returns the server's total unconfirmed balance\n");

    // Make sure the results are valid at least up to the most recent block
    // the user could have gotten from another RPC command prior to now
    pwallet->BlockUntilSyncedToCurrentChain();

    LOCK2(cs_main, pwallet->cs_wallet);

    return ValueFromAmount(pwallet->GetUnconfirmedBalance());
}


static UniValue movecmd(const JSONRPCRequest& request)
{
    std::shared_ptr<CWallet> const wallet = GetWalletForJSONRPCRequest(request);
    CWallet* const pwallet = wallet.get();

    if (!EnsureWalletIsAvailable(pwallet, request.fHelp)) {
        return NullUniValue;
    }

    if (!IsDeprecatedRPCEnabled("accounts")) {
        if (request.fHelp) {
            throw std::runtime_error("move (Deprecated, will be removed in V0.18. To use this command, start qtumd with -deprecatedrpc=accounts)");
        }
        throw JSONRPCError(RPC_METHOD_DEPRECATED, "move is deprecated and will be removed in V0.18. To use this command, start qtumd with -deprecatedrpc=accounts.");
    }

    if (request.fHelp || request.params.size() < 3 || request.params.size() > 5)
        throw std::runtime_error(
            "move \"fromaccount\" \"toaccount\" amount ( minconf \"comment\" )\n"
            "\nDEPRECATED. Move a specified amount from one account in your wallet to another.\n"
            "\nArguments:\n"
            "1. \"fromaccount\"   (string, required) The name of the account to move funds from. May be the default account using \"\".\n"
            "2. \"toaccount\"     (string, required) The name of the account to move funds to. May be the default account using \"\".\n"
            "3. amount            (numeric) Quantity of " + CURRENCY_UNIT + " to move between accounts.\n"
            "4. (dummy)           (numeric, optional) Ignored. Remains for backward compatibility.\n"
            "5. \"comment\"       (string, optional) An optional comment, stored in the wallet only.\n"
            "\nResult:\n"
            "true|false           (boolean) true if successful.\n"
            "\nExamples:\n"
            "\nMove 0.01 " + CURRENCY_UNIT + " from the default account to the account named tabby\n"
            + HelpExampleCli("move", "\"\" \"tabby\" 0.01") +
            "\nMove 0.01 " + CURRENCY_UNIT + " timotei to akiko with a comment and funds have 6 confirmations\n"
            + HelpExampleCli("move", "\"timotei\" \"akiko\" 0.01 6 \"happy birthday!\"") +
            "\nAs a json rpc call\n"
            + HelpExampleRpc("move", "\"timotei\", \"akiko\", 0.01, 6, \"happy birthday!\"")
        );

    LOCK2(cs_main, pwallet->cs_wallet);

    std::string strFrom = LabelFromValue(request.params[0]);
    std::string strTo = LabelFromValue(request.params[1]);
    CAmount nAmount = AmountFromValue(request.params[2]);
    if (nAmount <= 0)
        throw JSONRPCError(RPC_TYPE_ERROR, "Invalid amount for send");
    if (!request.params[3].isNull())
        // unused parameter, used to be nMinDepth, keep type-checking it though
        (void)request.params[3].get_int();
    std::string strComment;
    if (!request.params[4].isNull())
        strComment = request.params[4].get_str();

    if (!pwallet->AccountMove(strFrom, strTo, nAmount, strComment)) {
        throw JSONRPCError(RPC_DATABASE_ERROR, "database error");
    }

    return true;
}


static UniValue sendfrom(const JSONRPCRequest& request)
{
    std::shared_ptr<CWallet> const wallet = GetWalletForJSONRPCRequest(request);
    CWallet* const pwallet = wallet.get();

    if (!EnsureWalletIsAvailable(pwallet, request.fHelp)) {
        return NullUniValue;
    }

    if (!IsDeprecatedRPCEnabled("accounts")) {
        if (request.fHelp) {
            throw std::runtime_error("sendfrom (Deprecated, will be removed in V0.18. To use this command, start qtumd with -deprecatedrpc=accounts)");
        }
        throw JSONRPCError(RPC_METHOD_DEPRECATED, "sendfrom is deprecated and will be removed in V0.18. To use this command, start qtumd with -deprecatedrpc=accounts.");
    }


    if (request.fHelp || request.params.size() < 3 || request.params.size() > 6)
        throw std::runtime_error(
            "sendfrom \"fromaccount\" \"toaddress\" amount ( minconf \"comment\" \"comment_to\" )\n"
            "\nDEPRECATED (use sendtoaddress). Sent an amount from an account to a qtum address."
            + HelpRequiringPassphrase(pwallet) + "\n"
            "\nArguments:\n"
            "1. \"fromaccount\"       (string, required) The name of the account to send funds from. May be the default account using \"\".\n"
            "                       Specifying an account does not influence coin selection, but it does associate the newly created\n"
            "                       transaction with the account, so the account's balance computation and transaction history can reflect\n"
            "                       the spend.\n"
            "2. \"toaddress\"         (string, required) The qtum address to send funds to.\n"
            "3. amount                (numeric or string, required) The amount in " + CURRENCY_UNIT + " (transaction fee is added on top).\n"
            "4. minconf               (numeric, optional, default=1) Only use funds with at least this many confirmations.\n"
            "5. \"comment\"           (string, optional) A comment used to store what the transaction is for. \n"
            "                                     This is not part of the transaction, just kept in your wallet.\n"
            "6. \"comment_to\"        (string, optional) An optional comment to store the name of the person or organization \n"
            "                                     to which you're sending the transaction. This is not part of the transaction, \n"
            "                                     it is just kept in your wallet.\n"
            "\nResult:\n"
            "\"txid\"                 (string) The transaction id.\n"
            "\nExamples:\n"
            "\nSend 0.01 " + CURRENCY_UNIT + " from the default account to the address, must have at least 1 confirmation\n"
            + HelpExampleCli("sendfrom", "\"\" \"QM72Sfpbz1BPpXFHz9m3CdqATR44Jvaydd\" 0.01") +
            "\nSend 0.01 from the tabby account to the given address, funds must have at least 6 confirmations\n"
            + HelpExampleCli("sendfrom", "\"tabby\" \"QM72Sfpbz1BPpXFHz9m3CdqATR44Jvaydd\" 0.01 6 \"donation\" \"seans outpost\"") +
            "\nAs a json rpc call\n"
            + HelpExampleRpc("sendfrom", "\"tabby\", \"QM72Sfpbz1BPpXFHz9m3CdqATR44Jvaydd\", 0.01, 6, \"donation\", \"seans outpost\"")
        );

    // Make sure the results are valid at least up to the most recent block
    // the user could have gotten from another RPC command prior to now
    pwallet->BlockUntilSyncedToCurrentChain();

    LOCK2(cs_main, pwallet->cs_wallet);

    std::string strAccount = LabelFromValue(request.params[0]);
    CTxDestination dest = DecodeDestination(request.params[1].get_str());
    if (!IsValidDestination(dest)) {
        throw JSONRPCError(RPC_INVALID_ADDRESS_OR_KEY, "Invalid Qtum address");
    }
    CAmount nAmount = AmountFromValue(request.params[2]);
    if (nAmount <= 0)
        throw JSONRPCError(RPC_TYPE_ERROR, "Invalid amount for send");
    int nMinDepth = 1;
    if (!request.params[3].isNull())
        nMinDepth = request.params[3].get_int();

    mapValue_t mapValue;
    if (!request.params[4].isNull() && !request.params[4].get_str().empty())
        mapValue["comment"] = request.params[4].get_str();
    if (!request.params[5].isNull() && !request.params[5].get_str().empty())
        mapValue["to"] = request.params[5].get_str();

    EnsureWalletIsUnlocked(pwallet);

    // Check funds
    CAmount nBalance = pwallet->GetLegacyBalance(ISMINE_SPENDABLE, nMinDepth, &strAccount);
    if (nAmount > nBalance)
        throw JSONRPCError(RPC_WALLET_INSUFFICIENT_FUNDS, "Account has insufficient funds");

    CCoinControl no_coin_control; // This is a deprecated API
<<<<<<< HEAD
    SendMoney(pwallet, dest, nAmount, false, wtx, no_coin_control, false);

    return wtx.GetHash().GetHex();
=======
    CTransactionRef tx = SendMoney(pwallet, dest, nAmount, false, no_coin_control, std::move(mapValue), std::move(strAccount), false);
    return tx->GetHash().GetHex();
>>>>>>> 228c1378
}


static UniValue sendmany(const JSONRPCRequest& request)
{
    std::shared_ptr<CWallet> const wallet = GetWalletForJSONRPCRequest(request);
    CWallet* const pwallet = wallet.get();

    if (!EnsureWalletIsAvailable(pwallet, request.fHelp)) {
        return NullUniValue;
    }

    std::string help_text;
    if (!IsDeprecatedRPCEnabled("accounts")) {
        help_text = "sendmany \"\" {\"address\":amount,...} ( minconf \"comment\" [\"address\",...] replaceable conf_target \"estimate_mode\")\n"
            "\nSend multiple times. Amounts are double-precision floating point numbers.\n"
            "Note that the \"fromaccount\" argument has been removed in V0.17. To use this RPC with a \"fromaccount\" argument, restart\n"
            "qtumd with -deprecatedrpc=accounts\n"
            + HelpRequiringPassphrase(pwallet) + "\n"
            "\nArguments:\n"
            "1. \"dummy\"               (string, required) Must be set to \"\" for backwards compatibility.\n"
            "2. \"amounts\"             (string, required) A json object with addresses and amounts\n"
            "    {\n"
            "      \"address\":amount   (numeric or string) The qtum address is the key, the numeric amount (can be string) in " + CURRENCY_UNIT + " is the value\n"
            "      ,...\n"
            "    }\n"
            "3. minconf                 (numeric, optional, default=1) Only use the balance confirmed at least this many times.\n"
            "4. \"comment\"             (string, optional) A comment\n"
            "5. subtractfeefrom         (array, optional) A json array with addresses.\n"
            "                           The fee will be equally deducted from the amount of each selected address.\n"
            "                           Those recipients will receive less qtums than you enter in their corresponding amount field.\n"
            "                           If no addresses are specified here, the sender pays the fee.\n"
            "    [\n"
            "      \"address\"          (string) Subtract fee from this address\n"
            "      ,...\n"
            "    ]\n"
            "6. replaceable            (boolean, optional) Allow this transaction to be replaced by a transaction with higher fees via BIP 125\n"
            "7. conf_target            (numeric, optional) Confirmation target (in blocks)\n"
            "8. \"estimate_mode\"      (string, optional, default=UNSET) The fee estimate mode, must be one of:\n"
            "       \"UNSET\"\n"
            "       \"ECONOMICAL\"\n"
            "       \"CONSERVATIVE\"\n"
             "\nResult:\n"
            "\"txid\"                   (string) The transaction id for the send. Only 1 transaction is created regardless of \n"
            "                                    the number of addresses.\n"
            "\nExamples:\n"
            "\nSend two amounts to two different addresses:\n"
            + HelpExampleCli("sendmany", "\"\" \"{\\\"QD1ZrZNe3JUo7ZycKEYQQiQAWd9y54F4XX\\\":0.01,\\\"Q353tsE8YMTA4EuV7dgUXGjNFf9KpVvKHz\\\":0.02}\"") +
            "\nSend two amounts to two different addresses setting the confirmation and comment:\n"
            + HelpExampleCli("sendmany", "\"\" \"{\\\"QD1ZrZNe3JUo7ZycKEYQQiQAWd9y54F4XX\\\":0.01,\\\"Q353tsE8YMTA4EuV7dgUXGjNFf9KpVvKHz\\\":0.02}\" 6 \"testing\"") +
            "\nSend two amounts to two different addresses, subtract fee from amount:\n"
            + HelpExampleCli("sendmany", "\"\" \"{\\\"QD1ZrZNe3JUo7ZycKEYQQiQAWd9y54F4XX\\\":0.01,\\\"Q353tsE8YMTA4EuV7dgUXGjNFf9KpVvKHz\\\":0.02}\" 1 \"\" \"[\\\"QD1ZrZNe3JUo7ZycKEYQQiQAWd9y54F4XX\\\",\\\"Q353tsE8YMTA4EuV7dgUXGjNFf9KpVvKHz\\\"]\"") +
            "\nAs a json rpc call\n"
            + HelpExampleRpc("sendmany", "\"\", {\"QD1ZrZNe3JUo7ZycKEYQQiQAWd9y54F4XX\":0.01,\"Q353tsE8YMTA4EuV7dgUXGjNFf9KpVvKHz\":0.02}, 6, \"testing\"");
    } else {
        help_text = "sendmany \"\" \"fromaccount\" {\"address\":amount,...} ( minconf \"comment\" [\"address\",...] replaceable conf_target \"estimate_mode\")\n"
            "\nSend multiple times. Amounts are double-precision floating point numbers."
            + HelpRequiringPassphrase(pwallet) + "\n"
            "\nArguments:\n"
            "1. \"fromaccount\"         (string, required) DEPRECATED. The account to send the funds from. Should be \"\" for the default account\n"
            "2. \"amounts\"             (string, required) A json object with addresses and amounts\n"
            "    {\n"
            "      \"address\":amount   (numeric or string) The qtum address is the key, the numeric amount (can be string) in " + CURRENCY_UNIT + " is the value\n"
            "      ,...\n"
            "    }\n"
            "3. minconf                 (numeric, optional, default=1) Only use the balance confirmed at least this many times.\n"
            "4. \"comment\"             (string, optional) A comment\n"
            "5. subtractfeefrom         (array, optional) A json array with addresses.\n"
            "                           The fee will be equally deducted from the amount of each selected address.\n"
            "                           Those recipients will receive less qtums than you enter in their corresponding amount field.\n"
            "                           If no addresses are specified here, the sender pays the fee.\n"
            "    [\n"
            "      \"address\"          (string) Subtract fee from this address\n"
            "      ,...\n"
            "    ]\n"
            "6. replaceable            (boolean, optional) Allow this transaction to be replaced by a transaction with higher fees via BIP 125\n"
            "7. conf_target            (numeric, optional) Confirmation target (in blocks)\n"
            "8. \"estimate_mode\"      (string, optional, default=UNSET) The fee estimate mode, must be one of:\n"
            "       \"UNSET\"\n"
            "       \"ECONOMICAL\"\n"
            "       \"CONSERVATIVE\"\n"
             "\nResult:\n"
            "\"txid\"                   (string) The transaction id for the send. Only 1 transaction is created regardless of \n"
            "                                    the number of addresses.\n"
            "\nExamples:\n"
            "\nSend two amounts to two different addresses:\n"
            + HelpExampleCli("sendmany", "\"\" \"{\\\"QD1ZrZNe3JUo7ZycKEYQQiQAWd9y54F4XX\\\":0.01,\\\"Q353tsE8YMTA4EuV7dgUXGjNFf9KpVvKHz\\\":0.02}\"") +
            "\nSend two amounts to two different addresses setting the confirmation and comment:\n"
            + HelpExampleCli("sendmany", "\"\" \"{\\\"QD1ZrZNe3JUo7ZycKEYQQiQAWd9y54F4XX\\\":0.01,\\\"Q353tsE8YMTA4EuV7dgUXGjNFf9KpVvKHz\\\":0.02}\" 6 \"testing\"") +
            "\nSend two amounts to two different addresses, subtract fee from amount:\n"
            + HelpExampleCli("sendmany", "\"\" \"{\\\"QD1ZrZNe3JUo7ZycKEYQQiQAWd9y54F4XX\\\":0.01,\\\"Q353tsE8YMTA4EuV7dgUXGjNFf9KpVvKHz\\\":0.02}\" 1 \"\" \"[\\\"QD1ZrZNe3JUo7ZycKEYQQiQAWd9y54F4XX\\\",\\\"Q353tsE8YMTA4EuV7dgUXGjNFf9KpVvKHz\\\"]\"") +
            "\nAs a json rpc call\n"
<<<<<<< HEAD
            + HelpExampleRpc("sendmany", "\"\", \"{\\\"QD1ZrZNe3JUo7ZycKEYQQiQAWd9y54F4XX\\\":0.01,\\\"Q353tsE8YMTA4EuV7dgUXGjNFf9KpVvKHz\\\":0.02}\", 6, \"testing\"")
        );
=======
            + HelpExampleRpc("sendmany", "\"\", {\"QD1ZrZNe3JUo7ZycKEYQQiQAWd9y54F4XX\":0.01,\"Q353tsE8YMTA4EuV7dgUXGjNFf9KpVvKHz\":0.02}, 6, \"testing\"");
    }
>>>>>>> 228c1378

    if (request.fHelp || request.params.size() < 2 || request.params.size() > 8) throw std::runtime_error(help_text);

    // Make sure the results are valid at least up to the most recent block
    // the user could have gotten from another RPC command prior to now
    pwallet->BlockUntilSyncedToCurrentChain();

    LOCK2(cs_main, pwallet->cs_wallet);

    if (pwallet->GetBroadcastTransactions() && !g_connman) {
        throw JSONRPCError(RPC_CLIENT_P2P_DISABLED, "Error: Peer-to-peer functionality missing or disabled");
    }

    if (!IsDeprecatedRPCEnabled("accounts") && !request.params[0].get_str().empty()) {
        throw JSONRPCError(RPC_INVALID_PARAMETER, "Dummy value must be set to \"\"");
    }
    std::string strAccount = LabelFromValue(request.params[0]);
    UniValue sendTo = request.params[1].get_obj();
    int nMinDepth = 1;
    if (!request.params[2].isNull())
        nMinDepth = request.params[2].get_int();

    mapValue_t mapValue;
    if (!request.params[3].isNull() && !request.params[3].get_str().empty())
        mapValue["comment"] = request.params[3].get_str();

    UniValue subtractFeeFromAmount(UniValue::VARR);
    if (!request.params[4].isNull())
        subtractFeeFromAmount = request.params[4].get_array();

    CCoinControl coin_control;
    if (!request.params[5].isNull()) {
        coin_control.m_signal_bip125_rbf = request.params[5].get_bool();
    }

    if (!request.params[6].isNull()) {
        coin_control.m_confirm_target = ParseConfirmTarget(request.params[6]);
    }

    if (!request.params[7].isNull()) {
        if (!FeeModeFromString(request.params[7].get_str(), coin_control.m_fee_mode)) {
            throw JSONRPCError(RPC_INVALID_PARAMETER, "Invalid estimate_mode parameter");
        }
    }

    std::set<CTxDestination> destinations;
    std::vector<CRecipient> vecSend;

    CAmount totalAmount = 0;
    std::vector<std::string> keys = sendTo.getKeys();
    for (const std::string& name_ : keys) {
        CTxDestination dest = DecodeDestination(name_);
        if (!IsValidDestination(dest)) {
            throw JSONRPCError(RPC_INVALID_ADDRESS_OR_KEY, std::string("Invalid Qtum address: ") + name_);
        }

        if (destinations.count(dest)) {
            throw JSONRPCError(RPC_INVALID_PARAMETER, std::string("Invalid parameter, duplicated address: ") + name_);
        }
        destinations.insert(dest);

        CScript scriptPubKey = GetScriptForDestination(dest);
        CAmount nAmount = AmountFromValue(sendTo[name_]);
        if (nAmount <= 0)
            throw JSONRPCError(RPC_TYPE_ERROR, "Invalid amount for send");
        totalAmount += nAmount;

        bool fSubtractFeeFromAmount = false;
        for (unsigned int idx = 0; idx < subtractFeeFromAmount.size(); idx++) {
            const UniValue& addr = subtractFeeFromAmount[idx];
            if (addr.get_str() == name_)
                fSubtractFeeFromAmount = true;
        }

        CRecipient recipient = {scriptPubKey, nAmount, fSubtractFeeFromAmount};
        vecSend.push_back(recipient);
    }

    EnsureWalletIsUnlocked(pwallet);

    // Check funds
    if (IsDeprecatedRPCEnabled("accounts") && totalAmount > pwallet->GetLegacyBalance(ISMINE_SPENDABLE, nMinDepth, &strAccount)) {
        throw JSONRPCError(RPC_WALLET_INSUFFICIENT_FUNDS, "Account has insufficient funds");
    } else if (!IsDeprecatedRPCEnabled("accounts") && totalAmount > pwallet->GetLegacyBalance(ISMINE_SPENDABLE, nMinDepth, nullptr)) {
        throw JSONRPCError(RPC_WALLET_INSUFFICIENT_FUNDS, "Wallet has insufficient funds");
    }

    // Shuffle recipient list
    std::shuffle(vecSend.begin(), vecSend.end(), FastRandomContext());

    // Send
    CReserveKey keyChange(pwallet);
    CAmount nFeeRequired = 0;
    int nChangePosRet = -1;
    std::string strFailReason;
    CTransactionRef tx;
    bool fCreated = pwallet->CreateTransaction(vecSend, tx, keyChange, nFeeRequired, nChangePosRet, strFailReason, coin_control);
    if (!fCreated)
        throw JSONRPCError(RPC_WALLET_INSUFFICIENT_FUNDS, strFailReason);
    CValidationState state;
    if (!pwallet->CommitTransaction(tx, std::move(mapValue), {} /* orderForm */, std::move(strAccount), keyChange, g_connman.get(), state)) {
        strFailReason = strprintf("Transaction commit failed:: %s", FormatStateMessage(state));
        throw JSONRPCError(RPC_WALLET_ERROR, strFailReason);
    }

    return tx->GetHash().GetHex();
}

static UniValue sendmanywithdupes(const JSONRPCRequest& request)
{
    std::shared_ptr<CWallet> const wallet = GetWalletForJSONRPCRequest(request);
    CWallet* const pwallet = wallet.get();

    if (!EnsureWalletIsAvailable(pwallet, request.fHelp)) {
        return NullUniValue;
    }

    if (request.fHelp || request.params.size() < 2 || request.params.size() > 5)
        throw std::runtime_error(
            "sendmanywithdupes \"fromaccount\" {\"address\":amount,...} ( minconf \"comment\" [\"address\",...] )\n"
            "\nSend multiple times. Amounts are double-precision floating point numbers. Supports duplicate addresses"
            + HelpRequiringPassphrase(pwallet) + "\n"
            "\nArguments:\n"
            "1. \"fromaccount\"         (string, required) DEPRECATED. The account to send the funds from. Should be \"\" for the default account\n"
            "2. \"amounts\"             (string, required) A json object with addresses and amounts\n"
            "    {\n"
            "      \"address\":amount   (numeric or string) The qtum address is the key, the numeric amount (can be string) in " + CURRENCY_UNIT + " is the value\n"
            "      ,...\n"
            "    }\n"
            "3. minconf                 (numeric, optional, default=1) Only use the balance confirmed at least this many times.\n"
            "4. \"comment\"             (string, optional) A comment\n"
            "5. subtractfeefrom         (array, optional) A json array with addresses.\n"
            "                           The fee will be equally deducted from the amount of each selected address.\n"
            "                           Those recipients will receive less qtums than you enter in their corresponding amount field.\n"
            "                           If no addresses are specified here, the sender pays the fee.\n"
            "    [\n"
            "      \"address\"          (string) Subtract fee from this address\n"
            "      ,...\n"
            "    ]\n"
            "\nResult:\n"
            "\"txid\"                   (string) The transaction id for the send. Only 1 transaction is created regardless of \n"
            "                                    the number of addresses.\n"
            "\nExamples:\n"
            "\nSend two amounts to two different addresses:\n"
            + HelpExampleCli("sendmanywithdupes", "\"\" \"{\\\"QD1ZrZNe3JUo7ZycKEYQQiQAWd9y54F4XX\\\":0.01,\\\"Q353tsE8YMTA4EuV7dgUXGjNFf9KpVvKHz\\\":0.02}\"") +
            "\nSend two amounts to two different addresses setting the confirmation and comment:\n"
            + HelpExampleCli("sendmanywithdupes", "\"\" \"{\\\"QD1ZrZNe3JUo7ZycKEYQQiQAWd9y54F4XX\\\":0.01,\\\"Q353tsE8YMTA4EuV7dgUXGjNFf9KpVvKHz\\\":0.02}\" 6 \"testing\"") +
            "\nSend two amounts to two different addresses, subtract fee from amount:\n"
            + HelpExampleCli("sendmanywithdupes", "\"\" \"{\\\"QD1ZrZNe3JUo7ZycKEYQQiQAWd9y54F4XX\\\":0.01,\\\"Q353tsE8YMTA4EuV7dgUXGjNFf9KpVvKHz\\\":0.02}\" 1 \"\" \"[\\\"QD1ZrZNe3JUo7ZycKEYQQiQAWd9y54F4XX\\\",\\\"Q353tsE8YMTA4EuV7dgUXGjNFf9KpVvKHz\\\"]\"") +
            "\nAs a json rpc call\n"
            + HelpExampleRpc("sendmanywithdupes", "\"\", \"{\\\"QD1ZrZNe3JUo7ZycKEYQQiQAWd9y54F4XX\\\":0.01,\\\"Q353tsE8YMTA4EuV7dgUXGjNFf9KpVvKHz\\\":0.02}\", 6, \"testing\"")
        );

    LOCK2(cs_main, pwallet->cs_wallet);

    if (pwallet->GetBroadcastTransactions() && !g_connman)
        throw JSONRPCError(RPC_CLIENT_P2P_DISABLED, "Error: Peer-to-peer functionality missing or disabled");

    std::string strAccount = LabelFromValue(request.params[0]);
    UniValue sendTo = request.params[1].get_obj();
    int nMinDepth = 1;
    if (request.params.size() > 2)
        nMinDepth = request.params[2].get_int();

    mapValue_t mapValue;
    if (request.params.size() > 3 && !request.params[3].isNull() && !request.params[3].get_str().empty())
        mapValue["comment"] = request.params[3].get_str();

    UniValue subtractFeeFromAmount(UniValue::VARR);
    if (request.params.size() > 4)
        subtractFeeFromAmount = request.params[4].get_array();

    std::set<CTxDestination> setAddress;
    std::vector<CRecipient> vecSend;

    CAmount totalAmount = 0;
    std::vector<std::string> keys = sendTo.getKeys();
    for (const std::string& name_ : keys)
    {
        CTxDestination address = DecodeDestination(name_);
        if (!IsValidDestination(address))
            throw JSONRPCError(RPC_INVALID_ADDRESS_OR_KEY, std::string("Invalid Qtum address: ")+name_);

        setAddress.insert(address);

        CScript scriptPubKey = GetScriptForDestination(address);
        CAmount nAmount = AmountFromValue(sendTo[name_]);
        if (nAmount <= 0)
            throw JSONRPCError(RPC_TYPE_ERROR, "Invalid amount for send");
        totalAmount += nAmount;

        bool fSubtractFeeFromAmount = false;
        for (unsigned int idx = 0; idx < subtractFeeFromAmount.size(); idx++) {
            const UniValue& addr = subtractFeeFromAmount[idx];
            if (addr.get_str() == name_)
                fSubtractFeeFromAmount = true;
        }

        CRecipient recipient = {scriptPubKey, nAmount, fSubtractFeeFromAmount};
        vecSend.push_back(recipient);
    }

    EnsureWalletIsUnlocked(pwallet);

    // Check funds
    CAmount nBalance = pwallet->GetLegacyBalance(ISMINE_SPENDABLE, nMinDepth, &strAccount);
    if (totalAmount > nBalance)
        throw JSONRPCError(RPC_WALLET_INSUFFICIENT_FUNDS, "Account has insufficient funds");

    // Send
    CTransactionRef tx;
    CReserveKey keyChange(pwallet);
    CAmount nFeeRequired = 0;
    int nChangePosRet = -1;
    std::string strFailReason;
    CCoinControl coin_control;
    bool fCreated = pwallet->CreateTransaction(vecSend, tx, keyChange, nFeeRequired, nChangePosRet, strFailReason, coin_control);
    if (!fCreated)
        throw JSONRPCError(RPC_WALLET_INSUFFICIENT_FUNDS, strFailReason);
    CValidationState state;
    if (!pwallet->CommitTransaction(tx,  std::move(mapValue), {} /* orderForm */, std::move(strAccount), keyChange, g_connman.get(), state)) {
        strFailReason = strprintf("Transaction commit failed:: %s", state.GetRejectReason());
        throw JSONRPCError(RPC_WALLET_ERROR, strFailReason);
    }

    return tx->GetHash().GetHex();
}

<<<<<<< HEAD
UniValue sendmanywithdupes(const JSONRPCRequest& request)
{
    CWallet * const pwallet = GetWalletForJSONRPCRequest(request);
    if (!EnsureWalletIsAvailable(pwallet, request.fHelp))
        return NullUniValue;

    if (request.fHelp || request.params.size() < 2 || request.params.size() > 5)
        throw std::runtime_error(
            "sendmanywithdupes \"fromaccount\" {\"address\":amount,...} ( minconf \"comment\" [\"address\",...] )\n"
            "\nSend multiple times. Amounts are double-precision floating point numbers. Supports duplicate addresses"
            + HelpRequiringPassphrase(pwallet) + "\n"
            "\nArguments:\n"
            "1. \"fromaccount\"         (string, required) DEPRECATED. The account to send the funds from. Should be \"\" for the default account\n"
            "2. \"amounts\"             (string, required) A json object with addresses and amounts\n"
            "    {\n"
            "      \"address\":amount   (numeric or string) The qtum address is the key, the numeric amount (can be string) in " + CURRENCY_UNIT + " is the value\n"
            "      ,...\n"
            "    }\n"
            "3. minconf                 (numeric, optional, default=1) Only use the balance confirmed at least this many times.\n"
            "4. \"comment\"             (string, optional) A comment\n"
            "5. subtractfeefrom         (array, optional) A json array with addresses.\n"
            "                           The fee will be equally deducted from the amount of each selected address.\n"
            "                           Those recipients will receive less qtums than you enter in their corresponding amount field.\n"
            "                           If no addresses are specified here, the sender pays the fee.\n"
            "    [\n"
            "      \"address\"          (string) Subtract fee from this address\n"
            "      ,...\n"
            "    ]\n"
            "\nResult:\n"
            "\"txid\"                   (string) The transaction id for the send. Only 1 transaction is created regardless of \n"
            "                                    the number of addresses.\n"
            "\nExamples:\n"
            "\nSend two amounts to two different addresses:\n"
            + HelpExampleCli("sendmanywithdupes", "\"\" \"{\\\"QD1ZrZNe3JUo7ZycKEYQQiQAWd9y54F4XX\\\":0.01,\\\"Q353tsE8YMTA4EuV7dgUXGjNFf9KpVvKHz\\\":0.02}\"") +
            "\nSend two amounts to two different addresses setting the confirmation and comment:\n"
            + HelpExampleCli("sendmanywithdupes", "\"\" \"{\\\"QD1ZrZNe3JUo7ZycKEYQQiQAWd9y54F4XX\\\":0.01,\\\"Q353tsE8YMTA4EuV7dgUXGjNFf9KpVvKHz\\\":0.02}\" 6 \"testing\"") +
            "\nSend two amounts to two different addresses, subtract fee from amount:\n"
            + HelpExampleCli("sendmanywithdupes", "\"\" \"{\\\"QD1ZrZNe3JUo7ZycKEYQQiQAWd9y54F4XX\\\":0.01,\\\"Q353tsE8YMTA4EuV7dgUXGjNFf9KpVvKHz\\\":0.02}\" 1 \"\" \"[\\\"QD1ZrZNe3JUo7ZycKEYQQiQAWd9y54F4XX\\\",\\\"Q353tsE8YMTA4EuV7dgUXGjNFf9KpVvKHz\\\"]\"") +
            "\nAs a json rpc call\n"
            + HelpExampleRpc("sendmanywithdupes", "\"\", \"{\\\"QD1ZrZNe3JUo7ZycKEYQQiQAWd9y54F4XX\\\":0.01,\\\"Q353tsE8YMTA4EuV7dgUXGjNFf9KpVvKHz\\\":0.02}\", 6, \"testing\"")
        );

    LOCK2(cs_main, pwallet->cs_wallet);

    if (pwallet->GetBroadcastTransactions() && !g_connman)
        throw JSONRPCError(RPC_CLIENT_P2P_DISABLED, "Error: Peer-to-peer functionality missing or disabled");

    std::string strAccount = AccountFromValue(request.params[0]);
    UniValue sendTo = request.params[1].get_obj();
    int nMinDepth = 1;
    if (request.params.size() > 2)
        nMinDepth = request.params[2].get_int();

    CWalletTx wtx;
    wtx.strFromAccount = strAccount;
    if (request.params.size() > 3 && !request.params[3].isNull() && !request.params[3].get_str().empty())
        wtx.mapValue["comment"] = request.params[3].get_str();

    UniValue subtractFeeFromAmount(UniValue::VARR);
    if (request.params.size() > 4)
        subtractFeeFromAmount = request.params[4].get_array();

    std::set<CTxDestination> setAddress;
    std::vector<CRecipient> vecSend;

    CAmount totalAmount = 0;
    std::vector<std::string> keys = sendTo.getKeys();
    for (const std::string& name_ : keys)
    {
        CTxDestination address = DecodeDestination(name_);
        if (!IsValidDestination(address))
            throw JSONRPCError(RPC_INVALID_ADDRESS_OR_KEY, std::string("Invalid Qtum address: ")+name_);

        setAddress.insert(address);

        CScript scriptPubKey = GetScriptForDestination(address);
        CAmount nAmount = AmountFromValue(sendTo[name_]);
        if (nAmount <= 0)
            throw JSONRPCError(RPC_TYPE_ERROR, "Invalid amount for send");
        totalAmount += nAmount;

        bool fSubtractFeeFromAmount = false;
        for (unsigned int idx = 0; idx < subtractFeeFromAmount.size(); idx++) {
            const UniValue& addr = subtractFeeFromAmount[idx];
            if (addr.get_str() == name_)
                fSubtractFeeFromAmount = true;
        }

        CRecipient recipient = {scriptPubKey, nAmount, fSubtractFeeFromAmount};
        vecSend.push_back(recipient);
    }

    EnsureWalletIsUnlocked(pwallet);

    // Check funds
    CAmount nBalance = pwallet->GetLegacyBalance(ISMINE_SPENDABLE, nMinDepth, &strAccount);
    if (totalAmount > nBalance)
        throw JSONRPCError(RPC_WALLET_INSUFFICIENT_FUNDS, "Account has insufficient funds");

    // Send
    CReserveKey keyChange(pwallet);
    CAmount nFeeRequired = 0;
    int nChangePosRet = -1;
    std::string strFailReason;
    CCoinControl coin_control;
    bool fCreated = pwallet->CreateTransaction(vecSend, wtx, keyChange, nFeeRequired, nChangePosRet, strFailReason, coin_control);
    if (!fCreated)
        throw JSONRPCError(RPC_WALLET_INSUFFICIENT_FUNDS, strFailReason);
    CValidationState state;
    if (!pwallet->CommitTransaction(wtx, keyChange, g_connman.get(), state)) {
        strFailReason = strprintf("Transaction commit failed:: %s", state.GetRejectReason());
        throw JSONRPCError(RPC_WALLET_ERROR, strFailReason);
    }

    return wtx.GetHash().GetHex();
}

UniValue addmultisigaddress(const JSONRPCRequest& request)
=======
static UniValue addmultisigaddress(const JSONRPCRequest& request)
>>>>>>> 228c1378
{
    std::shared_ptr<CWallet> const wallet = GetWalletForJSONRPCRequest(request);
    CWallet* const pwallet = wallet.get();

    if (!EnsureWalletIsAvailable(pwallet, request.fHelp)) {
        return NullUniValue;
    }

    if (request.fHelp || request.params.size() < 2 || request.params.size() > 4) {
<<<<<<< HEAD
        std::string msg = "addmultisigaddress nrequired [\"key\",...] ( \"account\" \"address_type\" )\n"
=======
        std::string msg = "addmultisigaddress nrequired [\"key\",...] ( \"label\" \"address_type\" )\n"
>>>>>>> 228c1378
            "\nAdd a nrequired-to-sign multisignature address to the wallet. Requires a new wallet backup.\n"
            "Each key is a Qtum address or hex-encoded public key.\n"
            "This functionality is only intended for use with non-watchonly addresses.\n"
            "See `importaddress` for watchonly p2sh address support.\n"
<<<<<<< HEAD
            "If 'account' is specified (DEPRECATED), assign address to that account.\n"
=======
            "If 'label' is specified, assign address to that label.\n"
>>>>>>> 228c1378

            "\nArguments:\n"
            "1. nrequired                      (numeric, required) The number of required signatures out of the n keys or addresses.\n"
            "2. \"keys\"                         (string, required) A json array of qtum addresses or hex-encoded public keys\n"
            "     [\n"
            "       \"address\"                  (string) qtum address or hex-encoded public key\n"
            "       ...,\n"
            "     ]\n"
<<<<<<< HEAD
            "3. \"account\"                      (string, optional) DEPRECATED. An account to assign the addresses to.\n"
=======
            "3. \"label\"                        (string, optional) A label to assign the addresses to.\n"
>>>>>>> 228c1378
            "4. \"address_type\"                 (string, optional) The address type to use. Options are \"legacy\", \"p2sh-segwit\", and \"bech32\". Default is set by -addresstype.\n"

            "\nResult:\n"
            "{\n"
            "  \"address\":\"multisigaddress\",    (string) The value of the new multisig address.\n"
            "  \"redeemScript\":\"script\"         (string) The string value of the hex-encoded redemption script.\n"
            "}\n"
<<<<<<< HEAD
            "\nResult (DEPRECATED. To see this result in v0.16 instead, please start qtumd with -deprecatedrpc=addmultisigaddress).\n"
            "        clients should transition to the new output api before upgrading to v0.17.\n"
            "\"address\"                         (string) A qtum address associated with the keys.\n"

=======
>>>>>>> 228c1378
            "\nExamples:\n"
            "\nAdd a multisig address from 2 addresses\n"
            + HelpExampleCli("addmultisigaddress", "2 \"[\\\"QjWnDZxwLhrJDcp4Hisse8RfBo2jRDZY5Z\\\",\\\"Q6sSauSf5pF2UkUwvKGq4qjNRzBZYqgEL5\\\"]\"") +
            "\nAs json rpc call\n"
            + HelpExampleRpc("addmultisigaddress", "2, \"[\\\"QjWnDZxwLhrJDcp4Hisse8RfBo2jRDZY5Z\\\",\\\"Q6sSauSf5pF2UkUwvKGq4qjNRzBZYqgEL5\\\"]\"")
        ;
        throw std::runtime_error(msg);
    }

    LOCK2(cs_main, pwallet->cs_wallet);

    std::string label;
    if (!request.params[2].isNull())
        label = LabelFromValue(request.params[2]);

    int required = request.params[0].get_int();

    // Get the public keys
    const UniValue& keys_or_addrs = request.params[1].get_array();
    std::vector<CPubKey> pubkeys;
    for (unsigned int i = 0; i < keys_or_addrs.size(); ++i) {
        if (IsHex(keys_or_addrs[i].get_str()) && (keys_or_addrs[i].get_str().length() == 66 || keys_or_addrs[i].get_str().length() == 130)) {
            pubkeys.push_back(HexToPubKey(keys_or_addrs[i].get_str()));
        } else {
            pubkeys.push_back(AddrToPubKey(pwallet, keys_or_addrs[i].get_str()));
        }
    }

    OutputType output_type = pwallet->m_default_address_type;
    if (!request.params[3].isNull()) {
        if (!ParseOutputType(request.params[3].get_str(), output_type)) {
            throw JSONRPCError(RPC_INVALID_ADDRESS_OR_KEY, strprintf("Unknown address type '%s'", request.params[3].get_str()));
        }
    }

    int required = request.params[0].get_int();

    // Get the public keys
    const UniValue& keys_or_addrs = request.params[1].get_array();
    std::vector<CPubKey> pubkeys;
    for (unsigned int i = 0; i < keys_or_addrs.size(); ++i) {
        if (IsHex(keys_or_addrs[i].get_str()) && (keys_or_addrs[i].get_str().length() == 66 || keys_or_addrs[i].get_str().length() == 130)) {
            pubkeys.push_back(HexToPubKey(keys_or_addrs[i].get_str()));
        } else {
            pubkeys.push_back(AddrToPubKey(pwallet, keys_or_addrs[i].get_str()));
        }
    }

    OutputType output_type = g_address_type;
    if (!request.params[3].isNull()) {
        output_type = ParseOutputType(request.params[3].get_str(), output_type);
        if (output_type == OUTPUT_TYPE_NONE) {
            throw JSONRPCError(RPC_INVALID_ADDRESS_OR_KEY, strprintf("Unknown address type '%s'", request.params[3].get_str()));
        }
    }

    // Construct using pay-to-script-hash:
    CScript inner = CreateMultisigRedeemscript(required, pubkeys);
<<<<<<< HEAD
    pwallet->AddCScript(inner);
    CTxDestination dest = pwallet->AddAndGetDestinationForScript(inner, output_type);
    pwallet->SetAddressBook(dest, strAccount, "send");

    // Return old style interface
    if (IsDeprecatedRPCEnabled("addmultisigaddress")) {
        return EncodeDestination(dest);
    }
=======
    CTxDestination dest = AddAndGetDestinationForScript(*pwallet, inner, output_type);
    pwallet->SetAddressBook(dest, label, "send");
>>>>>>> 228c1378

    UniValue result(UniValue::VOBJ);
    result.pushKV("address", EncodeDestination(dest));
    result.pushKV("redeemScript", HexStr(inner.begin(), inner.end()));
    return result;
}

class Witnessifier : public boost::static_visitor<bool>
{
public:
    CWallet * const pwallet;
    CTxDestination result;
    bool already_witness;

    explicit Witnessifier(CWallet *_pwallet) : pwallet(_pwallet), already_witness(false) {}

    bool operator()(const CKeyID &keyID) {
        if (pwallet) {
            CScript basescript = GetScriptForDestination(keyID);
            CScript witscript = GetScriptForWitness(basescript);
            if (!IsSolvable(*pwallet, witscript)) {
                return false;
            }
            return ExtractDestination(witscript, result);
        }
        return false;
    }

    bool operator()(const CScriptID &scriptID) {
        CScript subscript;
        if (pwallet && pwallet->GetCScript(scriptID, subscript)) {
            int witnessversion;
            std::vector<unsigned char> witprog;
            if (subscript.IsWitnessProgram(witnessversion, witprog)) {
                ExtractDestination(subscript, result);
                already_witness = true;
                return true;
            }
            CScript witscript = GetScriptForWitness(subscript);
            if (!IsSolvable(*pwallet, witscript)) {
                return false;
            }
            return ExtractDestination(witscript, result);
        }
        return false;
    }

    bool operator()(const WitnessV0KeyHash& id)
    {
        already_witness = true;
        result = id;
        return true;
    }

    bool operator()(const WitnessV0ScriptHash& id)
    {
        already_witness = true;
        result = id;
        return true;
    }

    template<typename T>
    bool operator()(const T& dest) { return false; }
};

static UniValue addwitnessaddress(const JSONRPCRequest& request)
{
    std::shared_ptr<CWallet> const wallet = GetWalletForJSONRPCRequest(request);
    CWallet* const pwallet = wallet.get();

    if (!EnsureWalletIsAvailable(pwallet, request.fHelp)) {
        return NullUniValue;
    }

    if (request.fHelp || request.params.size() < 1 || request.params.size() > 2)
    {
        std::string msg = "addwitnessaddress \"address\" ( p2sh )\n"
            "\nDEPRECATED: set the address_type argument of getnewaddress, or option -addresstype=[bech32|p2sh-segwit] instead.\n"
            "Add a witness address for a script (with pubkey or redeemscript known). Requires a new wallet backup.\n"
            "It returns the witness script.\n"

            "\nArguments:\n"
            "1. \"address\"       (string, required) An address known to the wallet\n"
            "2. p2sh            (bool, optional, default=true) Embed inside P2SH\n"

            "\nResult:\n"
            "\"witnessaddress\",  (string) The value of the new address (P2SH or BIP173).\n"
            "}\n"
        ;
        throw std::runtime_error(msg);
    }

    if (!IsDeprecatedRPCEnabled("addwitnessaddress")) {
        throw JSONRPCError(RPC_METHOD_DEPRECATED, "addwitnessaddress is deprecated and will be fully removed in v0.17. "
            "To use addwitnessaddress in v0.16, restart qtumd with -deprecatedrpc=addwitnessaddress.\n"
            "Projects should transition to using the address_type argument of getnewaddress, or option -addresstype=[bech32|p2sh-segwit] instead.\n");
<<<<<<< HEAD
    }

    {
        LOCK(cs_main);
        if (!IsWitnessEnabled(chainActive.Tip(), Params().GetConsensus()) && !gArgs.GetBoolArg("-walletprematurewitness", false)) {
            throw JSONRPCError(RPC_WALLET_ERROR, "Segregated witness not enabled on network");
        }
=======
>>>>>>> 228c1378
    }

    CTxDestination dest = DecodeDestination(request.params[0].get_str());
    if (!IsValidDestination(dest)) {
        throw JSONRPCError(RPC_INVALID_ADDRESS_OR_KEY, "Invalid Qtum address");
    }

    bool p2sh = true;
    if (!request.params[1].isNull()) {
        p2sh = request.params[1].get_bool();
    }

    Witnessifier w(pwallet);
    bool ret = boost::apply_visitor(w, dest);
    if (!ret) {
        throw JSONRPCError(RPC_WALLET_ERROR, "Public key or redeemscript not known to wallet, or the key is uncompressed");
    }

    CScript witprogram = GetScriptForDestination(w.result);

    if (p2sh) {
        w.result = CScriptID(witprogram);
    }

    if (w.already_witness) {
        if (!(dest == w.result)) {
            throw JSONRPCError(RPC_WALLET_ERROR, "Cannot convert between witness address types");
        }
    } else {
        pwallet->AddCScript(witprogram); // Implicit for single-key now, but necessary for multisig and for compatibility with older software
        pwallet->SetAddressBook(w.result, "", "receive");
    }

    return EncodeDestination(w.result);
}

struct tallyitem
{
    CAmount nAmount;
    int nConf;
    std::vector<uint256> txids;
    bool fIsWatchonly;
    tallyitem()
    {
        nAmount = 0;
        nConf = std::numeric_limits<int>::max();
        fIsWatchonly = false;
    }
};

static UniValue ListReceived(CWallet * const pwallet, const UniValue& params, bool by_label)
{
    // Minimum confirmations
    int nMinDepth = 1;
    if (!params[0].isNull())
        nMinDepth = params[0].get_int();

    // Whether to include empty labels
    bool fIncludeEmpty = false;
    if (!params[1].isNull())
        fIncludeEmpty = params[1].get_bool();

    isminefilter filter = ISMINE_SPENDABLE;
    if(!params[2].isNull())
        if(params[2].get_bool())
            filter = filter | ISMINE_WATCH_ONLY;

    bool has_filtered_address = false;
    CTxDestination filtered_address = CNoDestination();
    if (!by_label && params.size() > 3) {
        if (!IsValidDestinationString(params[3].get_str())) {
            throw JSONRPCError(RPC_WALLET_ERROR, "address_filter parameter was invalid");
        }
        filtered_address = DecodeDestination(params[3].get_str());
        has_filtered_address = true;
    }

    // Tally
    std::map<CTxDestination, tallyitem> mapTally;
    for (const std::pair<const uint256, CWalletTx>& pairWtx : pwallet->mapWallet) {
        const CWalletTx& wtx = pairWtx.second;

        if (wtx.IsCoinBase() || !CheckFinalTx(*wtx.tx))
            continue;

        int nDepth = wtx.GetDepthInMainChain();
        if (nDepth < nMinDepth)
            continue;

        for (const CTxOut& txout : wtx.tx->vout)
        {
            CTxDestination address;
            if (!ExtractDestination(txout.scriptPubKey, address))
                continue;

            if (has_filtered_address && !(filtered_address == address)) {
                continue;
            }

            isminefilter mine = IsMine(*pwallet, address);
            if(!(mine & filter))
                continue;

            tallyitem& item = mapTally[address];
            item.nAmount += txout.nValue;
            item.nConf = std::min(item.nConf, nDepth);
            item.txids.push_back(wtx.GetHash());
            if (mine & ISMINE_WATCH_ONLY)
                item.fIsWatchonly = true;
        }
    }

    // Reply
    UniValue ret(UniValue::VARR);
    std::map<std::string, tallyitem> label_tally;

    // Create mapAddressBook iterator
    // If we aren't filtering, go from begin() to end()
    auto start = pwallet->mapAddressBook.begin();
    auto end = pwallet->mapAddressBook.end();
    // If we are filtering, find() the applicable entry
    if (has_filtered_address) {
        start = pwallet->mapAddressBook.find(filtered_address);
        if (start != end) {
            end = std::next(start);
        }
    }

    for (auto item_it = start; item_it != end; ++item_it)
    {
        const CTxDestination& address = item_it->first;
        const std::string& label = item_it->second.name;
        auto it = mapTally.find(address);
        if (it == mapTally.end() && !fIncludeEmpty)
            continue;

        CAmount nAmount = 0;
        int nConf = std::numeric_limits<int>::max();
        bool fIsWatchonly = false;
        if (it != mapTally.end())
        {
            nAmount = (*it).second.nAmount;
            nConf = (*it).second.nConf;
            fIsWatchonly = (*it).second.fIsWatchonly;
        }

        if (by_label)
        {
            tallyitem& _item = label_tally[label];
            _item.nAmount += nAmount;
            _item.nConf = std::min(_item.nConf, nConf);
            _item.fIsWatchonly = fIsWatchonly;
        }
        else
        {
            UniValue obj(UniValue::VOBJ);
            if(fIsWatchonly)
                obj.pushKV("involvesWatchonly", true);
            obj.pushKV("address",       EncodeDestination(address));
            obj.pushKV("account",       label);
            obj.pushKV("amount",        ValueFromAmount(nAmount));
            obj.pushKV("confirmations", (nConf == std::numeric_limits<int>::max() ? 0 : nConf));
            obj.pushKV("label", label);
            UniValue transactions(UniValue::VARR);
            if (it != mapTally.end())
            {
                for (const uint256& _item : (*it).second.txids)
                {
                    transactions.push_back(_item.GetHex());
                }
            }
            obj.pushKV("txids", transactions);
            ret.push_back(obj);
        }
    }

    if (by_label)
    {
        for (const auto& entry : label_tally)
        {
            CAmount nAmount = entry.second.nAmount;
            int nConf = entry.second.nConf;
            UniValue obj(UniValue::VOBJ);
            if (entry.second.fIsWatchonly)
                obj.pushKV("involvesWatchonly", true);
            obj.pushKV("account",       entry.first);
            obj.pushKV("amount",        ValueFromAmount(nAmount));
            obj.pushKV("confirmations", (nConf == std::numeric_limits<int>::max() ? 0 : nConf));
            obj.pushKV("label",         entry.first);
            ret.push_back(obj);
        }
    }

    return ret;
}

static UniValue listreceivedbyaddress(const JSONRPCRequest& request)
{
    std::shared_ptr<CWallet> const wallet = GetWalletForJSONRPCRequest(request);
    CWallet* const pwallet = wallet.get();

    if (!EnsureWalletIsAvailable(pwallet, request.fHelp)) {
        return NullUniValue;
    }

    if (request.fHelp || request.params.size() > 4)
        throw std::runtime_error(
            "listreceivedbyaddress ( minconf include_empty include_watchonly address_filter )\n"
            "\nList balances by receiving address.\n"
            "\nArguments:\n"
            "1. minconf           (numeric, optional, default=1) The minimum number of confirmations before payments are included.\n"
            "2. include_empty     (bool, optional, default=false) Whether to include addresses that haven't received any payments.\n"
            "3. include_watchonly (bool, optional, default=false) Whether to include watch-only addresses (see 'importaddress').\n"
            "4. address_filter    (string, optional) If present, only return information on this address.\n"
            "\nResult:\n"
            "[\n"
            "  {\n"
            "    \"involvesWatchonly\" : true,        (bool) Only returned if imported addresses were involved in transaction\n"
            "    \"address\" : \"receivingaddress\",  (string) The receiving address\n"
            "    \"account\" : \"accountname\",       (string) DEPRECATED. Backwards compatible alias for label.\n"
            "    \"amount\" : x.xxx,                  (numeric) The total amount in " + CURRENCY_UNIT + " received by the address\n"
            "    \"confirmations\" : n,               (numeric) The number of confirmations of the most recent transaction included\n"
            "    \"label\" : \"label\",               (string) The label of the receiving address. The default label is \"\".\n"
            "    \"txids\": [\n"
            "       \"txid\",                         (string) The ids of transactions received with the address \n"
            "       ...\n"
            "    ]\n"
            "  }\n"
            "  ,...\n"
            "]\n"

            "\nExamples:\n"
            + HelpExampleCli("listreceivedbyaddress", "")
            + HelpExampleCli("listreceivedbyaddress", "6 true")
            + HelpExampleRpc("listreceivedbyaddress", "6, true, true")
            + HelpExampleRpc("listreceivedbyaddress", "6, true, true, \"1M72Sfpbz1BPpXFHz9m3CdqATR44Jvaydd\"")
        );

    // Make sure the results are valid at least up to the most recent block
    // the user could have gotten from another RPC command prior to now
    pwallet->BlockUntilSyncedToCurrentChain();

    LOCK2(cs_main, pwallet->cs_wallet);

    return ListReceived(pwallet, request.params, false);
}

static UniValue listreceivedbylabel(const JSONRPCRequest& request)
{
    std::shared_ptr<CWallet> const wallet = GetWalletForJSONRPCRequest(request);
    CWallet* const pwallet = wallet.get();

    if (!EnsureWalletIsAvailable(pwallet, request.fHelp)) {
        return NullUniValue;
    }

    if (!IsDeprecatedRPCEnabled("accounts") && request.strMethod == "listreceivedbyaccount") {
        if (request.fHelp) {
            throw std::runtime_error("listreceivedbyaccount (Deprecated, will be removed in V0.18. To use this command, start qtumd with -deprecatedrpc=accounts)");
        }
        throw JSONRPCError(RPC_METHOD_DEPRECATED, "listreceivedbyaccount is deprecated and will be removed in V0.18. To use this command, start qtumd with -deprecatedrpc=accounts.");
    }

    if (request.fHelp || request.params.size() > 3)
        throw std::runtime_error(
            "listreceivedbylabel ( minconf include_empty include_watchonly)\n"
            "\nList received transactions by label.\n"
            "\nArguments:\n"
            "1. minconf           (numeric, optional, default=1) The minimum number of confirmations before payments are included.\n"
            "2. include_empty     (bool, optional, default=false) Whether to include labels that haven't received any payments.\n"
            "3. include_watchonly (bool, optional, default=false) Whether to include watch-only addresses (see 'importaddress').\n"

            "\nResult:\n"
            "[\n"
            "  {\n"
            "    \"involvesWatchonly\" : true,   (bool) Only returned if imported addresses were involved in transaction\n"
            "    \"account\" : \"accountname\",  (string) DEPRECATED. Backwards compatible alias for label.\n"
            "    \"amount\" : x.xxx,             (numeric) The total amount received by addresses with this label\n"
            "    \"confirmations\" : n,          (numeric) The number of confirmations of the most recent transaction included\n"
            "    \"label\" : \"label\"           (string) The label of the receiving address. The default label is \"\".\n"
            "  }\n"
            "  ,...\n"
            "]\n"

            "\nExamples:\n"
            + HelpExampleCli("listreceivedbylabel", "")
            + HelpExampleCli("listreceivedbylabel", "6 true")
            + HelpExampleRpc("listreceivedbylabel", "6, true, true")
        );

    // Make sure the results are valid at least up to the most recent block
    // the user could have gotten from another RPC command prior to now
    pwallet->BlockUntilSyncedToCurrentChain();

    LOCK2(cs_main, pwallet->cs_wallet);

    return ListReceived(pwallet, request.params, true);
}

static void MaybePushAddress(UniValue & entry, const CTxDestination &dest)
{
    if (IsValidDestination(dest)) {
        entry.pushKV("address", EncodeDestination(dest));
    }
}

/**
 * List transactions based on the given criteria.
 *
 * @param  pwallet    The wallet.
 * @param  wtx        The wallet transaction.
 * @param  strAccount The account, if any, or "*" for all.
 * @param  nMinDepth  The minimum confirmation depth.
 * @param  fLong      Whether to include the JSON version of the transaction.
 * @param  ret        The UniValue into which the result is stored.
 * @param  filter     The "is mine" filter bool.
 */
static void ListTransactions(CWallet* const pwallet, const CWalletTx& wtx, const std::string& strAccount, int nMinDepth, bool fLong, UniValue& ret, const isminefilter& filter)
{
    CAmount nFee;
    std::string strSentAccount;
    std::list<COutputEntry> listReceived;
    std::list<COutputEntry> listSent;

    wtx.GetAmounts(listReceived, listSent, nFee, strSentAccount, filter);

    bool fAllAccounts = (strAccount == std::string("*"));
    bool involvesWatchonly = wtx.IsFromMe(ISMINE_WATCH_ONLY);

    // Sent
    if ((!listSent.empty() || nFee != 0) && (fAllAccounts || strAccount == strSentAccount))
    {
        for (const COutputEntry& s : listSent)
        {
            UniValue entry(UniValue::VOBJ);
            if (involvesWatchonly || (::IsMine(*pwallet, s.destination) & ISMINE_WATCH_ONLY)) {
                entry.pushKV("involvesWatchonly", true);
            }
            if (IsDeprecatedRPCEnabled("accounts")) entry.pushKV("account", strSentAccount);
            MaybePushAddress(entry, s.destination);
            entry.pushKV("category", "send");
            entry.pushKV("amount", ValueFromAmount(-s.amount));
            if (pwallet->mapAddressBook.count(s.destination)) {
                entry.pushKV("label", pwallet->mapAddressBook[s.destination].name);
            }
            entry.pushKV("vout", s.vout);
            entry.pushKV("fee", ValueFromAmount(-nFee));
            if (fLong)
                WalletTxToJSON(wtx, entry);
            entry.pushKV("abandoned", wtx.isAbandoned());
            ret.push_back(entry);
        }
    }

    // Received
    if (listReceived.size() > 0 && wtx.GetDepthInMainChain() >= nMinDepth)
    {
        for (const COutputEntry& r : listReceived)
        {
            std::string account;
            if (pwallet->mapAddressBook.count(r.destination)) {
                account = pwallet->mapAddressBook[r.destination].name;
            }
            if (fAllAccounts || (account == strAccount))
            {
                UniValue entry(UniValue::VOBJ);
                if (involvesWatchonly || (::IsMine(*pwallet, r.destination) & ISMINE_WATCH_ONLY)) {
                    entry.pushKV("involvesWatchonly", true);
                }
                if (IsDeprecatedRPCEnabled("accounts")) entry.pushKV("account", account);
                MaybePushAddress(entry, r.destination);
                if (wtx.IsCoinBase())
                {
                    if (wtx.GetDepthInMainChain() < 1)
                        entry.pushKV("category", "orphan");
                    else if (wtx.GetBlocksToMaturity() > 0)
                        entry.pushKV("category", "immature");
                    else
                        entry.pushKV("category", "generate");
                }
                else
                {
                    entry.pushKV("category", "receive");
                }
                entry.pushKV("amount", ValueFromAmount(r.amount));
                if (pwallet->mapAddressBook.count(r.destination)) {
                    entry.pushKV("label", account);
                }
                entry.pushKV("vout", r.vout);
                if (fLong)
                    WalletTxToJSON(wtx, entry);
                ret.push_back(entry);
            }
        }
    }
}

static void AcentryToJSON(const CAccountingEntry& acentry, const std::string& strAccount, UniValue& ret)
{
    bool fAllAccounts = (strAccount == std::string("*"));

    if (fAllAccounts || acentry.strAccount == strAccount)
    {
        UniValue entry(UniValue::VOBJ);
        entry.pushKV("account", acentry.strAccount);
        entry.pushKV("category", "move");
        entry.pushKV("time", acentry.nTime);
        entry.pushKV("amount", ValueFromAmount(acentry.nCreditDebit));
        if (IsDeprecatedRPCEnabled("accounts")) entry.pushKV("otheraccount", acentry.strOtherAccount);
        entry.pushKV("comment", acentry.strComment);
        ret.push_back(entry);
    }
}

UniValue listtransactions(const JSONRPCRequest& request)
{
    std::shared_ptr<CWallet> const wallet = GetWalletForJSONRPCRequest(request);
    CWallet* const pwallet = wallet.get();

    if (!EnsureWalletIsAvailable(pwallet, request.fHelp)) {
        return NullUniValue;
    }

    std::string help_text {};
    if (!IsDeprecatedRPCEnabled("accounts")) {
        help_text = "listtransactions (dummy count skip include_watchonly)\n"
            "\nReturns up to 'count' most recent transactions skipping the first 'from' transactions for account 'account'.\n"
            "Note that the \"account\" argument and \"otheraccount\" return value have been removed in V0.17. To use this RPC with an \"account\" argument, restart\n"
            "qtumd with -deprecatedrpc=accounts\n"
            "\nArguments:\n"
            "1. \"dummy\"    (string, optional) If set, should be \"*\" for backwards compatibility.\n"
            "2. count          (numeric, optional, default=10) The number of transactions to return\n"
            "3. skip           (numeric, optional, default=0) The number of transactions to skip\n"
            "4. include_watchonly (bool, optional, default=false) Include transactions to watch-only addresses (see 'importaddress')\n"
            "\nResult:\n"
            "[\n"
            "  {\n"
            "    \"address\":\"address\",    (string) The qtum address of the transaction.\n"
            "    \"category\":\"send|receive\", (string) The transaction category.\n"
            "    \"amount\": x.xxx,          (numeric) The amount in " + CURRENCY_UNIT + ". This is negative for the 'send' category, and is positive\n"
            "                                        for the 'receive' category,\n"
            "    \"label\": \"label\",       (string) A comment for the address/transaction, if any\n"
            "    \"vout\": n,                (numeric) the vout value\n"
            "    \"fee\": x.xxx,             (numeric) The amount of the fee in " + CURRENCY_UNIT + ". This is negative and only available for the \n"
            "                                         'send' category of transactions.\n"
            "    \"confirmations\": n,       (numeric) The number of confirmations for the transaction. Negative confirmations indicate the\n"
            "                                         transaction conflicts with the block chain\n"
            "    \"trusted\": xxx,           (bool) Whether we consider the outputs of this unconfirmed transaction safe to spend.\n"
            "    \"blockhash\": \"hashvalue\", (string) The block hash containing the transaction.\n"
            "    \"blockindex\": n,          (numeric) The index of the transaction in the block that includes it.\n"
            "    \"blocktime\": xxx,         (numeric) The block time in seconds since epoch (1 Jan 1970 GMT).\n"
            "    \"txid\": \"transactionid\", (string) The transaction id.\n"
            "    \"time\": xxx,              (numeric) The transaction time in seconds since epoch (midnight Jan 1 1970 GMT).\n"
            "    \"timereceived\": xxx,      (numeric) The time received in seconds since epoch (midnight Jan 1 1970 GMT).\n"
            "    \"comment\": \"...\",       (string) If a comment is associated with the transaction.\n"
            "    \"bip125-replaceable\": \"yes|no|unknown\",  (string) Whether this transaction could be replaced due to BIP125 (replace-by-fee);\n"
            "                                                     may be unknown for unconfirmed transactions not in the mempool\n"
            "    \"abandoned\": xxx          (bool) 'true' if the transaction has been abandoned (inputs are respendable). Only available for the \n"
            "                                         'send' category of transactions.\n"
            "  }\n"
            "]\n"

            "\nExamples:\n"
            "\nList the most recent 10 transactions in the systems\n"
            + HelpExampleCli("listtransactions", "") +
            "\nList transactions 100 to 120\n"
            + HelpExampleCli("listtransactions", "\"*\" 20 100") +
            "\nAs a json rpc call\n"
            + HelpExampleRpc("listtransactions", "\"*\", 20, 100");
    } else {
        help_text = "listtransactions ( \"account\" count skip include_watchonly)\n"
            "\nReturns up to 'count' most recent transactions skipping the first 'from' transactions for account 'account'.\n"
            "\nArguments:\n"
            "1. \"account\"    (string, optional) DEPRECATED. This argument will be removed in V0.18. The account name. Should be \"*\".\n"
            "2. count          (numeric, optional, default=10) The number of transactions to return\n"
            "3. skip           (numeric, optional, default=0) The number of transactions to skip\n"
            "4. include_watchonly (bool, optional, default=false) Include transactions to watch-only addresses (see 'importaddress')\n"
            "\nResult:\n"
            "[\n"
            "  {\n"
            "    \"account\":\"accountname\",       (string) DEPRECATED. This field will be removed in V0.18. The account name associated with the transaction. \n"
            "                                                It will be \"\" for the default account.\n"
            "    \"address\":\"address\",    (string) The qtum address of the transaction. Not present for \n"
            "                                                move transactions (category = move).\n"
            "    \"category\":\"send|receive|move\", (string) The transaction category. 'move' is a local (off blockchain)\n"
            "                                                transaction between accounts, and not associated with an address,\n"
            "                                                transaction id or block. 'send' and 'receive' transactions are \n"
            "                                                associated with an address, transaction id and block details\n"
            "    \"amount\": x.xxx,          (numeric) The amount in " + CURRENCY_UNIT + ". This is negative for the 'send' category, and for the\n"
            "                                         'move' category for moves outbound. It is positive for the 'receive' category,\n"
            "                                         and for the 'move' category for inbound funds.\n"
            "    \"label\": \"label\",       (string) A comment for the address/transaction, if any\n"
            "    \"vout\": n,                (numeric) the vout value\n"
            "    \"fee\": x.xxx,             (numeric) The amount of the fee in " + CURRENCY_UNIT + ". This is negative and only available for the \n"
            "                                         'send' category of transactions.\n"
            "    \"confirmations\": n,       (numeric) The number of confirmations for the transaction. Available for 'send' and \n"
            "                                         'receive' category of transactions. Negative confirmations indicate the\n"
            "                                         transaction conflicts with the block chain\n"
            "    \"trusted\": xxx,           (bool) Whether we consider the outputs of this unconfirmed transaction safe to spend.\n"
            "    \"blockhash\": \"hashvalue\", (string) The block hash containing the transaction. Available for 'send' and 'receive'\n"
            "                                          category of transactions.\n"
            "    \"blockindex\": n,          (numeric) The index of the transaction in the block that includes it. Available for 'send' and 'receive'\n"
            "                                          category of transactions.\n"
            "    \"blocktime\": xxx,         (numeric) The block time in seconds since epoch (1 Jan 1970 GMT).\n"
            "    \"txid\": \"transactionid\", (string) The transaction id. Available for 'send' and 'receive' category of transactions.\n"
            "    \"time\": xxx,              (numeric) The transaction time in seconds since epoch (midnight Jan 1 1970 GMT).\n"
            "    \"timereceived\": xxx,      (numeric) The time received in seconds since epoch (midnight Jan 1 1970 GMT). Available \n"
            "                                          for 'send' and 'receive' category of transactions.\n"
            "    \"comment\": \"...\",       (string) If a comment is associated with the transaction.\n"
            "    \"otheraccount\": \"accountname\",  (string) DEPRECATED. This field will be removed in V0.18. For the 'move' category of transactions, the account the funds came \n"
            "                                          from (for receiving funds, positive amounts), or went to (for sending funds,\n"
            "                                          negative amounts).\n"
            "    \"bip125-replaceable\": \"yes|no|unknown\",  (string) Whether this transaction could be replaced due to BIP125 (replace-by-fee);\n"
            "                                                     may be unknown for unconfirmed transactions not in the mempool\n"
            "    \"abandoned\": xxx          (bool) 'true' if the transaction has been abandoned (inputs are respendable). Only available for the \n"
            "                                         'send' category of transactions.\n"
            "  }\n"
            "]\n"

            "\nExamples:\n"
            "\nList the most recent 10 transactions in the systems\n"
            + HelpExampleCli("listtransactions", "") +
            "\nList transactions 100 to 120\n"
            + HelpExampleCli("listtransactions", "\"*\" 20 100") +
            "\nAs a json rpc call\n"
            + HelpExampleRpc("listtransactions", "\"*\", 20, 100");
    }
    if (request.fHelp || request.params.size() > 4) throw std::runtime_error(help_text);

    // Make sure the results are valid at least up to the most recent block
    // the user could have gotten from another RPC command prior to now
    pwallet->BlockUntilSyncedToCurrentChain();

    std::string strAccount = "*";
    if (!request.params[0].isNull()) {
        strAccount = request.params[0].get_str();
        if (!IsDeprecatedRPCEnabled("accounts") && strAccount != "*") {
            throw JSONRPCError(RPC_INVALID_PARAMETER, "Dummy value must be set to \"*\"");
        }
    }
    int nCount = 10;
    if (!request.params[1].isNull())
        nCount = request.params[1].get_int();
    int nFrom = 0;
    if (!request.params[2].isNull())
        nFrom = request.params[2].get_int();
    isminefilter filter = ISMINE_SPENDABLE;
    if(!request.params[3].isNull())
        if(request.params[3].get_bool())
            filter = filter | ISMINE_WATCH_ONLY;

    if (nCount < 0)
        throw JSONRPCError(RPC_INVALID_PARAMETER, "Negative count");
    if (nFrom < 0)
        throw JSONRPCError(RPC_INVALID_PARAMETER, "Negative from");

    UniValue ret(UniValue::VARR);

    {
        LOCK2(cs_main, pwallet->cs_wallet);

        const CWallet::TxItems & txOrdered = pwallet->wtxOrdered;

        // iterate backwards until we have nCount items to return:
        for (CWallet::TxItems::const_reverse_iterator it = txOrdered.rbegin(); it != txOrdered.rend(); ++it)
        {
            CWalletTx *const pwtx = (*it).second.first;
            if (pwtx != nullptr)
                ListTransactions(pwallet, *pwtx, strAccount, 0, true, ret, filter);
            if (IsDeprecatedRPCEnabled("accounts")) {
                CAccountingEntry *const pacentry = (*it).second.second;
                if (pacentry != nullptr) AcentryToJSON(*pacentry, strAccount, ret);
            }

            if ((int)ret.size() >= (nCount+nFrom)) break;
        }
    }

    // ret is newest to oldest

    if (nFrom > (int)ret.size())
        nFrom = ret.size();
    if ((nFrom + nCount) > (int)ret.size())
        nCount = ret.size() - nFrom;

    std::vector<UniValue> arrTmp = ret.getValues();

    std::vector<UniValue>::iterator first = arrTmp.begin();
    std::advance(first, nFrom);
    std::vector<UniValue>::iterator last = arrTmp.begin();
    std::advance(last, nFrom+nCount);

    if (last != arrTmp.end()) arrTmp.erase(last, arrTmp.end());
    if (first != arrTmp.begin()) arrTmp.erase(arrTmp.begin(), first);

    std::reverse(arrTmp.begin(), arrTmp.end()); // Return oldest to newest

    ret.clear();
    ret.setArray();
    ret.push_backV(arrTmp);

    return ret;
}

static UniValue listaccounts(const JSONRPCRequest& request)
{
    std::shared_ptr<CWallet> const wallet = GetWalletForJSONRPCRequest(request);
    CWallet* const pwallet = wallet.get();

    if (!EnsureWalletIsAvailable(pwallet, request.fHelp)) {
        return NullUniValue;
    }

    if (!IsDeprecatedRPCEnabled("accounts")) {
        if (request.fHelp) {
            throw std::runtime_error("listaccounts (Deprecated, will be removed in V0.18. To use this command, start qtumd with -deprecatedrpc=accounts)");
        }
        throw JSONRPCError(RPC_METHOD_DEPRECATED, "listaccounts is deprecated and will be removed in V0.18. To use this command, start qtumd with -deprecatedrpc=accounts.");
    }

    if (request.fHelp || request.params.size() > 2)
        throw std::runtime_error(
            "listaccounts ( minconf include_watchonly)\n"
            "\nDEPRECATED. Returns Object that has account names as keys, account balances as values.\n"
            "\nArguments:\n"
            "1. minconf             (numeric, optional, default=1) Only include transactions with at least this many confirmations\n"
            "2. include_watchonly   (bool, optional, default=false) Include balances in watch-only addresses (see 'importaddress')\n"
            "\nResult:\n"
            "{                      (json object where keys are account names, and values are numeric balances\n"
            "  \"account\": x.xxx,  (numeric) The property name is the account name, and the value is the total balance for the account.\n"
            "  ...\n"
            "}\n"
            "\nExamples:\n"
            "\nList account balances where there at least 1 confirmation\n"
            + HelpExampleCli("listaccounts", "") +
            "\nList account balances including zero confirmation transactions\n"
            + HelpExampleCli("listaccounts", "0") +
            "\nList account balances for 6 or more confirmations\n"
            + HelpExampleCli("listaccounts", "6") +
            "\nAs json rpc call\n"
            + HelpExampleRpc("listaccounts", "6")
        );

    // Make sure the results are valid at least up to the most recent block
    // the user could have gotten from another RPC command prior to now
    pwallet->BlockUntilSyncedToCurrentChain();

    LOCK2(cs_main, pwallet->cs_wallet);

    int nMinDepth = 1;
    if (!request.params[0].isNull())
        nMinDepth = request.params[0].get_int();
    isminefilter includeWatchonly = ISMINE_SPENDABLE;
    if(!request.params[1].isNull())
        if(request.params[1].get_bool())
            includeWatchonly = includeWatchonly | ISMINE_WATCH_ONLY;

    std::map<std::string, CAmount> mapAccountBalances;
    for (const std::pair<const CTxDestination, CAddressBookData>& entry : pwallet->mapAddressBook) {
        if (IsMine(*pwallet, entry.first) & includeWatchonly) {  // This address belongs to me
            mapAccountBalances[entry.second.name] = 0;
        }
    }

    for (const std::pair<const uint256, CWalletTx>& pairWtx : pwallet->mapWallet) {
        const CWalletTx& wtx = pairWtx.second;
        CAmount nFee;
        std::string strSentAccount;
        std::list<COutputEntry> listReceived;
        std::list<COutputEntry> listSent;
        int nDepth = wtx.GetDepthInMainChain();
        if (wtx.GetBlocksToMaturity() > 0 || nDepth < 0)
            continue;
        wtx.GetAmounts(listReceived, listSent, nFee, strSentAccount, includeWatchonly);
        mapAccountBalances[strSentAccount] -= nFee;
        for (const COutputEntry& s : listSent)
            mapAccountBalances[strSentAccount] -= s.amount;
        if (nDepth >= nMinDepth)
        {
            for (const COutputEntry& r : listReceived)
                if (pwallet->mapAddressBook.count(r.destination)) {
                    mapAccountBalances[pwallet->mapAddressBook[r.destination].name] += r.amount;
                }
                else
                    mapAccountBalances[""] += r.amount;
        }
    }

    const std::list<CAccountingEntry>& acentries = pwallet->laccentries;
    for (const CAccountingEntry& entry : acentries)
        mapAccountBalances[entry.strAccount] += entry.nCreditDebit;

    UniValue ret(UniValue::VOBJ);
    for (const std::pair<const std::string, CAmount>& accountBalance : mapAccountBalances) {
        ret.pushKV(accountBalance.first, ValueFromAmount(accountBalance.second));
    }
    return ret;
}

static UniValue listsinceblock(const JSONRPCRequest& request)
{
    std::shared_ptr<CWallet> const wallet = GetWalletForJSONRPCRequest(request);
    CWallet* const pwallet = wallet.get();

    if (!EnsureWalletIsAvailable(pwallet, request.fHelp)) {
        return NullUniValue;
    }

    if (request.fHelp || request.params.size() > 4)
        throw std::runtime_error(
            "listsinceblock ( \"blockhash\" target_confirmations include_watchonly include_removed )\n"
            "\nGet all transactions in blocks since block [blockhash], or all transactions if omitted.\n"
            "If \"blockhash\" is no longer a part of the main chain, transactions from the fork point onward are included.\n"
            "Additionally, if include_removed is set, transactions affecting the wallet which were removed are returned in the \"removed\" array.\n"
            "\nArguments:\n"
            "1. \"blockhash\"            (string, optional) The block hash to list transactions since\n"
            "2. target_confirmations:    (numeric, optional, default=1) Return the nth block hash from the main chain. e.g. 1 would mean the best block hash. Note: this is not used as a filter, but only affects [lastblock] in the return value\n"
            "3. include_watchonly:       (bool, optional, default=false) Include transactions to watch-only addresses (see 'importaddress')\n"
            "4. include_removed:         (bool, optional, default=true) Show transactions that were removed due to a reorg in the \"removed\" array\n"
            "                                                           (not guaranteed to work on pruned nodes)\n"
            "\nResult:\n"
            "{\n"
            "  \"transactions\": [\n"
<<<<<<< HEAD
            "    \"account\":\"accountname\",       (string) DEPRECATED. The account name associated with the transaction. Will be \"\" for the default account.\n"
=======
            "    \"account\":\"accountname\",       (string) DEPRECATED. This field will be removed in V0.18. To see this deprecated field, start qtumd with -deprecatedrpc=accounts. The account name associated with the transaction. Will be \"\" for the default account.\n"
>>>>>>> 228c1378
            "    \"address\":\"address\",    (string) The qtum address of the transaction. Not present for move transactions (category = move).\n"
            "    \"category\":\"send|receive\",     (string) The transaction category. 'send' has negative amounts, 'receive' has positive amounts.\n"
            "    \"amount\": x.xxx,          (numeric) The amount in " + CURRENCY_UNIT + ". This is negative for the 'send' category, and for the 'move' category for moves \n"
            "                                          outbound. It is positive for the 'receive' category, and for the 'move' category for inbound funds.\n"
            "    \"vout\" : n,               (numeric) the vout value\n"
            "    \"fee\": x.xxx,             (numeric) The amount of the fee in " + CURRENCY_UNIT + ". This is negative and only available for the 'send' category of transactions.\n"
            "    \"confirmations\": n,       (numeric) The number of confirmations for the transaction. Available for 'send' and 'receive' category of transactions.\n"
            "                                          When it's < 0, it means the transaction conflicted that many blocks ago.\n"
            "    \"blockhash\": \"hashvalue\",     (string) The block hash containing the transaction. Available for 'send' and 'receive' category of transactions.\n"
            "    \"blockindex\": n,          (numeric) The index of the transaction in the block that includes it. Available for 'send' and 'receive' category of transactions.\n"
            "    \"blocktime\": xxx,         (numeric) The block time in seconds since epoch (1 Jan 1970 GMT).\n"
            "    \"txid\": \"transactionid\",  (string) The transaction id. Available for 'send' and 'receive' category of transactions.\n"
            "    \"time\": xxx,              (numeric) The transaction time in seconds since epoch (Jan 1 1970 GMT).\n"
            "    \"timereceived\": xxx,      (numeric) The time received in seconds since epoch (Jan 1 1970 GMT). Available for 'send' and 'receive' category of transactions.\n"
            "    \"bip125-replaceable\": \"yes|no|unknown\",  (string) Whether this transaction could be replaced due to BIP125 (replace-by-fee);\n"
            "                                                   may be unknown for unconfirmed transactions not in the mempool\n"
            "    \"abandoned\": xxx,         (bool) 'true' if the transaction has been abandoned (inputs are respendable). Only available for the 'send' category of transactions.\n"
            "    \"comment\": \"...\",       (string) If a comment is associated with the transaction.\n"
            "    \"label\" : \"label\"       (string) A comment for the address/transaction, if any\n"
            "    \"to\": \"...\",            (string) If a comment to is associated with the transaction.\n"
            "  ],\n"
            "  \"removed\": [\n"
            "    <structure is the same as \"transactions\" above, only present if include_removed=true>\n"
            "    Note: transactions that were re-added in the active chain will appear as-is in this array, and may thus have a positive confirmation count.\n"
            "  ],\n"
            "  \"lastblock\": \"lastblockhash\"     (string) The hash of the block (target_confirmations-1) from the best block on the main chain. This is typically used to feed back into listsinceblock the next time you call it. So you would generally use a target_confirmations of say 6, so you will be continually re-notified of transactions until they've reached 6 confirmations plus any new ones\n"
            "}\n"
            "\nExamples:\n"
            + HelpExampleCli("listsinceblock", "")
            + HelpExampleCli("listsinceblock", "\"000000000000000bacf66f7497b7dc45ef753ee9a7d38571037cdb1a57f663ad\" 6")
            + HelpExampleRpc("listsinceblock", "\"000000000000000bacf66f7497b7dc45ef753ee9a7d38571037cdb1a57f663ad\", 6")
        );

    // Make sure the results are valid at least up to the most recent block
    // the user could have gotten from another RPC command prior to now
    pwallet->BlockUntilSyncedToCurrentChain();

    LOCK2(cs_main, pwallet->cs_wallet);

    const CBlockIndex* pindex = nullptr;    // Block index of the specified block or the common ancestor, if the block provided was in a deactivated chain.
    const CBlockIndex* paltindex = nullptr; // Block index of the specified block, even if it's in a deactivated chain.
    int target_confirms = 1;
    isminefilter filter = ISMINE_SPENDABLE;

    if (!request.params[0].isNull() && !request.params[0].get_str().empty()) {
        uint256 blockId;

        blockId.SetHex(request.params[0].get_str());
        paltindex = pindex = LookupBlockIndex(blockId);
        if (!pindex) {
            throw JSONRPCError(RPC_INVALID_ADDRESS_OR_KEY, "Block not found");
        }
        if (chainActive[pindex->nHeight] != pindex) {
            // the block being asked for is a part of a deactivated chain;
            // we don't want to depend on its perceived height in the block
            // chain, we want to instead use the last common ancestor
            pindex = chainActive.FindFork(pindex);
        }
    }

    if (!request.params[1].isNull()) {
        target_confirms = request.params[1].get_int();

        if (target_confirms < 1) {
            throw JSONRPCError(RPC_INVALID_PARAMETER, "Invalid parameter");
        }
    }

    if (!request.params[2].isNull() && request.params[2].get_bool()) {
        filter = filter | ISMINE_WATCH_ONLY;
    }

    bool include_removed = (request.params[3].isNull() || request.params[3].get_bool());

    int depth = pindex ? (1 + chainActive.Height() - pindex->nHeight) : -1;

    UniValue transactions(UniValue::VARR);

    for (const std::pair<const uint256, CWalletTx>& pairWtx : pwallet->mapWallet) {
        CWalletTx tx = pairWtx.second;

        if (depth == -1 || tx.GetDepthInMainChain() < depth) {
            ListTransactions(pwallet, tx, "*", 0, true, transactions, filter);
        }
    }

    // when a reorg'd block is requested, we also list any relevant transactions
    // in the blocks of the chain that was detached
    UniValue removed(UniValue::VARR);
    while (include_removed && paltindex && paltindex != pindex) {
        CBlock block;
        if (!ReadBlockFromDisk(block, paltindex, Params().GetConsensus())) {
            throw JSONRPCError(RPC_INTERNAL_ERROR, "Can't read block from disk");
        }
        for (const CTransactionRef& tx : block.vtx) {
            auto it = pwallet->mapWallet.find(tx->GetHash());
            if (it != pwallet->mapWallet.end()) {
                // We want all transactions regardless of confirmation count to appear here,
                // even negative confirmation ones, hence the big negative.
                ListTransactions(pwallet, it->second, "*", -100000000, true, removed, filter);
            }
        }
        paltindex = paltindex->pprev;
    }

    CBlockIndex *pblockLast = chainActive[chainActive.Height() + 1 - target_confirms];
    uint256 lastblock = pblockLast ? pblockLast->GetBlockHash() : uint256();

    UniValue ret(UniValue::VOBJ);
    ret.pushKV("transactions", transactions);
    if (include_removed) ret.pushKV("removed", removed);
    ret.pushKV("lastblock", lastblock.GetHex());

    return ret;
}

<<<<<<< HEAD
UniValue gettransaction(const JSONRPCRequest& request_)
=======
static UniValue gettransaction(const JSONRPCRequest& request_)
>>>>>>> 228c1378
{
    // long-poll
    JSONRPCRequest& request = (JSONRPCRequest&) request_;

<<<<<<< HEAD
    CWallet * const pwallet = GetWalletForJSONRPCRequest(request);
=======
    std::shared_ptr<CWallet> const wallet = GetWalletForJSONRPCRequest(request);
    CWallet* const pwallet = wallet.get();

>>>>>>> 228c1378
    if (!EnsureWalletIsAvailable(pwallet, request.fHelp)) {
        return NullUniValue;
    }

    if (request.fHelp || request.params.size() < 1 || request.params.size() > 3)
        throw std::runtime_error(
            "gettransaction \"txid\" ( include_watchonly ) (waitconf)\n"
            "\nGet detailed information about in-wallet transaction <txid>\n"
            "\nArguments:\n"
            "1. \"txid\"                  (string, required) The transaction id\n"
            "2. \"include_watchonly\"     (bool, optional, default=false) Whether to include watch-only addresses in balance calculation and details[]\n"
            "3. \"waitconf\"              (int, optional, default=0) Wait for enough confirmations before returning\n"
            "\nResult:\n"
            "{\n"
            "  \"amount\" : x.xxx,        (numeric) The transaction amount in " + CURRENCY_UNIT + "\n"
            "  \"fee\": x.xxx,            (numeric) The amount of the fee in " + CURRENCY_UNIT + ". This is negative and only available for the \n"
            "                              'send' category of transactions.\n"
            "  \"confirmations\" : n,     (numeric) The number of confirmations\n"
            "  \"blockhash\" : \"hash\",  (string) The block hash\n"
            "  \"blockindex\" : xx,       (numeric) The index of the transaction in the block that includes it\n"
            "  \"blocktime\" : ttt,       (numeric) The time in seconds since epoch (1 Jan 1970 GMT)\n"
            "  \"txid\" : \"transactionid\",   (string) The transaction id.\n"
            "  \"time\" : ttt,            (numeric) The transaction time in seconds since epoch (1 Jan 1970 GMT)\n"
            "  \"timereceived\" : ttt,    (numeric) The time received in seconds since epoch (1 Jan 1970 GMT)\n"
            "  \"bip125-replaceable\": \"yes|no|unknown\",  (string) Whether this transaction could be replaced due to BIP125 (replace-by-fee);\n"
            "                                                   may be unknown for unconfirmed transactions not in the mempool\n"
            "  \"details\" : [\n"
            "    {\n"
<<<<<<< HEAD
            "      \"account\" : \"accountname\",      (string) DEPRECATED. The account name involved in the transaction, can be \"\" for the default account.\n"
=======
            "      \"account\" : \"accountname\",      (string) DEPRECATED. This field will be removed in a V0.18. To see this deprecated field, start qtumd with -deprecatedrpc=accounts. The account name involved in the transaction, can be \"\" for the default account.\n"
>>>>>>> 228c1378
            "      \"address\" : \"address\",          (string) The qtum address involved in the transaction\n"
            "      \"category\" : \"send|receive\",    (string) The category, either 'send' or 'receive'\n"
            "      \"amount\" : x.xxx,                 (numeric) The amount in " + CURRENCY_UNIT + "\n"
            "      \"label\" : \"label\",              (string) A comment for the address/transaction, if any\n"
            "      \"vout\" : n,                       (numeric) the vout value\n"
            "      \"fee\": x.xxx,                     (numeric) The amount of the fee in " + CURRENCY_UNIT + ". This is negative and only available for the \n"
            "                                           'send' category of transactions.\n"
            "      \"abandoned\": xxx                  (bool) 'true' if the transaction has been abandoned (inputs are respendable). Only available for the \n"
            "                                           'send' category of transactions.\n"
            "    }\n"
            "    ,...\n"
            "  ],\n"
            "  \"hex\" : \"data\"         (string) Raw data for transaction\n"
            "}\n"

            "\nExamples:\n"
            + HelpExampleCli("gettransaction", "\"1075db55d416d3ca199f55b6084e2115b9345e16c5cf302fc80e9d5fbf5d48d\"")
            + HelpExampleCli("gettransaction", "\"1075db55d416d3ca199f55b6084e2115b9345e16c5cf302fc80e9d5fbf5d48d\" true")
            + HelpExampleRpc("gettransaction", "\"1075db55d416d3ca199f55b6084e2115b9345e16c5cf302fc80e9d5fbf5d48d\"")
        );

    // Make sure the results are valid at least up to the most recent block
    // the user could have gotten from another RPC command prior to now
    pwallet->BlockUntilSyncedToCurrentChain();


    uint256 hash;
    hash.SetHex(request.params[0].get_str());

    isminefilter filter = ISMINE_SPENDABLE;
    if(!request.params[1].isNull())
        if(request.params[1].get_bool())
            filter = filter | ISMINE_WATCH_ONLY;

    int waitconf = 0;
    if(request.params.size() > 2) {
        waitconf = request.params[2].get_int();
<<<<<<< HEAD
    }

    bool shouldWaitConf = request.params.size() > 2 && waitconf > 0;

    {
        LOCK2(cs_main, pwallet->cs_wallet);
        if (!pwallet->mapWallet.count(hash))
            throw JSONRPCError(RPC_INVALID_ADDRESS_OR_KEY, "Invalid or non-wallet transaction id");
    }

    CWalletTx* _wtx = NULL;

    // avoid long-poll if API caller does not specify waitconf
    if (!shouldWaitConf) {
        {
            LOCK2(cs_main, pwallet->cs_wallet);
            _wtx = &pwallet->mapWallet[hash];
        }

    } else {
        request.PollStart();
        while (true) {
            {
                LOCK2(cs_main, pwallet->cs_wallet);
                _wtx = &pwallet->mapWallet[hash];

                if (_wtx->GetDepthInMainChain() >= waitconf) {
                    break;
                }
            }

            request.PollPing();

            std::unique_lock<std::mutex> lock(cs_blockchange);
            cond_blockchange.wait_for(lock, std::chrono::milliseconds(300));

            if (!request.PollAlive() || !IsRPCRunning()) {
                return NullUniValue;
            }
        }
    }

    LOCK2(cs_main, pwallet->cs_wallet);
    CWalletTx& wtx = *_wtx;

    UniValue entry(UniValue::VOBJ);
=======
    }
>>>>>>> 228c1378

    bool shouldWaitConf = request.params.size() > 2 && waitconf > 0;

    {
        LOCK2(cs_main, pwallet->cs_wallet);
        if (!pwallet->mapWallet.count(hash))
            throw JSONRPCError(RPC_INVALID_ADDRESS_OR_KEY, "Invalid or non-wallet transaction id");
    }

    CWalletTx* _wtx = nullptr;

    // avoid long-poll if API caller does not specify waitconf
    if (!shouldWaitConf) {
        {
            LOCK2(cs_main, pwallet->cs_wallet);
            _wtx = &pwallet->mapWallet.at(hash);
        }

    } else {
        request.PollStart();
        while (true) {
            {
                LOCK2(cs_main, pwallet->cs_wallet);
                _wtx = &pwallet->mapWallet.at(hash);

                if (_wtx->GetDepthInMainChain() >= waitconf) {
                    break;
                }
            }

            request.PollPing();

            std::unique_lock<std::mutex> lock(cs_blockchange);
            cond_blockchange.wait_for(lock, std::chrono::milliseconds(300));

            if (!request.PollAlive() || !IsRPCRunning()) {
                return NullUniValue;
            }
        }
    }

    LOCK2(cs_main, pwallet->cs_wallet);
    CWalletTx& wtx = *_wtx;

    UniValue entry(UniValue::VOBJ);

    CAmount nCredit = wtx.GetCredit(filter);
    CAmount nDebit = wtx.GetDebit(filter);
    CAmount nNet = nCredit - nDebit;
    CAmount nFee = (wtx.IsFromMe(filter) ? wtx.tx->GetValueOut() - nDebit : 0);

    entry.pushKV("amount", ValueFromAmount(nNet - nFee));
    if (wtx.IsFromMe(filter))
        entry.pushKV("fee", ValueFromAmount(nFee));

    WalletTxToJSON(wtx, entry);

    UniValue details(UniValue::VARR);
    ListTransactions(pwallet, wtx, "*", 0, false, details, filter);
    entry.pushKV("details", details);

    std::string strHex = EncodeHexTx(*wtx.tx, RPCSerializationFlags());
    entry.pushKV("hex", strHex);

    return entry;
}

static UniValue abandontransaction(const JSONRPCRequest& request)
{
    std::shared_ptr<CWallet> const wallet = GetWalletForJSONRPCRequest(request);
    CWallet* const pwallet = wallet.get();

    if (!EnsureWalletIsAvailable(pwallet, request.fHelp)) {
        return NullUniValue;
    }

    if (request.fHelp || request.params.size() != 1) {
        throw std::runtime_error(
            "abandontransaction \"txid\"\n"
            "\nMark in-wallet transaction <txid> as abandoned\n"
            "This will mark this transaction and all its in-wallet descendants as abandoned which will allow\n"
            "for their inputs to be respent.  It can be used to replace \"stuck\" or evicted transactions.\n"
            "It only works on transactions which are not included in a block and are not currently in the mempool.\n"
            "It has no effect on transactions which are already abandoned.\n"
            "\nArguments:\n"
            "1. \"txid\"    (string, required) The transaction id\n"
            "\nResult:\n"
            "\nExamples:\n"
            + HelpExampleCli("abandontransaction", "\"1075db55d416d3ca199f55b6084e2115b9345e16c5cf302fc80e9d5fbf5d48d\"")
            + HelpExampleRpc("abandontransaction", "\"1075db55d416d3ca199f55b6084e2115b9345e16c5cf302fc80e9d5fbf5d48d\"")
        );
    }

    // Make sure the results are valid at least up to the most recent block
    // the user could have gotten from another RPC command prior to now
    pwallet->BlockUntilSyncedToCurrentChain();

    LOCK2(cs_main, pwallet->cs_wallet);

    uint256 hash;
    hash.SetHex(request.params[0].get_str());

    if (!pwallet->mapWallet.count(hash)) {
        throw JSONRPCError(RPC_INVALID_ADDRESS_OR_KEY, "Invalid or non-wallet transaction id");
    }
    if (!pwallet->AbandonTransaction(hash)) {
        throw JSONRPCError(RPC_INVALID_ADDRESS_OR_KEY, "Transaction not eligible for abandonment");
    }

    return NullUniValue;
}


static UniValue backupwallet(const JSONRPCRequest& request)
{
    std::shared_ptr<CWallet> const wallet = GetWalletForJSONRPCRequest(request);
    CWallet* const pwallet = wallet.get();

    if (!EnsureWalletIsAvailable(pwallet, request.fHelp)) {
        return NullUniValue;
    }

    if (request.fHelp || request.params.size() != 1)
        throw std::runtime_error(
            "backupwallet \"destination\"\n"
            "\nSafely copies current wallet file to destination, which can be a directory or a path with filename.\n"
            "\nArguments:\n"
            "1. \"destination\"   (string) The destination directory or file\n"
            "\nExamples:\n"
            + HelpExampleCli("backupwallet", "\"backup.dat\"")
            + HelpExampleRpc("backupwallet", "\"backup.dat\"")
        );

    // Make sure the results are valid at least up to the most recent block
    // the user could have gotten from another RPC command prior to now
    pwallet->BlockUntilSyncedToCurrentChain();

    LOCK2(cs_main, pwallet->cs_wallet);

    std::string strDest = request.params[0].get_str();
    if (!pwallet->BackupWallet(strDest)) {
        throw JSONRPCError(RPC_WALLET_ERROR, "Error: Wallet backup failed!");
    }

    return NullUniValue;
}


static UniValue keypoolrefill(const JSONRPCRequest& request)
{
    std::shared_ptr<CWallet> const wallet = GetWalletForJSONRPCRequest(request);
    CWallet* const pwallet = wallet.get();

    if (!EnsureWalletIsAvailable(pwallet, request.fHelp)) {
        return NullUniValue;
    }

    if (request.fHelp || request.params.size() > 1)
        throw std::runtime_error(
            "keypoolrefill ( newsize )\n"
            "\nFills the keypool."
            + HelpRequiringPassphrase(pwallet) + "\n"
            "\nArguments\n"
            "1. newsize     (numeric, optional, default=100) The new keypool size\n"
            "\nExamples:\n"
            + HelpExampleCli("keypoolrefill", "")
            + HelpExampleRpc("keypoolrefill", "")
        );

    if (pwallet->IsWalletFlagSet(WALLET_FLAG_DISABLE_PRIVATE_KEYS)) {
        throw JSONRPCError(RPC_WALLET_ERROR, "Error: Private keys are disabled for this wallet");
    }

    LOCK2(cs_main, pwallet->cs_wallet);

    // 0 is interpreted by TopUpKeyPool() as the default keypool size given by -keypool
    unsigned int kpSize = 0;
    if (!request.params[0].isNull()) {
        if (request.params[0].get_int() < 0)
            throw JSONRPCError(RPC_INVALID_PARAMETER, "Invalid parameter, expected valid size.");
        kpSize = (unsigned int)request.params[0].get_int();
    }

    EnsureWalletIsUnlocked(pwallet);
    pwallet->TopUpKeyPool(kpSize);

    if (pwallet->GetKeyPoolSize() < kpSize) {
        throw JSONRPCError(RPC_WALLET_ERROR, "Error refreshing keypool.");
    }

    return NullUniValue;
}


static void LockWallet(CWallet* pWallet)
{
    LOCK(pWallet->cs_wallet);
    pWallet->nRelockTime = 0;
    pWallet->Lock();
}

static UniValue walletpassphrase(const JSONRPCRequest& request)
{
    std::shared_ptr<CWallet> const wallet = GetWalletForJSONRPCRequest(request);
    CWallet* const pwallet = wallet.get();

    if (!EnsureWalletIsAvailable(pwallet, request.fHelp)) {
        return NullUniValue;
    }

    if (pwallet->IsCrypted() && (request.fHelp || request.params.size() < 2 || request.params.size() > 3)) {
        throw std::runtime_error(
            "walletpassphrase \"passphrase\" timeout\n"
            "\nStores the wallet decryption key in memory for 'timeout' seconds.\n"
            "This is needed prior to performing transactions related to private keys such as sending qtums\n"
            "\nArguments:\n"
            "1. \"passphrase\"     (string, required) The wallet passphrase\n"
<<<<<<< HEAD
            "2. timeout            (numeric, required) The time to keep the decryption key in seconds. Limited to at most 1073741824 (2^30) seconds.\n"
            "                                          Any value greater than 1073741824 seconds will be set to 1073741824 seconds.\n"
=======
            "2. timeout            (numeric, required) The time to keep the decryption key in seconds; capped at 100000000 (~3 years).\n"
>>>>>>> 228c1378
            "3. staking            (bool, optional, default=false) Unlock wallet for staking only.\n"
            "\nNote:\n"
            "Issuing the walletpassphrase command while the wallet is already unlocked will set a new unlock\n"
            "time that overrides the old one.\n"
            "\nExamples:\n"
            "\nUnlock the wallet for 60 seconds\n"
            + HelpExampleCli("walletpassphrase", "\"my pass phrase\" 60") +
            "\nLock the wallet again (before 60 seconds)\n"
            + HelpExampleCli("walletlock", "") +
            "\nAs json rpc call\n"
            + HelpExampleRpc("walletpassphrase", "\"my pass phrase\", 60")
        );
    }

    LOCK2(cs_main, pwallet->cs_wallet);

    if (!pwallet->IsCrypted()) {
        throw JSONRPCError(RPC_WALLET_WRONG_ENC_STATE, "Error: running with an unencrypted wallet, but walletpassphrase was called.");
    }

    // Note that the walletpassphrase is stored in request.params[0] which is not mlock()ed
    SecureString strWalletPass;
    strWalletPass.reserve(100);
    // TODO: get rid of this .c_str() by implementing SecureString::operator=(std::string)
    // Alternately, find a way to make request.params[0] mlock()'d to begin with.
    strWalletPass = request.params[0].get_str().c_str();

    // Get the timeout
    int64_t nSleepTime = request.params[1].get_int64();
    // Timeout cannot be negative, otherwise it will relock immediately
    if (nSleepTime < 0) {
        throw JSONRPCError(RPC_INVALID_PARAMETER, "Timeout cannot be negative.");
    }
<<<<<<< HEAD
    // Clamp timeout to 2^30 seconds
    if (nSleepTime > (int64_t)1 << 30) {
        nSleepTime = (int64_t)1 << 30;
=======
    // Clamp timeout
    constexpr int64_t MAX_SLEEP_TIME = 100000000; // larger values trigger a macos/libevent bug?
    if (nSleepTime > MAX_SLEEP_TIME) {
        nSleepTime = MAX_SLEEP_TIME;
>>>>>>> 228c1378
    }

    if (strWalletPass.length() > 0)
    {
<<<<<<< HEAD
        // Used to restore fWalletUnlockStakingOnly value in case of unlock failure 
        bool tmpStakingOnly = fWalletUnlockStakingOnly;

        // ppcoin: if user OS account compromised prevent trivial sendmoney commands
        if (request.params.size() > 2)
            fWalletUnlockStakingOnly = request.params[2].get_bool();
        else
            fWalletUnlockStakingOnly = false;
    
        if (!pwallet->Unlock(strWalletPass)) {
            fWalletUnlockStakingOnly = tmpStakingOnly;
=======
        // Used to restore m_wallet_unlock_staking_only value in case of unlock failure 
        bool tmpStakingOnly = pwallet->m_wallet_unlock_staking_only;

        // ppcoin: if user OS account compromised prevent trivial sendmoney commands
        if (request.params.size() > 2)
            pwallet->m_wallet_unlock_staking_only = request.params[2].get_bool();
        else
            pwallet->m_wallet_unlock_staking_only = false;
    
        if (!pwallet->Unlock(strWalletPass)) {
            pwallet->m_wallet_unlock_staking_only = tmpStakingOnly;
>>>>>>> 228c1378
            throw JSONRPCError(RPC_WALLET_PASSPHRASE_INCORRECT, "Error: The wallet passphrase entered was incorrect.");
        }
    }
    else
        throw std::runtime_error(
            "walletpassphrase <passphrase> <timeout>\n"
            "Stores the wallet decryption key in memory for <timeout> seconds.");

    pwallet->TopUpKeyPool();

    pwallet->nRelockTime = GetTime() + nSleepTime;
    RPCRunLater(strprintf("lockwallet(%s)", pwallet->GetName()), std::bind(LockWallet, pwallet), nSleepTime);

    return NullUniValue;
}


static UniValue walletpassphrasechange(const JSONRPCRequest& request)
{
    std::shared_ptr<CWallet> const wallet = GetWalletForJSONRPCRequest(request);
    CWallet* const pwallet = wallet.get();

    if (!EnsureWalletIsAvailable(pwallet, request.fHelp)) {
        return NullUniValue;
    }

    if (pwallet->IsCrypted() && (request.fHelp || request.params.size() != 2)) {
        throw std::runtime_error(
            "walletpassphrasechange \"oldpassphrase\" \"newpassphrase\"\n"
            "\nChanges the wallet passphrase from 'oldpassphrase' to 'newpassphrase'.\n"
            "\nArguments:\n"
            "1. \"oldpassphrase\"      (string) The current passphrase\n"
            "2. \"newpassphrase\"      (string) The new passphrase\n"
            "\nExamples:\n"
            + HelpExampleCli("walletpassphrasechange", "\"old one\" \"new one\"")
            + HelpExampleRpc("walletpassphrasechange", "\"old one\", \"new one\"")
        );
    }

    LOCK2(cs_main, pwallet->cs_wallet);

    if (!pwallet->IsCrypted()) {
        throw JSONRPCError(RPC_WALLET_WRONG_ENC_STATE, "Error: running with an unencrypted wallet, but walletpassphrasechange was called.");
    }

    // TODO: get rid of these .c_str() calls by implementing SecureString::operator=(std::string)
    // Alternately, find a way to make request.params[0] mlock()'d to begin with.
    SecureString strOldWalletPass;
    strOldWalletPass.reserve(100);
    strOldWalletPass = request.params[0].get_str().c_str();

    SecureString strNewWalletPass;
    strNewWalletPass.reserve(100);
    strNewWalletPass = request.params[1].get_str().c_str();

    if (strOldWalletPass.length() < 1 || strNewWalletPass.length() < 1)
        throw std::runtime_error(
            "walletpassphrasechange <oldpassphrase> <newpassphrase>\n"
            "Changes the wallet passphrase from <oldpassphrase> to <newpassphrase>.");

    if (!pwallet->ChangeWalletPassphrase(strOldWalletPass, strNewWalletPass)) {
        throw JSONRPCError(RPC_WALLET_PASSPHRASE_INCORRECT, "Error: The wallet passphrase entered was incorrect.");
    }

    return NullUniValue;
}


static UniValue walletlock(const JSONRPCRequest& request)
{
    std::shared_ptr<CWallet> const wallet = GetWalletForJSONRPCRequest(request);
    CWallet* const pwallet = wallet.get();

    if (!EnsureWalletIsAvailable(pwallet, request.fHelp)) {
        return NullUniValue;
    }

    if (pwallet->IsCrypted() && (request.fHelp || request.params.size() != 0)) {
        throw std::runtime_error(
            "walletlock\n"
            "\nRemoves the wallet encryption key from memory, locking the wallet.\n"
            "After calling this method, you will need to call walletpassphrase again\n"
            "before being able to call any methods which require the wallet to be unlocked.\n"
            "\nExamples:\n"
            "\nSet the passphrase for 2 minutes to perform a transaction\n"
            + HelpExampleCli("walletpassphrase", "\"my pass phrase\" 120") +
            "\nPerform a send (requires passphrase set)\n"
            + HelpExampleCli("sendtoaddress", "\"QM72Sfpbz1BPpXFHz9m3CdqATR44Jvaydd\" 1.0") +
            "\nClear the passphrase since we are done before 2 minutes is up\n"
            + HelpExampleCli("walletlock", "") +
            "\nAs json rpc call\n"
            + HelpExampleRpc("walletlock", "")
        );
    }

    LOCK2(cs_main, pwallet->cs_wallet);

    if (!pwallet->IsCrypted()) {
        throw JSONRPCError(RPC_WALLET_WRONG_ENC_STATE, "Error: running with an unencrypted wallet, but walletlock was called.");
    }

    pwallet->Lock();
    pwallet->nRelockTime = 0;

    return NullUniValue;
}


static UniValue encryptwallet(const JSONRPCRequest& request)
{
    std::shared_ptr<CWallet> const wallet = GetWalletForJSONRPCRequest(request);
    CWallet* const pwallet = wallet.get();

    if (!EnsureWalletIsAvailable(pwallet, request.fHelp)) {
        return NullUniValue;
    }

    if (!pwallet->IsCrypted() && (request.fHelp || request.params.size() != 1)) {
        throw std::runtime_error(
            "encryptwallet \"passphrase\"\n"
            "\nEncrypts the wallet with 'passphrase'. This is for first time encryption.\n"
            "After this, any calls that interact with private keys such as sending or signing \n"
            "will require the passphrase to be set prior the making these calls.\n"
            "Use the walletpassphrase call for this, and then walletlock call.\n"
            "If the wallet is already encrypted, use the walletpassphrasechange call.\n"
            "Note that this will shutdown the server.\n"
            "\nArguments:\n"
            "1. \"passphrase\"    (string) The pass phrase to encrypt the wallet with. It must be at least 1 character, but should be long.\n"
            "\nExamples:\n"
            "\nEncrypt your wallet\n"
            + HelpExampleCli("encryptwallet", "\"my pass phrase\"") +
            "\nNow set the passphrase to use the wallet, such as for signing or sending qtum\n"
            + HelpExampleCli("walletpassphrase", "\"my pass phrase\"") +
            "\nNow we can do something like sign\n"
            + HelpExampleCli("signmessage", "\"address\" \"test message\"") +
            "\nNow lock the wallet again by removing the passphrase\n"
            + HelpExampleCli("walletlock", "") +
            "\nAs a json rpc call\n"
            + HelpExampleRpc("encryptwallet", "\"my pass phrase\"")
        );
    }

    LOCK2(cs_main, pwallet->cs_wallet);

    if (pwallet->IsCrypted()) {
        throw JSONRPCError(RPC_WALLET_WRONG_ENC_STATE, "Error: running with an encrypted wallet, but encryptwallet was called.");
    }

    // TODO: get rid of this .c_str() by implementing SecureString::operator=(std::string)
    // Alternately, find a way to make request.params[0] mlock()'d to begin with.
    SecureString strWalletPass;
    strWalletPass.reserve(100);
    strWalletPass = request.params[0].get_str().c_str();

    if (strWalletPass.length() < 1)
        throw std::runtime_error(
            "encryptwallet <passphrase>\n"
            "Encrypts the wallet with <passphrase>.");

    if (!pwallet->EncryptWallet(strWalletPass)) {
        throw JSONRPCError(RPC_WALLET_ENCRYPTION_FAILED, "Error: Failed to encrypt the wallet.");
    }

    // BDB seems to have a bad habit of writing old data into
    // slack space in .dat files; that is bad if the old data is
    // unencrypted private keys. So:
    StartShutdown();
    return "wallet encrypted; Qtum server stopping, restart to run with encrypted wallet. The keypool has been flushed and a new HD seed was generated (if you are using HD). You need to make a new backup.";
}

<<<<<<< HEAD
UniValue  reservebalance(const JSONRPCRequest& request)
{
=======
static UniValue reservebalance(const JSONRPCRequest& request)
{
    std::shared_ptr<CWallet> const wallet = GetWalletForJSONRPCRequest(request);
    CWallet* const pwallet = wallet.get();

    if (!EnsureWalletIsAvailable(pwallet, request.fHelp)) {
        return NullUniValue;
    }

>>>>>>> 228c1378
    if (request.fHelp || request.params.size() > 2)
        throw std::runtime_error(
            "reservebalance [<reserve> [amount]]\n"
            "<reserve> is true or false to turn balance reserve on or off.\n"
            "<amount> is a real and rounded to cent.\n"
            "Set reserve amount not participating in network protection.\n"
            "If no parameters provided current setting is printed.\n");

    if (request.params.size() > 0)
    {
        bool fReserve = request.params[0].get_bool();
        if (fReserve)
        {
            if (request.params.size() == 1)
                throw std::runtime_error("must provide amount to reserve balance.\n");
            int64_t nAmount = AmountFromValue(request.params[1]);
            nAmount = (nAmount / CENT) * CENT;  // round to cent
            if (nAmount < 0)
                throw std::runtime_error("amount cannot be negative.\n");
<<<<<<< HEAD
            nReserveBalance = nAmount;
=======
            pwallet->m_reserve_balance = nAmount;
>>>>>>> 228c1378
        }
        else
        {
            if (request.params.size() > 1)
                throw std::runtime_error("cannot specify amount to turn off reserve.\n");
<<<<<<< HEAD
            nReserveBalance = 0;
=======
            pwallet->m_reserve_balance = 0;
>>>>>>> 228c1378
        }
    }

    UniValue result(UniValue::VOBJ);
<<<<<<< HEAD
    result.push_back(Pair("reserve", (nReserveBalance > 0)));
    result.push_back(Pair("amount", ValueFromAmount(nReserveBalance)));
=======
    result.pushKV("reserve", (pwallet->m_reserve_balance > 0));
    result.pushKV("amount", ValueFromAmount(pwallet->m_reserve_balance));
>>>>>>> 228c1378
    return result;
}

static UniValue lockunspent(const JSONRPCRequest& request)
{
    std::shared_ptr<CWallet> const wallet = GetWalletForJSONRPCRequest(request);
    CWallet* const pwallet = wallet.get();

    if (!EnsureWalletIsAvailable(pwallet, request.fHelp)) {
        return NullUniValue;
    }

    if (request.fHelp || request.params.size() < 1 || request.params.size() > 2)
        throw std::runtime_error(
            "lockunspent unlock ([{\"txid\":\"txid\",\"vout\":n},...])\n"
            "\nUpdates list of temporarily unspendable outputs.\n"
            "Temporarily lock (unlock=false) or unlock (unlock=true) specified transaction outputs.\n"
            "If no transaction outputs are specified when unlocking then all current locked transaction outputs are unlocked.\n"
            "A locked transaction output will not be chosen by automatic coin selection, when spending qtums.\n"
            "Locks are stored in memory only. Nodes start with zero locked outputs, and the locked output list\n"
            "is always cleared (by virtue of process exit) when a node stops or fails.\n"
            "Also see the listunspent call\n"
            "\nArguments:\n"
            "1. unlock            (boolean, required) Whether to unlock (true) or lock (false) the specified transactions\n"
            "2. \"transactions\"  (string, optional) A json array of objects. Each object the txid (string) vout (numeric)\n"
            "     [           (json array of json objects)\n"
            "       {\n"
            "         \"txid\":\"id\",    (string) The transaction id\n"
            "         \"vout\": n         (numeric) The output number\n"
            "       }\n"
            "       ,...\n"
            "     ]\n"

            "\nResult:\n"
            "true|false    (boolean) Whether the command was successful or not\n"

            "\nExamples:\n"
            "\nList the unspent transactions\n"
            + HelpExampleCli("listunspent", "") +
            "\nLock an unspent transaction\n"
            + HelpExampleCli("lockunspent", "false \"[{\\\"txid\\\":\\\"a08e6907dbbd3d809776dbfc5d82e371b764ed838b5655e72f463568df1aadf0\\\",\\\"vout\\\":1}]\"") +
            "\nList the locked transactions\n"
            + HelpExampleCli("listlockunspent", "") +
            "\nUnlock the transaction again\n"
            + HelpExampleCli("lockunspent", "true \"[{\\\"txid\\\":\\\"a08e6907dbbd3d809776dbfc5d82e371b764ed838b5655e72f463568df1aadf0\\\",\\\"vout\\\":1}]\"") +
            "\nAs a json rpc call\n"
            + HelpExampleRpc("lockunspent", "false, \"[{\\\"txid\\\":\\\"a08e6907dbbd3d809776dbfc5d82e371b764ed838b5655e72f463568df1aadf0\\\",\\\"vout\\\":1}]\"")
        );

    // Make sure the results are valid at least up to the most recent block
    // the user could have gotten from another RPC command prior to now
    pwallet->BlockUntilSyncedToCurrentChain();

    LOCK2(cs_main, pwallet->cs_wallet);

    RPCTypeCheckArgument(request.params[0], UniValue::VBOOL);

    bool fUnlock = request.params[0].get_bool();

    if (request.params[1].isNull()) {
        if (fUnlock)
            pwallet->UnlockAllCoins();
        return true;
    }

    RPCTypeCheckArgument(request.params[1], UniValue::VARR);

    const UniValue& output_params = request.params[1];

    // Create and validate the COutPoints first.

    std::vector<COutPoint> outputs;
    outputs.reserve(output_params.size());

    for (unsigned int idx = 0; idx < output_params.size(); idx++) {
        const UniValue& o = output_params[idx].get_obj();

        RPCTypeCheckObj(o,
            {
                {"txid", UniValueType(UniValue::VSTR)},
                {"vout", UniValueType(UniValue::VNUM)},
            });

        const std::string& txid = find_value(o, "txid").get_str();
        if (!IsHex(txid)) {
            throw JSONRPCError(RPC_INVALID_PARAMETER, "Invalid parameter, expected hex txid");
        }

        const int nOutput = find_value(o, "vout").get_int();
        if (nOutput < 0) {
            throw JSONRPCError(RPC_INVALID_PARAMETER, "Invalid parameter, vout must be positive");
        }

        const COutPoint outpt(uint256S(txid), nOutput);

        const auto it = pwallet->mapWallet.find(outpt.hash);
        if (it == pwallet->mapWallet.end()) {
            throw JSONRPCError(RPC_INVALID_PARAMETER, "Invalid parameter, unknown transaction");
        }

        const CWalletTx& trans = it->second;

        if (outpt.n >= trans.tx->vout.size()) {
            throw JSONRPCError(RPC_INVALID_PARAMETER, "Invalid parameter, vout index out of bounds");
        }

        if (pwallet->IsSpent(outpt.hash, outpt.n)) {
            throw JSONRPCError(RPC_INVALID_PARAMETER, "Invalid parameter, expected unspent output");
        }

        const bool is_locked = pwallet->IsLockedCoin(outpt.hash, outpt.n);

        if (fUnlock && !is_locked) {
            throw JSONRPCError(RPC_INVALID_PARAMETER, "Invalid parameter, expected locked output");
        }

        if (!fUnlock && is_locked) {
            throw JSONRPCError(RPC_INVALID_PARAMETER, "Invalid parameter, output already locked");
        }

        outputs.push_back(outpt);
    }

    // Atomically set (un)locked status for the outputs.
    for (const COutPoint& outpt : outputs) {
        if (fUnlock) pwallet->UnlockCoin(outpt);
        else pwallet->LockCoin(outpt);
    }

    return true;
}

static UniValue listlockunspent(const JSONRPCRequest& request)
{
    std::shared_ptr<CWallet> const wallet = GetWalletForJSONRPCRequest(request);
    CWallet* const pwallet = wallet.get();

    if (!EnsureWalletIsAvailable(pwallet, request.fHelp)) {
        return NullUniValue;
    }

    if (request.fHelp || request.params.size() > 0)
        throw std::runtime_error(
            "listlockunspent\n"
            "\nReturns list of temporarily unspendable outputs.\n"
            "See the lockunspent call to lock and unlock transactions for spending.\n"
            "\nResult:\n"
            "[\n"
            "  {\n"
            "    \"txid\" : \"transactionid\",     (string) The transaction id locked\n"
            "    \"vout\" : n                      (numeric) The vout value\n"
            "  }\n"
            "  ,...\n"
            "]\n"
            "\nExamples:\n"
            "\nList the unspent transactions\n"
            + HelpExampleCli("listunspent", "") +
            "\nLock an unspent transaction\n"
            + HelpExampleCli("lockunspent", "false \"[{\\\"txid\\\":\\\"a08e6907dbbd3d809776dbfc5d82e371b764ed838b5655e72f463568df1aadf0\\\",\\\"vout\\\":1}]\"") +
            "\nList the locked transactions\n"
            + HelpExampleCli("listlockunspent", "") +
            "\nUnlock the transaction again\n"
            + HelpExampleCli("lockunspent", "true \"[{\\\"txid\\\":\\\"a08e6907dbbd3d809776dbfc5d82e371b764ed838b5655e72f463568df1aadf0\\\",\\\"vout\\\":1}]\"") +
            "\nAs a json rpc call\n"
            + HelpExampleRpc("listlockunspent", "")
        );

    LOCK2(cs_main, pwallet->cs_wallet);

    std::vector<COutPoint> vOutpts;
    pwallet->ListLockedCoins(vOutpts);

    UniValue ret(UniValue::VARR);

    for (COutPoint &outpt : vOutpts) {
        UniValue o(UniValue::VOBJ);

        o.pushKV("txid", outpt.hash.GetHex());
        o.pushKV("vout", (int)outpt.n);
        ret.push_back(o);
    }

    return ret;
}

static UniValue settxfee(const JSONRPCRequest& request)
{
    std::shared_ptr<CWallet> const wallet = GetWalletForJSONRPCRequest(request);
    CWallet* const pwallet = wallet.get();

    if (!EnsureWalletIsAvailable(pwallet, request.fHelp)) {
        return NullUniValue;
    }

    if (request.fHelp || request.params.size() < 1 || request.params.size() > 1) {
        throw std::runtime_error(
            "settxfee amount\n"
            "\nSet the transaction fee per kB for this wallet. Overrides the global -paytxfee command line parameter.\n"
            "\nArguments:\n"
            "1. amount         (numeric or string, required) The transaction fee in " + CURRENCY_UNIT + "/kB\n"
            "\nResult\n"
            "true|false        (boolean) Returns true if successful\n"
            "\nExamples:\n"
            + HelpExampleCli("settxfee", "0.00001")
            + HelpExampleRpc("settxfee", "0.00001")
        );
    }

    LOCK2(cs_main, pwallet->cs_wallet);

    CAmount nAmount = AmountFromValue(request.params[0]);

    pwallet->m_pay_tx_fee = CFeeRate(nAmount, 1000);
    return true;
}

static UniValue getwalletinfo(const JSONRPCRequest& request)
{
    std::shared_ptr<CWallet> const wallet = GetWalletForJSONRPCRequest(request);
    CWallet* const pwallet = wallet.get();

    if (!EnsureWalletIsAvailable(pwallet, request.fHelp)) {
        return NullUniValue;
    }

    if (request.fHelp || request.params.size() != 0)
        throw std::runtime_error(
            "getwalletinfo\n"
            "Returns an object containing various wallet state info.\n"
            "\nResult:\n"
            "{\n"
<<<<<<< HEAD
            "  \"walletname\": xxxxx,             (string) the wallet name\n"
            "  \"walletversion\": xxxxx,          (numeric) the wallet version\n"
            "  \"balance\": xxxxxxx,              (numeric) the total confirmed balance of the wallet in " + CURRENCY_UNIT + "\n"
            "  \"stake\": xxxxxxx,                (numeric) the total stake balance of the wallet in " + CURRENCY_UNIT + "\n"
            "  \"unconfirmed_balance\": xxx,      (numeric) the total unconfirmed balance of the wallet in " + CURRENCY_UNIT + "\n"
            "  \"immature_balance\": xxxxxx,      (numeric) the total immature balance of the wallet in " + CURRENCY_UNIT + "\n"
            "  \"txcount\": xxxxxxx,              (numeric) the total number of transactions in the wallet\n"
            "  \"keypoololdest\": xxxxxx,         (numeric) the timestamp (seconds since Unix epoch) of the oldest pre-generated key in the key pool\n"
            "  \"keypoolsize\": xxxx,             (numeric) how many new keys are pre-generated (only counts external keys)\n"
            "  \"keypoolsize_hd_internal\": xxxx, (numeric) how many new keys are pre-generated for internal use (used for change outputs, only appears if the wallet is using this feature, otherwise external keys are used)\n"
            "  \"unlocked_until\": ttt,           (numeric) the timestamp in seconds since epoch (midnight Jan 1 1970 GMT) that the wallet is unlocked for transfers, or 0 if the wallet is locked\n"
            "  \"paytxfee\": x.xxxx,              (numeric) the transaction fee configuration, set in " + CURRENCY_UNIT + "/kB\n"
            "  \"hdmasterkeyid\": \"<hash160>\"     (string, optional) the Hash160 of the HD master pubkey (only present when HD is enabled)\n"
=======
            "  \"walletname\": xxxxx,               (string) the wallet name\n"
            "  \"walletversion\": xxxxx,            (numeric) the wallet version\n"
            "  \"balance\": xxxxxxx,                (numeric) the total confirmed balance of the wallet in " + CURRENCY_UNIT + "\n"
            "  \"stake\": xxxxxxx,                  (numeric) the total stake balance of the wallet in " + CURRENCY_UNIT + "\n"
            "  \"unconfirmed_balance\": xxx,        (numeric) the total unconfirmed balance of the wallet in " + CURRENCY_UNIT + "\n"
            "  \"immature_balance\": xxxxxx,        (numeric) the total immature balance of the wallet in " + CURRENCY_UNIT + "\n"
            "  \"txcount\": xxxxxxx,                (numeric) the total number of transactions in the wallet\n"
            "  \"keypoololdest\": xxxxxx,           (numeric) the timestamp (seconds since Unix epoch) of the oldest pre-generated key in the key pool\n"
            "  \"keypoolsize\": xxxx,               (numeric) how many new keys are pre-generated (only counts external keys)\n"
            "  \"keypoolsize_hd_internal\": xxxx,   (numeric) how many new keys are pre-generated for internal use (used for change outputs, only appears if the wallet is using this feature, otherwise external keys are used)\n"
            "  \"unlocked_until\": ttt,             (numeric) the timestamp in seconds since epoch (midnight Jan 1 1970 GMT) that the wallet is unlocked for transfers, or 0 if the wallet is locked\n"
            "  \"paytxfee\": x.xxxx,                (numeric) the transaction fee configuration, set in " + CURRENCY_UNIT + "/kB\n"
            "  \"hdseedid\": \"<hash160>\"          (string, optional) the Hash160 of the HD seed (only present when HD is enabled)\n"
            "  \"hdmasterkeyid\": \"<hash160>\"     (string, optional) alias for hdseedid retained for backwards-compatibility. Will be removed in V0.18.\n"
            "  \"private_keys_enabled\": true|false (boolean) false if privatekeys are disabled for this wallet (enforced watch-only wallet)\n"
>>>>>>> 228c1378
            "}\n"
            "\nExamples:\n"
            + HelpExampleCli("getwalletinfo", "")
            + HelpExampleRpc("getwalletinfo", "")
        );

    // Make sure the results are valid at least up to the most recent block
    // the user could have gotten from another RPC command prior to now
    pwallet->BlockUntilSyncedToCurrentChain();

    LOCK2(cs_main, pwallet->cs_wallet);

    UniValue obj(UniValue::VOBJ);

    size_t kpExternalSize = pwallet->KeypoolCountExternalKeys();
<<<<<<< HEAD
    obj.push_back(Pair("walletname", pwallet->GetName()));
    obj.push_back(Pair("walletversion", pwallet->GetVersion()));
    obj.push_back(Pair("balance",       ValueFromAmount(pwallet->GetBalance())));
    obj.push_back(Pair("stake",         ValueFromAmount(pwallet->GetStake())));
    obj.push_back(Pair("unconfirmed_balance", ValueFromAmount(pwallet->GetUnconfirmedBalance())));
    obj.push_back(Pair("immature_balance",    ValueFromAmount(pwallet->GetImmatureBalance())));
    obj.push_back(Pair("txcount",       (int)pwallet->mapWallet.size()));
    obj.push_back(Pair("keypoololdest", pwallet->GetOldestKeyPoolTime()));
    obj.push_back(Pair("keypoolsize", (int64_t)kpExternalSize));
    CKeyID masterKeyID = pwallet->GetHDChain().masterKeyID;
    if (!masterKeyID.IsNull() && pwallet->CanSupportFeature(FEATURE_HD_SPLIT)) {
        obj.push_back(Pair("keypoolsize_hd_internal",   (int64_t)(pwallet->GetKeyPoolSize() - kpExternalSize)));
=======
    obj.pushKV("walletname", pwallet->GetName());
    obj.pushKV("walletversion", pwallet->GetVersion());
    obj.pushKV("balance",       ValueFromAmount(pwallet->GetBalance()));
    obj.pushKV("stake",         ValueFromAmount(pwallet->GetStake()));
    obj.pushKV("unconfirmed_balance", ValueFromAmount(pwallet->GetUnconfirmedBalance()));
    obj.pushKV("immature_balance",    ValueFromAmount(pwallet->GetImmatureBalance()));
    obj.pushKV("txcount",       (int)pwallet->mapWallet.size());
    obj.pushKV("keypoololdest", pwallet->GetOldestKeyPoolTime());
    obj.pushKV("keypoolsize", (int64_t)kpExternalSize);
    CKeyID seed_id = pwallet->GetHDChain().seed_id;
    if (!seed_id.IsNull() && pwallet->CanSupportFeature(FEATURE_HD_SPLIT)) {
        obj.pushKV("keypoolsize_hd_internal",   (int64_t)(pwallet->GetKeyPoolSize() - kpExternalSize));
>>>>>>> 228c1378
    }
    if (pwallet->IsCrypted()) {
        obj.pushKV("unlocked_until", pwallet->nRelockTime);
    }
    obj.pushKV("paytxfee", ValueFromAmount(pwallet->m_pay_tx_fee.GetFeePerK()));
    if (!seed_id.IsNull()) {
        obj.pushKV("hdseedid", seed_id.GetHex());
        obj.pushKV("hdmasterkeyid", seed_id.GetHex());
    }
    obj.pushKV("private_keys_enabled", !pwallet->IsWalletFlagSet(WALLET_FLAG_DISABLE_PRIVATE_KEYS));
    return obj;
}

static UniValue listwallets(const JSONRPCRequest& request)
{
    if (request.fHelp || request.params.size() != 0)
        throw std::runtime_error(
            "listwallets\n"
            "Returns a list of currently loaded wallets.\n"
            "For full information on the wallet, use \"getwalletinfo\"\n"
            "\nResult:\n"
            "[                         (json array of strings)\n"
            "  \"walletname\"            (string) the wallet name\n"
            "   ...\n"
            "]\n"
            "\nExamples:\n"
            + HelpExampleCli("listwallets", "")
            + HelpExampleRpc("listwallets", "")
        );

    UniValue obj(UniValue::VARR);

    for (const std::shared_ptr<CWallet>& wallet : GetWallets()) {
        if (!EnsureWalletIsAvailable(wallet.get(), request.fHelp)) {
            return NullUniValue;
        }

        LOCK(wallet->cs_wallet);

        obj.push_back(wallet->GetName());
    }

    return obj;
}

static UniValue loadwallet(const JSONRPCRequest& request)
{
    if (request.fHelp || request.params.size() != 1)
        throw std::runtime_error(
            "loadwallet \"filename\"\n"
            "\nLoads a wallet from a wallet file or directory."
            "\nNote that all wallet command-line options used when starting qtumd will be"
            "\napplied to the new wallet (eg -zapwallettxes, upgradewallet, rescan, etc).\n"
            "\nArguments:\n"
            "1. \"filename\"    (string, required) The wallet directory or .dat file.\n"
            "\nResult:\n"
            "{\n"
            "  \"name\" :    <wallet_name>,        (string) The wallet name if loaded successfully.\n"
            "  \"warning\" : <warning>,            (string) Warning message if wallet was not loaded cleanly.\n"
            "}\n"
            "\nExamples:\n"
            + HelpExampleCli("loadwallet", "\"test.dat\"")
            + HelpExampleRpc("loadwallet", "\"test.dat\"")
        );
    std::string wallet_file = request.params[0].get_str();
    std::string error;

    fs::path wallet_path = fs::absolute(wallet_file, GetWalletDir());
    if (fs::symlink_status(wallet_path).type() == fs::file_not_found) {
        throw JSONRPCError(RPC_WALLET_NOT_FOUND, "Wallet " + wallet_file + " not found.");
    } else if (fs::is_directory(wallet_path)) {
        // The given filename is a directory. Check that there's a wallet.dat file.
        fs::path wallet_dat_file = wallet_path / "wallet.dat";
        if (fs::symlink_status(wallet_dat_file).type() == fs::file_not_found) {
            throw JSONRPCError(RPC_WALLET_NOT_FOUND, "Directory " + wallet_file + " does not contain a wallet.dat file.");
        }
    }

    std::string warning;
    if (!CWallet::Verify(wallet_file, false, error, warning)) {
        throw JSONRPCError(RPC_WALLET_ERROR, "Wallet file verification failed: " + error);
    }

    std::shared_ptr<CWallet> const wallet = CWallet::CreateWalletFromFile(wallet_file, fs::absolute(wallet_file, GetWalletDir()));
    if (!wallet) {
        throw JSONRPCError(RPC_WALLET_ERROR, "Wallet loading failed.");
    }
    AddWallet(wallet);

    wallet->postInitProcess();

    // Mine proof-of-stake blocks in the background
    if (gArgs.GetBoolArg("-staking", DEFAULT_STAKE)) {
        CConnman& connman = *g_connman;
        wallet->StartStake(&connman);
    }

    UniValue obj(UniValue::VOBJ);
    obj.pushKV("name", wallet->GetName());
    obj.pushKV("warning", warning);

    return obj;
}

static UniValue createwallet(const JSONRPCRequest& request)
{
    if (request.fHelp || request.params.size() < 1 || request.params.size() > 2) {
        throw std::runtime_error(
            "createwallet \"wallet_name\" ( disable_private_keys )\n"
            "\nCreates and loads a new wallet.\n"
            "\nArguments:\n"
            "1. \"wallet_name\"          (string, required) The name for the new wallet. If this is a path, the wallet will be created at the path location.\n"
            "2. disable_private_keys   (boolean, optional, default: false) Disable the possibility of private keys (only watchonlys are possible in this mode).\n"
            "\nResult:\n"
            "{\n"
            "  \"name\" :    <wallet_name>,        (string) The wallet name if created successfully. If the wallet was created using a full path, the wallet_name will be the full path.\n"
            "  \"warning\" : <warning>,            (string) Warning message if wallet was not loaded cleanly.\n"
            "}\n"
            "\nExamples:\n"
            + HelpExampleCli("createwallet", "\"testwallet\"")
            + HelpExampleRpc("createwallet", "\"testwallet\"")
        );
    }
    std::string wallet_name = request.params[0].get_str();
    std::string error;
    std::string warning;

    bool disable_privatekeys = false;
    if (!request.params[1].isNull()) {
        disable_privatekeys = request.params[1].get_bool();
    }

    fs::path wallet_path = fs::absolute(wallet_name, GetWalletDir());
    if (fs::symlink_status(wallet_path).type() != fs::file_not_found) {
        throw JSONRPCError(RPC_WALLET_ERROR, "Wallet " + wallet_name + " already exists.");
    }

    // Wallet::Verify will check if we're trying to create a wallet with a duplication name.
    if (!CWallet::Verify(wallet_name, false, error, warning)) {
        throw JSONRPCError(RPC_WALLET_ERROR, "Wallet file verification failed: " + error);
    }

    std::shared_ptr<CWallet> const wallet = CWallet::CreateWalletFromFile(wallet_name, fs::absolute(wallet_name, GetWalletDir()), (disable_privatekeys ? (uint64_t)WALLET_FLAG_DISABLE_PRIVATE_KEYS : 0));
    if (!wallet) {
        throw JSONRPCError(RPC_WALLET_ERROR, "Wallet creation failed.");
    }
    AddWallet(wallet);

    wallet->postInitProcess();

    // Mine proof-of-stake blocks in the background
    if (gArgs.GetBoolArg("-staking", DEFAULT_STAKE)) {
        CConnman& connman = *g_connman;
        wallet->StartStake(&connman);
    }

    UniValue obj(UniValue::VOBJ);
    obj.pushKV("name", wallet->GetName());
    obj.pushKV("warning", warning);

    return obj;
}

static UniValue unloadwallet(const JSONRPCRequest& request)
{
    if (request.fHelp || request.params.size() > 1) {
        throw std::runtime_error(
            "unloadwallet ( \"wallet_name\" )\n"
            "Unloads the wallet referenced by the request endpoint otherwise unloads the wallet specified in the argument.\n"
            "Specifying the wallet name on a wallet endpoint is invalid."
            "\nArguments:\n"
            "1. \"wallet_name\"    (string, optional) The name of the wallet to unload.\n"
            "\nExamples:\n"
            + HelpExampleCli("unloadwallet", "wallet_name")
            + HelpExampleRpc("unloadwallet", "wallet_name")
        );
    }

    std::string wallet_name;
    if (GetWalletNameFromJSONRPCRequest(request, wallet_name)) {
        if (!request.params[0].isNull()) {
            throw JSONRPCError(RPC_INVALID_PARAMETER, "Cannot unload the requested wallet");
        }
    } else {
        wallet_name = request.params[0].get_str();
    }

    std::shared_ptr<CWallet> wallet = GetWallet(wallet_name);
    if (!wallet) {
        throw JSONRPCError(RPC_WALLET_NOT_FOUND, "Requested wallet does not exist or is not loaded");
    }

    // Release the "main" shared pointer and prevent further notifications.
    // Note that any attempt to load the same wallet would fail until the wallet
    // is destroyed (see CheckUniqueFileid).
    if (!RemoveWallet(wallet)) {
        throw JSONRPCError(RPC_MISC_ERROR, "Requested wallet already unloaded");
    }
    UnregisterValidationInterface(wallet.get());

    // Stop wallet from staking
    wallet->StopStake();

    // The wallet can be in use so it's not possible to explicitly unload here.
    // Just notify the unload intent so that all shared pointers are released.
    // The wallet will be destroyed once the last shared pointer is released.
    wallet->NotifyUnload();

    // There's no point in waiting for the wallet to unload.
    // At this point this method should never fail. The unloading could only
    // fail due to an unexpected error which would cause a process termination.

    return NullUniValue;
}

static UniValue resendwallettransactions(const JSONRPCRequest& request)
{
    std::shared_ptr<CWallet> const wallet = GetWalletForJSONRPCRequest(request);
    CWallet* const pwallet = wallet.get();

    if (!EnsureWalletIsAvailable(pwallet, request.fHelp)) {
        return NullUniValue;
    }

    if (request.fHelp || request.params.size() != 0)
        throw std::runtime_error(
            "resendwallettransactions\n"
            "Immediately re-broadcast unconfirmed wallet transactions to all peers.\n"
            "Intended only for testing; the wallet code periodically re-broadcasts\n"
            "automatically.\n"
            "Returns an RPC error if -walletbroadcast is set to false.\n"
            "Returns array of transaction ids that were re-broadcast.\n"
            );

    if (!g_connman)
        throw JSONRPCError(RPC_CLIENT_P2P_DISABLED, "Error: Peer-to-peer functionality missing or disabled");

    LOCK2(cs_main, pwallet->cs_wallet);

    if (!pwallet->GetBroadcastTransactions()) {
        throw JSONRPCError(RPC_WALLET_ERROR, "Error: Wallet transaction broadcasting is disabled with -walletbroadcast");
    }

    std::vector<uint256> txids = pwallet->ResendWalletTransactionsBefore(GetTime(), g_connman.get());
    UniValue result(UniValue::VARR);
    for (const uint256& txid : txids)
    {
        result.push_back(txid.ToString());
    }
    return result;
}

static UniValue listunspent(const JSONRPCRequest& request)
{
    std::shared_ptr<CWallet> const wallet = GetWalletForJSONRPCRequest(request);
    CWallet* const pwallet = wallet.get();

    if (!EnsureWalletIsAvailable(pwallet, request.fHelp)) {
        return NullUniValue;
    }

    if (request.fHelp || request.params.size() > 5)
        throw std::runtime_error(
            "listunspent ( minconf maxconf  [\"addresses\",...] [include_unsafe] [query_options])\n"
            "\nReturns array of unspent transaction outputs\n"
            "with between minconf and maxconf (inclusive) confirmations.\n"
            "Optionally filter to only include txouts paid to specified addresses.\n"
            "\nArguments:\n"
            "1. minconf          (numeric, optional, default=1) The minimum confirmations to filter\n"
            "2. maxconf          (numeric, optional, default=9999999) The maximum confirmations to filter\n"
            "3. \"addresses\"      (string) A json array of qtum addresses to filter\n"
            "    [\n"
            "      \"address\"     (string) qtum address\n"
            "      ,...\n"
            "    ]\n"
            "4. include_unsafe (bool, optional, default=true) Include outputs that are not safe to spend\n"
            "                  See description of \"safe\" attribute below.\n"
            "5. query_options    (json, optional) JSON with query options\n"
            "    {\n"
            "      \"minimumAmount\"    (numeric or string, default=0) Minimum value of each UTXO in " + CURRENCY_UNIT + "\n"
            "      \"maximumAmount\"    (numeric or string, default=unlimited) Maximum value of each UTXO in " + CURRENCY_UNIT + "\n"
            "      \"maximumCount\"     (numeric or string, default=unlimited) Maximum number of UTXOs\n"
            "      \"minimumSumAmount\" (numeric or string, default=unlimited) Minimum sum value of all UTXOs in " + CURRENCY_UNIT + "\n"
            "    }\n"
            "\nResult\n"
            "[                   (array of json object)\n"
            "  {\n"
            "    \"txid\" : \"txid\",          (string) the transaction id \n"
            "    \"vout\" : n,               (numeric) the vout value\n"
            "    \"address\" : \"address\",    (string) the qtum address\n"
<<<<<<< HEAD
            "    \"account\" : \"account\",    (string) DEPRECATED. The associated account, or \"\" for the default account\n"
=======
            "    \"label\" : \"label\",        (string) The associated label, or \"\" for the default label\n"
            "    \"account\" : \"account\",    (string) DEPRECATED. This field will be removed in V0.18. To see this deprecated field, start qtumd with -deprecatedrpc=accounts. The associated account, or \"\" for the default account\n"
>>>>>>> 228c1378
            "    \"scriptPubKey\" : \"key\",   (string) the script key\n"
            "    \"amount\" : x.xxx,         (numeric) the transaction output amount in " + CURRENCY_UNIT + "\n"
            "    \"confirmations\" : n,      (numeric) The number of confirmations\n"
            "    \"redeemScript\" : n        (string) The redeemScript if scriptPubKey is P2SH\n"
            "    \"spendable\" : xxx,        (bool) Whether we have the private keys to spend this output\n"
            "    \"solvable\" : xxx,         (bool) Whether we know how to spend this output, ignoring the lack of keys\n"
            "    \"safe\" : xxx              (bool) Whether this output is considered safe to spend. Unconfirmed transactions\n"
            "                              from outside keys and unconfirmed replacement transactions are considered unsafe\n"
            "                              and are not eligible for spending by fundrawtransaction and sendtoaddress.\n"
            "  }\n"
            "  ,...\n"
            "]\n"

            "\nExamples\n"
            + HelpExampleCli("listunspent", "")
            + HelpExampleCli("listunspent", "6 9999999 \"[\\\"QjWnDZxwLhrJDcp4Hisse8RfBo2jRDZY5Z\\\",\\\"Q6sSauSf5pF2UkUwvKGq4qjNRzBZYqgEL5\\\"]\"")
            + HelpExampleRpc("listunspent", "6, 9999999 \"[\\\"QjWnDZxwLhrJDcp4Hisse8RfBo2jRDZY5Z\\\",\\\"Q6sSauSf5pF2UkUwvKGq4qjNRzBZYqgEL5\\\"]\"")
            + HelpExampleCli("listunspent", "6 9999999 '[]' true '{ \"minimumAmount\": 0.005 }'")
            + HelpExampleRpc("listunspent", "6, 9999999, [] , true, { \"minimumAmount\": 0.005 } ")
        );

    int nMinDepth = 1;
    if (!request.params[0].isNull()) {
        RPCTypeCheckArgument(request.params[0], UniValue::VNUM);
        nMinDepth = request.params[0].get_int();
    }

    int nMaxDepth = 9999999;
    if (!request.params[1].isNull()) {
        RPCTypeCheckArgument(request.params[1], UniValue::VNUM);
        nMaxDepth = request.params[1].get_int();
    }

    std::set<CTxDestination> destinations;
    if (!request.params[2].isNull()) {
        RPCTypeCheckArgument(request.params[2], UniValue::VARR);
        UniValue inputs = request.params[2].get_array();
        for (unsigned int idx = 0; idx < inputs.size(); idx++) {
            const UniValue& input = inputs[idx];
            CTxDestination dest = DecodeDestination(input.get_str());
            if (!IsValidDestination(dest)) {
                throw JSONRPCError(RPC_INVALID_ADDRESS_OR_KEY, std::string("Invalid Qtum address: ") + input.get_str());
            }
            if (!destinations.insert(dest).second) {
                throw JSONRPCError(RPC_INVALID_PARAMETER, std::string("Invalid parameter, duplicated address: ") + input.get_str());
            }
        }
    }

    bool include_unsafe = true;
    if (!request.params[3].isNull()) {
        RPCTypeCheckArgument(request.params[3], UniValue::VBOOL);
        include_unsafe = request.params[3].get_bool();
    }

    CAmount nMinimumAmount = 0;
    CAmount nMaximumAmount = MAX_MONEY;
    CAmount nMinimumSumAmount = MAX_MONEY;
    uint64_t nMaximumCount = 0;

    if (!request.params[4].isNull()) {
        const UniValue& options = request.params[4].get_obj();

        if (options.exists("minimumAmount"))
            nMinimumAmount = AmountFromValue(options["minimumAmount"]);

        if (options.exists("maximumAmount"))
            nMaximumAmount = AmountFromValue(options["maximumAmount"]);

        if (options.exists("minimumSumAmount"))
            nMinimumSumAmount = AmountFromValue(options["minimumSumAmount"]);

        if (options.exists("maximumCount"))
            nMaximumCount = options["maximumCount"].get_int64();
    }

    // Make sure the results are valid at least up to the most recent block
    // the user could have gotten from another RPC command prior to now
    pwallet->BlockUntilSyncedToCurrentChain();

    UniValue results(UniValue::VARR);
    std::vector<COutput> vecOutputs;
    {
        LOCK2(cs_main, pwallet->cs_wallet);
        pwallet->AvailableCoins(vecOutputs, !include_unsafe, nullptr, nMinimumAmount, nMaximumAmount, nMinimumSumAmount, nMaximumCount, nMinDepth, nMaxDepth);
    }

    LOCK(pwallet->cs_wallet);

    for (const COutput& out : vecOutputs) {
        CTxDestination address;
        const CScript& scriptPubKey = out.tx->tx->vout[out.i].scriptPubKey;
        bool fValidAddress = ExtractDestination(scriptPubKey, address);

        if (destinations.size() && (!fValidAddress || !destinations.count(address)))
            continue;

        UniValue entry(UniValue::VOBJ);
        entry.pushKV("txid", out.tx->GetHash().GetHex());
        entry.pushKV("vout", out.i);

        if (fValidAddress) {
            entry.pushKV("address", EncodeDestination(address));

            auto i = pwallet->mapAddressBook.find(address);
            if (i != pwallet->mapAddressBook.end()) {
                entry.pushKV("label", i->second.name);
                if (IsDeprecatedRPCEnabled("accounts")) {
                    entry.pushKV("account", i->second.name);
                }
            }

            if (scriptPubKey.IsPayToScriptHash()) {
                const CScriptID& hash = boost::get<CScriptID>(address);
                CScript redeemScript;
                if (pwallet->GetCScript(hash, redeemScript)) {
                    entry.pushKV("redeemScript", HexStr(redeemScript.begin(), redeemScript.end()));
                }
            }
        }

        entry.pushKV("scriptPubKey", HexStr(scriptPubKey.begin(), scriptPubKey.end()));
        entry.pushKV("amount", ValueFromAmount(out.tx->tx->vout[out.i].nValue));
        entry.pushKV("confirmations", out.nDepth);
        entry.pushKV("spendable", out.fSpendable);
        entry.pushKV("solvable", out.fSolvable);
        entry.pushKV("safe", out.fSafe);
        results.push_back(entry);
    }

    return results;
}

void FundTransaction(CWallet* const pwallet, CMutableTransaction& tx, CAmount& fee_out, int& change_position, UniValue options)
{
<<<<<<< HEAD
    CWallet * const pwallet = GetWalletForJSONRPCRequest(request);
    if (!EnsureWalletIsAvailable(pwallet, request.fHelp)) {
        return NullUniValue;
    }

    if (request.fHelp || request.params.size() < 1 || request.params.size() > 3)
        throw std::runtime_error(
                            "fundrawtransaction \"hexstring\" ( options iswitness )\n"
                            "\nAdd inputs to a transaction until it has enough in value to meet its out value.\n"
                            "This will not modify existing inputs, and will add at most one change output to the outputs.\n"
                            "No existing outputs will be modified unless \"subtractFeeFromOutputs\" is specified.\n"
                            "Note that inputs which were signed may need to be resigned after completion since in/outputs have been added.\n"
                            "The inputs added will not be signed, use signrawtransaction for that.\n"
                            "Note that all existing inputs must have their previous output transaction be in the wallet.\n"
                            "Note that all inputs selected must be of standard form and P2SH scripts must be\n"
                            "in the wallet using importaddress or addmultisigaddress (to calculate fees).\n"
                            "You can see whether this is the case by checking the \"solvable\" field in the listunspent output.\n"
                            "Only pay-to-pubkey, multisig, and P2SH versions thereof are currently supported for watch-only\n"
                            "\nArguments:\n"
                            "1. \"hexstring\"           (string, required) The hex string of the raw transaction\n"
                            "2. options                 (object, optional)\n"
                            "   {\n"
                            "     \"changeAddress\"          (string, optional, default pool address) The qtum address to receive the change\n"
                            "     \"changePosition\"         (numeric, optional, default random) The index of the change output\n"
                            "     \"change_type\"            (string, optional) The output type to use. Only valid if changeAddress is not specified. Options are \"legacy\", \"p2sh-segwit\", and \"bech32\". Default is set by -changetype.\n"
                            "     \"includeWatching\"        (boolean, optional, default false) Also select inputs which are watch only\n"
                            "     \"lockUnspents\"           (boolean, optional, default false) Lock selected unspent outputs\n"
                            "     \"feeRate\"                (numeric, optional, default not set: makes wallet determine the fee) Set a specific fee rate in " + CURRENCY_UNIT + "/kB\n"
                            "     \"subtractFeeFromOutputs\" (array, optional) A json array of integers.\n"
                            "                              The fee will be equally deducted from the amount of each specified output.\n"
                            "                              The outputs are specified by their zero-based index, before any change output is added.\n"
                            "                              Those recipients will receive less qtums than you enter in their corresponding amount field.\n"
                            "                              If no outputs are specified here, the sender pays the fee.\n"
                            "                                  [vout_index,...]\n"
                            "     \"replaceable\"            (boolean, optional) Marks this transaction as BIP125 replaceable.\n"
                            "                              Allows this transaction to be replaced by a transaction with higher fees\n"
                            "     \"conf_target\"            (numeric, optional) Confirmation target (in blocks)\n"
                            "     \"estimate_mode\"          (string, optional, default=UNSET) The fee estimate mode, must be one of:\n"
                            "         \"UNSET\"\n"
                            "         \"ECONOMICAL\"\n"
                            "         \"CONSERVATIVE\"\n"
                            "   }\n"
                            "                         for backward compatibility: passing in a true instead of an object will result in {\"includeWatching\":true}\n"
                            "3. iswitness               (boolean, optional) Whether the transaction hex is a serialized witness transaction \n"
                            "                              If iswitness is not present, heuristic tests will be used in decoding\n"

                            "\nResult:\n"
                            "{\n"
                            "  \"hex\":       \"value\", (string)  The resulting raw transaction (hex-encoded string)\n"
                            "  \"fee\":       n,         (numeric) Fee in " + CURRENCY_UNIT + " the resulting transaction pays\n"
                            "  \"changepos\": n          (numeric) The position of the added change output, or -1\n"
                            "}\n"
                            "\nExamples:\n"
                            "\nCreate a transaction with no inputs\n"
                            + HelpExampleCli("createrawtransaction", "\"[]\" \"{\\\"myaddress\\\":0.01}\"") +
                            "\nAdd sufficient unsigned inputs to meet the output value\n"
                            + HelpExampleCli("fundrawtransaction", "\"rawtransactionhex\"") +
                            "\nSign the transaction\n"
                            + HelpExampleCli("signrawtransaction", "\"fundedtransactionhex\"") +
                            "\nSend the transaction\n"
                            + HelpExampleCli("sendrawtransaction", "\"signedtransactionhex\"")
                            );

    ObserveSafeMode();
    RPCTypeCheck(request.params, {UniValue::VSTR});

=======
>>>>>>> 228c1378
    // Make sure the results are valid at least up to the most recent block
    // the user could have gotten from another RPC command prior to now
    pwallet->BlockUntilSyncedToCurrentChain();

    CCoinControl coinControl;
    change_position = -1;
    bool lockUnspents = false;
    UniValue subtractFeeFromOutputs;
    std::set<int> setSubtractFeeFromOutputs;

    if (!options.isNull()) {
      if (options.type() == UniValue::VBOOL) {
        // backward compatibility bool only fallback
        coinControl.fAllowWatchOnly = options.get_bool();
      }
      else {
<<<<<<< HEAD
        RPCTypeCheck(request.params, {UniValue::VSTR, UniValue::VOBJ, UniValue::VBOOL});

        UniValue options = request.params[1];

=======
        RPCTypeCheckArgument(options, UniValue::VOBJ);
>>>>>>> 228c1378
        RPCTypeCheckObj(options,
            {
                {"changeAddress", UniValueType(UniValue::VSTR)},
                {"changePosition", UniValueType(UniValue::VNUM)},
                {"change_type", UniValueType(UniValue::VSTR)},
                {"includeWatching", UniValueType(UniValue::VBOOL)},
                {"lockUnspents", UniValueType(UniValue::VBOOL)},
                {"feeRate", UniValueType()}, // will be checked below
                {"subtractFeeFromOutputs", UniValueType(UniValue::VARR)},
                {"replaceable", UniValueType(UniValue::VBOOL)},
                {"conf_target", UniValueType(UniValue::VNUM)},
                {"estimate_mode", UniValueType(UniValue::VSTR)},
            },
            true, true);

        if (options.exists("changeAddress")) {
            CTxDestination dest = DecodeDestination(options["changeAddress"].get_str());

            if (!IsValidDestination(dest)) {
                throw JSONRPCError(RPC_INVALID_ADDRESS_OR_KEY, "changeAddress must be a valid qtum address");
            }

            coinControl.destChange = dest;
        }

        if (options.exists("changePosition"))
            change_position = options["changePosition"].get_int();

        if (options.exists("change_type")) {
            if (options.exists("changeAddress")) {
                throw JSONRPCError(RPC_INVALID_PARAMETER, "Cannot specify both changeAddress and address_type options");
            }
            coinControl.m_change_type = pwallet->m_default_change_type;
            if (!ParseOutputType(options["change_type"].get_str(), *coinControl.m_change_type)) {
                throw JSONRPCError(RPC_INVALID_ADDRESS_OR_KEY, strprintf("Unknown change type '%s'", options["change_type"].get_str()));
            }
        }

        if (options.exists("change_type")) {
            if (options.exists("changeAddress")) {
                throw JSONRPCError(RPC_INVALID_PARAMETER, "Cannot specify both changeAddress and address_type options");
            }
            coinControl.change_type = ParseOutputType(options["change_type"].get_str(), coinControl.change_type);
            if (coinControl.change_type == OUTPUT_TYPE_NONE) {
                throw JSONRPCError(RPC_INVALID_ADDRESS_OR_KEY, strprintf("Unknown change type '%s'", options["change_type"].get_str()));
            }
        }

        if (options.exists("includeWatching"))
            coinControl.fAllowWatchOnly = options["includeWatching"].get_bool();

        if (options.exists("lockUnspents"))
            lockUnspents = options["lockUnspents"].get_bool();

        if (options.exists("feeRate"))
        {
            coinControl.m_feerate = CFeeRate(AmountFromValue(options["feeRate"]));
            coinControl.fOverrideFeeRate = true;
        }

        if (options.exists("subtractFeeFromOutputs"))
            subtractFeeFromOutputs = options["subtractFeeFromOutputs"].get_array();

        if (options.exists("replaceable")) {
            coinControl.m_signal_bip125_rbf = options["replaceable"].get_bool();
        }
        if (options.exists("conf_target")) {
            if (options.exists("feeRate")) {
                throw JSONRPCError(RPC_INVALID_PARAMETER, "Cannot specify both conf_target and feeRate");
            }
            coinControl.m_confirm_target = ParseConfirmTarget(options["conf_target"]);
        }
        if (options.exists("estimate_mode")) {
            if (options.exists("feeRate")) {
                throw JSONRPCError(RPC_INVALID_PARAMETER, "Cannot specify both estimate_mode and feeRate");
            }
            if (!FeeModeFromString(options["estimate_mode"].get_str(), coinControl.m_fee_mode)) {
                throw JSONRPCError(RPC_INVALID_PARAMETER, "Invalid estimate_mode parameter");
            }
        }
      }
    }

<<<<<<< HEAD
    // parse hex string from parameter
    CMutableTransaction tx;
    bool try_witness = request.params[2].isNull() ? true : request.params[2].get_bool();
    bool try_no_witness = request.params[2].isNull() ? true : !request.params[2].get_bool();
    if (!DecodeHexTx(tx, request.params[0].get_str(), try_no_witness, try_witness)) {
        throw JSONRPCError(RPC_DESERIALIZATION_ERROR, "TX decode failed");
    }

=======
>>>>>>> 228c1378
    if (tx.vout.size() == 0)
        throw JSONRPCError(RPC_INVALID_PARAMETER, "TX must have at least one output");

    if (change_position != -1 && (change_position < 0 || (unsigned int)change_position > tx.vout.size()))
        throw JSONRPCError(RPC_INVALID_PARAMETER, "changePosition out of bounds");

    for (unsigned int idx = 0; idx < subtractFeeFromOutputs.size(); idx++) {
        int pos = subtractFeeFromOutputs[idx].get_int();
        if (setSubtractFeeFromOutputs.count(pos))
            throw JSONRPCError(RPC_INVALID_PARAMETER, strprintf("Invalid parameter, duplicated position: %d", pos));
        if (pos < 0)
            throw JSONRPCError(RPC_INVALID_PARAMETER, strprintf("Invalid parameter, negative position: %d", pos));
        if (pos >= int(tx.vout.size()))
            throw JSONRPCError(RPC_INVALID_PARAMETER, strprintf("Invalid parameter, position too large: %d", pos));
        setSubtractFeeFromOutputs.insert(pos);
    }

    std::string strFailReason;

    if (!pwallet->FundTransaction(tx, fee_out, change_position, strFailReason, lockUnspents, setSubtractFeeFromOutputs, coinControl)) {
        throw JSONRPCError(RPC_WALLET_ERROR, strFailReason);
    }
}

static UniValue fundrawtransaction(const JSONRPCRequest& request)
{
    std::shared_ptr<CWallet> const wallet = GetWalletForJSONRPCRequest(request);
    CWallet* const pwallet = wallet.get();

    if (!EnsureWalletIsAvailable(pwallet, request.fHelp)) {
        return NullUniValue;
    }

    if (request.fHelp || request.params.size() < 1 || request.params.size() > 3)
        throw std::runtime_error(
                            "fundrawtransaction \"hexstring\" ( options iswitness )\n"
                            "\nAdd inputs to a transaction until it has enough in value to meet its out value.\n"
                            "This will not modify existing inputs, and will add at most one change output to the outputs.\n"
                            "No existing outputs will be modified unless \"subtractFeeFromOutputs\" is specified.\n"
                            "Note that inputs which were signed may need to be resigned after completion since in/outputs have been added.\n"
                            "The inputs added will not be signed, use signrawtransaction for that.\n"
                            "Note that all existing inputs must have their previous output transaction be in the wallet.\n"
                            "Note that all inputs selected must be of standard form and P2SH scripts must be\n"
                            "in the wallet using importaddress or addmultisigaddress (to calculate fees).\n"
                            "You can see whether this is the case by checking the \"solvable\" field in the listunspent output.\n"
                            "Only pay-to-pubkey, multisig, and P2SH versions thereof are currently supported for watch-only\n"
                            "\nArguments:\n"
                            "1. \"hexstring\"           (string, required) The hex string of the raw transaction\n"
                            "2. options                 (object, optional)\n"
                            "   {\n"
                            "     \"changeAddress\"          (string, optional, default pool address) The qtum address to receive the change\n"
                            "     \"changePosition\"         (numeric, optional, default random) The index of the change output\n"
                            "     \"change_type\"            (string, optional) The output type to use. Only valid if changeAddress is not specified. Options are \"legacy\", \"p2sh-segwit\", and \"bech32\". Default is set by -changetype.\n"
                            "     \"includeWatching\"        (boolean, optional, default false) Also select inputs which are watch only\n"
                            "     \"lockUnspents\"           (boolean, optional, default false) Lock selected unspent outputs\n"
                            "     \"feeRate\"                (numeric, optional, default not set: makes wallet determine the fee) Set a specific fee rate in " + CURRENCY_UNIT + "/kB\n"
                            "     \"subtractFeeFromOutputs\" (array, optional) A json array of integers.\n"
                            "                              The fee will be equally deducted from the amount of each specified output.\n"
                            "                              The outputs are specified by their zero-based index, before any change output is added.\n"
                            "                              Those recipients will receive less qtums than you enter in their corresponding amount field.\n"
                            "                              If no outputs are specified here, the sender pays the fee.\n"
                            "                                  [vout_index,...]\n"
                            "     \"replaceable\"            (boolean, optional) Marks this transaction as BIP125 replaceable.\n"
                            "                              Allows this transaction to be replaced by a transaction with higher fees\n"
                            "     \"conf_target\"            (numeric, optional) Confirmation target (in blocks)\n"
                            "     \"estimate_mode\"          (string, optional, default=UNSET) The fee estimate mode, must be one of:\n"
                            "         \"UNSET\"\n"
                            "         \"ECONOMICAL\"\n"
                            "         \"CONSERVATIVE\"\n"
                            "   }\n"
                            "                         for backward compatibility: passing in a true instead of an object will result in {\"includeWatching\":true}\n"
                            "3. iswitness               (boolean, optional) Whether the transaction hex is a serialized witness transaction \n"
                            "                              If iswitness is not present, heuristic tests will be used in decoding\n"

                            "\nResult:\n"
                            "{\n"
                            "  \"hex\":       \"value\", (string)  The resulting raw transaction (hex-encoded string)\n"
                            "  \"fee\":       n,         (numeric) Fee in " + CURRENCY_UNIT + " the resulting transaction pays\n"
                            "  \"changepos\": n          (numeric) The position of the added change output, or -1\n"
                            "}\n"
                            "\nExamples:\n"
                            "\nCreate a transaction with no inputs\n"
                            + HelpExampleCli("createrawtransaction", "\"[]\" \"{\\\"myaddress\\\":0.01}\"") +
                            "\nAdd sufficient unsigned inputs to meet the output value\n"
                            + HelpExampleCli("fundrawtransaction", "\"rawtransactionhex\"") +
                            "\nSign the transaction\n"
                            + HelpExampleCli("signrawtransaction", "\"fundedtransactionhex\"") +
                            "\nSend the transaction\n"
                            + HelpExampleCli("sendrawtransaction", "\"signedtransactionhex\"")
                            );

    RPCTypeCheck(request.params, {UniValue::VSTR, UniValueType(), UniValue::VBOOL});

    // parse hex string from parameter
    CMutableTransaction tx;
    bool try_witness = request.params[2].isNull() ? true : request.params[2].get_bool();
    bool try_no_witness = request.params[2].isNull() ? true : !request.params[2].get_bool();
    if (!DecodeHexTx(tx, request.params[0].get_str(), try_no_witness, try_witness)) {
        throw JSONRPCError(RPC_DESERIALIZATION_ERROR, "TX decode failed");
    }

    CAmount fee;
    int change_position;
    FundTransaction(pwallet, tx, fee, change_position, request.params[1]);

    UniValue result(UniValue::VOBJ);
    result.pushKV("hex", EncodeHexTx(tx));
    result.pushKV("fee", ValueFromAmount(fee));
    result.pushKV("changepos", change_position);

    return result;
}

UniValue signrawtransactionwithwallet(const JSONRPCRequest& request)
{
    std::shared_ptr<CWallet> const wallet = GetWalletForJSONRPCRequest(request);
    CWallet* const pwallet = wallet.get();

    if (!EnsureWalletIsAvailable(pwallet, request.fHelp)) {
        return NullUniValue;
    }

    if (request.fHelp || request.params.size() < 1 || request.params.size() > 3)
        throw std::runtime_error(
            "signrawtransactionwithwallet \"hexstring\" ( [{\"txid\":\"id\",\"vout\":n,\"scriptPubKey\":\"hex\",\"redeemScript\":\"hex\"},...] sighashtype )\n"
            "\nSign inputs for raw transaction (serialized, hex-encoded).\n"
            "The second optional argument (may be null) is an array of previous transaction outputs that\n"
            "this transaction depends on but may not yet be in the block chain.\n"
            + HelpRequiringPassphrase(pwallet) + "\n"

            "\nArguments:\n"
            "1. \"hexstring\"                      (string, required) The transaction hex string\n"
            "2. \"prevtxs\"                        (string, optional) An json array of previous dependent transaction outputs\n"
            "     [                              (json array of json objects, or 'null' if none provided)\n"
            "       {\n"
            "         \"txid\":\"id\",               (string, required) The transaction id\n"
            "         \"vout\":n,                  (numeric, required) The output number\n"
            "         \"scriptPubKey\": \"hex\",     (string, required) script key\n"
            "         \"redeemScript\": \"hex\",     (string, required for P2SH or P2WSH) redeem script\n"
            "         \"amount\": value            (numeric, required) The amount spent\n"
            "       }\n"
            "       ,...\n"
            "    ]\n"
            "3. \"sighashtype\"                    (string, optional, default=ALL) The signature hash type. Must be one of\n"
            "       \"ALL\"\n"
            "       \"NONE\"\n"
            "       \"SINGLE\"\n"
            "       \"ALL|ANYONECANPAY\"\n"
            "       \"NONE|ANYONECANPAY\"\n"
            "       \"SINGLE|ANYONECANPAY\"\n"

            "\nResult:\n"
            "{\n"
            "  \"hex\" : \"value\",                  (string) The hex-encoded raw transaction with signature(s)\n"
            "  \"complete\" : true|false,          (boolean) If the transaction has a complete set of signatures\n"
            "  \"errors\" : [                      (json array of objects) Script verification errors (if there are any)\n"
            "    {\n"
            "      \"txid\" : \"hash\",              (string) The hash of the referenced, previous transaction\n"
            "      \"vout\" : n,                   (numeric) The index of the output to spent and used as input\n"
            "      \"scriptSig\" : \"hex\",          (string) The hex-encoded signature script\n"
            "      \"sequence\" : n,               (numeric) Script sequence number\n"
            "      \"error\" : \"text\"              (string) Verification or signing error related to the input\n"
            "    }\n"
            "    ,...\n"
            "  ]\n"
            "}\n"

            "\nExamples:\n"
            + HelpExampleCli("signrawtransactionwithwallet", "\"myhex\"")
            + HelpExampleRpc("signrawtransactionwithwallet", "\"myhex\"")
        );

    RPCTypeCheck(request.params, {UniValue::VSTR, UniValue::VARR, UniValue::VSTR}, true);

    CMutableTransaction mtx;
    if (!DecodeHexTx(mtx, request.params[0].get_str(), true)) {
        throw JSONRPCError(RPC_DESERIALIZATION_ERROR, "TX decode failed");
    }

    // Sign the transaction
    LOCK2(cs_main, pwallet->cs_wallet);
    return SignTransaction(mtx, request.params[1], pwallet, false, request.params[2]);
}

static UniValue bumpfee(const JSONRPCRequest& request)
{
    std::shared_ptr<CWallet> const wallet = GetWalletForJSONRPCRequest(request);
    CWallet* const pwallet = wallet.get();


    if (!EnsureWalletIsAvailable(pwallet, request.fHelp))
        return NullUniValue;

    if (request.fHelp || request.params.size() < 1 || request.params.size() > 2) {
        throw std::runtime_error(
            "bumpfee \"txid\" ( options ) \n"
            "\nBumps the fee of an opt-in-RBF transaction T, replacing it with a new transaction B.\n"
            "An opt-in RBF transaction with the given txid must be in the wallet.\n"
            "The command will pay the additional fee by decreasing (or perhaps removing) its change output.\n"
            "If the change output is not big enough to cover the increased fee, the command will currently fail\n"
            "instead of adding new inputs to compensate. (A future implementation could improve this.)\n"
            "The command will fail if the wallet or mempool contains a transaction that spends one of T's outputs.\n"
            "By default, the new fee will be calculated automatically using estimatesmartfee.\n"
            "The user can specify a confirmation target for estimatesmartfee.\n"
            "Alternatively, the user can specify totalFee, or use RPC settxfee to set a higher fee rate.\n"
            "At a minimum, the new fee rate must be high enough to pay an additional new relay fee (incrementalfee\n"
            "returned by getnetworkinfo) to enter the node's mempool.\n"
            "\nArguments:\n"
            "1. txid                  (string, required) The txid to be bumped\n"
            "2. options               (object, optional)\n"
            "   {\n"
            "     \"confTarget\"        (numeric, optional) Confirmation target (in blocks)\n"
            "     \"totalFee\"          (numeric, optional) Total fee (NOT feerate) to pay, in satoshis.\n"
            "                         In rare cases, the actual fee paid might be slightly higher than the specified\n"
            "                         totalFee if the tx change output has to be removed because it is too close to\n"
            "                         the dust threshold.\n"
            "     \"replaceable\"       (boolean, optional, default true) Whether the new transaction should still be\n"
            "                         marked bip-125 replaceable. If true, the sequence numbers in the transaction will\n"
            "                         be left unchanged from the original. If false, any input sequence numbers in the\n"
            "                         original transaction that were less than 0xfffffffe will be increased to 0xfffffffe\n"
            "                         so the new transaction will not be explicitly bip-125 replaceable (though it may\n"
            "                         still be replaceable in practice, for example if it has unconfirmed ancestors which\n"
            "                         are replaceable).\n"
            "     \"estimate_mode\"     (string, optional, default=UNSET) The fee estimate mode, must be one of:\n"
            "         \"UNSET\"\n"
            "         \"ECONOMICAL\"\n"
            "         \"CONSERVATIVE\"\n"
            "   }\n"
            "\nResult:\n"
            "{\n"
            "  \"txid\":    \"value\",   (string)  The id of the new transaction\n"
            "  \"origfee\":  n,         (numeric) Fee of the replaced transaction\n"
            "  \"fee\":      n,         (numeric) Fee of the new transaction\n"
            "  \"errors\":  [ str... ] (json array of strings) Errors encountered during processing (may be empty)\n"
            "}\n"
            "\nExamples:\n"
            "\nBump the fee, get the new transaction\'s txid\n" +
            HelpExampleCli("bumpfee", "<txid>"));
    }

    RPCTypeCheck(request.params, {UniValue::VSTR, UniValue::VOBJ});
    uint256 hash;
    hash.SetHex(request.params[0].get_str());

    // optional parameters
    CAmount totalFee = 0;
    CCoinControl coin_control;
    coin_control.m_signal_bip125_rbf = true;
    if (!request.params[1].isNull()) {
        UniValue options = request.params[1];
        RPCTypeCheckObj(options,
            {
                {"confTarget", UniValueType(UniValue::VNUM)},
                {"totalFee", UniValueType(UniValue::VNUM)},
                {"replaceable", UniValueType(UniValue::VBOOL)},
                {"estimate_mode", UniValueType(UniValue::VSTR)},
            },
            true, true);

        if (options.exists("confTarget") && options.exists("totalFee")) {
            throw JSONRPCError(RPC_INVALID_PARAMETER, "confTarget and totalFee options should not both be set. Please provide either a confirmation target for fee estimation or an explicit total fee for the transaction.");
        } else if (options.exists("confTarget")) { // TODO: alias this to conf_target
            coin_control.m_confirm_target = ParseConfirmTarget(options["confTarget"]);
        } else if (options.exists("totalFee")) {
            totalFee = options["totalFee"].get_int64();
            if (totalFee <= 0) {
                throw JSONRPCError(RPC_INVALID_PARAMETER, strprintf("Invalid totalFee %s (must be greater than 0)", FormatMoney(totalFee)));
            }
        }

        if (options.exists("replaceable")) {
            coin_control.m_signal_bip125_rbf = options["replaceable"].get_bool();
        }
        if (options.exists("estimate_mode")) {
            if (!FeeModeFromString(options["estimate_mode"].get_str(), coin_control.m_fee_mode)) {
                throw JSONRPCError(RPC_INVALID_PARAMETER, "Invalid estimate_mode parameter");
            }
        }
    }

    // Make sure the results are valid at least up to the most recent block
    // the user could have gotten from another RPC command prior to now
    pwallet->BlockUntilSyncedToCurrentChain();

    LOCK2(cs_main, pwallet->cs_wallet);
    EnsureWalletIsUnlocked(pwallet);


    std::vector<std::string> errors;
    CAmount old_fee;
    CAmount new_fee;
    CMutableTransaction mtx;
    feebumper::Result res = feebumper::CreateTransaction(pwallet, hash, coin_control, totalFee, errors, old_fee, new_fee, mtx);
    if (res != feebumper::Result::OK) {
        switch(res) {
            case feebumper::Result::INVALID_ADDRESS_OR_KEY:
                throw JSONRPCError(RPC_INVALID_ADDRESS_OR_KEY, errors[0]);
                break;
            case feebumper::Result::INVALID_REQUEST:
                throw JSONRPCError(RPC_INVALID_REQUEST, errors[0]);
                break;
            case feebumper::Result::INVALID_PARAMETER:
                throw JSONRPCError(RPC_INVALID_PARAMETER, errors[0]);
                break;
            case feebumper::Result::WALLET_ERROR:
                throw JSONRPCError(RPC_WALLET_ERROR, errors[0]);
                break;
            default:
                throw JSONRPCError(RPC_MISC_ERROR, errors[0]);
                break;
        }
    }

    // sign bumped transaction
    if (!feebumper::SignTransaction(pwallet, mtx)) {
        throw JSONRPCError(RPC_WALLET_ERROR, "Can't sign transaction.");
    }
    // commit the bumped transaction
    uint256 txid;
    if (feebumper::CommitTransaction(pwallet, hash, std::move(mtx), errors, txid) != feebumper::Result::OK) {
        throw JSONRPCError(RPC_WALLET_ERROR, errors[0]);
    }
    UniValue result(UniValue::VOBJ);
    result.pushKV("txid", txid.GetHex());
    result.pushKV("origfee", ValueFromAmount(old_fee));
    result.pushKV("fee", ValueFromAmount(new_fee));
    UniValue result_errors(UniValue::VARR);
    for (const std::string& error : errors) {
        result_errors.push_back(error);
    }
    result.pushKV("errors", result_errors);

    return result;
}

UniValue generate(const JSONRPCRequest& request)
{
    std::shared_ptr<CWallet> const wallet = GetWalletForJSONRPCRequest(request);
    CWallet* const pwallet = wallet.get();


    if (!EnsureWalletIsAvailable(pwallet, request.fHelp)) {
        return NullUniValue;
    }

    if (request.fHelp || request.params.size() < 1 || request.params.size() > 2) {
        throw std::runtime_error(
            "generate nblocks ( maxtries )\n"
            "\nMine up to nblocks blocks immediately (before the RPC call returns) to an address in the wallet.\n"
            "\nArguments:\n"
            "1. nblocks      (numeric, required) How many blocks are generated immediately.\n"
            "2. maxtries     (numeric, optional) How many iterations to try (default = 1000000).\n"
            "\nResult:\n"
            "[ blockhashes ]     (array) hashes of blocks generated\n"
            "\nExamples:\n"
            "\nGenerate 11 blocks\n"
            + HelpExampleCli("generate", "11")
        );
    }

    int num_generate = request.params[0].get_int();
    uint64_t max_tries = 1000000;
    if (!request.params[1].isNull()) {
        max_tries = request.params[1].get_int();
    }

    std::shared_ptr<CReserveScript> coinbase_script;
    pwallet->GetScriptForMining(coinbase_script);

    // If the keypool is exhausted, no script is returned at all.  Catch this.
    if (!coinbase_script) {
        throw JSONRPCError(RPC_WALLET_KEYPOOL_RAN_OUT, "Error: Keypool ran out, please call keypoolrefill first");
    }

    //throw an error if no script was provided
    if (coinbase_script->reserveScript.empty()) {
        throw JSONRPCError(RPC_INTERNAL_ERROR, "No coinbase script available");
    }

    return generateBlocks(coinbase_script, num_generate, max_tries, true);
}

UniValue rescanblockchain(const JSONRPCRequest& request)
{
    std::shared_ptr<CWallet> const wallet = GetWalletForJSONRPCRequest(request);
    CWallet* const pwallet = wallet.get();

    if (!EnsureWalletIsAvailable(pwallet, request.fHelp)) {
        return NullUniValue;
    }

    if (request.fHelp || request.params.size() > 2) {
        throw std::runtime_error(
            "rescanblockchain (\"start_height\") (\"stop_height\")\n"
            "\nRescan the local blockchain for wallet related transactions.\n"
            "\nArguments:\n"
            "1. \"start_height\"    (numeric, optional) block height where the rescan should start\n"
            "2. \"stop_height\"     (numeric, optional) the last block height that should be scanned\n"
            "\nResult:\n"
            "{\n"
            "  \"start_height\"     (numeric) The block height where the rescan has started. If omitted, rescan started from the genesis block.\n"
            "  \"stop_height\"      (numeric) The height of the last rescanned block. If omitted, rescan stopped at the chain tip.\n"
            "}\n"
            "\nExamples:\n"
            + HelpExampleCli("rescanblockchain", "100000 120000")
            + HelpExampleRpc("rescanblockchain", "100000, 120000")
            );
    }

    WalletRescanReserver reserver(pwallet);
    if (!reserver.reserve()) {
        throw JSONRPCError(RPC_WALLET_ERROR, "Wallet is currently rescanning. Abort existing rescan or wait.");
    }

    CBlockIndex *pindexStart = nullptr;
    CBlockIndex *pindexStop = nullptr;
    CBlockIndex *pChainTip = nullptr;
    {
        LOCK(cs_main);
        pindexStart = chainActive.Genesis();
        pChainTip = chainActive.Tip();

        if (!request.params[0].isNull()) {
            pindexStart = chainActive[request.params[0].get_int()];
            if (!pindexStart) {
                throw JSONRPCError(RPC_INVALID_PARAMETER, "Invalid start_height");
            }
        }

        if (!request.params[1].isNull()) {
            pindexStop = chainActive[request.params[1].get_int()];
            if (!pindexStop) {
                throw JSONRPCError(RPC_INVALID_PARAMETER, "Invalid stop_height");
            }
            else if (pindexStop->nHeight < pindexStart->nHeight) {
<<<<<<< HEAD
                throw JSONRPCError(RPC_INVALID_PARAMETER, "stop_height must be greater then start_height");
=======
                throw JSONRPCError(RPC_INVALID_PARAMETER, "stop_height must be greater than start_height");
>>>>>>> 228c1378
            }
        }
    }

    // We can't rescan beyond non-pruned blocks, stop and throw an error
    if (fPruneMode) {
        LOCK(cs_main);
        CBlockIndex *block = pindexStop ? pindexStop : pChainTip;
        while (block && block->nHeight >= pindexStart->nHeight) {
            if (!(block->nStatus & BLOCK_HAVE_DATA)) {
                throw JSONRPCError(RPC_MISC_ERROR, "Can't rescan beyond pruned data. Use RPC call getblockchaininfo to determine your pruned height.");
            }
            block = block->pprev;
        }
    }

    CBlockIndex *stopBlock = pwallet->ScanForWalletTransactions(pindexStart, pindexStop, reserver, true);
    if (!stopBlock) {
        if (pwallet->IsAbortingRescan()) {
            throw JSONRPCError(RPC_MISC_ERROR, "Rescan aborted.");
        }
        // if we got a nullptr returned, ScanForWalletTransactions did rescan up to the requested stopindex
        stopBlock = pindexStop ? pindexStop : pChainTip;
    }
    else {
        throw JSONRPCError(RPC_MISC_ERROR, "Rescan failed. Potentially corrupted data files.");
    }
    UniValue response(UniValue::VOBJ);
    response.pushKV("start_height", pindexStart->nHeight);
    response.pushKV("stop_height", stopBlock->nHeight);
    return response;
}

class DescribeWalletAddressVisitor : public boost::static_visitor<UniValue>
{
public:
    CWallet * const pwallet;

    void ProcessSubScript(const CScript& subscript, UniValue& obj, bool include_addresses = false) const
    {
        // Always present: script type and redeemscript
        txnouttype which_type;
        std::vector<std::vector<unsigned char>> solutions_data;
        Solver(subscript, which_type, solutions_data);
        obj.pushKV("script", GetTxnOutputType(which_type));
        obj.pushKV("hex", HexStr(subscript.begin(), subscript.end()));

        CTxDestination embedded;
        UniValue a(UniValue::VARR);
        if (ExtractDestination(subscript, embedded)) {
            // Only when the script corresponds to an address.
            UniValue subobj(UniValue::VOBJ);
            UniValue detail = DescribeAddress(embedded);
            subobj.pushKVs(detail);
            UniValue wallet_detail = boost::apply_visitor(*this, embedded);
            subobj.pushKVs(wallet_detail);
            subobj.pushKV("address", EncodeDestination(embedded));
            subobj.pushKV("scriptPubKey", HexStr(subscript.begin(), subscript.end()));
            // Always report the pubkey at the top level, so that `getnewaddress()['pubkey']` always works.
            if (subobj.exists("pubkey")) obj.pushKV("pubkey", subobj["pubkey"]);
            obj.pushKV("embedded", std::move(subobj));
            if (include_addresses) a.push_back(EncodeDestination(embedded));
        } else if (which_type == TX_MULTISIG) {
            // Also report some information on multisig scripts (which do not have a corresponding address).
            // TODO: abstract out the common functionality between this logic and ExtractDestinations.
            obj.pushKV("sigsrequired", solutions_data[0][0]);
            UniValue pubkeys(UniValue::VARR);
            for (size_t i = 1; i < solutions_data.size() - 1; ++i) {
                CPubKey key(solutions_data[i].begin(), solutions_data[i].end());
                if (include_addresses) a.push_back(EncodeDestination(key.GetID()));
                pubkeys.push_back(HexStr(key.begin(), key.end()));
            }
            obj.pushKV("pubkeys", std::move(pubkeys));
        }

        // The "addresses" field is confusing because it refers to public keys using their P2PKH address.
        // For that reason, only add the 'addresses' field when needed for backward compatibility. New applications
        // can use the 'embedded'->'address' field for P2SH or P2WSH wrapped addresses, and 'pubkeys' for
        // inspecting multisig participants.
        if (include_addresses) obj.pushKV("addresses", std::move(a));
    }

    explicit DescribeWalletAddressVisitor(CWallet* _pwallet) : pwallet(_pwallet) {}

    UniValue operator()(const CNoDestination& dest) const { return UniValue(UniValue::VOBJ); }

    UniValue operator()(const CKeyID& keyID) const
    {
        UniValue obj(UniValue::VOBJ);
        CPubKey vchPubKey;
        if (pwallet && pwallet->GetPubKey(keyID, vchPubKey)) {
            obj.pushKV("pubkey", HexStr(vchPubKey));
            obj.pushKV("iscompressed", vchPubKey.IsCompressed());
        }
        return obj;
    }

    UniValue operator()(const CScriptID& scriptID) const
    {
        UniValue obj(UniValue::VOBJ);
        CScript subscript;
        if (pwallet && pwallet->GetCScript(scriptID, subscript)) {
            ProcessSubScript(subscript, obj, IsDeprecatedRPCEnabled("validateaddress"));
        }
        return obj;
    }

    UniValue operator()(const WitnessV0KeyHash& id) const
    {
        UniValue obj(UniValue::VOBJ);
        CPubKey pubkey;
        if (pwallet && pwallet->GetPubKey(CKeyID(id), pubkey)) {
            obj.pushKV("pubkey", HexStr(pubkey));
        }
        return obj;
    }

    UniValue operator()(const WitnessV0ScriptHash& id) const
    {
        UniValue obj(UniValue::VOBJ);
        CScript subscript;
        CRIPEMD160 hasher;
        uint160 hash;
        hasher.Write(id.begin(), 32).Finalize(hash.begin());
        if (pwallet && pwallet->GetCScript(CScriptID(hash), subscript)) {
            ProcessSubScript(subscript, obj);
        }
        return obj;
    }

    UniValue operator()(const WitnessUnknown& id) const { return UniValue(UniValue::VOBJ); }
};

static UniValue DescribeWalletAddress(CWallet* pwallet, const CTxDestination& dest)
{
    UniValue ret(UniValue::VOBJ);
    UniValue detail = DescribeAddress(dest);
    ret.pushKVs(detail);
    ret.pushKVs(boost::apply_visitor(DescribeWalletAddressVisitor(pwallet), dest));
    return ret;
}

/** Convert CAddressBookData to JSON record.  */
static UniValue AddressBookDataToJSON(const CAddressBookData& data, const bool verbose)
{
    UniValue ret(UniValue::VOBJ);
    if (verbose) {
        ret.pushKV("name", data.name);
    }
    ret.pushKV("purpose", data.purpose);
    return ret;
}

UniValue getaddressinfo(const JSONRPCRequest& request)
{
    std::shared_ptr<CWallet> const wallet = GetWalletForJSONRPCRequest(request);
    CWallet* const pwallet = wallet.get();

    if (!EnsureWalletIsAvailable(pwallet, request.fHelp)) {
        return NullUniValue;
    }

    if (request.fHelp || request.params.size() != 1) {
        throw std::runtime_error(
            "getaddressinfo \"address\"\n"
            "\nReturn information about the given qtum address. Some information requires the address\n"
            "to be in the wallet.\n"
            "\nArguments:\n"
            "1. \"address\"                    (string, required) The qtum address to get the information of.\n"
            "\nResult:\n"
            "{\n"
            "  \"address\" : \"address\",        (string) The qtum address validated\n"
            "  \"scriptPubKey\" : \"hex\",       (string) The hex encoded scriptPubKey generated by the address\n"
            "  \"ismine\" : true|false,        (boolean) If the address is yours or not\n"
            "  \"iswatchonly\" : true|false,   (boolean) If the address is watchonly\n"
            "  \"isscript\" : true|false,      (boolean) If the key is a script\n"
            "  \"iswitness\" : true|false,     (boolean) If the address is a witness address\n"
            "  \"witness_version\" : version   (numeric, optional) The version number of the witness program\n"
            "  \"witness_program\" : \"hex\"     (string, optional) The hex value of the witness program\n"
            "  \"script\" : \"type\"             (string, optional) The output script type. Only if \"isscript\" is true and the redeemscript is known. Possible types: nonstandard, pubkey, pubkeyhash, scripthash, multisig, nulldata, witness_v0_keyhash, witness_v0_scripthash, witness_unknown\n"
            "  \"hex\" : \"hex\",                (string, optional) The redeemscript for the p2sh address\n"
            "  \"pubkeys\"                     (string, optional) Array of pubkeys associated with the known redeemscript (only if \"script\" is \"multisig\")\n"
            "    [\n"
            "      \"pubkey\"\n"
            "      ,...\n"
            "    ]\n"
            "  \"sigsrequired\" : xxxxx        (numeric, optional) Number of signatures required to spend multisig output (only if \"script\" is \"multisig\")\n"
            "  \"pubkey\" : \"publickeyhex\",    (string, optional) The hex value of the raw public key, for single-key addresses (possibly embedded in P2SH or P2WSH)\n"
            "  \"embedded\" : {...},           (object, optional) Information about the address embedded in P2SH or P2WSH, if relevant and known. It includes all getaddressinfo output fields for the embedded address, excluding metadata (\"timestamp\", \"hdkeypath\", \"hdseedid\") and relation to the wallet (\"ismine\", \"iswatchonly\", \"account\").\n"
            "  \"iscompressed\" : true|false,  (boolean) If the address is compressed\n"
            "  \"label\" :  \"label\"         (string) The label associated with the address, \"\" is the default account\n"
            "  \"account\" : \"account\"         (string) DEPRECATED. This field will be removed in V0.18. To see this deprecated field, start qtumd with -deprecatedrpc=accounts. The account associated with the address, \"\" is the default account\n"
            "  \"timestamp\" : timestamp,      (number, optional) The creation time of the key if available in seconds since epoch (Jan 1 1970 GMT)\n"
            "  \"hdkeypath\" : \"keypath\"       (string, optional) The HD keypath if the key is HD and available\n"
            "  \"hdseedid\" : \"<hash160>\"      (string, optional) The Hash160 of the HD seed\n"
            "  \"hdmasterkeyid\" : \"<hash160>\" (string, optional) alias for hdseedid maintained for backwards compatibility. Will be removed in V0.18.\n"
            "  \"labels\"                      (object) Array of labels associated with the address.\n"
            "    [\n"
            "      { (json object of label data)\n"
            "        \"name\": \"labelname\" (string) The label\n"
            "        \"purpose\": \"string\" (string) Purpose of address (\"send\" for sending address, \"receive\" for receiving address)\n"
            "      },...\n"
            "    ]\n"
            "}\n"
            "\nExamples:\n"
            + HelpExampleCli("getaddressinfo", "\"1PSSGeFHDnKNxiEyFrD1wcEaHr9hrQDDWc\"")
            + HelpExampleRpc("getaddressinfo", "\"1PSSGeFHDnKNxiEyFrD1wcEaHr9hrQDDWc\"")
        );
    }

    LOCK(pwallet->cs_wallet);

    UniValue ret(UniValue::VOBJ);
    CTxDestination dest = DecodeDestination(request.params[0].get_str());

    // Make sure the destination is valid
    if (!IsValidDestination(dest)) {
        throw JSONRPCError(RPC_INVALID_ADDRESS_OR_KEY, "Invalid address");
    }

    std::string currentAddress = EncodeDestination(dest);
    ret.pushKV("address", currentAddress);

    CScript scriptPubKey = GetScriptForDestination(dest);
    ret.pushKV("scriptPubKey", HexStr(scriptPubKey.begin(), scriptPubKey.end()));

    isminetype mine = IsMine(*pwallet, dest);
    ret.pushKV("ismine", bool(mine & ISMINE_SPENDABLE));
    ret.pushKV("iswatchonly", bool(mine & ISMINE_WATCH_ONLY));
    UniValue detail = DescribeWalletAddress(pwallet, dest);
    ret.pushKVs(detail);
    if (pwallet->mapAddressBook.count(dest)) {
        ret.pushKV("label", pwallet->mapAddressBook[dest].name);
        if (IsDeprecatedRPCEnabled("accounts")) {
            ret.pushKV("account", pwallet->mapAddressBook[dest].name);
        }
    }
    const CKeyMetadata* meta = nullptr;
    CKeyID key_id = GetKeyForDestination(*pwallet, dest);
    if (!key_id.IsNull()) {
        auto it = pwallet->mapKeyMetadata.find(key_id);
        if (it != pwallet->mapKeyMetadata.end()) {
            meta = &it->second;
        }
    }
    if (!meta) {
        auto it = pwallet->m_script_metadata.find(CScriptID(scriptPubKey));
        if (it != pwallet->m_script_metadata.end()) {
            meta = &it->second;
        }
    }
    if (meta) {
        ret.pushKV("timestamp", meta->nCreateTime);
        if (!meta->hdKeypath.empty()) {
            ret.pushKV("hdkeypath", meta->hdKeypath);
            ret.pushKV("hdseedid", meta->hd_seed_id.GetHex());
            ret.pushKV("hdmasterkeyid", meta->hd_seed_id.GetHex());
        }
    }

    // Currently only one label can be associated with an address, return an array
    // so the API remains stable if we allow multiple labels to be associated with
    // an address.
    UniValue labels(UniValue::VARR);
    std::map<CTxDestination, CAddressBookData>::iterator mi = pwallet->mapAddressBook.find(dest);
    if (mi != pwallet->mapAddressBook.end()) {
        labels.push_back(AddressBookDataToJSON(mi->second, true));
    }
    ret.pushKV("labels", std::move(labels));

    return ret;
}

static UniValue getaddressesbylabel(const JSONRPCRequest& request)
{
    std::shared_ptr<CWallet> const wallet = GetWalletForJSONRPCRequest(request);
    CWallet* const pwallet = wallet.get();

    if (!EnsureWalletIsAvailable(pwallet, request.fHelp)) {
        return NullUniValue;
    }

    if (request.fHelp || request.params.size() != 1)
        throw std::runtime_error(
            "getaddressesbylabel \"label\"\n"
            "\nReturns the list of addresses assigned the specified label.\n"
            "\nArguments:\n"
            "1. \"label\"  (string, required) The label.\n"
            "\nResult:\n"
            "{ (json object with addresses as keys)\n"
            "  \"address\": { (json object with information about address)\n"
            "    \"purpose\": \"string\" (string)  Purpose of address (\"send\" for sending address, \"receive\" for receiving address)\n"
            "  },...\n"
            "}\n"
            "\nExamples:\n"
            + HelpExampleCli("getaddressesbylabel", "\"tabby\"")
            + HelpExampleRpc("getaddressesbylabel", "\"tabby\"")
        );

    LOCK(pwallet->cs_wallet);

    std::string label = LabelFromValue(request.params[0]);

    // Find all addresses that have the given label
    UniValue ret(UniValue::VOBJ);
    for (const std::pair<const CTxDestination, CAddressBookData>& item : pwallet->mapAddressBook) {
        if (item.second.name == label) {
            ret.pushKV(EncodeDestination(item.first), AddressBookDataToJSON(item.second, false));
        }
    }

    if (ret.empty()) {
        throw JSONRPCError(RPC_WALLET_INVALID_LABEL_NAME, std::string("No addresses with label " + label));
    }

    return ret;
}

static UniValue listlabels(const JSONRPCRequest& request)
{
    std::shared_ptr<CWallet> const wallet = GetWalletForJSONRPCRequest(request);
    CWallet* const pwallet = wallet.get();

    if (!EnsureWalletIsAvailable(pwallet, request.fHelp)) {
        return NullUniValue;
    }

    if (request.fHelp || request.params.size() > 1)
        throw std::runtime_error(
            "listlabels ( \"purpose\" )\n"
            "\nReturns the list of all labels, or labels that are assigned to addresses with a specific purpose.\n"
            "\nArguments:\n"
            "1. \"purpose\"    (string, optional) Address purpose to list labels for ('send','receive'). An empty string is the same as not providing this argument.\n"
            "\nResult:\n"
            "[               (json array of string)\n"
            "  \"label\",      (string) Label name\n"
            "  ...\n"
            "]\n"
            "\nExamples:\n"
            "\nList all labels\n"
            + HelpExampleCli("listlabels", "") +
            "\nList labels that have receiving addresses\n"
            + HelpExampleCli("listlabels", "receive") +
            "\nList labels that have sending addresses\n"
            + HelpExampleCli("listlabels", "send") +
            "\nAs json rpc call\n"
            + HelpExampleRpc("listlabels", "receive")
        );

    LOCK(pwallet->cs_wallet);

    std::string purpose;
    if (!request.params[0].isNull()) {
        purpose = request.params[0].get_str();
    }

    // Add to a set to sort by label name, then insert into Univalue array
    std::set<std::string> label_set;
    for (const std::pair<const CTxDestination, CAddressBookData>& entry : pwallet->mapAddressBook) {
        if (purpose.empty() || entry.second.purpose == purpose) {
            label_set.insert(entry.second.name);
        }
    }

    UniValue ret(UniValue::VARR);
    for (const std::string& name : label_set) {
        ret.push_back(name);
    }

    return ret;
}

UniValue sethdseed(const JSONRPCRequest& request)
{
    std::shared_ptr<CWallet> const wallet = GetWalletForJSONRPCRequest(request);
    CWallet* const pwallet = wallet.get();

    if (!EnsureWalletIsAvailable(pwallet, request.fHelp)) {
        return NullUniValue;
    }

    if (request.fHelp || request.params.size() > 2) {
        throw std::runtime_error(
            "sethdseed ( \"newkeypool\" \"seed\" )\n"
            "\nSet or generate a new HD wallet seed. Non-HD wallets will not be upgraded to being a HD wallet. Wallets that are already\n"
            "HD will have a new HD seed set so that new keys added to the keypool will be derived from this new seed.\n"
            "\nNote that you will need to MAKE A NEW BACKUP of your wallet after setting the HD wallet seed.\n"
            + HelpRequiringPassphrase(pwallet) +
            "\nArguments:\n"
            "1. \"newkeypool\"         (boolean, optional, default=true) Whether to flush old unused addresses, including change addresses, from the keypool and regenerate it.\n"
            "                             If true, the next address from getnewaddress and change address from getrawchangeaddress will be from this new seed.\n"
            "                             If false, addresses (including change addresses if the wallet already had HD Chain Split enabled) from the existing\n"
            "                             keypool will be used until it has been depleted.\n"
            "2. \"seed\"               (string, optional) The WIF private key to use as the new HD seed; if not provided a random seed will be used.\n"
            "                             The seed value can be retrieved using the dumpwallet command. It is the private key marked hdseed=1\n"
            "\nExamples:\n"
            + HelpExampleCli("sethdseed", "")
            + HelpExampleCli("sethdseed", "false")
            + HelpExampleCli("sethdseed", "true \"wifkey\"")
            + HelpExampleRpc("sethdseed", "true, \"wifkey\"")
            );
    }

    if (IsInitialBlockDownload()) {
        throw JSONRPCError(RPC_CLIENT_IN_INITIAL_DOWNLOAD, "Cannot set a new HD seed while still in Initial Block Download");
    }

    LOCK2(cs_main, pwallet->cs_wallet);

    // Do not do anything to non-HD wallets
    if (!pwallet->IsHDEnabled()) {
        throw JSONRPCError(RPC_WALLET_ERROR, "Cannot set a HD seed on a non-HD wallet. Start with -upgradewallet in order to upgrade a non-HD wallet to HD");
    }

    EnsureWalletIsUnlocked(pwallet);

    bool flush_key_pool = true;
    if (!request.params[0].isNull()) {
        flush_key_pool = request.params[0].get_bool();
    }

    CPubKey master_pub_key;
    if (request.params[1].isNull()) {
        master_pub_key = pwallet->GenerateNewSeed();
    } else {
        CKey key = DecodeSecret(request.params[1].get_str());
        if (!key.IsValid()) {
            throw JSONRPCError(RPC_INVALID_ADDRESS_OR_KEY, "Invalid private key");
        }

        if (HaveKey(*pwallet, key)) {
            throw JSONRPCError(RPC_INVALID_ADDRESS_OR_KEY, "Already have this key (either as an HD seed or as a loose private key)");
        }

        master_pub_key = pwallet->DeriveNewSeed(key);
    }

    pwallet->SetHDSeed(master_pub_key);
    if (flush_key_pool) pwallet->NewKeyPool();

    return NullUniValue;
}

bool ParseHDKeypath(std::string keypath_str, std::vector<uint32_t>& keypath)
{
    std::stringstream ss(keypath_str);
    std::string item;
    bool first = true;
    while (std::getline(ss, item, '/')) {
        if (item.compare("m") == 0) {
            if (first) {
                first = false;
                continue;
            }
            return false;
        }
        // Finds whether it is hardened
        uint32_t path = 0;
        size_t pos = item.find("'");
        if (pos != std::string::npos) {
            // The hardened tick can only be in the last index of the string
            if (pos != item.size() - 1) {
                return false;
            }
            path |= 0x80000000;
            item = item.substr(0, item.size() - 1); // Drop the last character which is the hardened tick
        }

        // Ensure this is only numbers
        if (item.find_first_not_of( "0123456789" ) != std::string::npos) {
            return false;
        }
        uint32_t number;
        if (!ParseUInt32(item, &number)) {
            return false;
        }
        path |= number;

        keypath.push_back(path);
        first = false;
    }
    return true;
}

void AddKeypathToMap(const CWallet* pwallet, const CKeyID& keyID, std::map<CPubKey, std::vector<uint32_t>>& hd_keypaths)
{
    CPubKey vchPubKey;
    if (!pwallet->GetPubKey(keyID, vchPubKey)) {
        return;
    }
    CKeyMetadata meta;
    auto it = pwallet->mapKeyMetadata.find(keyID);
    if (it != pwallet->mapKeyMetadata.end()) {
        meta = it->second;
    }
    std::vector<uint32_t> keypath;
    if (!meta.hdKeypath.empty()) {
        if (!ParseHDKeypath(meta.hdKeypath, keypath)) {
            throw JSONRPCError(RPC_INTERNAL_ERROR, "Internal keypath is broken");
        }
        // Get the proper master key id
        CKey key;
        pwallet->GetKey(meta.hd_seed_id, key);
        CExtKey masterKey;
        masterKey.SetSeed(key.begin(), key.size());
        // Add to map
        keypath.insert(keypath.begin(), ReadLE32(masterKey.key.GetPubKey().GetID().begin()));
    } else { // Single pubkeys get the master fingerprint of themselves
        keypath.insert(keypath.begin(), ReadLE32(vchPubKey.GetID().begin()));
    }
    hd_keypaths.emplace(vchPubKey, keypath);
}

bool FillPSBT(const CWallet* pwallet, PartiallySignedTransaction& psbtx, const CTransaction* txConst, int sighash_type, bool sign, bool bip32derivs)
{
    LOCK(pwallet->cs_wallet);
    // Get all of the previous transactions
    bool complete = true;
    for (unsigned int i = 0; i < txConst->vin.size(); ++i) {
        const CTxIn& txin = txConst->vin[i];
        PSBTInput& input = psbtx.inputs.at(i);

        // If we don't know about this input, skip it and let someone else deal with it
        const uint256& txhash = txin.prevout.hash;
        const auto& it = pwallet->mapWallet.find(txhash);
        if (it != pwallet->mapWallet.end()) {
            const CWalletTx& wtx = it->second;
            CTxOut utxo = wtx.tx->vout[txin.prevout.n];
            input.non_witness_utxo = wtx.tx;
            input.witness_utxo = utxo;
        }

        // Get the Sighash type
        if (sign && input.sighash_type > 0 && input.sighash_type != sighash_type) {
            throw JSONRPCError(RPC_DESERIALIZATION_ERROR, "Specified Sighash and sighash in PSBT do not match.");
        }

        SignatureData sigdata;
        if (sign) {
            complete &= SignPSBTInput(*pwallet, *psbtx.tx, input, sigdata, i, sighash_type);
        } else {
            complete &= SignPSBTInput(PublicOnlySigningProvider(pwallet), *psbtx.tx, input, sigdata, i, sighash_type);
        }

        // Drop the unnecessary UTXO
        if (sigdata.witness) {
            input.non_witness_utxo = nullptr;
        } else {
            input.witness_utxo.SetNull();
        }

        // Get public key paths
        if (bip32derivs) {
            for (const auto& pubkey_it : sigdata.misc_pubkeys) {
                AddKeypathToMap(pwallet, pubkey_it.first, input.hd_keypaths);
            }
        }
    }

    // Fill in the bip32 keypaths and redeemscripts for the outputs so that hardware wallets can identify change
    for (unsigned int i = 0; i < txConst->vout.size(); ++i) {
        const CTxOut& out = txConst->vout.at(i);
        PSBTOutput& psbt_out = psbtx.outputs.at(i);

        // Dummy tx so we can use ProduceSignature to get stuff out
        CMutableTransaction dummy_tx;
        dummy_tx.vin.push_back(CTxIn());
        dummy_tx.vout.push_back(CTxOut());

        // Fill a SignatureData with output info
        SignatureData sigdata;
        psbt_out.FillSignatureData(sigdata);

        MutableTransactionSignatureCreator creator(psbtx.tx.get_ptr(), 0, out.nValue, 1);
        ProduceSignature(*pwallet, creator, out.scriptPubKey, sigdata);
        psbt_out.FromSignatureData(sigdata);

        // Get public key paths
        if (bip32derivs) {
            for (const auto& pubkey_it : sigdata.misc_pubkeys) {
                AddKeypathToMap(pwallet, pubkey_it.first, psbt_out.hd_keypaths);
            }
        }
    }
    return complete;
}

UniValue walletprocesspsbt(const JSONRPCRequest& request)
{
    std::shared_ptr<CWallet> const wallet = GetWalletForJSONRPCRequest(request);
    CWallet* const pwallet = wallet.get();

    if (!EnsureWalletIsAvailable(pwallet, request.fHelp)) {
        return NullUniValue;
    }

    if (request.fHelp || request.params.size() < 1 || request.params.size() > 4)
        throw std::runtime_error(
            "walletprocesspsbt \"psbt\" ( sign \"sighashtype\" bip32derivs )\n"
            "\nUpdate a PSBT with input information from our wallet and then sign inputs\n"
            "that we can sign for.\n"
            + HelpRequiringPassphrase(pwallet) + "\n"

            "\nArguments:\n"
            "1. \"psbt\"                      (string, required) The transaction base64 string\n"
            "2. sign                          (boolean, optional, default=true) Also sign the transaction when updating\n"
            "3. \"sighashtype\"            (string, optional, default=ALL) The signature hash type to sign with if not specified by the PSBT. Must be one of\n"
            "       \"ALL\"\n"
            "       \"NONE\"\n"
            "       \"SINGLE\"\n"
            "       \"ALL|ANYONECANPAY\"\n"
            "       \"NONE|ANYONECANPAY\"\n"
            "       \"SINGLE|ANYONECANPAY\"\n"
            "4. bip32derivs                    (boolean, optiona, default=false) If true, includes the BIP 32 derivation paths for public keys if we know them\n"

            "\nResult:\n"
            "{\n"
            "  \"psbt\" : \"value\",          (string) The base64-encoded partially signed transaction\n"
            "  \"complete\" : true|false,   (boolean) If the transaction has a complete set of signatures\n"
            "  ]\n"
            "}\n"

            "\nExamples:\n"
            + HelpExampleCli("walletprocesspsbt", "\"psbt\"")
        );

    RPCTypeCheck(request.params, {UniValue::VSTR, UniValue::VBOOL, UniValue::VSTR});

    // Unserialize the transaction
    PartiallySignedTransaction psbtx;
    std::string error;
    if (!DecodePSBT(psbtx, request.params[0].get_str(), error)) {
        throw JSONRPCError(RPC_DESERIALIZATION_ERROR, strprintf("TX decode failed %s", error));
    }

    // Get the sighash type
    int nHashType = ParseSighashString(request.params[2]);

    // Use CTransaction for the constant parts of the
    // transaction to avoid rehashing.
    const CTransaction txConst(*psbtx.tx);

    // Fill transaction with our data and also sign
    bool sign = request.params[1].isNull() ? true : request.params[1].get_bool();
    bool bip32derivs = request.params[3].isNull() ? false : request.params[3].get_bool();
    bool complete = FillPSBT(pwallet, psbtx, &txConst, nHashType, sign, bip32derivs);

    UniValue result(UniValue::VOBJ);
    CDataStream ssTx(SER_NETWORK, PROTOCOL_VERSION);
    ssTx << psbtx;
    result.pushKV("psbt", EncodeBase64((unsigned char*)ssTx.data(), ssTx.size()));
    result.pushKV("complete", complete);

    return result;
}

UniValue walletcreatefundedpsbt(const JSONRPCRequest& request)
{
    std::shared_ptr<CWallet> const wallet = GetWalletForJSONRPCRequest(request);
    CWallet* const pwallet = wallet.get();

    if (!EnsureWalletIsAvailable(pwallet, request.fHelp)) {
        return NullUniValue;
    }

    if (request.fHelp || request.params.size() < 2 || request.params.size() > 6)
        throw std::runtime_error(
                            "walletcreatefundedpsbt [{\"txid\":\"id\",\"vout\":n},...] [{\"address\":amount},{\"data\":\"hex\"},...] ( locktime ) ( replaceable ) ( options bip32derivs )\n"
                            "\nCreates and funds a transaction in the Partially Signed Transaction format. Inputs will be added if supplied inputs are not enough\n"
                            "Implements the Creator and Updater roles.\n"
                            "\nArguments:\n"
                            "1. \"inputs\"                (array, required) A json array of json objects\n"
                            "     [\n"
                            "       {\n"
                            "         \"txid\":\"id\",      (string, required) The transaction id\n"
                            "         \"vout\":n,         (numeric, required) The output number\n"
                            "         \"sequence\":n      (numeric, optional) The sequence number\n"
                            "       } \n"
                            "       ,...\n"
                            "     ]\n"
                            "2. \"outputs\"               (array, required) a json array with outputs (key-value pairs)\n"
                            "   [\n"
                            "    {\n"
                            "      \"address\": x.xxx,    (obj, optional) A key-value pair. The key (string) is the qtum address, the value (float or string) is the amount in " + CURRENCY_UNIT + "\n"
                            "    },\n"
                            "    {\n"
                            "      \"data\": \"hex\"        (obj, optional) A key-value pair. The key must be \"data\", the value is hex encoded data\n"
                            "    }\n"
                            "    ,...                     More key-value pairs of the above form. For compatibility reasons, a dictionary, which holds the key-value pairs directly, is also\n"
                            "                             accepted as second parameter.\n"
                            "   ]\n"
                            "3. locktime                  (numeric, optional, default=0) Raw locktime. Non-0 value also locktime-activates inputs\n"
                            "4. replaceable               (boolean, optional, default=false) Marks this transaction as BIP125 replaceable.\n"
                            "                             Allows this transaction to be replaced by a transaction with higher fees. If provided, it is an error if explicit sequence numbers are incompatible.\n"
                            "5. options                 (object, optional)\n"
                            "   {\n"
                            "     \"changeAddress\"          (string, optional, default pool address) The qtum address to receive the change\n"
                            "     \"changePosition\"         (numeric, optional, default random) The index of the change output\n"
                            "     \"change_type\"            (string, optional) The output type to use. Only valid if changeAddress is not specified. Options are \"legacy\", \"p2sh-segwit\", and \"bech32\". Default is set by -changetype.\n"
                            "     \"includeWatching\"        (boolean, optional, default false) Also select inputs which are watch only\n"
                            "     \"lockUnspents\"           (boolean, optional, default false) Lock selected unspent outputs\n"
                            "     \"feeRate\"                (numeric, optional, default not set: makes wallet determine the fee) Set a specific fee rate in " + CURRENCY_UNIT + "/kB\n"
                            "     \"subtractFeeFromOutputs\" (array, optional) A json array of integers.\n"
                            "                              The fee will be equally deducted from the amount of each specified output.\n"
                            "                              The outputs are specified by their zero-based index, before any change output is added.\n"
                            "                              Those recipients will receive less qtums than you enter in their corresponding amount field.\n"
                            "                              If no outputs are specified here, the sender pays the fee.\n"
                            "                                  [vout_index,...]\n"
                            "     \"replaceable\"            (boolean, optional) Marks this transaction as BIP125 replaceable.\n"
                            "                              Allows this transaction to be replaced by a transaction with higher fees\n"
                            "     \"conf_target\"            (numeric, optional) Confirmation target (in blocks)\n"
                            "     \"estimate_mode\"          (string, optional, default=UNSET) The fee estimate mode, must be one of:\n"
                            "         \"UNSET\"\n"
                            "         \"ECONOMICAL\"\n"
                            "         \"CONSERVATIVE\"\n"
                            "   }\n"
                            "6. bip32derivs                    (boolean, optiona, default=false) If true, includes the BIP 32 derivation paths for public keys if we know them\n"
                            "\nResult:\n"
                            "{\n"
                            "  \"psbt\": \"value\",        (string)  The resulting raw transaction (base64-encoded string)\n"
                            "  \"fee\":       n,         (numeric) Fee in " + CURRENCY_UNIT + " the resulting transaction pays\n"
                            "  \"changepos\": n          (numeric) The position of the added change output, or -1\n"
                            "}\n"
                            "\nExamples:\n"
                            "\nCreate a transaction with no inputs\n"
                            + HelpExampleCli("walletcreatefundedpsbt", "\"[{\\\"txid\\\":\\\"myid\\\",\\\"vout\\\":0}]\" \"[{\\\"data\\\":\\\"00010203\\\"}]\"")
                            );

    RPCTypeCheck(request.params, {
        UniValue::VARR,
        UniValueType(), // ARR or OBJ, checked later
        UniValue::VNUM,
        UniValue::VBOOL,
        UniValue::VOBJ
        }, true
    );

    CAmount fee;
    int change_position;
    CMutableTransaction rawTx = ConstructTransaction(request.params[0], request.params[1], request.params[2], request.params[3]);
    FundTransaction(pwallet, rawTx, fee, change_position, request.params[4]);

    // Make a blank psbt
    PartiallySignedTransaction psbtx;
    psbtx.tx = rawTx;
    for (unsigned int i = 0; i < rawTx.vin.size(); ++i) {
        psbtx.inputs.push_back(PSBTInput());
    }
    for (unsigned int i = 0; i < rawTx.vout.size(); ++i) {
        psbtx.outputs.push_back(PSBTOutput());
    }

    // Use CTransaction for the constant parts of the
    // transaction to avoid rehashing.
    const CTransaction txConst(*psbtx.tx);

    // Fill transaction with out data but don't sign
    bool bip32derivs = request.params[5].isNull() ? false : request.params[5].get_bool();
    FillPSBT(pwallet, psbtx, &txConst, 1, false, bip32derivs);

    // Serialize the PSBT
    CDataStream ssTx(SER_NETWORK, PROTOCOL_VERSION);
    ssTx << psbtx;

    UniValue result(UniValue::VOBJ);
    result.pushKV("psbt", EncodeBase64((unsigned char*)ssTx.data(), ssTx.size()));
    result.pushKV("fee", ValueFromAmount(fee));
    result.pushKV("changepos", change_position);
    return result;
}

extern UniValue abortrescan(const JSONRPCRequest& request); // in rpcdump.cpp
extern UniValue dumpprivkey(const JSONRPCRequest& request); // in rpcdump.cpp
extern UniValue importprivkey(const JSONRPCRequest& request);
extern UniValue importaddress(const JSONRPCRequest& request);
extern UniValue importpubkey(const JSONRPCRequest& request);
extern UniValue dumpwallet(const JSONRPCRequest& request);
extern UniValue importwallet(const JSONRPCRequest& request);
extern UniValue importprunedfunds(const JSONRPCRequest& request);
extern UniValue removeprunedfunds(const JSONRPCRequest& request);
extern UniValue importmulti(const JSONRPCRequest& request);
extern UniValue rescanblockchain(const JSONRPCRequest& request);

static const CRPCCommand commands[] =
<<<<<<< HEAD
{ //  category              name                        actor (function)           argNames
    //  --------------------- ------------------------    -----------------------  ----------
    { "rawtransactions",    "fundrawtransaction",       &fundrawtransaction,       {"hexstring","options","iswitness"} },
    { "hidden",             "resendwallettransactions", &resendwallettransactions, {} },
    { "wallet",             "abandontransaction",       &abandontransaction,       {"txid"} },
    { "wallet",             "abortrescan",              &abortrescan,              {} },
    { "wallet",             "addmultisigaddress",       &addmultisigaddress,       {"nrequired","keys","account","address_type"} },
    { "hidden",             "addwitnessaddress",        &addwitnessaddress,        {"address","p2sh"} },
    { "wallet",             "backupwallet",             &backupwallet,             {"destination"} },
    { "wallet",             "bumpfee",                  &bumpfee,                  {"txid", "options"} },
    { "wallet",             "dumpprivkey",              &dumpprivkey,              {"address"}  },
    { "wallet",             "dumpwallet",               &dumpwallet,               {"filename"} },
    { "wallet",             "encryptwallet",            &encryptwallet,            {"passphrase"} },
    { "wallet",             "getaccountaddress",        &getaccountaddress,        {"account"} },
    { "wallet",             "getaccount",               &getaccount,               {"address"} },
    { "wallet",             "getaddressesbyaccount",    &getaddressesbyaccount,    {"account"} },
    { "wallet",             "getbalance",               &getbalance,               {"account","minconf","include_watchonly"} },
    { "wallet",             "getnewaddress",            &getnewaddress,            {"account","address_type"} },
    { "wallet",             "getrawchangeaddress",      &getrawchangeaddress,      {"address_type"} },
    { "wallet",             "getreceivedbyaccount",     &getreceivedbyaccount,     {"account","minconf"} },
    { "wallet",             "getreceivedbyaddress",     &getreceivedbyaddress,     {"address","minconf"} },
    { "wallet",             "gettransaction",           &gettransaction,           {"txid","include_watchonly", "waitconf"} },
    { "wallet",             "getunconfirmedbalance",    &getunconfirmedbalance,    {} },
    { "wallet",             "getwalletinfo",            &getwalletinfo,            {} },
    { "wallet",             "importmulti",              &importmulti,              {"requests","options"} },
    { "wallet",             "importprivkey",            &importprivkey,            {"privkey","label","rescan"} },
    { "wallet",             "importwallet",             &importwallet,             {"filename"} },
    { "wallet",             "importaddress",            &importaddress,            {"address","label","rescan","p2sh"} },
    { "wallet",             "importprunedfunds",        &importprunedfunds,        {"rawtransaction","txoutproof"} },
    { "wallet",             "importpubkey",             &importpubkey,             {"pubkey","label","rescan"} },
    { "wallet",             "keypoolrefill",            &keypoolrefill,            {"newsize"} },
    { "wallet",             "listaccounts",             &listaccounts,             {"minconf","include_watchonly"} },
    { "wallet",             "listaddressgroupings",     &listaddressgroupings,     {} },
    { "wallet",             "listlockunspent",          &listlockunspent,          {} },
    { "wallet",             "listreceivedbyaccount",    &listreceivedbyaccount,    {"minconf","include_empty","include_watchonly"} },
    { "wallet",             "listreceivedbyaddress",    &listreceivedbyaddress,    {"minconf","include_empty","include_watchonly"} },
    { "wallet",             "listsinceblock",           &listsinceblock,           {"blockhash","target_confirmations","include_watchonly","include_removed"} },
    { "wallet",             "listtransactions",         &listtransactions,         {"account","count","skip","include_watchonly"} },
    { "wallet",             "listunspent",              &listunspent,              {"minconf","maxconf","addresses","include_unsafe","query_options"} },
    { "wallet",             "listwallets",              &listwallets,              {} },
    { "wallet",             "lockunspent",              &lockunspent,              {"unlock","transactions"} },
    { "wallet",             "move",                     &movecmd,                  {"fromaccount","toaccount","amount","minconf","comment"} },
    { "wallet",             "reservebalance",           &reservebalance,           {"reserve", "amount"} },
    { "wallet",             "sendfrom",                 &sendfrom,                 {"fromaccount","toaddress","amount","minconf","comment","comment_to"} },
    { "wallet",             "sendmany",                 &sendmany,                 {"fromaccount","amounts","minconf","comment","subtractfeefrom","replaceable","conf_target","estimate_mode"} },
    { "wallet",             "sendmanywithdupes",        &sendmanywithdupes,        {"fromaccount","amounts","minconf","comment","subtractfeefrom"} },
    { "wallet",             "sendtoaddress",            &sendtoaddress,            {"address","amount","comment","comment_to","subtractfeefromamount","replaceable","conf_target","estimate_mode","senderAddress","changeToSender"} },
    { "wallet",             "setaccount",               &setaccount,               {"address","account"} },
    { "wallet",             "settxfee",                 &settxfee,                 {"amount"} },
    { "wallet",             "signmessage",              &signmessage,              {"address","message"} },
    { "wallet",             "walletlock",               &walletlock,               {} },
    { "wallet",             "walletpassphrasechange",   &walletpassphrasechange,   {"oldpassphrase","newpassphrase"} },
    { "wallet",             "walletpassphrase",         &walletpassphrase,         {"passphrase","timeout", "stakingonly"} },
    { "wallet",             "removeprunedfunds",        &removeprunedfunds,        {"txid"} },
    { "wallet",             "rescanblockchain",         &rescanblockchain,         {"start_height", "stop_height"} },
    { "wallet",             "createcontract",           &createcontract,           {"bytecode", "gasLimit", "gasPrice", "senderAddress", "broadcast", "changeToSender"} },
    { "wallet",             "sendtocontract",           &sendtocontract,           {"contractaddress", "bytecode", "amount", "gasLimit", "gasPrice", "senderAddress", "broadcast", "changeToSender"} },

    { "generating",         "generate",                 &generate,                 {"nblocks","maxtries"} },
=======
{ //  category              name                                actor (function)                argNames
    //  --------------------- ------------------------          -----------------------         ----------
    { "rawtransactions",    "fundrawtransaction",               &fundrawtransaction,            {"hexstring","options","iswitness"} },
    { "wallet",             "walletprocesspsbt",                &walletprocesspsbt,             {"psbt","sign","sighashtype","bip32derivs"} },
    { "wallet",             "walletcreatefundedpsbt",           &walletcreatefundedpsbt,        {"inputs","outputs","locktime","replaceable","options","bip32derivs"} },
    { "hidden",             "resendwallettransactions",         &resendwallettransactions,      {} },
    { "wallet",             "abandontransaction",               &abandontransaction,            {"txid"} },
    { "wallet",             "abortrescan",                      &abortrescan,                   {} },
    { "wallet",             "addmultisigaddress",               &addmultisigaddress,            {"nrequired","keys","label|account","address_type"} },
    { "hidden",             "addwitnessaddress",                &addwitnessaddress,             {"address","p2sh"} },
    { "wallet",             "backupwallet",                     &backupwallet,                  {"destination"} },
    { "wallet",             "bumpfee",                          &bumpfee,                       {"txid", "options"} },
    { "wallet",             "createwallet",                     &createwallet,                  {"wallet_name", "disable_private_keys"} },
    { "wallet",             "dumpprivkey",                      &dumpprivkey,                   {"address"}  },
    { "wallet",             "dumpwallet",                       &dumpwallet,                    {"filename"} },
    { "wallet",             "encryptwallet",                    &encryptwallet,                 {"passphrase"} },
    { "wallet",             "getaddressinfo",                   &getaddressinfo,                {"address"} },
    { "wallet",             "getbalance",                       &getbalance,                    {"account|dummy","minconf","include_watchonly"} },
    { "wallet",             "getnewaddress",                    &getnewaddress,                 {"label|account","address_type"} },
    { "wallet",             "getrawchangeaddress",              &getrawchangeaddress,           {"address_type"} },
    { "wallet",             "getreceivedbyaddress",             &getreceivedbyaddress,          {"address","minconf"} },
    { "wallet",             "gettransaction",                   &gettransaction,                {"txid","include_watchonly", "waitconf"} },
    { "wallet",             "getunconfirmedbalance",            &getunconfirmedbalance,         {} },
    { "wallet",             "getwalletinfo",                    &getwalletinfo,                 {} },
    { "wallet",             "importmulti",                      &importmulti,                   {"requests","options"} },
    { "wallet",             "importprivkey",                    &importprivkey,                 {"privkey","label","rescan"} },
    { "wallet",             "importwallet",                     &importwallet,                  {"filename"} },
    { "wallet",             "importaddress",                    &importaddress,                 {"address","label","rescan","p2sh"} },
    { "wallet",             "importprunedfunds",                &importprunedfunds,             {"rawtransaction","txoutproof"} },
    { "wallet",             "importpubkey",                     &importpubkey,                  {"pubkey","label","rescan"} },
    { "wallet",             "keypoolrefill",                    &keypoolrefill,                 {"newsize"} },
    { "wallet",             "listaddressgroupings",             &listaddressgroupings,          {} },
    { "wallet",             "listlockunspent",                  &listlockunspent,               {} },
    { "wallet",             "listreceivedbyaddress",            &listreceivedbyaddress,         {"minconf","include_empty","include_watchonly","address_filter"} },
    { "wallet",             "listsinceblock",                   &listsinceblock,                {"blockhash","target_confirmations","include_watchonly","include_removed"} },
    { "wallet",             "listtransactions",                 &listtransactions,              {"account|dummy","count","skip","include_watchonly"} },
    { "wallet",             "listunspent",                      &listunspent,                   {"minconf","maxconf","addresses","include_unsafe","query_options"} },
    { "wallet",             "listwallets",                      &listwallets,                   {} },
    { "wallet",             "loadwallet",                       &loadwallet,                    {"filename"} },
    { "wallet",             "lockunspent",                      &lockunspent,                   {"unlock","transactions"} },
    { "wallet",             "sendmany",                         &sendmany,                      {"fromaccount|dummy","amounts","minconf","comment","subtractfeefrom","replaceable","conf_target","estimate_mode"} },
    { "wallet",             "sendmanywithdupes",                &sendmanywithdupes,             {"fromaccount","amounts","minconf","comment","subtractfeefrom"} },
    { "wallet",             "sendtoaddress",                    &sendtoaddress,                 {"address","amount","comment","comment_to","subtractfeefromamount","replaceable","conf_target","estimate_mode","senderAddress","changeToSender"} },
    { "wallet",             "settxfee",                         &settxfee,                      {"amount"} },
    { "wallet",             "signmessage",                      &signmessage,                   {"address","message"} },
    { "wallet",             "signrawtransactionwithwallet",     &signrawtransactionwithwallet,  {"hexstring","prevtxs","sighashtype"} },
    { "wallet",             "unloadwallet",                     &unloadwallet,                  {"wallet_name"} },
    { "wallet",             "walletlock",                       &walletlock,                    {} },
    { "wallet",             "walletpassphrasechange",           &walletpassphrasechange,        {"oldpassphrase","newpassphrase"} },
    { "wallet",             "walletpassphrase",                 &walletpassphrase,              {"passphrase","timeout", "stakingonly"} },
    { "wallet",             "removeprunedfunds",                &removeprunedfunds,             {"txid"} },
    { "wallet",             "rescanblockchain",                 &rescanblockchain,              {"start_height", "stop_height"} },
    { "wallet",             "sethdseed",                        &sethdseed,                     {"newkeypool","seed"} },
    { "wallet",             "reservebalance",                   &reservebalance,                {"reserve", "amount"} },
    { "wallet",             "createcontract",                   &createcontract,                {"bytecode", "gasLimit", "gasPrice", "senderAddress", "broadcast", "changeToSender"} },
    { "wallet",             "sendtocontract",                   &sendtocontract,                {"contractaddress", "bytecode", "amount", "gasLimit", "gasPrice", "senderAddress", "broadcast", "changeToSender"} },


    /** Account functions (deprecated) */
    { "wallet",             "getaccountaddress",                &getaccountaddress,             {"account"} },
    { "wallet",             "getaccount",                       &getaccount,                    {"address"} },
    { "wallet",             "getaddressesbyaccount",            &getaddressesbyaccount,         {"account"} },
    { "wallet",             "getreceivedbyaccount",             &getreceivedbylabel,            {"account","minconf"} },
    { "wallet",             "listaccounts",                     &listaccounts,                  {"minconf","include_watchonly"} },
    { "wallet",             "listreceivedbyaccount",            &listreceivedbylabel,           {"minconf","include_empty","include_watchonly"} },
    { "wallet",             "setaccount",                       &setlabel,                      {"address","account"} },
    { "wallet",             "sendfrom",                         &sendfrom,                      {"fromaccount","toaddress","amount","minconf","comment","comment_to"} },
    { "wallet",             "move",                             &movecmd,                       {"fromaccount","toaccount","amount","minconf","comment"} },

    /** Label functions (to replace non-balance account functions) */
    { "wallet",             "getaddressesbylabel",              &getaddressesbylabel,           {"label"} },
    { "wallet",             "getreceivedbylabel",               &getreceivedbylabel,            {"label","minconf"} },
    { "wallet",             "listlabels",                       &listlabels,                    {"purpose"} },
    { "wallet",             "listreceivedbylabel",              &listreceivedbylabel,           {"minconf","include_empty","include_watchonly"} },
    { "wallet",             "setlabel",                         &setlabel,                      {"address","label"} },

    { "generating",         "generate",                         &generate,                      {"nblocks","maxtries"} },
>>>>>>> 228c1378
};

void RegisterWalletRPCCommands(CRPCTable &t)
{
    for (unsigned int vcidx = 0; vcidx < ARRAYLEN(commands); vcidx++)
        t.appendCommand(commands[vcidx].name, &commands[vcidx]);
}<|MERGE_RESOLUTION|>--- conflicted
+++ resolved
@@ -1,9 +1,5 @@
 // Copyright (c) 2010 Satoshi Nakamoto
-<<<<<<< HEAD
-// Copyright (c) 2009-2017 The Bitcoin Core developers
-=======
 // Copyright (c) 2009-2018 The Bitcoin Core developers
->>>>>>> 228c1378
 // Distributed under the MIT software license, see the accompanying
 // file COPYING or http://www.opensource.org/licenses/mit-license.php.
 
@@ -94,11 +90,7 @@
     if (pwallet->IsLocked()) {
         throw JSONRPCError(RPC_WALLET_UNLOCK_NEEDED, "Error: Please enter the wallet passphrase with walletpassphrase first.");
     }
-<<<<<<< HEAD
-    if (fWalletUnlockStakingOnly) {
-=======
     if (pwallet->m_wallet_unlock_staking_only) {
->>>>>>> 228c1378
         throw JSONRPCError(RPC_WALLET_UNLOCK_NEEDED, "Error: Wallet is unlocked for staking only.");
     }
 }
@@ -161,21 +153,12 @@
 
     if (request.fHelp || request.params.size() > 2)
         throw std::runtime_error(
-<<<<<<< HEAD
-            "getnewaddress ( \"account\" \"address_type\" )\n"
-            "\nReturns a new Qtum address for receiving payments.\n"
-            "If 'account' is specified (DEPRECATED), it is added to the address book \n"
-            "so payments received with the address will be credited to 'account'.\n"
-            "\nArguments:\n"
-            "1. \"account\"        (string, optional) DEPRECATED. The account name for the address to be linked to. If not provided, the default account \"\" is used. It can also be set to the empty string \"\" to represent the default account. The account does not need to exist, it will be created if there is no account by the given name.\n"
-=======
             "getnewaddress ( \"label\" \"address_type\" )\n"
             "\nReturns a new Qtum address for receiving payments.\n"
             "If 'label' is specified, it is added to the address book \n"
             "so payments received with the address will be associated with 'label'.\n"
             "\nArguments:\n"
             "1. \"label\"          (string, optional) The label name for the address to be linked to. If not provided, the default label \"\" is used. It can also be set to the empty string \"\" to represent the default label. The label does not need to exist, it will be created if there is no label by the given name.\n"
->>>>>>> 228c1378
             "2. \"address_type\"   (string, optional) The address type to use. Options are \"legacy\", \"p2sh-segwit\", and \"bech32\". Default is set by -addresstype.\n"
             "\nResult:\n"
             "\"address\"    (string) The new qtum address\n"
@@ -202,14 +185,6 @@
         }
     }
 
-    OutputType output_type = g_address_type;
-    if (!request.params[1].isNull()) {
-        output_type = ParseOutputType(request.params[1].get_str(), g_address_type);
-        if (output_type == OUTPUT_TYPE_NONE) {
-            throw JSONRPCError(RPC_INVALID_ADDRESS_OR_KEY, strprintf("Unknown address type '%s'", request.params[1].get_str()));
-        }
-    }
-
     if (!pwallet->IsLocked()) {
         pwallet->TopUpKeyPool();
     }
@@ -222,27 +197,15 @@
     pwallet->LearnRelatedScripts(newKey, output_type);
     CTxDestination dest = GetDestinationForKey(newKey, output_type);
 
-<<<<<<< HEAD
-    pwallet->SetAddressBook(dest, strAccount, "receive");
-=======
     pwallet->SetAddressBook(dest, label, "receive");
->>>>>>> 228c1378
 
     return EncodeDestination(dest);
 }
 
-<<<<<<< HEAD
-
-CTxDestination GetAccountDestination(CWallet* const pwallet, std::string strAccount, bool bForceNew=false)
-{
-    CTxDestination dest;
-    if (!pwallet->GetAccountDestination(dest, strAccount, bForceNew)) {
-=======
 CTxDestination GetLabelDestination(CWallet* const pwallet, const std::string& label, bool bForceNew=false)
 {
     CTxDestination dest;
     if (!pwallet->GetLabelDestination(dest, label, bForceNew)) {
->>>>>>> 228c1378
         throw JSONRPCError(RPC_WALLET_KEYPOOL_RAN_OUT, "Error: Keypool ran out, please call keypoolrefill first");
     }
 
@@ -268,11 +231,7 @@
     if (request.fHelp || request.params.size() != 1)
         throw std::runtime_error(
             "getaccountaddress \"account\"\n"
-<<<<<<< HEAD
-            "\nDEPRECATED. Returns the current Qtum address for receiving payments to this account.\n"
-=======
             "\n\nDEPRECATED. Returns the current Qtum address for receiving payments to this account.\n"
->>>>>>> 228c1378
             "\nArguments:\n"
             "1. \"account\"       (string, required) The account for the address. It can also be set to the empty string \"\" to represent the default account. The account does not need to exist, it will be created and a new address created  if there is no account by the given name.\n"
             "\nResult:\n"
@@ -291,11 +250,7 @@
 
     UniValue ret(UniValue::VSTR);
 
-<<<<<<< HEAD
-    ret = EncodeDestination(GetAccountDestination(pwallet, strAccount));
-=======
     ret = EncodeDestination(GetLabelDestination(pwallet, account));
->>>>>>> 228c1378
     return ret;
 }
 
@@ -333,16 +288,9 @@
         pwallet->TopUpKeyPool();
     }
 
-<<<<<<< HEAD
-    OutputType output_type = g_change_type != OUTPUT_TYPE_NONE ? g_change_type : g_address_type;
-    if (!request.params[0].isNull()) {
-        output_type = ParseOutputType(request.params[0].get_str(), output_type);
-        if (output_type == OUTPUT_TYPE_NONE) {
-=======
     OutputType output_type = pwallet->m_default_change_type != OutputType::CHANGE_AUTO ? pwallet->m_default_change_type : pwallet->m_default_address_type;
     if (!request.params[0].isNull()) {
         if (!ParseOutputType(request.params[0].get_str(), output_type)) {
->>>>>>> 228c1378
             throw JSONRPCError(RPC_INVALID_ADDRESS_OR_KEY, strprintf("Unknown address type '%s'", request.params[0].get_str()));
         }
     }
@@ -382,19 +330,11 @@
             "setlabel \"address\" \"label\"\n"
             "\nSets the label associated with the given address.\n"
             "\nArguments:\n"
-<<<<<<< HEAD
-            "1. \"address\"         (string, required) The qtum address to be associated with an account.\n"
-            "2. \"account\"         (string, required) The account to assign the address to.\n"
-            "\nExamples:\n"
-            + HelpExampleCli("setaccount", "\"QD1ZrZNe3JUo7ZycKEYQQiQAWd9y54F4XX\" \"tabby\"")
-            + HelpExampleRpc("setaccount", "\"QD1ZrZNe3JUo7ZycKEYQQiQAWd9y54F4XX\", \"tabby\"")
-=======
             "1. \"address\"         (string, required) The qtum address to be associated with a label.\n"
             "2. \"label\"           (string, required) The label to assign to the address.\n"
             "\nExamples:\n"
             + HelpExampleCli("setlabel", "\"QD1ZrZNe3JUo7ZycKEYQQiQAWd9y54F4XX\" \"tabby\"")
             + HelpExampleRpc("setlabel", "\"QD1ZrZNe3JUo7ZycKEYQQiQAWd9y54F4XX\", \"tabby\"")
->>>>>>> 228c1378
         );
 
     LOCK2(cs_main, pwallet->cs_wallet);
@@ -408,19 +348,10 @@
     std::string label = LabelFromValue(request.params[1]);
 
     if (IsMine(*pwallet, dest)) {
-<<<<<<< HEAD
-        // Detect when changing the account of an address that is the 'unused current key' of another account:
-        if (pwallet->mapAddressBook.count(dest)) {
-            std::string strOldAccount = pwallet->mapAddressBook[dest].name;
-            if (dest == GetAccountDestination(pwallet, strOldAccount)) {
-                GetAccountDestination(pwallet, strOldAccount, true);
-            }
-=======
         pwallet->SetAddressBook(dest, label, "receive");
         if (request.strMethod == "setaccount" && old_label != label && dest == GetLabelDestination(pwallet, old_label)) {
             // for setaccount, call GetLabelDestination so a new receive address is created for the old account
             GetLabelDestination(pwallet, old_label, true);
->>>>>>> 228c1378
         }
     } else {
         pwallet->SetAddressBook(dest, label, "send");
@@ -537,11 +468,7 @@
     return ret;
 }
 
-<<<<<<< HEAD
-static void SendMoney(CWallet * const pwallet, const CTxDestination &address, CAmount nValue, bool fSubtractFeeFromAmount, CWalletTx& wtxNew, const CCoinControl& coin_control, bool hasSender)
-=======
 static CTransactionRef SendMoney(CWallet * const pwallet, const CTxDestination &address, CAmount nValue, bool fSubtractFeeFromAmount, const CCoinControl& coin_control, mapValue_t mapValue, std::string fromAccount, bool hasSender)
->>>>>>> 228c1378
 {
     CAmount curBalance = pwallet->GetBalance();
 
@@ -556,11 +483,7 @@
         throw JSONRPCError(RPC_CLIENT_P2P_DISABLED, "Error: Peer-to-peer functionality missing or disabled");
     }
 
-<<<<<<< HEAD
-    if (fWalletUnlockStakingOnly)
-=======
     if (pwallet->m_wallet_unlock_staking_only)
->>>>>>> 228c1378
     {
         std::string strError = _("Error: Wallet unlocked for staking only, unable to create transaction.");
         throw JSONRPCError(RPC_WALLET_ERROR, strError);
@@ -577,12 +500,8 @@
     int nChangePosRet = -1;
     CRecipient recipient = {scriptPubKey, nValue, fSubtractFeeFromAmount};
     vecSend.push_back(recipient);
-<<<<<<< HEAD
-    if (!pwallet->CreateTransaction(vecSend, wtxNew, reservekey, nFeeRequired, nChangePosRet, strError, coin_control, true, 0, hasSender)) {
-=======
     CTransactionRef tx;
     if (!pwallet->CreateTransaction(vecSend, tx, reservekey, nFeeRequired, nChangePosRet, strError, coin_control, true, 0, hasSender)) {
->>>>>>> 228c1378
         if (!fSubtractFeeFromAmount && nValue + nFeeRequired > curBalance)
             strError = strprintf("Error: This transaction requires a transaction fee of at least %s", FormatMoney(nFeeRequired));
         throw JSONRPCError(RPC_WALLET_ERROR, strError);
@@ -676,12 +595,7 @@
     }
 
     if (request.params.size() > 7 && !request.params[7].isNull()) {
-<<<<<<< HEAD
-        std::string estimate_mode = request.params[7].get_str();
-        if (!estimate_mode.empty() && !FeeModeFromString(estimate_mode, coin_control.m_fee_mode)) {
-=======
         if (!FeeModeFromString(request.params[7].get_str(), coin_control.m_fee_mode)) {
->>>>>>> 228c1378
             throw JSONRPCError(RPC_INVALID_PARAMETER, "Invalid estimate_mode parameter");
         }
     }
@@ -733,12 +647,6 @@
             coin_control.destChange=senderAddress;
         }
     }
-<<<<<<< HEAD
-
-    EnsureWalletIsUnlocked(pwallet);
-
-    SendMoney(pwallet, dest, nAmount, fSubtractFeeFromAmount, wtx, coin_control, fHasSender);
-=======
 
     EnsureWalletIsUnlocked(pwallet);
 
@@ -1136,7 +1044,6 @@
 
         std::string txId=tx->GetHash().GetHex();
         result.pushKV("txid", txId);
->>>>>>> 228c1378
 
         CTxDestination txSenderAdress(txSenderDest);
         CKeyID keyid = GetKeyForDestination(*pwallet, txSenderAdress);
@@ -1151,415 +1058,7 @@
     return result;
 }
 
-<<<<<<< HEAD
-UniValue createcontract(const JSONRPCRequest& request){
-
-    CWallet * const pwallet = GetWalletForJSONRPCRequest(request);
-    if (!EnsureWalletIsAvailable(pwallet, request.fHelp))
-        return NullUniValue;
-
-    LOCK2(cs_main, pwallet->cs_wallet);
-    QtumDGP qtumDGP(globalState.get(), fGettingValuesDGP);
-    uint64_t blockGasLimit = qtumDGP.getBlockGasLimit(chainActive.Height());
-    uint64_t minGasPrice = CAmount(qtumDGP.getMinGasPrice(chainActive.Height()));
-    CAmount nGasPrice = (minGasPrice>DEFAULT_GAS_PRICE)?minGasPrice:DEFAULT_GAS_PRICE;
-
-    if (request.fHelp || request.params.size() < 1 || request.params.size() > 6)
-        throw std::runtime_error(
-                "createcontract \"bytecode\" (gaslimit gasprice \"senderaddress\" broadcast)"
-                "\nCreate a contract with bytcode.\n"
-                + HelpRequiringPassphrase(pwallet) +
-                "\nArguments:\n"
-                "1. \"bytecode\"  (string, required) contract bytcode.\n"
-                "2. gasLimit  (numeric or string, optional) gasLimit, default: "+i64tostr(DEFAULT_GAS_LIMIT_OP_CREATE)+", max: "+i64tostr(blockGasLimit)+"\n"
-                "3. gasPrice  (numeric or string, optional) gasPrice QTUM price per gas unit, default: "+FormatMoney(nGasPrice)+", min:"+FormatMoney(minGasPrice)+"\n"
-                "4. \"senderaddress\" (string, optional) The quantum address that will be used to create the contract.\n"
-                "5. \"broadcast\" (bool, optional, default=true) Whether to broadcast the transaction or not.\n"
-                "6. \"changeToSender\" (bool, optional, default=true) Return the change to the sender.\n"
-                "\nResult:\n"
-                "[\n"
-                "  {\n"
-                "    \"txid\" : (string) The transaction id.\n"
-                "    \"sender\" : (string) " + CURRENCY_UNIT + " address of the sender.\n"
-                "    \"hash160\" : (string) ripemd-160 hash of the sender.\n"
-                "    \"address\" : (string) expected contract address.\n"
-                "  }\n"
-                "]\n"
-                "\nExamples:\n"
-                + HelpExampleCli("createcontract", "\"60606040525b33600060006101000a81548173ffffffffffffffffffffffffffffffffffffffff02191690836c010000000000000000000000009081020402179055506103786001600050819055505b600c80605b6000396000f360606040526008565b600256\"")
-                + HelpExampleCli("createcontract", "\"60606040525b33600060006101000a81548173ffffffffffffffffffffffffffffffffffffffff02191690836c010000000000000000000000009081020402179055506103786001600050819055505b600c80605b6000396000f360606040526008565b600256\" 6000000 "+FormatMoney(minGasPrice)+" \"QM72Sfpbz1BPpXFHz9m3CdqATR44Jvaydd\" true")
-                );
-
-
-    std::string bytecode=request.params[0].get_str();
-
-    if(bytecode.size() % 2 != 0 || !CheckHex(bytecode))
-        throw JSONRPCError(RPC_TYPE_ERROR, "Invalid data (data not hex)");
-
-    uint64_t nGasLimit=DEFAULT_GAS_LIMIT_OP_CREATE;
-    if (request.params.size() > 1){
-        nGasLimit = request.params[1].get_int64();
-        if (nGasLimit > blockGasLimit)
-            throw JSONRPCError(RPC_TYPE_ERROR, "Invalid value for gasLimit (Maximum is: "+i64tostr(blockGasLimit)+")");
-        if (nGasLimit < MINIMUM_GAS_LIMIT)
-            throw JSONRPCError(RPC_TYPE_ERROR, "Invalid value for gasLimit (Minimum is: "+i64tostr(MINIMUM_GAS_LIMIT)+")");
-        if (nGasLimit <= 0)
-            throw JSONRPCError(RPC_TYPE_ERROR, "Invalid value for gasLimit");
-    }
-
-    if (request.params.size() > 2){
-        nGasPrice = AmountFromValue(request.params[2]);
-        if (nGasPrice <= 0)
-            throw JSONRPCError(RPC_TYPE_ERROR, "Invalid value for gasPrice");
-        CAmount maxRpcGasPrice = gArgs.GetArg("-rpcmaxgasprice", MAX_RPC_GAS_PRICE);
-        if (nGasPrice > (int64_t)maxRpcGasPrice)
-            throw JSONRPCError(RPC_TYPE_ERROR, "Invalid value for gasPrice, Maximum allowed in RPC calls is: "+FormatMoney(maxRpcGasPrice)+" (use -rpcmaxgasprice to change it)");
-        if (nGasPrice < (int64_t)minGasPrice)
-            throw JSONRPCError(RPC_TYPE_ERROR, "Invalid value for gasPrice (Minimum is: "+FormatMoney(minGasPrice)+")");
-    }
-
-    bool fHasSender=false;
-    CTxDestination senderAddress;
-    if (request.params.size() > 3){
-        senderAddress = DecodeDestination(request.params[3].get_str());
-        if (!IsValidDestination(senderAddress))
-            throw JSONRPCError(RPC_INVALID_ADDRESS_OR_KEY, "Invalid Qtum address to send from");
-        else
-            fHasSender=true;
-    }
-
-    bool fBroadcast=true;
-    if (request.params.size() > 4){
-        fBroadcast=request.params[4].get_bool();
-    }
-
-    bool fChangeToSender=true;
-    if (request.params.size() > 5){
-        fChangeToSender=request.params[5].get_bool();
-    }
-
-    CCoinControl coinControl;
-
-    if(fHasSender){
-    //find a UTXO with sender address
-
-     UniValue results(UniValue::VARR);
-     std::vector<COutput> vecOutputs;
-
-     coinControl.fAllowOtherInputs=true;
-
-     assert(pwallet != NULL);
-     pwallet->AvailableCoins(vecOutputs, false, NULL, true);
-
-     for (const COutput& out : vecOutputs) {
-         CTxDestination destAdress;
-         const CScript& scriptPubKey = out.tx->tx->vout[out.i].scriptPubKey;
-         bool fValidAddress = ExtractDestination(scriptPubKey, destAdress);
-
-         if (!fValidAddress || senderAddress != destAdress)
-             continue;
-
-         coinControl.Select(COutPoint(out.tx->GetHash(),out.i));
-
-         break;
-
-     }
-
-        if(!coinControl.HasSelected()){
-            throw JSONRPCError(RPC_TYPE_ERROR, "Sender address does not have any unspent outputs");
-        }
-        if(fChangeToSender){
-            coinControl.destChange=senderAddress;
-        }
-    }
-    EnsureWalletIsUnlocked(pwallet);
-
-    CWalletTx wtx;
-
-    wtx.nTimeSmart = GetAdjustedTime();
-
-    CAmount nGasFee=nGasPrice*nGasLimit;
-
-    CAmount curBalance = pwallet->GetBalance();
-
-    // Check amount
-    if (nGasFee <= 0)
-        throw JSONRPCError(RPC_INVALID_PARAMETER, "Invalid amount");
-
-    if (nGasFee > curBalance)
-        throw JSONRPCError(RPC_WALLET_INSUFFICIENT_FUNDS, "Insufficient funds");
-
-    // Build OP_EXEC script
-    CScript scriptPubKey = CScript() << CScriptNum(VersionVM::GetEVMDefault().toRaw()) << CScriptNum(nGasLimit) << CScriptNum(nGasPrice) << ParseHex(bytecode) <<OP_CREATE;
-
-    // Create and send the transaction
-    CReserveKey reservekey(pwallet);
-    CAmount nFeeRequired;
-    std::string strError;
-    std::vector<CRecipient> vecSend;
-    int nChangePosRet = -1;
-    CRecipient recipient = {scriptPubKey, 0, false};
-    vecSend.push_back(recipient);
-
-    if (!pwallet->CreateTransaction(vecSend, wtx, reservekey, nFeeRequired, nChangePosRet, strError, coinControl, true, nGasFee, fHasSender)) {
-        if (nFeeRequired > pwallet->GetBalance())
-            strError = strprintf("Error: This transaction requires a transaction fee of at least %s because of its amount, complexity, or use of recently received funds!", FormatMoney(nFeeRequired));
-        throw JSONRPCError(RPC_WALLET_ERROR, strError);
-    }
-
-    CTxDestination txSenderDest;
-    ExtractDestination(pwallet->mapWallet[wtx.tx->vin[0].prevout.hash].tx->vout[wtx.tx->vin[0].prevout.n].scriptPubKey,txSenderDest);
-
-    if (fHasSender && !(senderAddress == txSenderDest)){
-           throw JSONRPCError(RPC_TYPE_ERROR, "Sender could not be set, transaction was not committed!");
-    }
-
-    UniValue result(UniValue::VOBJ);
-    if(fBroadcast){
-    CValidationState state;
-    if (!pwallet->CommitTransaction(wtx, reservekey, g_connman.get(), state))
-        throw JSONRPCError(RPC_WALLET_ERROR, "Error: The transaction was rejected! This might happen if some of the coins in your wallet were already spent, such as if you used a copy of the wallet and coins were spent in the copy but not marked as spent here.");
-
-    std::string txId=wtx.GetHash().GetHex();
-    result.push_back(Pair("txid", txId));
-
-    CTxDestination txSenderAdress(txSenderDest);
-    CKeyID keyid = GetKeyForDestination(*pwallet, txSenderAdress);
-
-    result.push_back(Pair("sender", EncodeDestination(txSenderAdress)));
-    result.push_back(Pair("hash160", HexStr(valtype(keyid.begin(),keyid.end()))));
-
-    std::vector<unsigned char> SHA256TxVout(32);
-    std::vector<unsigned char> contractAddress(20);
-    std::vector<unsigned char> txIdAndVout(wtx.GetHash().begin(), wtx.GetHash().end());
-    uint32_t voutNumber=0;
-    for (const CTxOut& txout : wtx.tx->vout) {
-        if(txout.scriptPubKey.HasOpCreate()){
-            std::vector<unsigned char> voutNumberChrs;
-            if (voutNumberChrs.size() < sizeof(voutNumber))voutNumberChrs.resize(sizeof(voutNumber));
-            std::memcpy(voutNumberChrs.data(), &voutNumber, sizeof(voutNumber));
-            txIdAndVout.insert(txIdAndVout.end(),voutNumberChrs.begin(),voutNumberChrs.end());
-            break;
-        }
-        voutNumber++;
-    }
-    CSHA256().Write(txIdAndVout.data(), txIdAndVout.size()).Finalize(SHA256TxVout.data());
-    CRIPEMD160().Write(SHA256TxVout.data(), SHA256TxVout.size()).Finalize(contractAddress.data());
-    result.push_back(Pair("address", HexStr(contractAddress)));
-    }else{
-    std::string strHex = EncodeHexTx(*wtx.tx, RPCSerializationFlags());
-    result.push_back(Pair("raw transaction", strHex));
-    }
-    return result;
-}
-
-UniValue sendtocontract(const JSONRPCRequest& request){
-
-    CWallet * const pwallet = GetWalletForJSONRPCRequest(request);
-    if (!EnsureWalletIsAvailable(pwallet, request.fHelp))
-        return NullUniValue;
-
-    LOCK2(cs_main, pwallet->cs_wallet);
-    QtumDGP qtumDGP(globalState.get(), fGettingValuesDGP);
-    uint64_t blockGasLimit = qtumDGP.getBlockGasLimit(chainActive.Height());
-    uint64_t minGasPrice = CAmount(qtumDGP.getMinGasPrice(chainActive.Height()));
-    CAmount nGasPrice = (minGasPrice>DEFAULT_GAS_PRICE)?minGasPrice:DEFAULT_GAS_PRICE;
-
-    if (request.fHelp || request.params.size() < 2 || request.params.size() > 8)
-        throw std::runtime_error(
-                "sendtocontract \"contractaddress\" \"data\" (amount gaslimit gasprice senderaddress broadcast)"
-                "\nSend funds and data to a contract.\n"
-                + HelpRequiringPassphrase(pwallet) +
-                "\nArguments:\n"
-                "1. \"contractaddress\" (string, required) The contract address that will receive the funds and data.\n"
-                "2. \"datahex\"  (string, required) data to send.\n"
-                "3. \"amount\"      (numeric or string, optional) The amount in " + CURRENCY_UNIT + " to send. eg 0.1, default: 0\n"
-                "4. gasLimit  (numeric or string, optional) gasLimit, default: "+i64tostr(DEFAULT_GAS_LIMIT_OP_SEND)+", max: "+i64tostr(blockGasLimit)+"\n"
-                "5. gasPrice  (numeric or string, optional) gasPrice Qtum price per gas unit, default: "+FormatMoney(nGasPrice)+", min:"+FormatMoney(minGasPrice)+"\n"
-                "6. \"senderaddress\" (string, optional) The quantum address that will be used as sender.\n"
-                "7. \"broadcast\" (bool, optional, default=true) Whether to broadcast the transaction or not.\n"
-                "8. \"changeToSender\" (bool, optional, default=true) Return the change to the sender.\n"
-                "\nResult:\n"
-                "[\n"
-                "  {\n"
-                "    \"txid\" : (string) The transaction id.\n"
-                "    \"sender\" : (string) " + CURRENCY_UNIT + " address of the sender.\n"
-                "    \"hash160\" : (string) ripemd-160 hash of the sender.\n"
-                "  }\n"
-                "]\n"
-                "\nExamples:\n"
-                + HelpExampleCli("sendtocontract", "\"c6ca2697719d00446d4ea51f6fac8fd1e9310214\" \"54f6127f\"")
-                + HelpExampleCli("sendtocontract", "\"c6ca2697719d00446d4ea51f6fac8fd1e9310214\" \"54f6127f\" 12.0015 6000000 "+FormatMoney(minGasPrice)+" \"QM72Sfpbz1BPpXFHz9m3CdqATR44Jvaydd\"")
-        );
-
-
-    std::string contractaddress = request.params[0].get_str();
-    if(contractaddress.size() != 40 || !CheckHex(contractaddress))
-        throw JSONRPCError(RPC_INVALID_ADDRESS_OR_KEY, "Incorrect contract address");
-
-    dev::Address addrAccount(contractaddress);
-    if(!globalState->addressInUse(addrAccount))
-        throw JSONRPCError(RPC_INVALID_ADDRESS_OR_KEY, "contract address does not exist");
-
-    std::string datahex = request.params[1].get_str();
-    if(datahex.size() % 2 != 0 || !CheckHex(datahex))
-        throw JSONRPCError(RPC_TYPE_ERROR, "Invalid data (data not hex)");
-
-    CAmount nAmount = 0;
-    if (request.params.size() > 2){
-        nAmount = AmountFromValue(request.params[2]);
-        if (nAmount < 0)
-            throw JSONRPCError(RPC_TYPE_ERROR, "Invalid amount for send");
-    }
-
-    uint64_t nGasLimit=DEFAULT_GAS_LIMIT_OP_SEND;
-    if (request.params.size() > 3){
-        nGasLimit = request.params[3].get_int64();
-        if (nGasLimit > blockGasLimit)
-            throw JSONRPCError(RPC_TYPE_ERROR, "Invalid value for gasLimit (Maximum is: "+i64tostr(blockGasLimit)+")");
-        if (nGasLimit < MINIMUM_GAS_LIMIT)
-            throw JSONRPCError(RPC_TYPE_ERROR, "Invalid value for gasLimit (Minimum is: "+i64tostr(MINIMUM_GAS_LIMIT)+")");
-        if (nGasLimit <= 0)
-            throw JSONRPCError(RPC_TYPE_ERROR, "Invalid value for gasLimit");
-    }
-
-    if (request.params.size() > 4){
-        nGasPrice = AmountFromValue(request.params[4]);
-        if (nGasPrice <= 0)
-            throw JSONRPCError(RPC_TYPE_ERROR, "Invalid value for gasPrice");
-        CAmount maxRpcGasPrice = gArgs.GetArg("-rpcmaxgasprice", MAX_RPC_GAS_PRICE);
-        if (nGasPrice > (int64_t)maxRpcGasPrice)
-            throw JSONRPCError(RPC_TYPE_ERROR, "Invalid value for gasPrice, Maximum allowed in RPC calls is: "+FormatMoney(maxRpcGasPrice)+" (use -rpcmaxgasprice to change it)");
-        if (nGasPrice < (int64_t)minGasPrice)
-            throw JSONRPCError(RPC_TYPE_ERROR, "Invalid value for gasPrice (Minimum is: "+FormatMoney(minGasPrice)+")");
-    }
-
-    bool fHasSender=false;
-    CTxDestination senderAddress;
-    if (request.params.size() > 5){
-        senderAddress = DecodeDestination(request.params[5].get_str());
-        if (!IsValidDestination(senderAddress))
-            throw JSONRPCError(RPC_INVALID_ADDRESS_OR_KEY, "Invalid Qtum address to send from");
-        else
-            fHasSender=true;
-    }
-
-    bool fBroadcast=true;
-    if (request.params.size() > 6){
-        fBroadcast=request.params[6].get_bool();
-    }
-
-    bool fChangeToSender=true;
-    if (request.params.size() > 7){
-        fChangeToSender=request.params[7].get_bool();
-    }
-
-    CCoinControl coinControl;
-
-    if(fHasSender){
-
-        UniValue results(UniValue::VARR);
-        std::vector<COutput> vecOutputs;
-
-        coinControl.fAllowOtherInputs=true;
-
-        assert(pwallet != NULL);
-        pwallet->AvailableCoins(vecOutputs, false, NULL, true);
-
-        for (const COutput& out : vecOutputs) {
-
-            CTxDestination destAdress;
-            const CScript& scriptPubKey = out.tx->tx->vout[out.i].scriptPubKey;
-            bool fValidAddress = ExtractDestination(scriptPubKey, destAdress);
-
-            if (!fValidAddress || senderAddress != destAdress)
-                continue;
-
-            coinControl.Select(COutPoint(out.tx->GetHash(),out.i));
-
-            break;
-
-        }
-
-        if(!coinControl.HasSelected()){
-            throw JSONRPCError(RPC_TYPE_ERROR, "Sender address does not have any unspent outputs");
-        }
-        if(fChangeToSender){
-            coinControl.destChange=senderAddress;
-        }
-    }
-
-    EnsureWalletIsUnlocked(pwallet);
-
-    CWalletTx wtx;
-
-    wtx.nTimeSmart = GetAdjustedTime();
-
-    CAmount nGasFee=nGasPrice*nGasLimit;
-
-    CAmount curBalance = pwallet->GetBalance();
-
-    // Check amount
-    if (nGasFee <= 0)
-        throw JSONRPCError(RPC_INVALID_PARAMETER, "Invalid amount for gas fee");
-
-    if (nAmount+nGasFee > curBalance)
-        throw JSONRPCError(RPC_WALLET_INSUFFICIENT_FUNDS, "Insufficient funds");
-
-    // Build OP_EXEC_ASSIGN script
-    CScript scriptPubKey = CScript() << CScriptNum(VersionVM::GetEVMDefault().toRaw()) << CScriptNum(nGasLimit) << CScriptNum(nGasPrice) << ParseHex(datahex) << ParseHex(contractaddress) << OP_CALL;
-
-    // Create and send the transaction
-    CReserveKey reservekey(pwallet);
-    CAmount nFeeRequired;
-    std::string strError;
-    std::vector<CRecipient> vecSend;
-    int nChangePosRet = -1;
-    CRecipient recipient = {scriptPubKey, nAmount, false};
-    vecSend.push_back(recipient);
-
-    if (!pwallet->CreateTransaction(vecSend, wtx, reservekey, nFeeRequired, nChangePosRet, strError, coinControl, true, nGasFee, fHasSender)) {
-        if (nFeeRequired > pwallet->GetBalance())
-            strError = strprintf("Error: This transaction requires a transaction fee of at least %s because of its amount, complexity, or use of recently received funds!", FormatMoney(nFeeRequired));
-        throw JSONRPCError(RPC_WALLET_ERROR, strError);
-    }
-
-    CTxDestination txSenderDest;
-    ExtractDestination(pwallet->mapWallet[wtx.tx->vin[0].prevout.hash].tx->vout[wtx.tx->vin[0].prevout.n].scriptPubKey,txSenderDest);
-
-    if (fHasSender && !(senderAddress == txSenderDest)){
-        throw JSONRPCError(RPC_TYPE_ERROR, "Sender could not be set, transaction was not committed!");
-    }
-
-    UniValue result(UniValue::VOBJ);
-
-    if(fBroadcast){
-
-
-        CValidationState state;
-        if (!pwallet->CommitTransaction(wtx, reservekey, g_connman.get(), state))
-            throw JSONRPCError(RPC_WALLET_ERROR, "Error: The transaction was rejected! This might happen if some of the coins in your wallet were already spent, such as if you used a copy of the wallet and coins were spent in the copy but not marked as spent here.");
-
-        std::string txId=wtx.GetHash().GetHex();
-        result.push_back(Pair("txid", txId));
-
-        CTxDestination txSenderAdress(txSenderDest);
-        CKeyID keyid = GetKeyForDestination(*pwallet, txSenderAdress);
-
-        result.push_back(Pair("sender", EncodeDestination(txSenderAdress)));
-        result.push_back(Pair("hash160", HexStr(valtype(keyid.begin(),keyid.end()))));
-    }else{
-        std::string strHex = EncodeHexTx(*wtx.tx, RPCSerializationFlags());
-        result.push_back(Pair("raw transaction", strHex));
-    }
-
-    return result;
-}
-
-UniValue listaddressgroupings(const JSONRPCRequest& request)
-=======
 static UniValue listaddressgroupings(const JSONRPCRequest& request)
->>>>>>> 228c1378
 {
     std::shared_ptr<CWallet> const wallet = GetWalletForJSONRPCRequest(request);
     CWallet* const pwallet = wallet.get();
@@ -2073,14 +1572,8 @@
         throw JSONRPCError(RPC_WALLET_INSUFFICIENT_FUNDS, "Account has insufficient funds");
 
     CCoinControl no_coin_control; // This is a deprecated API
-<<<<<<< HEAD
-    SendMoney(pwallet, dest, nAmount, false, wtx, no_coin_control, false);
-
-    return wtx.GetHash().GetHex();
-=======
     CTransactionRef tx = SendMoney(pwallet, dest, nAmount, false, no_coin_control, std::move(mapValue), std::move(strAccount), false);
     return tx->GetHash().GetHex();
->>>>>>> 228c1378
 }
 
 
@@ -2173,13 +1666,8 @@
             "\nSend two amounts to two different addresses, subtract fee from amount:\n"
             + HelpExampleCli("sendmany", "\"\" \"{\\\"QD1ZrZNe3JUo7ZycKEYQQiQAWd9y54F4XX\\\":0.01,\\\"Q353tsE8YMTA4EuV7dgUXGjNFf9KpVvKHz\\\":0.02}\" 1 \"\" \"[\\\"QD1ZrZNe3JUo7ZycKEYQQiQAWd9y54F4XX\\\",\\\"Q353tsE8YMTA4EuV7dgUXGjNFf9KpVvKHz\\\"]\"") +
             "\nAs a json rpc call\n"
-<<<<<<< HEAD
-            + HelpExampleRpc("sendmany", "\"\", \"{\\\"QD1ZrZNe3JUo7ZycKEYQQiQAWd9y54F4XX\\\":0.01,\\\"Q353tsE8YMTA4EuV7dgUXGjNFf9KpVvKHz\\\":0.02}\", 6, \"testing\"")
-        );
-=======
             + HelpExampleRpc("sendmany", "\"\", {\"QD1ZrZNe3JUo7ZycKEYQQiQAWd9y54F4XX\":0.01,\"Q353tsE8YMTA4EuV7dgUXGjNFf9KpVvKHz\":0.02}, 6, \"testing\"");
     }
->>>>>>> 228c1378
 
     if (request.fHelp || request.params.size() < 2 || request.params.size() > 8) throw std::runtime_error(help_text);
 
@@ -2408,128 +1896,7 @@
     return tx->GetHash().GetHex();
 }
 
-<<<<<<< HEAD
-UniValue sendmanywithdupes(const JSONRPCRequest& request)
-{
-    CWallet * const pwallet = GetWalletForJSONRPCRequest(request);
-    if (!EnsureWalletIsAvailable(pwallet, request.fHelp))
-        return NullUniValue;
-
-    if (request.fHelp || request.params.size() < 2 || request.params.size() > 5)
-        throw std::runtime_error(
-            "sendmanywithdupes \"fromaccount\" {\"address\":amount,...} ( minconf \"comment\" [\"address\",...] )\n"
-            "\nSend multiple times. Amounts are double-precision floating point numbers. Supports duplicate addresses"
-            + HelpRequiringPassphrase(pwallet) + "\n"
-            "\nArguments:\n"
-            "1. \"fromaccount\"         (string, required) DEPRECATED. The account to send the funds from. Should be \"\" for the default account\n"
-            "2. \"amounts\"             (string, required) A json object with addresses and amounts\n"
-            "    {\n"
-            "      \"address\":amount   (numeric or string) The qtum address is the key, the numeric amount (can be string) in " + CURRENCY_UNIT + " is the value\n"
-            "      ,...\n"
-            "    }\n"
-            "3. minconf                 (numeric, optional, default=1) Only use the balance confirmed at least this many times.\n"
-            "4. \"comment\"             (string, optional) A comment\n"
-            "5. subtractfeefrom         (array, optional) A json array with addresses.\n"
-            "                           The fee will be equally deducted from the amount of each selected address.\n"
-            "                           Those recipients will receive less qtums than you enter in their corresponding amount field.\n"
-            "                           If no addresses are specified here, the sender pays the fee.\n"
-            "    [\n"
-            "      \"address\"          (string) Subtract fee from this address\n"
-            "      ,...\n"
-            "    ]\n"
-            "\nResult:\n"
-            "\"txid\"                   (string) The transaction id for the send. Only 1 transaction is created regardless of \n"
-            "                                    the number of addresses.\n"
-            "\nExamples:\n"
-            "\nSend two amounts to two different addresses:\n"
-            + HelpExampleCli("sendmanywithdupes", "\"\" \"{\\\"QD1ZrZNe3JUo7ZycKEYQQiQAWd9y54F4XX\\\":0.01,\\\"Q353tsE8YMTA4EuV7dgUXGjNFf9KpVvKHz\\\":0.02}\"") +
-            "\nSend two amounts to two different addresses setting the confirmation and comment:\n"
-            + HelpExampleCli("sendmanywithdupes", "\"\" \"{\\\"QD1ZrZNe3JUo7ZycKEYQQiQAWd9y54F4XX\\\":0.01,\\\"Q353tsE8YMTA4EuV7dgUXGjNFf9KpVvKHz\\\":0.02}\" 6 \"testing\"") +
-            "\nSend two amounts to two different addresses, subtract fee from amount:\n"
-            + HelpExampleCli("sendmanywithdupes", "\"\" \"{\\\"QD1ZrZNe3JUo7ZycKEYQQiQAWd9y54F4XX\\\":0.01,\\\"Q353tsE8YMTA4EuV7dgUXGjNFf9KpVvKHz\\\":0.02}\" 1 \"\" \"[\\\"QD1ZrZNe3JUo7ZycKEYQQiQAWd9y54F4XX\\\",\\\"Q353tsE8YMTA4EuV7dgUXGjNFf9KpVvKHz\\\"]\"") +
-            "\nAs a json rpc call\n"
-            + HelpExampleRpc("sendmanywithdupes", "\"\", \"{\\\"QD1ZrZNe3JUo7ZycKEYQQiQAWd9y54F4XX\\\":0.01,\\\"Q353tsE8YMTA4EuV7dgUXGjNFf9KpVvKHz\\\":0.02}\", 6, \"testing\"")
-        );
-
-    LOCK2(cs_main, pwallet->cs_wallet);
-
-    if (pwallet->GetBroadcastTransactions() && !g_connman)
-        throw JSONRPCError(RPC_CLIENT_P2P_DISABLED, "Error: Peer-to-peer functionality missing or disabled");
-
-    std::string strAccount = AccountFromValue(request.params[0]);
-    UniValue sendTo = request.params[1].get_obj();
-    int nMinDepth = 1;
-    if (request.params.size() > 2)
-        nMinDepth = request.params[2].get_int();
-
-    CWalletTx wtx;
-    wtx.strFromAccount = strAccount;
-    if (request.params.size() > 3 && !request.params[3].isNull() && !request.params[3].get_str().empty())
-        wtx.mapValue["comment"] = request.params[3].get_str();
-
-    UniValue subtractFeeFromAmount(UniValue::VARR);
-    if (request.params.size() > 4)
-        subtractFeeFromAmount = request.params[4].get_array();
-
-    std::set<CTxDestination> setAddress;
-    std::vector<CRecipient> vecSend;
-
-    CAmount totalAmount = 0;
-    std::vector<std::string> keys = sendTo.getKeys();
-    for (const std::string& name_ : keys)
-    {
-        CTxDestination address = DecodeDestination(name_);
-        if (!IsValidDestination(address))
-            throw JSONRPCError(RPC_INVALID_ADDRESS_OR_KEY, std::string("Invalid Qtum address: ")+name_);
-
-        setAddress.insert(address);
-
-        CScript scriptPubKey = GetScriptForDestination(address);
-        CAmount nAmount = AmountFromValue(sendTo[name_]);
-        if (nAmount <= 0)
-            throw JSONRPCError(RPC_TYPE_ERROR, "Invalid amount for send");
-        totalAmount += nAmount;
-
-        bool fSubtractFeeFromAmount = false;
-        for (unsigned int idx = 0; idx < subtractFeeFromAmount.size(); idx++) {
-            const UniValue& addr = subtractFeeFromAmount[idx];
-            if (addr.get_str() == name_)
-                fSubtractFeeFromAmount = true;
-        }
-
-        CRecipient recipient = {scriptPubKey, nAmount, fSubtractFeeFromAmount};
-        vecSend.push_back(recipient);
-    }
-
-    EnsureWalletIsUnlocked(pwallet);
-
-    // Check funds
-    CAmount nBalance = pwallet->GetLegacyBalance(ISMINE_SPENDABLE, nMinDepth, &strAccount);
-    if (totalAmount > nBalance)
-        throw JSONRPCError(RPC_WALLET_INSUFFICIENT_FUNDS, "Account has insufficient funds");
-
-    // Send
-    CReserveKey keyChange(pwallet);
-    CAmount nFeeRequired = 0;
-    int nChangePosRet = -1;
-    std::string strFailReason;
-    CCoinControl coin_control;
-    bool fCreated = pwallet->CreateTransaction(vecSend, wtx, keyChange, nFeeRequired, nChangePosRet, strFailReason, coin_control);
-    if (!fCreated)
-        throw JSONRPCError(RPC_WALLET_INSUFFICIENT_FUNDS, strFailReason);
-    CValidationState state;
-    if (!pwallet->CommitTransaction(wtx, keyChange, g_connman.get(), state)) {
-        strFailReason = strprintf("Transaction commit failed:: %s", state.GetRejectReason());
-        throw JSONRPCError(RPC_WALLET_ERROR, strFailReason);
-    }
-
-    return wtx.GetHash().GetHex();
-}
-
-UniValue addmultisigaddress(const JSONRPCRequest& request)
-=======
 static UniValue addmultisigaddress(const JSONRPCRequest& request)
->>>>>>> 228c1378
 {
     std::shared_ptr<CWallet> const wallet = GetWalletForJSONRPCRequest(request);
     CWallet* const pwallet = wallet.get();
@@ -2539,20 +1906,12 @@
     }
 
     if (request.fHelp || request.params.size() < 2 || request.params.size() > 4) {
-<<<<<<< HEAD
-        std::string msg = "addmultisigaddress nrequired [\"key\",...] ( \"account\" \"address_type\" )\n"
-=======
         std::string msg = "addmultisigaddress nrequired [\"key\",...] ( \"label\" \"address_type\" )\n"
->>>>>>> 228c1378
             "\nAdd a nrequired-to-sign multisignature address to the wallet. Requires a new wallet backup.\n"
             "Each key is a Qtum address or hex-encoded public key.\n"
             "This functionality is only intended for use with non-watchonly addresses.\n"
             "See `importaddress` for watchonly p2sh address support.\n"
-<<<<<<< HEAD
-            "If 'account' is specified (DEPRECATED), assign address to that account.\n"
-=======
             "If 'label' is specified, assign address to that label.\n"
->>>>>>> 228c1378
 
             "\nArguments:\n"
             "1. nrequired                      (numeric, required) The number of required signatures out of the n keys or addresses.\n"
@@ -2561,11 +1920,7 @@
             "       \"address\"                  (string) qtum address or hex-encoded public key\n"
             "       ...,\n"
             "     ]\n"
-<<<<<<< HEAD
-            "3. \"account\"                      (string, optional) DEPRECATED. An account to assign the addresses to.\n"
-=======
             "3. \"label\"                        (string, optional) A label to assign the addresses to.\n"
->>>>>>> 228c1378
             "4. \"address_type\"                 (string, optional) The address type to use. Options are \"legacy\", \"p2sh-segwit\", and \"bech32\". Default is set by -addresstype.\n"
 
             "\nResult:\n"
@@ -2573,13 +1928,6 @@
             "  \"address\":\"multisigaddress\",    (string) The value of the new multisig address.\n"
             "  \"redeemScript\":\"script\"         (string) The string value of the hex-encoded redemption script.\n"
             "}\n"
-<<<<<<< HEAD
-            "\nResult (DEPRECATED. To see this result in v0.16 instead, please start qtumd with -deprecatedrpc=addmultisigaddress).\n"
-            "        clients should transition to the new output api before upgrading to v0.17.\n"
-            "\"address\"                         (string) A qtum address associated with the keys.\n"
-
-=======
->>>>>>> 228c1378
             "\nExamples:\n"
             "\nAdd a multisig address from 2 addresses\n"
             + HelpExampleCli("addmultisigaddress", "2 \"[\\\"QjWnDZxwLhrJDcp4Hisse8RfBo2jRDZY5Z\\\",\\\"Q6sSauSf5pF2UkUwvKGq4qjNRzBZYqgEL5\\\"]\"") +
@@ -2615,42 +1963,10 @@
         }
     }
 
-    int required = request.params[0].get_int();
-
-    // Get the public keys
-    const UniValue& keys_or_addrs = request.params[1].get_array();
-    std::vector<CPubKey> pubkeys;
-    for (unsigned int i = 0; i < keys_or_addrs.size(); ++i) {
-        if (IsHex(keys_or_addrs[i].get_str()) && (keys_or_addrs[i].get_str().length() == 66 || keys_or_addrs[i].get_str().length() == 130)) {
-            pubkeys.push_back(HexToPubKey(keys_or_addrs[i].get_str()));
-        } else {
-            pubkeys.push_back(AddrToPubKey(pwallet, keys_or_addrs[i].get_str()));
-        }
-    }
-
-    OutputType output_type = g_address_type;
-    if (!request.params[3].isNull()) {
-        output_type = ParseOutputType(request.params[3].get_str(), output_type);
-        if (output_type == OUTPUT_TYPE_NONE) {
-            throw JSONRPCError(RPC_INVALID_ADDRESS_OR_KEY, strprintf("Unknown address type '%s'", request.params[3].get_str()));
-        }
-    }
-
     // Construct using pay-to-script-hash:
     CScript inner = CreateMultisigRedeemscript(required, pubkeys);
-<<<<<<< HEAD
-    pwallet->AddCScript(inner);
-    CTxDestination dest = pwallet->AddAndGetDestinationForScript(inner, output_type);
-    pwallet->SetAddressBook(dest, strAccount, "send");
-
-    // Return old style interface
-    if (IsDeprecatedRPCEnabled("addmultisigaddress")) {
-        return EncodeDestination(dest);
-    }
-=======
     CTxDestination dest = AddAndGetDestinationForScript(*pwallet, inner, output_type);
     pwallet->SetAddressBook(dest, label, "send");
->>>>>>> 228c1378
 
     UniValue result(UniValue::VOBJ);
     result.pushKV("address", EncodeDestination(dest));
@@ -2747,16 +2063,6 @@
         throw JSONRPCError(RPC_METHOD_DEPRECATED, "addwitnessaddress is deprecated and will be fully removed in v0.17. "
             "To use addwitnessaddress in v0.16, restart qtumd with -deprecatedrpc=addwitnessaddress.\n"
             "Projects should transition to using the address_type argument of getnewaddress, or option -addresstype=[bech32|p2sh-segwit] instead.\n");
-<<<<<<< HEAD
-    }
-
-    {
-        LOCK(cs_main);
-        if (!IsWitnessEnabled(chainActive.Tip(), Params().GetConsensus()) && !gArgs.GetBoolArg("-walletprematurewitness", false)) {
-            throw JSONRPCError(RPC_WALLET_ERROR, "Segregated witness not enabled on network");
-        }
-=======
->>>>>>> 228c1378
     }
 
     CTxDestination dest = DecodeDestination(request.params[0].get_str());
@@ -3480,11 +2786,7 @@
             "\nResult:\n"
             "{\n"
             "  \"transactions\": [\n"
-<<<<<<< HEAD
-            "    \"account\":\"accountname\",       (string) DEPRECATED. The account name associated with the transaction. Will be \"\" for the default account.\n"
-=======
             "    \"account\":\"accountname\",       (string) DEPRECATED. This field will be removed in V0.18. To see this deprecated field, start qtumd with -deprecatedrpc=accounts. The account name associated with the transaction. Will be \"\" for the default account.\n"
->>>>>>> 228c1378
             "    \"address\":\"address\",    (string) The qtum address of the transaction. Not present for move transactions (category = move).\n"
             "    \"category\":\"send|receive\",     (string) The transaction category. 'send' has negative amounts, 'receive' has positive amounts.\n"
             "    \"amount\": x.xxx,          (numeric) The amount in " + CURRENCY_UNIT + ". This is negative for the 'send' category, and for the 'move' category for moves \n"
@@ -3601,22 +2903,14 @@
     return ret;
 }
 
-<<<<<<< HEAD
-UniValue gettransaction(const JSONRPCRequest& request_)
-=======
 static UniValue gettransaction(const JSONRPCRequest& request_)
->>>>>>> 228c1378
 {
     // long-poll
     JSONRPCRequest& request = (JSONRPCRequest&) request_;
 
-<<<<<<< HEAD
-    CWallet * const pwallet = GetWalletForJSONRPCRequest(request);
-=======
     std::shared_ptr<CWallet> const wallet = GetWalletForJSONRPCRequest(request);
     CWallet* const pwallet = wallet.get();
 
->>>>>>> 228c1378
     if (!EnsureWalletIsAvailable(pwallet, request.fHelp)) {
         return NullUniValue;
     }
@@ -3645,11 +2939,7 @@
             "                                                   may be unknown for unconfirmed transactions not in the mempool\n"
             "  \"details\" : [\n"
             "    {\n"
-<<<<<<< HEAD
-            "      \"account\" : \"accountname\",      (string) DEPRECATED. The account name involved in the transaction, can be \"\" for the default account.\n"
-=======
             "      \"account\" : \"accountname\",      (string) DEPRECATED. This field will be removed in a V0.18. To see this deprecated field, start qtumd with -deprecatedrpc=accounts. The account name involved in the transaction, can be \"\" for the default account.\n"
->>>>>>> 228c1378
             "      \"address\" : \"address\",          (string) The qtum address involved in the transaction\n"
             "      \"category\" : \"send|receive\",    (string) The category, either 'send' or 'receive'\n"
             "      \"amount\" : x.xxx,                 (numeric) The amount in " + CURRENCY_UNIT + "\n"
@@ -3687,56 +2977,7 @@
     int waitconf = 0;
     if(request.params.size() > 2) {
         waitconf = request.params[2].get_int();
-<<<<<<< HEAD
-    }
-
-    bool shouldWaitConf = request.params.size() > 2 && waitconf > 0;
-
-    {
-        LOCK2(cs_main, pwallet->cs_wallet);
-        if (!pwallet->mapWallet.count(hash))
-            throw JSONRPCError(RPC_INVALID_ADDRESS_OR_KEY, "Invalid or non-wallet transaction id");
-    }
-
-    CWalletTx* _wtx = NULL;
-
-    // avoid long-poll if API caller does not specify waitconf
-    if (!shouldWaitConf) {
-        {
-            LOCK2(cs_main, pwallet->cs_wallet);
-            _wtx = &pwallet->mapWallet[hash];
-        }
-
-    } else {
-        request.PollStart();
-        while (true) {
-            {
-                LOCK2(cs_main, pwallet->cs_wallet);
-                _wtx = &pwallet->mapWallet[hash];
-
-                if (_wtx->GetDepthInMainChain() >= waitconf) {
-                    break;
-                }
-            }
-
-            request.PollPing();
-
-            std::unique_lock<std::mutex> lock(cs_blockchange);
-            cond_blockchange.wait_for(lock, std::chrono::milliseconds(300));
-
-            if (!request.PollAlive() || !IsRPCRunning()) {
-                return NullUniValue;
-            }
-        }
-    }
-
-    LOCK2(cs_main, pwallet->cs_wallet);
-    CWalletTx& wtx = *_wtx;
-
-    UniValue entry(UniValue::VOBJ);
-=======
-    }
->>>>>>> 228c1378
+    }
 
     bool shouldWaitConf = request.params.size() > 2 && waitconf > 0;
 
@@ -3954,12 +3195,7 @@
             "This is needed prior to performing transactions related to private keys such as sending qtums\n"
             "\nArguments:\n"
             "1. \"passphrase\"     (string, required) The wallet passphrase\n"
-<<<<<<< HEAD
-            "2. timeout            (numeric, required) The time to keep the decryption key in seconds. Limited to at most 1073741824 (2^30) seconds.\n"
-            "                                          Any value greater than 1073741824 seconds will be set to 1073741824 seconds.\n"
-=======
             "2. timeout            (numeric, required) The time to keep the decryption key in seconds; capped at 100000000 (~3 years).\n"
->>>>>>> 228c1378
             "3. staking            (bool, optional, default=false) Unlock wallet for staking only.\n"
             "\nNote:\n"
             "Issuing the walletpassphrase command while the wallet is already unlocked will set a new unlock\n"
@@ -3993,33 +3229,14 @@
     if (nSleepTime < 0) {
         throw JSONRPCError(RPC_INVALID_PARAMETER, "Timeout cannot be negative.");
     }
-<<<<<<< HEAD
-    // Clamp timeout to 2^30 seconds
-    if (nSleepTime > (int64_t)1 << 30) {
-        nSleepTime = (int64_t)1 << 30;
-=======
     // Clamp timeout
     constexpr int64_t MAX_SLEEP_TIME = 100000000; // larger values trigger a macos/libevent bug?
     if (nSleepTime > MAX_SLEEP_TIME) {
         nSleepTime = MAX_SLEEP_TIME;
->>>>>>> 228c1378
     }
 
     if (strWalletPass.length() > 0)
     {
-<<<<<<< HEAD
-        // Used to restore fWalletUnlockStakingOnly value in case of unlock failure 
-        bool tmpStakingOnly = fWalletUnlockStakingOnly;
-
-        // ppcoin: if user OS account compromised prevent trivial sendmoney commands
-        if (request.params.size() > 2)
-            fWalletUnlockStakingOnly = request.params[2].get_bool();
-        else
-            fWalletUnlockStakingOnly = false;
-    
-        if (!pwallet->Unlock(strWalletPass)) {
-            fWalletUnlockStakingOnly = tmpStakingOnly;
-=======
         // Used to restore m_wallet_unlock_staking_only value in case of unlock failure 
         bool tmpStakingOnly = pwallet->m_wallet_unlock_staking_only;
 
@@ -4031,7 +3248,6 @@
     
         if (!pwallet->Unlock(strWalletPass)) {
             pwallet->m_wallet_unlock_staking_only = tmpStakingOnly;
->>>>>>> 228c1378
             throw JSONRPCError(RPC_WALLET_PASSPHRASE_INCORRECT, "Error: The wallet passphrase entered was incorrect.");
         }
     }
@@ -4202,10 +3418,6 @@
     return "wallet encrypted; Qtum server stopping, restart to run with encrypted wallet. The keypool has been flushed and a new HD seed was generated (if you are using HD). You need to make a new backup.";
 }
 
-<<<<<<< HEAD
-UniValue  reservebalance(const JSONRPCRequest& request)
-{
-=======
 static UniValue reservebalance(const JSONRPCRequest& request)
 {
     std::shared_ptr<CWallet> const wallet = GetWalletForJSONRPCRequest(request);
@@ -4215,7 +3427,6 @@
         return NullUniValue;
     }
 
->>>>>>> 228c1378
     if (request.fHelp || request.params.size() > 2)
         throw std::runtime_error(
             "reservebalance [<reserve> [amount]]\n"
@@ -4235,32 +3446,19 @@
             nAmount = (nAmount / CENT) * CENT;  // round to cent
             if (nAmount < 0)
                 throw std::runtime_error("amount cannot be negative.\n");
-<<<<<<< HEAD
-            nReserveBalance = nAmount;
-=======
             pwallet->m_reserve_balance = nAmount;
->>>>>>> 228c1378
         }
         else
         {
             if (request.params.size() > 1)
                 throw std::runtime_error("cannot specify amount to turn off reserve.\n");
-<<<<<<< HEAD
-            nReserveBalance = 0;
-=======
             pwallet->m_reserve_balance = 0;
->>>>>>> 228c1378
         }
     }
 
     UniValue result(UniValue::VOBJ);
-<<<<<<< HEAD
-    result.push_back(Pair("reserve", (nReserveBalance > 0)));
-    result.push_back(Pair("amount", ValueFromAmount(nReserveBalance)));
-=======
     result.pushKV("reserve", (pwallet->m_reserve_balance > 0));
     result.pushKV("amount", ValueFromAmount(pwallet->m_reserve_balance));
->>>>>>> 228c1378
     return result;
 }
 
@@ -4492,21 +3690,6 @@
             "Returns an object containing various wallet state info.\n"
             "\nResult:\n"
             "{\n"
-<<<<<<< HEAD
-            "  \"walletname\": xxxxx,             (string) the wallet name\n"
-            "  \"walletversion\": xxxxx,          (numeric) the wallet version\n"
-            "  \"balance\": xxxxxxx,              (numeric) the total confirmed balance of the wallet in " + CURRENCY_UNIT + "\n"
-            "  \"stake\": xxxxxxx,                (numeric) the total stake balance of the wallet in " + CURRENCY_UNIT + "\n"
-            "  \"unconfirmed_balance\": xxx,      (numeric) the total unconfirmed balance of the wallet in " + CURRENCY_UNIT + "\n"
-            "  \"immature_balance\": xxxxxx,      (numeric) the total immature balance of the wallet in " + CURRENCY_UNIT + "\n"
-            "  \"txcount\": xxxxxxx,              (numeric) the total number of transactions in the wallet\n"
-            "  \"keypoololdest\": xxxxxx,         (numeric) the timestamp (seconds since Unix epoch) of the oldest pre-generated key in the key pool\n"
-            "  \"keypoolsize\": xxxx,             (numeric) how many new keys are pre-generated (only counts external keys)\n"
-            "  \"keypoolsize_hd_internal\": xxxx, (numeric) how many new keys are pre-generated for internal use (used for change outputs, only appears if the wallet is using this feature, otherwise external keys are used)\n"
-            "  \"unlocked_until\": ttt,           (numeric) the timestamp in seconds since epoch (midnight Jan 1 1970 GMT) that the wallet is unlocked for transfers, or 0 if the wallet is locked\n"
-            "  \"paytxfee\": x.xxxx,              (numeric) the transaction fee configuration, set in " + CURRENCY_UNIT + "/kB\n"
-            "  \"hdmasterkeyid\": \"<hash160>\"     (string, optional) the Hash160 of the HD master pubkey (only present when HD is enabled)\n"
-=======
             "  \"walletname\": xxxxx,               (string) the wallet name\n"
             "  \"walletversion\": xxxxx,            (numeric) the wallet version\n"
             "  \"balance\": xxxxxxx,                (numeric) the total confirmed balance of the wallet in " + CURRENCY_UNIT + "\n"
@@ -4522,7 +3705,6 @@
             "  \"hdseedid\": \"<hash160>\"          (string, optional) the Hash160 of the HD seed (only present when HD is enabled)\n"
             "  \"hdmasterkeyid\": \"<hash160>\"     (string, optional) alias for hdseedid retained for backwards-compatibility. Will be removed in V0.18.\n"
             "  \"private_keys_enabled\": true|false (boolean) false if privatekeys are disabled for this wallet (enforced watch-only wallet)\n"
->>>>>>> 228c1378
             "}\n"
             "\nExamples:\n"
             + HelpExampleCli("getwalletinfo", "")
@@ -4538,20 +3720,6 @@
     UniValue obj(UniValue::VOBJ);
 
     size_t kpExternalSize = pwallet->KeypoolCountExternalKeys();
-<<<<<<< HEAD
-    obj.push_back(Pair("walletname", pwallet->GetName()));
-    obj.push_back(Pair("walletversion", pwallet->GetVersion()));
-    obj.push_back(Pair("balance",       ValueFromAmount(pwallet->GetBalance())));
-    obj.push_back(Pair("stake",         ValueFromAmount(pwallet->GetStake())));
-    obj.push_back(Pair("unconfirmed_balance", ValueFromAmount(pwallet->GetUnconfirmedBalance())));
-    obj.push_back(Pair("immature_balance",    ValueFromAmount(pwallet->GetImmatureBalance())));
-    obj.push_back(Pair("txcount",       (int)pwallet->mapWallet.size()));
-    obj.push_back(Pair("keypoololdest", pwallet->GetOldestKeyPoolTime()));
-    obj.push_back(Pair("keypoolsize", (int64_t)kpExternalSize));
-    CKeyID masterKeyID = pwallet->GetHDChain().masterKeyID;
-    if (!masterKeyID.IsNull() && pwallet->CanSupportFeature(FEATURE_HD_SPLIT)) {
-        obj.push_back(Pair("keypoolsize_hd_internal",   (int64_t)(pwallet->GetKeyPoolSize() - kpExternalSize)));
-=======
     obj.pushKV("walletname", pwallet->GetName());
     obj.pushKV("walletversion", pwallet->GetVersion());
     obj.pushKV("balance",       ValueFromAmount(pwallet->GetBalance()));
@@ -4564,7 +3732,6 @@
     CKeyID seed_id = pwallet->GetHDChain().seed_id;
     if (!seed_id.IsNull() && pwallet->CanSupportFeature(FEATURE_HD_SPLIT)) {
         obj.pushKV("keypoolsize_hd_internal",   (int64_t)(pwallet->GetKeyPoolSize() - kpExternalSize));
->>>>>>> 228c1378
     }
     if (pwallet->IsCrypted()) {
         obj.pushKV("unlocked_until", pwallet->nRelockTime);
@@ -4855,12 +4022,8 @@
             "    \"txid\" : \"txid\",          (string) the transaction id \n"
             "    \"vout\" : n,               (numeric) the vout value\n"
             "    \"address\" : \"address\",    (string) the qtum address\n"
-<<<<<<< HEAD
-            "    \"account\" : \"account\",    (string) DEPRECATED. The associated account, or \"\" for the default account\n"
-=======
             "    \"label\" : \"label\",        (string) The associated label, or \"\" for the default label\n"
             "    \"account\" : \"account\",    (string) DEPRECATED. This field will be removed in V0.18. To see this deprecated field, start qtumd with -deprecatedrpc=accounts. The associated account, or \"\" for the default account\n"
->>>>>>> 228c1378
             "    \"scriptPubKey\" : \"key\",   (string) the script key\n"
             "    \"amount\" : x.xxx,         (numeric) the transaction output amount in " + CURRENCY_UNIT + "\n"
             "    \"confirmations\" : n,      (numeric) The number of confirmations\n"
@@ -4996,75 +4159,6 @@
 
 void FundTransaction(CWallet* const pwallet, CMutableTransaction& tx, CAmount& fee_out, int& change_position, UniValue options)
 {
-<<<<<<< HEAD
-    CWallet * const pwallet = GetWalletForJSONRPCRequest(request);
-    if (!EnsureWalletIsAvailable(pwallet, request.fHelp)) {
-        return NullUniValue;
-    }
-
-    if (request.fHelp || request.params.size() < 1 || request.params.size() > 3)
-        throw std::runtime_error(
-                            "fundrawtransaction \"hexstring\" ( options iswitness )\n"
-                            "\nAdd inputs to a transaction until it has enough in value to meet its out value.\n"
-                            "This will not modify existing inputs, and will add at most one change output to the outputs.\n"
-                            "No existing outputs will be modified unless \"subtractFeeFromOutputs\" is specified.\n"
-                            "Note that inputs which were signed may need to be resigned after completion since in/outputs have been added.\n"
-                            "The inputs added will not be signed, use signrawtransaction for that.\n"
-                            "Note that all existing inputs must have their previous output transaction be in the wallet.\n"
-                            "Note that all inputs selected must be of standard form and P2SH scripts must be\n"
-                            "in the wallet using importaddress or addmultisigaddress (to calculate fees).\n"
-                            "You can see whether this is the case by checking the \"solvable\" field in the listunspent output.\n"
-                            "Only pay-to-pubkey, multisig, and P2SH versions thereof are currently supported for watch-only\n"
-                            "\nArguments:\n"
-                            "1. \"hexstring\"           (string, required) The hex string of the raw transaction\n"
-                            "2. options                 (object, optional)\n"
-                            "   {\n"
-                            "     \"changeAddress\"          (string, optional, default pool address) The qtum address to receive the change\n"
-                            "     \"changePosition\"         (numeric, optional, default random) The index of the change output\n"
-                            "     \"change_type\"            (string, optional) The output type to use. Only valid if changeAddress is not specified. Options are \"legacy\", \"p2sh-segwit\", and \"bech32\". Default is set by -changetype.\n"
-                            "     \"includeWatching\"        (boolean, optional, default false) Also select inputs which are watch only\n"
-                            "     \"lockUnspents\"           (boolean, optional, default false) Lock selected unspent outputs\n"
-                            "     \"feeRate\"                (numeric, optional, default not set: makes wallet determine the fee) Set a specific fee rate in " + CURRENCY_UNIT + "/kB\n"
-                            "     \"subtractFeeFromOutputs\" (array, optional) A json array of integers.\n"
-                            "                              The fee will be equally deducted from the amount of each specified output.\n"
-                            "                              The outputs are specified by their zero-based index, before any change output is added.\n"
-                            "                              Those recipients will receive less qtums than you enter in their corresponding amount field.\n"
-                            "                              If no outputs are specified here, the sender pays the fee.\n"
-                            "                                  [vout_index,...]\n"
-                            "     \"replaceable\"            (boolean, optional) Marks this transaction as BIP125 replaceable.\n"
-                            "                              Allows this transaction to be replaced by a transaction with higher fees\n"
-                            "     \"conf_target\"            (numeric, optional) Confirmation target (in blocks)\n"
-                            "     \"estimate_mode\"          (string, optional, default=UNSET) The fee estimate mode, must be one of:\n"
-                            "         \"UNSET\"\n"
-                            "         \"ECONOMICAL\"\n"
-                            "         \"CONSERVATIVE\"\n"
-                            "   }\n"
-                            "                         for backward compatibility: passing in a true instead of an object will result in {\"includeWatching\":true}\n"
-                            "3. iswitness               (boolean, optional) Whether the transaction hex is a serialized witness transaction \n"
-                            "                              If iswitness is not present, heuristic tests will be used in decoding\n"
-
-                            "\nResult:\n"
-                            "{\n"
-                            "  \"hex\":       \"value\", (string)  The resulting raw transaction (hex-encoded string)\n"
-                            "  \"fee\":       n,         (numeric) Fee in " + CURRENCY_UNIT + " the resulting transaction pays\n"
-                            "  \"changepos\": n          (numeric) The position of the added change output, or -1\n"
-                            "}\n"
-                            "\nExamples:\n"
-                            "\nCreate a transaction with no inputs\n"
-                            + HelpExampleCli("createrawtransaction", "\"[]\" \"{\\\"myaddress\\\":0.01}\"") +
-                            "\nAdd sufficient unsigned inputs to meet the output value\n"
-                            + HelpExampleCli("fundrawtransaction", "\"rawtransactionhex\"") +
-                            "\nSign the transaction\n"
-                            + HelpExampleCli("signrawtransaction", "\"fundedtransactionhex\"") +
-                            "\nSend the transaction\n"
-                            + HelpExampleCli("sendrawtransaction", "\"signedtransactionhex\"")
-                            );
-
-    ObserveSafeMode();
-    RPCTypeCheck(request.params, {UniValue::VSTR});
-
-=======
->>>>>>> 228c1378
     // Make sure the results are valid at least up to the most recent block
     // the user could have gotten from another RPC command prior to now
     pwallet->BlockUntilSyncedToCurrentChain();
@@ -5081,14 +4175,7 @@
         coinControl.fAllowWatchOnly = options.get_bool();
       }
       else {
-<<<<<<< HEAD
-        RPCTypeCheck(request.params, {UniValue::VSTR, UniValue::VOBJ, UniValue::VBOOL});
-
-        UniValue options = request.params[1];
-
-=======
         RPCTypeCheckArgument(options, UniValue::VOBJ);
->>>>>>> 228c1378
         RPCTypeCheckObj(options,
             {
                 {"changeAddress", UniValueType(UniValue::VSTR)},
@@ -5127,16 +4214,6 @@
             }
         }
 
-        if (options.exists("change_type")) {
-            if (options.exists("changeAddress")) {
-                throw JSONRPCError(RPC_INVALID_PARAMETER, "Cannot specify both changeAddress and address_type options");
-            }
-            coinControl.change_type = ParseOutputType(options["change_type"].get_str(), coinControl.change_type);
-            if (coinControl.change_type == OUTPUT_TYPE_NONE) {
-                throw JSONRPCError(RPC_INVALID_ADDRESS_OR_KEY, strprintf("Unknown change type '%s'", options["change_type"].get_str()));
-            }
-        }
-
         if (options.exists("includeWatching"))
             coinControl.fAllowWatchOnly = options["includeWatching"].get_bool();
 
@@ -5172,17 +4249,6 @@
       }
     }
 
-<<<<<<< HEAD
-    // parse hex string from parameter
-    CMutableTransaction tx;
-    bool try_witness = request.params[2].isNull() ? true : request.params[2].get_bool();
-    bool try_no_witness = request.params[2].isNull() ? true : !request.params[2].get_bool();
-    if (!DecodeHexTx(tx, request.params[0].get_str(), try_no_witness, try_witness)) {
-        throw JSONRPCError(RPC_DESERIALIZATION_ERROR, "TX decode failed");
-    }
-
-=======
->>>>>>> 228c1378
     if (tx.vout.size() == 0)
         throw JSONRPCError(RPC_INVALID_PARAMETER, "TX must have at least one output");
 
@@ -5618,11 +4684,7 @@
                 throw JSONRPCError(RPC_INVALID_PARAMETER, "Invalid stop_height");
             }
             else if (pindexStop->nHeight < pindexStart->nHeight) {
-<<<<<<< HEAD
-                throw JSONRPCError(RPC_INVALID_PARAMETER, "stop_height must be greater then start_height");
-=======
                 throw JSONRPCError(RPC_INVALID_PARAMETER, "stop_height must be greater than start_height");
->>>>>>> 228c1378
             }
         }
     }
@@ -6407,67 +5469,6 @@
 extern UniValue rescanblockchain(const JSONRPCRequest& request);
 
 static const CRPCCommand commands[] =
-<<<<<<< HEAD
-{ //  category              name                        actor (function)           argNames
-    //  --------------------- ------------------------    -----------------------  ----------
-    { "rawtransactions",    "fundrawtransaction",       &fundrawtransaction,       {"hexstring","options","iswitness"} },
-    { "hidden",             "resendwallettransactions", &resendwallettransactions, {} },
-    { "wallet",             "abandontransaction",       &abandontransaction,       {"txid"} },
-    { "wallet",             "abortrescan",              &abortrescan,              {} },
-    { "wallet",             "addmultisigaddress",       &addmultisigaddress,       {"nrequired","keys","account","address_type"} },
-    { "hidden",             "addwitnessaddress",        &addwitnessaddress,        {"address","p2sh"} },
-    { "wallet",             "backupwallet",             &backupwallet,             {"destination"} },
-    { "wallet",             "bumpfee",                  &bumpfee,                  {"txid", "options"} },
-    { "wallet",             "dumpprivkey",              &dumpprivkey,              {"address"}  },
-    { "wallet",             "dumpwallet",               &dumpwallet,               {"filename"} },
-    { "wallet",             "encryptwallet",            &encryptwallet,            {"passphrase"} },
-    { "wallet",             "getaccountaddress",        &getaccountaddress,        {"account"} },
-    { "wallet",             "getaccount",               &getaccount,               {"address"} },
-    { "wallet",             "getaddressesbyaccount",    &getaddressesbyaccount,    {"account"} },
-    { "wallet",             "getbalance",               &getbalance,               {"account","minconf","include_watchonly"} },
-    { "wallet",             "getnewaddress",            &getnewaddress,            {"account","address_type"} },
-    { "wallet",             "getrawchangeaddress",      &getrawchangeaddress,      {"address_type"} },
-    { "wallet",             "getreceivedbyaccount",     &getreceivedbyaccount,     {"account","minconf"} },
-    { "wallet",             "getreceivedbyaddress",     &getreceivedbyaddress,     {"address","minconf"} },
-    { "wallet",             "gettransaction",           &gettransaction,           {"txid","include_watchonly", "waitconf"} },
-    { "wallet",             "getunconfirmedbalance",    &getunconfirmedbalance,    {} },
-    { "wallet",             "getwalletinfo",            &getwalletinfo,            {} },
-    { "wallet",             "importmulti",              &importmulti,              {"requests","options"} },
-    { "wallet",             "importprivkey",            &importprivkey,            {"privkey","label","rescan"} },
-    { "wallet",             "importwallet",             &importwallet,             {"filename"} },
-    { "wallet",             "importaddress",            &importaddress,            {"address","label","rescan","p2sh"} },
-    { "wallet",             "importprunedfunds",        &importprunedfunds,        {"rawtransaction","txoutproof"} },
-    { "wallet",             "importpubkey",             &importpubkey,             {"pubkey","label","rescan"} },
-    { "wallet",             "keypoolrefill",            &keypoolrefill,            {"newsize"} },
-    { "wallet",             "listaccounts",             &listaccounts,             {"minconf","include_watchonly"} },
-    { "wallet",             "listaddressgroupings",     &listaddressgroupings,     {} },
-    { "wallet",             "listlockunspent",          &listlockunspent,          {} },
-    { "wallet",             "listreceivedbyaccount",    &listreceivedbyaccount,    {"minconf","include_empty","include_watchonly"} },
-    { "wallet",             "listreceivedbyaddress",    &listreceivedbyaddress,    {"minconf","include_empty","include_watchonly"} },
-    { "wallet",             "listsinceblock",           &listsinceblock,           {"blockhash","target_confirmations","include_watchonly","include_removed"} },
-    { "wallet",             "listtransactions",         &listtransactions,         {"account","count","skip","include_watchonly"} },
-    { "wallet",             "listunspent",              &listunspent,              {"minconf","maxconf","addresses","include_unsafe","query_options"} },
-    { "wallet",             "listwallets",              &listwallets,              {} },
-    { "wallet",             "lockunspent",              &lockunspent,              {"unlock","transactions"} },
-    { "wallet",             "move",                     &movecmd,                  {"fromaccount","toaccount","amount","minconf","comment"} },
-    { "wallet",             "reservebalance",           &reservebalance,           {"reserve", "amount"} },
-    { "wallet",             "sendfrom",                 &sendfrom,                 {"fromaccount","toaddress","amount","minconf","comment","comment_to"} },
-    { "wallet",             "sendmany",                 &sendmany,                 {"fromaccount","amounts","minconf","comment","subtractfeefrom","replaceable","conf_target","estimate_mode"} },
-    { "wallet",             "sendmanywithdupes",        &sendmanywithdupes,        {"fromaccount","amounts","minconf","comment","subtractfeefrom"} },
-    { "wallet",             "sendtoaddress",            &sendtoaddress,            {"address","amount","comment","comment_to","subtractfeefromamount","replaceable","conf_target","estimate_mode","senderAddress","changeToSender"} },
-    { "wallet",             "setaccount",               &setaccount,               {"address","account"} },
-    { "wallet",             "settxfee",                 &settxfee,                 {"amount"} },
-    { "wallet",             "signmessage",              &signmessage,              {"address","message"} },
-    { "wallet",             "walletlock",               &walletlock,               {} },
-    { "wallet",             "walletpassphrasechange",   &walletpassphrasechange,   {"oldpassphrase","newpassphrase"} },
-    { "wallet",             "walletpassphrase",         &walletpassphrase,         {"passphrase","timeout", "stakingonly"} },
-    { "wallet",             "removeprunedfunds",        &removeprunedfunds,        {"txid"} },
-    { "wallet",             "rescanblockchain",         &rescanblockchain,         {"start_height", "stop_height"} },
-    { "wallet",             "createcontract",           &createcontract,           {"bytecode", "gasLimit", "gasPrice", "senderAddress", "broadcast", "changeToSender"} },
-    { "wallet",             "sendtocontract",           &sendtocontract,           {"contractaddress", "bytecode", "amount", "gasLimit", "gasPrice", "senderAddress", "broadcast", "changeToSender"} },
-
-    { "generating",         "generate",                 &generate,                 {"nblocks","maxtries"} },
-=======
 { //  category              name                                actor (function)                argNames
     //  --------------------- ------------------------          -----------------------         ----------
     { "rawtransactions",    "fundrawtransaction",               &fundrawtransaction,            {"hexstring","options","iswitness"} },
@@ -6545,7 +5546,6 @@
     { "wallet",             "setlabel",                         &setlabel,                      {"address","label"} },
 
     { "generating",         "generate",                         &generate,                      {"nblocks","maxtries"} },
->>>>>>> 228c1378
 };
 
 void RegisterWalletRPCCommands(CRPCTable &t)
