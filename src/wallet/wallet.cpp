--- conflicted
+++ resolved
@@ -1174,11 +1174,7 @@
         std::map<COutPoint, CScriptCache> insertScriptCache;
         for (unsigned int i = 0; i < tx->vout.size(); i++) {
             isminetype mine = IsMine(tx->vout[i]);
-<<<<<<< HEAD
-            COutPoint prevout = COutPoint(hash, i);
-=======
             COutPoint prevout = COutPoint(Txid::FromUint256(hash), i);
->>>>>>> 258457a4
             if (!(IsSpent(prevout)) && mine != ISMINE_NO &&
                 !IsLockedCoin(prevout) && (tx->vout[i].nValue > 0) &&
                 // Check if the staking coin is dust
@@ -1254,28 +1250,7 @@
     // If wallet doesn't have a chain (e.g when using bitcoin-wallet tool),
     // don't bother to update txn.
     if (HaveChain()) {
-<<<<<<< HEAD
-        bool active;
-        auto lookup_block = [&](const uint256& hash, int& height, bool has_delegation, TxState& state) {
-            // If tx block (or conflicting block) was reorged out of chain
-            // while the wallet was shutdown, change tx status to UNCONFIRMED
-            // and reset block height, hash, and index. ABANDONED tx don't have
-            // associated blocks and don't need to be updated. The case where a
-            // transaction was reorged out while online and then reconfirmed
-            // while offline is covered by the rescan logic.
-            if (!chain().findBlock(hash, FoundBlock().inActiveChain(active).height(height).hasDelegation(has_delegation)) || !active) {
-                state = TxStateInactive{};
-            }
-        };
-        if (auto* conf = wtx.state<TxStateConfirmed>()) {
-            lookup_block(conf->confirmed_block_hash, conf->confirmed_block_height, conf->has_delegation, wtx.m_state);
-        } else if (auto* conf = wtx.state<TxStateConflicted>()) {
-            bool has_delegation = false;
-            lookup_block(conf->conflicting_block_hash, conf->conflicting_block_height, has_delegation, wtx.m_state);
-        }
-=======
       wtx.updateState(chain());
->>>>>>> 258457a4
     }
     if (/* insertion took place */ ins.second) {
         wtx.m_it_wtxOrdered = wtxOrdered.insert(std::make_pair(wtx.nOrderPos, &wtx));
@@ -1673,11 +1648,6 @@
 
 isminetype CWallet::IsMine(const CScript& script) const
 {
-<<<<<<< HEAD
-    isminetype result = ISMINE_NO;
-    for (const auto& spk_man_pair : m_spk_managers) {
-        result = std::max(result, spk_man_pair.second->IsMine(script));
-=======
     // Search the cache so that IsMine is called only on the relevant SPKMs instead of on everything in m_spk_managers
     const auto& it = m_cached_spks.find(script);
     if (it != m_cached_spks.end()) {
@@ -1687,7 +1657,6 @@
         }
         Assume(res == ISMINE_SPENDABLE);
         return res;
->>>>>>> 258457a4
     }
 
     // Legacy wallet
@@ -2931,11 +2900,7 @@
     if (!tx.IsCoinStake() || !IsFromMe(tx))
         return; // only disconnecting coinstake requires marking input unspent
 
-<<<<<<< HEAD
-    uint256 hash = tx.GetHash();
-=======
     uint256 hash = tx.GetHash().ToUint256();
->>>>>>> 258457a4
     if(AbandonTransaction(hash))
     {
         LOCK(cs_wallet);
@@ -3737,7 +3702,6 @@
 }
 
 bool CWallet::LoadToken(const CTokenInfo &token)
-<<<<<<< HEAD
 {
     uint256 hash = token.GetHash();
     mapToken[hash] = token;
@@ -3757,136 +3721,6 @@
 {
     LOCK(cs_wallet);
 
-    WalletBatch batch(GetDatabase(), fFlushOnClose);
-
-    uint256 hash = token.GetHash();
-
-    bool fInsertedNew = true;
-
-    std::map<uint256, CTokenInfo>::iterator it = mapToken.find(hash);
-    if(it!=mapToken.end())
-    {
-        fInsertedNew = false;
-    }
-
-    // Write to disk
-    CTokenInfo wtoken = token;
-    if(!fInsertedNew)
-    {
-        wtoken.nCreateTime = chain().getAdjustedTime();
-    }
-    else
-    {
-        wtoken.nCreateTime = it->second.nCreateTime;
-    }
-
-    if (!batch.WriteToken(wtoken))
-        return false;
-
-    mapToken[hash] = wtoken;
-
-    NotifyTokenChanged(this, hash, fInsertedNew ? CT_NEW : CT_UPDATED);
-
-    // Refresh token tx
-    if(fInsertedNew)
-    {
-        for(auto it = mapTokenTx.begin(); it != mapTokenTx.end(); it++)
-        {
-            uint256 tokenTxHash = it->second.GetHash();
-            NotifyTokenTransactionChanged(this, tokenTxHash, CT_UPDATED);
-        }
-    }
-
-    LogPrintf("AddTokenEntry %s\n", wtoken.GetHash().ToString());
-
-    return true;
-}
-
-bool CWallet::AddTokenTxEntry(const CTokenTx &tokenTx, bool fFlushOnClose)
-{
-    LOCK(cs_wallet);
-
-    WalletBatch batch(GetDatabase(), fFlushOnClose);
-
-    uint256 hash = tokenTx.GetHash();
-
-    bool fInsertedNew = true;
-
-    std::map<uint256, CTokenTx>::iterator it = mapTokenTx.find(hash);
-    if(it!=mapTokenTx.end())
-    {
-        fInsertedNew = false;
-    }
-
-    // Write to disk
-    CTokenTx wtokenTx = tokenTx;
-    if(!fInsertedNew)
-    {
-        wtokenTx.strLabel = it->second.strLabel;
-    }
-    int64_t blockTime;
-    uint256 blockHash = wtokenTx.blockNumber < 0 ? uint256() : chain().getBlockHash(wtokenTx.blockNumber);
-    bool found = !blockHash.IsNull() && chain().findBlock(blockHash, FoundBlock().time(blockTime));
-    wtokenTx.nCreateTime = found ? blockTime : chain().getAdjustedTime();
-
-    if (!batch.WriteTokenTx(wtokenTx))
-        return false;
-
-    mapTokenTx[hash] = wtokenTx;
-
-    NotifyTokenTransactionChanged(this, hash, fInsertedNew ? CT_NEW : CT_UPDATED);
-
-    LogPrintf("AddTokenTxEntry %s\n", wtokenTx.GetHash().ToString());
-
-    return true;
-}
-
-CKeyPool::CKeyPool()
-=======
->>>>>>> 258457a4
-{
-    uint256 hash = token.GetHash();
-    mapToken[hash] = token;
-
-    return true;
-}
-
-bool CWallet::LoadTokenTx(const CTokenTx &tokenTx)
-{
-<<<<<<< HEAD
-#ifndef DEBUG_LOCKORDER
-    AssertLockHeld(cs_wallet);
-#endif
-    if (auto* conf = wtx.state<TxStateConfirmed>()) {
-        return GetLastBlockHeight() - conf->confirmed_block_height + 1;
-    } else if (auto* conf = wtx.state<TxStateConflicted>()) {
-        return -1 * (GetLastBlockHeight() - conf->conflicting_block_height + 1);
-    } else {
-        return 0;
-    }
-=======
-    uint256 hash = tokenTx.GetHash();
-    mapTokenTx[hash] = tokenTx;
-
-    return true;
->>>>>>> 258457a4
-}
-
-bool CWallet::AddTokenEntry(const CTokenInfo &token, bool fFlushOnClose)
-{
-    LOCK(cs_wallet);
-
-<<<<<<< HEAD
-    if (!(wtx.IsCoinBase() || wtx.IsCoinStake())) {
-        return 0;
-    }
-    int chain_depth = GetTxDepthInMainChain(wtx);
-    int nHeight = GetLastBlockHeight() + 1;
-    int coinbaseMaturity = Params().GetConsensus().CoinbaseMaturity(nHeight);
-    return std::max(0, (coinbaseMaturity+1) - chain_depth);
-}
-
-=======
     WalletBatch batch(GetDatabase(), fFlushOnClose);
 
     uint256 hash = token.GetHash();
@@ -4015,7 +3849,6 @@
     return std::max(0, (coinbaseMaturity+1) - chain_depth);
 }
 
->>>>>>> 258457a4
 bool CWallet::IsTxImmature(const CWalletTx& wtx) const
 {
     AssertLockHeld(cs_wallet);
@@ -5086,11 +4919,6 @@
     return res;
 }
 
-<<<<<<< HEAD
-uint256 CTokenInfo::GetHash() const
-{
-    return (CHashWriter{SERIALIZE_GETHASH} << *this).GetHash();
-=======
 void CWallet::CacheNewScriptPubKeys(const std::set<CScript>& spks, ScriptPubKeyMan* spkm)
 {
     for (const auto& script : spks) {
@@ -5107,34 +4935,21 @@
 uint256 CTokenInfo::GetHash() const
 {
     return (HashWriter{} << SER_INFO_GETHASH(*this)).GetHash();
->>>>>>> 258457a4
 }
 
 uint256 CTokenTx::GetHash() const
 {
-<<<<<<< HEAD
-    return (CHashWriter{SERIALIZE_GETHASH} << *this).GetHash();
-=======
     return (HashWriter{} << SER_INFO_GETHASH(*this)).GetHash();
->>>>>>> 258457a4
 }
 
 uint256 CDelegationInfo::GetHash() const
 {
-<<<<<<< HEAD
-    return (CHashWriter{SERIALIZE_GETHASH} << *this).GetHash();
-=======
     return (HashWriter{} << SER_INFO_GETHASH(*this)).GetHash();
->>>>>>> 258457a4
 }
 
 uint256 CSuperStakerInfo::GetHash() const
 {
-<<<<<<< HEAD
-    return (CHashWriter{SERIALIZE_GETHASH} << *this).GetHash();
-=======
     return (HashWriter{} << SER_INFO_GETHASH(*this)).GetHash();
->>>>>>> 258457a4
 }
 
 bool CWallet::GetTokenTxDetails(const CTokenTx &wtx, uint256 &credit, uint256 &debit, std::string &tokenSymbol, uint8_t &decimals) const
@@ -5666,11 +5481,7 @@
             PKHash keyId = ExtractPublicKeyHash(pcoin->tx->vout[i].scriptPubKey, &OK);
             if(OK && keyId == staker)
             {
-<<<<<<< HEAD
-                COutPoint prevout = COutPoint(wtxid, i);
-=======
                 COutPoint prevout = COutPoint(Txid::FromUint256(wtxid), i);
->>>>>>> 258457a4
                 isminetype mine = IsMine(pcoin->tx->vout[i]);
                   if (!(IsSpent(prevout)) && mine != ISMINE_NO &&
                     !IsLockedCoin(prevout) && (pcoin->tx->vout[i].nValue > 0))
