--- conflicted
+++ resolved
@@ -37,9 +37,6 @@
 #include <wallet/context.h>
 #include <wallet/fees.h>
 #include <wallet/external_signer_scriptpubkeyman.h>
-#include <miner.h>
-#include <node/blockstorage.h>
-#include <qtum/qtumledger.h>
 
 #include <univalue.h>
 
@@ -689,17 +686,6 @@
 
     for (const CTxIn& txin : thisTx.tx->vin)
         AddToSpends(txin.prevout, wtxid, batch);
-}
-
-void CWallet::RemoveFromSpends(const uint256& wtxid)
-{
-    assert(mapWallet.count(wtxid));
-    CWalletTx& thisTx = mapWallet.at(wtxid);
-	if (thisTx.IsCoinBase()) // Coinbases don't spend anything!
-        return;
-
-    for(const CTxIn& txin : thisTx.tx->vin)
-        RemoveFromSpends(txin.prevout, wtxid);
 }
 
 void CWallet::RemoveFromSpends(const uint256& wtxid)
@@ -1014,27 +1000,12 @@
 
     if (!fInsertedNew)
     {
-<<<<<<< HEAD
-        if (confirm.status != wtx.m_confirm.status) {
-            wtx.m_confirm.status = confirm.status;
-            wtx.m_confirm.nIndex = confirm.nIndex;
-            wtx.m_confirm.hashBlock = confirm.hashBlock;
-            wtx.m_confirm.block_height = confirm.block_height;
-            wtx.m_confirm.hasDelegation = confirm.hasDelegation;
-            fUpdated = true;
-        } else {
-            assert(wtx.m_confirm.nIndex == confirm.nIndex);
-            assert(wtx.m_confirm.hashBlock == confirm.hashBlock);
-            assert(wtx.m_confirm.block_height == confirm.block_height);
-            assert(wtx.m_confirm.hasDelegation == confirm.hasDelegation);
-=======
         if (state.index() != wtx.m_state.index()) {
             wtx.m_state = state;
             fUpdated = true;
         } else {
             assert(TxStateSerializedIndex(wtx.m_state) == TxStateSerializedIndex(state));
             assert(TxStateSerializedBlockHash(wtx.m_state) == TxStateSerializedBlockHash(state));
->>>>>>> ec86f1e9
         }
         // If we have a witness-stripped version of this transaction, and we
         // see a new version with a witness, then we must be upgrading a pre-segwit
@@ -1134,18 +1105,7 @@
     // don't bother to update txn.
     if (HaveChain()) {
         bool active;
-<<<<<<< HEAD
-        int height;
-        bool has_delegation;
-        if (chain().findBlock(wtx.m_confirm.hashBlock, FoundBlock().inActiveChain(active).height(height).hasDelegation(has_delegation)) && active) {
-            // Update cached block height variable since it not stored in the
-            // serialized transaction.
-            wtx.m_confirm.block_height = height;
-            wtx.m_confirm.hasDelegation = has_delegation;
-        } else if (wtx.isConflicted() || wtx.isConfirmed()) {
-=======
         auto lookup_block = [&](const uint256& hash, int& height, bool has_delegation, TxState& state) {
->>>>>>> ec86f1e9
             // If tx block (or conflicting block) was reorged out of chain
             // while the wallet was shutdown, change tx status to UNCONFIRMED
             // and reset block height, hash, and index. ABANDONED tx don't have
@@ -1361,12 +1321,8 @@
 
 void CWallet::SyncTransaction(const CTransactionRef& ptx, const SyncTxState& state, bool update_tx, bool rescanning_old_block)
 {
-<<<<<<< HEAD
-    if (confirm.hashBlock.IsNull() && confirm.nIndex == -1)
-=======
     const TxStateInactive* conf = std::get_if<TxStateInactive>(&state);
     if (conf && conf->disabled) 
->>>>>>> ec86f1e9
     {
         // wallets need to refund inputs when disconnecting coinstake
         const CTransaction& tx = *ptx;
@@ -1377,11 +1333,7 @@
         }
     }
 
-<<<<<<< HEAD
-    if (!AddToWalletIfInvolvingMe(ptx, confirm, update_tx))
-=======
     if (!AddToWalletIfInvolvingMe(ptx, state, update_tx, rescanning_old_block))
->>>>>>> ec86f1e9
         return; // Not one of ours
 
     // If a transaction changes 'conflicted' state, that changes the balance
@@ -1392,11 +1344,7 @@
 
 void CWallet::transactionAddedToMempool(const CTransactionRef& tx, uint64_t mempool_sequence) {
     LOCK(cs_wallet);
-<<<<<<< HEAD
-    SyncTransaction(tx, {CWalletTx::Status::UNCONFIRMED, /* block height */ 0, /* block hash */ {}, /* index */ 0, /* hasDelegation */ false});
-=======
     SyncTransaction(tx, TxStateInMempool{});
->>>>>>> ec86f1e9
 
     auto it = mapWallet.find(tx->GetHash());
     if (it != mapWallet.end()) {
@@ -1437,11 +1385,7 @@
         // distinguishing between conflicted and unconfirmed transactions are
         // imperfect, and could be improved in general, see
         // https://github.com/bitcoin-core/bitcoin-devwiki/wiki/Wallet-Transaction-Conflict-Tracking
-<<<<<<< HEAD
-        SyncTransaction(tx, {CWalletTx::Status::UNCONFIRMED, /* block height */ 0, /* block hash */ {}, /* index */ 0, /* hasDelegation */ false});
-=======
         SyncTransaction(tx, TxStateInactive{});
->>>>>>> ec86f1e9
     }
 }
 
@@ -1454,11 +1398,7 @@
     m_last_block_processed_height = height;
     m_last_block_processed = block_hash;
     for (size_t index = 0; index < block.vtx.size(); index++) {
-<<<<<<< HEAD
-        SyncTransaction(block.vtx[index], {CWalletTx::Status::CONFIRMED, height, block_hash, (int)index, hasDelegation});
-=======
         SyncTransaction(block.vtx[index], TxStateConfirmed{block_hash, height, static_cast<int>(index), hasDelegation});
->>>>>>> ec86f1e9
         transactionRemovedFromMempool(block.vtx[index], MemPoolRemovalReason::BLOCK, 0 /* mempool_sequence */);
     }
 }
@@ -1474,12 +1414,7 @@
     m_last_block_processed_height = height - 1;
     m_last_block_processed = block.hashPrevBlock;
     for (const CTransactionRef& ptx : block.vtx) {
-<<<<<<< HEAD
-        int index = ptx->IsCoinStake() ? -1 : 0;
-        SyncTransaction(ptx, {CWalletTx::Status::UNCONFIRMED, /* block height */ 0, /* block hash */ {}, index, /* hasDelegation */ false});
-=======
         SyncTransaction(ptx, TxStateInactive{false, ptx->IsCoinStake()});
->>>>>>> ec86f1e9
     }
 }
 
@@ -1892,11 +1827,7 @@
             }
             bool hasDelegation = block.HasProofOfDelegation();
             for (size_t posInBlock = 0; posInBlock < block.vtx.size(); ++posInBlock) {
-<<<<<<< HEAD
-                SyncTransaction(block.vtx[posInBlock], {CWalletTx::Status::CONFIRMED, block_height, block_hash, (int)posInBlock, hasDelegation}, fUpdate);
-=======
                 SyncTransaction(block.vtx[posInBlock], TxStateConfirmed{block_hash, block_height, static_cast<int>(posInBlock), hasDelegation}, fUpdate, /*rescanning_old_block=*/true);
->>>>>>> ec86f1e9
             }
             // scan succeeded, record block as most recent successfully scanned
             result.last_scanned_block = block_hash;
@@ -1979,11 +1910,7 @@
     if (wtx.isAbandoned()) return false;
     // Don't try to submit coinbase transactions. These would fail anyway but would
     // cause log spam.
-<<<<<<< HEAD
-    if (IsCoinBase() || IsCoinStake()) return false;
-=======
     if (wtx.IsCoinBase() || wtx.IsCoinStake()) return false;
->>>>>>> ec86f1e9
     // Don't try to submit conflicted or confirmed transactions.
     if (GetTxDepthInMainChain(wtx) != 0) return false;
 
@@ -2110,14 +2037,6 @@
     return it->second;
 }
 
-<<<<<<< HEAD
-bool valueUtxoSort(const std::pair<COutPoint,CAmount>& a,
-                const std::pair<COutPoint,CAmount>& b) {
-    return a.second > b.second;
-}
-
-=======
->>>>>>> ec86f1e9
 bool CWallet::SignTransaction(CMutableTransaction& tx) const
 {
     AssertLockHeld(cs_wallet);
@@ -2130,12 +2049,8 @@
             return false;
         }
         const CWalletTx& wtx = mi->second;
-<<<<<<< HEAD
-        coins[input.prevout] = Coin(wtx.tx->vout[input.prevout.n], wtx.m_confirm.block_height, wtx.IsCoinBase(), wtx.IsCoinStake());
-=======
         int prev_height = wtx.state<TxStateConfirmed>() ? wtx.state<TxStateConfirmed>()->confirmed_block_height : 0;
         coins[input.prevout] = Coin(wtx.tx->vout[input.prevout.n], prev_height, wtx.IsCoinBase(), wtx.IsCoinStake());
->>>>>>> ec86f1e9
     }
     std::map<int, bilingual_str> input_errors;
     return SignTransaction(tx, coins, SIGHASH_DEFAULT, input_errors);
@@ -2212,12 +2127,7 @@
     return false;
 }
 
-<<<<<<< HEAD
-
-TransactionError CWallet::FillPSBT(PartiallySignedTransaction& psbtx, bool& complete, int sighash_type, bool sign, bool bip32derivs, size_t * n_signed) const
-=======
 TransactionError CWallet::FillPSBT(PartiallySignedTransaction& psbtx, bool& complete, int sighash_type, bool sign, bool bip32derivs, size_t * n_signed, bool finalize) const
->>>>>>> ec86f1e9
 {
     if (n_signed) {
         *n_signed = 0;
@@ -2384,8 +2294,6 @@
 }
 
 uint64_t CWallet::GetStakeWeight(uint64_t* pStakerWeight, uint64_t* pDelegateWeight) const
-<<<<<<< HEAD
-=======
 {
     if(HaveChain())
     {
@@ -2454,578 +2362,6 @@
 }
 
 DBErrors CWallet::LoadWallet()
->>>>>>> ec86f1e9
-{
-    uint64_t nWeight = 0;
-    uint64_t nStakerWeight = 0;
-    uint64_t nDelegateWeight = 0;
-    if(pStakerWeight) *pStakerWeight = nStakerWeight;
-    if(pDelegateWeight) *pDelegateWeight = nDelegateWeight;
-
-    // Choose coins to use
-    const auto bal = GetBalance();
-    CAmount nBalance = bal.m_mine_trusted;
-    if(IsWalletFlagSet(WALLET_FLAG_DISABLE_PRIVATE_KEYS))
-        nBalance += bal.m_watchonly_trusted;
-
-    if (nBalance <= m_reserve_balance)
-        return nWeight;
-
-    std::set<std::pair<const CWalletTx*,unsigned int> > setCoins;
-    CAmount nValueIn = 0;
-
-    CAmount nTargetValue = nBalance - m_reserve_balance;
-    if (!SelectCoinsForStaking(nTargetValue, setCoins, nValueIn))
-        return nWeight;
-
-    if (setCoins.empty())
-        return nWeight;
-
-    int nHeight = GetLastBlockHeight() + 1;
-    int coinbaseMaturity = Params().GetConsensus().CoinbaseMaturity(nHeight);
-    bool canSuperStake = false;
-    for(std::pair<const CWalletTx*,unsigned int> pcoin : setCoins)
-    {
-        if (pcoin.first->GetDepthInMainChain() >= coinbaseMaturity)
-        {
-            // Compute staker weight
-            CAmount nValue = pcoin.first->tx->vout[pcoin.second].nValue;
-            nStakerWeight += nValue;
-
-            // Check if the staker can super stake
-            if(!canSuperStake && nValue >= DEFAULT_STAKING_MIN_UTXO_VALUE)
-                canSuperStake = true;
-        }
-    }
-
-    if(canSuperStake)
-    {
-        // Get the weight of the delegated coins
-        std::vector<COutPoint> vDelegateCoins;
-        std::map<uint160, CAmount> mDelegateWeight;
-        SelectDelegateCoinsForStaking(vDelegateCoins, mDelegateWeight);
-        for(const COutPoint &prevout : vDelegateCoins)
-        {
-            Coin coinPrev;
-            if(!chain().getUnspentOutput(prevout, coinPrev)){
-                continue;
-            }
-
-            nDelegateWeight += coinPrev.out.nValue;
-        }
-    }
-
-<<<<<<< HEAD
-    nWeight = nStakerWeight + nDelegateWeight;
-    if(pStakerWeight) *pStakerWeight = nStakerWeight;
-    if(pDelegateWeight) *pDelegateWeight = nDelegateWeight;
-
-    return nWeight;
-=======
-    return nLoadWalletRet;
->>>>>>> ec86f1e9
-}
-
-bool CWallet::CreateCoinStakeFromMine(unsigned int nBits, const CAmount& nTotalFees, uint32_t nTimeBlock, CMutableTransaction& tx, PKHash& pkhash, std::set<std::pair<const CWalletTx*,unsigned int> >& setCoins, std::vector<COutPoint>& setSelectedCoins, bool selectedOnly, bool sign, COutPoint& headerPrevout)
-{
-    bool fAllowWatchOnly = IsWalletFlagSet(WALLET_FLAG_DISABLE_PRIVATE_KEYS);
-    CBlockIndex* pindexPrev = chain().getTip();
-    arith_uint256 bnTargetPerCoinDay;
-    bnTargetPerCoinDay.SetCompact(nBits);
-
-    struct CMutableTransaction txNew(tx);
-    txNew.vin.clear();
-    txNew.vout.clear();
-
-    // Mark coin stake transaction
-    CScript scriptEmpty;
-    scriptEmpty.clear();
-    txNew.vout.push_back(CTxOut(0, scriptEmpty));
-
-    // Choose coins to use
-    const auto bal = GetBalance();
-    CAmount nBalance = bal.m_mine_trusted;
-    if(fAllowWatchOnly)
-        nBalance += bal.m_watchonly_trusted;
-
-    if (nBalance <= m_reserve_balance)
-        return false;
-
-    std::vector<std::pair<const CWalletTx*,unsigned int>> vwtxPrev;
-
-    if (setCoins.empty())
-        return false;
-
-    if(stakeCache.size() > setCoins.size() + 100){
-        //Determining if the cache is still valid is harder than just clearing it when it gets too big, so instead just clear it
-        //when it has more than 100 entries more than the actual setCoins.
-        stakeCache.clear();
-    }
-    if(!fHasMinerStakeCache && gArgs.GetBoolArg("-stakecache", DEFAULT_STAKE_CACHE)) {
-
-        for(const std::pair<const CWalletTx*,unsigned int> &pcoin : setCoins)
-        {
-            boost::this_thread::interruption_point();
-            COutPoint prevoutStake = COutPoint(pcoin.first->GetHash(), pcoin.second);
-            CacheKernel(stakeCache, prevoutStake, pindexPrev, chain().getCoinsTip()); //this will do a 2 disk loads per op
-        }
-    }
-    std::map<COutPoint, CStakeCache>& cache = fHasMinerStakeCache ? minerStakeCache : stakeCache;
-    int64_t nCredit = 0;
-    CScript scriptPubKeyKernel;
-    CScript aggregateScriptPubKeyHashKernel;
-
-    // Populate the list with the selected coins
-    std::set<std::pair<const CWalletTx*,unsigned int> > setSelected;
-    if(selectedOnly)
-    {
-        for(const COutPoint& prevoutStake : setSelectedCoins)
-        {
-            auto it = mapWallet.find(prevoutStake.hash);
-            if (it != mapWallet.end()) {
-                setSelected.insert(std::make_pair(&it->second, prevoutStake.n));
-            }
-        }
-    }
-
-    std::set<std::pair<const CWalletTx*,unsigned int> >& setPrevouts = selectedOnly ? setSelected : setCoins;
-    for(const std::pair<const CWalletTx*,unsigned int> &pcoin : setPrevouts)
-    {
-        bool fKernelFound = false;
-        boost::this_thread::interruption_point();
-        // Search backward in time from the given txNew timestamp
-        // Search nSearchInterval seconds back up to nMaxStakeSearchInterval
-        COutPoint prevoutStake = COutPoint(pcoin.first->GetHash(), pcoin.second);
-        if (CheckKernel(pindexPrev, nBits, nTimeBlock, prevoutStake, chain().getCoinsTip(), cache, chain().chainman().ActiveChain()))
-        {
-            // Found a kernel
-            LogPrint(BCLog::COINSTAKE, "CreateCoinStake : kernel found\n");
-            std::vector<valtype> vSolutions;
-            CScript scriptPubKeyOut;
-            scriptPubKeyKernel = pcoin.first->tx->vout[pcoin.second].scriptPubKey;
-            TxoutType whichType = Solver(scriptPubKeyKernel, vSolutions);
-            if (whichType == TxoutType::NONSTANDARD)
-            {
-                LogPrint(BCLog::COINSTAKE, "CreateCoinStake : failed to parse kernel\n");
-                break;
-            }
-            LogPrint(BCLog::COINSTAKE, "CreateCoinStake : parsed kernel type=%d\n", (int)whichType);
-            if (whichType != TxoutType::PUBKEY && whichType != TxoutType::PUBKEYHASH)
-            {
-                LogPrint(BCLog::COINSTAKE, "CreateCoinStake : no support for kernel type=%d\n", (int)whichType);
-                break;  // only support pay to public key and pay to address
-            }
-            if (whichType == TxoutType::PUBKEYHASH) // pay to address type
-            {
-                // convert to pay to public key type
-                uint160 hash160(vSolutions[0]);
-                pkhash = PKHash(hash160);
-                CPubKey pubKeyStake;
-                if (!HasPrivateKey(pkhash, fAllowWatchOnly) || !GetPubKey(pkhash, pubKeyStake))
-                {
-                    LogPrint(BCLog::COINSTAKE, "CreateCoinStake : failed to get key for kernel type=%d\n", (int)whichType);
-                    break;  // unable to find corresponding public key
-                }
-                scriptPubKeyOut << pubKeyStake.getvch() << OP_CHECKSIG;
-                aggregateScriptPubKeyHashKernel = scriptPubKeyKernel;
-            }
-            if (whichType == TxoutType::PUBKEY)
-            {
-                valtype& vchPubKey = vSolutions[0];
-                CPubKey pubKey(vchPubKey);
-                uint160 hash160(Hash160(vchPubKey));
-                pkhash = PKHash(hash160);
-                CPubKey pubKeyStake;
-                if (!HasPrivateKey(pkhash, fAllowWatchOnly) || !GetPubKey(pkhash, pubKeyStake))
-                {
-                    LogPrint(BCLog::COINSTAKE, "CreateCoinStake : failed to get key for kernel type=%d\n", (int)whichType);
-                    break;  // unable to find corresponding public key
-                }
-
-                if (pubKeyStake != pubKey)
-                {
-                    LogPrint(BCLog::COINSTAKE, "CreateCoinStake : invalid key for kernel type=%d\n", (int)whichType);
-                    break; // keys mismatch
-                }
-
-                scriptPubKeyOut = scriptPubKeyKernel;
-                aggregateScriptPubKeyHashKernel = CScript() << OP_DUP << OP_HASH160 << ToByteVector(hash160) << OP_EQUALVERIFY << OP_CHECKSIG;
-            }
-
-            txNew.vin.push_back(CTxIn(pcoin.first->GetHash(), pcoin.second));
-            nCredit += pcoin.first->tx->vout[pcoin.second].nValue;
-            vwtxPrev.push_back(pcoin);
-            txNew.vout.push_back(CTxOut(0, scriptPubKeyOut));
-
-            LogPrint(BCLog::COINSTAKE, "CreateCoinStake : added kernel type=%d\n", (int)whichType);
-            fKernelFound = true;
-        }
-
-        if (fKernelFound)
-        {
-            headerPrevout = prevoutStake;
-            break; // if kernel is found stop searching
-        }
-    }
-
-    if (nCredit == 0 || nCredit > nBalance - m_reserve_balance)
-        return false;
-
-    for(const std::pair<const CWalletTx*,unsigned int> &pcoin : setCoins)
-    {
-        // Attempt to add more inputs
-        // Only add coins of the same key/address as kernel
-        if (txNew.vout.size() == 2 && ((pcoin.first->tx->vout[pcoin.second].scriptPubKey == scriptPubKeyKernel || pcoin.first->tx->vout[pcoin.second].scriptPubKey == aggregateScriptPubKeyHashKernel))
-                && pcoin.first->GetHash() != txNew.vin[0].prevout.hash)
-        {
-            // Stop adding more inputs if already too many inputs
-            if (txNew.vin.size() >= GetStakeMaxCombineInputs())
-                break;
-            // Stop adding inputs if reached reserve limit
-            if (nCredit + pcoin.first->tx->vout[pcoin.second].nValue > nBalance - m_reserve_balance)
-                break;
-            // Do not add additional significant input
-            if (pcoin.first->tx->vout[pcoin.second].nValue >= GetStakeCombineThreshold())
-                continue;
-
-            txNew.vin.push_back(CTxIn(pcoin.first->GetHash(), pcoin.second));
-            nCredit += pcoin.first->tx->vout[pcoin.second].nValue;
-            vwtxPrev.push_back(pcoin);
-        }
-    }
-
-    const Consensus::Params& consensusParams = Params().GetConsensus();
-    int64_t nRewardPiece = 0;
-    // Calculate reward
-    {
-        int64_t nReward = nTotalFees + GetBlockSubsidy(pindexPrev->nHeight + 1, consensusParams);
-        if (nReward < 0)
-            return false;
-
-        if(pindexPrev->nHeight < consensusParams.nFirstMPoSBlock || pindexPrev->nHeight >= consensusParams.nLastMPoSBlock)
-        {
-            // Keep whole reward
-            nCredit += nReward;
-        }
-        else
-        {
-            // Split the reward when mpos is used
-            nRewardPiece = nReward / consensusParams.nMPoSRewardRecipients;
-            nCredit += nRewardPiece + nReward % consensusParams.nMPoSRewardRecipients;
-        }
-   }
-
-    if (nCredit >= GetStakeSplitThreshold())
-    {
-        for(unsigned int i = 0; i < GetStakeSplitOutputs() - 1; i++)
-            txNew.vout.push_back(CTxOut(0, txNew.vout[1].scriptPubKey)); //split stake
-    }
-
-    // Set output amount
-    if (txNew.vout.size() == GetStakeSplitOutputs() + 1)
-    {
-        CAmount nValue = (nCredit / GetStakeSplitOutputs() / CENT) * CENT;
-        for(unsigned int i = 1; i < GetStakeSplitOutputs(); i++)
-            txNew.vout[i].nValue = nValue;
-        txNew.vout[GetStakeSplitOutputs()].nValue = nCredit - nValue * (GetStakeSplitOutputs() - 1);
-    }
-    else
-        txNew.vout[1].nValue = nCredit;
-
-    if(pindexPrev->nHeight >= consensusParams.nFirstMPoSBlock && pindexPrev->nHeight < consensusParams.nLastMPoSBlock)
-    {
-        if(!CreateMPoSOutputs(txNew, nRewardPiece, pindexPrev->nHeight, consensusParams, chain().chainman().ActiveChain()))
-            return error("CreateCoinStake : failed to create MPoS reward outputs");
-    }
-
-    // Append the Refunds To Sender to the transaction outputs
-    for(unsigned int i = 2; i < tx.vout.size(); i++)
-    {
-        txNew.vout.push_back(tx.vout[i]);
-    }
-
-    // Sign the input coins
-    if(sign && !SignTransactionStake(txNew, vwtxPrev))
-        return error("CreateCoinStake : failed to sign coinstake");
-
-    // Successfully generated coinstake
-    tx = txNew;
-    return true;
-}
-
-bool CWallet::CreateCoinStakeFromDelegate(unsigned int nBits, const CAmount& nTotalFees, uint32_t nTimeBlock, CMutableTransaction& tx, PKHash& pkhash, std::set<std::pair<const CWalletTx*,unsigned int> >& setCoins, std::vector<COutPoint>& setDelegateCoins, bool sign, std::vector<unsigned char>& vchPoD, COutPoint& headerPrevout)
-{
-    bool fAllowWatchOnly = IsWalletFlagSet(WALLET_FLAG_DISABLE_PRIVATE_KEYS);
-    CBlockIndex* pindexPrev = chain().getTip();
-    arith_uint256 bnTargetPerCoinDay;
-    bnTargetPerCoinDay.SetCompact(nBits);
-
-    struct CMutableTransaction txNew(tx);
-    txNew.vin.clear();
-    txNew.vout.clear();
-
-    // Mark coin stake transaction
-    CScript scriptEmpty;
-    scriptEmpty.clear();
-    txNew.vout.push_back(CTxOut(0, scriptEmpty));
-
-<<<<<<< HEAD
-    std::vector<std::pair<const CWalletTx*,unsigned int>> vwtxPrev;
-    if (setDelegateCoins.empty())
-        return false;
-
-    if(stakeDelegateCache.size() > setDelegateCoins.size() + 100){
-        //Determining if the cache is still valid is harder than just clearing it when it gets too big, so instead just clear it
-        //when it has more than 100 entries more than the actual setCoins.
-        stakeDelegateCache.clear();
-    }
-    if(!fHasMinerStakeCache && gArgs.GetBoolArg("-stakecache", DEFAULT_STAKE_CACHE)) {
-
-        for(const COutPoint &prevoutStake : setDelegateCoins)
-        {
-            boost::this_thread::interruption_point();
-            CacheKernel(stakeDelegateCache, prevoutStake, pindexPrev, chain().getCoinsTip()); //this will do a 2 disk loads per op
-        }
-    }
-    std::map<COutPoint, CStakeCache>& cache = fHasMinerStakeCache ? minerStakeCache : stakeDelegateCache;
-    int64_t nCredit = 0;
-    CScript scriptPubKeyKernel;
-    CScript scriptPubKeyStaker;
-    Delegation delegation;
-    bool delegateOutputExist = false;
-
-    for(const COutPoint &prevoutStake : setDelegateCoins)
-    {
-        bool fKernelFound = false;
-        boost::this_thread::interruption_point();
-        // Search backward in time from the given txNew timestamp
-        // Search nSearchInterval seconds back up to nMaxStakeSearchInterval
-        if (CheckKernel(pindexPrev, nBits, nTimeBlock, prevoutStake, chain().getCoinsTip(), cache, chain().chainman().ActiveChain()))
-        {
-            // Found a kernel
-            LogPrint(BCLog::COINSTAKE, "CreateCoinStake : kernel found\n");
-            std::vector<valtype> vSolutions;
-
-            Coin coinPrev;
-            if(!chain().getUnspentOutput(prevoutStake, coinPrev)){
-                if(!GetSpentCoinFromMainChain(pindexPrev, prevoutStake, &coinPrev, chain().chainman().ActiveChain())) {
-                    return error("CreateCoinStake: Could not find coin and it was not at the tip");
-                }
-            }
-
-            scriptPubKeyKernel = coinPrev.out.scriptPubKey;
-            TxoutType whichType = Solver(scriptPubKeyKernel, vSolutions);
-            if (whichType == TxoutType::NONSTANDARD)
-            {
-                LogPrint(BCLog::COINSTAKE, "CreateCoinStake : failed to parse kernel\n");
-                break;
-            }
-            LogPrint(BCLog::COINSTAKE, "CreateCoinStake : parsed kernel type=%d\n", (int)whichType);
-            if (whichType != TxoutType::PUBKEY && whichType != TxoutType::PUBKEYHASH)
-            {
-                LogPrint(BCLog::COINSTAKE, "CreateCoinStake : no support for kernel type=%d\n", (int)whichType);
-                break;  // only support pay to public key and pay to address
-            }
-            if (whichType == TxoutType::PUBKEYHASH) // pay to address type
-            {
-                // convert to pay to public key type
-                uint160 hash160(vSolutions[0]);
-
-                if(!GetDelegationStaker(hash160, delegation))
-                    return error("CreateCoinStake: Failed to find delegation");
-
-                pkhash = PKHash(delegation.staker);
-                CPubKey pubKeyStake;
-                if (!HasPrivateKey(pkhash, fAllowWatchOnly) || !GetPubKey(pkhash, pubKeyStake))
-                {
-                    LogPrint(BCLog::COINSTAKE, "CreateCoinStake : failed to get staker key for kernel type=%d\n", (int)whichType);
-                    break;  // unable to find corresponding public key
-                }
-                scriptPubKeyStaker << pubKeyStake.getvch() << OP_CHECKSIG;
-            }
-            if (whichType == TxoutType::PUBKEY)
-            {
-                valtype& vchPubKey = vSolutions[0];
-                uint160 hash160(Hash160(vchPubKey));;
-
-                if(!GetDelegationStaker(hash160, delegation))
-                    return error("CreateCoinStake: Failed to find delegation");
-
-                pkhash = PKHash(delegation.staker);
-                CPubKey pubKeyStake;
-                if (!HasPrivateKey(pkhash, fAllowWatchOnly) || !GetPubKey(pkhash, pubKeyStake))
-                {
-                    LogPrint(BCLog::COINSTAKE, "CreateCoinStake : failed to get staker key for kernel type=%d\n", (int)whichType);
-                    break;  // unable to find corresponding public key
-                }
-
-                scriptPubKeyStaker << pubKeyStake.getvch() << OP_CHECKSIG;
-            }
-
-            delegateOutputExist = IsDelegateOutputExist(delegation.fee);
-            PKHash superStakerAddress(delegation.staker);
-            COutPoint prevoutSuperStaker;
-            CAmount nValueSuperStaker = 0;
-            const CWalletTx* pcoinSuperStaker = GetCoinSuperStaker(setCoins, superStakerAddress, prevoutSuperStaker, nValueSuperStaker);
-            if(!pcoinSuperStaker)
-            {
-                LogPrint(BCLog::COINSTAKE, "CreateCoinStake : failed to get utxo for super staker %s\n", EncodeDestination(superStakerAddress));
-                break;  // unable to find utxo from the super staker
-            }
-
-            txNew.vin.push_back(CTxIn(prevoutSuperStaker));
-            nCredit += nValueSuperStaker;
-            vwtxPrev.push_back(std::make_pair(pcoinSuperStaker, prevoutSuperStaker.n));
-            txNew.vout.push_back(CTxOut(0, scriptPubKeyStaker));
-            if(delegateOutputExist)
-            {
-                txNew.vout.push_back(CTxOut(0, scriptPubKeyKernel));
-            }
-
-            LogPrint(BCLog::COINSTAKE, "CreateCoinStake : added kernel type=%d\n", (int)whichType);
-            fKernelFound = true;
-        }
-
-        if (fKernelFound)
-        {
-            headerPrevout = prevoutStake;
-            break; // if kernel is found stop searching
-        }
-    }
-
-    if (nCredit == 0)
-        return false;
-
-    const Consensus::Params& consensusParams = Params().GetConsensus();
-    int64_t nRewardPiece = 0;
-    int64_t nRewardOffline = 0;
-    // Calculate reward
-    {
-        int64_t nTotalReward = nTotalFees + GetBlockSubsidy(pindexPrev->nHeight + 1, consensusParams);
-        if (nTotalReward < 0)
-            return false;
-
-        if(pindexPrev->nHeight < consensusParams.nFirstMPoSBlock || pindexPrev->nHeight >= consensusParams.nLastMPoSBlock)
-        {
-            // Keep whole reward
-            int64_t nRewardStaker = 0;
-            if(!SplitOfflineStakeReward(nTotalReward, delegation.fee, nRewardOffline, nRewardStaker))
-                return error("CreateCoinStake: Failed to split reward");
-            nCredit += nRewardStaker;
-        }
-        else
-        {
-            // Split the reward when mpos is used
-            nRewardPiece = nTotalReward / consensusParams.nMPoSRewardRecipients;
-            int64_t nRewardStaker = 0;
-            int64_t nReward = nRewardPiece + nTotalReward % consensusParams.nMPoSRewardRecipients;
-            if(!SplitOfflineStakeReward(nReward, delegation.fee, nRewardOffline, nRewardStaker))
-                return error("CreateCoinStake: Failed to split reward");
-            nCredit += nRewardStaker;
-        }
-    }
-
-    // Set output amount
-    txNew.vout[1].nValue = nCredit;
-    if(delegateOutputExist)
-    {
-        txNew.vout[2].nValue = nRewardOffline;
-    }
-
-    if(pindexPrev->nHeight >= consensusParams.nFirstMPoSBlock && pindexPrev->nHeight < consensusParams.nLastMPoSBlock)
-    {
-        if(!CreateMPoSOutputs(txNew, nRewardPiece, pindexPrev->nHeight, consensusParams, chain().chainman().ActiveChain()))
-            return error("CreateCoinStake : failed to create MPoS reward outputs");
-    }
-
-    // Append the Refunds To Sender to the transaction outputs
-    for(unsigned int i = 2; i < tx.vout.size(); i++)
-    {
-        txNew.vout.push_back(tx.vout[i]);
-    }
-
-    // Sign the input coins
-    if(sign && !SignTransactionStake(txNew, vwtxPrev))
-        return error("CreateCoinStake : failed to sign coinstake");
-
-    // Successfully generated coinstake
-    tx = txNew;
-
-    // Save Proof Of Delegation
-    vchPoD = delegation.PoD;
-
-    return true;
-}
-
-bool CWallet::GetDelegationStaker(const uint160& keyid, Delegation& delegation)
-{
-    std::map<uint160, Delegation>::iterator it = m_delegations_staker.find(keyid);
-    if(it == m_delegations_staker.end())
-        return false;
-
-    delegation = it->second;
-    return true;
-}
-
-const CWalletTx* CWallet::GetCoinSuperStaker(const std::set<std::pair<const CWalletTx*,unsigned int> >& setCoins, const PKHash& superStaker, COutPoint& prevout, CAmount& nValueRet)
-{
-    for(const std::pair<const CWalletTx*,unsigned int> &pcoin : setCoins)
-    {
-        CAmount nValue = pcoin.first->tx->vout[pcoin.second].nValue;
-        if(nValue < DEFAULT_STAKING_MIN_UTXO_VALUE)
-            continue;
-
-        CScript scriptPubKey = pcoin.first->tx->vout[pcoin.second].scriptPubKey;
-        bool OK = false;
-        PKHash pkhash = ExtractPublicKeyHash(scriptPubKey, &OK);
-        if(OK && pkhash == superStaker)
-        {
-            nValueRet = nValue;
-            prevout = COutPoint(pcoin.first->GetHash(), pcoin.second);
-            return pcoin.first;
-        }
-    }
-
-    return 0;
-}
-
-bool CWallet::CanSuperStake(const std::set<std::pair<const CWalletTx*,unsigned int> >& setCoins, const std::vector<COutPoint>& setDelegateCoins) const
-{
-    bool canSuperStake = false;
-    if(setDelegateCoins.size() > 0)
-    {
-        for(const std::pair<const CWalletTx*,unsigned int> &pcoin : setCoins)
-        {
-            CAmount nValue = pcoin.first->tx->vout[pcoin.second].nValue;
-            if(nValue >= DEFAULT_STAKING_MIN_UTXO_VALUE)
-            {
-                canSuperStake = true;
-                break;
-            }
-        }
-    }
-
-    return canSuperStake;
-}
-
-bool CWallet::CreateCoinStake(unsigned int nBits, const CAmount& nTotalFees, uint32_t nTimeBlock, CMutableTransaction& tx, PKHash& pkhash, std::set<std::pair<const CWalletTx*,unsigned int> >& setCoins, std::vector<COutPoint>& setSelectedCoins, std::vector<COutPoint>& setDelegateCoins, bool selectedOnly, bool sign, std::vector<unsigned char>& vchPoD, COutPoint& headerPrevout)
-{
-    // Can super stake
-    bool canSuperStake = CanSuperStake(setCoins, setDelegateCoins);
-
-    // Create coinstake from coins that are delegated to me
-    if(canSuperStake && CreateCoinStakeFromDelegate(nBits, nTotalFees, nTimeBlock, tx, pkhash, setCoins, setDelegateCoins, sign, vchPoD, headerPrevout))
-        return true;
-
-    // Create coinstake from coins that are mine
-    if(setCoins.size() > 0 && CreateCoinStakeFromMine(nBits, nTotalFees, nTimeBlock, tx, pkhash, setCoins, setSelectedCoins, selectedOnly, sign, headerPrevout))
-        return true;
-
-    // Fail to create coinstake
-    return false;
-}
-
-DBErrors CWallet::LoadWallet()
 {
     LOCK(cs_wallet);
 
@@ -3045,10 +2381,7 @@
         assert(m_internal_spk_managers.empty());
     }
 
-    if (nLoadWalletRet != DBErrors::LOAD_OK)
-        return nLoadWalletRet;
-
-    return DBErrors::LOAD_OK;
+    return nLoadWalletRet;
 }
 
 DBErrors CWallet::ZapSelectTx(std::vector<uint256>& vHashIn, std::vector<uint256>& vHashOut)
@@ -3175,10 +2508,7 @@
     return res;
 }
 
-bool CWallet::GetNewDestination(const OutputType type, const std::string label, CTxDestination& dest, std::string& error)
-=======
 bool CWallet::GetNewDestination(const OutputType type, const std::string label, CTxDestination& dest, bilingual_str& error)
->>>>>>> ec86f1e9
 {
     LOCK(cs_wallet);
     error.clear();
@@ -3256,7 +2586,6 @@
 
 // disable transaction (only for coinstake)
 void CWallet::DisableTransaction(const CTransaction &tx)
-<<<<<<< HEAD
 {
     if (!tx.IsCoinStake() || !IsFromMe(tx))
         return; // only disconnecting coinstake requires marking input unspent
@@ -3281,42 +2610,11 @@
     }
 }
 
-bool ReserveDestination::GetReservedDestination(CTxDestination& dest, bool internal, std::string& error)
-{
-    m_spk_man = pwallet->GetScriptPubKeyMan(type, internal);
-    if (!m_spk_man) {
-        error = strprintf(_("Error: No %s addresses available."), FormatOutputType(type)).translated;
-=======
-{
-    if (!tx.IsCoinStake() || !IsFromMe(tx))
-        return; // only disconnecting coinstake requires marking input unspent
-
-    uint256 hash = tx.GetHash();
-    if(AbandonTransaction(hash))
-    {
-        LOCK(cs_wallet);
-        RemoveFromSpends(hash);
-        for(const CTxIn& txin : tx.vin)
-        {
-            auto it = mapWallet.find(txin.prevout.hash);
-            if (it != mapWallet.end()) {
-                CWalletTx &coin = it->second;
-                coin.MarkDirty();
-                NotifyTransactionChanged(coin.GetHash(), CT_UPDATED);
-            }
-        }
-        CWalletTx& wtx = mapWallet.at(hash);
-        wtx.MarkDirty();
-        NotifyTransactionChanged(hash, CT_DELETED);
-    }
-}
-
 bool ReserveDestination::GetReservedDestination(CTxDestination& dest, bool internal, bilingual_str& error)
 {
     m_spk_man = pwallet->GetScriptPubKeyMan(type, internal);
     if (!m_spk_man) {
         error = strprintf(_("Error: No %s addresses available."), FormatOutputType(type));
->>>>>>> ec86f1e9
         return false;
     }
 
@@ -3401,12 +2699,6 @@
 
 bool CWallet::IsLockedCoin(uint256 hash, unsigned int n) const
 {
-<<<<<<< HEAD
-#ifndef DEBUG_LOCKORDER
-    AssertLockHeld(cs_wallet);
-#endif
-=======
->>>>>>> ec86f1e9
     COutPoint outpt(hash, n);
 
     return (setLockedCoins.count(outpt) > 0);
@@ -3865,21 +3157,6 @@
                            _("The wallet will avoid paying less than the minimum relay fee."));
     }
 
-<<<<<<< HEAD
-    walletInstance->m_confirm_target = gArgs.GetArg("-txconfirmtarget", DEFAULT_TX_CONFIRM_TARGET);
-    walletInstance->m_spend_zero_conf_change = gArgs.GetBoolArg("-spendzeroconfchange", DEFAULT_SPEND_ZEROCONF_CHANGE);
-    walletInstance->m_signal_rbf = gArgs.GetBoolArg("-walletrbf", DEFAULT_WALLET_RBF);
-    if(!ParseMoney(gArgs.GetArg("-reservebalance", FormatMoney(DEFAULT_RESERVE_BALANCE)), walletInstance->m_reserve_balance))
-        walletInstance->m_reserve_balance = DEFAULT_RESERVE_BALANCE;
-    walletInstance->m_use_change_address = gArgs.GetBoolArg("-usechangeaddress", DEFAULT_USE_CHANGE_ADDRESS);
-    if(!ParseMoney(gArgs.GetArg("-stakingminutxovalue", FormatMoney(DEFAULT_STAKING_MIN_UTXO_VALUE)), walletInstance->m_staking_min_utxo_value))
-        walletInstance->m_staking_min_utxo_value = DEFAULT_STAKING_MIN_UTXO_VALUE;
-    if(!ParseMoney(gArgs.GetArg("-minstakerutxosize", FormatMoney(DEFAULT_STAKER_MIN_UTXO_SIZE)), walletInstance->m_staker_min_utxo_size))
-        walletInstance->m_staker_min_utxo_size = DEFAULT_STAKER_MIN_UTXO_SIZE;
-    if (gArgs.IsArgSet("-stakingminfee"))
-    {
-        int nStakingMinFee = gArgs.GetArg("-stakingminfee", DEFAULT_STAKING_MIN_FEE);
-=======
     walletInstance->m_confirm_target = args.GetIntArg("-txconfirmtarget", DEFAULT_TX_CONFIRM_TARGET);
     walletInstance->m_spend_zero_conf_change = args.GetBoolArg("-spendzeroconfchange", DEFAULT_SPEND_ZEROCONF_CHANGE);
     walletInstance->m_signal_rbf = args.GetBoolArg("-walletrbf", DEFAULT_WALLET_RBF);
@@ -3893,7 +3170,6 @@
     if (gArgs.IsArgSet("-stakingminfee"))
     {
         int nStakingMinFee = gArgs.GetIntArg("-stakingminfee", DEFAULT_STAKING_MIN_FEE);
->>>>>>> ec86f1e9
         if(nStakingMinFee < 0 || nStakingMinFee > 100)
         {
             chain->initError(strprintf(_("Invalid percentage value for -stakingminfee=<n>: '%d' (must be between 0 and 100)"), nStakingMinFee));
@@ -3901,13 +3177,8 @@
         }
         walletInstance->m_staking_min_fee = nStakingMinFee;
     }
-<<<<<<< HEAD
-    walletInstance->m_staker_max_utxo_script_cache = gArgs.GetArg("-maxstakerutxoscriptcache", DEFAULT_STAKER_MAX_UTXO_SCRIPT_CACHE);
-    walletInstance->m_num_threads = gArgs.GetArg("-stakerthreads", GetNumCores());
-=======
     walletInstance->m_staker_max_utxo_script_cache = gArgs.GetIntArg("-maxstakerutxoscriptcache", DEFAULT_STAKER_MAX_UTXO_SCRIPT_CACHE);
     walletInstance->m_num_threads = gArgs.GetIntArg("-stakerthreads", GetNumCores());
->>>>>>> ec86f1e9
     walletInstance->m_num_threads = std::max(1, walletInstance->m_num_threads);
     walletInstance->m_ledger_id = gArgs.GetArg("-stakerledgerid", "");
 
@@ -3927,10 +3198,6 @@
         walletInstance->WalletLogPrintf("mapWallet.size() = %u\n",       walletInstance->mapWallet.size());
         walletInstance->WalletLogPrintf("m_address_book.size() = %u\n",  walletInstance->m_address_book.size());
     }
-
-    if(!fReindex)
-        // Clean not reverted coinstake transactions
-        walletInstance->CleanCoinStake();
 
     return walletInstance;
 }
@@ -4077,13 +3344,7 @@
     chain().requestMempoolTransactions(*this);
 
     // Start mine proof-of-stake blocks in the background
-<<<<<<< HEAD
-    if (CanStake()) {
-        StartStake();
-    }
-=======
     StartStake();
->>>>>>> ec86f1e9
 }
 
 bool CWallet::BackupWallet(const std::string& strDest) const
@@ -4212,15 +3473,6 @@
 
 int CWallet::GetTxDepthInMainChain(const CWalletTx& wtx) const
 {
-<<<<<<< HEAD
-    assert(pwallet != nullptr);
-#ifndef DEBUG_LOCKORDER
-    AssertLockHeld(pwallet->cs_wallet);
-#endif
-    if (isUnconfirmed() || isAbandoned()) return 0;
-
-    return (pwallet->GetLastBlockHeight() - m_confirm.block_height + 1) * (isConflicted() ? -1 : 1);
-=======
 #ifndef DEBUG_LOCKORDER
     AssertLockHeld(cs_wallet);
 #endif
@@ -4231,31 +3483,19 @@
     } else {
         return 0;
     }
->>>>>>> ec86f1e9
 }
 
 int CWallet::GetTxBlocksToMaturity(const CWalletTx& wtx) const
 {
-<<<<<<< HEAD
-    if (!(IsCoinBase() || IsCoinStake()))
-        return 0;
-    int chain_depth = GetDepthInMainChain();
-    int nHeight = pwallet->GetLastBlockHeight() + 1;
-=======
     if (!(wtx.IsCoinBase() || wtx.IsCoinStake()))
         return 0;
     int chain_depth = GetTxDepthInMainChain(wtx);
     int nHeight = GetLastBlockHeight() + 1;
->>>>>>> ec86f1e9
     int coinbaseMaturity = Params().GetConsensus().CoinbaseMaturity(nHeight);
     return std::max(0, (coinbaseMaturity+1) - chain_depth);
 }
 
-<<<<<<< HEAD
-bool CWalletTx::IsImmature() const
-=======
 bool CWallet::IsTxImmature(const CWalletTx& wtx) const
->>>>>>> ec86f1e9
 {
     // note GetBlocksToMaturity is 0 for non-coinbase tx
     return GetTxBlocksToMaturity(wtx) > 0;
@@ -4269,16 +3509,6 @@
 bool CWallet::IsTxImmatureCoinStake(const CWalletTx& wtx) const
 {
     return wtx.IsCoinStake() && IsTxImmature(wtx);
-}
-
-bool CWalletTx::IsImmatureCoinBase() const
-{
-    return IsCoinBase() && IsImmature();
-}
-
-bool CWalletTx::IsImmatureCoinStake() const
-{
-    return IsCoinStake() && IsImmature();
 }
 
 bool CWallet::IsCrypted() const
@@ -5051,54 +4281,19 @@
     return true;
 }
 
-<<<<<<< HEAD
-void CWallet::StakeQtums(bool fStake)
-{
-    ::StakeQtums(fStake, this, stakeThread);
-}
-
 void CWallet::StartStake()
 {
-    if(IsWalletFlagSet(WALLET_FLAG_DISABLE_PRIVATE_KEYS))
-    {
-        m_enabled_staking = !m_ledger_id.empty() && QtumLedger::instance().toolExists();
-    }
-    else
-    {
-        m_enabled_staking = true;
-    }
-
-    StakeQtums(true);
-=======
-void CWallet::StartStake()
-{
     if(HaveChain())
     {
         chain().startStake(*this);
     }
->>>>>>> ec86f1e9
 }
 
 void CWallet::StopStake()
 {
-<<<<<<< HEAD
-    if(!stakeThread)
-    {
-        if(m_enabled_staking)
-            m_enabled_staking = false;
-    }
-    else
-    {
-        m_stop_staking_thread = true;
-        m_enabled_staking = false;
-        StakeQtums(false);
-        stakeThread = 0;
-        m_stop_staking_thread = false;
-=======
     if(HaveChain())
     {
         chain().stopStake(*this);
->>>>>>> ec86f1e9
     }
 }
 
@@ -5232,29 +4427,17 @@
     {
         const uint256& wtxid = it->first;
         const CWalletTx* pcoin = &(*it).second;
-<<<<<<< HEAD
-        int nDepth = pcoin->GetDepthInMainChain();
-=======
         int nDepth = GetTxDepthInMainChain(*pcoin);
->>>>>>> ec86f1e9
 
         if (nDepth < 1)
             continue;
 
-<<<<<<< HEAD
-        if(pcoin->m_confirm.hashBlock.IsNull())
-            continue;
-        bool fHasProofOfDelegation = pcoin->m_confirm.hasDelegation;
-
-        bool isImature = pcoin->GetBlocksToMaturity() == 0;
-=======
         bool fHasProofOfDelegation = false;
         if (auto* conf = pcoin->state<TxStateConfirmed>()) {
             fHasProofOfDelegation = conf->has_delegation;
         }
 
         bool isImature = GetTxBlocksToMaturity(*pcoin) == 0;
->>>>>>> ec86f1e9
         for (unsigned int i = 0; i < pcoin->tx->vout.size(); i++)
         {
             bool OK = false;
@@ -5303,408 +4486,6 @@
     }
 }
 
-<<<<<<< HEAD
-void CWallet::UpdateMinerStakeCache(bool fStakeCache, const std::vector<COutPoint> &prevouts, CBlockIndex *pindexPrev )
-{
-    if(minerStakeCache.size() > prevouts.size() + 100){
-        minerStakeCache.clear();
-    }
-
-    if(fStakeCache)
-    {
-        for(const COutPoint &prevoutStake : prevouts)
-        {
-            boost::this_thread::interruption_point();
-            CacheKernel(minerStakeCache, prevoutStake, pindexPrev, chain().getCoinsTip());
-        }
-        if(!fHasMinerStakeCache) fHasMinerStakeCache = true;
-    }
-}
-
-void CWallet::CleanCoinStake()
-{
-    LOCK(cs_wallet);
-    // Search the coinstake transactions and abandon transactions that are not confirmed in the blocks
-    for (std::map<uint256, CWalletTx>::const_iterator it = mapWallet.begin(); it != mapWallet.end(); ++it)
-    {
-        const CWalletTx* wtx = &(*it).second;
-        if (wtx && wtx->m_confirm.hashBlock.IsNull() && wtx->m_confirm.nIndex <= 0)
-        {
-            // Wallets need to refund inputs when disconnecting coinstake
-            const CTransaction& tx = *(wtx->tx);
-            if (tx.IsCoinStake() && IsFromMe(tx) && !wtx->isAbandoned())
-            {
-                WalletLogPrintf("%s: Revert coinstake tx %s\n", __func__, wtx->GetHash().ToString());
-                DisableTransaction(tx);
-            }
-        }
-    }
-}
-
-void CWallet::AvailableCoinsForStaking(const std::vector<uint256>& maturedTx, size_t from, size_t to, const std::map<COutPoint, uint32_t>& immatureStakes, std::vector<std::pair<const CWalletTx *, unsigned int> >& vCoins, std::map<COutPoint, CScriptCache>* insertScriptCache) const
-{
-    for(size_t i = from; i < to; i++)
-    {
-        std::map<uint256, CWalletTx>::const_iterator it = mapWallet.find(maturedTx[i]);
-        if(it == mapWallet.end()) continue;
-        const uint256& wtxid = it->first;
-        const CWalletTx* pcoin = &(*it).second;
-        for (unsigned int i = 0; i < pcoin->tx->vout.size(); i++) {
-            isminetype mine = IsMine(pcoin->tx->vout[i]);
-            if (!(IsSpent(wtxid, i)) && mine != ISMINE_NO &&
-                !IsLockedCoin((*it).first, i) && (pcoin->tx->vout[i].nValue > 0) &&
-                // Check if the staking coin is dust
-                pcoin->tx->vout[i].nValue >= m_staker_min_utxo_size)
-            {
-                // Get the script data for the coin
-                COutPoint prevout = COutPoint(pcoin->GetHash(), i);
-                const CScriptCache& scriptCache = GetScriptCache(prevout, pcoin->tx->vout[i].scriptPubKey, insertScriptCache);
-
-                // Check that the script is not a contract script
-                if(scriptCache.contract || !scriptCache.keyIdOk)
-                    continue;
-
-                // Check that the address is not delegated to other staker
-                if(m_my_delegations.find(scriptCache.keyId) != m_my_delegations.end())
-                    continue;
-
-                // Check prevout maturity
-                if(immatureStakes.find(prevout) == immatureStakes.end())
-                {
-                    // Check if script is spendable
-                    bool spendable = ((mine & ISMINE_SPENDABLE) != ISMINE_NO) || (((mine & ISMINE_WATCH_ONLY) != ISMINE_NO) && scriptCache.solvable);
-                    if(spendable)
-                        vCoins.push_back(std::make_pair(pcoin, i));
-                }
-            }
-        }
-    }
-}
-
-bool CWallet::SelectCoinsForStaking(CAmount &nTargetValue, std::set<std::pair<const CWalletTx *, unsigned int> > &setCoinsRet, CAmount &nValueRet) const
-{
-    std::vector<std::pair<const CWalletTx *, unsigned int> > vCoins;
-    vCoins.clear();
-
-    int nHeight = GetLastBlockHeight() + 1;
-    int coinbaseMaturity = Params().GetConsensus().CoinbaseMaturity(nHeight);
-    std::map<COutPoint, uint32_t> immatureStakes = chain().getImmatureStakes();
-    std::vector<uint256> maturedTx;
-    const bool include_watch_only = GetLegacyScriptPubKeyMan() && IsWalletFlagSet(WALLET_FLAG_DISABLE_PRIVATE_KEYS);
-    const isminetype is_mine_filter = include_watch_only ? ISMINE_WATCH_ONLY : ISMINE_SPENDABLE;
-    for (std::map<uint256, CWalletTx>::const_iterator it = mapWallet.begin(); it != mapWallet.end(); ++it)
-    {
-        // Check the cached data for available coins for the tx
-        const CWalletTx* pcoin = &(*it).second;
-        const CAmount tx_credit_mine{pcoin->GetAvailableCredit(/* fUseCache */ true, is_mine_filter | ISMINE_NO)};
-        if(tx_credit_mine == 0)
-            continue;
-
-        const uint256& wtxid = it->first;
-        int nDepth = pcoin->GetDepthInMainChain();
-
-        if (nDepth < 1)
-            continue;
-
-        if (nDepth < coinbaseMaturity)
-            continue;
-
-        if (pcoin->GetBlocksToMaturity() > 0)
-            continue;
-
-        maturedTx.push_back(wtxid);
-    }
-
-    size_t listSize = maturedTx.size();
-    int numThreads = std::min(m_num_threads, (int)listSize);
-    if(numThreads < 2)
-    {
-        AvailableCoinsForStaking(maturedTx, 0, listSize, immatureStakes, vCoins, nullptr);
-    }
-    else
-    {
-        size_t chunk = listSize / numThreads;
-        for(int i = 0; i < numThreads; i++)
-        {
-            size_t from = i * chunk;
-            size_t to = i == (numThreads -1) ? listSize : from + chunk;
-            threads.create_thread([this, from, to, &maturedTx, &immatureStakes, &vCoins]{
-                std::vector<std::pair<const CWalletTx *, unsigned int> > tmpCoins;
-                std::map<COutPoint, CScriptCache> tmpInsertScriptCache;
-                AvailableCoinsForStaking(maturedTx, from, to, immatureStakes, tmpCoins, &tmpInsertScriptCache);
-
-                LOCK(cs_worker);
-                vCoins.insert(vCoins.end(), tmpCoins.begin(), tmpCoins.end());
-                if((int32_t)prevoutScriptCache.size() > m_staker_max_utxo_script_cache)
-                {
-                    prevoutScriptCache.clear();
-                }
-                prevoutScriptCache.insert(tmpInsertScriptCache.begin(), tmpInsertScriptCache.end());
-            });
-        }
-        threads.join_all();
-    }
-
-    setCoinsRet.clear();
-    nValueRet = 0;
-
-    for(const std::pair<const CWalletTx*,unsigned int> &output : vCoins)
-    {
-        const CWalletTx *pcoin = output.first;
-        int i = output.second;
-
-        // Stop if we've chosen enough inputs
-        if (nValueRet >= nTargetValue)
-            break;
-
-        int64_t n = pcoin->tx->vout[i].nValue;
-
-        std::pair<int64_t,std::pair<const CWalletTx*,unsigned int> > coin = std::make_pair(n,std::make_pair(pcoin, i));
-
-        if (n >= nTargetValue)
-        {
-            // If input value is greater or equal to target then simply insert
-            // it into the current subset and exit
-            setCoinsRet.insert(coin.second);
-            nValueRet += coin.first;
-            break;
-        }
-        else if (n < nTargetValue + CENT)
-        {
-            setCoinsRet.insert(coin.second);
-            nValueRet += coin.first;
-        }
-    }
-
-    return true;
-}
-
-bool CWallet::AvailableDelegateCoinsForStaking(const std::vector<uint160>& delegations, size_t from, size_t to, int32_t height, const std::map<COutPoint, uint32_t>& immatureStakes,  const std::map<uint256, CSuperStakerInfo>& mapStakers, std::vector<std::pair<COutPoint,CAmount>>& vUnsortedDelegateCoins, std::map<uint160, CAmount> &mDelegateWeight) const
-{
-    for(size_t i = from; i < to; i++)
-    {
-        std::map<uint160, Delegation>::const_iterator it = m_delegations_staker.find(delegations[i]);
-        if(it == m_delegations_staker.end()) continue;
-
-        const PKHash& keyid = PKHash(it->first);
-        const Delegation* delegation = &(*it).second;
-
-        // Set default delegate stake weight
-        CAmount weight = 0;
-        mDelegateWeight[it->first] = weight;
-
-        // Get super staker custom configuration
-        CAmount staking_min_utxo_value = m_staking_min_utxo_value;
-        uint8_t staking_min_fee = m_staking_min_fee;
-        for (std::map<uint256, CSuperStakerInfo>::const_iterator it=mapStakers.begin(); it!=mapStakers.end(); it++)
-        {
-            if(it->second.stakerAddress == delegation->staker)
-            {
-                CSuperStakerInfo info = it->second;
-                if(info.fCustomConfig)
-                {
-                    staking_min_utxo_value = info.nMinDelegateUtxo;
-                    staking_min_fee = info.nMinFee;
-                }
-            }
-        }
-
-        // Check for min staking fee
-        if(delegation->fee < staking_min_fee)
-            continue;
-
-        // Decode address
-        uint256 hashBytes;
-        int type = 0;
-        if (!DecodeIndexKey(EncodeDestination(keyid), hashBytes, type)) {
-            return error("Invalid address");
-        }
-
-        // Get address utxos
-        std::vector<std::pair<CAddressUnspentKey, CAddressUnspentValue> > unspentOutputs;
-        if (!GetAddressUnspent(hashBytes, type, unspentOutputs)) {
-            throw error("No information available for address");
-        }
-
-        // Add the utxos to the list if they are mature and at least the minimum value
-        int coinbaseMaturity = Params().GetConsensus().CoinbaseMaturity(height + 1);
-        for (std::vector<std::pair<CAddressUnspentKey, CAddressUnspentValue> >::const_iterator i=unspentOutputs.begin(); i!=unspentOutputs.end(); i++) {
-
-            int nDepth = height - i->second.blockHeight + 1;
-            if (nDepth < coinbaseMaturity)
-                continue;
-
-            if(i->second.satoshis < staking_min_utxo_value)
-                continue;
-
-            COutPoint prevout = COutPoint(i->first.txhash, i->first.index);
-            if(immatureStakes.find(prevout) == immatureStakes.end())
-            {
-                vUnsortedDelegateCoins.push_back(std::make_pair(prevout, i->second.satoshis));
-                weight+= i->second.satoshis;
-            }
-        }
-
-        // Update delegate stake weight
-        mDelegateWeight[it->first] = weight;
-    }
-
-    return true;
-}
-
-bool CWallet::SelectDelegateCoinsForStaking(std::vector<COutPoint> &setDelegateCoinsRet, std::map<uint160, CAmount> &mDelegateWeight) const
-{
-    AssertLockHeld(cs_wallet);
-
-    setDelegateCoinsRet.clear();
-
-    std::vector<std::pair<COutPoint,CAmount>> vUnsortedDelegateCoins;
-
-    int32_t const height = chain().getHeight().value_or(-1);
-    if (height == -1) {
-        return error("Invalid blockchain height");
-    }
-
-    std::map<COutPoint, uint32_t> immatureStakes = chain().getImmatureStakes();
-    std::map<uint256, CSuperStakerInfo> mapStakers = mapSuperStaker;
-
-    std::vector<uint160> delegations;
-    for (std::map<uint160, Delegation>::const_iterator it = m_delegations_staker.begin(); it != m_delegations_staker.end(); ++it)
-    {
-        delegations.push_back(it->first);
-    }
-    size_t listSize = delegations.size();
-    int numThreads = std::min(m_num_threads, (int)listSize);
-    bool ret = true;
-    if(numThreads < 2)
-    {
-        ret = AvailableDelegateCoinsForStaking(delegations, 0, listSize, height, immatureStakes, mapStakers, vUnsortedDelegateCoins, mDelegateWeight);
-    }
-    else
-    {
-        size_t chunk = listSize / numThreads;
-        for(int i = 0; i < numThreads; i++)
-        {
-            size_t from = i * chunk;
-            size_t to = i == (numThreads -1) ? listSize : from + chunk;
-            threads.create_thread([this, from, to, height, &delegations, &immatureStakes, &mapStakers, &ret, &vUnsortedDelegateCoins, &mDelegateWeight]{
-                std::vector<std::pair<COutPoint,CAmount>> tmpUnsortedDelegateCoins;
-                std::map<uint160, CAmount> tmpDelegateWeight;
-                bool tmpRet = AvailableDelegateCoinsForStaking(delegations, from, to, height, immatureStakes, mapStakers, tmpUnsortedDelegateCoins, tmpDelegateWeight);
-
-                LOCK(cs_worker);
-                ret &= tmpRet;
-                vUnsortedDelegateCoins.insert(vUnsortedDelegateCoins.end(), tmpUnsortedDelegateCoins.begin(), tmpUnsortedDelegateCoins.end());
-                mDelegateWeight.insert(tmpDelegateWeight.begin(), tmpDelegateWeight.end());
-            });
-        }
-        threads.join_all();
-    }
-
-    std::sort(vUnsortedDelegateCoins.begin(), vUnsortedDelegateCoins.end(), valueUtxoSort);
-
-    for(auto utxo : vUnsortedDelegateCoins){
-        setDelegateCoinsRet.push_back(utxo.first);
-    }
-
-    vUnsortedDelegateCoins.clear();
-
-    return ret;
-}
-
-void CWallet::AvailableAddress(const std::vector<uint256> &maturedTx, size_t from, size_t to, std::map<uint160, bool> &mapAddress, std::map<COutPoint, CScriptCache> *insertScriptCache) const
-{
-    for(size_t i = from; i < to; i++)
-    {
-        std::map<uint256, CWalletTx>::const_iterator it = mapWallet.find(maturedTx[i]);
-        if(it == mapWallet.end()) continue;
-        const uint256& wtxid = it->first;
-        const CWalletTx* pcoin = &(*it).second;
-        for (unsigned int i = 0; i < pcoin->tx->vout.size(); i++) {
-            isminetype mine = IsMine(pcoin->tx->vout[i]);
-            if (!(IsSpent(wtxid, i)) && mine != ISMINE_NO &&
-                !IsLockedCoin((*it).first, i) && (pcoin->tx->vout[i].nValue > 0) &&
-                // Check if the staking coin is dust
-                pcoin->tx->vout[i].nValue >= m_staker_min_utxo_size)
-            {
-                // Get the script data for the coin
-                COutPoint prevout = COutPoint(pcoin->GetHash(), i);
-                const CScriptCache& scriptCache = GetScriptCache(prevout, pcoin->tx->vout[i].scriptPubKey, insertScriptCache);
-
-                // Check that the script is not a contract script
-                if(scriptCache.contract || !scriptCache.keyIdOk)
-                    continue;
-
-                bool spendable = ((mine & ISMINE_SPENDABLE) != ISMINE_NO) || (((mine & ISMINE_WATCH_ONLY) != ISMINE_NO) && scriptCache.solvable);
-                if(spendable)
-                {
-                    if(mapAddress.find(scriptCache.keyId) == mapAddress.end())
-                    {
-                        mapAddress[scriptCache.keyId] = true;
-                    }
-                }
-            }
-        }
-    }
-}
-
-void CWallet::SelectAddress(std::map<uint160, bool> &mapAddress) const
-{
-    std::vector<uint256> maturedTx;
-    const bool include_watch_only = GetLegacyScriptPubKeyMan() && IsWalletFlagSet(WALLET_FLAG_DISABLE_PRIVATE_KEYS);
-    const isminetype is_mine_filter = include_watch_only ? ISMINE_WATCH_ONLY : ISMINE_SPENDABLE;
-    for (std::map<uint256, CWalletTx>::const_iterator it = mapWallet.begin(); it != mapWallet.end(); ++it)
-    {
-        // Check the cached data for available coins for the tx
-        const CWalletTx* pcoin = &(*it).second;
-        const CAmount tx_credit_mine{pcoin->GetAvailableCredit(/* fUseCache */ true, is_mine_filter | ISMINE_NO)};
-        if(tx_credit_mine == 0)
-            continue;
-
-        const uint256& wtxid = it->first;
-        int nDepth = pcoin->GetDepthInMainChain();
-
-        if (nDepth < 1)
-            continue;
-
-        if (pcoin->GetBlocksToMaturity() > 0)
-            continue;
-
-        maturedTx.push_back(wtxid);
-    }
-
-    size_t listSize = maturedTx.size();
-    int numThreads = std::min(m_num_threads, (int)listSize);
-    if(numThreads < 2)
-    {
-        AvailableAddress(maturedTx, 0, listSize, mapAddress, nullptr);
-    }
-    else
-    {
-        size_t chunk = listSize / numThreads;
-        for(int i = 0; i < numThreads; i++)
-        {
-            size_t from = i * chunk;
-            size_t to = i == (numThreads -1) ? listSize : from + chunk;
-            threads.create_thread([this, from, to, &maturedTx, &mapAddress]{
-                std::map<uint160, bool> tmpAddresses;
-                std::map<COutPoint, CScriptCache> tmpInsertScriptCache;
-                AvailableAddress(maturedTx, from, to, tmpAddresses, &tmpInsertScriptCache);
-
-                LOCK(cs_worker);
-                mapAddress.insert(tmpAddresses.begin(), tmpAddresses.end());
-                if((int32_t)prevoutScriptCache.size() > m_staker_max_utxo_script_cache)
-                {
-                    prevoutScriptCache.clear();
-                }
-                prevoutScriptCache.insert(tmpInsertScriptCache.begin(), tmpInsertScriptCache.end());
-            });
-        }
-        threads.join_all();
-    }
-}
-
-=======
 void CWallet::CleanCoinStake()
 {
     LOCK(cs_wallet);
@@ -5729,7 +4510,6 @@
     }
 }
 
->>>>>>> ec86f1e9
 bool CWallet::HasPrivateKey(const CTxDestination& dest, const bool& fAllowWatchOnly)
 {
     CScript script = GetScriptForDestination(dest);
@@ -5814,14 +4594,6 @@
 bool CWallet::GetHDKeyPath(const CTxDestination &dest, std::string &hdkeypath) const
 {
     CScript scriptPubKey = GetScriptForDestination(dest);
-<<<<<<< HEAD
-    ScriptPubKeyMan* spk_man = GetScriptPubKeyMan(scriptPubKey);
-    if (spk_man) {
-        if (const std::unique_ptr<CKeyMetadata> meta = spk_man->GetMetadata(dest)) {
-            if (meta->has_key_origin) {
-                hdkeypath = WriteHDKeypath(meta->key_origin.path);
-                return true;
-=======
     for (const auto& spk_man : GetScriptPubKeyMans(scriptPubKey)) {
         if (spk_man) {
             if (const std::unique_ptr<CKeyMetadata> meta = spk_man->GetMetadata(dest)) {
@@ -5829,15 +4601,11 @@
                     hdkeypath = WriteHDKeypath(meta->key_origin.path);
                     return true;
                 }
->>>>>>> ec86f1e9
             }
         }
     }
 
     return false;
-<<<<<<< HEAD
-}
-=======
 }
 
 CAmount CWallet::GetTxGasFee(const CMutableTransaction& tx)
@@ -5849,5 +4617,4 @@
     return 0;
 }
 
-} // namespace wallet
->>>>>>> ec86f1e9
+} // namespace wallet