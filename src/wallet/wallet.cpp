--- conflicted
+++ resolved
@@ -2949,13 +2949,8 @@
     return m_default_address_type;
 }
 
-<<<<<<< HEAD
-bool CWallet::CreateTransaction(const std::vector<CRecipient>& vecSend, CTransactionRef& tx, CReserveKey& reservekey, CAmount& nFeeRet,
+bool CWallet::CreateTransaction(interfaces::Chain::Lock& locked_chain, const std::vector<CRecipient>& vecSend, CTransactionRef& tx, CReserveKey& reservekey, CAmount& nFeeRet,
                          int& nChangePosInOut, std::string& strFailReason, const CCoinControl& coin_control, bool sign, CAmount nGasFee, bool hasSender, const CTxDestination& signSenderAddress)
-=======
-bool CWallet::CreateTransaction(interfaces::Chain::Lock& locked_chain, const std::vector<CRecipient>& vecSend, CTransactionRef& tx, CReserveKey& reservekey, CAmount& nFeeRet,
-                         int& nChangePosInOut, std::string& strFailReason, const CCoinControl& coin_control, bool sign, CAmount nGasFee, bool hasSender)
->>>>>>> 4cbb1905
 {
     CAmount nValue = 0;
     int nChangePosRequest = nChangePosInOut;
