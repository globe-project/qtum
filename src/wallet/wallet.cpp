--- conflicted
+++ resolved
@@ -27,19 +27,12 @@
 #include <shutdown.h>
 #include <timedata.h>
 #include <txmempool.h>
-<<<<<<< HEAD
-#include <utilmoneystr.h>
-#include <txdb.h>
-#include <wallet/fees.h>
-#include <wallet/walletutil.h>
-=======
 #include <util/bip32.h>
 #include <util/moneystr.h>
 #include <util/convert.h>
 #include <txdb.h>
 #include <wallet/fees.h>
 #include <pos.h>
->>>>>>> 9e306671
 #include <miner.h>
 
 #include <algorithm>
@@ -172,186 +165,6 @@
 
 /**
  * Proof-of-stake functions needed in the wallet but wallet independent
-<<<<<<< HEAD
- */
-struct ScriptsElement{
-    CScript script;
-    uint256 hash;
-};
-
-/**
- * Cache of the recent mpos scripts for the block reward recipients
- * The max size of the map is 2 * nCacheScripts - nMPoSRewardRecipients, so in this case it is 20
- */
-std::map<int, ScriptsElement> scriptsMap;
-
-unsigned int GetStakeMaxCombineInputs() { return 100; }
-
-int64_t GetStakeCombineThreshold() { return 100 * COIN; }
-
-unsigned int GetStakeSplitOutputs() { return 2; }
-
-int64_t GetStakeSplitThreshold() { return GetStakeSplitOutputs() * GetStakeCombineThreshold(); }
-
-bool NeedToEraseScriptFromCache(int nBlockHeight, int nCacheScripts, int nScriptHeight, const ScriptsElement& scriptElement)
-{
-    // Erase element from cache if not in range [nBlockHeight - nCacheScripts, nBlockHeight + nCacheScripts]
-    if(nScriptHeight < (nBlockHeight - nCacheScripts) ||
-            nScriptHeight > (nBlockHeight + nCacheScripts))
-        return true;
-
-    // Erase element from cache if hash different
-    CBlockIndex* pblockindex = chainActive[nScriptHeight];
-    if(pblockindex && pblockindex->GetBlockHash() != scriptElement.hash)
-        return true;
-
-    return false;
-}
-
-void CleanScriptCache(int nHeight, const Consensus::Params& consensusParams)
-{
-    int nCacheScripts = consensusParams.nMPoSRewardRecipients * 1.5;
-
-    // Remove the scripts from cache that are not used
-    for (std::map<int, ScriptsElement>::iterator it=scriptsMap.begin(); it!=scriptsMap.end();){
-        if(NeedToEraseScriptFromCache(nHeight, nCacheScripts, it->first, it->second))
-        {
-            it = scriptsMap.erase(it);
-        }
-        else{
-            it++;
-        }
-    }
-}
-
-bool ReadFromScriptCache(CScript &script, CBlockIndex* pblockindex, int nHeight, const Consensus::Params& consensusParams)
-{
-    CleanScriptCache(nHeight, consensusParams);
-
-    // Find the script in the cache
-    std::map<int, ScriptsElement>::iterator it = scriptsMap.find(nHeight);
-    if(it != scriptsMap.end())
-    {
-        if(it->second.hash == pblockindex->GetBlockHash())
-        {
-            script = it->second.script;
-            return true;
-        }
-    }
-
-    return false;
-}
-
-void AddToScriptCache(CScript script, CBlockIndex* pblockindex, int nHeight, const Consensus::Params& consensusParams)
-{
-    CleanScriptCache(nHeight, consensusParams);
-
-    // Add the script into the cache
-    ScriptsElement listElement;
-    listElement.script = script;
-    listElement.hash = pblockindex->GetBlockHash();
-    scriptsMap.insert(std::pair<int, ScriptsElement>(nHeight, listElement));
-}
-
-bool AddMPoSScript(std::vector<CScript> &mposScriptList, int nHeight, const Consensus::Params& consensusParams)
-{
-    // Check if the block index exist into the active chain
-    CBlockIndex* pblockindex = chainActive[nHeight];
-    if(!pblockindex)
-    {
-        LogPrint(BCLog::COINSTAKE, "Block index not found\n");
-        return false;
-    }
-
-    // Try find the script from the cache
-    CScript script;
-    if(ReadFromScriptCache(script, pblockindex, nHeight, consensusParams))
-    {
-        mposScriptList.push_back(script);
-        return true;
-    }
-
-    // Read the block
-    uint160 stakeAddress;
-    if(!pblocktree->ReadStakeIndex(nHeight, stakeAddress)){
-        return false;
-    }
-
-    // The block reward for PoS is in the second transaction (coinstake) and the second or third output
-    if(pblockindex->IsProofOfStake())
-    {
-        if(stakeAddress == uint160())
-        {
-            LogPrint(BCLog::COINSTAKE, "Fail to solve script for mpos reward recipient\n");
-            //This should never fail, but in case it somehow did we don't want it to bring the network to a halt
-            //So, use an OP_RETURN script to burn the coins for the unknown staker
-            script = CScript() << OP_RETURN;
-        }else{
-            // Make public key hash script
-            script = CScript() << OP_DUP << OP_HASH160 << ToByteVector(stakeAddress) << OP_EQUALVERIFY << OP_CHECKSIG;
-        }
-
-        // Add the script into the list
-        mposScriptList.push_back(script);
-
-        // Update script cache
-        AddToScriptCache(script, pblockindex, nHeight, consensusParams);
-    }
-    else
-    {
-        if(consensusParams.fPoSNoRetargeting){
-            //this could happen in regtest. Just ignore and add an empty script
-            script = CScript() << OP_RETURN;
-            mposScriptList.push_back(script);
-            return true;
-
-        }
-        LogPrint(BCLog::COINSTAKE, "The block is not proof-of-stake\n");
-        return false;
-    }
-
-    return true;
-}
-
-bool GetMPoSOutputScripts(std::vector<CScript>& mposScriptList, int nHeight, const Consensus::Params& consensusParams)
-{
-    bool ret = true;
-    nHeight -= COINBASE_MATURITY;
-
-    // Populate the list of scripts for the reward recipients
-    for(int i = 0; (i < consensusParams.nMPoSRewardRecipients - 1) && ret; i++)
-    {
-        ret &= AddMPoSScript(mposScriptList, nHeight - i, consensusParams);
-    }
-
-    return ret;
-}
-
-bool CreateMPoSOutputs(CMutableTransaction& txNew, int64_t nRewardPiece, int nHeight, const Consensus::Params& consensusParams)
-{
-    std::vector<CScript> mposScriptList;
-    if(!GetMPoSOutputScripts(mposScriptList, nHeight, consensusParams))
-    {
-        LogPrint(BCLog::COINSTAKE, "Fail to get the list of recipients\n");
-        return false;
-    }
-
-    // Split the block reward with the recipients
-    for(unsigned int i = 0; i < mposScriptList.size(); i++)
-    {
-        CTxOut txOut(CTxOut(0, mposScriptList[i]));
-        txOut.nValue = nRewardPiece;
-        txNew.vout.push_back(txOut);
-    }
-
-    return true;
-}
-
-/** @defgroup mapWallet
- *
- * @{
-=======
->>>>>>> 9e306671
  */
 struct ScriptsElement{
     CScript script;
@@ -625,23 +438,17 @@
         if (internal) {
             chainChildKey.Derive(childKey, hdChain.nInternalChainCounter | BIP32_HARDENED_KEY_LIMIT);
             metadata.hdKeypath = "m/88'/1'/" + std::to_string(hdChain.nInternalChainCounter) + "'";
-<<<<<<< HEAD
-=======
             metadata.key_origin.path.push_back(88 | BIP32_HARDENED_KEY_LIMIT);
             metadata.key_origin.path.push_back(1 | BIP32_HARDENED_KEY_LIMIT);
             metadata.key_origin.path.push_back(hdChain.nInternalChainCounter | BIP32_HARDENED_KEY_LIMIT);
->>>>>>> 9e306671
             hdChain.nInternalChainCounter++;
         }
         else {
             chainChildKey.Derive(childKey, hdChain.nExternalChainCounter | BIP32_HARDENED_KEY_LIMIT);
             metadata.hdKeypath = "m/88'/0'/" + std::to_string(hdChain.nExternalChainCounter) + "'";
-<<<<<<< HEAD
-=======
             metadata.key_origin.path.push_back(88 | BIP32_HARDENED_KEY_LIMIT);
             metadata.key_origin.path.push_back(0 | BIP32_HARDENED_KEY_LIMIT);
             metadata.key_origin.path.push_back(hdChain.nExternalChainCounter | BIP32_HARDENED_KEY_LIMIT);
->>>>>>> 9e306671
             hdChain.nExternalChainCounter++;
         }
     } while (HaveKey(childKey.key.GetPubKey().GetID()));
@@ -1623,35 +1430,21 @@
     }
 }
 
-<<<<<<< HEAD
-void CWallet::SyncTransaction(const CTransactionRef& ptx, const CBlockIndex *pindex, int posInBlock, bool update_tx) {
-
-    if (!pindex && posInBlock == -1)
-=======
 void CWallet::SyncTransaction(const CTransactionRef& ptx, const uint256& block_hash, int posInBlock, bool update_tx) {
 
     if (block_hash.IsNull() && posInBlock == -1)
->>>>>>> 9e306671
     {
         // wallets need to refund inputs when disconnecting coinstake
         const CTransaction& tx = *ptx;
         if (tx.IsCoinStake() && IsFromMe(tx))
         {
-<<<<<<< HEAD
-            DisableTransaction(tx);
-=======
             auto locked_chain = chain().lock();
             DisableTransaction(*locked_chain, tx);
->>>>>>> 9e306671
             return;
         }
     }
 
-<<<<<<< HEAD
-    if (!AddToWalletIfInvolvingMe(ptx, pindex, posInBlock, update_tx))
-=======
     if (!AddToWalletIfInvolvingMe(ptx, block_hash, posInBlock, update_tx))
->>>>>>> 9e306671
         return; // Not one of ours
 
     // If a transaction changes 'conflicted' state, that changes the balance
@@ -1708,11 +1501,7 @@
 
     for (const CTransactionRef& ptx : pblock->vtx) {
         int posInBlock = ptx->IsCoinStake() ? -1 : 0;
-<<<<<<< HEAD
-        SyncTransaction(ptx, nullptr, posInBlock);
-=======
         SyncTransaction(ptx, {} /* block hash */, posInBlock /* position in block */);
->>>>>>> 9e306671
     }
 }
 
@@ -2222,19 +2011,9 @@
         double progress_begin;
         double progress_end;
         {
-<<<<<<< HEAD
-            LOCK2(cs_main, cs_wallet);
-            progress_begin = GuessVerificationProgress(chainParams.TxData(), pindex);
-            if (pindexStop == nullptr) {
-                tip = chainActive.Tip();
-                progress_end = GuessVerificationProgress(chainParams.TxData(), tip);
-            } else {
-                progress_end = GuessVerificationProgress(chainParams.TxData(), pindexStop);
-=======
             auto locked_chain = chain().lock();
             if (Optional<int> tip_height = locked_chain->getHeight()) {
                 tip_hash = locked_chain->getBlockHash(*tip_height);
->>>>>>> 9e306671
             }
             block_height = locked_chain->getBlockHeight(block_hash);
             progress_begin = chain().guessVerificationProgress(block_hash);
@@ -2278,12 +2057,6 @@
                 break;
             }
             {
-<<<<<<< HEAD
-                pindex = chainActive.Next(pindex);
-                progress_current = GuessVerificationProgress(chainParams.TxData(), pindex);
-                if (pindexStop == nullptr && tip != chainActive.Tip()) {
-                    tip = chainActive.Tip();
-=======
                 auto locked_chain = chain().lock();
                 Optional<int> tip_height = locked_chain->getHeight();
                 if (!tip_height || *tip_height <= block_height || !locked_chain->getBlockHeight(block_hash)) {
@@ -2300,7 +2073,6 @@
                 const uint256 prev_tip_hash = tip_hash;
                 tip_hash = locked_chain->getBlockHash(*tip_height);
                 if (stop_block.IsNull() && prev_tip_hash != tip_hash) {
->>>>>>> 9e306671
                     // in case the tip has changed, update progress max
                     progress_end = chain().guessVerificationProgress(tip_hash);
                 }
@@ -2350,11 +2122,7 @@
 bool CWalletTx::RelayWalletTransaction(interfaces::Chain::Lock& locked_chain, CConnman* connman)
 {
     assert(pwallet->GetBroadcastTransactions());
-<<<<<<< HEAD
-    if (!(IsCoinBase() || IsCoinStake()) && !isAbandoned() && GetDepthInMainChain() == 0)
-=======
     if (!(IsCoinBase() || IsCoinStake()) && !isAbandoned() && GetDepthInMainChain(locked_chain) == 0)
->>>>>>> 9e306671
     {
         CValidationState state;
         /* GetDepthInMainChain already catches known conflicts. */
@@ -2468,11 +2236,7 @@
         return 0;
 
     // Must wait until coinbase is safely deep enough in the chain before valuing it
-<<<<<<< HEAD
-    if ((IsCoinBase() || IsCoinStake()) && GetBlocksToMaturity() > 0)
-=======
     if (IsImmatureCoinBase(locked_chain))
->>>>>>> 9e306671
         return 0;
 
     CAmount* cache = nullptr;
@@ -2793,11 +2557,7 @@
         if (!CheckFinalTx(*pcoin->tx))
             continue;
 
-<<<<<<< HEAD
-        if ((pcoin->IsCoinBase() || pcoin->IsCoinStake()) && pcoin->GetBlocksToMaturity() > 0)
-=======
         if (pcoin->IsImmatureCoinBase(locked_chain))
->>>>>>> 9e306671
             continue;
 
         int nDepth = pcoin->GetDepthInMainChain(locked_chain);
@@ -2890,52 +2650,7 @@
     }
 }
 
-<<<<<<< HEAD
-void CWallet::AvailableCoinsForStaking(std::vector<COutput>& vCoins) const
-{
-    vCoins.clear();
-
-    {
-        LOCK2(cs_main, cs_wallet);
-        for (std::map<uint256, CWalletTx>::const_iterator it = mapWallet.begin(); it != mapWallet.end(); ++it)
-        {
-            const uint256& wtxid = it->first;
-            const CWalletTx* pcoin = &(*it).second;
-            int nDepth = pcoin->GetDepthInMainChain();
-
-            if (nDepth < 1)
-                continue;
-
-            if (nDepth < COINBASE_MATURITY)
-                continue;
-
-            if (pcoin->GetBlocksToMaturity() > 0)
-                continue;
-
-            for (unsigned int i = 0; i < pcoin->tx->vout.size(); i++) {
-                isminetype mine = IsMine(pcoin->tx->vout[i]);
-                bool solvable = IsSolvable(*this, pcoin->tx->vout[i].scriptPubKey);
-                bool spendable = ((mine & ISMINE_SPENDABLE) != ISMINE_NO) || (((mine & ISMINE_WATCH_ONLY) != ISMINE_NO) && solvable);
-                if (!(IsSpent(wtxid, i)) && mine != ISMINE_NO &&
-                    !IsLockedCoin((*it).first, i) && (pcoin->tx->vout[i].nValue > 0) &&
-                    !pcoin->tx->vout[i].scriptPubKey.HasOpCall() && !pcoin->tx->vout[i].scriptPubKey.HasOpCreate())
-                        vCoins.push_back(COutput(pcoin, i, nDepth, spendable, solvable, pcoin->IsTrusted()));
-            }
-        }
-    }
-}
-
-bool CWallet::HaveAvailableCoinsForStaking() const
-{
-    std::vector<COutput> vCoins;
-    AvailableCoinsForStaking(vCoins);
-    return vCoins.size() > 0;
-}
-
-std::map<CTxDestination, std::vector<COutput>> CWallet::ListCoins() const
-=======
 void CWallet::AvailableCoinsForStaking(interfaces::Chain::Lock& locked_chain, std::vector<COutput>& vCoins) const
->>>>>>> 9e306671
 {
     AssertLockHeld(cs_main);
     AssertLockHeld(cs_wallet);
@@ -3038,20 +2753,12 @@
 CAmount CWallet::GetStake() const
 {
     CAmount nTotal = 0;
-<<<<<<< HEAD
-    LOCK2(cs_main, cs_wallet);
-    for (std::map<uint256, CWalletTx>::const_iterator it = mapWallet.begin(); it != mapWallet.end(); ++it)
-    {
-        const CWalletTx* pcoin = &(*it).second;
-        if (pcoin->IsCoinStake() && pcoin->GetBlocksToMaturity() > 0 && pcoin->GetDepthInMainChain() > 0)
-=======
     auto locked_chain = chain().lock();
     LOCK(cs_wallet);
     for (std::map<uint256, CWalletTx>::const_iterator it = mapWallet.begin(); it != mapWallet.end(); ++it)
     {
         const CWalletTx* pcoin = &(*it).second;
         if (pcoin->IsCoinStake() && pcoin->GetBlocksToMaturity(*locked_chain) > 0 && pcoin->GetDepthInMainChain(*locked_chain) > 0)
->>>>>>> 9e306671
             nTotal += CWallet::GetCredit(*(pcoin->tx), ISMINE_SPENDABLE);
     }
     return nTotal;
@@ -3060,20 +2767,12 @@
 CAmount CWallet::GetWatchOnlyStake() const
 {
     CAmount nTotal = 0;
-<<<<<<< HEAD
-    LOCK2(cs_main, cs_wallet);
-    for (std::map<uint256, CWalletTx>::const_iterator it = mapWallet.begin(); it != mapWallet.end(); ++it)
-    {
-        const CWalletTx* pcoin = &(*it).second;
-        if (pcoin->IsCoinStake() && pcoin->GetBlocksToMaturity() > 0 && pcoin->GetDepthInMainChain() > 0)
-=======
     auto locked_chain = chain().lock();
     LOCK(cs_wallet);
     for (std::map<uint256, CWalletTx>::const_iterator it = mapWallet.begin(); it != mapWallet.end(); ++it)
     {
         const CWalletTx* pcoin = &(*it).second;
         if (pcoin->IsCoinStake() && pcoin->GetBlocksToMaturity(*locked_chain) > 0 && pcoin->GetDepthInMainChain(*locked_chain) > 0)
->>>>>>> 9e306671
             nTotal += CWallet::GetCredit(*(pcoin->tx), ISMINE_WATCH_ONLY);
     }
     return nTotal;
@@ -3220,17 +2919,10 @@
     return res;
 }
 
-<<<<<<< HEAD
-bool CWallet::SelectCoinsForStaking(CAmount& nTargetValue, std::set<std::pair<const CWalletTx*,unsigned int> >& setCoinsRet, CAmount& nValueRet) const
-{
-    std::vector<COutput> vCoins;
-    AvailableCoinsForStaking(vCoins);
-=======
 bool CWallet::SelectCoinsForStaking(interfaces::Chain::Lock& locked_chain, CAmount& nTargetValue, std::set<std::pair<const CWalletTx*,unsigned int> >& setCoinsRet, CAmount& nValueRet) const
 {
     std::vector<COutput> vCoins;
     AvailableCoinsForStaking(locked_chain, vCoins);
->>>>>>> 9e306671
 
     setCoinsRet.clear();
     nValueRet = 0;
@@ -3432,11 +3124,7 @@
     return m_default_address_type;
 }
 
-<<<<<<< HEAD
-bool CWallet::CreateTransaction(const std::vector<CRecipient>& vecSend, CTransactionRef& tx, CReserveKey& reservekey, CAmount& nFeeRet,
-=======
 bool CWallet::CreateTransaction(interfaces::Chain::Lock& locked_chain, const std::vector<CRecipient>& vecSend, CTransactionRef& tx, CReserveKey& reservekey, CAmount& nFeeRet,
->>>>>>> 9e306671
                          int& nChangePosInOut, std::string& strFailReason, const CCoinControl& coin_control, bool sign, CAmount nGasFee, bool hasSender)
 {
     CAmount nValue = 0;
@@ -3476,12 +3164,8 @@
     {
         std::set<CInputCoin> setCoins;
         std::vector<CInputCoin> vCoins;
-<<<<<<< HEAD
-        LOCK2(cs_main, cs_wallet);
-=======
         auto locked_chain = chain().lock();
         LOCK(cs_wallet);
->>>>>>> 9e306671
         {
             std::vector<COutput> vAvailableCoins;
             AvailableCoins(*locked_chain, vAvailableCoins, true, &coin_control);
@@ -3629,11 +3313,7 @@
                         scriptChange = pcoin->txout.scriptPubKey;
 
                         change_prototype_txout = CTxOut(0, scriptChange);
-<<<<<<< HEAD
-                        coin_selection_params.change_output_size = GetSerializeSize(change_prototype_txout, SER_DISK, 0);
-=======
                         coin_selection_params.change_output_size = GetSerializeSize(change_prototype_txout);
->>>>>>> 9e306671
                     }
                     // Fill a vout to ourself
                     CTxOut newTxOut(nChange, scriptChange);
@@ -3781,10 +3461,6 @@
             shuffleOffset = 1;
         }
         std::shuffle(selected_coins.begin() + shuffleOffset, selected_coins.end(), FastRandomContext());
-<<<<<<< HEAD
-
-=======
->>>>>>> 9e306671
         // Note how the sequence number is set to non-maxint so that
         // the nLockTime set above actually works.
         //
@@ -3857,11 +3533,7 @@
     return true;
 }
 
-<<<<<<< HEAD
-uint64_t CWallet::GetStakeWeight() const
-=======
 uint64_t CWallet::GetStakeWeight(interfaces::Chain::Lock& locked_chain) const
->>>>>>> 9e306671
 {
     // Choose coins to use
     CAmount nBalance = GetBalance();
@@ -3875,11 +3547,7 @@
     CAmount nValueIn = 0;
 
     CAmount nTargetValue = nBalance - m_reserve_balance;
-<<<<<<< HEAD
-    if (!SelectCoinsForStaking(nTargetValue, setCoins, nValueIn))
-=======
     if (!SelectCoinsForStaking(locked_chain, nTargetValue, setCoins, nValueIn))
->>>>>>> 9e306671
         return 0;
 
     if (setCoins.empty())
@@ -3887,31 +3555,18 @@
 
     uint64_t nWeight = 0;
 
-<<<<<<< HEAD
-    LOCK2(cs_main, cs_wallet);
     for(std::pair<const CWalletTx*,unsigned int> pcoin : setCoins)
     {
-        if (pcoin.first->GetDepthInMainChain() >= COINBASE_MATURITY)
-=======
-    for(std::pair<const CWalletTx*,unsigned int> pcoin : setCoins)
-    {
         if (pcoin.first->GetDepthInMainChain(locked_chain) >= COINBASE_MATURITY)
->>>>>>> 9e306671
             nWeight += pcoin.first->tx->vout[pcoin.second].nValue;
     }
 
     return nWeight;
 }
 
-<<<<<<< HEAD
-bool CWallet::CreateCoinStake(const CKeyStore& keystore, unsigned int nBits, const CAmount& nTotalFees, uint32_t nTimeBlock, CMutableTransaction& tx, CKey& key)
-{
-	CBlockIndex* pindexPrev = chainActive.Tip();
-=======
 bool CWallet::CreateCoinStake(interfaces::Chain::Lock& locked_chain, const CKeyStore& keystore, unsigned int nBits, const CAmount& nTotalFees, uint32_t nTimeBlock, CMutableTransaction& tx, CKey& key)
 {
     CBlockIndex* pindexPrev = chainActive.Tip();
->>>>>>> 9e306671
     arith_uint256 bnTargetPerCoinDay;
     bnTargetPerCoinDay.SetCompact(nBits);
 
@@ -3937,11 +3592,7 @@
 
     // Select coins with suitable depth
     CAmount nTargetValue = nBalance - m_reserve_balance;
-<<<<<<< HEAD
-    if (!SelectCoinsForStaking(nTargetValue, setCoins, nValueIn))
-=======
     if (!SelectCoinsForStaking(locked_chain, nTargetValue, setCoins, nValueIn))
->>>>>>> 9e306671
         return false;
 
     if (setCoins.empty())
@@ -3975,17 +3626,10 @@
             // Found a kernel
             LogPrint(BCLog::COINSTAKE, "CreateCoinStake : kernel found\n");
             std::vector<valtype> vSolutions;
-<<<<<<< HEAD
-            txnouttype whichType;
-            CScript scriptPubKeyOut;
-            scriptPubKeyKernel = pcoin.first->tx->vout[pcoin.second].scriptPubKey;
-            if (!Solver(scriptPubKeyKernel, whichType, vSolutions))
-=======
             CScript scriptPubKeyOut;
             scriptPubKeyKernel = pcoin.first->tx->vout[pcoin.second].scriptPubKey;
             txnouttype whichType = Solver(scriptPubKeyKernel, vSolutions);
             if (whichType == TX_NONSTANDARD)
->>>>>>> 9e306671
             {
                 LogPrint(BCLog::COINSTAKE, "CreateCoinStake : failed to parse kernel\n");
                 break;
@@ -4600,11 +4244,7 @@
             if (!pcoin->IsTrusted(locked_chain))
                 continue;
 
-<<<<<<< HEAD
-            if ((pcoin->IsCoinBase() || pcoin->IsCoinStake()) && pcoin->GetBlocksToMaturity() > 0)
-=======
             if (pcoin->IsImmatureCoinBase(locked_chain))
->>>>>>> 9e306671
                 continue;
 
             int nDepth = pcoin->GetDepthInMainChain(locked_chain);
@@ -4748,30 +4388,6 @@
     if(AbandonTransaction(locked_chain, hash))
     {
         LOCK(cs_wallet);
-        RemoveFromSpends(hash);
-        std::set<CWalletTx*> setCoins;
-        for(const CTxIn& txin : tx.vin)
-        {
-            CWalletTx &coin = mapWallet.at(txin.prevout.hash);
-            coin.BindWallet(this);
-            NotifyTransactionChanged(this, coin.GetHash(), CT_UPDATED);
-        }
-        CWalletTx& wtx = mapWallet.at(hash);
-        wtx.BindWallet(this);
-        NotifyTransactionChanged(this, hash, CT_DELETED);
-    }
-}
-
-// disable transaction (only for coinstake)
-void CWallet::DisableTransaction(const CTransaction &tx)
-{
-    if (!tx.IsCoinStake() || !IsFromMe(tx))
-        return; // only disconnecting coinstake requires marking input unspent
-
-    LOCK(cs_wallet);
-    uint256 hash = tx.GetHash();
-    if(AbandonTransaction(hash))
-    {
         RemoveFromSpends(hash);
         std::set<CWalletTx*> setCoins;
         for(const CTxIn& txin : tx.vin)
@@ -5341,12 +4957,8 @@
     walletInstance->m_confirm_target = gArgs.GetArg("-txconfirmtarget", DEFAULT_TX_CONFIRM_TARGET);
     walletInstance->m_spend_zero_conf_change = gArgs.GetBoolArg("-spendzeroconfchange", DEFAULT_SPEND_ZEROCONF_CHANGE);
     walletInstance->m_signal_rbf = gArgs.GetBoolArg("-walletrbf", DEFAULT_WALLET_RBF);
-<<<<<<< HEAD
-    ParseMoney(gArgs.GetArg("-reservebalance", FormatMoney(DEFAULT_RESERVE_BALANCE)), walletInstance->m_reserve_balance);
-=======
     if(!ParseMoney(gArgs.GetArg("-reservebalance", FormatMoney(DEFAULT_RESERVE_BALANCE)), walletInstance->m_reserve_balance))
         walletInstance->m_reserve_balance = DEFAULT_RESERVE_BALANCE;
->>>>>>> 9e306671
     walletInstance->m_not_use_change_address = gArgs.GetBoolArg("-notusechangeaddress", DEFAULT_NOT_USE_CHANGE_ADDRESS);
 
     walletInstance->WalletLogPrintf("Wallet completed loading in %15dms\n", GetTimeMillis() - nStart);
@@ -5499,11 +5111,7 @@
 
 bool CWallet::AddTokenEntry(const CTokenInfo &token, bool fFlushOnClose)
 {
-<<<<<<< HEAD
-    LOCK2(cs_main, cs_wallet);
-=======
     LOCK(cs_wallet);
->>>>>>> 9e306671
 
     WalletBatch batch(*database, "r+", fFlushOnClose);
 
@@ -5552,11 +5160,7 @@
 
 bool CWallet::AddTokenTxEntry(const CTokenTx &tokenTx, bool fFlushOnClose)
 {
-<<<<<<< HEAD
-    LOCK2(cs_main, cs_wallet);
-=======
     LOCK(cs_wallet);
->>>>>>> 9e306671
 
     WalletBatch batch(*database, "r+", fFlushOnClose);
 
@@ -5635,11 +5239,7 @@
 {
     if (!(IsCoinBase() || IsCoinStake()))
         return 0;
-<<<<<<< HEAD
-    int chain_depth = GetDepthInMainChain();
-=======
     int chain_depth = GetDepthInMainChain(locked_chain);
->>>>>>> 9e306671
     return std::max(0, (COINBASE_MATURITY+1) - chain_depth);
 }
 
@@ -5711,8 +5311,6 @@
     return groups;
 }
 
-<<<<<<< HEAD
-=======
 bool CWallet::GetKeyOrigin(const CKeyID& keyID, KeyOriginInfo& info) const
 {
     CKeyMetadata meta;
@@ -5742,7 +5340,6 @@
     return WriteKeyMetadata(mapKeyMetadata[pubkey.GetID()], pubkey, true);
 }
 
->>>>>>> 9e306671
 uint256 CTokenInfo::GetHash() const
 {
     return SerializeHash(*this, SER_GETHASH, 0);
@@ -5757,11 +5354,7 @@
 
 bool CWallet::GetTokenTxDetails(const CTokenTx &wtx, uint256 &credit, uint256 &debit, std::string &tokenSymbol, uint8_t &decimals) const
 {
-<<<<<<< HEAD
-    LOCK2(cs_main, cs_wallet);
-=======
     LOCK(cs_wallet);
->>>>>>> 9e306671
     bool ret = false;
 
     for(auto it = mapToken.begin(); it != mapToken.end(); it++)
@@ -5792,11 +5385,7 @@
 
 bool CWallet::IsTokenTxMine(const CTokenTx &wtx) const
 {
-<<<<<<< HEAD
-    LOCK2(cs_main, cs_wallet);
-=======
     LOCK(cs_wallet);
->>>>>>> 9e306671
     bool ret = false;
 
     for(auto it = mapToken.begin(); it != mapToken.end(); it++)
@@ -5817,11 +5406,7 @@
 
 bool CWallet::RemoveTokenEntry(const uint256 &tokenHash, bool fFlushOnClose)
 {
-<<<<<<< HEAD
-    LOCK2(cs_main, cs_wallet);
-=======
     LOCK(cs_wallet);
->>>>>>> 9e306671
 
     WalletBatch batch(*database, "r+", fFlushOnClose);
 
@@ -5858,11 +5443,7 @@
 
 bool CWallet::CleanTokenTxEntries(bool fFlushOnClose)
 {
-<<<<<<< HEAD
-    LOCK2(cs_main, cs_wallet);
-=======
     LOCK(cs_wallet);
->>>>>>> 9e306671
 
     // Open db
     WalletBatch batch(*database, "r+", fFlushOnClose);
@@ -5976,8 +5557,6 @@
 void CWallet::StakeQtums(bool fStake, CConnman* connman)
 {
     ::StakeQtums(fStake, this, connman, stakeThread);
-<<<<<<< HEAD
-=======
 }
 
 void CWallet::StartStake(CConnman *connman)
@@ -5994,5 +5573,4 @@
         StakeQtums(false, 0);
     }
     stakeThread = 0;
->>>>>>> 9e306671
 }