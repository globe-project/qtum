// Copyright (c) 2009-2010 Satoshi Nakamoto
// Copyright (c) 2009-2022 The Bitcoin Core developers
// Distributed under the MIT software license, see the accompanying
// file COPYING or http://www.opensource.org/licenses/mit-license.php.

#include <wallet/wallet.h>

#if defined(HAVE_CONFIG_H)
#include <config/bitcoin-config.h>
#endif
#include <addresstype.h>
#include <blockfilter.h>
#include <chain.h>
#include <coins.h>
#include <common/args.h>
#include <common/settings.h>
#include <common/system.h>
#include <consensus/amount.h>
#include <consensus/consensus.h>
#include <consensus/validation.h>
#include <external_signer.h>
#include <interfaces/chain.h>
#include <interfaces/handler.h>
#include <interfaces/wallet.h>
#include <kernel/chain.h>
#include <kernel/mempool_removal_reason.h>
#include <key.h>
#include <key_io.h>
#include <logging.h>
#include <outputtype.h>
#include <policy/feerate.h>
#include <primitives/block.h>
#include <primitives/transaction.h>
#include <psbt.h>
#include <pubkey.h>
#include <random.h>
#include <script/descriptor.h>
#include <script/interpreter.h>
#include <script/script.h>
#include <script/sign.h>
#include <script/signingprovider.h>
#include <script/solver.h>
#include <serialize.h>
#include <span.h>
#include <streams.h>
#include <support/allocators/secure.h>
#include <support/allocators/zeroafterfree.h>
#include <support/cleanse.h>
#include <sync.h>
#include <tinyformat.h>
#include <uint256.h>
#include <univalue.h>
#include <util/bip32.h>
#include <util/check.h>
#include <util/error.h>
#include <util/fs.h>
#include <util/fs_helpers.h>
#include <util/message.h>
#include <util/moneystr.h>
#include <util/result.h>
#include <util/string.h>
<<<<<<< HEAD
#include <util/system.h>
=======
#include <util/time.h>
>>>>>>> 86d0551a
#include <util/convert.h>
#include <util/translation.h>
#include <wallet/coincontrol.h>
#include <wallet/context.h>
#include <wallet/crypter.h>
#include <wallet/db.h>
#include <wallet/external_signer_scriptpubkeyman.h>
#include <wallet/scriptpubkeyman.h>
#include <wallet/transaction.h>
#include <wallet/types.h>
#include <wallet/walletdb.h>
#include <wallet/walletutil.h>

#include <algorithm>
#include <cassert>
#include <condition_variable>
#include <exception>
#include <optional>
#include <stdexcept>
#include <thread>
#include <tuple>
#include <variant>

struct KeyOriginInfo;

using interfaces::FoundBlock;

namespace wallet {

bool AddWalletSetting(interfaces::Chain& chain, const std::string& wallet_name)
{
    common::SettingsValue setting_value = chain.getRwSetting("wallet");
    if (!setting_value.isArray()) setting_value.setArray();
    for (const common::SettingsValue& value : setting_value.getValues()) {
        if (value.isStr() && value.get_str() == wallet_name) return true;
    }
    setting_value.push_back(wallet_name);
    return chain.updateRwSetting("wallet", setting_value);
}

bool RemoveWalletSetting(interfaces::Chain& chain, const std::string& wallet_name)
{
    common::SettingsValue setting_value = chain.getRwSetting("wallet");
    if (!setting_value.isArray()) return true;
    common::SettingsValue new_value(common::SettingsValue::VARR);
    for (const common::SettingsValue& value : setting_value.getValues()) {
        if (!value.isStr() || value.get_str() != wallet_name) new_value.push_back(value);
    }
    if (new_value.size() == setting_value.size()) return true;
    return chain.updateRwSetting("wallet", new_value);
}

static void UpdateWalletSetting(interfaces::Chain& chain,
                                const std::string& wallet_name,
                                std::optional<bool> load_on_startup,
                                std::vector<bilingual_str>& warnings)
{
    if (!load_on_startup) return;
    if (load_on_startup.value() && !AddWalletSetting(chain, wallet_name)) {
        warnings.emplace_back(Untranslated("Wallet load on startup setting could not be updated, so wallet may not be loaded next node startup."));
    } else if (!load_on_startup.value() && !RemoveWalletSetting(chain, wallet_name)) {
        warnings.emplace_back(Untranslated("Wallet load on startup setting could not be updated, so wallet may still be loaded next node startup."));
    }
}

/**
 * Refresh mempool status so the wallet is in an internally consistent state and
 * immediately knows the transaction's status: Whether it can be considered
 * trusted and is eligible to be abandoned ...
 */
static void RefreshMempoolStatus(CWalletTx& tx, interfaces::Chain& chain)
{
    if (chain.isInMempool(tx.GetHash())) {
        tx.m_state = TxStateInMempool();
    } else if (tx.state<TxStateInMempool>()) {
        tx.m_state = TxStateInactive();
    }
}

bool AddWallet(WalletContext& context, const std::shared_ptr<CWallet>& wallet)
{
    LOCK(context.wallets_mutex);
    assert(wallet);
    std::vector<std::shared_ptr<CWallet>>::const_iterator i = std::find(context.wallets.begin(), context.wallets.end(), wallet);
    if (i != context.wallets.end()) return false;
    context.wallets.push_back(wallet);
    wallet->ConnectScriptPubKeyManNotifiers();
    wallet->NotifyCanGetAddressesChanged();
    return true;
}

bool RemoveWallet(WalletContext& context, const std::shared_ptr<CWallet>& wallet, std::optional<bool> load_on_start, std::vector<bilingual_str>& warnings)
{
    assert(wallet);

    interfaces::Chain& chain = wallet->chain();
    std::string name = wallet->GetName();
    wallet->StopStake();

    // Unregister with the validation interface which also drops shared pointers.
    wallet->m_chain_notifications_handler.reset();
    LOCK(context.wallets_mutex);
    std::vector<std::shared_ptr<CWallet>>::iterator i = std::find(context.wallets.begin(), context.wallets.end(), wallet);
    if (i == context.wallets.end()) return false;
    context.wallets.erase(i);

    // Write the wallet setting
    UpdateWalletSetting(chain, name, load_on_start, warnings);

    return true;
}

bool RemoveWallet(WalletContext& context, const std::shared_ptr<CWallet>& wallet, std::optional<bool> load_on_start)
{
    std::vector<bilingual_str> warnings;
    return RemoveWallet(context, wallet, load_on_start, warnings);
}

std::vector<std::shared_ptr<CWallet>> GetWallets(WalletContext& context)
{
    LOCK(context.wallets_mutex);
    return context.wallets;
}

std::shared_ptr<CWallet> GetDefaultWallet(WalletContext& context, size_t& count)
{
    LOCK(context.wallets_mutex);
    count = context.wallets.size();
    return count == 1 ? context.wallets[0] : nullptr;
}

std::shared_ptr<CWallet> GetWallet(WalletContext& context, const std::string& name)
{
    LOCK(context.wallets_mutex);
    for (const std::shared_ptr<CWallet>& wallet : context.wallets) {
        if (wallet->GetName() == name) return wallet;
    }
    return nullptr;
}

std::unique_ptr<interfaces::Handler> HandleLoadWallet(WalletContext& context, LoadWalletFn load_wallet)
{
    LOCK(context.wallets_mutex);
    auto it = context.wallet_load_fns.emplace(context.wallet_load_fns.end(), std::move(load_wallet));
    return interfaces::MakeCleanupHandler([&context, it] { LOCK(context.wallets_mutex); context.wallet_load_fns.erase(it); });
}

void NotifyWalletLoaded(WalletContext& context, const std::shared_ptr<CWallet>& wallet)
{
    LOCK(context.wallets_mutex);
    for (auto& load_wallet : context.wallet_load_fns) {
        load_wallet(interfaces::MakeWallet(context, wallet));
    }
}

static GlobalMutex g_loading_wallet_mutex;
static GlobalMutex g_wallet_release_mutex;
static std::condition_variable g_wallet_release_cv;
static std::set<std::string> g_loading_wallet_set GUARDED_BY(g_loading_wallet_mutex);
static std::set<std::string> g_unloading_wallet_set GUARDED_BY(g_wallet_release_mutex);

// Custom deleter for shared_ptr<CWallet>.
static void ReleaseWallet(CWallet* wallet)
{
    const std::string name = wallet->GetName();
    wallet->WalletLogPrintf("Releasing wallet\n");
    wallet->StopStake();
    wallet->Flush();
    delete wallet;
    // Wallet is now released, notify UnloadWallet, if any.
    {
        LOCK(g_wallet_release_mutex);
        if (g_unloading_wallet_set.erase(name) == 0) {
            // UnloadWallet was not called for this wallet, all done.
            return;
        }
    }
    g_wallet_release_cv.notify_all();
}

void UnloadWallet(std::shared_ptr<CWallet>&& wallet)
{
    // Mark wallet for unloading.
    const std::string name = wallet->GetName();
    {
        LOCK(g_wallet_release_mutex);
        auto it = g_unloading_wallet_set.insert(name);
        assert(it.second);
    }
    // The wallet can be in use so it's not possible to explicitly unload here.
    // Notify the unload intent so that all remaining shared pointers are
    // released.
    wallet->StopStake();
    wallet->NotifyUnload();

    // Time to ditch our shared_ptr and wait for ReleaseWallet call.
    wallet.reset();
    {
        WAIT_LOCK(g_wallet_release_mutex, lock);
        while (g_unloading_wallet_set.count(name) == 1) {
            g_wallet_release_cv.wait(lock);
        }
    }
}

namespace {
std::shared_ptr<CWallet> LoadWalletInternal(WalletContext& context, const std::string& name, std::optional<bool> load_on_start, const DatabaseOptions& options, DatabaseStatus& status, bilingual_str& error, std::vector<bilingual_str>& warnings)
{
    try {
        std::unique_ptr<WalletDatabase> database = MakeWalletDatabase(name, options, status, error);
        if (!database) {
            error = Untranslated("Wallet file verification failed.") + Untranslated(" ") + error;
            return nullptr;
        }

        context.chain->initMessage(_("Loading wallet…").translated);
        std::shared_ptr<CWallet> wallet = CWallet::Create(context, name, std::move(database), options.create_flags, error, warnings);
        if (!wallet) {
            error = Untranslated("Wallet loading failed.") + Untranslated(" ") + error;
            status = DatabaseStatus::FAILED_LOAD;
            return nullptr;
        }

        // Legacy wallets are being deprecated, warn if the loaded wallet is legacy
        if (!wallet->IsWalletFlagSet(WALLET_FLAG_DESCRIPTORS)) {
            warnings.push_back(_("Wallet loaded successfully. The legacy wallet type is being deprecated and support for creating and opening legacy wallets will be removed in the future. Legacy wallets can be migrated to a descriptor wallet with migratewallet."));
        }

        NotifyWalletLoaded(context, wallet);
        AddWallet(context, wallet);
        wallet->postInitProcess();

        // Write the wallet setting
        UpdateWalletSetting(*context.chain, name, load_on_start, warnings);

        return wallet;
    } catch (const std::runtime_error& e) {
        error = Untranslated(e.what());
        status = DatabaseStatus::FAILED_LOAD;
        return nullptr;
    }
}

class FastWalletRescanFilter
{
public:
    FastWalletRescanFilter(const CWallet& wallet) : m_wallet(wallet)
    {
        // fast rescanning via block filters is only supported by descriptor wallets right now
        assert(!m_wallet.IsLegacy());

        // create initial filter with scripts from all ScriptPubKeyMans
        for (auto spkm : m_wallet.GetAllScriptPubKeyMans()) {
            auto desc_spkm{dynamic_cast<DescriptorScriptPubKeyMan*>(spkm)};
            assert(desc_spkm != nullptr);
            AddScriptPubKeys(desc_spkm);
            // save each range descriptor's end for possible future filter updates
            if (desc_spkm->IsHDEnabled()) {
                m_last_range_ends.emplace(desc_spkm->GetID(), desc_spkm->GetEndRange());
            }
        }
    }

    void UpdateIfNeeded()
    {
        // repopulate filter with new scripts if top-up has happened since last iteration
        for (const auto& [desc_spkm_id, last_range_end] : m_last_range_ends) {
            auto desc_spkm{dynamic_cast<DescriptorScriptPubKeyMan*>(m_wallet.GetScriptPubKeyMan(desc_spkm_id))};
            assert(desc_spkm != nullptr);
            int32_t current_range_end{desc_spkm->GetEndRange()};
            if (current_range_end > last_range_end) {
                AddScriptPubKeys(desc_spkm, last_range_end);
                m_last_range_ends.at(desc_spkm->GetID()) = current_range_end;
            }
        }
    }

    std::optional<bool> MatchesBlock(const uint256& block_hash) const
    {
        return m_wallet.chain().blockFilterMatchesAny(BlockFilterType::BASIC, block_hash, m_filter_set);
    }

private:
    const CWallet& m_wallet;
    /** Map for keeping track of each range descriptor's last seen end range.
      * This information is used to detect whether new addresses were derived
      * (that is, if the current end range is larger than the saved end range)
      * after processing a block and hence a filter set update is needed to
      * take possible keypool top-ups into account.
      */
    std::map<uint256, int32_t> m_last_range_ends;
    GCSFilter::ElementSet m_filter_set;

    void AddScriptPubKeys(const DescriptorScriptPubKeyMan* desc_spkm, int32_t last_range_end = 0)
    {
        for (const auto& script_pub_key : desc_spkm->GetScriptPubKeys(last_range_end)) {
            m_filter_set.emplace(script_pub_key.begin(), script_pub_key.end());
        }
    }
};
} // namespace

std::shared_ptr<CWallet> LoadWallet(WalletContext& context, const std::string& name, std::optional<bool> load_on_start, const DatabaseOptions& options, DatabaseStatus& status, bilingual_str& error, std::vector<bilingual_str>& warnings)
{
    auto result = WITH_LOCK(g_loading_wallet_mutex, return g_loading_wallet_set.insert(name));
    if (!result.second) {
        error = Untranslated("Wallet already loading.");
        status = DatabaseStatus::FAILED_LOAD;
        return nullptr;
    }
    auto wallet = LoadWalletInternal(context, name, load_on_start, options, status, error, warnings);
    WITH_LOCK(g_loading_wallet_mutex, g_loading_wallet_set.erase(result.first));
    return wallet;
}

std::shared_ptr<CWallet> CreateWallet(WalletContext& context, const std::string& name, std::optional<bool> load_on_start, DatabaseOptions& options, DatabaseStatus& status, bilingual_str& error, std::vector<bilingual_str>& warnings)
{
    uint64_t wallet_creation_flags = options.create_flags;
    const SecureString& passphrase = options.create_passphrase;

    if (wallet_creation_flags & WALLET_FLAG_DESCRIPTORS) options.require_format = DatabaseFormat::SQLITE;

    // Indicate that the wallet is actually supposed to be blank and not just blank to make it encrypted
    bool create_blank = (wallet_creation_flags & WALLET_FLAG_BLANK_WALLET);

    // Born encrypted wallets need to be created blank first.
    if (!passphrase.empty()) {
        wallet_creation_flags |= WALLET_FLAG_BLANK_WALLET;
    }

    // Private keys must be disabled for an external signer wallet
    if ((wallet_creation_flags & WALLET_FLAG_EXTERNAL_SIGNER) && !(wallet_creation_flags & WALLET_FLAG_DISABLE_PRIVATE_KEYS)) {
        error = Untranslated("Private keys must be disabled when using an external signer");
        status = DatabaseStatus::FAILED_CREATE;
        return nullptr;
    }

    // Descriptor support must be enabled for an external signer wallet
    if ((wallet_creation_flags & WALLET_FLAG_EXTERNAL_SIGNER) && !(wallet_creation_flags & WALLET_FLAG_DESCRIPTORS)) {
        error = Untranslated("Descriptor support must be enabled when using an external signer");
        status = DatabaseStatus::FAILED_CREATE;
        return nullptr;
    }

    // Do not allow a passphrase when private keys are disabled
    if (!passphrase.empty() && (wallet_creation_flags & WALLET_FLAG_DISABLE_PRIVATE_KEYS)) {
        error = Untranslated("Passphrase provided but private keys are disabled. A passphrase is only used to encrypt private keys, so cannot be used for wallets with private keys disabled.");
        status = DatabaseStatus::FAILED_CREATE;
        return nullptr;
    }

    // Wallet::Verify will check if we're trying to create a wallet with a duplicate name.
    std::unique_ptr<WalletDatabase> database = MakeWalletDatabase(name, options, status, error);
    if (!database) {
        error = Untranslated("Wallet file verification failed.") + Untranslated(" ") + error;
        status = DatabaseStatus::FAILED_VERIFY;
        return nullptr;
    }

    // Make the wallet
    context.chain->initMessage(_("Loading wallet…").translated);
    std::shared_ptr<CWallet> wallet = CWallet::Create(context, name, std::move(database), wallet_creation_flags, error, warnings);
    if (!wallet) {
        error = Untranslated("Wallet creation failed.") + Untranslated(" ") + error;
        status = DatabaseStatus::FAILED_CREATE;
        return nullptr;
    }

    // Encrypt the wallet
    if (!passphrase.empty() && !(wallet_creation_flags & WALLET_FLAG_DISABLE_PRIVATE_KEYS)) {
        if (!wallet->EncryptWallet(passphrase)) {
            error = Untranslated("Error: Wallet created but failed to encrypt.");
            status = DatabaseStatus::FAILED_ENCRYPT;
            return nullptr;
        }
        if (!create_blank) {
            // Unlock the wallet
            if (!wallet->Unlock(passphrase)) {
                error = Untranslated("Error: Wallet was encrypted but could not be unlocked");
                status = DatabaseStatus::FAILED_ENCRYPT;
                return nullptr;
            }

            // Set a seed for the wallet
            {
                LOCK(wallet->cs_wallet);
                if (wallet->IsWalletFlagSet(WALLET_FLAG_DESCRIPTORS)) {
                    wallet->SetupDescriptorScriptPubKeyMans();
                } else {
                    for (auto spk_man : wallet->GetActiveScriptPubKeyMans()) {
                        if (!spk_man->SetupGeneration()) {
                            error = Untranslated("Unable to generate initial keys");
                            status = DatabaseStatus::FAILED_CREATE;
                            return nullptr;
                        }
                    }
                }
            }

            // Relock the wallet
            wallet->Lock();
        }
    }

    NotifyWalletLoaded(context, wallet);
    AddWallet(context, wallet);
    wallet->postInitProcess();

    // Write the wallet settings
    UpdateWalletSetting(*context.chain, name, load_on_start, warnings);

    // Legacy wallets are being deprecated, warn if a newly created wallet is legacy
    if (!(wallet_creation_flags & WALLET_FLAG_DESCRIPTORS)) {
        warnings.push_back(_("Wallet created successfully. The legacy wallet type is being deprecated and support for creating and opening legacy wallets will be removed in the future."));
    }

    status = DatabaseStatus::SUCCESS;
    return wallet;
}

std::shared_ptr<CWallet> RestoreWallet(WalletContext& context, const fs::path& backup_file, const std::string& wallet_name, std::optional<bool> load_on_start, DatabaseStatus& status, bilingual_str& error, std::vector<bilingual_str>& warnings)
{
    DatabaseOptions options;
    ReadDatabaseArgs(*context.args, options);
    options.require_existing = true;

    const fs::path wallet_path = fsbridge::AbsPathJoin(GetWalletDir(), fs::u8path(wallet_name));
    auto wallet_file = wallet_path / "wallet.dat";
    std::shared_ptr<CWallet> wallet;

    try {
        if (!fs::exists(backup_file)) {
            error = Untranslated("Backup file does not exist");
            status = DatabaseStatus::FAILED_INVALID_BACKUP_FILE;
            return nullptr;
        }

        if (fs::exists(wallet_path) || !TryCreateDirectories(wallet_path)) {
            error = Untranslated(strprintf("Failed to create database path '%s'. Database already exists.", fs::PathToString(wallet_path)));
            status = DatabaseStatus::FAILED_ALREADY_EXISTS;
            return nullptr;
        }

        fs::copy_file(backup_file, wallet_file, fs::copy_options::none);

        wallet = LoadWallet(context, wallet_name, load_on_start, options, status, error, warnings);
    } catch (const std::exception& e) {
        assert(!wallet);
        if (!error.empty()) error += Untranslated("\n");
        error += strprintf(Untranslated("Unexpected exception: %s"), e.what());
    }
    if (!wallet) {
        fs::remove_all(wallet_path);
    }

    return wallet;
}

/** @defgroup mapWallet
 *
 * @{
 */

const CWalletTx* CWallet::GetWalletTx(const uint256& hash) const
{
    AssertLockHeld(cs_wallet);
    const auto it = mapWallet.find(hash);
    if (it == mapWallet.end())
        return nullptr;
    return &(it->second);
}

void CWallet::UpgradeKeyMetadata()
{
    if (IsLocked() || IsWalletFlagSet(WALLET_FLAG_KEY_ORIGIN_METADATA)) {
        return;
    }

    auto spk_man = GetLegacyScriptPubKeyMan();
    if (!spk_man) {
        return;
    }

    spk_man->UpgradeKeyMetadata();
    SetWalletFlag(WALLET_FLAG_KEY_ORIGIN_METADATA);
}

void CWallet::UpgradeDescriptorCache()
{
    if (!IsWalletFlagSet(WALLET_FLAG_DESCRIPTORS) || IsLocked() || IsWalletFlagSet(WALLET_FLAG_LAST_HARDENED_XPUB_CACHED)) {
        return;
    }

    for (ScriptPubKeyMan* spkm : GetAllScriptPubKeyMans()) {
        DescriptorScriptPubKeyMan* desc_spkm = dynamic_cast<DescriptorScriptPubKeyMan*>(spkm);
        desc_spkm->UpgradeDescriptorCache();
    }
    SetWalletFlag(WALLET_FLAG_LAST_HARDENED_XPUB_CACHED);
}

bool CWallet::Unlock(const SecureString& strWalletPassphrase, bool accept_no_keys)
{
    CCrypter crypter;
    CKeyingMaterial _vMasterKey;

    {
        LOCK(cs_wallet);
        for (const MasterKeyMap::value_type& pMasterKey : mapMasterKeys)
        {
            if(!crypter.SetKeyFromPassphrase(strWalletPassphrase, pMasterKey.second.vchSalt, pMasterKey.second.nDeriveIterations, pMasterKey.second.nDerivationMethod))
                return false;
            if (!crypter.Decrypt(pMasterKey.second.vchCryptedKey, _vMasterKey))
                continue; // try another master key
            if (Unlock(_vMasterKey, accept_no_keys)) {
                // Now that we've unlocked, upgrade the key metadata
                UpgradeKeyMetadata();
                // Now that we've unlocked, upgrade the descriptor cache
                UpgradeDescriptorCache();
                return true;
            }
        }
    }
    return false;
}

bool CWallet::ChangeWalletPassphrase(const SecureString& strOldWalletPassphrase, const SecureString& strNewWalletPassphrase)
{
    bool fWasLocked = IsLocked();

    {
        LOCK2(m_relock_mutex, cs_wallet);
        Lock();

        CCrypter crypter;
        CKeyingMaterial _vMasterKey;
        for (MasterKeyMap::value_type& pMasterKey : mapMasterKeys)
        {
            if(!crypter.SetKeyFromPassphrase(strOldWalletPassphrase, pMasterKey.second.vchSalt, pMasterKey.second.nDeriveIterations, pMasterKey.second.nDerivationMethod))
                return false;
            if (!crypter.Decrypt(pMasterKey.second.vchCryptedKey, _vMasterKey))
                return false;
            if (Unlock(_vMasterKey))
            {
                constexpr MillisecondsDouble target{100};
                auto start{SteadyClock::now()};
                crypter.SetKeyFromPassphrase(strNewWalletPassphrase, pMasterKey.second.vchSalt, pMasterKey.second.nDeriveIterations, pMasterKey.second.nDerivationMethod);
                pMasterKey.second.nDeriveIterations = static_cast<unsigned int>(pMasterKey.second.nDeriveIterations * target / (SteadyClock::now() - start));

                start = SteadyClock::now();
                crypter.SetKeyFromPassphrase(strNewWalletPassphrase, pMasterKey.second.vchSalt, pMasterKey.second.nDeriveIterations, pMasterKey.second.nDerivationMethod);
                pMasterKey.second.nDeriveIterations = (pMasterKey.second.nDeriveIterations + static_cast<unsigned int>(pMasterKey.second.nDeriveIterations * target / (SteadyClock::now() - start))) / 2;

                if (pMasterKey.second.nDeriveIterations < 25000)
                    pMasterKey.second.nDeriveIterations = 25000;

                WalletLogPrintf("Wallet passphrase changed to an nDeriveIterations of %i\n", pMasterKey.second.nDeriveIterations);

                if (!crypter.SetKeyFromPassphrase(strNewWalletPassphrase, pMasterKey.second.vchSalt, pMasterKey.second.nDeriveIterations, pMasterKey.second.nDerivationMethod))
                    return false;
                if (!crypter.Encrypt(_vMasterKey, pMasterKey.second.vchCryptedKey))
                    return false;
                WalletBatch(GetDatabase()).WriteMasterKey(pMasterKey.first, pMasterKey.second);
                if (fWasLocked)
                    Lock();
                return true;
            }
        }
    }

    return false;
}

void CWallet::chainStateFlushed(ChainstateRole role, const CBlockLocator& loc)
{
    // Don't update the best block until the chain is attached so that in case of a shutdown,
    // the rescan will be restarted at next startup.
    if (m_attaching_chain || role == ChainstateRole::BACKGROUND) {
        return;
    }
    WalletBatch batch(GetDatabase());
    batch.WriteBestBlock(loc);
}

void CWallet::SetMinVersion(enum WalletFeature nVersion, WalletBatch* batch_in)
{
    LOCK(cs_wallet);
    if (nWalletVersion >= nVersion)
        return;
    WalletLogPrintf("Setting minversion to %d\n", nVersion);
    nWalletVersion = nVersion;

    {
        WalletBatch* batch = batch_in ? batch_in : new WalletBatch(GetDatabase());
        if (nWalletVersion > 40000)
            batch->WriteMinVersion(nWalletVersion);
        if (!batch_in)
            delete batch;
    }
}

std::set<uint256> CWallet::GetConflicts(const uint256& txid) const
{
    std::set<uint256> result;
    AssertLockHeld(cs_wallet);

    const auto it = mapWallet.find(txid);
    if (it == mapWallet.end())
        return result;
    const CWalletTx& wtx = it->second;

    std::pair<TxSpends::const_iterator, TxSpends::const_iterator> range;

    for (const CTxIn& txin : wtx.tx->vin)
    {
        if (mapTxSpends.count(txin.prevout) <= 1)
            continue;  // No conflict if zero or one spends
        range = mapTxSpends.equal_range(txin.prevout);
        for (TxSpends::const_iterator _it = range.first; _it != range.second; ++_it)
            result.insert(_it->second);
    }
    return result;
}

bool CWallet::HasWalletSpend(const CTransactionRef& tx) const
{
    AssertLockHeld(cs_wallet);
    const uint256& txid = tx->GetHash();
    for (unsigned int i = 0; i < tx->vout.size(); ++i) {
        if (IsSpent(COutPoint(txid, i))) {
            return true;
        }
    }
    return false;
}

void CWallet::Flush()
{
    GetDatabase().Flush();
}

void CWallet::Close()
{
    StopStake();
    GetDatabase().Close();
}

void CWallet::SyncMetaData(std::pair<TxSpends::iterator, TxSpends::iterator> range)
{
    // We want all the wallet transactions in range to have the same metadata as
    // the oldest (smallest nOrderPos).
    // So: find smallest nOrderPos:

    int nMinOrderPos = std::numeric_limits<int>::max();
    const CWalletTx* copyFrom = nullptr;
    for (TxSpends::iterator it = range.first; it != range.second; ++it) {
        const CWalletTx* wtx = &mapWallet.at(it->second);
        if (wtx->nOrderPos < nMinOrderPos) {
            nMinOrderPos = wtx->nOrderPos;
            copyFrom = wtx;
        }
    }

    if (!copyFrom) {
        return;
    }

    // Now copy data from copyFrom to rest:
    for (TxSpends::iterator it = range.first; it != range.second; ++it)
    {
        const uint256& hash = it->second;
        CWalletTx* copyTo = &mapWallet.at(hash);
        if (copyFrom == copyTo) continue;
        assert(copyFrom && "Oldest wallet transaction in range assumed to have been found.");
        if (!copyFrom->IsEquivalentTo(*copyTo)) continue;
        copyTo->mapValue = copyFrom->mapValue;
        copyTo->vOrderForm = copyFrom->vOrderForm;
        // fTimeReceivedIsTxTime not copied on purpose
        // nTimeReceived not copied on purpose
        copyTo->nTimeSmart = copyFrom->nTimeSmart;
        copyTo->fFromMe = copyFrom->fFromMe;
        // nOrderPos not copied on purpose
        // cached members not copied on purpose
    }
}

/**
 * Outpoint is spent if any non-conflicted transaction
 * spends it:
 */
bool CWallet::IsSpent(const COutPoint& outpoint) const
{
    std::pair<TxSpends::const_iterator, TxSpends::const_iterator> range;
    range = mapTxSpends.equal_range(outpoint);

    for (TxSpends::const_iterator it = range.first; it != range.second; ++it) {
        const uint256& wtxid = it->second;
        const auto mit = mapWallet.find(wtxid);
        if (mit != mapWallet.end()) {
            int depth = GetTxDepthInMainChain(mit->second);
            if (depth > 0  || (depth == 0 && !mit->second.isAbandoned()))
                return true; // Spent
        }
    }
    return false;
}

void CWallet::AddToSpends(const COutPoint& outpoint, const uint256& wtxid, WalletBatch* batch)
{
    mapTxSpends.insert(std::make_pair(outpoint, wtxid));

    if (batch) {
        UnlockCoin(outpoint, batch);
    } else {
        WalletBatch temp_batch(GetDatabase());
        UnlockCoin(outpoint, &temp_batch);
    }

    std::pair<TxSpends::iterator, TxSpends::iterator> range;
    range = mapTxSpends.equal_range(outpoint);
    SyncMetaData(range);
}

void CWallet::RemoveFromSpends(const COutPoint& outpoint, const uint256& wtxid)
{
    std::pair<TxSpends::iterator, TxSpends::iterator> range;
    range = mapTxSpends.equal_range(outpoint);
    TxSpends::iterator it = range.first;
    for(; it != range.second; ++ it)
    {
        if(it->second == wtxid)
        {
            mapTxSpends.erase(it);
            break;
        }
    }
    range = mapTxSpends.equal_range(outpoint);
    if(range.first != range.second)
        SyncMetaData(range);
}

void CWallet::AddToSpends(const CWalletTx& wtx, WalletBatch* batch)
{
    if (wtx.IsCoinBase()) // Coinbases don't spend anything!
        return;

    for (const CTxIn& txin : wtx.tx->vin)
        AddToSpends(txin.prevout, wtx.GetHash(), batch);
}

void CWallet::RemoveFromSpends(const CWalletTx& wtx)
{
    if (wtx.IsCoinBase()) // Coinbases don't spend anything!
        return;

    for(const CTxIn& txin : wtx.tx->vin)
        RemoveFromSpends(txin.prevout, wtx.GetHash());
}

bool CWallet::EncryptWallet(const SecureString& strWalletPassphrase)
{
    if (IsCrypted())
        return false;

    CKeyingMaterial _vMasterKey;

    _vMasterKey.resize(WALLET_CRYPTO_KEY_SIZE);
    GetStrongRandBytes(_vMasterKey);

    CMasterKey kMasterKey;

    kMasterKey.vchSalt.resize(WALLET_CRYPTO_SALT_SIZE);
    GetStrongRandBytes(kMasterKey.vchSalt);

    CCrypter crypter;
    constexpr MillisecondsDouble target{100};
    auto start{SteadyClock::now()};
    crypter.SetKeyFromPassphrase(strWalletPassphrase, kMasterKey.vchSalt, 25000, kMasterKey.nDerivationMethod);
    kMasterKey.nDeriveIterations = static_cast<unsigned int>(25000 * target / (SteadyClock::now() - start));

    start = SteadyClock::now();
    crypter.SetKeyFromPassphrase(strWalletPassphrase, kMasterKey.vchSalt, kMasterKey.nDeriveIterations, kMasterKey.nDerivationMethod);
    kMasterKey.nDeriveIterations = (kMasterKey.nDeriveIterations + static_cast<unsigned int>(kMasterKey.nDeriveIterations * target / (SteadyClock::now() - start))) / 2;

    if (kMasterKey.nDeriveIterations < 25000)
        kMasterKey.nDeriveIterations = 25000;

    WalletLogPrintf("Encrypting Wallet with an nDeriveIterations of %i\n", kMasterKey.nDeriveIterations);

    if (!crypter.SetKeyFromPassphrase(strWalletPassphrase, kMasterKey.vchSalt, kMasterKey.nDeriveIterations, kMasterKey.nDerivationMethod))
        return false;
    if (!crypter.Encrypt(_vMasterKey, kMasterKey.vchCryptedKey))
        return false;

    {
        LOCK2(m_relock_mutex, cs_wallet);
        mapMasterKeys[++nMasterKeyMaxID] = kMasterKey;
        WalletBatch* encrypted_batch = new WalletBatch(GetDatabase());
        if (!encrypted_batch->TxnBegin()) {
            delete encrypted_batch;
            encrypted_batch = nullptr;
            return false;
        }
        encrypted_batch->WriteMasterKey(nMasterKeyMaxID, kMasterKey);

        for (const auto& spk_man_pair : m_spk_managers) {
            auto spk_man = spk_man_pair.second.get();
            if (!spk_man->Encrypt(_vMasterKey, encrypted_batch)) {
                encrypted_batch->TxnAbort();
                delete encrypted_batch;
                encrypted_batch = nullptr;
                // We now probably have half of our keys encrypted in memory, and half not...
                // die and let the user reload the unencrypted wallet.
                assert(false);
            }
        }

        // Encryption was introduced in version 0.4.0
        SetMinVersion(FEATURE_WALLETCRYPT, encrypted_batch);

        if (!encrypted_batch->TxnCommit()) {
            delete encrypted_batch;
            encrypted_batch = nullptr;
            // We now have keys encrypted in memory, but not on disk...
            // die to avoid confusion and let the user reload the unencrypted wallet.
            assert(false);
        }

        delete encrypted_batch;
        encrypted_batch = nullptr;

        Lock();
        Unlock(strWalletPassphrase);

        // If we are using descriptors, make new descriptors with a new seed
        if (IsWalletFlagSet(WALLET_FLAG_DESCRIPTORS) && !IsWalletFlagSet(WALLET_FLAG_BLANK_WALLET)) {
            SetupDescriptorScriptPubKeyMans();
        } else if (auto spk_man = GetLegacyScriptPubKeyMan()) {
            // if we are using HD, replace the HD seed with a new one
            if (spk_man->IsHDEnabled()) {
                if (!spk_man->SetupGeneration(true)) {
                    return false;
                }
            }
        }
        Lock();

        // Need to completely rewrite the wallet file; if we don't, bdb might keep
        // bits of the unencrypted private key in slack space in the database file.
        GetDatabase().Rewrite();

        // BDB seems to have a bad habit of writing old data into
        // slack space in .dat files; that is bad if the old data is
        // unencrypted private keys. So:
        GetDatabase().ReloadDbEnv();

    }
    NotifyStatusChanged(this);

    return true;
}

DBErrors CWallet::ReorderTransactions()
{
    LOCK(cs_wallet);
    WalletBatch batch(GetDatabase());

    // Old wallets didn't have any defined order for transactions
    // Probably a bad idea to change the output of this

    // First: get all CWalletTx into a sorted-by-time multimap.
    typedef std::multimap<int64_t, CWalletTx*> TxItems;
    TxItems txByTime;

    for (auto& entry : mapWallet)
    {
        CWalletTx* wtx = &entry.second;
        txByTime.insert(std::make_pair(wtx->nTimeReceived, wtx));
    }

    nOrderPosNext = 0;
    std::vector<int64_t> nOrderPosOffsets;
    for (TxItems::iterator it = txByTime.begin(); it != txByTime.end(); ++it)
    {
        CWalletTx *const pwtx = (*it).second;
        int64_t& nOrderPos = pwtx->nOrderPos;

        if (nOrderPos == -1)
        {
            nOrderPos = nOrderPosNext++;
            nOrderPosOffsets.push_back(nOrderPos);

            if (!batch.WriteTx(*pwtx))
                return DBErrors::LOAD_FAIL;
        }
        else
        {
            int64_t nOrderPosOff = 0;
            for (const int64_t& nOffsetStart : nOrderPosOffsets)
            {
                if (nOrderPos >= nOffsetStart)
                    ++nOrderPosOff;
            }
            nOrderPos += nOrderPosOff;
            nOrderPosNext = std::max(nOrderPosNext, nOrderPos + 1);

            if (!nOrderPosOff)
                continue;

            // Since we're changing the order, write it back
            if (!batch.WriteTx(*pwtx))
                return DBErrors::LOAD_FAIL;
        }
    }
    batch.WriteOrderPosNext(nOrderPosNext);

    return DBErrors::LOAD_OK;
}

int64_t CWallet::IncOrderPosNext(WalletBatch* batch)
{
    AssertLockHeld(cs_wallet);
    int64_t nRet = nOrderPosNext++;
    if (batch) {
        batch->WriteOrderPosNext(nOrderPosNext);
    } else {
        WalletBatch(GetDatabase()).WriteOrderPosNext(nOrderPosNext);
    }
    return nRet;
}

void CWallet::MarkDirty()
{
    {
        LOCK(cs_wallet);
        for (std::pair<const uint256, CWalletTx>& item : mapWallet)
            item.second.MarkDirty();
    }
}

bool CWallet::MarkReplaced(const uint256& originalHash, const uint256& newHash)
{
    LOCK(cs_wallet);

    auto mi = mapWallet.find(originalHash);

    // There is a bug if MarkReplaced is not called on an existing wallet transaction.
    assert(mi != mapWallet.end());

    CWalletTx& wtx = (*mi).second;

    // Ensure for now that we're not overwriting data
    assert(wtx.mapValue.count("replaced_by_txid") == 0);

    wtx.mapValue["replaced_by_txid"] = newHash.ToString();

    // Refresh mempool status without waiting for transactionRemovedFromMempool or transactionAddedToMempool
    RefreshMempoolStatus(wtx, chain());

    WalletBatch batch(GetDatabase());

    bool success = true;
    if (!batch.WriteTx(wtx)) {
        WalletLogPrintf("%s: Updating batch tx %s failed\n", __func__, wtx.GetHash().ToString());
        success = false;
    }

    NotifyTransactionChanged(originalHash, CT_UPDATED);

    return success;
}

void CWallet::SetSpentKeyState(WalletBatch& batch, const uint256& hash, unsigned int n, bool used, std::set<CTxDestination>& tx_destinations)
{
    AssertLockHeld(cs_wallet);
    const CWalletTx* srctx = GetWalletTx(hash);
    if (!srctx) return;

    CTxDestination dst;
    if (ExtractDestination(srctx->tx->vout[n].scriptPubKey, dst)) {
        if (IsMine(dst)) {
            if (used != IsAddressPreviouslySpent(dst)) {
                if (used) {
                    tx_destinations.insert(dst);
                }
                SetAddressPreviouslySpent(batch, dst, used);
            }
        }
    }
}

bool CWallet::IsSpentKey(const CScript& scriptPubKey) const
{
    AssertLockHeld(cs_wallet);
    CTxDestination dest;
    if (!ExtractDestination(scriptPubKey, dest)) {
        return false;
    }
    if (IsAddressPreviouslySpent(dest)) {
        return true;
    }
    if (IsLegacy()) {
        LegacyScriptPubKeyMan* spk_man = GetLegacyScriptPubKeyMan();
        assert(spk_man != nullptr);
        for (const auto& keyid : GetAffectedKeys(scriptPubKey, *spk_man)) {
            WitnessV0KeyHash wpkh_dest(keyid);
            if (IsAddressPreviouslySpent(wpkh_dest)) {
                return true;
            }
            ScriptHash sh_wpkh_dest(GetScriptForDestination(wpkh_dest));
            if (IsAddressPreviouslySpent(sh_wpkh_dest)) {
                return true;
            }
            PKHash pkh_dest(keyid);
            if (IsAddressPreviouslySpent(pkh_dest)) {
                return true;
            }
        }
    }
    return false;
}

CWalletTx* CWallet::AddToWallet(CTransactionRef tx, const TxState& state, const UpdateWalletTxFn& update_wtx, bool fFlushOnClose, bool rescanning_old_block)
{
    LOCK(cs_wallet);

    WalletBatch batch(GetDatabase(), fFlushOnClose);

    uint256 hash = tx->GetHash();

    if (IsWalletFlagSet(WALLET_FLAG_AVOID_REUSE)) {
        // Mark used destinations
        std::set<CTxDestination> tx_destinations;

        for (const CTxIn& txin : tx->vin) {
            const COutPoint& op = txin.prevout;
            SetSpentKeyState(batch, op.hash, op.n, true, tx_destinations);
        }

        MarkDestinationsDirty(tx_destinations);
    }

    // Inserts only if not already there, returns tx inserted or tx found
    auto ret = mapWallet.emplace(std::piecewise_construct, std::forward_as_tuple(hash), std::forward_as_tuple(tx, state));
    CWalletTx& wtx = (*ret.first).second;
    bool fInsertedNew = ret.second;
    bool fUpdated = update_wtx && update_wtx(wtx, fInsertedNew);
    if (fInsertedNew) {
        wtx.nTimeReceived = GetTime();
        wtx.nOrderPos = IncOrderPosNext(&batch);
        wtx.m_it_wtxOrdered = wtxOrdered.insert(std::make_pair(wtx.nOrderPos, &wtx));
        wtx.nTimeSmart = ComputeTimeSmart(wtx, rescanning_old_block);
        AddToSpends(wtx, &batch);

        // Update birth time when tx time is older than it.
        MaybeUpdateBirthTime(wtx.GetTxTime());
    }

    if (!fInsertedNew)
    {
        if (state.index() != wtx.m_state.index()) {
            wtx.m_state = state;
            fUpdated = true;
        } else {
            assert(TxStateSerializedIndex(wtx.m_state) == TxStateSerializedIndex(state));
            assert(TxStateSerializedBlockHash(wtx.m_state) == TxStateSerializedBlockHash(state));
        }
        // If we have a witness-stripped version of this transaction, and we
        // see a new version with a witness, then we must be upgrading a pre-segwit
        // wallet.  Store the new version of the transaction with the witness,
        // as the stripped-version must be invalid.
        // TODO: Store all versions of the transaction, instead of just one.
        if (tx->HasWitness() && !wtx.tx->HasWitness()) {
            wtx.SetTx(tx);
            fUpdated = true;
        }
        if(fUpdated && wtx.IsCoinStake())
        {
            AddToSpends(wtx);
        }
    }

    // Mark inactive coinbase transactions and their descendants as abandoned
    if (wtx.IsCoinBase() && wtx.isInactive()) {
        std::vector<CWalletTx*> txs{&wtx};

        TxStateInactive inactive_state = TxStateInactive{/*abandoned=*/true};

        while (!txs.empty()) {
            CWalletTx* desc_tx = txs.back();
            txs.pop_back();
            desc_tx->m_state = inactive_state;
            // Break caches since we have changed the state
            desc_tx->MarkDirty();
            batch.WriteTx(*desc_tx);
            MarkInputsDirty(desc_tx->tx);
            for (unsigned int i = 0; i < desc_tx->tx->vout.size(); ++i) {
                COutPoint outpoint(desc_tx->GetHash(), i);
                std::pair<TxSpends::const_iterator, TxSpends::const_iterator> range = mapTxSpends.equal_range(outpoint);
                for (TxSpends::const_iterator it = range.first; it != range.second; ++it) {
                    const auto wit = mapWallet.find(it->second);
                    if (wit != mapWallet.end()) {
                        txs.push_back(&wit->second);
                    }
                }
            }
        }
    }

    // Update unspent addresses
    if(fUpdateAddressUnspentCache)
    {
        std::map<COutPoint, CScriptCache> insertScriptCache;
        for (unsigned int i = 0; i < tx->vout.size(); i++) {
            isminetype mine = IsMine(tx->vout[i]);
            COutPoint prevout = COutPoint(hash, i);
            if (!(IsSpent(prevout)) && mine != ISMINE_NO &&
                !IsLockedCoin(prevout) && (tx->vout[i].nValue > 0) &&
                // Check if the staking coin is dust
                tx->vout[i].nValue >= m_staker_min_utxo_size)
            {
                // Get the script data for the coin
                const CScriptCache& scriptCache = GetScriptCache(prevout, tx->vout[i].scriptPubKey, &insertScriptCache);

                // Check that the script is not a contract script
                if(scriptCache.contract || !scriptCache.keyIdOk)
                    continue;

                if(mapAddressUnspentCache.find(scriptCache.keyId) == mapAddressUnspentCache.end())
                {
                    mapAddressUnspentCache[scriptCache.keyId] = true;
                }
            }
        }
    }

    //// debug print
    WalletLogPrintf("AddToWallet %s  %s%s %s\n", hash.ToString(), (fInsertedNew ? "new" : ""), (fUpdated ? "update" : ""), TxStateString(state));

    // Write to disk
    if (fInsertedNew || fUpdated)
        if (!batch.WriteTx(wtx))
            return nullptr;

    // Break debit/credit balance caches:
    wtx.MarkDirty();

    // Notify UI of new or updated transaction
    NotifyTransactionChanged(hash, fInsertedNew ? CT_NEW : CT_UPDATED);

#if HAVE_SYSTEM
    // notify an external script when a wallet transaction comes in or is updated
    std::string strCmd = m_notify_tx_changed_script;

    if (!strCmd.empty())
    {
        ReplaceAll(strCmd, "%s", hash.GetHex());
        if (auto* conf = wtx.state<TxStateConfirmed>())
        {
            ReplaceAll(strCmd, "%b", conf->confirmed_block_hash.GetHex());
            ReplaceAll(strCmd, "%h", ToString(conf->confirmed_block_height));
        } else {
            ReplaceAll(strCmd, "%b", "unconfirmed");
            ReplaceAll(strCmd, "%h", "-1");
        }
#ifndef WIN32
        // Substituting the wallet name isn't currently supported on windows
        // because windows shell escaping has not been implemented yet:
        // https://github.com/bitcoin/bitcoin/pull/13339#issuecomment-537384875
        // A few ways it could be implemented in the future are described in:
        // https://github.com/bitcoin/bitcoin/pull/13339#issuecomment-461288094
        ReplaceAll(strCmd, "%w", ShellEscape(GetName()));
#endif
        std::thread t(runCommand, strCmd);
        t.detach(); // thread runs free
    }
#endif

    return &wtx;
}

bool CWallet::LoadToWallet(const uint256& hash, const UpdateWalletTxFn& fill_wtx)
{
    const auto& ins = mapWallet.emplace(std::piecewise_construct, std::forward_as_tuple(hash), std::forward_as_tuple(nullptr, TxStateInactive{}));
    CWalletTx& wtx = ins.first->second;
    if (!fill_wtx(wtx, ins.second)) {
        return false;
    }
    // If wallet doesn't have a chain (e.g when using bitcoin-wallet tool),
    // don't bother to update txn.
    if (HaveChain()) {
        bool active;
        auto lookup_block = [&](const uint256& hash, int& height, bool has_delegation, TxState& state) {
            // If tx block (or conflicting block) was reorged out of chain
            // while the wallet was shutdown, change tx status to UNCONFIRMED
            // and reset block height, hash, and index. ABANDONED tx don't have
            // associated blocks and don't need to be updated. The case where a
            // transaction was reorged out while online and then reconfirmed
            // while offline is covered by the rescan logic.
            if (!chain().findBlock(hash, FoundBlock().inActiveChain(active).height(height).hasDelegation(has_delegation)) || !active) {
                state = TxStateInactive{};
            }
        };
        if (auto* conf = wtx.state<TxStateConfirmed>()) {
            lookup_block(conf->confirmed_block_hash, conf->confirmed_block_height, conf->has_delegation, wtx.m_state);
        } else if (auto* conf = wtx.state<TxStateConflicted>()) {
            bool has_delegation = false;
            lookup_block(conf->conflicting_block_hash, conf->conflicting_block_height, has_delegation, wtx.m_state);
        }
    }
    if (/* insertion took place */ ins.second) {
        wtx.m_it_wtxOrdered = wtxOrdered.insert(std::make_pair(wtx.nOrderPos, &wtx));
    }
    AddToSpends(wtx);
    for (const CTxIn& txin : wtx.tx->vin) {
        auto it = mapWallet.find(txin.prevout.hash);
        if (it != mapWallet.end()) {
            CWalletTx& prevtx = it->second;
            if (auto* prev = prevtx.state<TxStateConflicted>()) {
                MarkConflicted(prev->conflicting_block_hash, prev->conflicting_block_height, wtx.GetHash());
            }
        }
    }

    // Update birth time when tx time is older than it.
    MaybeUpdateBirthTime(wtx.GetTxTime());

    return true;
}

bool CWallet::AddToWalletIfInvolvingMe(const CTransactionRef& ptx, const SyncTxState& state, bool fUpdate, bool rescanning_old_block)
{
    const CTransaction& tx = *ptx;
    {
        AssertLockHeld(cs_wallet);

        if (auto* conf = std::get_if<TxStateConfirmed>(&state)) {
            for (const CTxIn& txin : tx.vin) {
                std::pair<TxSpends::const_iterator, TxSpends::const_iterator> range = mapTxSpends.equal_range(txin.prevout);
                while (range.first != range.second) {
                    if (range.first->second != tx.GetHash()) {
                        WalletLogPrintf("Transaction %s (in block %s) conflicts with wallet transaction %s (both spend %s:%i)\n", tx.GetHash().ToString(), conf->confirmed_block_hash.ToString(), range.first->second.ToString(), range.first->first.hash.ToString(), range.first->first.n);
                        MarkConflicted(conf->confirmed_block_hash, conf->confirmed_block_height, range.first->second);
                    }
                    range.first++;
                }
            }
        }

        bool fExisted = mapWallet.count(tx.GetHash()) != 0;
        if (fExisted && !fUpdate) return false;
        if (fExisted || IsMine(tx) || IsFromMe(tx))
        {
            /* Check if any keys in the wallet keypool that were supposed to be unused
             * have appeared in a new transaction. If so, remove those keys from the keypool.
             * This can happen when restoring an old wallet backup that does not contain
             * the mostly recently created transactions from newer versions of the wallet.
             */

            // loop though all outputs
            for (const CTxOut& txout: tx.vout) {
                for (const auto& spk_man : GetScriptPubKeyMans(txout.scriptPubKey)) {
                    for (auto &dest : spk_man->MarkUnusedAddresses(txout.scriptPubKey)) {
                        // If internal flag is not defined try to infer it from the ScriptPubKeyMan
                        if (!dest.internal.has_value()) {
                            dest.internal = IsInternalScriptPubKeyMan(spk_man);
                        }

                        // skip if can't determine whether it's a receiving address or not
                        if (!dest.internal.has_value()) continue;

                        // If this is a receiving address and it's not in the address book yet
                        // (e.g. it wasn't generated on this node or we're restoring from backup)
                        // add it to the address book for proper transaction accounting
                        if (!*dest.internal && !FindAddressBookEntry(dest.dest, /* allow_change= */ false)) {
                            SetAddressBook(dest.dest, "", AddressPurpose::RECEIVE);
                        }
                    }
                }
            }

            // Block disconnection override an abandoned tx as unconfirmed
            // which means user may have to call abandontransaction again
            TxState tx_state = std::visit([](auto&& s) -> TxState { return s; }, state);
            CWalletTx* wtx = AddToWallet(MakeTransactionRef(tx), tx_state, /*update_wtx=*/nullptr, /*fFlushOnClose=*/false, rescanning_old_block);
            if (!wtx) {
                // Can only be nullptr if there was a db write error (missing db, read-only db or a db engine internal writing error).
                // As we only store arriving transaction in this process, and we don't want an inconsistent state, let's throw an error.
                throw std::runtime_error("DB error adding transaction to wallet, write failed");
            }
            return true;
        }
    }
    return false;
}

bool CWallet::TransactionCanBeAbandoned(const uint256& hashTx) const
{
    LOCK(cs_wallet);
    const CWalletTx* wtx = GetWalletTx(hashTx);
    return wtx && !wtx->isAbandoned() && GetTxDepthInMainChain(*wtx) == 0 && !wtx->InMempool();
}

void CWallet::MarkInputsDirty(const CTransactionRef& tx)
{
    for (const CTxIn& txin : tx->vin) {
        auto it = mapWallet.find(txin.prevout.hash);
        if (it != mapWallet.end()) {
            it->second.MarkDirty();
        }
    }
}

bool CWallet::AbandonTransaction(const uint256& hashTx)
{
    LOCK(cs_wallet);

    // Can't mark abandoned if confirmed or in mempool
    auto it = mapWallet.find(hashTx);
    assert(it != mapWallet.end());
    const CWalletTx& origtx = it->second;
    if (GetTxDepthInMainChain(origtx) != 0 || origtx.InMempool()) {
        return false;
    }

    auto try_updating_state = [](CWalletTx& wtx) EXCLUSIVE_LOCKS_REQUIRED(cs_wallet) {
        // If the orig tx was not in block/mempool, none of its spends can be.
        assert(!wtx.isConfirmed());
        assert(!wtx.InMempool());
        // If already conflicted or abandoned, no need to set abandoned
        if (!wtx.isConflicted() && !wtx.isAbandoned()) {
            wtx.m_state = TxStateInactive{/*abandoned=*/true};
            return TxUpdate::NOTIFY_CHANGED;
        }
        return TxUpdate::UNCHANGED;
    };

    // Iterate over all its outputs, and mark transactions in the wallet that spend them abandoned too.
    // States are not permanent, so these transactions can become unabandoned if they are re-added to the
    // mempool, or confirmed in a block, or conflicted.
    // Note: If the reorged coinbase is re-added to the main chain, the descendants that have not had their
    // states change will remain abandoned and will require manual broadcast if the user wants them.

    RecursiveUpdateTxState(hashTx, try_updating_state);

    return true;
}

void CWallet::MarkConflicted(const uint256& hashBlock, int conflicting_height, const uint256& hashTx)
{
    LOCK(cs_wallet);

    // If number of conflict confirms cannot be determined, this means
    // that the block is still unknown or not yet part of the main chain,
    // for example when loading the wallet during a reindex. Do nothing in that
    // case.
    if (m_last_block_processed_height < 0 || conflicting_height < 0) {
        return;
    }
    int conflictconfirms = (m_last_block_processed_height - conflicting_height + 1) * -1;
    if (conflictconfirms >= 0)
        return;

    auto try_updating_state = [&](CWalletTx& wtx) EXCLUSIVE_LOCKS_REQUIRED(cs_wallet) {
        if (conflictconfirms < GetTxDepthInMainChain(wtx)) {
            // Block is 'more conflicted' than current confirm; update.
            // Mark transaction as conflicted with this block.
            wtx.m_state = TxStateConflicted{hashBlock, conflicting_height};
            return TxUpdate::CHANGED;
        }
        return TxUpdate::UNCHANGED;
    };

    // Iterate over all its outputs, and mark transactions in the wallet that spend them conflicted too.
    RecursiveUpdateTxState(hashTx, try_updating_state);

}

void CWallet::RecursiveUpdateTxState(const uint256& tx_hash, const TryUpdatingStateFn& try_updating_state) EXCLUSIVE_LOCKS_REQUIRED(cs_wallet) {
    // Do not flush the wallet here for performance reasons
    WalletBatch batch(GetDatabase(), false);

    std::set<uint256> todo;
    std::set<uint256> done;

    todo.insert(tx_hash);

    while (!todo.empty()) {
        uint256 now = *todo.begin();
        todo.erase(now);
        done.insert(now);
        auto it = mapWallet.find(now);
        assert(it != mapWallet.end());
        CWalletTx& wtx = it->second;

        TxUpdate update_state = try_updating_state(wtx);
        if (update_state != TxUpdate::UNCHANGED) {
            wtx.MarkDirty();
            batch.WriteTx(wtx);
            // Iterate over all its outputs, and update those tx states as well (if applicable)
            for (unsigned int i = 0; i < wtx.tx->vout.size(); ++i) {
                std::pair<TxSpends::const_iterator, TxSpends::const_iterator> range = mapTxSpends.equal_range(COutPoint(now, i));
                for (TxSpends::const_iterator iter = range.first; iter != range.second; ++iter) {
                    if (!done.count(iter->second)) {
                        todo.insert(iter->second);
                    }
                }
            }

            if (update_state == TxUpdate::NOTIFY_CHANGED) {
                NotifyTransactionChanged(wtx.GetHash(), CT_UPDATED);
            }

            // If a transaction changes its tx state, that usually changes the balance
            // available of the outputs it spends. So force those to be recomputed
            MarkInputsDirty(wtx.tx);
        }
    }
}

void CWallet::SyncTransaction(const CTransactionRef& ptx, const SyncTxState& state, bool update_tx, bool rescanning_old_block)
{
    const TxStateInactive* conf = std::get_if<TxStateInactive>(&state);
    if (conf && conf->disabled) 
    {
        // wallets need to refund inputs when disconnecting coinstake
        const CTransaction& tx = *ptx;
        if (tx.IsCoinStake() && IsFromMe(tx))
        {
            DisableTransaction(tx);
            return;
        }
    }

    if (!AddToWalletIfInvolvingMe(ptx, state, update_tx, rescanning_old_block))
        return; // Not one of ours

    // If a transaction changes 'conflicted' state, that changes the balance
    // available of the outputs it spends. So force those to be
    // recomputed, also:
    MarkInputsDirty(ptx);
}

void CWallet::transactionAddedToMempool(const CTransactionRef& tx) {
    LOCK(cs_wallet);
    SyncTransaction(tx, TxStateInMempool{});

    auto it = mapWallet.find(tx->GetHash());
    if (it != mapWallet.end()) {
        RefreshMempoolStatus(it->second, chain());
    }
}

void CWallet::transactionRemovedFromMempool(const CTransactionRef& tx, MemPoolRemovalReason reason) {
    LOCK(cs_wallet);
    auto it = mapWallet.find(tx->GetHash());
    if (it != mapWallet.end()) {
        RefreshMempoolStatus(it->second, chain());
    }
    // Handle transactions that were removed from the mempool because they
    // conflict with transactions in a newly connected block.
    if (reason == MemPoolRemovalReason::CONFLICT) {
        // Trigger external -walletnotify notifications for these transactions.
        // Set Status::UNCONFIRMED instead of Status::CONFLICTED for a few reasons:
        //
        // 1. The transactionRemovedFromMempool callback does not currently
        //    provide the conflicting block's hash and height, and for backwards
        //    compatibility reasons it may not be not safe to store conflicted
        //    wallet transactions with a null block hash. See
        //    https://github.com/bitcoin/bitcoin/pull/18600#discussion_r420195993.
        // 2. For most of these transactions, the wallet's internal conflict
        //    detection in the blockConnected handler will subsequently call
        //    MarkConflicted and update them with CONFLICTED status anyway. This
        //    applies to any wallet transaction that has inputs spent in the
        //    block, or that has ancestors in the wallet with inputs spent by
        //    the block.
        // 3. Longstanding behavior since the sync implementation in
        //    https://github.com/bitcoin/bitcoin/pull/9371 and the prior sync
        //    implementation before that was to mark these transactions
        //    unconfirmed rather than conflicted.
        //
        // Nothing described above should be seen as an unchangeable requirement
        // when improving this code in the future. The wallet's heuristics for
        // distinguishing between conflicted and unconfirmed transactions are
        // imperfect, and could be improved in general, see
        // https://github.com/bitcoin-core/bitcoin-devwiki/wiki/Wallet-Transaction-Conflict-Tracking
        SyncTransaction(tx, TxStateInactive{});
    }
}

void CWallet::blockConnected(ChainstateRole role, const interfaces::BlockInfo& block)
{
    if (role == ChainstateRole::BACKGROUND) {
        return;
    }
    assert(block.data);
    LOCK(cs_wallet);

    bool hasDelegation = block.data->HasProofOfDelegation();
    m_last_block_processed_height = block.height;
    m_last_block_processed = block.hash;

    // No need to scan block if it was created before the wallet birthday.
    // Uses chain max time and twice the grace period to adjust time for block time variability.
    if (block.chain_time_max < m_birth_time.load() - (TIMESTAMP_WINDOW * 2)) return;

    // Scan block
    for (size_t index = 0; index < block.data->vtx.size(); index++) {
        SyncTransaction(block.data->vtx[index], TxStateConfirmed{block.hash, block.height, static_cast<int>(index), hasDelegation});
        transactionRemovedFromMempool(block.data->vtx[index], MemPoolRemovalReason::BLOCK);
    }
}

void CWallet::blockDisconnected(const interfaces::BlockInfo& block)
{
    assert(block.data);
    LOCK(cs_wallet);

    // At block disconnection, this will change an abandoned transaction to
    // be unconfirmed, whether or not the transaction is added back to the mempool.
    // User may have to call abandontransaction again. It may be addressed in the
    // future with a stickier abandoned state or even removing abandontransaction call.
    m_last_block_processed_height = block.height - 1;
    m_last_block_processed = *Assert(block.prev_hash);

    int disconnect_height = block.height;

    for (const CTransactionRef& ptx : Assert(block.data)->vtx) {
        SyncTransaction(ptx, TxStateInactive{false, ptx->IsCoinStake()});
<<<<<<< HEAD
=======

        for (const CTxIn& tx_in : ptx->vin) {
            // No other wallet transactions conflicted with this transaction
            if (mapTxSpends.count(tx_in.prevout) < 1) continue;

            std::pair<TxSpends::const_iterator, TxSpends::const_iterator> range = mapTxSpends.equal_range(tx_in.prevout);

            // For all of the spends that conflict with this transaction
            for (TxSpends::const_iterator _it = range.first; _it != range.second; ++_it) {
                CWalletTx& wtx = mapWallet.find(_it->second)->second;

                if (!wtx.isConflicted()) continue;

                auto try_updating_state = [&](CWalletTx& tx) {
                    if (!tx.isConflicted()) return TxUpdate::UNCHANGED;
                    if (tx.state<TxStateConflicted>()->conflicting_block_height >= disconnect_height) {
                        tx.m_state = TxStateInactive{};
                        return TxUpdate::CHANGED;
                    }
                    return TxUpdate::UNCHANGED;
                };

                RecursiveUpdateTxState(wtx.tx->GetHash(), try_updating_state);
            }
        }
>>>>>>> 86d0551a
    }
}

void CWallet::updatedBlockTip()
{
    m_best_block_time = GetTime();
}

void CWallet::BlockUntilSyncedToCurrentChain() const {
    AssertLockNotHeld(cs_wallet);
    // Skip the queue-draining stuff if we know we're caught up with
    // chain().Tip(), otherwise put a callback in the validation interface queue and wait
    // for the queue to drain enough to execute it (indicating we are caught up
    // at least with the time we entered this function).
    uint256 last_block_hash = WITH_LOCK(cs_wallet, return m_last_block_processed);
    chain().waitForNotificationsIfTipChanged(last_block_hash);
}

// Note that this function doesn't distinguish between a 0-valued input,
// and a not-"is mine" (according to the filter) input.
CAmount CWallet::GetDebit(const CTxIn &txin, const isminefilter& filter) const
{
    {
        LOCK(cs_wallet);
        const auto mi = mapWallet.find(txin.prevout.hash);
        if (mi != mapWallet.end())
        {
            const CWalletTx& prev = (*mi).second;
            if (txin.prevout.n < prev.tx->vout.size())
                if (IsMine(prev.tx->vout[txin.prevout.n]) & filter)
                    return prev.tx->vout[txin.prevout.n].nValue;
        }
    }
    return 0;
}

isminetype CWallet::IsMine(const CTxOut& txout) const
{
    return IsMine(txout.scriptPubKey);
}

isminetype CWallet::IsMine(const CTxDestination& dest) const
{
    AssertLockHeld(cs_wallet);
    return IsMine(GetScriptForDestination(dest));
}

isminetype CWallet::IsMine(const CScript& script) const
{
    isminetype result = ISMINE_NO;
    for (const auto& spk_man_pair : m_spk_managers) {
        result = std::max(result, spk_man_pair.second->IsMine(script));
    }
    return result;
}

bool CWallet::IsMine(const CTransaction& tx) const
{
    AssertLockHeld(cs_wallet);
    for (const CTxOut& txout : tx.vout)
        if (IsMine(txout))
            return true;
    return false;
}

isminetype CWallet::IsMine(const COutPoint& outpoint) const
{
    AssertLockHeld(cs_wallet);
    auto wtx = GetWalletTx(outpoint.hash);
    if (!wtx) {
        return ISMINE_NO;
    }
    if (outpoint.n >= wtx->tx->vout.size()) {
        return ISMINE_NO;
    }
    return IsMine(wtx->tx->vout[outpoint.n]);
}

bool CWallet::IsFromMe(const CTransaction& tx) const
{
    return (GetDebit(tx, ISMINE_ALL) > 0);
}

CAmount CWallet::GetDebit(const CTransaction& tx, const isminefilter& filter) const
{
    CAmount nDebit = 0;
    for (const CTxIn& txin : tx.vin)
    {
        nDebit += GetDebit(txin, filter);
        if (!MoneyRange(nDebit))
            throw std::runtime_error(std::string(__func__) + ": value out of range");
    }
    return nDebit;
}

bool CWallet::IsHDEnabled() const
{
    // All Active ScriptPubKeyMans must be HD for this to be true
    bool result = false;
    for (const auto& spk_man : GetActiveScriptPubKeyMans()) {
        if (!spk_man->IsHDEnabled()) return false;
        result = true;
    }
    return result;
}

bool CWallet::CanGetAddresses(bool internal) const
{
    LOCK(cs_wallet);
    if (m_spk_managers.empty()) return false;
    for (OutputType t : OUTPUT_TYPES) {
        auto spk_man = GetScriptPubKeyMan(t, internal);
        if (spk_man && spk_man->CanGetAddresses(internal)) {
            return true;
        }
    }
    return false;
}

void CWallet::SetWalletFlag(uint64_t flags)
{
    LOCK(cs_wallet);
    m_wallet_flags |= flags;
    if (!WalletBatch(GetDatabase()).WriteWalletFlags(m_wallet_flags))
        throw std::runtime_error(std::string(__func__) + ": writing wallet flags failed");
}

void CWallet::UnsetWalletFlag(uint64_t flag)
{
    WalletBatch batch(GetDatabase());
    UnsetWalletFlagWithDB(batch, flag);
}

void CWallet::UnsetWalletFlagWithDB(WalletBatch& batch, uint64_t flag)
{
    LOCK(cs_wallet);
    m_wallet_flags &= ~flag;
    if (!batch.WriteWalletFlags(m_wallet_flags))
        throw std::runtime_error(std::string(__func__) + ": writing wallet flags failed");
}

void CWallet::UnsetBlankWalletFlag(WalletBatch& batch)
{
    UnsetWalletFlagWithDB(batch, WALLET_FLAG_BLANK_WALLET);
}

bool CWallet::IsWalletFlagSet(uint64_t flag) const
{
    return (m_wallet_flags & flag);
}

bool CWallet::LoadWalletFlags(uint64_t flags)
{
    LOCK(cs_wallet);
    if (((flags & KNOWN_WALLET_FLAGS) >> 32) ^ (flags >> 32)) {
        // contains unknown non-tolerable wallet flags
        return false;
    }
    m_wallet_flags = flags;

    return true;
}

void CWallet::InitWalletFlags(uint64_t flags)
{
    LOCK(cs_wallet);

    // We should never be writing unknown non-tolerable wallet flags
    assert(((flags & KNOWN_WALLET_FLAGS) >> 32) == (flags >> 32));
    // This should only be used once, when creating a new wallet - so current flags are expected to be blank
    assert(m_wallet_flags == 0);

    if (!WalletBatch(GetDatabase()).WriteWalletFlags(flags)) {
        throw std::runtime_error(std::string(__func__) + ": writing wallet flags failed");
    }

    if (!LoadWalletFlags(flags)) assert(false);
}

bool CWallet::ImportScripts(const std::set<CScript> scripts, int64_t timestamp)
{
    auto spk_man = GetLegacyScriptPubKeyMan();
    if (!spk_man) {
        return false;
    }
    LOCK(spk_man->cs_KeyStore);
    return spk_man->ImportScripts(scripts, timestamp);
}

bool CWallet::ImportPrivKeys(const std::map<CKeyID, CKey>& privkey_map, const int64_t timestamp)
{
    auto spk_man = GetLegacyScriptPubKeyMan();
    if (!spk_man) {
        return false;
    }
    LOCK(spk_man->cs_KeyStore);
    return spk_man->ImportPrivKeys(privkey_map, timestamp);
}

bool CWallet::ImportPubKeys(const std::vector<CKeyID>& ordered_pubkeys, const std::map<CKeyID, CPubKey>& pubkey_map, const std::map<CKeyID, std::pair<CPubKey, KeyOriginInfo>>& key_origins, const bool add_keypool, const bool internal, const int64_t timestamp)
{
    auto spk_man = GetLegacyScriptPubKeyMan();
    if (!spk_man) {
        return false;
    }
    LOCK(spk_man->cs_KeyStore);
    return spk_man->ImportPubKeys(ordered_pubkeys, pubkey_map, key_origins, add_keypool, internal, timestamp);
}

bool CWallet::ImportScriptPubKeys(const std::string& label, const std::set<CScript>& script_pub_keys, const bool have_solving_data, const bool apply_label, const int64_t timestamp)
{
    auto spk_man = GetLegacyScriptPubKeyMan();
    if (!spk_man) {
        return false;
    }
    LOCK(spk_man->cs_KeyStore);
    if (!spk_man->ImportScriptPubKeys(script_pub_keys, have_solving_data, timestamp)) {
        return false;
    }
    if (apply_label) {
        WalletBatch batch(GetDatabase());
        for (const CScript& script : script_pub_keys) {
            CTxDestination dest;
            ExtractDestination(script, dest);
            if (IsValidDestination(dest)) {
                SetAddressBookWithDB(batch, dest, label, AddressPurpose::RECEIVE);
            }
        }
    }
    return true;
}

void CWallet::MaybeUpdateBirthTime(int64_t time)
{
    int64_t birthtime = m_birth_time.load();
    if (time < birthtime) {
        m_birth_time = time;
    }
}

/**
 * Scan active chain for relevant transactions after importing keys. This should
 * be called whenever new keys are added to the wallet, with the oldest key
 * creation time.
 *
 * @return Earliest timestamp that could be successfully scanned from. Timestamp
 * returned will be higher than startTime if relevant blocks could not be read.
 */
int64_t CWallet::RescanFromTime(int64_t startTime, const WalletRescanReserver& reserver, bool update)
{
    // Find starting block. May be null if nCreateTime is greater than the
    // highest blockchain timestamp, in which case there is nothing that needs
    // to be scanned.
    int start_height = 0;
    uint256 start_block;
    bool start = chain().findFirstBlockWithTimeAndHeight(startTime - TIMESTAMP_WINDOW, 0, FoundBlock().hash(start_block).height(start_height));
    WalletLogPrintf("%s: Rescanning last %i blocks\n", __func__, start ? WITH_LOCK(cs_wallet, return GetLastBlockHeight()) - start_height + 1 : 0);

    if (start) {
        // TODO: this should take into account failure by ScanResult::USER_ABORT
        ScanResult result = ScanForWalletTransactions(start_block, start_height, /*max_height=*/{}, reserver, /*fUpdate=*/update, /*save_progress=*/false);
        if (result.status == ScanResult::FAILURE) {
            int64_t time_max;
            CHECK_NONFATAL(chain().findBlock(result.last_failed_block, FoundBlock().maxTime(time_max)));
            return time_max + TIMESTAMP_WINDOW + 1;
        }
    }
    return startTime;
}

/**
 * Scan the block chain (starting in start_block) for transactions
 * from or to us. If fUpdate is true, found transactions that already
 * exist in the wallet will be updated. If max_height is not set, the
 * mempool will be scanned as well.
 *
 * @param[in] start_block Scan starting block. If block is not on the active
 *                        chain, the scan will return SUCCESS immediately.
 * @param[in] start_height Height of start_block
 * @param[in] max_height  Optional max scanning height. If unset there is
 *                        no maximum and scanning can continue to the tip
 *
 * @return ScanResult returning scan information and indicating success or
 *         failure. Return status will be set to SUCCESS if scan was
 *         successful. FAILURE if a complete rescan was not possible (due to
 *         pruning or corruption). USER_ABORT if the rescan was aborted before
 *         it could complete.
 *
 * @pre Caller needs to make sure start_block (and the optional stop_block) are on
 * the main chain after to the addition of any new keys you want to detect
 * transactions for.
 */
CWallet::ScanResult CWallet::ScanForWalletTransactions(const uint256& start_block, int start_height, std::optional<int> max_height, const WalletRescanReserver& reserver, bool fUpdate, const bool save_progress)
{
    constexpr auto INTERVAL_TIME{60s};
    auto current_time{reserver.now()};
    auto start_time{reserver.now()};

    assert(reserver.isReserved());

    uint256 block_hash = start_block;
    ScanResult result;

    std::unique_ptr<FastWalletRescanFilter> fast_rescan_filter;
    if (!IsLegacy() && chain().hasBlockFilterIndex(BlockFilterType::BASIC)) fast_rescan_filter = std::make_unique<FastWalletRescanFilter>(*this);

    WalletLogPrintf("Rescan started from block %s... (%s)\n", start_block.ToString(),
                    fast_rescan_filter ? "fast variant using block filters" : "slow variant inspecting all blocks");

    fAbortRescan = false;
    ShowProgress(strprintf("%s " + _("Rescanning…").translated, GetDisplayName()), 0); // show rescan progress in GUI as dialog or on splashscreen, if rescan required on startup (e.g. due to corruption)
    uint256 tip_hash = WITH_LOCK(cs_wallet, return GetLastBlockHash());
    uint256 end_hash = tip_hash;
    if (max_height) chain().findAncestorByHeight(tip_hash, *max_height, FoundBlock().hash(end_hash));
    double progress_begin = chain().guessVerificationProgress(block_hash);
    double progress_end = chain().guessVerificationProgress(end_hash);
    double progress_current = progress_begin;
    int block_height = start_height;
    while (!fAbortRescan && !chain().shutdownRequested()) {
        if (progress_end - progress_begin > 0.0) {
            m_scanning_progress = (progress_current - progress_begin) / (progress_end - progress_begin);
        } else { // avoid divide-by-zero for single block scan range (i.e. start and stop hashes are equal)
            m_scanning_progress = 0;
        }
        if (block_height % 100 == 0 && progress_end - progress_begin > 0.0) {
            ShowProgress(strprintf("%s " + _("Rescanning…").translated, GetDisplayName()), std::max(1, std::min(99, (int)(m_scanning_progress * 100))));
        }

        bool next_interval = reserver.now() >= current_time + INTERVAL_TIME;
        if (next_interval) {
            current_time = reserver.now();
            WalletLogPrintf("Still rescanning. At block %d. Progress=%f\n", block_height, progress_current);
        }

        bool fetch_block{true};
        if (fast_rescan_filter) {
            fast_rescan_filter->UpdateIfNeeded();
            auto matches_block{fast_rescan_filter->MatchesBlock(block_hash)};
            if (matches_block.has_value()) {
                if (*matches_block) {
                    LogPrint(BCLog::SCAN, "Fast rescan: inspect block %d [%s] (filter matched)\n", block_height, block_hash.ToString());
                } else {
                    result.last_scanned_block = block_hash;
                    result.last_scanned_height = block_height;
                    fetch_block = false;
                }
            } else {
                LogPrint(BCLog::SCAN, "Fast rescan: inspect block %d [%s] (WARNING: block filter not found!)\n", block_height, block_hash.ToString());
            }
        }

        // Find next block separately from reading data above, because reading
        // is slow and there might be a reorg while it is read.
        bool block_still_active = false;
        bool next_block = false;
        uint256 next_block_hash;
        chain().findBlock(block_hash, FoundBlock().inActiveChain(block_still_active).nextBlock(FoundBlock().inActiveChain(next_block).hash(next_block_hash)));

        if (fetch_block) {
            // Read block data
            CBlock block;
            chain().findBlock(block_hash, FoundBlock().data(block));

            if (!block.IsNull()) {
                LOCK(cs_wallet);
                if (!block_still_active) {
                    // Abort scan if current block is no longer active, to prevent
                    // marking transactions as coming from the wrong block.
                    result.last_failed_block = block_hash;
                    result.status = ScanResult::FAILURE;
                    break;
                }
                bool hasDelegation = block.HasProofOfDelegation();
                for (size_t posInBlock = 0; posInBlock < block.vtx.size(); ++posInBlock) {
                    SyncTransaction(block.vtx[posInBlock], TxStateConfirmed{block_hash, block_height, static_cast<int>(posInBlock), hasDelegation}, fUpdate, /*rescanning_old_block=*/true);
                }
                // scan succeeded, record block as most recent successfully scanned
                result.last_scanned_block = block_hash;
                result.last_scanned_height = block_height;

                if (save_progress && next_interval) {
                    CBlockLocator loc = m_chain->getActiveChainLocator(block_hash);

                    if (!loc.IsNull()) {
                        WalletLogPrintf("Saving scan progress %d.\n", block_height);
                        WalletBatch batch(GetDatabase());
                        batch.WriteBestBlock(loc);
                    }
                }
            } else {
                // could not scan block, keep scanning but record this block as the most recent failure
                result.last_failed_block = block_hash;
                result.status = ScanResult::FAILURE;
            }
        }
        if (max_height && block_height >= *max_height) {
            break;
        }
        {
            if (!next_block) {
                // break successfully when rescan has reached the tip, or
                // previous block is no longer on the chain due to a reorg
                break;
            }

            // increment block and verification progress
            block_hash = next_block_hash;
            ++block_height;
            progress_current = chain().guessVerificationProgress(block_hash);

            // handle updated tip hash
            const uint256 prev_tip_hash = tip_hash;
            tip_hash = WITH_LOCK(cs_wallet, return GetLastBlockHash());
            if (!max_height && prev_tip_hash != tip_hash) {
                // in case the tip has changed, update progress max
                progress_end = chain().guessVerificationProgress(tip_hash);
            }
        }
    }
    if (!max_height) {
        WalletLogPrintf("Scanning current mempool transactions.\n");
        WITH_LOCK(cs_wallet, chain().requestMempoolTransactions(*this));
    }
    ShowProgress(strprintf("%s " + _("Rescanning…").translated, GetDisplayName()), 100); // hide progress dialog in GUI
    if (block_height && fAbortRescan) {
        WalletLogPrintf("Rescan aborted at block %d. Progress=%f\n", block_height, progress_current);
        result.status = ScanResult::USER_ABORT;
    } else if (block_height && chain().shutdownRequested()) {
        WalletLogPrintf("Rescan interrupted by shutdown request at block %d. Progress=%f\n", block_height, progress_current);
        result.status = ScanResult::USER_ABORT;
    } else {
        WalletLogPrintf("Rescan completed in %15dms\n", Ticks<std::chrono::milliseconds>(reserver.now() - start_time));
    }
    return result;
}

bool CWallet::SubmitTxMemoryPoolAndRelay(CWalletTx& wtx, std::string& err_string, bool relay) const
{
    AssertLockHeld(cs_wallet);

    // Can't relay if wallet is not broadcasting
    if (!GetBroadcastTransactions()) return false;
    // Don't relay abandoned transactions
    if (wtx.isAbandoned()) return false;
    // Don't try to submit coinbase transactions. These would fail anyway but would
    // cause log spam.
    if (wtx.IsCoinBase() || wtx.IsCoinStake()) return false;
    // Don't try to submit conflicted or confirmed transactions.
    if (GetTxDepthInMainChain(wtx) != 0) return false;

    // Submit transaction to mempool for relay
    WalletLogPrintf("Submitting wtx %s to mempool for relay\n", wtx.GetHash().ToString());
    // We must set TxStateInMempool here. Even though it will also be set later by the
    // entered-mempool callback, if we did not there would be a race where a
    // user could call sendmoney in a loop and hit spurious out of funds errors
    // because we think that this newly generated transaction's change is
    // unavailable as we're not yet aware that it is in the mempool.
    //
    // If broadcast fails for any reason, trying to set wtx.m_state here would be incorrect.
    // If transaction was previously in the mempool, it should be updated when
    // TransactionRemovedFromMempool fires.
    bool ret = chain().broadcastTransaction(wtx.tx, m_default_max_tx_fee, relay, err_string);
    if (ret) wtx.m_state = TxStateInMempool{};
    return ret;
}

std::set<uint256> CWallet::GetTxConflicts(const CWalletTx& wtx) const
{
    AssertLockHeld(cs_wallet);

    const uint256 myHash{wtx.GetHash()};
    std::set<uint256> result{GetConflicts(myHash)};
    result.erase(myHash);
    return result;
}

bool CWallet::ShouldResend() const
{
    // Don't attempt to resubmit if the wallet is configured to not broadcast
    if (!fBroadcastTransactions) return false;

    // During reindex, importing and IBD, old wallet transactions become
    // unconfirmed. Don't resend them as that would spam other nodes.
    // We only allow forcing mempool submission when not relaying to avoid this spam.
    if (!chain().isReadyToBroadcast()) return false;

    // Do this infrequently and randomly to avoid giving away
    // that these are our transactions.
    if (NodeClock::now() < m_next_resend) return false;

    return true;
}

NodeClock::time_point CWallet::GetDefaultNextResend() { return FastRandomContext{}.rand_uniform_delay(NodeClock::now() + 12h, 24h); }

// Resubmit transactions from the wallet to the mempool, optionally asking the
// mempool to relay them. On startup, we will do this for all unconfirmed
// transactions but will not ask the mempool to relay them. We do this on startup
// to ensure that our own mempool is aware of our transactions. There
// is a privacy side effect here as not broadcasting on startup also means that we won't
// inform the world of our wallet's state, particularly if the wallet (or node) is not
// yet synced.
//
// Otherwise this function is called periodically in order to relay our unconfirmed txs.
// We do this on a random timer to slightly obfuscate which transactions
// come from our wallet.
//
// TODO: Ideally, we'd only resend transactions that we think should have been
// mined in the most recent block. Any transaction that wasn't in the top
// blockweight of transactions in the mempool shouldn't have been mined,
// and so is probably just sitting in the mempool waiting to be confirmed.
// Rebroadcasting does nothing to speed up confirmation and only damages
// privacy.
//
// The `force` option results in all unconfirmed transactions being submitted to
// the mempool. This does not necessarily result in those transactions being relayed,
// that depends on the `relay` option. Periodic rebroadcast uses the pattern
// relay=true force=false, while loading into the mempool
// (on start, or after import) uses relay=false force=true.
void CWallet::ResubmitWalletTransactions(bool relay, bool force)
{
    // Clean coinstake transactions when not reindex and not importing
    TryCleanCoinStake();

    // Don't attempt to resubmit if the wallet is configured to not broadcast,
    // even if forcing.
    if (!fBroadcastTransactions) return;

    int submitted_tx_count = 0;

    { // cs_wallet scope
        LOCK(cs_wallet);

        // First filter for the transactions we want to rebroadcast.
        // We use a set with WalletTxOrderComparator so that rebroadcasting occurs in insertion order
        std::set<CWalletTx*, WalletTxOrderComparator> to_submit;
        for (auto& [txid, wtx] : mapWallet) {
            // Only rebroadcast unconfirmed txs
            if (!wtx.isUnconfirmed()) continue;

            // Attempt to rebroadcast all txes more than 5 minutes older than
            // the last block, or all txs if forcing.
            if (!force && wtx.nTimeReceived > m_best_block_time - 5 * 60) continue;
            to_submit.insert(&wtx);
        }
        // Now try submitting the transactions to the memory pool and (optionally) relay them.
        for (auto wtx : to_submit) {
            std::string unused_err_string;
            if (SubmitTxMemoryPoolAndRelay(*wtx, unused_err_string, relay)) ++submitted_tx_count;
        }
    } // cs_wallet

    if (submitted_tx_count > 0) {
        WalletLogPrintf("%s: resubmit %u unconfirmed transactions\n", __func__, submitted_tx_count);
    }
}

/** @} */ // end of mapWallet

void MaybeResendWalletTxs(WalletContext& context)
{
    for (const std::shared_ptr<CWallet>& pwallet : GetWallets(context)) {
        // Clean coinstake transactions when not reindex and not importing
        pwallet->TryCleanCoinStake();
        if (!pwallet->ShouldResend()) continue;
        pwallet->ResubmitWalletTransactions(/*relay=*/true, /*force=*/false);
        pwallet->SetNextResend();
    }
}


/** @defgroup Actions
 *
 * @{
 */

const CScriptCache& CWallet::GetScriptCache(const COutPoint& prevout, const CScript& scriptPubKey, std::map<COutPoint, CScriptCache>* _insertScriptCache) const
{
    auto it = prevoutScriptCache.find(prevout);
    if(it == prevoutScriptCache.end())
    {
        std::map<COutPoint, CScriptCache>& insertScriptCache = _insertScriptCache == nullptr ? prevoutScriptCache : *_insertScriptCache;
        if((int32_t)insertScriptCache.size() > m_staker_max_utxo_script_cache)
        {
            insertScriptCache.clear();
        }

        // The script check for utxo is expensive operations, so cache the data for further use
        CScriptCache scriptCache;
        scriptCache.contract = scriptPubKey.HasOpCall() || scriptPubKey.HasOpCreate();
        if(!scriptCache.contract)
        {
            scriptCache.keyId = ToKeyID(ExtractPublicKeyHash(scriptPubKey, &(scriptCache.keyIdOk)));
            if(scriptCache.keyIdOk)
            {
                std::unique_ptr<SigningProvider> provider = GetSolvingProvider(scriptPubKey);
                if(provider)
                {
                    auto inferred = InferDescriptor(scriptPubKey, *provider);
                    scriptCache.solvable = inferred ? inferred->IsSolvable() : false;
                }
                else
                {
                    scriptCache.solvable = false;
                }
            }
        }
        insertScriptCache[prevout] = scriptCache;
        return insertScriptCache[prevout];
    }

    return it->second;
}

bool CWallet::HasAddressStakeScripts(const uint160& keyId, std::map<uint160, bool>* _insertAddressStake) const
{
    auto it = addressStakeCache.find(keyId);
    bool hasAddressInCache = it != addressStakeCache.end();
    if(hasAddressInCache && _insertAddressStake)
    {
        it = _insertAddressStake->find(keyId);
        hasAddressInCache = it != _insertAddressStake->end();
    }

    if(!hasAddressInCache)
    {
        std::map<uint160, bool>& insertAddressStake = _insertAddressStake == nullptr ? addressStakeCache : *_insertAddressStake;
        PKHash pkhash(keyId);
        CScript scriptPubKeyHash = GetScriptForDestination(pkhash);
        bool canAddressStake = false;
        if(IsMine(scriptPubKeyHash))
        {
            CPubKey pubKeyStake;
            if (GetPubKey(pkhash, pubKeyStake))
            {
                CScript scriptPubKey;
                scriptPubKey << pubKeyStake.getvch() << OP_CHECKSIG;
                if(IsMine(scriptPubKey))
                {
                    canAddressStake = true;
                }
            }
        }
        insertAddressStake[keyId] = canAddressStake;

        if(!_insertAddressStake && !canAddressStake)
        {
            // Log warning that descriptor is missing
            std::string strAddress = EncodeDestination(PKHash(keyId));
            WalletLogPrintf("Both pkh and pk descriptors are needed for %s address to do staking\n", strAddress);
        }
    }

    return it->second;
}

void CWallet::RefreshAddressStakeCache()
{
    std::map<uint160, bool> tmpAddressStakeCache = addressStakeCache;
    addressStakeCache.clear();
    for(std::map<uint160, bool>::iterator it = tmpAddressStakeCache.begin(); it != tmpAddressStakeCache.end(); ++it)
    {
        HasAddressStakeScripts(it->first);
    }
}

bool CWallet::SignTransaction(CMutableTransaction& tx) const
{
    AssertLockHeld(cs_wallet);

    // Build coins map
    std::map<COutPoint, Coin> coins;
    for (auto& input : tx.vin) {
        const auto mi = mapWallet.find(input.prevout.hash);
        if(mi == mapWallet.end() || input.prevout.n >= mi->second.tx->vout.size()) {
            return false;
        }
        const CWalletTx& wtx = mi->second;
        int prev_height = wtx.state<TxStateConfirmed>() ? wtx.state<TxStateConfirmed>()->confirmed_block_height : 0;
        coins[input.prevout] = Coin(wtx.tx->vout[input.prevout.n], prev_height, wtx.IsCoinBase(), wtx.IsCoinStake());
    }
    std::map<int, bilingual_str> input_errors;
    return SignTransaction(tx, coins, SIGHASH_DEFAULT, input_errors);
}

bool CWallet::SignTransaction(CMutableTransaction& tx, const std::map<COutPoint, Coin>& coins, int sighash, std::map<int, bilingual_str>& input_errors) const
{
    // Try to sign with all ScriptPubKeyMans
    for (ScriptPubKeyMan* spk_man : GetAllScriptPubKeyMans()) {
        // spk_man->SignTransaction will return true if the transaction is complete,
        // so we can exit early and return true if that happens
        if (spk_man->SignTransaction(tx, coins, sighash, input_errors)) {
            return true;
        }
    }

    // At this point, one input was not fully signed otherwise we would have exited already
    return false;
}

bool CWallet::SignTransactionOutput(CMutableTransaction& tx) const
{
    std::map<int, std::string> output_errors;
    return SignTransactionOutput(tx, SIGHASH_ALL, output_errors);
}

bool CWallet::SignTransactionOutput(CMutableTransaction& tx, int sighash, std::map<int, std::string>& output_errors) const
{
    // Sign transaction op_sender outputs
    for (ScriptPubKeyMan* spk_man : GetAllScriptPubKeyMans()) {
        if (spk_man->SignTransactionOutput(tx, sighash, output_errors)) {
            return true;
        }
    }

    return false;
}

bool CWallet::SignTransactionStake(CMutableTransaction& txTo, const std::vector<std::pair<const CWalletTx*,unsigned int>>& vwtxPrev) const
{
    // Create the list of coins
    std::vector<std::pair<CTxOut,unsigned int>> coins;
    unsigned int nIn = 0;
    for(const std::pair<const CWalletTx*,unsigned int> &pcoin : vwtxPrev)
    {
        const CTransaction& txFrom = *pcoin.first->tx;
        assert(nIn < txTo.vin.size());
        CTxIn& txin = txTo.vin[nIn];
        assert(txin.prevout.n < txFrom.vout.size());
        const CTxOut& txout = txFrom.vout[txin.prevout.n];
        coins.push_back(std::make_pair(txout, nIn));
        nIn++;
    }

    // Sign coinstake transaction
    for (ScriptPubKeyMan* spk_man : GetAllScriptPubKeyMans()) {
        if (spk_man->SignTransactionStake(txTo, coins)) {
            return true;
        }
    }

    return false;
}

bool CWallet::SignBlockStake(CBlock& block, const PKHash& pkhash, bool compact) const
{
    // Sign coinstake transaction
    for (ScriptPubKeyMan* spk_man : GetAllScriptPubKeyMans()) {
        if (spk_man->SignBlockStake(block, pkhash, compact)) {
            return true;
        }
    }

    return false;
}

TransactionError CWallet::FillPSBT(PartiallySignedTransaction& psbtx, bool& complete, int sighash_type, bool sign, bool bip32derivs, size_t * n_signed, bool finalize) const
{
    if (n_signed) {
        *n_signed = 0;
    }
    LOCK(cs_wallet);
    // Get all of the previous transactions
    for (unsigned int i = 0; i < psbtx.tx->vin.size(); ++i) {
        const CTxIn& txin = psbtx.tx->vin[i];
        PSBTInput& input = psbtx.inputs.at(i);

        if (PSBTInputSigned(input)) {
            continue;
        }

        // If we have no utxo, grab it from the wallet.
        if (!input.non_witness_utxo) {
            const uint256& txhash = txin.prevout.hash;
            const auto it = mapWallet.find(txhash);
            if (it != mapWallet.end()) {
                const CWalletTx& wtx = it->second;
                // We only need the non_witness_utxo, which is a superset of the witness_utxo.
                //   The signing code will switch to the smaller witness_utxo if this is ok.
                input.non_witness_utxo = wtx.tx;
            }
        }
    }

    const PrecomputedTransactionData txdata = PrecomputePSBTData(psbtx);

    // Fill in information from ScriptPubKeyMans
    for (ScriptPubKeyMan* spk_man : GetAllScriptPubKeyMans()) {
        int n_signed_this_spkm = 0;
        TransactionError res = spk_man->FillPSBT(psbtx, txdata, sighash_type, sign, bip32derivs, &n_signed_this_spkm, finalize);
        if (res != TransactionError::OK) {
            return res;
        }

        if (n_signed) {
            (*n_signed) += n_signed_this_spkm;
        }
    }

    RemoveUnnecessaryTransactions(psbtx, sighash_type);

    // Complete if every input is now signed
    complete = true;
    for (const auto& input : psbtx.inputs) {
        complete &= PSBTInputSigned(input);
    }

    return TransactionError::OK;
}

SigningResult CWallet::SignMessage(const std::string& message, const PKHash& pkhash, std::string& str_sig) const
{
    SignatureData sigdata;
    CScript script_pub_key = GetScriptForDestination(pkhash);
    for (const auto& spk_man_pair : m_spk_managers) {
        if (spk_man_pair.second->CanProvide(script_pub_key, sigdata)) {
            LOCK(cs_wallet);  // DescriptorScriptPubKeyMan calls IsLocked which can lock cs_wallet in a deadlocking order
            return spk_man_pair.second->SignMessage(message, pkhash, str_sig);
        }
    }
    return SigningResult::PRIVATE_KEY_NOT_AVAILABLE;
}

OutputType CWallet::TransactionChangeType(const std::optional<OutputType>& change_type, const std::vector<CRecipient>& vecSend) const
{
    // If -changetype is specified, always use that change type.
    if (change_type) {
        return *change_type;
    }

    // if m_default_address_type is legacy, use legacy address as change.
    if (m_default_address_type == OutputType::LEGACY) {
        return OutputType::LEGACY;
    }

    bool any_tr{false};
    bool any_wpkh{false};
    bool any_sh{false};
    bool any_pkh{false};

    for (const auto& recipient : vecSend) {
        if (std::get_if<WitnessV1Taproot>(&recipient.dest)) {
            any_tr = true;
        } else if (std::get_if<WitnessV0KeyHash>(&recipient.dest)) {
            any_wpkh = true;
        } else if (std::get_if<ScriptHash>(&recipient.dest)) {
            any_sh = true;
        } else if (std::get_if<PKHash>(&recipient.dest)) {
            any_pkh = true;
        }
    }

    const bool has_bech32m_spkman(GetScriptPubKeyMan(OutputType::BECH32M, /*internal=*/true));
    if (has_bech32m_spkman && any_tr) {
        // Currently tr is the only type supported by the BECH32M spkman
        return OutputType::BECH32M;
    }
    const bool has_bech32_spkman(GetScriptPubKeyMan(OutputType::BECH32, /*internal=*/true));
    if (has_bech32_spkman && any_wpkh) {
        // Currently wpkh is the only type supported by the BECH32 spkman
        return OutputType::BECH32;
    }
    const bool has_p2sh_segwit_spkman(GetScriptPubKeyMan(OutputType::P2SH_SEGWIT, /*internal=*/true));
    if (has_p2sh_segwit_spkman && any_sh) {
        // Currently sh_wpkh is the only type supported by the P2SH_SEGWIT spkman
        // As of 2021 about 80% of all SH are wrapping WPKH, so use that
        return OutputType::P2SH_SEGWIT;
    }
    const bool has_legacy_spkman(GetScriptPubKeyMan(OutputType::LEGACY, /*internal=*/true));
    if (has_legacy_spkman && any_pkh) {
        // Currently pkh is the only type supported by the LEGACY spkman
        return OutputType::LEGACY;
    }

    if (has_bech32m_spkman) {
        return OutputType::BECH32M;
    }
    if (has_bech32_spkman) {
        return OutputType::BECH32;
    }
    // else use m_default_address_type for change
    return m_default_address_type;
}

void CWallet::CommitTransaction(CTransactionRef tx, mapValue_t mapValue, std::vector<std::pair<std::string, std::string>> orderForm)
{
    LOCK(cs_wallet);
    WalletLogPrintf("CommitTransaction:\n%s", tx->ToString()); // NOLINT(bitcoin-unterminated-logprintf)

    // Add tx to wallet, because if it has change it's also ours,
    // otherwise just for transaction history.
    CWalletTx* wtx = AddToWallet(tx, TxStateInactive{}, [&](CWalletTx& wtx, bool new_tx) {
        CHECK_NONFATAL(wtx.mapValue.empty());
        CHECK_NONFATAL(wtx.vOrderForm.empty());
        wtx.mapValue = std::move(mapValue);
        wtx.vOrderForm = std::move(orderForm);
        wtx.fTimeReceivedIsTxTime = true;
        wtx.fFromMe = true;
        return true;
    });

    // wtx can only be null if the db write failed.
    if (!wtx) {
        throw std::runtime_error(std::string(__func__) + ": Wallet db error, transaction commit failed");
    }

    // Notify that old coins are spent
    for (const CTxIn& txin : tx->vin) {
        CWalletTx &coin = mapWallet.at(txin.prevout.hash);
        coin.MarkDirty();
        NotifyTransactionChanged(coin.GetHash(), CT_UPDATED);
    }

    if (!fBroadcastTransactions) {
        // Don't submit tx to the mempool
        return;
    }

    std::string err_string;
    if (!SubmitTxMemoryPoolAndRelay(*wtx, err_string, true)) {
        WalletLogPrintf("CommitTransaction(): Transaction cannot be broadcast immediately, %s\n", err_string);
        // TODO: if we expect the failure to be long term or permanent, instead delete wtx from the wallet and return failure.
    }
}

uint64_t CWallet::GetStakeWeight(uint64_t* pStakerWeight, uint64_t* pDelegateWeight) const
<<<<<<< HEAD
{
    if(HaveChain())
    {
        return chain().getStakeWeight(*this, pStakerWeight, pDelegateWeight);
    }
    return 0;
}

bool CWallet::GetDelegationStaker(const uint160& keyid, Delegation& delegation)
{
    std::map<uint160, Delegation>::iterator it = m_delegations_staker.find(keyid);
    if(it == m_delegations_staker.end())
        return false;

    delegation = it->second;
    return true;
}

const CWalletTx* CWallet::GetCoinSuperStaker(const std::set<std::pair<const CWalletTx*,unsigned int> >& setCoins, const PKHash& superStaker, COutPoint& prevout, CAmount& nValueRet)
{
    for(const std::pair<const CWalletTx*,unsigned int> &pcoin : setCoins)
    {
        CAmount nValue = pcoin.first->tx->vout[pcoin.second].nValue;
        if(nValue < DEFAULT_STAKING_MIN_UTXO_VALUE)
            continue;

        CScript scriptPubKey = pcoin.first->tx->vout[pcoin.second].scriptPubKey;
        bool OK = false;
        PKHash pkhash = ExtractPublicKeyHash(scriptPubKey, &OK);
        if(OK && pkhash == superStaker)
        {
            nValueRet = nValue;
            prevout = COutPoint(pcoin.first->GetHash(), pcoin.second);
            return pcoin.first;
        }
    }

    return 0;
}

bool CWallet::CanSuperStake(const std::set<std::pair<const CWalletTx*,unsigned int> >& setCoins, const std::vector<COutPoint>& setDelegateCoins) const
{
    bool canSuperStake = false;
    if(setDelegateCoins.size() > 0)
    {
        for(const std::pair<const CWalletTx*,unsigned int> &pcoin : setCoins)
        {
            CAmount nValue = pcoin.first->tx->vout[pcoin.second].nValue;
            if(nValue >= DEFAULT_STAKING_MIN_UTXO_VALUE)
            {
                canSuperStake = true;
                break;
            }
        }
    }

    return canSuperStake;
}

void CWallet::RefreshDelegates(bool myDelegates, bool stakerDelegates)
{
    if(HaveChain())
    {
        chain().refreshDelegates(this, myDelegates, stakerDelegates);
    }
}

DBErrors CWallet::LoadWallet()
=======
>>>>>>> 86d0551a
{
    if(HaveChain())
    {
        return chain().getStakeWeight(*this, pStakerWeight, pDelegateWeight);
    }
    return 0;
}

bool CWallet::GetDelegationStaker(const uint160& keyid, Delegation& delegation)
{
    std::map<uint160, Delegation>::iterator it = m_delegations_staker.find(keyid);
    if(it == m_delegations_staker.end())
        return false;

    delegation = it->second;
    return true;
}

const CWalletTx* CWallet::GetCoinSuperStaker(const std::set<std::pair<const CWalletTx*,unsigned int> >& setCoins, const PKHash& superStaker, COutPoint& prevout, CAmount& nValueRet)
{
    for(const std::pair<const CWalletTx*,unsigned int> &pcoin : setCoins)
    {
        CAmount nValue = pcoin.first->tx->vout[pcoin.second].nValue;
        if(nValue < DEFAULT_STAKING_MIN_UTXO_VALUE)
            continue;

        CScript scriptPubKey = pcoin.first->tx->vout[pcoin.second].scriptPubKey;
        bool OK = false;
        PKHash pkhash = ExtractPublicKeyHash(scriptPubKey, &OK);
        if(OK && pkhash == superStaker)
        {
            nValueRet = nValue;
            prevout = COutPoint(pcoin.first->GetHash(), pcoin.second);
            return pcoin.first;
        }
    }

    return 0;
}

bool CWallet::CanSuperStake(const std::set<std::pair<const CWalletTx*,unsigned int> >& setCoins, const std::vector<COutPoint>& setDelegateCoins) const
{
    bool canSuperStake = false;
    if(setDelegateCoins.size() > 0)
    {
        for(const std::pair<const CWalletTx*,unsigned int> &pcoin : setCoins)
        {
            CAmount nValue = pcoin.first->tx->vout[pcoin.second].nValue;
            if(nValue >= DEFAULT_STAKING_MIN_UTXO_VALUE)
            {
                canSuperStake = true;
                break;
            }
        }
    }

    return canSuperStake;
}

void CWallet::RefreshDelegates(bool myDelegates, bool stakerDelegates)
{
    if(HaveChain())
    {
        chain().refreshDelegates(this, myDelegates, stakerDelegates);
    }
}

DBErrors CWallet::LoadWallet()
{
    LOCK(cs_wallet);

    DBErrors nLoadWalletRet = WalletBatch(GetDatabase()).LoadWallet(this);
    if (nLoadWalletRet == DBErrors::NEED_REWRITE)
    {
        if (GetDatabase().Rewrite("\x04pool"))
        {
            for (const auto& spk_man_pair : m_spk_managers) {
                spk_man_pair.second->RewriteDB();
            }
        }
    }

    if (m_spk_managers.empty()) {
        assert(m_external_spk_managers.empty());
        assert(m_internal_spk_managers.empty());
    }

    return nLoadWalletRet;
}

DBErrors CWallet::ZapSelectTx(std::vector<uint256>& vHashIn, std::vector<uint256>& vHashOut)
{
    AssertLockHeld(cs_wallet);
    DBErrors nZapSelectTxRet = WalletBatch(GetDatabase()).ZapSelectTx(vHashIn, vHashOut);
    for (const uint256& hash : vHashOut) {
        const auto& it = mapWallet.find(hash);
        wtxOrdered.erase(it->second.m_it_wtxOrdered);
        for (const auto& txin : it->second.tx->vin)
            mapTxSpends.erase(txin.prevout);
        mapWallet.erase(it);
        NotifyTransactionChanged(hash, CT_DELETED);
    }

    if (nZapSelectTxRet == DBErrors::NEED_REWRITE)
    {
        if (GetDatabase().Rewrite("\x04pool"))
        {
            for (const auto& spk_man_pair : m_spk_managers) {
                spk_man_pair.second->RewriteDB();
            }
        }
    }

    if (nZapSelectTxRet != DBErrors::LOAD_OK)
        return nZapSelectTxRet;

    MarkDirty();

    return DBErrors::LOAD_OK;
}

bool CWallet::SetAddressBookWithDB(WalletBatch& batch, const CTxDestination& address, const std::string& strName, const std::optional<AddressPurpose>& new_purpose)
{
    bool fUpdated = false;
    bool is_mine;
    std::optional<AddressPurpose> purpose;
    {
        LOCK(cs_wallet);
        std::map<CTxDestination, CAddressBookData>::iterator mi = m_address_book.find(address);
        fUpdated = (mi != m_address_book.end() && !mi->second.IsChange());
        m_address_book[address].SetLabel(strName);
        is_mine = IsMine(address) != ISMINE_NO;
        if (new_purpose) { /* update purpose only if requested */
            purpose = m_address_book[address].purpose = new_purpose;
        } else {
            purpose = m_address_book[address].purpose;
        }
    }
    // In very old wallets, address purpose may not be recorded so we derive it from IsMine
    NotifyAddressBookChanged(address, strName, is_mine,
                             purpose.value_or(is_mine ? AddressPurpose::RECEIVE : AddressPurpose::SEND),
                             (fUpdated ? CT_UPDATED : CT_NEW));
    if (new_purpose && !batch.WritePurpose(EncodeDestination(address), PurposeToString(*new_purpose)))
        return false;
    return batch.WriteName(EncodeDestination(address), strName);
}

bool CWallet::SetAddressBook(const CTxDestination& address, const std::string& strName, const std::optional<AddressPurpose>& purpose)
{
    WalletBatch batch(GetDatabase());
    return SetAddressBookWithDB(batch, address, strName, purpose);
}

bool CWallet::DelAddressBook(const CTxDestination& address)
{
    WalletBatch batch(GetDatabase());
    {
        LOCK(cs_wallet);
        // If we want to delete receiving addresses, we should avoid calling EraseAddressData because it will delete the previously_spent value. Could instead just erase the label so it becomes a change address, and keep the data.
        // NOTE: This isn't a problem for sending addresses because they don't have any data that needs to be kept.
        // When adding new address data, it should be considered here whether to retain or delete it.
        if (IsMine(address)) {
            WalletLogPrintf("%s called with IsMine address, NOT SUPPORTED. Please report this bug! %s\n", __func__, PACKAGE_BUGREPORT);
            return false;
        }
        // Delete data rows associated with this address
        batch.EraseAddressData(address);
        m_address_book.erase(address);
    }

    NotifyAddressBookChanged(address, "", /*is_mine=*/false, AddressPurpose::SEND, CT_DELETED);

    batch.ErasePurpose(EncodeDestination(address));
    return batch.EraseName(EncodeDestination(address));
}

size_t CWallet::KeypoolCountExternalKeys() const
{
    AssertLockHeld(cs_wallet);

    auto legacy_spk_man = GetLegacyScriptPubKeyMan();
    if (legacy_spk_man) {
        return legacy_spk_man->KeypoolCountExternalKeys();
    }

    unsigned int count = 0;
    for (auto spk_man : m_external_spk_managers) {
        count += spk_man.second->GetKeyPoolSize();
    }

    return count;
}

unsigned int CWallet::GetKeyPoolSize() const
{
    AssertLockHeld(cs_wallet);

    unsigned int count = 0;
    for (auto spk_man : GetActiveScriptPubKeyMans()) {
        count += spk_man->GetKeyPoolSize();
    }
    return count;
}

bool CWallet::TopUpKeyPool(unsigned int kpSize)
{
    LOCK(cs_wallet);
    bool res = true;
    for (auto spk_man : GetActiveScriptPubKeyMans()) {
        res &= spk_man->TopUp(kpSize);
    }
    return res;
}

util::Result<CTxDestination> CWallet::GetNewDestination(const OutputType type, const std::string label)
{
    LOCK(cs_wallet);
    auto spk_man = GetScriptPubKeyMan(type, /*internal=*/false);
    if (!spk_man) {
        return util::Error{strprintf(_("Error: No %s addresses available."), FormatOutputType(type))};
    }

    auto op_dest = spk_man->GetNewDestination(type);
    if (op_dest) {
        SetAddressBook(*op_dest, label, AddressPurpose::RECEIVE);
    }

    return op_dest;
}

util::Result<CTxDestination> CWallet::GetNewChangeDestination(const OutputType type)
{
    LOCK(cs_wallet);

    ReserveDestination reservedest(this, type);
    auto op_dest = reservedest.GetReservedDestination(true);
    if (op_dest) reservedest.KeepDestination();

    return op_dest;
}

std::optional<int64_t> CWallet::GetOldestKeyPoolTime() const
{
    LOCK(cs_wallet);
    if (m_spk_managers.empty()) {
        return std::nullopt;
    }

    std::optional<int64_t> oldest_key{std::numeric_limits<int64_t>::max()};
    for (const auto& spk_man_pair : m_spk_managers) {
        oldest_key = std::min(oldest_key, spk_man_pair.second->GetOldestKeyPoolTime());
    }
    return oldest_key;
}

void CWallet::MarkDestinationsDirty(const std::set<CTxDestination>& destinations) {
    for (auto& entry : mapWallet) {
        CWalletTx& wtx = entry.second;
        if (wtx.m_is_cache_empty) continue;
        for (unsigned int i = 0; i < wtx.tx->vout.size(); i++) {
            CTxDestination dst;
            if (ExtractDestination(wtx.tx->vout[i].scriptPubKey, dst) && destinations.count(dst)) {
                wtx.MarkDirty();
                break;
            }
        }
    }
}

void CWallet::ForEachAddrBookEntry(const ListAddrBookFunc& func) const
{
    AssertLockHeld(cs_wallet);
    for (const std::pair<const CTxDestination, CAddressBookData>& item : m_address_book) {
        const auto& entry = item.second;
        func(item.first, entry.GetLabel(), entry.IsChange(), entry.purpose);
    }
}

std::vector<CTxDestination> CWallet::ListAddrBookAddresses(const std::optional<AddrBookFilter>& _filter) const
{
    AssertLockHeld(cs_wallet);
    std::vector<CTxDestination> result;
    AddrBookFilter filter = _filter ? *_filter : AddrBookFilter();
    ForEachAddrBookEntry([&result, &filter](const CTxDestination& dest, const std::string& label, bool is_change, const std::optional<AddressPurpose>& purpose) {
        // Filter by change
        if (filter.ignore_change && is_change) return;
        // Filter by label
        if (filter.m_op_label && *filter.m_op_label != label) return;
        // All good
        result.emplace_back(dest);
    });
    return result;
}

std::set<std::string> CWallet::ListAddrBookLabels(const std::optional<AddressPurpose> purpose) const
{
    AssertLockHeld(cs_wallet);
    std::set<std::string> label_set;
    ForEachAddrBookEntry([&](const CTxDestination& _dest, const std::string& _label,
                             bool _is_change, const std::optional<AddressPurpose>& _purpose) {
        if (_is_change) return;
        if (!purpose || purpose == _purpose) {
            label_set.insert(_label);
        }
    });
    return label_set;
}

// disable transaction (only for coinstake)
void CWallet::DisableTransaction(const CTransaction &tx)
{
    if (!tx.IsCoinStake() || !IsFromMe(tx))
        return; // only disconnecting coinstake requires marking input unspent

    uint256 hash = tx.GetHash();
    if(AbandonTransaction(hash))
    {
        LOCK(cs_wallet);
        CWalletTx& wtx = mapWallet.at(hash);
        RemoveFromSpends(wtx);
        for(const CTxIn& txin : tx.vin)
        {
            auto it = mapWallet.find(txin.prevout.hash);
            if (it != mapWallet.end()) {
                CWalletTx &coin = it->second;
                coin.MarkDirty();
                NotifyTransactionChanged(coin.GetHash(), CT_UPDATED);
            }
        }
        wtx.MarkDirty();
        NotifyTransactionChanged(hash, CT_DELETED);
    }
}

util::Result<CTxDestination> ReserveDestination::GetReservedDestination(bool internal)
{
    m_spk_man = pwallet->GetScriptPubKeyMan(type, internal);
    if (!m_spk_man) {
        return util::Error{strprintf(_("Error: No %s addresses available."), FormatOutputType(type))};
    }

    if (nIndex == -1) {
        CKeyPool keypool;
        auto op_address = m_spk_man->GetReservedDestination(type, internal, nIndex, keypool);
        if (!op_address) return op_address;
        address = *op_address;
        fInternal = keypool.fInternal;
    }
    return address;
}

void ReserveDestination::KeepDestination()
{
    if (nIndex != -1) {
        m_spk_man->KeepDestination(nIndex, type);
    }
    nIndex = -1;
    address = CNoDestination();
}

void ReserveDestination::ReturnDestination()
{
    if (nIndex != -1) {
        m_spk_man->ReturnDestination(nIndex, fInternal, address);
    }
    nIndex = -1;
    address = CNoDestination();
}

bool CWallet::DisplayAddress(const CTxDestination& dest)
{
    CScript scriptPubKey = GetScriptForDestination(dest);
    for (const auto& spk_man : GetScriptPubKeyMans(scriptPubKey)) {
        auto signer_spk_man = dynamic_cast<ExternalSignerScriptPubKeyMan *>(spk_man);
        if (signer_spk_man == nullptr) {
            continue;
        }
        ExternalSigner signer = ExternalSignerScriptPubKeyMan::GetExternalSigner();
        return signer_spk_man->DisplayAddress(scriptPubKey, signer);
    }
    return false;
}

bool CWallet::LockCoin(const COutPoint& output, WalletBatch* batch)
{
    AssertLockHeld(cs_wallet);
    setLockedCoins.insert(output);
    if (batch) {
        return batch->WriteLockedUTXO(output);
    }
    return true;
}

bool CWallet::UnlockCoin(const COutPoint& output, WalletBatch* batch)
{
    AssertLockHeld(cs_wallet);
    bool was_locked = setLockedCoins.erase(output);
    if (batch && was_locked) {
        return batch->EraseLockedUTXO(output);
    }
    return true;
}

bool CWallet::UnlockAllCoins()
{
    AssertLockHeld(cs_wallet);
    bool success = true;
    WalletBatch batch(GetDatabase());
    for (auto it = setLockedCoins.begin(); it != setLockedCoins.end(); ++it) {
        success &= batch.EraseLockedUTXO(*it);
    }
    setLockedCoins.clear();
    return success;
}

bool CWallet::IsLockedCoin(const COutPoint& output) const
{
    return setLockedCoins.count(output) > 0;
}

void CWallet::ListLockedCoins(std::vector<COutPoint>& vOutpts) const
{
    AssertLockHeld(cs_wallet);
    for (std::set<COutPoint>::iterator it = setLockedCoins.begin();
         it != setLockedCoins.end(); it++) {
        COutPoint outpt = (*it);
        vOutpts.push_back(outpt);
    }
}

/** @} */ // end of Actions

void CWallet::GetKeyBirthTimes(std::map<CKeyID, int64_t>& mapKeyBirth) const {
    AssertLockHeld(cs_wallet);
    mapKeyBirth.clear();

    // map in which we'll infer heights of other keys
    std::map<CKeyID, const TxStateConfirmed*> mapKeyFirstBlock;
    TxStateConfirmed max_confirm{uint256{}, /*height=*/-1, /*index=*/-1, /*delegation=*/false};
    max_confirm.confirmed_block_height = GetLastBlockHeight() > 144 ? GetLastBlockHeight() - 144 : 0; // the tip can be reorganized; use a 144-block safety margin
    CHECK_NONFATAL(chain().findAncestorByHeight(GetLastBlockHash(), max_confirm.confirmed_block_height, FoundBlock().hash(max_confirm.confirmed_block_hash).hasDelegation(max_confirm.has_delegation)));

    {
        LegacyScriptPubKeyMan* spk_man = GetLegacyScriptPubKeyMan();
        assert(spk_man != nullptr);
        LOCK(spk_man->cs_KeyStore);

        // get birth times for keys with metadata
        for (const auto& entry : spk_man->mapKeyMetadata) {
            if (entry.second.nCreateTime) {
                mapKeyBirth[entry.first] = entry.second.nCreateTime;
            }
        }

        // Prepare to infer birth heights for keys without metadata
        for (const CKeyID &keyid : spk_man->GetKeys()) {
            if (mapKeyBirth.count(keyid) == 0)
                mapKeyFirstBlock[keyid] = &max_confirm;
        }

        // if there are no such keys, we're done
        if (mapKeyFirstBlock.empty())
            return;

        // find first block that affects those keys, if there are any left
        for (const auto& entry : mapWallet) {
            // iterate over all wallet transactions...
            const CWalletTx &wtx = entry.second;
            if (auto* conf = wtx.state<TxStateConfirmed>()) {
                // ... which are already in a block
                for (const CTxOut &txout : wtx.tx->vout) {
                    // iterate over all their outputs
                    for (const auto &keyid : GetAffectedKeys(txout.scriptPubKey, *spk_man)) {
                        // ... and all their affected keys
                        auto rit = mapKeyFirstBlock.find(keyid);
                        if (rit != mapKeyFirstBlock.end() && conf->confirmed_block_height < rit->second->confirmed_block_height) {
                            rit->second = conf;
                        }
                    }
                }
            }
        }
    }

    // Extract block timestamps for those keys
    for (const auto& entry : mapKeyFirstBlock) {
        int64_t block_time;
        CHECK_NONFATAL(chain().findBlock(entry.second->confirmed_block_hash, FoundBlock().time(block_time)));
        mapKeyBirth[entry.first] = block_time - TIMESTAMP_WINDOW; // block times can be 2h off
    }
}

/**
 * Compute smart timestamp for a transaction being added to the wallet.
 *
 * Logic:
 * - If sending a transaction, assign its timestamp to the current time.
 * - If receiving a transaction outside a block, assign its timestamp to the
 *   current time.
 * - If receiving a transaction during a rescanning process, assign all its
 *   (not already known) transactions' timestamps to the block time.
 * - If receiving a block with a future timestamp, assign all its (not already
 *   known) transactions' timestamps to the current time.
 * - If receiving a block with a past timestamp, before the most recent known
 *   transaction (that we care about), assign all its (not already known)
 *   transactions' timestamps to the same timestamp as that most-recent-known
 *   transaction.
 * - If receiving a block with a past timestamp, but after the most recent known
 *   transaction, assign all its (not already known) transactions' timestamps to
 *   the block time.
 *
 * For more information see CWalletTx::nTimeSmart,
 * https://bitcointalk.org/?topic=54527, or
 * https://github.com/bitcoin/bitcoin/pull/1393.
 */
unsigned int CWallet::ComputeTimeSmart(const CWalletTx& wtx, bool rescanning_old_block) const
{
    std::optional<uint256> block_hash;
    if (auto* conf = wtx.state<TxStateConfirmed>()) {
        block_hash = conf->confirmed_block_hash;
    } else if (auto* conf = wtx.state<TxStateConflicted>()) {
        block_hash = conf->conflicting_block_hash;
    }

    unsigned int nTimeSmart = wtx.nTimeReceived;
    if (block_hash) {
        int64_t blocktime;
        int64_t block_max_time;
        if (chain().findBlock(*block_hash, FoundBlock().time(blocktime).maxTime(block_max_time))) {
            if (rescanning_old_block) {
                nTimeSmart = block_max_time;
            } else {
                int64_t latestNow = wtx.nTimeReceived;
                int64_t latestEntry = 0;

                // Tolerate times up to the last timestamp in the wallet not more than 5 minutes into the future
                int64_t latestTolerated = latestNow + 300;
                const TxItems& txOrdered = wtxOrdered;
                for (auto it = txOrdered.rbegin(); it != txOrdered.rend(); ++it) {
                    CWalletTx* const pwtx = it->second;
                    if (pwtx == &wtx) {
                        continue;
                    }
                    int64_t nSmartTime;
                    nSmartTime = pwtx->nTimeSmart;
                    if (!nSmartTime) {
                        nSmartTime = pwtx->nTimeReceived;
                    }
                    if (nSmartTime <= latestTolerated) {
                        latestEntry = nSmartTime;
                        if (nSmartTime > latestNow) {
                            latestNow = nSmartTime;
                        }
                        break;
                    }
                }

                nTimeSmart = std::max(latestEntry, std::min(blocktime, latestNow));
            }
        } else {
            WalletLogPrintf("%s: found %s in block %s not in index\n", __func__, wtx.GetHash().ToString(), block_hash->ToString());
        }
    }
    return nTimeSmart;
}

bool CWallet::SetAddressPreviouslySpent(WalletBatch& batch, const CTxDestination& dest, bool used)
{
    if (std::get_if<CNoDestination>(&dest))
        return false;

    if (!used) {
        if (auto* data{common::FindKey(m_address_book, dest)}) data->previously_spent = false;
        return batch.WriteAddressPreviouslySpent(dest, false);
    }

    LoadAddressPreviouslySpent(dest);
    return batch.WriteAddressPreviouslySpent(dest, true);
}

void CWallet::LoadAddressPreviouslySpent(const CTxDestination& dest)
{
    m_address_book[dest].previously_spent = true;
}

void CWallet::LoadAddressReceiveRequest(const CTxDestination& dest, const std::string& id, const std::string& request)
{
    m_address_book[dest].receive_requests[id] = request;
}

bool CWallet::IsAddressPreviouslySpent(const CTxDestination& dest) const
{
    if (auto* data{common::FindKey(m_address_book, dest)}) return data->previously_spent;
    return false;
}

std::vector<std::string> CWallet::GetAddressReceiveRequests() const
{
    std::vector<std::string> values;
    for (const auto& [dest, entry] : m_address_book) {
        for (const auto& [id, request] : entry.receive_requests) {
            values.emplace_back(request);
        }
    }
    return values;
}

bool CWallet::SetAddressReceiveRequest(WalletBatch& batch, const CTxDestination& dest, const std::string& id, const std::string& value)
{
    if (!batch.WriteAddressReceiveRequest(dest, id, value)) return false;
    m_address_book[dest].receive_requests[id] = value;
    return true;
}

bool CWallet::EraseAddressReceiveRequest(WalletBatch& batch, const CTxDestination& dest, const std::string& id)
{
    if (!batch.EraseAddressReceiveRequest(dest, id)) return false;
    m_address_book[dest].receive_requests.erase(id);
    return true;
}

std::unique_ptr<WalletDatabase> MakeWalletDatabase(const std::string& name, const DatabaseOptions& options, DatabaseStatus& status, bilingual_str& error_string)
{
    // Do some checking on wallet path. It should be either a:
    //
    // 1. Path where a directory can be created.
    // 2. Path to an existing directory.
    // 3. Path to a symlink to a directory.
    // 4. For backwards compatibility, the name of a data file in -walletdir.
    const fs::path wallet_path = fsbridge::AbsPathJoin(GetWalletDir(), fs::PathFromString(name));
    fs::file_type path_type = fs::symlink_status(wallet_path).type();
    if (!(path_type == fs::file_type::not_found || path_type == fs::file_type::directory ||
          (path_type == fs::file_type::symlink && fs::is_directory(wallet_path)) ||
          (path_type == fs::file_type::regular && fs::PathFromString(name).filename() == fs::PathFromString(name)))) {
        error_string = Untranslated(strprintf(
              "Invalid -wallet path '%s'. -wallet path should point to a directory where wallet.dat and "
              "database/log.?????????? files can be stored, a location where such a directory could be created, "
              "or (for backwards compatibility) the name of an existing data file in -walletdir (%s)",
              name, fs::quoted(fs::PathToString(GetWalletDir()))));
        status = DatabaseStatus::FAILED_BAD_PATH;
        return nullptr;
    }
    return MakeDatabase(wallet_path, options, status, error_string);
}

std::shared_ptr<CWallet> CWallet::Create(WalletContext& context, const std::string& name, std::unique_ptr<WalletDatabase> database, uint64_t wallet_creation_flags, bilingual_str& error, std::vector<bilingual_str>& warnings)
{
    interfaces::Chain* chain = context.chain;
    ArgsManager& args = *Assert(context.args);
    const std::string& walletFile = database->Filename();

    const auto start{SteadyClock::now()};
    // TODO: Can't use std::make_shared because we need a custom deleter but
    // should be possible to use std::allocate_shared.
    std::shared_ptr<CWallet> walletInstance(new CWallet(chain, name, std::move(database)), ReleaseWallet);
    walletInstance->m_keypool_size = std::max(args.GetIntArg("-keypool", DEFAULT_KEYPOOL_SIZE), int64_t{1});
    walletInstance->m_notify_tx_changed_script = args.GetArg("-walletnotify", "");

    // Load wallet
    bool rescan_required = false;
    DBErrors nLoadWalletRet = walletInstance->LoadWallet();
    if (nLoadWalletRet != DBErrors::LOAD_OK) {
        if (nLoadWalletRet == DBErrors::CORRUPT) {
            error = strprintf(_("Error loading %s: Wallet corrupted"), walletFile);
            return nullptr;
        }
        else if (nLoadWalletRet == DBErrors::NONCRITICAL_ERROR)
        {
            warnings.push_back(strprintf(_("Error reading %s! All keys read correctly, but transaction data"
                                           " or address metadata may be missing or incorrect."),
                walletFile));
        }
        else if (nLoadWalletRet == DBErrors::TOO_NEW) {
            error = strprintf(_("Error loading %s: Wallet requires newer version of %s"), walletFile, PACKAGE_NAME);
            return nullptr;
        }
        else if (nLoadWalletRet == DBErrors::EXTERNAL_SIGNER_SUPPORT_REQUIRED) {
            error = strprintf(_("Error loading %s: External signer wallet being loaded without external signer support compiled"), walletFile);
            return nullptr;
        }
        else if (nLoadWalletRet == DBErrors::NEED_REWRITE)
        {
            error = strprintf(_("Wallet needed to be rewritten: restart %s to complete"), PACKAGE_NAME);
            return nullptr;
        } else if (nLoadWalletRet == DBErrors::NEED_RESCAN) {
            warnings.push_back(strprintf(_("Error reading %s! Transaction data may be missing or incorrect."
                                           " Rescanning wallet."), walletFile));
            rescan_required = true;
        } else if (nLoadWalletRet == DBErrors::UNKNOWN_DESCRIPTOR) {
            error = strprintf(_("Unrecognized descriptor found. Loading wallet %s\n\n"
                                "The wallet might had been created on a newer version.\n"
                                "Please try running the latest software version.\n"), walletFile);
            return nullptr;
        } else if (nLoadWalletRet == DBErrors::UNEXPECTED_LEGACY_ENTRY) {
            error = strprintf(_("Unexpected legacy entry in descriptor wallet found. Loading wallet %s\n\n"
                                "The wallet might have been tampered with or created with malicious intent.\n"), walletFile);
            return nullptr;
        } else {
            error = strprintf(_("Error loading %s"), walletFile);
            return nullptr;
        }
    }

    // This wallet is in its first run if there are no ScriptPubKeyMans and it isn't blank or no privkeys
    const bool fFirstRun = walletInstance->m_spk_managers.empty() &&
                     !walletInstance->IsWalletFlagSet(WALLET_FLAG_DISABLE_PRIVATE_KEYS) &&
                     !walletInstance->IsWalletFlagSet(WALLET_FLAG_BLANK_WALLET);
    if (fFirstRun)
    {
        // ensure this wallet.dat can only be opened by clients supporting HD with chain split and expects no default key
        walletInstance->SetMinVersion(FEATURE_LATEST);

        walletInstance->InitWalletFlags(wallet_creation_flags);

        // Only create LegacyScriptPubKeyMan when not descriptor wallet
        if (!walletInstance->IsWalletFlagSet(WALLET_FLAG_DESCRIPTORS)) {
            walletInstance->SetupLegacyScriptPubKeyMan();
        }

        if ((wallet_creation_flags & WALLET_FLAG_EXTERNAL_SIGNER) || !(wallet_creation_flags & (WALLET_FLAG_DISABLE_PRIVATE_KEYS | WALLET_FLAG_BLANK_WALLET))) {
            LOCK(walletInstance->cs_wallet);
            if (walletInstance->IsWalletFlagSet(WALLET_FLAG_DESCRIPTORS)) {
                walletInstance->SetupDescriptorScriptPubKeyMans();
                // SetupDescriptorScriptPubKeyMans already calls SetupGeneration for us so we don't need to call SetupGeneration separately
            } else {
                // Legacy wallets need SetupGeneration here.
                for (auto spk_man : walletInstance->GetActiveScriptPubKeyMans()) {
                    if (!spk_man->SetupGeneration()) {
                        error = _("Unable to generate initial keys");
                        return nullptr;
                    }
                }
            }
        }

        if (chain) {
            walletInstance->chainStateFlushed(ChainstateRole::NORMAL, chain->getTipLocator());
        }
    } else if (wallet_creation_flags & WALLET_FLAG_DISABLE_PRIVATE_KEYS) {
        // Make it impossible to disable private keys after creation
        error = strprintf(_("Error loading %s: Private keys can only be disabled during creation"), walletFile);
        return nullptr;
    } else if (walletInstance->IsWalletFlagSet(WALLET_FLAG_DISABLE_PRIVATE_KEYS)) {
        for (auto spk_man : walletInstance->GetActiveScriptPubKeyMans()) {
            if (spk_man->HavePrivateKeys()) {
                warnings.push_back(strprintf(_("Warning: Private keys detected in wallet {%s} with disabled private keys"), walletFile));
                break;
            }
        }
    }

    if (!args.GetArg("-addresstype", "").empty()) {
        std::optional<OutputType> parsed = ParseOutputType(args.GetArg("-addresstype", ""));
        if (!parsed) {
            error = strprintf(_("Unknown address type '%s'"), args.GetArg("-addresstype", ""));
            return nullptr;
        }
        walletInstance->m_default_address_type = parsed.value();
    }

    if (!args.GetArg("-changetype", "").empty()) {
        std::optional<OutputType> parsed = ParseOutputType(args.GetArg("-changetype", ""));
        if (!parsed) {
            error = strprintf(_("Unknown change type '%s'"), args.GetArg("-changetype", ""));
            return nullptr;
        }
        walletInstance->m_default_change_type = parsed.value();
    }

    if (args.IsArgSet("-mintxfee")) {
        std::optional<CAmount> min_tx_fee = ParseMoney(args.GetArg("-mintxfee", ""));
        if (!min_tx_fee) {
            error = AmountErrMsg("mintxfee", args.GetArg("-mintxfee", ""));
            return nullptr;
        } else if (min_tx_fee.value() > HIGH_TX_FEE_PER_KB) {
            warnings.push_back(AmountHighWarn("-mintxfee") + Untranslated(" ") +
                               _("This is the minimum transaction fee you pay on every transaction."));
        }

        walletInstance->m_min_fee = CFeeRate{min_tx_fee.value()};
    }

    if (args.IsArgSet("-maxapsfee")) {
        const std::string max_aps_fee{args.GetArg("-maxapsfee", "")};
        if (max_aps_fee == "-1") {
            walletInstance->m_max_aps_fee = -1;
        } else if (std::optional<CAmount> max_fee = ParseMoney(max_aps_fee)) {
            if (max_fee.value() > HIGH_APS_FEE) {
                warnings.push_back(AmountHighWarn("-maxapsfee") + Untranslated(" ") +
                                  _("This is the maximum transaction fee you pay (in addition to the normal fee) to prioritize partial spend avoidance over regular coin selection."));
            }
            walletInstance->m_max_aps_fee = max_fee.value();
        } else {
            error = AmountErrMsg("maxapsfee", max_aps_fee);
            return nullptr;
        }
    }

    if (args.IsArgSet("-fallbackfee")) {
        std::optional<CAmount> fallback_fee = ParseMoney(args.GetArg("-fallbackfee", ""));
        if (!fallback_fee) {
            error = strprintf(_("Invalid amount for %s=<amount>: '%s'"), "-fallbackfee", args.GetArg("-fallbackfee", ""));
            return nullptr;
        } else if (fallback_fee.value() > HIGH_TX_FEE_PER_KB) {
            warnings.push_back(AmountHighWarn("-fallbackfee") + Untranslated(" ") +
                               _("This is the transaction fee you may pay when fee estimates are not available."));
        }
        walletInstance->m_fallback_fee = CFeeRate{fallback_fee.value()};
    }

    // Disable fallback fee in case value was set to 0, enable if non-null value
    walletInstance->m_allow_fallback_fee = walletInstance->m_fallback_fee.GetFeePerK() != 0;

    if (args.IsArgSet("-discardfee")) {
        std::optional<CAmount> discard_fee = ParseMoney(args.GetArg("-discardfee", ""));
        if (!discard_fee) {
            error = strprintf(_("Invalid amount for %s=<amount>: '%s'"), "-discardfee", args.GetArg("-discardfee", ""));
            return nullptr;
        } else if (discard_fee.value() > HIGH_TX_FEE_PER_KB) {
            warnings.push_back(AmountHighWarn("-discardfee") + Untranslated(" ") +
                               _("This is the transaction fee you may discard if change is smaller than dust at this level"));
        }
        walletInstance->m_discard_rate = CFeeRate{discard_fee.value()};
    }

    if (args.IsArgSet("-paytxfee")) {
        std::optional<CAmount> pay_tx_fee = ParseMoney(args.GetArg("-paytxfee", ""));
        if (!pay_tx_fee) {
            error = AmountErrMsg("paytxfee", args.GetArg("-paytxfee", ""));
            return nullptr;
        } else if (pay_tx_fee.value() > HIGH_TX_FEE_PER_KB) {
            warnings.push_back(AmountHighWarn("-paytxfee") + Untranslated(" ") +
                               _("This is the transaction fee you will pay if you send a transaction."));
        }

        walletInstance->m_pay_tx_fee = CFeeRate{pay_tx_fee.value(), 1000};

        if (chain && walletInstance->m_pay_tx_fee < chain->relayMinFee()) {
            error = strprintf(_("Invalid amount for %s=<amount>: '%s' (must be at least %s)"),
                "-paytxfee", args.GetArg("-paytxfee", ""), chain->relayMinFee().ToString());
            return nullptr;
        }
    }

    if (args.IsArgSet("-maxtxfee")) {
        std::optional<CAmount> max_fee = ParseMoney(args.GetArg("-maxtxfee", ""));
        if (!max_fee) {
            error = AmountErrMsg("maxtxfee", args.GetArg("-maxtxfee", ""));
            return nullptr;
        } else if (max_fee.value() > HIGH_MAX_TX_FEE) {
            warnings.push_back(strprintf(_("%s is set very high! Fees this large could be paid on a single transaction."), "-maxtxfee"));
        }

        if (chain && CFeeRate{max_fee.value(), 1000} < chain->relayMinFee()) {
            error = strprintf(_("Invalid amount for %s=<amount>: '%s' (must be at least the minrelay fee of %s to prevent stuck transactions)"),
                "-maxtxfee", args.GetArg("-maxtxfee", ""), chain->relayMinFee().ToString());
            return nullptr;
        }

        walletInstance->m_default_max_tx_fee = max_fee.value();
    }

    if (args.IsArgSet("-consolidatefeerate")) {
        if (std::optional<CAmount> consolidate_feerate = ParseMoney(args.GetArg("-consolidatefeerate", ""))) {
            walletInstance->m_consolidate_feerate = CFeeRate(*consolidate_feerate);
        } else {
            error = AmountErrMsg("consolidatefeerate", args.GetArg("-consolidatefeerate", ""));
            return nullptr;
        }
    }

    if (chain && chain->relayMinFee().GetFeePerK() > HIGH_TX_FEE_PER_KB) {
        warnings.push_back(AmountHighWarn("-minrelaytxfee") + Untranslated(" ") +
                           _("The wallet will avoid paying less than the minimum relay fee."));
    }

    walletInstance->m_confirm_target = args.GetIntArg("-txconfirmtarget", DEFAULT_TX_CONFIRM_TARGET);
    walletInstance->m_spend_zero_conf_change = args.GetBoolArg("-spendzeroconfchange", DEFAULT_SPEND_ZEROCONF_CHANGE);
    walletInstance->m_signal_rbf = args.GetBoolArg("-walletrbf", DEFAULT_WALLET_RBF);
    std::optional<CAmount> reserve_balance = ParseMoney(gArgs.GetArg("-reservebalance", FormatMoney(DEFAULT_RESERVE_BALANCE)));
    walletInstance->m_reserve_balance = reserve_balance.value_or(DEFAULT_RESERVE_BALANCE);
    walletInstance->m_use_change_address = gArgs.GetBoolArg("-usechangeaddress", DEFAULT_USE_CHANGE_ADDRESS);
    std::optional<CAmount> staking_min_utxo_value = ParseMoney(gArgs.GetArg("-stakingminutxovalue", FormatMoney(DEFAULT_STAKING_MIN_UTXO_VALUE)));
    walletInstance->m_staking_min_utxo_value = staking_min_utxo_value.value_or(DEFAULT_STAKING_MIN_UTXO_VALUE);
    std::optional<CAmount> min_staker_utxo_size = ParseMoney(gArgs.GetArg("-minstakerutxosize", FormatMoney(DEFAULT_STAKER_MIN_UTXO_SIZE)));
    walletInstance->m_staker_min_utxo_size = min_staker_utxo_size.value_or(DEFAULT_STAKER_MIN_UTXO_SIZE);
    if (gArgs.IsArgSet("-stakingminfee"))
    {
        int nStakingMinFee = gArgs.GetIntArg("-stakingminfee", DEFAULT_STAKING_MIN_FEE);
        if(nStakingMinFee < 0 || nStakingMinFee > 100)
        {
            chain->initError(strprintf(_("Invalid percentage value for -stakingminfee=<n>: '%d' (must be between 0 and 100)"), nStakingMinFee));
            return nullptr;
        }
        walletInstance->m_staking_min_fee = nStakingMinFee;
    }
    walletInstance->m_staker_max_utxo_script_cache = gArgs.GetIntArg("-maxstakerutxoscriptcache", DEFAULT_STAKER_MAX_UTXO_SCRIPT_CACHE);
    walletInstance->m_num_threads = gArgs.GetIntArg("-stakerthreads", GetNumCores());
    walletInstance->m_num_threads = std::max(1, walletInstance->m_num_threads);
    walletInstance->m_ledger_id = gArgs.GetArg("-stakerledgerid", "");

    walletInstance->WalletLogPrintf("Wallet completed loading in %15dms\n", Ticks<std::chrono::milliseconds>(SteadyClock::now() - start));

    // Try to top up keypool. No-op if the wallet is locked.
    walletInstance->TopUpKeyPool();

    // Cache the first key time
    std::optional<int64_t> time_first_key;
    for (auto spk_man : walletInstance->GetAllScriptPubKeyMans()) {
        int64_t time = spk_man->GetTimeFirstKey();
        if (!time_first_key || time < *time_first_key) time_first_key = time;
    }
    if (time_first_key) walletInstance->MaybeUpdateBirthTime(*time_first_key);

    if (chain && !AttachChain(walletInstance, *chain, rescan_required, error, warnings)) {
        return nullptr;
    }

    {
        LOCK(walletInstance->cs_wallet);
        walletInstance->SetBroadcastTransactions(args.GetBoolArg("-walletbroadcast", DEFAULT_WALLETBROADCAST));
        walletInstance->WalletLogPrintf("setKeyPool.size() = %u\n",      walletInstance->GetKeyPoolSize());
        walletInstance->WalletLogPrintf("mapWallet.size() = %u\n",       walletInstance->mapWallet.size());
        walletInstance->WalletLogPrintf("m_address_book.size() = %u\n",  walletInstance->m_address_book.size());
    }

    return walletInstance;
}

bool CWallet::AttachChain(const std::shared_ptr<CWallet>& walletInstance, interfaces::Chain& chain, const bool rescan_required, bilingual_str& error, std::vector<bilingual_str>& warnings)
{
    LOCK(walletInstance->cs_wallet);
    // allow setting the chain if it hasn't been set already but prevent changing it
    assert(!walletInstance->m_chain || walletInstance->m_chain == &chain);
    walletInstance->m_chain = &chain;

    // Unless allowed, ensure wallet files are not reused across chains:
    if (!gArgs.GetBoolArg("-walletcrosschain", DEFAULT_WALLETCROSSCHAIN)) {
        WalletBatch batch(walletInstance->GetDatabase());
        CBlockLocator locator;
        if (batch.ReadBestBlock(locator) && locator.vHave.size() > 0 && chain.getHeight()) {
            // Wallet is assumed to be from another chain, if genesis block in the active
            // chain differs from the genesis block known to the wallet.
            if (chain.getBlockHash(0) != locator.vHave.back()) {
                error = Untranslated("Wallet files should not be reused across chains. Restart qtumd with -walletcrosschain to override.");
                return false;
            }
        }
    }

    // Register wallet with validationinterface. It's done before rescan to avoid
    // missing block connections between end of rescan and validation subscribing.
    // Because of wallet lock being hold, block connection notifications are going to
    // be pending on the validation-side until lock release. It's likely to have
    // block processing duplicata (if rescan block range overlaps with notification one)
    // but we guarantee at least than wallet state is correct after notifications delivery.
    // However, chainStateFlushed notifications are ignored until the rescan is finished
    // so that in case of a shutdown event, the rescan will be repeated at the next start.
    // This is temporary until rescan and notifications delivery are unified under same
    // interface.
    walletInstance->m_attaching_chain = true; //ignores chainStateFlushed notifications
    walletInstance->m_chain_notifications_handler = walletInstance->chain().handleNotifications(walletInstance);

    // If rescan_required = true, rescan_height remains equal to 0
    int rescan_height = 0;
    if (!rescan_required)
    {
        WalletBatch batch(walletInstance->GetDatabase());
        CBlockLocator locator;
        if (batch.ReadBestBlock(locator)) {
            if (const std::optional<int> fork_height = chain.findLocatorFork(locator)) {
                rescan_height = *fork_height;
            }
        }
    }

    const std::optional<int> tip_height = chain.getHeight();
    if (tip_height) {
        walletInstance->m_last_block_processed = chain.getBlockHash(*tip_height);
        walletInstance->m_last_block_processed_height = *tip_height;
    } else {
        walletInstance->m_last_block_processed.SetNull();
        walletInstance->m_last_block_processed_height = -1;
    }

    if (tip_height && *tip_height != rescan_height)
    {
        // No need to read and scan block if block was created before
        // our wallet birthday (as adjusted for block time variability)
        std::optional<int64_t> time_first_key = walletInstance->m_birth_time.load();
        if (time_first_key) {
            FoundBlock found = FoundBlock().height(rescan_height);
            chain.findFirstBlockWithTimeAndHeight(*time_first_key - TIMESTAMP_WINDOW, rescan_height, found);
            if (!found.found) {
                // We were unable to find a block that had a time more recent than our earliest timestamp
                // or a height higher than the wallet was synced to, indicating that the wallet is newer than the
                // current chain tip. Skip rescanning in this case.
                rescan_height = *tip_height;
            }
        }

        // Technically we could execute the code below in any case, but performing the
        // `while` loop below can make startup very slow, so only check blocks on disk
        // if necessary.
        if (chain.havePruned() || chain.hasAssumedValidChain()) {
            int block_height = *tip_height;
            while (block_height > 0 && chain.haveBlockOnDisk(block_height - 1) && rescan_height != block_height) {
                --block_height;
            }

            if (rescan_height != block_height) {
                // We can't rescan beyond blocks we don't have data for, stop and throw an error.
                // This might happen if a user uses an old wallet within a pruned node
                // or if they ran -disablewallet for a longer time, then decided to re-enable
                // Exit early and print an error.
                // It also may happen if an assumed-valid chain is in use and therefore not
                // all block data is available.
                // If a block is pruned after this check, we will load the wallet,
                // but fail the rescan with a generic error.

                error = chain.havePruned() ?
                     _("Prune: last wallet synchronisation goes beyond pruned data. You need to -reindex (download the whole blockchain again in case of pruned node)") :
                     strprintf(_(
                        "Error loading wallet. Wallet requires blocks to be downloaded, "
                        "and software does not currently support loading wallets while "
                        "blocks are being downloaded out of order when using assumeutxo "
                        "snapshots. Wallet should be able to load successfully after "
                        "node sync reaches height %s"), block_height);
                return false;
            }
        }

        chain.initMessage(_("Rescanning…").translated);
        walletInstance->WalletLogPrintf("Rescanning last %i blocks (from block %i)...\n", *tip_height - rescan_height, rescan_height);

        {
            WalletRescanReserver reserver(*walletInstance);
            if (!reserver.reserve() || (ScanResult::SUCCESS != walletInstance->ScanForWalletTransactions(chain.getBlockHash(rescan_height), rescan_height, /*max_height=*/{}, reserver, /*fUpdate=*/true, /*save_progress=*/true).status)) {
                error = _("Failed to rescan the wallet during initialization");
                return false;
            }
        }
        walletInstance->m_attaching_chain = false;
        walletInstance->chainStateFlushed(ChainstateRole::NORMAL, chain.getTipLocator());
        walletInstance->GetDatabase().IncrementUpdateCounter();
    }
    walletInstance->m_attaching_chain = false;

    return true;
}

const CAddressBookData* CWallet::FindAddressBookEntry(const CTxDestination& dest, bool allow_change) const
{
    const auto& address_book_it = m_address_book.find(dest);
    if (address_book_it == m_address_book.end()) return nullptr;
    if ((!allow_change) && address_book_it->second.IsChange()) {
        return nullptr;
    }
    return &address_book_it->second;
}

bool CWallet::UpgradeWallet(int version, bilingual_str& error)
{
    int prev_version = GetVersion();
    if (version == 0) {
        WalletLogPrintf("Performing wallet upgrade to %i\n", FEATURE_LATEST);
        version = FEATURE_LATEST;
    } else {
        WalletLogPrintf("Allowing wallet upgrade up to %i\n", version);
    }
    if (version < prev_version) {
        error = strprintf(_("Cannot downgrade wallet from version %i to version %i. Wallet version unchanged."), prev_version, version);
        return false;
    }

    LOCK(cs_wallet);

    // Do not upgrade versions to any version between HD_SPLIT and FEATURE_PRE_SPLIT_KEYPOOL unless already supporting HD_SPLIT
    if (!CanSupportFeature(FEATURE_HD_SPLIT) && version >= FEATURE_HD_SPLIT && version < FEATURE_PRE_SPLIT_KEYPOOL) {
        error = strprintf(_("Cannot upgrade a non HD split wallet from version %i to version %i without upgrading to support pre-split keypool. Please use version %i or no version specified."), prev_version, version, FEATURE_PRE_SPLIT_KEYPOOL);
        return false;
    }

    // Permanently upgrade to the version
    SetMinVersion(GetClosestWalletFeature(version));

    for (auto spk_man : GetActiveScriptPubKeyMans()) {
        if (!spk_man->Upgrade(prev_version, version, error)) {
            return false;
        }
    }
    return true;
}

void CWallet::postInitProcess()
{
    // Add wallet transactions that aren't already in a block to mempool
    // Do this here as mempool requires genesis block to be loaded
    ResubmitWalletTransactions(/*relay=*/false, /*force=*/true);

    // Update wallet transactions with current mempool transactions.
    WITH_LOCK(cs_wallet, chain().requestMempoolTransactions(*this));

    // Start mine proof-of-stake blocks in the background
    StartStake();
}

bool CWallet::BackupWallet(const std::string& strDest) const
{
    return GetDatabase().Backup(strDest);
}

bool CWallet::LoadToken(const CTokenInfo &token)
{
    uint256 hash = token.GetHash();
    mapToken[hash] = token;

    return true;
}

bool CWallet::LoadTokenTx(const CTokenTx &tokenTx)
{
    uint256 hash = tokenTx.GetHash();
    mapTokenTx[hash] = tokenTx;

    return true;
}

bool CWallet::AddTokenEntry(const CTokenInfo &token, bool fFlushOnClose)
{
    LOCK(cs_wallet);

    WalletBatch batch(GetDatabase(), fFlushOnClose);

    uint256 hash = token.GetHash();

    bool fInsertedNew = true;

    std::map<uint256, CTokenInfo>::iterator it = mapToken.find(hash);
    if(it!=mapToken.end())
    {
        fInsertedNew = false;
    }

    // Write to disk
    CTokenInfo wtoken = token;
    if(!fInsertedNew)
    {
        wtoken.nCreateTime = chain().getAdjustedTime();
    }
    else
    {
        wtoken.nCreateTime = it->second.nCreateTime;
    }

    if (!batch.WriteToken(wtoken))
        return false;

    mapToken[hash] = wtoken;

    NotifyTokenChanged(this, hash, fInsertedNew ? CT_NEW : CT_UPDATED);

    // Refresh token tx
    if(fInsertedNew)
    {
        for(auto it = mapTokenTx.begin(); it != mapTokenTx.end(); it++)
        {
            uint256 tokenTxHash = it->second.GetHash();
            NotifyTokenTransactionChanged(this, tokenTxHash, CT_UPDATED);
        }
    }

    LogPrintf("AddTokenEntry %s\n", wtoken.GetHash().ToString());

    return true;
}

bool CWallet::AddTokenTxEntry(const CTokenTx &tokenTx, bool fFlushOnClose)
{
    LOCK(cs_wallet);

    WalletBatch batch(GetDatabase(), fFlushOnClose);

    uint256 hash = tokenTx.GetHash();

    bool fInsertedNew = true;

    std::map<uint256, CTokenTx>::iterator it = mapTokenTx.find(hash);
    if(it!=mapTokenTx.end())
    {
        fInsertedNew = false;
    }

    // Write to disk
    CTokenTx wtokenTx = tokenTx;
    if(!fInsertedNew)
    {
        wtokenTx.strLabel = it->second.strLabel;
    }
    int64_t blockTime;
    uint256 blockHash = wtokenTx.blockNumber < 0 ? uint256() : chain().getBlockHash(wtokenTx.blockNumber);
    bool found = !blockHash.IsNull() && chain().findBlock(blockHash, FoundBlock().time(blockTime));
    wtokenTx.nCreateTime = found ? blockTime : chain().getAdjustedTime();

    if (!batch.WriteTokenTx(wtokenTx))
        return false;

    mapTokenTx[hash] = wtokenTx;

    NotifyTokenTransactionChanged(this, hash, fInsertedNew ? CT_NEW : CT_UPDATED);

    LogPrintf("AddTokenTxEntry %s\n", wtokenTx.GetHash().ToString());

    return true;
}

CKeyPool::CKeyPool()
{
    nTime = GetTime();
    fInternal = false;
    m_pre_split = false;
}

CKeyPool::CKeyPool(const CPubKey& vchPubKeyIn, bool internalIn)
{
    nTime = GetTime();
    vchPubKey = vchPubKeyIn;
    fInternal = internalIn;
    m_pre_split = false;
}

int CWallet::GetTxDepthInMainChain(const CWalletTx& wtx) const
{
#ifndef DEBUG_LOCKORDER
    AssertLockHeld(cs_wallet);
#endif
    if (auto* conf = wtx.state<TxStateConfirmed>()) {
        return GetLastBlockHeight() - conf->confirmed_block_height + 1;
    } else if (auto* conf = wtx.state<TxStateConflicted>()) {
        return -1 * (GetLastBlockHeight() - conf->conflicting_block_height + 1);
    } else {
        return 0;
    }
}

int CWallet::GetTxBlocksToMaturity(const CWalletTx& wtx) const
{
    AssertLockHeld(cs_wallet);

    if (!(wtx.IsCoinBase() || wtx.IsCoinStake())) {
        return 0;
    }
    int chain_depth = GetTxDepthInMainChain(wtx);
    int nHeight = GetLastBlockHeight() + 1;
    int coinbaseMaturity = Params().GetConsensus().CoinbaseMaturity(nHeight);
    return std::max(0, (coinbaseMaturity+1) - chain_depth);
}

bool CWallet::IsTxImmature(const CWalletTx& wtx) const
{
    AssertLockHeld(cs_wallet);

    // note GetBlocksToMaturity is 0 for non-coinbase tx
    return GetTxBlocksToMaturity(wtx) > 0;
}

bool CWallet::IsTxImmatureCoinBase(const CWalletTx& wtx) const
{
    return wtx.IsCoinBase() && IsTxImmature(wtx);
}

bool CWallet::IsTxImmatureCoinStake(const CWalletTx& wtx) const
{
    return wtx.IsCoinStake() && IsTxImmature(wtx);
}

bool CWallet::IsCrypted() const
{
    return HasEncryptionKeys();
}

bool CWallet::IsLocked() const
{
    if (!IsCrypted()) {
        return false;
    }
    LOCK(cs_wallet);
    return vMasterKey.empty();
}

bool CWallet::Lock()
{
    if (!IsCrypted())
        return false;

    {
        LOCK2(m_relock_mutex, cs_wallet);
        if (!vMasterKey.empty()) {
            memory_cleanse(vMasterKey.data(), vMasterKey.size() * sizeof(decltype(vMasterKey)::value_type));
            vMasterKey.clear();
        }
    }

    NotifyStatusChanged(this);
    return true;
}

bool CWallet::Unlock(const CKeyingMaterial& vMasterKeyIn, bool accept_no_keys)
{
    {
        LOCK(cs_wallet);
        for (const auto& spk_man_pair : m_spk_managers) {
            if (!spk_man_pair.second->CheckDecryptionKey(vMasterKeyIn, accept_no_keys)) {
                return false;
            }
        }
        vMasterKey = vMasterKeyIn;
    }
    NotifyStatusChanged(this);
    return true;
}

std::set<ScriptPubKeyMan*> CWallet::GetActiveScriptPubKeyMans() const
{
    std::set<ScriptPubKeyMan*> spk_mans;
    for (bool internal : {false, true}) {
        for (OutputType t : OUTPUT_TYPES) {
            auto spk_man = GetScriptPubKeyMan(t, internal);
            if (spk_man) {
                spk_mans.insert(spk_man);
            }
        }
    }
    return spk_mans;
}

std::set<ScriptPubKeyMan*> CWallet::GetAllScriptPubKeyMans() const
{
    std::set<ScriptPubKeyMan*> spk_mans;
    for (const auto& spk_man_pair : m_spk_managers) {
        spk_mans.insert(spk_man_pair.second.get());
    }
    return spk_mans;
}

ScriptPubKeyMan* CWallet::GetScriptPubKeyMan(const OutputType& type, bool internal) const
{
    const std::map<OutputType, ScriptPubKeyMan*>& spk_managers = internal ? m_internal_spk_managers : m_external_spk_managers;
    std::map<OutputType, ScriptPubKeyMan*>::const_iterator it = spk_managers.find(type);
    if (it == spk_managers.end()) {
        return nullptr;
    }
    return it->second;
}

std::set<ScriptPubKeyMan*> CWallet::GetScriptPubKeyMans(const CScript& script) const
{
    std::set<ScriptPubKeyMan*> spk_mans;
    SignatureData sigdata;
    for (const auto& spk_man_pair : m_spk_managers) {
        if (spk_man_pair.second->CanProvide(script, sigdata)) {
            spk_mans.insert(spk_man_pair.second.get());
        }
    }
    return spk_mans;
}

ScriptPubKeyMan* CWallet::GetScriptPubKeyMan(const uint256& id) const
{
    if (m_spk_managers.count(id) > 0) {
        return m_spk_managers.at(id).get();
    }
    return nullptr;
}

std::unique_ptr<SigningProvider> CWallet::GetSolvingProvider(const CScript& script) const
{
    SignatureData sigdata;
    return GetSolvingProvider(script, sigdata);
}

std::unique_ptr<SigningProvider> CWallet::GetSolvingProvider(const CScript& script, SignatureData& sigdata) const
{
    for (const auto& spk_man_pair : m_spk_managers) {
        if (spk_man_pair.second->CanProvide(script, sigdata)) {
            return spk_man_pair.second->GetSolvingProvider(script);
        }
    }
    return nullptr;
}

std::vector<WalletDescriptor> CWallet::GetWalletDescriptors(const CScript& script) const
{
    std::vector<WalletDescriptor> descs;
    for (const auto spk_man: GetScriptPubKeyMans(script)) {
        if (const auto desc_spk_man = dynamic_cast<DescriptorScriptPubKeyMan*>(spk_man)) {
            LOCK(desc_spk_man->cs_desc_man);
            descs.push_back(desc_spk_man->GetWalletDescriptor());
        }
    }
    return descs;
}

LegacyScriptPubKeyMan* CWallet::GetLegacyScriptPubKeyMan() const
{
    if (IsWalletFlagSet(WALLET_FLAG_DESCRIPTORS)) {
        return nullptr;
    }
    // Legacy wallets only have one ScriptPubKeyMan which is a LegacyScriptPubKeyMan.
    // Everything in m_internal_spk_managers and m_external_spk_managers point to the same legacyScriptPubKeyMan.
    auto it = m_internal_spk_managers.find(OutputType::LEGACY);
    if (it == m_internal_spk_managers.end()) return nullptr;
    return dynamic_cast<LegacyScriptPubKeyMan*>(it->second);
}

LegacyScriptPubKeyMan* CWallet::GetOrCreateLegacyScriptPubKeyMan()
{
    SetupLegacyScriptPubKeyMan();
    return GetLegacyScriptPubKeyMan();
}

void CWallet::AddScriptPubKeyMan(const uint256& id, std::unique_ptr<ScriptPubKeyMan> spkm_man)
{
    // Add spkm_man to m_spk_managers before calling any method
    // that might access it.
    const auto& spkm = m_spk_managers[id] = std::move(spkm_man);

    // Update birth time if needed
    MaybeUpdateBirthTime(spkm->GetTimeFirstKey());
}

void CWallet::SetupLegacyScriptPubKeyMan()
{
    if (!m_internal_spk_managers.empty() || !m_external_spk_managers.empty() || !m_spk_managers.empty() || IsWalletFlagSet(WALLET_FLAG_DESCRIPTORS)) {
        return;
    }

    auto spk_manager = std::unique_ptr<ScriptPubKeyMan>(new LegacyScriptPubKeyMan(*this, m_keypool_size));
    for (const auto& type : LEGACY_OUTPUT_TYPES) {
        m_internal_spk_managers[type] = spk_manager.get();
        m_external_spk_managers[type] = spk_manager.get();
    }
    uint256 id = spk_manager->GetID();
    AddScriptPubKeyMan(id, std::move(spk_manager));
}

const CKeyingMaterial& CWallet::GetEncryptionKey() const
{
    return vMasterKey;
}

bool CWallet::HasEncryptionKeys() const
{
    return !mapMasterKeys.empty();
}

void CWallet::ConnectScriptPubKeyManNotifiers()
{
    for (const auto& spk_man : GetActiveScriptPubKeyMans()) {
        spk_man->NotifyWatchonlyChanged.connect(NotifyWatchonlyChanged);
        spk_man->NotifyCanGetAddressesChanged.connect(NotifyCanGetAddressesChanged);
        spk_man->NotifyFirstKeyTimeChanged.connect(std::bind(&CWallet::MaybeUpdateBirthTime, this, std::placeholders::_2));
    }
}

void CWallet::LoadDescriptorScriptPubKeyMan(uint256 id, WalletDescriptor& desc)
{
    if (IsWalletFlagSet(WALLET_FLAG_EXTERNAL_SIGNER)) {
        auto spk_manager = std::unique_ptr<ScriptPubKeyMan>(new ExternalSignerScriptPubKeyMan(*this, desc, m_keypool_size));
        AddScriptPubKeyMan(id, std::move(spk_manager));
    } else {
        auto spk_manager = std::unique_ptr<ScriptPubKeyMan>(new DescriptorScriptPubKeyMan(*this, desc, m_keypool_size));
        AddScriptPubKeyMan(id, std::move(spk_manager));
    }
}

void CWallet::SetupDescriptorScriptPubKeyMans(const CExtKey& master_key)
{
    AssertLockHeld(cs_wallet);

    for (bool internal : {false, true}) {
        for (OutputType t : OUTPUT_TYPES) {
            auto spk_manager = std::unique_ptr<DescriptorScriptPubKeyMan>(new DescriptorScriptPubKeyMan(*this, m_keypool_size));
            if (IsCrypted()) {
                if (IsLocked()) {
                    throw std::runtime_error(std::string(__func__) + ": Wallet is locked, cannot setup new descriptors");
                }
                if (!spk_manager->CheckDecryptionKey(vMasterKey) && !spk_manager->Encrypt(vMasterKey, nullptr)) {
                    throw std::runtime_error(std::string(__func__) + ": Could not encrypt new descriptors");
                }
            }
            spk_manager->SetupDescriptorGeneration(master_key, t, internal);
            uint256 id = spk_manager->GetID();
            AddScriptPubKeyMan(id, std::move(spk_manager));
            AddActiveScriptPubKeyMan(id, t, internal);
        }
    }
}

void CWallet::SetupDescriptorScriptPubKeyMans()
{
    AssertLockHeld(cs_wallet);

    if (!IsWalletFlagSet(WALLET_FLAG_EXTERNAL_SIGNER)) {
        // Make a seed
        CKey seed_key;
        seed_key.MakeNewKey(true);
        CPubKey seed = seed_key.GetPubKey();
        assert(seed_key.VerifyPubKey(seed));

        // Get the extended key
        CExtKey master_key;
        master_key.SetSeed(seed_key);

        SetupDescriptorScriptPubKeyMans(master_key);
    } else {
        ExternalSigner signer = ExternalSignerScriptPubKeyMan::GetExternalSigner();

        // TODO: add account parameter
        int account = 0;
        UniValue signer_res = signer.GetDescriptors(account);

        if (!signer_res.isObject()) throw std::runtime_error(std::string(__func__) + ": Unexpected result");
        for (bool internal : {false, true}) {
            const UniValue& descriptor_vals = signer_res.find_value(internal ? "internal" : "receive");
            if (!descriptor_vals.isArray()) throw std::runtime_error(std::string(__func__) + ": Unexpected result");
            for (const UniValue& desc_val : descriptor_vals.get_array().getValues()) {
                const std::string& desc_str = desc_val.getValStr();
                FlatSigningProvider keys;
                std::string desc_error;
                std::unique_ptr<Descriptor> desc = Parse(desc_str, keys, desc_error, false);
                if (desc == nullptr) {
                    throw std::runtime_error(std::string(__func__) + ": Invalid descriptor \"" + desc_str + "\" (" + desc_error + ")");
                }
                if (!desc->GetOutputType()) {
                    continue;
                }
                OutputType t =  *desc->GetOutputType();
                auto spk_manager = std::unique_ptr<ExternalSignerScriptPubKeyMan>(new ExternalSignerScriptPubKeyMan(*this, m_keypool_size));
                spk_manager->SetupDescriptor(std::move(desc));
                uint256 id = spk_manager->GetID();
                AddScriptPubKeyMan(id, std::move(spk_manager));
                AddActiveScriptPubKeyMan(id, t, internal);
            }
        }
    }
}

void CWallet::AddActiveScriptPubKeyMan(uint256 id, OutputType type, bool internal)
{
    WalletBatch batch(GetDatabase());
    if (!batch.WriteActiveScriptPubKeyMan(static_cast<uint8_t>(type), id, internal)) {
        throw std::runtime_error(std::string(__func__) + ": writing active ScriptPubKeyMan id failed");
    }
    LoadActiveScriptPubKeyMan(id, type, internal);
}

void CWallet::LoadActiveScriptPubKeyMan(uint256 id, OutputType type, bool internal)
{
    // Activating ScriptPubKeyManager for a given output and change type is incompatible with legacy wallets.
    // Legacy wallets have only one ScriptPubKeyManager and it's active for all output and change types.
    Assert(IsWalletFlagSet(WALLET_FLAG_DESCRIPTORS));

    WalletLogPrintf("Setting spkMan to active: id = %s, type = %s, internal = %s\n", id.ToString(), FormatOutputType(type), internal ? "true" : "false");
    auto& spk_mans = internal ? m_internal_spk_managers : m_external_spk_managers;
    auto& spk_mans_other = internal ? m_external_spk_managers : m_internal_spk_managers;
    auto spk_man = m_spk_managers.at(id).get();
    spk_mans[type] = spk_man;

    const auto it = spk_mans_other.find(type);
    if (it != spk_mans_other.end() && it->second == spk_man) {
        spk_mans_other.erase(type);
    }

    NotifyCanGetAddressesChanged();
}

void CWallet::DeactivateScriptPubKeyMan(uint256 id, OutputType type, bool internal)
{
    auto spk_man = GetScriptPubKeyMan(type, internal);
    if (spk_man != nullptr && spk_man->GetID() == id) {
        WalletLogPrintf("Deactivate spkMan: id = %s, type = %s, internal = %s\n", id.ToString(), FormatOutputType(type), internal ? "true" : "false");
        WalletBatch batch(GetDatabase());
        if (!batch.EraseActiveScriptPubKeyMan(static_cast<uint8_t>(type), internal)) {
            throw std::runtime_error(std::string(__func__) + ": erasing active ScriptPubKeyMan id failed");
        }

        auto& spk_mans = internal ? m_internal_spk_managers : m_external_spk_managers;
        spk_mans.erase(type);
    }

    NotifyCanGetAddressesChanged();
}

bool CWallet::IsLegacy() const
{
    if (m_internal_spk_managers.count(OutputType::LEGACY) == 0) {
        return false;
    }
    auto spk_man = dynamic_cast<LegacyScriptPubKeyMan*>(m_internal_spk_managers.at(OutputType::LEGACY));
    return spk_man != nullptr;
}

DescriptorScriptPubKeyMan* CWallet::GetDescriptorScriptPubKeyMan(const WalletDescriptor& desc) const
{
    for (auto& spk_man_pair : m_spk_managers) {
        // Try to downcast to DescriptorScriptPubKeyMan then check if the descriptors match
        DescriptorScriptPubKeyMan* spk_manager = dynamic_cast<DescriptorScriptPubKeyMan*>(spk_man_pair.second.get());
        if (spk_manager != nullptr && spk_manager->HasWalletDescriptor(desc)) {
            return spk_manager;
        }
    }

    return nullptr;
}

std::optional<bool> CWallet::IsInternalScriptPubKeyMan(ScriptPubKeyMan* spk_man) const
{
    // Legacy script pubkey man can't be either external or internal
    if (IsLegacy()) {
        return std::nullopt;
    }

    // only active ScriptPubKeyMan can be internal
    if (!GetActiveScriptPubKeyMans().count(spk_man)) {
        return std::nullopt;
    }

    const auto desc_spk_man = dynamic_cast<DescriptorScriptPubKeyMan*>(spk_man);
    if (!desc_spk_man) {
        throw std::runtime_error(std::string(__func__) + ": unexpected ScriptPubKeyMan type.");
    }

    LOCK(desc_spk_man->cs_desc_man);
    const auto& type = desc_spk_man->GetWalletDescriptor().descriptor->GetOutputType();
    assert(type.has_value());

    return GetScriptPubKeyMan(*type, /* internal= */ true) == desc_spk_man;
}

ScriptPubKeyMan* CWallet::AddWalletDescriptor(WalletDescriptor& desc, const FlatSigningProvider& signing_provider, const std::string& label, bool internal)
{
    AssertLockHeld(cs_wallet);

    if (!IsWalletFlagSet(WALLET_FLAG_DESCRIPTORS)) {
        WalletLogPrintf("Cannot add WalletDescriptor to a non-descriptor wallet\n");
        return nullptr;
    }

    auto spk_man = GetDescriptorScriptPubKeyMan(desc);
    if (spk_man) {
        WalletLogPrintf("Update existing descriptor: %s\n", desc.descriptor->ToString());
        spk_man->UpdateWalletDescriptor(desc);
    } else {
        auto new_spk_man = std::unique_ptr<DescriptorScriptPubKeyMan>(new DescriptorScriptPubKeyMan(*this, desc, m_keypool_size));
        spk_man = new_spk_man.get();

        // Save the descriptor to memory
        uint256 id = new_spk_man->GetID();
        AddScriptPubKeyMan(id, std::move(new_spk_man));
    }

    // Add the private keys to the descriptor
    for (const auto& entry : signing_provider.keys) {
        const CKey& key = entry.second;
        spk_man->AddDescriptorKey(key, key.GetPubKey());
    }

    // Top up key pool, the manager will generate new scriptPubKeys internally
    if (!spk_man->TopUp()) {
        WalletLogPrintf("Could not top up scriptPubKeys\n");
        return nullptr;
    }

    // Apply the label if necessary
    // Note: we disable labels for ranged descriptors
    if (!desc.descriptor->IsRange()) {
        auto script_pub_keys = spk_man->GetScriptPubKeys();
        if (script_pub_keys.empty()) {
            WalletLogPrintf("Could not generate scriptPubKeys (cache is empty)\n");
            return nullptr;
        }

        if (!internal) {
            for (const auto& script : script_pub_keys) {
                CTxDestination dest;
                if (ExtractDestination(script, dest)) {
                    SetAddressBook(dest, label, AddressPurpose::RECEIVE);
                }
            }
        }
    }

    // Save the descriptor to DB
    spk_man->WriteDescriptor();

    return spk_man;
}

bool CWallet::MigrateToSQLite(bilingual_str& error)
{
    AssertLockHeld(cs_wallet);

    WalletLogPrintf("Migrating wallet storage database from BerkeleyDB to SQLite.\n");

    if (m_database->Format() == "sqlite") {
        error = _("Error: This wallet already uses SQLite");
        return false;
    }

    // Get all of the records for DB type migration
    std::unique_ptr<DatabaseBatch> batch = m_database->MakeBatch();
    std::unique_ptr<DatabaseCursor> cursor = batch->GetNewCursor();
    std::vector<std::pair<SerializeData, SerializeData>> records;
    if (!cursor) {
        error = _("Error: Unable to begin reading all records in the database");
        return false;
    }
    DatabaseCursor::Status status = DatabaseCursor::Status::FAIL;
    while (true) {
        DataStream ss_key{};
        DataStream ss_value{};
        status = cursor->Next(ss_key, ss_value);
        if (status != DatabaseCursor::Status::MORE) {
            break;
        }
        SerializeData key(ss_key.begin(), ss_key.end());
        SerializeData value(ss_value.begin(), ss_value.end());
        records.emplace_back(key, value);
    }
    cursor.reset();
    batch.reset();
    if (status != DatabaseCursor::Status::DONE) {
        error = _("Error: Unable to read all records in the database");
        return false;
    }

    // Close this database and delete the file
    fs::path db_path = fs::PathFromString(m_database->Filename());
    m_database->Close();
    fs::remove(db_path);

    // Generate the path for the location of the migrated wallet
    // Wallets that are plain files rather than wallet directories will be migrated to be wallet directories.
    const fs::path wallet_path = fsbridge::AbsPathJoin(GetWalletDir(), fs::PathFromString(m_name));

    // Make new DB
    DatabaseOptions opts;
    opts.require_create = true;
    opts.require_format = DatabaseFormat::SQLITE;
    DatabaseStatus db_status;
    std::unique_ptr<WalletDatabase> new_db = MakeDatabase(wallet_path, opts, db_status, error);
    assert(new_db); // This is to prevent doing anything further with this wallet. The original file was deleted, but a backup exists.
    m_database.reset();
    m_database = std::move(new_db);

    // Write existing records into the new DB
    batch = m_database->MakeBatch();
    bool began = batch->TxnBegin();
    assert(began); // This is a critical error, the new db could not be written to. The original db exists as a backup, but we should not continue execution.
    for (const auto& [key, value] : records) {
        if (!batch->Write(Span{key}, Span{value})) {
            batch->TxnAbort();
            m_database->Close();
            fs::remove(m_database->Filename());
            assert(false); // This is a critical error, the new db could not be written to. The original db exists as a backup, but we should not continue execution.
        }
    }
    bool committed = batch->TxnCommit();
    assert(committed); // This is a critical error, the new db could not be written to. The original db exists as a backup, but we should not continue execution.
    return true;
}

std::optional<MigrationData> CWallet::GetDescriptorsForLegacy(bilingual_str& error) const
{
    AssertLockHeld(cs_wallet);

    LegacyScriptPubKeyMan* legacy_spkm = GetLegacyScriptPubKeyMan();
    assert(legacy_spkm);

    std::optional<MigrationData> res = legacy_spkm->MigrateToDescriptor();
    if (res == std::nullopt) {
        error = _("Error: Unable to produce descriptors for this legacy wallet. Make sure to provide the wallet's passphrase if it is encrypted.");
        return std::nullopt;
    }
    return res;
}

bool CWallet::ApplyMigrationData(MigrationData& data, bilingual_str& error)
{
    AssertLockHeld(cs_wallet);

    LegacyScriptPubKeyMan* legacy_spkm = GetLegacyScriptPubKeyMan();
    if (!legacy_spkm) {
        error = _("Error: This wallet is already a descriptor wallet");
        return false;
    }

    // Get all invalid or non-watched scripts that will not be migrated
    std::set<CTxDestination> not_migrated_dests;
    for (const auto& script : legacy_spkm->GetNotMineScriptPubKeys()) {
        CTxDestination dest;
        if (ExtractDestination(script, dest)) not_migrated_dests.emplace(dest);
    }

    for (auto& desc_spkm : data.desc_spkms) {
        if (m_spk_managers.count(desc_spkm->GetID()) > 0) {
            error = _("Error: Duplicate descriptors created during migration. Your wallet may be corrupted.");
            return false;
        }
        uint256 id = desc_spkm->GetID();
        AddScriptPubKeyMan(id, std::move(desc_spkm));
    }

    // Remove the LegacyScriptPubKeyMan from disk
    if (!legacy_spkm->DeleteRecords()) {
        return false;
    }

    // Remove the LegacyScriptPubKeyMan from memory
    m_spk_managers.erase(legacy_spkm->GetID());
    m_external_spk_managers.clear();
    m_internal_spk_managers.clear();

    // Setup new descriptors
    SetWalletFlag(WALLET_FLAG_DESCRIPTORS);
    if (!IsWalletFlagSet(WALLET_FLAG_DISABLE_PRIVATE_KEYS)) {
        // Use the existing master key if we have it
        if (data.master_key.key.IsValid()) {
            SetupDescriptorScriptPubKeyMans(data.master_key);
        } else {
            // Setup with a new seed if we don't.
            SetupDescriptorScriptPubKeyMans();
        }
    }

    // Check if the transactions in the wallet are still ours. Either they belong here, or they belong in the watchonly wallet.
    // We need to go through these in the tx insertion order so that lookups to spends works.
    std::vector<uint256> txids_to_delete;
    std::unique_ptr<WalletBatch> watchonly_batch;
    if (data.watchonly_wallet) {
        watchonly_batch = std::make_unique<WalletBatch>(data.watchonly_wallet->GetDatabase());
        // Copy the next tx order pos to the watchonly wallet
        LOCK(data.watchonly_wallet->cs_wallet);
        data.watchonly_wallet->nOrderPosNext = nOrderPosNext;
        watchonly_batch->WriteOrderPosNext(data.watchonly_wallet->nOrderPosNext);
    }
    for (const auto& [_pos, wtx] : wtxOrdered) {
        if (!IsMine(*wtx->tx) && !IsFromMe(*wtx->tx)) {
            // Check it is the watchonly wallet's
            // solvable_wallet doesn't need to be checked because transactions for those scripts weren't being watched for
            if (data.watchonly_wallet) {
                LOCK(data.watchonly_wallet->cs_wallet);
                if (data.watchonly_wallet->IsMine(*wtx->tx) || data.watchonly_wallet->IsFromMe(*wtx->tx)) {
                    // Add to watchonly wallet
                    const uint256& hash = wtx->GetHash();
                    const CWalletTx& to_copy_wtx = *wtx;
                    if (!data.watchonly_wallet->LoadToWallet(hash, [&](CWalletTx& ins_wtx, bool new_tx) EXCLUSIVE_LOCKS_REQUIRED(data.watchonly_wallet->cs_wallet) {
                        if (!new_tx) return false;
                        ins_wtx.SetTx(to_copy_wtx.tx);
                        ins_wtx.CopyFrom(to_copy_wtx);
                        return true;
                    })) {
                        error = strprintf(_("Error: Could not add watchonly tx %s to watchonly wallet"), wtx->GetHash().GetHex());
                        return false;
                    }
                    watchonly_batch->WriteTx(data.watchonly_wallet->mapWallet.at(hash));
                    // Mark as to remove from this wallet
                    txids_to_delete.push_back(hash);
                    continue;
                }
            }
            // Both not ours and not in the watchonly wallet
            error = strprintf(_("Error: Transaction %s in wallet cannot be identified to belong to migrated wallets"), wtx->GetHash().GetHex());
            return false;
        }
    }
    watchonly_batch.reset(); // Flush
    // Do the removes
    if (txids_to_delete.size() > 0) {
        std::vector<uint256> deleted_txids;
        if (ZapSelectTx(txids_to_delete, deleted_txids) != DBErrors::LOAD_OK) {
            error = _("Error: Could not delete watchonly transactions");
            return false;
        }
        if (deleted_txids != txids_to_delete) {
            error = _("Error: Not all watchonly txs could be deleted");
            return false;
        }
        // Tell the GUI of each tx
        for (const uint256& txid : deleted_txids) {
            NotifyTransactionChanged(txid, CT_UPDATED);
        }
    }

    // Check the address book data in the same way we did for transactions
    std::vector<CTxDestination> dests_to_delete;
    for (const auto& addr_pair : m_address_book) {
        // Labels applied to receiving addresses should go based on IsMine
        if (addr_pair.second.purpose == AddressPurpose::RECEIVE) {
            if (!IsMine(addr_pair.first)) {
                // Check the address book data is the watchonly wallet's
                if (data.watchonly_wallet) {
                    LOCK(data.watchonly_wallet->cs_wallet);
                    if (data.watchonly_wallet->IsMine(addr_pair.first)) {
                        // Add to the watchonly. Preserve the labels, purpose, and change-ness
                        std::string label = addr_pair.second.GetLabel();
                        data.watchonly_wallet->m_address_book[addr_pair.first].purpose = addr_pair.second.purpose;
                        if (!addr_pair.second.IsChange()) {
                            data.watchonly_wallet->m_address_book[addr_pair.first].SetLabel(label);
                        }
                        dests_to_delete.push_back(addr_pair.first);
                        continue;
                    }
                }
                if (data.solvable_wallet) {
                    LOCK(data.solvable_wallet->cs_wallet);
                    if (data.solvable_wallet->IsMine(addr_pair.first)) {
                        // Add to the solvable. Preserve the labels, purpose, and change-ness
                        std::string label = addr_pair.second.GetLabel();
                        data.solvable_wallet->m_address_book[addr_pair.first].purpose = addr_pair.second.purpose;
                        if (!addr_pair.second.IsChange()) {
                            data.solvable_wallet->m_address_book[addr_pair.first].SetLabel(label);
                        }
                        dests_to_delete.push_back(addr_pair.first);
                        continue;
                    }
                }

                // Skip invalid/non-watched scripts that will not be migrated
                if (not_migrated_dests.count(addr_pair.first) > 0) {
                    dests_to_delete.push_back(addr_pair.first);
                    continue;
                }

                // Not ours, not in watchonly wallet, and not in solvable
                error = _("Error: Address book data in wallet cannot be identified to belong to migrated wallets");
                return false;
            }
        } else {
            // Labels for everything else ("send") should be cloned to all
            if (data.watchonly_wallet) {
                LOCK(data.watchonly_wallet->cs_wallet);
                // Add to the watchonly. Preserve the labels, purpose, and change-ness
                std::string label = addr_pair.second.GetLabel();
                data.watchonly_wallet->m_address_book[addr_pair.first].purpose = addr_pair.second.purpose;
                if (!addr_pair.second.IsChange()) {
                    data.watchonly_wallet->m_address_book[addr_pair.first].SetLabel(label);
                }
            }
            if (data.solvable_wallet) {
                LOCK(data.solvable_wallet->cs_wallet);
                // Add to the solvable. Preserve the labels, purpose, and change-ness
                std::string label = addr_pair.second.GetLabel();
                data.solvable_wallet->m_address_book[addr_pair.first].purpose = addr_pair.second.purpose;
                if (!addr_pair.second.IsChange()) {
                    data.solvable_wallet->m_address_book[addr_pair.first].SetLabel(label);
                }
            }
        }
    }

    // Persist added address book entries (labels, purpose) for watchonly and solvable wallets
    auto persist_address_book = [](const CWallet& wallet) {
        LOCK(wallet.cs_wallet);
        WalletBatch batch{wallet.GetDatabase()};
        for (const auto& [destination, addr_book_data] : wallet.m_address_book) {
            auto address{EncodeDestination(destination)};
            std::optional<std::string> label = addr_book_data.IsChange() ? std::nullopt : std::make_optional(addr_book_data.GetLabel());
            // don't bother writing default values (unknown purpose)
            if (addr_book_data.purpose) batch.WritePurpose(address, PurposeToString(*addr_book_data.purpose));
            if (label) batch.WriteName(address, *label);
        }
    };
    if (data.watchonly_wallet) persist_address_book(*data.watchonly_wallet);
    if (data.solvable_wallet) persist_address_book(*data.solvable_wallet);

    // Remove the things to delete
    if (dests_to_delete.size() > 0) {
        for (const auto& dest : dests_to_delete) {
            if (!DelAddressBook(dest)) {
                error = _("Error: Unable to remove watchonly address book data");
                return false;
            }
        }
    }

    // Connect the SPKM signals
    ConnectScriptPubKeyManNotifiers();
    NotifyCanGetAddressesChanged();

    WalletLogPrintf("Wallet migration complete.\n");

    return true;
}

bool CWallet::CanGrindR() const
{
    return !IsWalletFlagSet(WALLET_FLAG_EXTERNAL_SIGNER);
}

bool DoMigration(CWallet& wallet, WalletContext& context, bilingual_str& error, MigrationResult& res) EXCLUSIVE_LOCKS_REQUIRED(wallet.cs_wallet)
{
    AssertLockHeld(wallet.cs_wallet);

    // Get all of the descriptors from the legacy wallet
    std::optional<MigrationData> data = wallet.GetDescriptorsForLegacy(error);
    if (data == std::nullopt) return false;

    // Create the watchonly and solvable wallets if necessary
    if (data->watch_descs.size() > 0 || data->solvable_descs.size() > 0) {
        DatabaseOptions options;
        options.require_existing = false;
        options.require_create = true;
        options.require_format = DatabaseFormat::SQLITE;

        WalletContext empty_context;
        empty_context.args = context.args;

        // Make the wallets
        options.create_flags = WALLET_FLAG_DISABLE_PRIVATE_KEYS | WALLET_FLAG_BLANK_WALLET | WALLET_FLAG_DESCRIPTORS;
        if (wallet.IsWalletFlagSet(WALLET_FLAG_AVOID_REUSE)) {
            options.create_flags |= WALLET_FLAG_AVOID_REUSE;
        }
        if (wallet.IsWalletFlagSet(WALLET_FLAG_KEY_ORIGIN_METADATA)) {
            options.create_flags |= WALLET_FLAG_KEY_ORIGIN_METADATA;
        }
        if (data->watch_descs.size() > 0) {
            wallet.WalletLogPrintf("Making a new watchonly wallet containing the watched scripts\n");

            DatabaseStatus status;
            std::vector<bilingual_str> warnings;
            std::string wallet_name = wallet.GetName() + "_watchonly";
            std::unique_ptr<WalletDatabase> database = MakeWalletDatabase(wallet_name, options, status, error);
            if (!database) {
                error = strprintf(_("Wallet file creation failed: %s"), error);
                return false;
            }

            data->watchonly_wallet = CWallet::Create(empty_context, wallet_name, std::move(database), options.create_flags, error, warnings);
            if (!data->watchonly_wallet) {
                error = _("Error: Failed to create new watchonly wallet");
                return false;
            }
            res.watchonly_wallet = data->watchonly_wallet;
            LOCK(data->watchonly_wallet->cs_wallet);

            // Parse the descriptors and add them to the new wallet
            for (const auto& [desc_str, creation_time] : data->watch_descs) {
                // Parse the descriptor
                FlatSigningProvider keys;
                std::string parse_err;
                std::unique_ptr<Descriptor> desc = Parse(desc_str, keys, parse_err, /* require_checksum */ true);
                assert(desc); // It shouldn't be possible to have the LegacyScriptPubKeyMan make an invalid descriptor
                assert(!desc->IsRange()); // It shouldn't be possible to have LegacyScriptPubKeyMan make a ranged watchonly descriptor

                // Add to the wallet
                WalletDescriptor w_desc(std::move(desc), creation_time, 0, 0, 0);
                data->watchonly_wallet->AddWalletDescriptor(w_desc, keys, "", false);
            }

            // Add the wallet to settings
            UpdateWalletSetting(*context.chain, wallet_name, /*load_on_startup=*/true, warnings);
        }
        if (data->solvable_descs.size() > 0) {
            wallet.WalletLogPrintf("Making a new watchonly wallet containing the unwatched solvable scripts\n");

            DatabaseStatus status;
            std::vector<bilingual_str> warnings;
            std::string wallet_name = wallet.GetName() + "_solvables";
            std::unique_ptr<WalletDatabase> database = MakeWalletDatabase(wallet_name, options, status, error);
            if (!database) {
                error = strprintf(_("Wallet file creation failed: %s"), error);
                return false;
            }

            data->solvable_wallet = CWallet::Create(empty_context, wallet_name, std::move(database), options.create_flags, error, warnings);
            if (!data->solvable_wallet) {
                error = _("Error: Failed to create new watchonly wallet");
                return false;
            }
            res.solvables_wallet = data->solvable_wallet;
            LOCK(data->solvable_wallet->cs_wallet);

            // Parse the descriptors and add them to the new wallet
            for (const auto& [desc_str, creation_time] : data->solvable_descs) {
                // Parse the descriptor
                FlatSigningProvider keys;
                std::string parse_err;
                std::unique_ptr<Descriptor> desc = Parse(desc_str, keys, parse_err, /* require_checksum */ true);
                assert(desc); // It shouldn't be possible to have the LegacyScriptPubKeyMan make an invalid descriptor
                assert(!desc->IsRange()); // It shouldn't be possible to have LegacyScriptPubKeyMan make a ranged watchonly descriptor

                // Add to the wallet
                WalletDescriptor w_desc(std::move(desc), creation_time, 0, 0, 0);
                data->solvable_wallet->AddWalletDescriptor(w_desc, keys, "", false);
            }

            // Add the wallet to settings
            UpdateWalletSetting(*context.chain, wallet_name, /*load_on_startup=*/true, warnings);
        }
    }

    // Add the descriptors to wallet, remove LegacyScriptPubKeyMan, and cleanup txs and address book data
    if (!wallet.ApplyMigrationData(*data, error)) {
        return false;
    }
    return true;
}

util::Result<MigrationResult> MigrateLegacyToDescriptor(const std::string& wallet_name, const SecureString& passphrase, WalletContext& context)
{
    MigrationResult res;
    bilingual_str error;
    std::vector<bilingual_str> warnings;

    // If the wallet is still loaded, unload it so that nothing else tries to use it while we're changing it
    if (auto wallet = GetWallet(context, wallet_name)) {
        if (!RemoveWallet(context, wallet, /*load_on_start=*/std::nullopt, warnings)) {
            return util::Error{_("Unable to unload the wallet before migrating")};
        }
        UnloadWallet(std::move(wallet));
    }

    // Load the wallet but only in the context of this function.
    // No signals should be connected nor should anything else be aware of this wallet
    WalletContext empty_context;
    empty_context.args = context.args;
    DatabaseOptions options;
    options.require_existing = true;
    DatabaseStatus status;
    std::unique_ptr<WalletDatabase> database = MakeWalletDatabase(wallet_name, options, status, error);
    if (!database) {
        return util::Error{Untranslated("Wallet file verification failed.") + Untranslated(" ") + error};
    }

    // Make the local wallet
    std::shared_ptr<CWallet> local_wallet = CWallet::Create(empty_context, wallet_name, std::move(database), options.create_flags, error, warnings);
    if (!local_wallet) {
        return util::Error{Untranslated("Wallet loading failed.") + Untranslated(" ") + error};
    }

    // Before anything else, check if there is something to migrate.
    if (!local_wallet->GetLegacyScriptPubKeyMan()) {
        return util::Error{_("Error: This wallet is already a descriptor wallet")};
    }

    // Make a backup of the DB
    fs::path this_wallet_dir = fs::absolute(fs::PathFromString(local_wallet->GetDatabase().Filename())).parent_path();
    fs::path backup_filename = fs::PathFromString(strprintf("%s-%d.legacy.bak", wallet_name, GetTime()));
    fs::path backup_path = this_wallet_dir / backup_filename;
    if (!local_wallet->BackupWallet(fs::PathToString(backup_path))) {
        return util::Error{_("Error: Unable to make a backup of your wallet")};
    }
    res.backup_path = backup_path;

    bool success = false;
    {
        LOCK(local_wallet->cs_wallet);

        // Unlock the wallet if needed
        if (local_wallet->IsLocked() && !local_wallet->Unlock(passphrase)) {
            if (passphrase.find('\0') == std::string::npos) {
                return util::Error{Untranslated("Error: Wallet decryption failed, the wallet passphrase was not provided or was incorrect.")};
            } else {
                return util::Error{Untranslated("Error: Wallet decryption failed, the wallet passphrase entered was incorrect. "
                                                "The passphrase contains a null character (ie - a zero byte). "
                                                "If this passphrase was set with a version of this software prior to 25.0, "
                                                "please try again with only the characters up to — but not including — "
                                                "the first null character.")};
            }
        }

        // First change to using SQLite
        if (!local_wallet->MigrateToSQLite(error)) return util::Error{error};

        // Do the migration, and cleanup if it fails
        success = DoMigration(*local_wallet, context, error, res);
    }

    // In case of reloading failure, we need to remember the wallet dirs to remove
    // Set is used as it may be populated with the same wallet directory paths multiple times,
    // both before and after reloading. This ensures the set is complete even if one of the wallets
    // fails to reload.
    std::set<fs::path> wallet_dirs;
    if (success) {
        // Migration successful, unload all wallets locally, then reload them.
        const auto& reload_wallet = [&](std::shared_ptr<CWallet>& to_reload) {
            assert(to_reload.use_count() == 1);
            std::string name = to_reload->GetName();
            wallet_dirs.insert(fs::PathFromString(to_reload->GetDatabase().Filename()).parent_path());
            to_reload.reset();
            to_reload = LoadWallet(context, name, /*load_on_start=*/std::nullopt, options, status, error, warnings);
            return to_reload != nullptr;
        };
        // Reload the main wallet
        success = reload_wallet(local_wallet);
        res.wallet = local_wallet;
        res.wallet_name = wallet_name;
        if (success && res.watchonly_wallet) {
            // Reload watchonly
            success = reload_wallet(res.watchonly_wallet);
        }
        if (success && res.solvables_wallet) {
            // Reload solvables
            success = reload_wallet(res.solvables_wallet);
        }
    }
    if (!success) {
        // Migration failed, cleanup
        // Copy the backup to the actual wallet dir
        fs::path temp_backup_location = fsbridge::AbsPathJoin(GetWalletDir(), backup_filename);
        fs::copy_file(backup_path, temp_backup_location, fs::copy_options::none);

        // Make list of wallets to cleanup
        std::vector<std::shared_ptr<CWallet>> created_wallets;
        if (local_wallet) created_wallets.push_back(std::move(local_wallet));
        if (res.watchonly_wallet) created_wallets.push_back(std::move(res.watchonly_wallet));
        if (res.solvables_wallet) created_wallets.push_back(std::move(res.solvables_wallet));

        // Get the directories to remove after unloading
        for (std::shared_ptr<CWallet>& w : created_wallets) {
            wallet_dirs.emplace(fs::PathFromString(w->GetDatabase().Filename()).parent_path());
        }

        // Unload the wallets
        for (std::shared_ptr<CWallet>& w : created_wallets) {
            if (w->HaveChain()) {
                // Unloading for wallets that were loaded for normal use
                if (!RemoveWallet(context, w, /*load_on_start=*/false)) {
                    error += _("\nUnable to cleanup failed migration");
                    return util::Error{error};
                }
                UnloadWallet(std::move(w));
            } else {
                // Unloading for wallets in local context
                assert(w.use_count() == 1);
                w.reset();
            }
        }

        // Delete the wallet directories
        for (const fs::path& dir : wallet_dirs) {
            fs::remove_all(dir);
        }

        // Restore the backup
        DatabaseStatus status;
        std::vector<bilingual_str> warnings;
        if (!RestoreWallet(context, temp_backup_location, wallet_name, /*load_on_start=*/std::nullopt, status, error, warnings)) {
            error += _("\nUnable to restore backup of wallet.");
            return util::Error{error};
        }

        // Move the backup to the wallet dir
        fs::copy_file(temp_backup_location, backup_path, fs::copy_options::none);
        fs::remove(temp_backup_location);

        return util::Error{error};
    }
    return res;
}

uint256 CTokenInfo::GetHash() const
{
<<<<<<< HEAD
    return SerializeHash(*this, SER_GETHASH, 0);
=======
    return (CHashWriter{SERIALIZE_GETHASH} << *this).GetHash();
>>>>>>> 86d0551a
}

uint256 CTokenTx::GetHash() const
{
<<<<<<< HEAD
    return SerializeHash(*this, SER_GETHASH, 0);
=======
    return (CHashWriter{SERIALIZE_GETHASH} << *this).GetHash();
>>>>>>> 86d0551a
}

uint256 CDelegationInfo::GetHash() const
{
<<<<<<< HEAD
    return SerializeHash(*this, SER_GETHASH, 0);
=======
    return (CHashWriter{SERIALIZE_GETHASH} << *this).GetHash();
>>>>>>> 86d0551a
}

uint256 CSuperStakerInfo::GetHash() const
{
<<<<<<< HEAD
    return SerializeHash(*this, SER_GETHASH, 0);
=======
    return (CHashWriter{SERIALIZE_GETHASH} << *this).GetHash();
>>>>>>> 86d0551a
}

bool CWallet::GetTokenTxDetails(const CTokenTx &wtx, uint256 &credit, uint256 &debit, std::string &tokenSymbol, uint8_t &decimals) const
{
    LOCK(cs_wallet);
    bool ret = false;

    for(auto it = mapToken.begin(); it != mapToken.end(); it++)
    {
        CTokenInfo info = it->second;
        if(wtx.strContractAddress == info.strContractAddress)
        {
            if(wtx.strSenderAddress == info.strSenderAddress)
            {
                debit = wtx.nValue;
                tokenSymbol = info.strTokenSymbol;
                decimals = info.nDecimals;
                ret = true;
            }

            if(wtx.strReceiverAddress == info.strSenderAddress)
            {
                credit = wtx.nValue;
                tokenSymbol = info.strTokenSymbol;
                decimals = info.nDecimals;
                ret = true;
            }
        }
    }

    return ret;
}

bool CWallet::IsTokenTxMine(const CTokenTx &wtx) const
{
    LOCK(cs_wallet);
    bool ret = false;

    for(auto it = mapToken.begin(); it != mapToken.end(); it++)
    {
        CTokenInfo info = it->second;
        if(wtx.strContractAddress == info.strContractAddress)
        {
            if(wtx.strSenderAddress == info.strSenderAddress || 
                wtx.strReceiverAddress == info.strSenderAddress)
            {
                ret = true;
            }
        }
    }

    return ret;
}

bool CWallet::RemoveTokenEntry(const uint256 &tokenHash, bool fFlushOnClose)
{
    LOCK(cs_wallet);

    WalletBatch batch(GetDatabase(), fFlushOnClose);

    bool fFound = false;

    std::map<uint256, CTokenInfo>::iterator it = mapToken.find(tokenHash);
    if(it!=mapToken.end())
    {
        fFound = true;
    }

    if(fFound)
    {
        // Remove from disk
        if (!batch.EraseToken(tokenHash))
            return false;

        mapToken.erase(it);

        NotifyTokenChanged(this, tokenHash, CT_DELETED);

        // Refresh token tx
        for(auto it = mapTokenTx.begin(); it != mapTokenTx.end(); it++)
        {
            uint256 tokenTxHash = it->second.GetHash();
            NotifyTokenTransactionChanged(this, tokenTxHash, CT_UPDATED);
        }
    }

    LogPrintf("RemoveTokenEntry %s\n", tokenHash.ToString());

    return true;
}

bool CWallet::CleanTokenTxEntries(bool fFlushOnClose)
{
    LOCK(cs_wallet);

    // Open db
    WalletBatch batch(GetDatabase(), fFlushOnClose);

    // Get all token transaction hashes
    std::vector<uint256> tokenTxHashes;
    for(auto it = mapTokenTx.begin(); it != mapTokenTx.end(); it++)
    {
        tokenTxHashes.push_back(it->first);
    }

    // Remove existing entries
    for(size_t i = 0; i < tokenTxHashes.size(); i++)
    {
        // Get the I entry
        uint256 hashTxI = tokenTxHashes[i];
        auto itTxI = mapTokenTx.find(hashTxI);
        if(itTxI == mapTokenTx.end()) continue;
        CTokenTx tokenTxI = itTxI->second;

        for(size_t j = 0; j < tokenTxHashes.size(); j++)
        {
            // Skip the same entry
            if(i == j) continue;

            // Get the J entry
            uint256 hashTxJ = tokenTxHashes[j];
            auto itTxJ = mapTokenTx.find(hashTxJ);
            if(itTxJ == mapTokenTx.end()) continue;
            CTokenTx tokenTxJ = itTxJ->second;

            // Compare I and J entries
            if(tokenTxI.strContractAddress != tokenTxJ.strContractAddress) continue;
            if(tokenTxI.strSenderAddress != tokenTxJ.strSenderAddress) continue;
            if(tokenTxI.strReceiverAddress != tokenTxJ.strReceiverAddress) continue;
            if(tokenTxI.blockHash != tokenTxJ.blockHash) continue;
            if(tokenTxI.blockNumber != tokenTxJ.blockNumber) continue;
            if(tokenTxI.transactionHash != tokenTxJ.transactionHash) continue;

            // Delete the lower entry from disk
            size_t nLower = uintTou256(tokenTxI.nValue) < uintTou256(tokenTxJ.nValue) ? i : j;
            auto itTx = nLower == i ? itTxI : itTxJ;
            uint256 hashTx = nLower == i ? hashTxI : hashTxJ;

            if (!batch.EraseTokenTx(hashTx))
                return false;

            mapTokenTx.erase(itTx);

            NotifyTokenTransactionChanged(this, hashTx, CT_DELETED);

            break;
        }
    }

    return true;
}

bool CWallet::SetContractBook(const std::string &strAddress, const std::string &strName, const std::string &strAbi)
{
    bool fUpdated = false;
    {
        LOCK(cs_wallet); // mapContractBook
        auto mi = mapContractBook.find(strAddress);
        fUpdated = mi != mapContractBook.end();
        mapContractBook[strAddress].name = strName;
        mapContractBook[strAddress].abi = strAbi;
    }

    NotifyContractBookChanged(this, strAddress, strName, strAbi, (fUpdated ? CT_UPDATED : CT_NEW) );

    WalletBatch batch(GetDatabase(), true);
    bool ret = batch.WriteContractData(strAddress, "name", strName);
    ret &= batch.WriteContractData(strAddress, "abi", strAbi);
    return ret;
}

bool CWallet::DelContractBook(const std::string &strAddress)
{
    {
        LOCK(cs_wallet); // mapContractBook
        mapContractBook.erase(strAddress);
    }

    NotifyContractBookChanged(this, strAddress, "", "", CT_DELETED);

    WalletBatch batch(GetDatabase(), true);
    bool ret = batch.EraseContractData(strAddress, "name");
    ret &= batch.EraseContractData(strAddress, "abi");
    return ret;
}

bool CWallet::LoadContractData(const std::string &address, const std::string &key, const std::string &value)
{
    bool ret = true;
    if(key == "name")
    {
        mapContractBook[address].name = value;
    }
    else if(key == "abi")
    {
        mapContractBook[address].abi = value;
    }
    else
    {
        ret = false;
    }
    return ret;
}

bool CWallet::LoadDelegation(const CDelegationInfo &delegation)
{
    uint256 hash = delegation.GetHash();
    mapDelegation[hash] = delegation;

    return true;
}

bool CWallet::AddDelegationEntry(const CDelegationInfo& delegation, bool fFlushOnClose)
{
    LOCK(cs_wallet);

    WalletBatch batch(GetDatabase(), fFlushOnClose);

    uint256 hash = delegation.GetHash();

    bool fInsertedNew = true;

    std::map<uint256, CDelegationInfo>::iterator it = mapDelegation.find(hash);
    if(it!=mapDelegation.end())
    {
        fInsertedNew = false;
    }

    // Write to disk
    CDelegationInfo wdelegation = delegation;
    if(!fInsertedNew)
    {
        wdelegation.nCreateTime = chain().getAdjustedTime();
    }
    else
    {
        wdelegation.nCreateTime = it->second.nCreateTime;
    }

    if (!batch.WriteDelegation(wdelegation))
        return false;

    mapDelegation[hash] = wdelegation;

    NotifyDelegationChanged(this, hash, fInsertedNew ? CT_NEW : CT_UPDATED);

    if(fInsertedNew)
    {
        LogPrintf("AddDelegationEntry %s\n", wdelegation.GetHash().ToString());
    }

    return true;
}

bool CWallet::RemoveDelegationEntry(const uint256& delegationHash, bool fFlushOnClose)
{
    LOCK(cs_wallet);

    WalletBatch batch(GetDatabase(), fFlushOnClose);

    bool fFound = false;

    std::map<uint256, CDelegationInfo>::iterator it = mapDelegation.find(delegationHash);
    if(it!=mapDelegation.end())
    {
        fFound = true;
    }

    if(fFound)
    {
        // Remove from disk
        if (!batch.EraseDelegation(delegationHash))
            return false;

        mapDelegation.erase(it);

        NotifyDelegationChanged(this, delegationHash, CT_DELETED);
    }

    LogPrintf("RemoveDelegationEntry %s\n", delegationHash.ToString());

    return true;
}

bool CWallet::LoadSuperStaker(const CSuperStakerInfo &superStaker)
{
    uint256 hash = superStaker.GetHash();
    mapSuperStaker[hash] = superStaker;

    return true;
}

bool CWallet::AddSuperStakerEntry(const CSuperStakerInfo& superStaker, bool fFlushOnClose)
{
    LOCK(cs_wallet);

    WalletBatch batch(GetDatabase(), fFlushOnClose);

    uint256 hash = superStaker.GetHash();

    bool fInsertedNew = true;

    std::map<uint256, CSuperStakerInfo>::iterator it = mapSuperStaker.find(hash);
    if(it!=mapSuperStaker.end())
    {
        fInsertedNew = false;
    }

    // Write to disk
    CSuperStakerInfo wsuperStaker = superStaker;
    if(!fInsertedNew)
    {
        wsuperStaker.nCreateTime = chain().getAdjustedTime();
    }
    else
    {
        wsuperStaker.nCreateTime = it->second.nCreateTime;
    }

    if (!batch.WriteSuperStaker(wsuperStaker))
        return false;

    mapSuperStaker[hash] = wsuperStaker;

    NotifySuperStakerChanged(this, hash, fInsertedNew ? CT_NEW : CT_UPDATED);

    if(fInsertedNew)
    {
        LogPrintf("AddSuperStakerEntry %s\n", wsuperStaker.GetHash().ToString());
    }
    else
    {
        fUpdatedSuperStaker = true;
    }

    return true;
}

bool CWallet::RemoveSuperStakerEntry(const uint256& superStakerHash, bool fFlushOnClose)
{
    LOCK(cs_wallet);

    WalletBatch batch(GetDatabase(), fFlushOnClose);

    bool fFound = false;

    std::map<uint256, CSuperStakerInfo>::iterator it = mapSuperStaker.find(superStakerHash);
    if(it!=mapSuperStaker.end())
    {
        fFound = true;
    }

    if(fFound)
    {
        // Remove from disk
        if (!batch.EraseSuperStaker(superStakerHash))
            return false;

        mapSuperStaker.erase(it);

        NotifySuperStakerChanged(this, superStakerHash, CT_DELETED);
    }

    LogPrintf("RemoveSuperStakerEntry %s\n", superStakerHash.ToString());

    return true;
}

void CWallet::StartStake()
{
    if(HaveChain())
    {
        chain().startStake(*this);
    }
}

void CWallet::StopStake()
{
    if(HaveChain())
    {
        chain().stopStake(*this);
    }
}

bool CWallet::IsStakeClosing()
{
    return m_stop_staking_thread;
}

void CWallet::updateDelegationsStaker(const std::map<uint160, Delegation> &delegations_staker)
{
    LOCK(cs_wallet);

    // Notify for updated and deleted delegation items
    for (std::map<uint160, Delegation>::iterator it=m_delegations_staker.begin(); it!=m_delegations_staker.end();)
    {
        uint160 addressDelegate = it->first;
        std::map<uint160, Delegation>::const_iterator delegation = delegations_staker.find(addressDelegate);
        if(delegation == delegations_staker.end())
        {
            it = m_delegations_staker.erase(it);
            m_delegations_weight.erase(addressDelegate);
            NotifyDelegationsStakerChanged(this, addressDelegate, CT_DELETED);
        }
        else
        {
            if(delegation->second != it->second)
            {
                it->second = delegation->second;
                NotifyDelegationsStakerChanged(this, addressDelegate, CT_UPDATED);
            }
            it++;
        }
    }

    // Notify for new delegation items
    for (std::map<uint160, Delegation>::const_iterator it=delegations_staker.begin(); it!=delegations_staker.end(); it++)
    {
        if(m_delegations_staker.find(it->first) == m_delegations_staker.end())
        {
            m_delegations_staker[it->first] = it->second;
            NotifyDelegationsStakerChanged(this, it->first, CT_NEW);
        }
    }
}

void CWallet::updateDelegationsWeight(const std::map<uint160, CAmount>& delegations_weight)
{
    LOCK(cs_wallet);

    for (std::map<uint160, CAmount>::const_iterator mi = delegations_weight.begin(); mi != delegations_weight.end(); mi++)
    {
        bool updated = true;
        uint160 delegate = mi->first;
        CAmount weight = mi->second;
        std::map<uint160, CAmount>::iterator it = m_delegations_weight.find(delegate);
        if(it != m_delegations_weight.end())
        {
            if(it->second == weight)
            {
                updated = false;
            }
        }

        m_delegations_weight[delegate] = weight;

        if(updated && m_delegations_staker.find(delegate) != m_delegations_staker.end())
        {
            NotifyDelegationsStakerChanged(this, delegate, CT_UPDATED);
        }
    }

    for (std::map<uint256, CSuperStakerInfo>::iterator mi = mapSuperStaker.begin(); mi != mapSuperStaker.end(); mi++)
    {
        uint256 hash = mi->first;
        NotifySuperStakerChanged(this, hash, CT_UPDATED);
    }
}

uint64_t CWallet::GetSuperStakerWeight(const uint160 &staker) const
{
    LOCK(cs_wallet);

    uint64_t nWeight = 0;
    auto iterator = m_have_coin_superstaker.find(staker);
    if (iterator != m_have_coin_superstaker.end() && iterator->second)
    {
        for (std::map<uint160, Delegation>::const_iterator it=m_delegations_staker.begin(); it!=m_delegations_staker.end(); it++)
        {
            if(it->second.staker == staker)
            {
                uint160 delegate = it->first;
                std::map<uint160, CAmount>::const_iterator mi = m_delegations_weight.find(delegate);
                if(mi != m_delegations_weight.end())
                {
                    nWeight += mi->second;
                }
            }
        }
    }

    return nWeight;
}

bool CWallet::GetSuperStaker(CSuperStakerInfo &info, const uint160 &stakerAddress) const
{
    LOCK(cs_wallet);

    for (std::map<uint256, CSuperStakerInfo>::const_iterator it=mapSuperStaker.begin(); it!=mapSuperStaker.end(); it++)
    {
        if(it->second.stakerAddress == stakerAddress)
        {
            info = it->second;
            return true;
        }
    }

    return false;
}

void CWallet::GetStakerAddressBalance(const PKHash &staker, CAmount &balance, CAmount &stake, CAmount& weight) const
{
    AssertLockHeld(cs_wallet);

    balance = 0;
    stake = 0;
    weight = 0;
    int nHeight = GetLastBlockHeight() + 1;
    int coinbaseMaturity = Params().GetConsensus().CoinbaseMaturity(nHeight);
    std::map<COutPoint, uint32_t> immatureStakes = chain().getImmatureStakes();
    for (auto& entry : mapWallet)
    {
        const uint256& wtxid = entry.first;
        const CWalletTx* pcoin = &entry.second;
        int nDepth = GetTxDepthInMainChain(*pcoin);

        if (nDepth < 1)
            continue;

        bool fHasProofOfDelegation = false;
        if (auto* conf = pcoin->state<TxStateConfirmed>()) {
            fHasProofOfDelegation = conf->has_delegation;
        }

        bool isImature = GetTxBlocksToMaturity(*pcoin) == 0;
        for (unsigned int i = 0; i < pcoin->tx->vout.size(); i++)
        {
            bool OK = false;
            PKHash keyId = ExtractPublicKeyHash(pcoin->tx->vout[i].scriptPubKey, &OK);
            if(OK && keyId == staker)
            {
                COutPoint prevout = COutPoint(wtxid, i);
                isminetype mine = IsMine(pcoin->tx->vout[i]);
                  if (!(IsSpent(prevout)) && mine != ISMINE_NO &&
                    !IsLockedCoin(prevout) && (pcoin->tx->vout[i].nValue > 0))
                {
                      CAmount nValue = pcoin->tx->vout[i].nValue;
                      if(isImature)
                      {
                          balance += nValue;
                          if(nDepth >= coinbaseMaturity && nValue >= DEFAULT_STAKING_MIN_UTXO_VALUE)
                          {
                              if(immatureStakes.find(prevout) == immatureStakes.end())
                              {
                                  weight += nValue;
                              }
                          }
                      }
                      else if(pcoin->IsCoinStake() && fHasProofOfDelegation)
                      {
                          stake += nValue;
                      }
                }
            }
        }
    }
}

void CWallet::updateHaveCoinSuperStaker(const std::set<std::pair<const CWalletTx *, unsigned int> > &setCoins)
{
    LOCK(cs_wallet);
    m_have_coin_superstaker.clear();

    COutPoint prevout;
    CAmount nValueRet = 0;
    for (const auto& entry : mapSuperStaker) {
        if(GetCoinSuperStaker(setCoins, PKHash(entry.second.stakerAddress), prevout, nValueRet))
        {
            m_have_coin_superstaker[entry.second.stakerAddress] = true;
        }
    }
}

void CWallet::CleanCoinStake()
{
    LOCK(cs_wallet);
    if(fCleanCoinStake)
    {
        fCleanCoinStake = false;
        // Search the coinstake transactions and abandon transactions that are not confirmed in the blocks
        for (auto& entry : mapWallet)
        {
            const CWalletTx* wtx = &entry.second;
            if (wtx && !(wtx->state<TxStateConfirmed>()))
            {
                // Wallets need to refund inputs when disconnecting coinstake
                const CTransaction& tx = *(wtx->tx);
                if (tx.IsCoinStake() && IsFromMe(tx) && !wtx->isAbandoned())
                {
                    WalletLogPrintf("%s: Revert coinstake tx %s\n", __func__, wtx->GetHash().ToString());
                    DisableTransaction(tx);
                }
            }
        }
    }
}

void CWallet::TryCleanCoinStake()
{
    if(fCleanCoinStake && !chain().isLoadingBlocks())
    {
        CleanCoinStake();
    }
}

bool CWallet::HasPrivateKey(const CTxDestination& dest, const bool& fAllowWatchOnly)
{
    CScript script = GetScriptForDestination(dest);
    isminetype mine = IsMine(script);
    if(!mine) return false;
    std::unique_ptr<SigningProvider> provider = GetSolvingProvider(script);
    bool solvable = false;
    if(provider)
    {
        auto inferred = InferDescriptor(script, *provider);
        solvable = inferred ? inferred->IsSolvable() : false;
    }
    bool spendable = ((mine & ISMINE_SPENDABLE) != ISMINE_NO) || (((mine & ISMINE_WATCH_ONLY) != ISMINE_NO) && (fAllowWatchOnly && solvable));
    return spendable;
}

CKeyID CWallet::GetKeyForDestination(const CTxDestination& dest)
{
    CScript script = GetScriptForDestination(dest);
    std::unique_ptr<SigningProvider> provider = GetSolvingProvider(script);
    if(!provider) provider = std::make_unique<FlatSigningProvider>();
    return ::GetKeyForDestination(*provider, dest);
}

bool CWallet::GetPubKey(const PKHash& pkhash, CPubKey& pubkey) const
{
    CScript script = GetScriptForDestination(pkhash);
    std::unique_ptr<SigningProvider> provider = GetSolvingProvider(script);
    if(provider)
    {
        return provider->GetPubKey(ToKeyID(pkhash), pubkey);
    }

    return false;
}

bool CWallet::GetKeyOrigin(const PKHash& pkhash, KeyOriginInfo& info) const
{
    CScript script = GetScriptForDestination(pkhash);
    std::unique_ptr<SigningProvider> provider = GetSolvingProvider(script);
    if(provider)
    {
        return provider->GetKeyOrigin(ToKeyID(pkhash), info);
    }

    return false;
}

bool CWallet::GetSenderDest(const CTransaction &tx, CTxDestination &txSenderDest, bool sign) const
{
    // Initialize variables
    CScript senderPubKey;

    // Get sender destination
    if(tx.HasOpSender())
    {
        // Get destination from the outputs
        for(CTxOut out : tx.vout)
        {
            if(out.scriptPubKey.HasOpSender())
            {
                if(sign)
                {
                    ExtractSenderData(out.scriptPubKey, &senderPubKey, 0);
                }
                else
                {
                    GetSenderPubKey(out.scriptPubKey, senderPubKey);
                }
                break;
            }
        }
    }
    else
    {
        // Get destination from the inputs
        if(tx.vin.size() > 0 && mapWallet.find(tx.vin[0].prevout.hash) != mapWallet.end())
        {
            senderPubKey = mapWallet.at(tx.vin[0].prevout.hash).tx->vout[tx.vin[0].prevout.n].scriptPubKey;
        }
    }

    // Extract destination from script
<<<<<<< HEAD
    return ExtractDestination(senderPubKey, txSenderDest);
=======
    return ExtractDestination(senderPubKey, txSenderDest, nullptr, true);
>>>>>>> 86d0551a
}

bool CWallet::GetHDKeyPath(const CTxDestination &dest, std::string &hdkeypath) const
{
    CScript scriptPubKey = GetScriptForDestination(dest);
    for (const auto& spk_man : GetScriptPubKeyMans(scriptPubKey)) {
        if (spk_man) {
            if (const std::unique_ptr<CKeyMetadata> meta = spk_man->GetMetadata(dest)) {
                if (meta->has_key_origin) {
                    hdkeypath = WriteHDKeypath(meta->key_origin.path);
                    return true;
                }
            }
        }
    }

    return false;
}

CAmount CWallet::GetTxGasFee(const CMutableTransaction& tx)
{
    if(HaveChain())
    {
        return chain().getTxGasFee(tx);
    }
    return 0;
}
} // namespace wallet<|MERGE_RESOLUTION|>--- conflicted
+++ resolved
@@ -59,11 +59,7 @@
 #include <util/moneystr.h>
 #include <util/result.h>
 #include <util/string.h>
-<<<<<<< HEAD
-#include <util/system.h>
-=======
 #include <util/time.h>
->>>>>>> 86d0551a
 #include <util/convert.h>
 #include <util/translation.h>
 #include <wallet/coincontrol.h>
@@ -1592,8 +1588,6 @@
 
     for (const CTransactionRef& ptx : Assert(block.data)->vtx) {
         SyncTransaction(ptx, TxStateInactive{false, ptx->IsCoinStake()});
-<<<<<<< HEAD
-=======
 
         for (const CTxIn& tx_in : ptx->vin) {
             // No other wallet transactions conflicted with this transaction
@@ -1619,7 +1613,6 @@
                 RecursiveUpdateTxState(wtx.tx->GetHash(), try_updating_state);
             }
         }
->>>>>>> 86d0551a
     }
 }
 
@@ -2546,77 +2539,6 @@
 }
 
 uint64_t CWallet::GetStakeWeight(uint64_t* pStakerWeight, uint64_t* pDelegateWeight) const
-<<<<<<< HEAD
-{
-    if(HaveChain())
-    {
-        return chain().getStakeWeight(*this, pStakerWeight, pDelegateWeight);
-    }
-    return 0;
-}
-
-bool CWallet::GetDelegationStaker(const uint160& keyid, Delegation& delegation)
-{
-    std::map<uint160, Delegation>::iterator it = m_delegations_staker.find(keyid);
-    if(it == m_delegations_staker.end())
-        return false;
-
-    delegation = it->second;
-    return true;
-}
-
-const CWalletTx* CWallet::GetCoinSuperStaker(const std::set<std::pair<const CWalletTx*,unsigned int> >& setCoins, const PKHash& superStaker, COutPoint& prevout, CAmount& nValueRet)
-{
-    for(const std::pair<const CWalletTx*,unsigned int> &pcoin : setCoins)
-    {
-        CAmount nValue = pcoin.first->tx->vout[pcoin.second].nValue;
-        if(nValue < DEFAULT_STAKING_MIN_UTXO_VALUE)
-            continue;
-
-        CScript scriptPubKey = pcoin.first->tx->vout[pcoin.second].scriptPubKey;
-        bool OK = false;
-        PKHash pkhash = ExtractPublicKeyHash(scriptPubKey, &OK);
-        if(OK && pkhash == superStaker)
-        {
-            nValueRet = nValue;
-            prevout = COutPoint(pcoin.first->GetHash(), pcoin.second);
-            return pcoin.first;
-        }
-    }
-
-    return 0;
-}
-
-bool CWallet::CanSuperStake(const std::set<std::pair<const CWalletTx*,unsigned int> >& setCoins, const std::vector<COutPoint>& setDelegateCoins) const
-{
-    bool canSuperStake = false;
-    if(setDelegateCoins.size() > 0)
-    {
-        for(const std::pair<const CWalletTx*,unsigned int> &pcoin : setCoins)
-        {
-            CAmount nValue = pcoin.first->tx->vout[pcoin.second].nValue;
-            if(nValue >= DEFAULT_STAKING_MIN_UTXO_VALUE)
-            {
-                canSuperStake = true;
-                break;
-            }
-        }
-    }
-
-    return canSuperStake;
-}
-
-void CWallet::RefreshDelegates(bool myDelegates, bool stakerDelegates)
-{
-    if(HaveChain())
-    {
-        chain().refreshDelegates(this, myDelegates, stakerDelegates);
-    }
-}
-
-DBErrors CWallet::LoadWallet()
-=======
->>>>>>> 86d0551a
 {
     if(HaveChain())
     {
@@ -4882,38 +4804,22 @@
 
 uint256 CTokenInfo::GetHash() const
 {
-<<<<<<< HEAD
-    return SerializeHash(*this, SER_GETHASH, 0);
-=======
     return (CHashWriter{SERIALIZE_GETHASH} << *this).GetHash();
->>>>>>> 86d0551a
 }
 
 uint256 CTokenTx::GetHash() const
 {
-<<<<<<< HEAD
-    return SerializeHash(*this, SER_GETHASH, 0);
-=======
     return (CHashWriter{SERIALIZE_GETHASH} << *this).GetHash();
->>>>>>> 86d0551a
 }
 
 uint256 CDelegationInfo::GetHash() const
 {
-<<<<<<< HEAD
-    return SerializeHash(*this, SER_GETHASH, 0);
-=======
     return (CHashWriter{SERIALIZE_GETHASH} << *this).GetHash();
->>>>>>> 86d0551a
 }
 
 uint256 CSuperStakerInfo::GetHash() const
 {
-<<<<<<< HEAD
-    return SerializeHash(*this, SER_GETHASH, 0);
-=======
     return (CHashWriter{SERIALIZE_GETHASH} << *this).GetHash();
->>>>>>> 86d0551a
 }
 
 bool CWallet::GetTokenTxDetails(const CTokenTx &wtx, uint256 &credit, uint256 &debit, std::string &tokenSymbol, uint8_t &decimals) const
@@ -5602,11 +5508,7 @@
     }
 
     // Extract destination from script
-<<<<<<< HEAD
-    return ExtractDestination(senderPubKey, txSenderDest);
-=======
     return ExtractDestination(senderPubKey, txSenderDest, nullptr, true);
->>>>>>> 86d0551a
 }
 
 bool CWallet::GetHDKeyPath(const CTxDestination &dest, std::string &hdkeypath) const
