--- conflicted
+++ resolved
@@ -1095,8 +1095,6 @@
         }
     }
 
-<<<<<<< HEAD
-=======
     // Mark inactive coinbase transactions and their descendants as abandoned
     if (wtx.IsCoinBase() && wtx.isInactive()) {
         std::vector<CWalletTx*> txs{&wtx};
@@ -1124,7 +1122,6 @@
         }
     }
 
->>>>>>> 4985b774
     // Update unspent addresses
     if(fUpdateAddressUnspentCache)
     {
@@ -1514,11 +1511,7 @@
     m_last_block_processed = block.hash;
     for (size_t index = 0; index < block.data->vtx.size(); index++) {
         SyncTransaction(block.data->vtx[index], TxStateConfirmed{block.hash, block.height, static_cast<int>(index), hasDelegation});
-<<<<<<< HEAD
-        transactionRemovedFromMempool(block.data->vtx[index], MemPoolRemovalReason::BLOCK, 0 /* mempool_sequence */);
-=======
         transactionRemovedFromMempool(block.data->vtx[index], MemPoolRemovalReason::BLOCK);
->>>>>>> 4985b774
     }
 }
 
@@ -1975,24 +1968,6 @@
         uint256 next_block_hash;
         chain().findBlock(block_hash, FoundBlock().inActiveChain(block_still_active).nextBlock(FoundBlock().inActiveChain(next_block).hash(next_block_hash)));
 
-<<<<<<< HEAD
-        if (!block.IsNull()) {
-            LOCK(cs_wallet);
-            if (!block_still_active) {
-                // Abort scan if current block is no longer active, to prevent
-                // marking transactions as coming from the wrong block.
-                result.last_failed_block = block_hash;
-                result.status = ScanResult::FAILURE;
-                break;
-            }
-            bool hasDelegation = block.HasProofOfDelegation();
-            for (size_t posInBlock = 0; posInBlock < block.vtx.size(); ++posInBlock) {
-                SyncTransaction(block.vtx[posInBlock], TxStateConfirmed{block_hash, block_height, static_cast<int>(posInBlock), hasDelegation}, fUpdate, /*rescanning_old_block=*/true);
-            }
-            // scan succeeded, record block as most recent successfully scanned
-            result.last_scanned_block = block_hash;
-            result.last_scanned_height = block_height;
-=======
         if (fetch_block) {
             // Read block data
             CBlock block;
@@ -2014,7 +1989,6 @@
                 // scan succeeded, record block as most recent successfully scanned
                 result.last_scanned_block = block_hash;
                 result.last_scanned_height = block_height;
->>>>>>> 4985b774
 
                 if (save_progress && next_interval) {
                     CBlockLocator loc = m_chain->getActiveChainLocator(block_hash);
@@ -2124,20 +2098,12 @@
 
     // Do this infrequently and randomly to avoid giving away
     // that these are our transactions.
-<<<<<<< HEAD
-    if (GetTime() < m_next_resend) return false;
-=======
     if (NodeClock::now() < m_next_resend) return false;
->>>>>>> 4985b774
 
     return true;
 }
 
-<<<<<<< HEAD
-int64_t CWallet::GetDefaultNextResend() { return GetTime() + (12 * 60 * 60) + GetRand(24 * 60 * 60); }
-=======
 NodeClock::time_point CWallet::GetDefaultNextResend() { return FastRandomContext{}.rand_uniform_delay(NodeClock::now() + 12h, 24h); }
->>>>>>> 4985b774
 
 // Resubmit transactions from the wallet to the mempool, optionally asking the
 // mempool to relay them. On startup, we will do this for all unconfirmed
@@ -3721,8 +3687,6 @@
 }
 
 bool CWallet::LoadToken(const CTokenInfo &token)
-<<<<<<< HEAD
-=======
 {
     uint256 hash = token.GetHash();
     mapToken[hash] = token;
@@ -3827,22 +3791,22 @@
 }
 
 CKeyPool::CKeyPool()
->>>>>>> 4985b774
-{
-    uint256 hash = token.GetHash();
-    mapToken[hash] = token;
-
-    return true;
-}
-
-bool CWallet::LoadTokenTx(const CTokenTx &tokenTx)
-{
-<<<<<<< HEAD
-    uint256 hash = tokenTx.GetHash();
-    mapTokenTx[hash] = tokenTx;
-
-    return true;
-=======
+{
+    nTime = GetTime();
+    fInternal = false;
+    m_pre_split = false;
+}
+
+CKeyPool::CKeyPool(const CPubKey& vchPubKeyIn, bool internalIn)
+{
+    nTime = GetTime();
+    vchPubKey = vchPubKeyIn;
+    fInternal = internalIn;
+    m_pre_split = false;
+}
+
+int CWallet::GetTxDepthInMainChain(const CWalletTx& wtx) const
+{
 #ifndef DEBUG_LOCKORDER
     AssertLockHeld(cs_wallet);
 #endif
@@ -3853,18 +3817,12 @@
     } else {
         return 0;
     }
->>>>>>> 4985b774
-}
-
-bool CWallet::AddTokenEntry(const CTokenInfo &token, bool fFlushOnClose)
-{
-    LOCK(cs_wallet);
-
-<<<<<<< HEAD
-    WalletBatch batch(GetDatabase(), fFlushOnClose);
-
-    uint256 hash = token.GetHash();
-=======
+}
+
+int CWallet::GetTxBlocksToMaturity(const CWalletTx& wtx) const
+{
+    AssertLockHeld(cs_wallet);
+
     if (!(wtx.IsCoinBase() || wtx.IsCoinStake())) {
         return 0;
     }
@@ -3877,150 +3835,6 @@
 bool CWallet::IsTxImmature(const CWalletTx& wtx) const
 {
     AssertLockHeld(cs_wallet);
->>>>>>> 4985b774
-
-    bool fInsertedNew = true;
-
-<<<<<<< HEAD
-    std::map<uint256, CTokenInfo>::iterator it = mapToken.find(hash);
-    if(it!=mapToken.end())
-    {
-        fInsertedNew = false;
-    }
-=======
-bool CWallet::IsTxImmatureCoinBase(const CWalletTx& wtx) const
-{
-    return wtx.IsCoinBase() && IsTxImmature(wtx);
-}
-
-bool CWallet::IsTxImmatureCoinStake(const CWalletTx& wtx) const
-{
-    return wtx.IsCoinStake() && IsTxImmature(wtx);
-}
-
-bool CWallet::IsCrypted() const
-{
-    return HasEncryptionKeys();
-}
->>>>>>> 4985b774
-
-    // Write to disk
-    CTokenInfo wtoken = token;
-    if(!fInsertedNew)
-    {
-        wtoken.nCreateTime = chain().getAdjustedTime();
-    }
-    else
-    {
-        wtoken.nCreateTime = it->second.nCreateTime;
-    }
-
-    if (!batch.WriteToken(wtoken))
-        return false;
-
-    mapToken[hash] = wtoken;
-
-    NotifyTokenChanged(this, hash, fInsertedNew ? CT_NEW : CT_UPDATED);
-
-    // Refresh token tx
-    if(fInsertedNew)
-    {
-        for(auto it = mapTokenTx.begin(); it != mapTokenTx.end(); it++)
-        {
-            uint256 tokenTxHash = it->second.GetHash();
-            NotifyTokenTransactionChanged(this, tokenTxHash, CT_UPDATED);
-        }
-    }
-
-    LogPrintf("AddTokenEntry %s\n", wtoken.GetHash().ToString());
-
-    return true;
-}
-
-bool CWallet::AddTokenTxEntry(const CTokenTx &tokenTx, bool fFlushOnClose)
-{
-    LOCK(cs_wallet);
-
-    WalletBatch batch(GetDatabase(), fFlushOnClose);
-
-    uint256 hash = tokenTx.GetHash();
-
-    bool fInsertedNew = true;
-
-    std::map<uint256, CTokenTx>::iterator it = mapTokenTx.find(hash);
-    if(it!=mapTokenTx.end())
-    {
-        fInsertedNew = false;
-    }
-
-    // Write to disk
-    CTokenTx wtokenTx = tokenTx;
-    if(!fInsertedNew)
-    {
-        wtokenTx.strLabel = it->second.strLabel;
-    }
-    int64_t blockTime;
-    uint256 blockHash = wtokenTx.blockNumber < 0 ? uint256() : chain().getBlockHash(wtokenTx.blockNumber);
-    bool found = !blockHash.IsNull() && chain().findBlock(blockHash, FoundBlock().time(blockTime));
-    wtokenTx.nCreateTime = found ? blockTime : chain().getAdjustedTime();
-
-    if (!batch.WriteTokenTx(wtokenTx))
-        return false;
-
-    mapTokenTx[hash] = wtokenTx;
-
-    NotifyTokenTransactionChanged(this, hash, fInsertedNew ? CT_NEW : CT_UPDATED);
-
-    LogPrintf("AddTokenTxEntry %s\n", wtokenTx.GetHash().ToString());
-
-    return true;
-}
-
-CKeyPool::CKeyPool()
-{
-    nTime = GetTime();
-    fInternal = false;
-    m_pre_split = false;
-}
-
-CKeyPool::CKeyPool(const CPubKey& vchPubKeyIn, bool internalIn)
-{
-    nTime = GetTime();
-    vchPubKey = vchPubKeyIn;
-    fInternal = internalIn;
-    m_pre_split = false;
-}
-
-int CWallet::GetTxDepthInMainChain(const CWalletTx& wtx) const
-{
-#ifndef DEBUG_LOCKORDER
-    AssertLockHeld(cs_wallet);
-#endif
-    if (auto* conf = wtx.state<TxStateConfirmed>()) {
-        return GetLastBlockHeight() - conf->confirmed_block_height + 1;
-    } else if (auto* conf = wtx.state<TxStateConflicted>()) {
-        return -1 * (GetLastBlockHeight() - conf->conflicting_block_height + 1);
-    } else {
-        return 0;
-    }
-}
-
-int CWallet::GetTxBlocksToMaturity(const CWalletTx& wtx) const
-{
-    AssertLockHeld(cs_wallet);
-
-    if (!(wtx.IsCoinBase() || wtx.IsCoinStake())) {
-        return 0;
-    }
-    int chain_depth = GetTxDepthInMainChain(wtx);
-    int nHeight = GetLastBlockHeight() + 1;
-    int coinbaseMaturity = Params().GetConsensus().CoinbaseMaturity(nHeight);
-    return std::max(0, (coinbaseMaturity+1) - chain_depth);
-}
-
-bool CWallet::IsTxImmature(const CWalletTx& wtx) const
-{
-    AssertLockHeld(cs_wallet);
 
     // note GetBlocksToMaturity is 0 for non-coinbase tx
     return GetTxBlocksToMaturity(wtx) > 0;
@@ -4056,11 +3870,7 @@
         return false;
 
     {
-<<<<<<< HEAD
-        LOCK(cs_wallet);
-=======
         LOCK2(m_relock_mutex, cs_wallet);
->>>>>>> 4985b774
         if (!vMasterKey.empty()) {
             memory_cleanse(vMasterKey.data(), vMasterKey.size() * sizeof(decltype(vMasterKey)::value_type));
             vMasterKey.clear();
@@ -4688,16 +4498,9 @@
         WalletBatch batch{wallet.GetDatabase()};
         for (const auto& [destination, addr_book_data] : wallet.m_address_book) {
             auto address{EncodeDestination(destination)};
-<<<<<<< HEAD
-            auto purpose{addr_book_data.purpose};
-            auto label{addr_book_data.GetLabel()};
-            // don't bother writing default values (unknown purpose, empty label)
-            if (purpose != "unknown") batch.WritePurpose(address, purpose);
-=======
             auto label{addr_book_data.GetLabel()};
             // don't bother writing default values (unknown purpose, empty label)
             if (addr_book_data.purpose) batch.WritePurpose(address, PurposeToString(*addr_book_data.purpose));
->>>>>>> 4985b774
             if (!label.empty()) batch.WriteName(address, label);
         }
     };
@@ -5569,11 +5372,7 @@
 
 void CWallet::TryCleanCoinStake()
 {
-<<<<<<< HEAD
-    if(fCleanCoinStake && !chain().getReindex() && !chain().getImporting())
-=======
     if(fCleanCoinStake && !chain().isLoadingBlocks())
->>>>>>> 4985b774
     {
         CleanCoinStake();
     }
