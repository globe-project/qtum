--- conflicted
+++ resolved
@@ -219,41 +219,7 @@
     }
 
     CTransactionRef tx;
-<<<<<<< HEAD
-
-    /** New transactions start as UNCONFIRMED. At BlockConnected,
-     * they will transition to CONFIRMED. In case of reorg, at BlockDisconnected,
-     * they roll back to UNCONFIRMED. If we detect a conflicting transaction at
-     * block connection, we update conflicted tx and its dependencies as CONFLICTED.
-     * If tx isn't confirmed and outside of mempool, the user may switch it to ABANDONED
-     * by using the abandontransaction call. This last status may be override by a CONFLICTED
-     * or CONFIRMED transition.
-     */
-    enum Status {
-        UNCONFIRMED,
-        CONFIRMED,
-        CONFLICTED,
-        ABANDONED
-    };
-
-    /** Confirmation includes tx status and a triplet of {block height/block hash/tx index in block}
-     * at which tx has been confirmed. All three are set to 0 if tx is unconfirmed or abandoned.
-     * Meaning of these fields changes with CONFLICTED state where they instead point to block hash
-     * and block height of the deepest conflicting tx.
-     */
-    struct Confirmation {
-        Status status;
-        int block_height;
-        uint256 hashBlock;
-        int nIndex;
-        bool hasDelegation;
-        Confirmation(Status s = UNCONFIRMED, int b = 0, uint256 h = uint256(), int i = 0, bool d = false) : status(s), block_height(b), hashBlock(h), nIndex(i), hasDelegation(d) {}
-    };
-
-    Confirmation m_confirm;
-=======
     TxState m_state;
->>>>>>> ec86f1e9
 
     template<typename Stream>
     void Serialize(Stream& s) const
@@ -317,37 +283,6 @@
         m_is_cache_empty = true;
     }
 
-<<<<<<< HEAD
-    //! filter decides which addresses will count towards the debit
-    CAmount GetDebit(const isminefilter& filter) const;
-    CAmount GetCredit(const isminefilter& filter) const;
-    CAmount GetImmatureCredit(bool fUseCache = true) const;
-    CAmount GetStakeCredit(bool fUseCache = true) const;
-    // TODO: Remove "NO_THREAD_SAFETY_ANALYSIS" and replace it with the correct
-    // annotation "EXCLUSIVE_LOCKS_REQUIRED(pwallet->cs_wallet)". The
-    // annotation "NO_THREAD_SAFETY_ANALYSIS" was temporarily added to avoid
-    // having to resolve the issue of member access into incomplete type CWallet.
-    CAmount GetAvailableCredit(bool fUseCache = true, const isminefilter& filter = ISMINE_SPENDABLE) const NO_THREAD_SAFETY_ANALYSIS;
-    CAmount GetImmatureWatchOnlyCredit(const bool fUseCache = true) const;
-    CAmount GetStakeWatchOnlyCredit(const bool fUseCache = true) const;
-    CAmount GetChange() const;
-
-    /** Get the marginal bytes if spending the specified output from this transaction */
-    int GetSpendSize(unsigned int out, bool use_max_sig = false) const
-    {
-        return CalculateMaximumSignedInputSize(tx->vout[out], pwallet, use_max_sig);
-    }
-
-    void GetAmounts(std::list<COutputEntry>& listReceived,
-                    std::list<COutputEntry>& listSent, CAmount& nFee, const isminefilter& filter) const;
-
-    bool IsFromMe(const isminefilter& filter) const
-    {
-        return (GetDebit(filter) > 0);
-    }
-
-=======
->>>>>>> ec86f1e9
     /** True if only scriptSigs are different */
     bool IsEquivalentTo(const CWalletTx& tx) const;
 
@@ -365,12 +300,6 @@
     const uint256& GetHash() const { return tx->GetHash(); }
     bool IsCoinBase() const { return tx->IsCoinBase(); }
     bool IsCoinStake() const { return tx->IsCoinStake(); }
-<<<<<<< HEAD
-    bool IsImmature() const;
-    bool IsImmatureCoinBase() const;
-    bool IsImmatureCoinStake() const;
-=======
->>>>>>> ec86f1e9
 
     // Disable copying of CWalletTx objects to prevent bugs where instances get
     // copied in and out of the mapWallet map, and fields are updated in the
