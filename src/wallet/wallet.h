--- conflicted
+++ resolved
@@ -1014,15 +1014,9 @@
      * selected by SelectCoins(); Also create the change output, when needed
      * @note passing nChangePosInOut as -1 will result in setting a random position
      */
-<<<<<<< HEAD
-    bool CreateTransaction(const std::vector<CRecipient>& vecSend, CTransactionRef& tx, CReserveKey& reservekey, CAmount& nFeeRet, int& nChangePosInOut,
+    bool CreateTransaction(interfaces::Chain::Lock& locked_chain, const std::vector<CRecipient>& vecSend, CTransactionRef& tx, CReserveKey& reservekey, CAmount& nFeeRet, int& nChangePosInOut,
                            std::string& strFailReason, const CCoinControl& coin_control, bool sign = true, CAmount nGasFee=0, bool hasSender=false, const CTxDestination& signSenderAddress = CNoDestination());
-    bool CommitTransaction(CTransactionRef tx, mapValue_t mapValue, std::vector<std::pair<std::string, std::string>> orderForm, std::string fromAccount, CReserveKey& reservekey, CConnman* connman, CValidationState& state);
-=======
-    bool CreateTransaction(interfaces::Chain::Lock& locked_chain, const std::vector<CRecipient>& vecSend, CTransactionRef& tx, CReserveKey& reservekey, CAmount& nFeeRet, int& nChangePosInOut,
-                           std::string& strFailReason, const CCoinControl& coin_control, bool sign = true, CAmount nGasFee=0, bool hasSender=false);
     bool CommitTransaction(CTransactionRef tx, mapValue_t mapValue, std::vector<std::pair<std::string, std::string>> orderForm, CReserveKey& reservekey, CConnman* connman, CValidationState& state);
->>>>>>> 4cbb1905
 
     uint64_t GetStakeWeight(interfaces::Chain::Lock& locked_chain) const;
     bool CreateCoinStake(interfaces::Chain::Lock& locked_chain, const CKeyStore &keystore, unsigned int nBits, const CAmount& nTotalFees, uint32_t nTimeBlock, CMutableTransaction& tx, CKey& key, std::set<std::pair<const CWalletTx*,unsigned int> >& setCoins);
