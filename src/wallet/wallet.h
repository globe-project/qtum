--- conflicted
+++ resolved
@@ -27,15 +27,9 @@
 #include <wallet/transaction.h>
 #include <wallet/walletdb.h>
 #include <wallet/walletutil.h>
-<<<<<<< HEAD
-#include <consensus/params.h>
-#include <pos.h>
-#include <qtum/qtumdelegation.h>
-=======
 #include <validation.h>
 #include <consensus/params.h>
 #include <qtum/posutils.h>
->>>>>>> d82fec21
 
 #include <algorithm>
 #include <atomic>
@@ -103,11 +97,7 @@
 static const CAmount DEFAULT_MAX_AVOIDPARTIALSPEND_FEE = 0;
 //! discourage APS fee higher than this amount
 constexpr CAmount HIGH_APS_FEE{COIN / 10000};
-<<<<<<< HEAD
-//! minimum recommended increment for BIP 125 replacement txs
-=======
 //! minimum recommended increment for replacement txs
->>>>>>> d82fec21
 static const CAmount WALLET_INCREMENTAL_RELAY_FEE = 10000;
 //! Default for -spendzeroconfchange
 static const bool DEFAULT_SPEND_ZEROCONF_CHANGE = true;
@@ -121,10 +111,7 @@
 static const bool DEFAULT_WALLET_RBF = true;
 static const bool DEFAULT_WALLETBROADCAST = true;
 static const bool DEFAULT_DISABLE_WALLET = false;
-<<<<<<< HEAD
-=======
 static const bool DEFAULT_WALLETCROSSCHAIN = false;
->>>>>>> d82fec21
 static const bool DEFAULT_USE_CHANGE_ADDRESS = true;
 static const CAmount DEFAULT_RESERVE_BALANCE = 0;
 //! -maxtxfee default
@@ -311,13 +298,8 @@
     TxSpends mapTxSpends GUARDED_BY(cs_wallet);
     void AddToSpends(const COutPoint& outpoint, const uint256& wtxid, WalletBatch* batch = nullptr) EXCLUSIVE_LOCKS_REQUIRED(cs_wallet);
     void RemoveFromSpends(const COutPoint& outpoint, const uint256& wtxid) EXCLUSIVE_LOCKS_REQUIRED(cs_wallet);
-<<<<<<< HEAD
-    void AddToSpends(const uint256& wtxid, WalletBatch* batch = nullptr) EXCLUSIVE_LOCKS_REQUIRED(cs_wallet);
-    void RemoveFromSpends(const uint256& wtxid) EXCLUSIVE_LOCKS_REQUIRED(cs_wallet);
-=======
     void AddToSpends(const CWalletTx& wtx, WalletBatch* batch = nullptr) EXCLUSIVE_LOCKS_REQUIRED(cs_wallet);
     void RemoveFromSpends(const CWalletTx& wtx) EXCLUSIVE_LOCKS_REQUIRED(cs_wallet);
->>>>>>> d82fec21
 
     /**
      * Add a transaction to the wallet, or update it.  confirm.block_* should
@@ -514,17 +496,10 @@
      *  0 : is not a coinbase transaction, or is a mature coinbase transaction
      * >0 : is a coinbase transaction which matures in this many blocks
      */
-<<<<<<< HEAD
-    int GetTxBlocksToMaturity(const CWalletTx& wtx) const;
-    bool IsTxImmature(const CWalletTx& wtx) const;
-    bool IsTxImmatureCoinBase(const CWalletTx& wtx) const;
-    bool IsTxImmatureCoinStake(const CWalletTx& wtx) const;
-=======
     int GetTxBlocksToMaturity(const CWalletTx& wtx) const EXCLUSIVE_LOCKS_REQUIRED(cs_wallet);
     bool IsTxImmature(const CWalletTx& wtx) const EXCLUSIVE_LOCKS_REQUIRED(cs_wallet);
     bool IsTxImmatureCoinBase(const CWalletTx& wtx) const EXCLUSIVE_LOCKS_REQUIRED(cs_wallet);
     bool IsTxImmatureCoinStake(const CWalletTx& wtx) const EXCLUSIVE_LOCKS_REQUIRED(cs_wallet);
->>>>>>> d82fec21
 
     //! check whether we support the named feature
     bool CanSupportFeature(enum WalletFeature wf) const override EXCLUSIVE_LOCKS_REQUIRED(cs_wallet) { AssertLockHeld(cs_wallet); return IsFeatureSupported(nWalletVersion, wf); }
@@ -1091,8 +1066,6 @@
     //! Add a descriptor to the wallet, return a ScriptPubKeyMan & associated output type
     ScriptPubKeyMan* AddWalletDescriptor(WalletDescriptor& desc, const FlatSigningProvider& signing_provider, const std::string& label, bool internal) EXCLUSIVE_LOCKS_REQUIRED(cs_wallet);
 
-<<<<<<< HEAD
-=======
     /** Move all records from the BDB database to a new SQLite database for storage.
      * The original BDB file will be deleted and replaced with a new SQLite file.
      * A backup is not created.
@@ -1107,7 +1080,6 @@
     //! and where needed, moves tx and address book entries to watchonly_wallet or solvable_wallet
     bool ApplyMigrationData(MigrationData& data, bilingual_str& error) EXCLUSIVE_LOCKS_REQUIRED(cs_wallet);
 
->>>>>>> d82fec21
     /* Add token entry into the wallet */
     bool AddTokenEntry(const CTokenInfo& token, bool fFlushOnClose=true);
 
@@ -1156,12 +1128,9 @@
     /* Clean coinstake transactions */
     void CleanCoinStake();
 
-<<<<<<< HEAD
-=======
     /* Clean coinstake transactions when not reindex and not importing */
     void TryCleanCoinStake();
 
->>>>>>> d82fec21
     void updateDelegationsStaker(const std::map<uint160, Delegation>& delegations_staker);
     void updateDelegationsWeight(const std::map<uint160, CAmount>& delegations_weight);
     void updateHaveCoinSuperStaker(const std::set<std::pair<const CWalletTx*,unsigned int> >& setCoins);
@@ -1239,8 +1208,6 @@
 
 bool FillInputToWeight(CTxIn& txin, int64_t target_weight);
 
-<<<<<<< HEAD
-=======
 struct MigrationResult {
     std::string wallet_name;
     std::shared_ptr<CWallet> watchonly_wallet;
@@ -1251,7 +1218,6 @@
 //! Do all steps to migrate a legacy wallet to a descriptor wallet
 util::Result<MigrationResult> MigrateLegacyToDescriptor(std::shared_ptr<CWallet>&& wallet, WalletContext& context);
 
->>>>>>> d82fec21
 class CTokenInfo
 {
 public:
