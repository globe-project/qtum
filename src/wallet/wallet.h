// Copyright (c) 2009-2010 Satoshi Nakamoto
// Copyright (c) 2009-2019 The Bitcoin Core developers
// Distributed under the MIT software license, see the accompanying
// file COPYING or http://www.opensource.org/licenses/mit-license.php.

#ifndef BITCOIN_WALLET_WALLET_H
#define BITCOIN_WALLET_WALLET_H

#include <amount.h>
#include <interfaces/chain.h>
#include <interfaces/handler.h>
#include <outputtype.h>
#include <policy/feerate.h>
#include <script/sign.h>
#include <tinyformat.h>
#include <ui_interface.h>
#include <util/strencodings.h>
#include <util/system.h>
#include <validationinterface.h>
#include <wallet/coinselection.h>
#include <wallet/crypter.h>
#include <wallet/ismine.h>
#include <wallet/walletdb.h>
#include <wallet/walletutil.h>
#include <consensus/params.h>
#include <pos.h>
#include <qtum/qtumdelegation.h>

#include <algorithm>
#include <atomic>
#include <map>
#include <memory>
#include <set>
#include <stdexcept>
#include <stdint.h>
#include <string>
#include <utility>
#include <vector>

#include <boost/signals2/signal.hpp>

using LoadWalletFn = std::function<void(std::unique_ptr<interfaces::Wallet> wallet)>;

//! Explicitly unload and delete the wallet.
//! Blocks the current thread after signaling the unload intent so that all
//! wallet clients release the wallet.
//! Note that, when blocking is not required, the wallet is implicitly unloaded
//! by the shared pointer deleter.
void UnloadWallet(std::shared_ptr<CWallet>&& wallet);

bool AddWallet(const std::shared_ptr<CWallet>& wallet);
bool RemoveWallet(const std::shared_ptr<CWallet>& wallet);
bool HasWallets();
std::vector<std::shared_ptr<CWallet>> GetWallets();
std::shared_ptr<CWallet> GetWallet(const std::string& name);
std::shared_ptr<CWallet> LoadWallet(interfaces::Chain& chain, const WalletLocation& location, std::string& error, std::string& warning);
std::unique_ptr<interfaces::Handler> HandleLoadWallet(LoadWalletFn load_wallet);

enum class WalletCreationStatus {
    SUCCESS,
    CREATION_FAILED,
    ENCRYPTION_FAILED
};

WalletCreationStatus CreateWallet(interfaces::Chain& chain, const SecureString& passphrase, uint64_t wallet_creation_flags, const std::string& name, std::string& error, std::string& warning, std::shared_ptr<CWallet>& result);

//! Default for -keypool
static const unsigned int DEFAULT_KEYPOOL_SIZE = 1000;
//! -paytxfee default
constexpr CAmount DEFAULT_PAY_TX_FEE = 0;
//! -fallbackfee default
static const CAmount DEFAULT_FALLBACK_FEE = 20000;
//! -discardfee default
static const CAmount DEFAULT_DISCARD_FEE = 10000;
//! -mintxfee default
static const CAmount DEFAULT_TRANSACTION_MINFEE = 400000;
//! minimum recommended increment for BIP 125 replacement txs
static const CAmount WALLET_INCREMENTAL_RELAY_FEE = 5000;
//! Default for -spendzeroconfchange
static const bool DEFAULT_SPEND_ZEROCONF_CHANGE = true;
//! Default for zero balance address token
static const bool DEFAULT_ZERO_BALANCE_ADDRESS_TOKEN = true;
//! Default for -walletrejectlongchains
static const bool DEFAULT_WALLET_REJECT_LONG_CHAINS = false;
//! Default for -avoidpartialspends
static const bool DEFAULT_AVOIDPARTIALSPENDS = false;
//! -txconfirmtarget default
static const unsigned int DEFAULT_TX_CONFIRM_TARGET = 6;
//! -walletrbf default
static const bool DEFAULT_WALLET_RBF = false;
static const bool DEFAULT_WALLETBROADCAST = true;
static const bool DEFAULT_DISABLE_WALLET = false;
static const bool DEFAULT_USE_CHANGE_ADDRESS = true;
static const CAmount DEFAULT_RESERVE_BALANCE = 0;
//! -maxtxfee default
constexpr CAmount DEFAULT_TRANSACTION_MAXFEE{1 * COIN};
//! Discourage users to set fees higher than this amount (in satoshis) per kB
constexpr CAmount HIGH_TX_FEE_PER_KB{1 * COIN};
//! -maxtxfee will warn if called with a higher fee than this amount (in satoshis)
constexpr CAmount HIGH_MAX_TX_FEE{100 * HIGH_TX_FEE_PER_KB};

//! Pre-calculated constants for input size estimation in *virtual size*
static constexpr size_t DUMMY_NESTED_P2WPKH_INPUT_SIZE = 91;

//! -stakingminfee default
static const uint8_t DEFAULT_STAKING_MIN_FEE = 10;

class CCoinControl;
class COutput;
class CScript;
class CWalletTx;
class CTokenTx;
class CContractBookData;
class CDelegationInfo;
class CSuperStakerInfo;
struct FeeCalculation;
enum class FeeEstimateMode;
class ReserveDestination;
namespace boost { class thread_group; }

/** (client) version numbers for particular wallet features */
enum WalletFeature
{
    FEATURE_BASE = 10500, // the earliest version new wallets supports (only useful for getwalletinfo's clientversion output)

    FEATURE_WALLETCRYPT = 40000, // wallet encryption
    FEATURE_COMPRPUBKEY = 60000, // compressed public keys

    FEATURE_HD = 130000, // Hierarchical key derivation after BIP32 (HD Wallet)

    FEATURE_HD_SPLIT = 139900, // Wallet with HD chain split (change outputs will use m/0'/1'/k)

    FEATURE_NO_DEFAULT_KEY = 159900, // Wallet without a default key written

    FEATURE_PRE_SPLIT_KEYPOOL = 169900, // Upgraded to HD SPLIT and can have a pre-split keypool

    FEATURE_LATEST = FEATURE_PRE_SPLIT_KEYPOOL
};

//! Default for -addresstype
constexpr OutputType DEFAULT_ADDRESS_TYPE{OutputType::LEGACY};

//! Default for -changetype
constexpr OutputType DEFAULT_CHANGE_TYPE{OutputType::CHANGE_AUTO};

enum WalletFlags : uint64_t {
    // wallet flags in the upper section (> 1 << 31) will lead to not opening the wallet if flag is unknown
    // unknown wallet flags in the lower section <= (1 << 31) will be tolerated

    // will categorize coins as clean (not reused) and dirty (reused), and handle
    // them with privacy considerations in mind
    WALLET_FLAG_AVOID_REUSE = (1ULL << 0),

    // Indicates that the metadata has already been upgraded to contain key origins
    WALLET_FLAG_KEY_ORIGIN_METADATA = (1ULL << 1),

    // will enforce the rule that the wallet can't contain any private keys (only watch-only/pubkeys)
    WALLET_FLAG_DISABLE_PRIVATE_KEYS = (1ULL << 32),

    //! Flag set when a wallet contains no HD seed and no private keys, scripts,
    //! addresses, and other watch only things, and is therefore "blank."
    //!
    //! The only function this flag serves is to distinguish a blank wallet from
    //! a newly created wallet when the wallet database is loaded, to avoid
    //! initialization that should only happen on first run.
    //!
    //! This flag is also a mandatory flag to prevent previous versions of
    //! bitcoin from opening the wallet, thinking it was newly created, and
    //! then improperly reinitializing it.
    WALLET_FLAG_BLANK_WALLET = (1ULL << 33),
};

static constexpr uint64_t KNOWN_WALLET_FLAGS =
        WALLET_FLAG_AVOID_REUSE
    |   WALLET_FLAG_BLANK_WALLET
    |   WALLET_FLAG_KEY_ORIGIN_METADATA
    |   WALLET_FLAG_DISABLE_PRIVATE_KEYS;

static constexpr uint64_t MUTABLE_WALLET_FLAGS =
        WALLET_FLAG_AVOID_REUSE;

static const std::map<std::string,WalletFlags> WALLET_FLAG_MAP{
    {"avoid_reuse", WALLET_FLAG_AVOID_REUSE},
    {"blank", WALLET_FLAG_BLANK_WALLET},
    {"key_origin_metadata", WALLET_FLAG_KEY_ORIGIN_METADATA},
    {"disable_private_keys", WALLET_FLAG_DISABLE_PRIVATE_KEYS},
};

extern const std::map<uint64_t,std::string> WALLET_FLAG_CAVEATS;

/** A key from a CWallet's keypool
 *
 * The wallet holds one (for pre HD-split wallets) or several keypools. These
 * are sets of keys that have not yet been used to provide addresses or receive
 * change.
 *
 * The Bitcoin Core wallet was originally a collection of unrelated private
 * keys with their associated addresses. If a non-HD wallet generated a
 * key/address, gave that address out and then restored a backup from before
 * that key's generation, then any funds sent to that address would be
 * lost definitively.
 *
 * The keypool was implemented to avoid this scenario (commit: 10384941). The
 * wallet would generate a set of keys (100 by default). When a new public key
 * was required, either to give out as an address or to use in a change output,
 * it would be drawn from the keypool. The keypool would then be topped up to
 * maintain 100 keys. This ensured that as long as the wallet hadn't used more
 * than 100 keys since the previous backup, all funds would be safe, since a
 * restored wallet would be able to scan for all owned addresses.
 *
 * A keypool also allowed encrypted wallets to give out addresses without
 * having to be decrypted to generate a new private key.
 *
 * With the introduction of HD wallets (commit: f1902510), the keypool
 * essentially became an address look-ahead pool. Restoring old backups can no
 * longer definitively lose funds as long as the addresses used were from the
 * wallet's HD seed (since all private keys can be rederived from the seed).
 * However, if many addresses were used since the backup, then the wallet may
 * not know how far ahead in the HD chain to look for its addresses. The
 * keypool is used to implement a 'gap limit'. The keypool maintains a set of
 * keys (by default 1000) ahead of the last used key and scans for the
 * addresses of those keys.  This avoids the risk of not seeing transactions
 * involving the wallet's addresses, or of re-using the same address.
 *
 * The HD-split wallet feature added a second keypool (commit: 02592f4c). There
 * is an external keypool (for addresses to hand out) and an internal keypool
 * (for change addresses).
 *
 * Keypool keys are stored in the wallet/keystore's keymap. The keypool data is
 * stored as sets of indexes in the wallet (setInternalKeyPool,
 * setExternalKeyPool and set_pre_split_keypool), and a map from the key to the
 * index (m_pool_key_to_index). The CKeyPool object is used to
 * serialize/deserialize the pool data to/from the database.
 */
class CKeyPool
{
public:
    //! The time at which the key was generated. Set in AddKeypoolPubKeyWithDB
    int64_t nTime;
    //! The public key
    CPubKey vchPubKey;
    //! Whether this keypool entry is in the internal keypool (for change outputs)
    bool fInternal;
    //! Whether this key was generated for a keypool before the wallet was upgraded to HD-split
    bool m_pre_split;

    CKeyPool();
    CKeyPool(const CPubKey& vchPubKeyIn, bool internalIn);

    ADD_SERIALIZE_METHODS;

    template <typename Stream, typename Operation>
    inline void SerializationOp(Stream& s, Operation ser_action) {
        int nVersion = s.GetVersion();
        if (!(s.GetType() & SER_GETHASH))
            READWRITE(nVersion);
        READWRITE(nTime);
        READWRITE(vchPubKey);
        if (ser_action.ForRead()) {
            try {
                READWRITE(fInternal);
            }
            catch (std::ios_base::failure&) {
                /* flag as external address if we can't read the internal boolean
                   (this will be the case for any wallet before the HD chain split version) */
                fInternal = false;
            }
            try {
                READWRITE(m_pre_split);
            }
            catch (std::ios_base::failure&) {
                /* flag as postsplit address if we can't read the m_pre_split boolean
                   (this will be the case for any wallet that upgrades to HD chain split)*/
                m_pre_split = false;
            }
        }
        else {
            READWRITE(fInternal);
            READWRITE(m_pre_split);
        }
    }
};

/** A wrapper to reserve an address from a wallet
 *
 * ReserveDestination is used to reserve an address.
 * It is currently only used inside of CreateTransaction.
 *
 * Instantiating a ReserveDestination does not reserve an address. To do so,
 * GetReservedDestination() needs to be called on the object. Once an address has been
 * reserved, call KeepDestination() on the ReserveDestination object to make sure it is not
 * returned. Call ReturnDestination() to return the address so it can be re-used (for
 * example, if the address was used in a new transaction
 * and that transaction was not completed and needed to be aborted).
 *
 * If an address is reserved and KeepDestination() is not called, then the address will be
 * returned when the ReserveDestination goes out of scope.
 */
class ReserveDestination
{
protected:
    //! The wallet to reserve from
    CWallet* pwallet;
    //! The index of the address's key in the keypool
    int64_t nIndex{-1};
    //! The public key for the address
    CPubKey vchPubKey;
    //! The destination
    CTxDestination address;
    //! Whether this is from the internal (change output) keypool
    bool fInternal{false};

public:
    //! Construct a ReserveDestination object. This does NOT reserve an address yet
    explicit ReserveDestination(CWallet* pwalletIn)
    {
        pwallet = pwalletIn;
    }

    ReserveDestination(const ReserveDestination&) = delete;
    ReserveDestination& operator=(const ReserveDestination&) = delete;

    //! Destructor. If a key has been reserved and not KeepKey'ed, it will be returned to the keypool
    ~ReserveDestination()
    {
        ReturnDestination();
    }

    //! Reserve an address
    bool GetReservedDestination(const OutputType type, CTxDestination& pubkey, bool internal);
    //! Return reserved address
    void ReturnDestination();
    //! Keep the address. Do not return it's key to the keypool when this object goes out of scope
    void KeepDestination();
};

/** Address book data */
class CAddressBookData
{
public:
    std::string name;
    std::string purpose;

    CAddressBookData() : purpose("unknown") {}

    typedef std::map<std::string, std::string> StringMap;
    StringMap destdata;
};

struct CRecipient
{
    CScript scriptPubKey;
    CAmount nAmount;
    bool fSubtractFeeFromAmount;
};

typedef std::map<std::string, std::string> mapValue_t;


static inline void ReadOrderPos(int64_t& nOrderPos, mapValue_t& mapValue)
{
    if (!mapValue.count("n"))
    {
        nOrderPos = -1; // TODO: calculate elsewhere
        return;
    }
    nOrderPos = atoi64(mapValue["n"].c_str());
}


static inline void WriteOrderPos(const int64_t& nOrderPos, mapValue_t& mapValue)
{
    if (nOrderPos == -1)
        return;
    mapValue["n"] = i64tostr(nOrderPos);
}

struct COutputEntry
{
    CTxDestination destination;
    CAmount amount;
    int vout;
};

/** Legacy class used for deserializing vtxPrev for backwards compatibility.
 * vtxPrev was removed in commit 93a18a3650292afbb441a47d1fa1b94aeb0164e3,
 * but old wallet.dat files may still contain vtxPrev vectors of CMerkleTxs.
 * These need to get deserialized for field alignment when deserializing
 * a CWalletTx, but the deserialized values are discarded.**/
class CMerkleTx
{
public:
    template<typename Stream>
    void Unserialize(Stream& s)
    {
        CTransactionRef tx;
        uint256 hashBlock;
        std::vector<uint256> vMerkleBranch;
        int nIndex;

        s >> tx >> hashBlock >> vMerkleBranch >> nIndex;
    }
};

//Get the marginal bytes of spending the specified output
int CalculateMaximumSignedInputSize(const CTxOut& txout, const CWallet* pwallet, bool use_max_sig = false);

/**
 * A transaction with a bunch of additional info that only the owner cares about.
 * It includes any unrecorded transactions needed to link it back to the block chain.
 */
class CWalletTx
{
private:
    const CWallet* pwallet;

    /** Constant used in hashBlock to indicate tx has been abandoned, only used at
     * serialization/deserialization to avoid ambiguity with conflicted.
     */
    static const uint256 ABANDON_HASH;

public:
    /**
     * Key/value map with information about the transaction.
     *
     * The following keys can be read and written through the map and are
     * serialized in the wallet database:
     *
     *     "comment", "to"   - comment strings provided to sendtoaddress,
     *                         and sendmany wallet RPCs
     *     "replaces_txid"   - txid (as HexStr) of transaction replaced by
     *                         bumpfee on transaction created by bumpfee
     *     "replaced_by_txid" - txid (as HexStr) of transaction created by
     *                         bumpfee on transaction replaced by bumpfee
     *     "from", "message" - obsolete fields that could be set in UI prior to
     *                         2011 (removed in commit 4d9b223)
     *
     * The following keys are serialized in the wallet database, but shouldn't
     * be read or written through the map (they will be temporarily added and
     * removed from the map during serialization):
     *
     *     "fromaccount"     - serialized strFromAccount value
     *     "n"               - serialized nOrderPos value
     *     "timesmart"       - serialized nTimeSmart value
     *     "spent"           - serialized vfSpent value that existed prior to
     *                         2014 (removed in commit 93a18a3)
     */
    mapValue_t mapValue;
    std::vector<std::pair<std::string, std::string> > vOrderForm;
    unsigned int fTimeReceivedIsTxTime;
    unsigned int nTimeReceived; //!< time received by this node
    /**
     * Stable timestamp that never changes, and reflects the order a transaction
     * was added to the wallet. Timestamp is based on the block time for a
     * transaction added as part of a block, or else the time when the
     * transaction was received if it wasn't part of a block, with the timestamp
     * adjusted in both cases so timestamp order matches the order transactions
     * were added to the wallet. More details can be found in
     * CWallet::ComputeTimeSmart().
     */
    unsigned int nTimeSmart;
    /**
     * From me flag is set to 1 for transactions that were created by the wallet
     * on this bitcoin node, and set to 0 for transactions that were created
     * externally and came in through the network or sendrawtransaction RPC.
     */
    bool fFromMe;
    int64_t nOrderPos; //!< position in ordered transaction list
    std::multimap<int64_t, CWalletTx*>::const_iterator m_it_wtxOrdered;

    // memory only
    enum AmountType { DEBIT, CREDIT, IMMATURE_CREDIT, AVAILABLE_CREDIT, AMOUNTTYPE_ENUM_ELEMENTS };
    CAmount GetCachableAmount(AmountType type, const isminefilter& filter, bool recalculate = false) const;
    mutable CachableAmount m_amounts[AMOUNTTYPE_ENUM_ELEMENTS];
    mutable bool fChangeCached;
    mutable bool fInMempool;
    mutable CAmount nChangeCached;

    CWalletTx(const CWallet* pwalletIn, CTransactionRef arg)
        : tx(std::move(arg))
    {
        Init(pwalletIn);
    }

    void Init(const CWallet* pwalletIn)
    {
        pwallet = pwalletIn;
        mapValue.clear();
        vOrderForm.clear();
        fTimeReceivedIsTxTime = false;
        nTimeReceived = 0;
        nTimeSmart = 0;
        fFromMe = false;
        fChangeCached = false;
        fInMempool = false;
        nChangeCached = 0;
        nOrderPos = -1;
        m_confirm = Confirmation{};
    }

    CTransactionRef tx;

    /* New transactions start as UNCONFIRMED. At BlockConnected,
     * they will transition to CONFIRMED. In case of reorg, at BlockDisconnected,
     * they roll back to UNCONFIRMED. If we detect a conflicting transaction at
     * block connection, we update conflicted tx and its dependencies as CONFLICTED.
     * If tx isn't confirmed and outside of mempool, the user may switch it to ABANDONED
     * by using the abandontransaction call. This last status may be override by a CONFLICTED
     * or CONFIRMED transition.
     */
    enum Status {
        UNCONFIRMED,
        CONFIRMED,
        CONFLICTED,
        ABANDONED
    };

    /* Confirmation includes tx status and a pair of {block hash/tx index in block} at which tx has been confirmed.
     * This pair is both 0 if tx hasn't confirmed yet. Meaning of these fields changes with CONFLICTED state
     * where they instead point to block hash and index of the deepest conflicting tx.
     */
    struct Confirmation {
        Status status = UNCONFIRMED;
        uint256 hashBlock = uint256();
        int nIndex = 0;
    };

    Confirmation m_confirm;

    template<typename Stream>
    void Serialize(Stream& s) const
    {
        mapValue_t mapValueCopy = mapValue;

        mapValueCopy["fromaccount"] = "";
        WriteOrderPos(nOrderPos, mapValueCopy);
        if (nTimeSmart) {
            mapValueCopy["timesmart"] = strprintf("%u", nTimeSmart);
        }

        std::vector<char> dummy_vector1; //!< Used to be vMerkleBranch
        std::vector<char> dummy_vector2; //!< Used to be vtxPrev
        bool dummy_bool = false; //!< Used to be fSpent
        uint256 serializedHash = isAbandoned() ? ABANDON_HASH : m_confirm.hashBlock;
        int serializedIndex = isAbandoned() || isConflicted() ? -1 : m_confirm.nIndex;
        s << tx << serializedHash << dummy_vector1 << serializedIndex << dummy_vector2 << mapValueCopy << vOrderForm << fTimeReceivedIsTxTime << nTimeReceived << fFromMe << dummy_bool;
    }

    template<typename Stream>
    void Unserialize(Stream& s)
    {
        Init(nullptr);

        std::vector<uint256> dummy_vector1; //!< Used to be vMerkleBranch
        std::vector<CMerkleTx> dummy_vector2; //!< Used to be vtxPrev
        bool dummy_bool; //! Used to be fSpent
        int serializedIndex;
        s >> tx >> m_confirm.hashBlock >> dummy_vector1 >> serializedIndex >> dummy_vector2 >> mapValue >> vOrderForm >> fTimeReceivedIsTxTime >> nTimeReceived >> fFromMe >> dummy_bool;

        /* At serialization/deserialization, an nIndex == -1 means that hashBlock refers to
         * the earliest block in the chain we know this or any in-wallet ancestor conflicts
         * with. If nIndex == -1 and hashBlock is ABANDON_HASH, it means transaction is abandoned.
         * In same context, an nIndex >= 0 refers to a confirmed transaction (if hashBlock set) or
         * unconfirmed one. Older clients interpret nIndex == -1 as unconfirmed for backward
         * compatibility (pre-commit 9ac63d6).
         */
        if (serializedIndex == -1 && m_confirm.hashBlock == ABANDON_HASH) {
            m_confirm.hashBlock = uint256();
            setAbandoned();
        } else if (serializedIndex == -1) {
            setConflicted();
        } else if (!m_confirm.hashBlock.IsNull()) {
            m_confirm.nIndex = serializedIndex;
            setConfirmed();
        }

        ReadOrderPos(nOrderPos, mapValue);
        nTimeSmart = mapValue.count("timesmart") ? (unsigned int)atoi64(mapValue["timesmart"]) : 0;

        mapValue.erase("fromaccount");
        mapValue.erase("spent");
        mapValue.erase("n");
        mapValue.erase("timesmart");
    }

    void SetTx(CTransactionRef arg)
    {
        tx = std::move(arg);
    }

    //! make sure balances are recalculated
    void MarkDirty()
    {
        m_amounts[DEBIT].Reset();
        m_amounts[CREDIT].Reset();
        m_amounts[IMMATURE_CREDIT].Reset();
        m_amounts[AVAILABLE_CREDIT].Reset();
        fChangeCached = false;
    }

    void BindWallet(CWallet *pwalletIn)
    {
        pwallet = pwalletIn;
        MarkDirty();
    }

    //! filter decides which addresses will count towards the debit
    CAmount GetDebit(const isminefilter& filter) const;
    CAmount GetCredit(interfaces::Chain::Lock& locked_chain, const isminefilter& filter) const;
    CAmount GetImmatureCredit(interfaces::Chain::Lock& locked_chain, bool fUseCache=true) const;
    CAmount GetStakeCredit(interfaces::Chain::Lock& locked_chain, bool fUseCache=true) const;
    // TODO: Remove "NO_THREAD_SAFETY_ANALYSIS" and replace it with the correct
    // annotation "EXCLUSIVE_LOCKS_REQUIRED(pwallet->cs_wallet)". The
    // annotation "NO_THREAD_SAFETY_ANALYSIS" was temporarily added to avoid
    // having to resolve the issue of member access into incomplete type CWallet.
    CAmount GetAvailableCredit(interfaces::Chain::Lock& locked_chain, bool fUseCache=true, const isminefilter& filter=ISMINE_SPENDABLE) const NO_THREAD_SAFETY_ANALYSIS;
    CAmount GetImmatureWatchOnlyCredit(interfaces::Chain::Lock& locked_chain, const bool fUseCache=true) const;
    CAmount GetStakeWatchOnlyCredit(interfaces::Chain::Lock& locked_chain, const bool fUseCache=true) const;
    CAmount GetChange() const;

    // Get the marginal bytes if spending the specified output from this transaction
    int GetSpendSize(unsigned int out, bool use_max_sig = false) const
    {
        return CalculateMaximumSignedInputSize(tx->vout[out], pwallet, use_max_sig);
    }

    void GetAmounts(std::list<COutputEntry>& listReceived,
                    std::list<COutputEntry>& listSent, CAmount& nFee, const isminefilter& filter) const;

    bool IsFromMe(const isminefilter& filter) const
    {
        return (GetDebit(filter) > 0);
    }

    // True if only scriptSigs are different
    bool IsEquivalentTo(const CWalletTx& tx) const;

    bool InMempool() const;
    bool IsTrusted(interfaces::Chain::Lock& locked_chain) const;

    int64_t GetTxTime() const;

    // Pass this transaction to node for mempool insertion and relay to peers if flag set to true
    bool SubmitMemoryPoolAndRelay(std::string& err_string, bool relay, interfaces::Chain::Lock& locked_chain);

    // TODO: Remove "NO_THREAD_SAFETY_ANALYSIS" and replace it with the correct
    // annotation "EXCLUSIVE_LOCKS_REQUIRED(pwallet->cs_wallet)". The annotation
    // "NO_THREAD_SAFETY_ANALYSIS" was temporarily added to avoid having to
    // resolve the issue of member access into incomplete type CWallet. Note
    // that we still have the runtime check "AssertLockHeld(pwallet->cs_wallet)"
    // in place.
    std::set<uint256> GetConflicts() const NO_THREAD_SAFETY_ANALYSIS;

    void SetConf(Status status, const uint256& block_hash, int posInBlock);

    /**
     * Return depth of transaction in blockchain:
     * <0  : conflicts with a transaction this deep in the blockchain
     *  0  : in memory pool, waiting to be included in a block
     * >=1 : this many blocks deep in the main chain
     */
    int GetDepthInMainChain(interfaces::Chain::Lock& locked_chain) const;
    bool IsInMainChain(interfaces::Chain::Lock& locked_chain) const { return GetDepthInMainChain(locked_chain) > 0; }

    /**
     * @return number of blocks to maturity for this transaction:
     *  0 : is not a coinbase transaction, or is a mature coinbase transaction
     * >0 : is a coinbase transaction which matures in this many blocks
     */
    int GetBlocksToMaturity(interfaces::Chain::Lock& locked_chain) const;
    bool isAbandoned() const { return m_confirm.status == CWalletTx::ABANDONED; }
    void setAbandoned()
    {
        m_confirm.status = CWalletTx::ABANDONED;
        m_confirm.hashBlock = uint256();
        m_confirm.nIndex = 0;
    }
    bool isConflicted() const { return m_confirm.status == CWalletTx::CONFLICTED; }
    void setConflicted() { m_confirm.status = CWalletTx::CONFLICTED; }
    bool isUnconfirmed() const { return m_confirm.status == CWalletTx::UNCONFIRMED; }
    void setUnconfirmed() { m_confirm.status = CWalletTx::UNCONFIRMED; }
    void setConfirmed() { m_confirm.status = CWalletTx::CONFIRMED; }
    const uint256& GetHash() const { return tx->GetHash(); }
    bool IsCoinBase() const { return tx->IsCoinBase(); }
    bool IsCoinStake() const { return tx->IsCoinStake(); }
    bool IsImmature(interfaces::Chain::Lock& locked_chain) const;
    bool IsImmatureCoinBase(interfaces::Chain::Lock& locked_chain) const;
    bool IsImmatureCoinStake(interfaces::Chain::Lock& locked_chain) const;
};

class COutput
{
public:
    const CWalletTx *tx;
    int i;
    int nDepth;

    /** Pre-computed estimated size of this output as a fully-signed input in a transaction. Can be -1 if it could not be calculated */
    int nInputBytes;

    /** Whether we have the private keys to spend this output */
    bool fSpendable;

    /** Whether we know how to spend this output, ignoring the lack of keys */
    bool fSolvable;

    /** Whether to use the maximum sized, 72 byte signature when calculating the size of the input spend. This should only be set when watch-only outputs are allowed */
    bool use_max_sig;

    /**
     * Whether this output is considered safe to spend. Unconfirmed transactions
     * from outside keys and unconfirmed replacement transactions are considered
     * unsafe and will not be used to fund new spending transactions.
     */
    bool fSafe;

    COutput(const CWalletTx *txIn, int iIn, int nDepthIn, bool fSpendableIn, bool fSolvableIn, bool fSafeIn, bool use_max_sig_in = false)
    {
        tx = txIn; i = iIn; nDepth = nDepthIn; fSpendable = fSpendableIn; fSolvable = fSolvableIn; fSafe = fSafeIn; nInputBytes = -1; use_max_sig = use_max_sig_in;
        // If known and signable by the given wallet, compute nInputBytes
        // Failure will keep this value -1
        if (fSpendable && tx) {
            nInputBytes = tx->GetSpendSize(i, use_max_sig);
        }
    }

    std::string ToString() const;

    inline CInputCoin GetInputCoin() const
    {
        return CInputCoin(tx->tx, i, nInputBytes);
    }
};

struct CoinSelectionParams
{
    bool use_bnb = true;
    size_t change_output_size = 0;
    size_t change_spend_size = 0;
    CFeeRate effective_fee = CFeeRate(0);
    size_t tx_noinputs_size = 0;

    CoinSelectionParams(bool use_bnb, size_t change_output_size, size_t change_spend_size, CFeeRate effective_fee, size_t tx_noinputs_size) : use_bnb(use_bnb), change_output_size(change_output_size), change_spend_size(change_spend_size), effective_fee(effective_fee), tx_noinputs_size(tx_noinputs_size) {}
    CoinSelectionParams() {}
};

class WalletRescanReserver; //forward declarations for ScanForWalletTransactions/RescanFromTime
/**
 * A CWallet is an extension of a keystore, which also maintains a set of transactions and balances,
 * and provides the ability to create new transactions.
 */
class CWallet final : public FillableSigningProvider, private interfaces::Chain::Notifications
{
private:
    CKeyingMaterial vMasterKey GUARDED_BY(cs_KeyStore);

    //! if fUseCrypto is true, mapKeys must be empty
    //! if fUseCrypto is false, vMasterKey must be empty
    std::atomic<bool> fUseCrypto;

    //! keeps track of whether Unlock has run a thorough check before
    bool fDecryptionThoroughlyChecked;

    using CryptedKeyMap = std::map<CKeyID, std::pair<CPubKey, std::vector<unsigned char>>>;
    using WatchOnlySet = std::set<CScript>;
    using WatchKeyMap = std::map<CKeyID, CPubKey>;

    bool SetCrypted();

    //! will encrypt previously unencrypted keys
    bool EncryptKeys(CKeyingMaterial& vMasterKeyIn);

    bool Unlock(const CKeyingMaterial& vMasterKeyIn, bool accept_no_keys = false);
    CryptedKeyMap mapCryptedKeys GUARDED_BY(cs_KeyStore);
    WatchOnlySet setWatchOnly GUARDED_BY(cs_KeyStore);
    WatchKeyMap mapWatchKeys GUARDED_BY(cs_KeyStore);

    bool AddCryptedKeyInner(const CPubKey &vchPubKey, const std::vector<unsigned char> &vchCryptedSecret);
    bool AddKeyPubKeyInner(const CKey& key, const CPubKey &pubkey);

    std::atomic<bool> fAbortRescan{false};
    std::atomic<bool> fScanningWallet{false}; // controlled by WalletRescanReserver
    std::atomic<int64_t> m_scanning_start{0};
    std::atomic<double> m_scanning_progress{0};
    std::mutex mutexScanning;
    friend class WalletRescanReserver;

    WalletBatch *encrypted_batch GUARDED_BY(cs_wallet) = nullptr;

    //! the current wallet version: clients below this version are not able to load the wallet
    int nWalletVersion GUARDED_BY(cs_wallet){FEATURE_BASE};

    //! the maximum wallet format version: memory-only variable that specifies to what version this wallet may be upgraded
    int nWalletMaxVersion GUARDED_BY(cs_wallet) = FEATURE_BASE;

    int64_t nNextResend = 0;
    int64_t nLastResend = 0;
    bool fBroadcastTransactions = false;
    // Local time that the tip block was received. Used to schedule wallet rebroadcasts.
    std::atomic<int64_t> m_best_block_time {0};

    std::map<COutPoint, CStakeCache> stakeCache;
    std::map<COutPoint, CStakeCache> stakeDelegateCache;

    /**
     * Used to keep track of spent outpoints, and
     * detect and report conflicts (double-spends or
     * mutated transactions where the mutant gets mined).
     */
    typedef std::multimap<COutPoint, uint256> TxSpends;
    TxSpends mapTxSpends GUARDED_BY(cs_wallet);
    void AddToSpends(const COutPoint& outpoint, const uint256& wtxid) EXCLUSIVE_LOCKS_REQUIRED(cs_wallet);
    void RemoveFromSpends(const COutPoint& outpoint, const uint256& wtxid); EXCLUSIVE_LOCKS_REQUIRED(cs_wallet);
    void AddToSpends(const uint256& wtxid) EXCLUSIVE_LOCKS_REQUIRED(cs_wallet);
    void RemoveFromSpends(const uint256& wtxid) EXCLUSIVE_LOCKS_REQUIRED(cs_wallet);

    /**
     * Add a transaction to the wallet, or update it.  pIndex and posInBlock should
     * be set when the transaction was known to be included in a block.  When
     * pIndex == nullptr, then wallet state is not updated in AddToWallet, but
     * notifications happen and cached balances are marked dirty.
     *
     * If fUpdate is true, existing transactions will be updated.
     * TODO: One exception to this is that the abandoned state is cleared under the
     * assumption that any further notification of a transaction that was considered
     * abandoned is an indication that it is not safe to be considered abandoned.
     * Abandoned state should probably be more carefully tracked via different
     * posInBlock signals or by checking mempool presence when necessary.
     */
    bool AddToWalletIfInvolvingMe(const CTransactionRef& tx, CWalletTx::Status status, const uint256& block_hash, int posInBlock, bool fUpdate) EXCLUSIVE_LOCKS_REQUIRED(cs_wallet);

    /* Mark a transaction (and its in-wallet descendants) as conflicting with a particular block. */
    void MarkConflicted(const uint256& hashBlock, const uint256& hashTx);

    /* Mark a transaction's inputs dirty, thus forcing the outputs to be recomputed */
    void MarkInputsDirty(const CTransactionRef& tx) EXCLUSIVE_LOCKS_REQUIRED(cs_wallet);

    void SyncMetaData(std::pair<TxSpends::iterator, TxSpends::iterator>) EXCLUSIVE_LOCKS_REQUIRED(cs_wallet);

    /* Used by TransactionAddedToMemorypool/BlockConnected/Disconnected/ScanForWalletTransactions.
     * Should be called with non-zero block_hash and posInBlock if this is for a transaction that is included in a block. */
    void SyncTransaction(const CTransactionRef& tx, CWalletTx::Status status, const uint256& block_hash, int posInBlock = 0, bool update_tx = true) EXCLUSIVE_LOCKS_REQUIRED(cs_wallet);

    /* the HD chain data model (external chain counters) */
    CHDChain hdChain;

    /* HD derive new child key (on internal or external chain) */
    void DeriveNewChildKey(WalletBatch& batch, CKeyMetadata& metadata, CKey& secret, bool internal = false) EXCLUSIVE_LOCKS_REQUIRED(cs_wallet);

    std::set<int64_t> setInternalKeyPool GUARDED_BY(cs_wallet);
    std::set<int64_t> setExternalKeyPool GUARDED_BY(cs_wallet);
    std::set<int64_t> set_pre_split_keypool GUARDED_BY(cs_wallet);
    int64_t m_max_keypool_index GUARDED_BY(cs_wallet) = 0;
    std::map<CKeyID, int64_t> m_pool_key_to_index;
    std::atomic<uint64_t> m_wallet_flags{0};

    int64_t nTimeFirstKey GUARDED_BY(cs_wallet) = 0;

    /**
     * Private version of AddWatchOnly method which does not accept a
     * timestamp, and which will reset the wallet's nTimeFirstKey value to 1 if
     * the watch key did not previously have a timestamp associated with it.
     * Because this is an inherited virtual method, it is accessible despite
     * being marked private, but it is marked private anyway to encourage use
     * of the other AddWatchOnly which accepts a timestamp and sets
     * nTimeFirstKey more intelligently for more efficient rescans.
     */
    bool AddWatchOnly(const CScript& dest) EXCLUSIVE_LOCKS_REQUIRED(cs_wallet);
    bool AddWatchOnlyWithDB(WalletBatch &batch, const CScript& dest) EXCLUSIVE_LOCKS_REQUIRED(cs_wallet);
    bool AddWatchOnlyInMem(const CScript &dest);

    /** Add a KeyOriginInfo to the wallet */
    bool AddKeyOriginWithDB(WalletBatch& batch, const CPubKey& pubkey, const KeyOriginInfo& info);

    //! Adds a key to the store, and saves it to disk.
    bool AddKeyPubKeyWithDB(WalletBatch &batch,const CKey& key, const CPubKey &pubkey) EXCLUSIVE_LOCKS_REQUIRED(cs_wallet);

    //! Adds a watch-only address to the store, and saves it to disk.
    bool AddWatchOnlyWithDB(WalletBatch &batch, const CScript& dest, int64_t create_time) EXCLUSIVE_LOCKS_REQUIRED(cs_wallet);

    void AddKeypoolPubkeyWithDB(const CPubKey& pubkey, const bool internal, WalletBatch& batch);

    bool SetAddressBookWithDB(WalletBatch& batch, const CTxDestination& address, const std::string& strName, const std::string& strPurpose);

    //! Adds a script to the store and saves it to disk
    bool AddCScriptWithDB(WalletBatch& batch, const CScript& script);

    //! Unsets a wallet flag and saves it to disk
    void UnsetWalletFlagWithDB(WalletBatch& batch, uint64_t flag);

    /** Interface for accessing chain state. */
    interfaces::Chain* m_chain;

    /** Wallet location which includes wallet name (see WalletLocation). */
    WalletLocation m_location;

    /** Internal database handle. */
    std::unique_ptr<WalletDatabase> database;

    /**
     * The following is used to keep track of how far behind the wallet is
     * from the chain sync, and to allow clients to block on us being caught up.
     *
     * Note that this is *not* how far we've processed, we may need some rescan
     * to have seen all transactions in the chain, but is only used to track
     * live BlockConnected callbacks.
     */
    uint256 m_last_block_processed GUARDED_BY(cs_wallet);

    //! Fetches a key from the keypool
    bool GetKeyFromPool(CPubKey &key, bool internal = false);

    /**
     * Wallet staking coins.
     */
    boost::thread_group* stakeThread = nullptr;
    void StakeQtums(bool fStake, CConnman* connman);

    bool CreateCoinStakeFromMine(interfaces::Chain::Lock& locked_chain, const FillableSigningProvider &keystore, unsigned int nBits, const CAmount& nTotalFees, uint32_t nTimeBlock, CMutableTransaction& tx, CKey& key, std::set<std::pair<const CWalletTx*,unsigned int> >& setCoins, COutPoint& headerPrevout);
    bool CreateCoinStakeFromDelegate(interfaces::Chain::Lock& locked_chain, const FillableSigningProvider &keystore, unsigned int nBits, const CAmount& nTotalFees, uint32_t nTimeBlock, CMutableTransaction& tx, CKey& key, std::set<std::pair<const CWalletTx*,unsigned int> >& setCoins, std::vector<COutPoint>& setDelegateCoins, std::vector<unsigned char>& vchPoD, COutPoint& headerPrevout);
    bool GetDelegationStaker(const uint160& keyid, Delegation& delegation);
    const CWalletTx* GetCoinSuperStaker(const std::set<std::pair<const CWalletTx*,unsigned int> >& setCoins, const PKHash& superStaker, COutPoint& prevout, CAmount& nValueRet);

public:
    /*
     * Main wallet lock.
     * This lock protects all the fields added by CWallet.
     */
    mutable CCriticalSection cs_wallet;

    /** Get database handle used by this wallet. Ideally this function would
     * not be necessary.
     */
    WalletDatabase& GetDBHandle()
    {
        return *database;
    }

    /**
     * Select a set of coins such that nValueRet >= nTargetValue and at least
     * all coins from coinControl are selected; Never select unconfirmed coins
     * if they are not ours
     */
    bool SelectCoins(const std::vector<COutput>& vAvailableCoins, const CAmount& nTargetValue, std::set<CInputCoin>& setCoinsRet, CAmount& nValueRet,
                    const CCoinControl& coin_control, CoinSelectionParams& coin_selection_params, bool& bnb_used) const EXCLUSIVE_LOCKS_REQUIRED(cs_wallet);

    const WalletLocation& GetLocation() const { return m_location; }

    /** Get a name for this wallet for logging/debugging purposes.
     */
    const std::string& GetName() const { return m_location.GetName(); }

    void LoadKeyPool(int64_t nIndex, const CKeyPool &keypool) EXCLUSIVE_LOCKS_REQUIRED(cs_wallet);
    void MarkPreSplitKeys() EXCLUSIVE_LOCKS_REQUIRED(cs_wallet);

    // Map from Key ID to key metadata.
    std::map<CKeyID, CKeyMetadata> mapKeyMetadata GUARDED_BY(cs_wallet);

    // Map from Script ID to key metadata (for watch-only keys).
    std::map<CScriptID, CKeyMetadata> m_script_metadata GUARDED_BY(cs_wallet);

    typedef std::map<unsigned int, CMasterKey> MasterKeyMap;
    MasterKeyMap mapMasterKeys;
    unsigned int nMasterKeyMaxID = 0;

    /** Construct wallet with specified name and database implementation. */
    CWallet(interfaces::Chain* chain, const WalletLocation& location, std::unique_ptr<WalletDatabase> database)
        : fUseCrypto(false),
          fDecryptionThoroughlyChecked(false),
          m_chain(chain),
          m_location(location),
          database(std::move(database))
    {
    }

    ~CWallet()
    {
        // Stop stake
        StopStake();

        // Should not have slots connected at this point.
        assert(NotifyUnload.empty());
        delete encrypted_batch;
        encrypted_batch = nullptr;
    }

    bool IsCrypted() const { return fUseCrypto; }
    bool IsLocked() const;
    bool Lock();

    /** Interface to assert chain access and if successful lock it */
    std::unique_ptr<interfaces::Chain::Lock> LockChain() { return m_chain ? m_chain->lock() : nullptr; }

    std::map<uint256, CWalletTx> mapWallet GUARDED_BY(cs_wallet);

    typedef std::multimap<int64_t, CWalletTx*> TxItems;
    TxItems wtxOrdered;

    int64_t nOrderPosNext GUARDED_BY(cs_wallet) = 0;
    uint64_t nAccountingEntryNumber = 0;

    std::map<CTxDestination, CAddressBookData> mapAddressBook GUARDED_BY(cs_wallet);

    std::set<COutPoint> setLockedCoins GUARDED_BY(cs_wallet);

    std::map<std::string, CContractBookData> mapContractBook;

    std::map<uint256, CTokenInfo> mapToken;

    std::map<uint256, CTokenTx> mapTokenTx;

    std::map<uint256, CDelegationInfo> mapDelegation;

    std::map<uint256, CSuperStakerInfo> mapSuperStaker;

    /** Registered interfaces::Chain::Notifications handler. */
    std::unique_ptr<interfaces::Handler> m_chain_notifications_handler;

    /** Register the wallet for chain notifications */
    void handleNotifications();

    /** Interface for accessing chain state. */
    interfaces::Chain& chain() const { assert(m_chain); return *m_chain; }

    const CWalletTx* GetWalletTx(const uint256& hash) const;

    //! check whether we are allowed to upgrade (or already support) to the named feature
    bool CanSupportFeature(enum WalletFeature wf) const EXCLUSIVE_LOCKS_REQUIRED(cs_wallet) { AssertLockHeld(cs_wallet); return nWalletMaxVersion >= wf; }

    //! select coins for staking from the available coins for staking.
    bool SelectCoinsForStaking(interfaces::Chain::Lock& locked_chain, CAmount& nTargetValue, std::set<std::pair<const CWalletTx*,unsigned int> >& setCoinsRet, CAmount& nValueRet) const;
	
    //! select delegated coins for staking from other users.
    bool SelectDelegateCoinsForStaking(interfaces::Chain::Lock& locked_chain, std::vector<COutPoint>& setDelegateCoinsRet, std::map<uint160, CAmount>& mDelegateWeight) const;

    /**
     * populate vCoins with vector of available COutputs.
     */
    void AvailableCoinsForStaking(interfaces::Chain::Lock& locked_chain, std::vector<COutput>& vCoins) const;
    void AvailableCoins(interfaces::Chain::Lock& locked_chain, std::vector<COutput>& vCoins, bool fOnlySafe = true, const CCoinControl* coinControl = nullptr, const CAmount& nMinimumAmount = 1, const CAmount& nMaximumAmount = MAX_MONEY, const CAmount& nMinimumSumAmount = MAX_MONEY, const uint64_t nMaximumCount = 0) const EXCLUSIVE_LOCKS_REQUIRED(cs_wallet);
    bool HaveAvailableCoinsForStaking() const;
    bool AvailableDelegateCoinsForStaking(interfaces::Chain::Lock& locked_chain, std::vector<COutPoint>& vDelegateCoins, std::map<uint160, CAmount>& mDelegateWeight) const;
    bool HaveAvailableDelegateCoinsForStaking() const;

    /**
     * Return list of available coins and locked coins grouped by non-change output address.
     */
    std::map<CTxDestination, std::vector<COutput>> ListCoins(interfaces::Chain::Lock& locked_chain) const EXCLUSIVE_LOCKS_REQUIRED(cs_wallet);

    /**
     * Find non-change parent output.
     */
    const CTxOut& FindNonChangeParentOutput(const CTransaction& tx, int output) const EXCLUSIVE_LOCKS_REQUIRED(cs_wallet);

    /**
     * Shuffle and select coins until nTargetValue is reached while avoiding
     * small change; This method is stochastic for some inputs and upon
     * completion the coin set and corresponding actual target value is
     * assembled
     */
    bool SelectCoinsMinConf(const CAmount& nTargetValue, const CoinEligibilityFilter& eligibility_filter, std::vector<OutputGroup> groups,
        std::set<CInputCoin>& setCoinsRet, CAmount& nValueRet, const CoinSelectionParams& coin_selection_params, bool& bnb_used) const;

    bool IsSpent(interfaces::Chain::Lock& locked_chain, const uint256& hash, unsigned int n) const EXCLUSIVE_LOCKS_REQUIRED(cs_wallet);

    // Whether this or any known UTXO with the same single key has been spent.
    bool IsUsedDestination(const uint256& hash, unsigned int n) const EXCLUSIVE_LOCKS_REQUIRED(cs_wallet);
    void SetUsedDestinationState(const uint256& hash, unsigned int n, bool used, std::set<CTxDestination>& tx_destinations);

    std::vector<OutputGroup> GroupOutputs(const std::vector<COutput>& outputs, bool single_coin) const;

    bool IsLockedCoin(uint256 hash, unsigned int n) const EXCLUSIVE_LOCKS_REQUIRED(cs_wallet);
    void LockCoin(const COutPoint& output) EXCLUSIVE_LOCKS_REQUIRED(cs_wallet);
    void UnlockCoin(const COutPoint& output) EXCLUSIVE_LOCKS_REQUIRED(cs_wallet);
    void UnlockAllCoins() EXCLUSIVE_LOCKS_REQUIRED(cs_wallet);
    void ListLockedCoins(std::vector<COutPoint>& vOutpts) const EXCLUSIVE_LOCKS_REQUIRED(cs_wallet);

    /*
     * Rescan abort properties
     */
    void AbortRescan() { fAbortRescan = true; }
    bool IsAbortingRescan() { return fAbortRescan; }
    bool IsScanning() { return fScanningWallet; }
    int64_t ScanningDuration() const { return fScanningWallet ? GetTimeMillis() - m_scanning_start : 0; }
    double ScanningProgress() const { return fScanningWallet ? (double) m_scanning_progress : 0; }

    /**
     * keystore implementation
     * Generate a new key
     */
    CPubKey GenerateNewKey(WalletBatch& batch, bool internal = false) EXCLUSIVE_LOCKS_REQUIRED(cs_wallet);
    //! Adds a key to the store, and saves it to disk.
    bool AddKeyPubKey(const CKey& key, const CPubKey &pubkey) override EXCLUSIVE_LOCKS_REQUIRED(cs_wallet);
    //! Adds a key to the store, without saving it to disk (used by LoadWallet)
    bool LoadKey(const CKey& key, const CPubKey &pubkey) { return AddKeyPubKeyInner(key, pubkey); }
    //! Load metadata (used by LoadWallet)
    void LoadKeyMetadata(const CKeyID& keyID, const CKeyMetadata &metadata) EXCLUSIVE_LOCKS_REQUIRED(cs_wallet);
    void LoadScriptMetadata(const CScriptID& script_id, const CKeyMetadata &metadata) EXCLUSIVE_LOCKS_REQUIRED(cs_wallet);
    //! Upgrade stored CKeyMetadata objects to store key origin info as KeyOriginInfo
    void UpgradeKeyMetadata() EXCLUSIVE_LOCKS_REQUIRED(cs_wallet);

    bool LoadMinVersion(int nVersion) EXCLUSIVE_LOCKS_REQUIRED(cs_wallet) { AssertLockHeld(cs_wallet); nWalletVersion = nVersion; nWalletMaxVersion = std::max(nWalletMaxVersion, nVersion); return true; }
    void UpdateTimeFirstKey(int64_t nCreateTime) EXCLUSIVE_LOCKS_REQUIRED(cs_wallet);

    //! Adds an encrypted key to the store, and saves it to disk.
    bool AddCryptedKey(const CPubKey &vchPubKey, const std::vector<unsigned char> &vchCryptedSecret);
    //! Adds an encrypted key to the store, without saving it to disk (used by LoadWallet)
    bool LoadCryptedKey(const CPubKey &vchPubKey, const std::vector<unsigned char> &vchCryptedSecret);
    bool GetKey(const CKeyID &address, CKey& keyOut) const override;
    bool GetPubKey(const CKeyID &address, CPubKey& vchPubKeyOut) const override;
    bool HaveKey(const CKeyID &address) const override;
    std::set<CKeyID> GetKeys() const override;
    bool AddCScript(const CScript& redeemScript) override;
    bool LoadCScript(const CScript& redeemScript);

    //! Adds a destination data tuple to the store, and saves it to disk
    bool AddDestData(const CTxDestination& dest, const std::string& key, const std::string& value) EXCLUSIVE_LOCKS_REQUIRED(cs_wallet);
    //! Erases a destination data tuple in the store and on disk
    bool EraseDestData(const CTxDestination& dest, const std::string& key) EXCLUSIVE_LOCKS_REQUIRED(cs_wallet);
    //! Adds a destination data tuple to the store, without saving it to disk
    void LoadDestData(const CTxDestination& dest, const std::string& key, const std::string& value) EXCLUSIVE_LOCKS_REQUIRED(cs_wallet);
    //! Look up a destination data tuple in the store, return true if found false otherwise
    bool GetDestData(const CTxDestination& dest, const std::string& key, std::string* value) const EXCLUSIVE_LOCKS_REQUIRED(cs_wallet);
    //! Get all destination values matching a prefix.
    std::vector<std::string> GetDestValues(const std::string& prefix) const EXCLUSIVE_LOCKS_REQUIRED(cs_wallet);

    //! Adds a watch-only address to the store, and saves it to disk.
    bool AddWatchOnly(const CScript& dest, int64_t nCreateTime) EXCLUSIVE_LOCKS_REQUIRED(cs_wallet);
    bool RemoveWatchOnly(const CScript &dest) EXCLUSIVE_LOCKS_REQUIRED(cs_wallet);
    //! Adds a watch-only address to the store, without saving it to disk (used by LoadWallet)
    bool LoadWatchOnly(const CScript &dest);
    //! Returns whether the watch-only script is in the wallet
    bool HaveWatchOnly(const CScript &dest) const;
    //! Returns whether there are any watch-only things in the wallet
    bool HaveWatchOnly() const;
    //! Fetches a pubkey from mapWatchKeys if it exists there
    bool GetWatchPubKey(const CKeyID &address, CPubKey &pubkey_out) const;

    //! Holds a timestamp at which point the wallet is scheduled (externally) to be relocked. Caller must arrange for actual relocking to occur via Lock().
    int64_t nRelockTime = 0;

    bool Unlock(const SecureString& strWalletPassphrase, bool accept_no_keys = false);
    bool ChangeWalletPassphrase(const SecureString& strOldWalletPassphrase, const SecureString& strNewWalletPassphrase);
    bool EncryptWallet(const SecureString& strWalletPassphrase);

    void GetKeyBirthTimes(interfaces::Chain::Lock& locked_chain, std::map<CKeyID, int64_t> &mapKeyBirth) const EXCLUSIVE_LOCKS_REQUIRED(cs_wallet);
    unsigned int ComputeTimeSmart(const CWalletTx& wtx) const;

    bool LoadToken(const CTokenInfo &token);

    bool LoadTokenTx(const CTokenTx &tokenTx);

    //! Adds a contract data tuple to the store, without saving it to disk
    bool LoadContractData(const std::string &address, const std::string &key, const std::string &value);

    /** 
     * Increment the next transaction order id
     * @return next transaction order id
     */
    int64_t IncOrderPosNext(WalletBatch *batch = nullptr) EXCLUSIVE_LOCKS_REQUIRED(cs_wallet);
    DBErrors ReorderTransactions();

    void MarkDirty();
    bool AddToWallet(const CWalletTx& wtxIn, bool fFlushOnClose=true);
    void LoadToWallet(CWalletTx& wtxIn) EXCLUSIVE_LOCKS_REQUIRED(cs_wallet);
    void TransactionAddedToMempool(const CTransactionRef& tx) override;
    void BlockConnected(const CBlock& block, const std::vector<CTransactionRef>& vtxConflicted) override;
    void BlockDisconnected(const CBlock& block) override;
    void UpdatedBlockTip() override;
    int64_t RescanFromTime(int64_t startTime, const WalletRescanReserver& reserver, bool update);

    struct ScanResult {
        enum { SUCCESS, FAILURE, USER_ABORT } status = SUCCESS;

        //! Hash and height of most recent block that was successfully scanned.
        //! Unset if no blocks were scanned due to read errors or the chain
        //! being empty.
        uint256 last_scanned_block;
        Optional<int> last_scanned_height;

        //! Height of the most recent block that could not be scanned due to
        //! read errors or pruning. Will be set if status is FAILURE, unset if
        //! status is SUCCESS, and may or may not be set if status is
        //! USER_ABORT.
        uint256 last_failed_block;
    };
    ScanResult ScanForWalletTransactions(const uint256& first_block, const uint256& last_block, const WalletRescanReserver& reserver, bool fUpdate);
    void TransactionRemovedFromMempool(const CTransactionRef &ptx) override;
    void ReacceptWalletTransactions(interfaces::Chain::Lock& locked_chain) EXCLUSIVE_LOCKS_REQUIRED(cs_wallet);
    void ResendWalletTransactions();
    struct Balance {
        CAmount m_mine_trusted{0};           //!< Trusted, at depth=GetBalance.min_depth or more
        CAmount m_mine_untrusted_pending{0}; //!< Untrusted, but in mempool (pending)
        CAmount m_mine_immature{0};          //!< Immature coinbases in the main chain
        CAmount m_mine_stake{0};
        CAmount m_watchonly_trusted{0};
        CAmount m_watchonly_untrusted_pending{0};
        CAmount m_watchonly_immature{0};
        CAmount m_watchonly_stake{0};
    };
    Balance GetBalance(int min_depth = 0, bool avoid_reuse = true) const;
    CAmount GetAvailableBalance(const CCoinControl* coinControl = nullptr) const;

    OutputType TransactionChangeType(OutputType change_type, const std::vector<CRecipient>& vecSend);

    /**
     * Insert additional inputs into the transaction by
     * calling CreateTransaction();
     */
    bool FundTransaction(CMutableTransaction& tx, CAmount& nFeeRet, int& nChangePosInOut, std::string& strFailReason, bool lockUnspents, const std::set<int>& setSubtractFeeFromOutputs, CCoinControl);
    bool SignTransaction(CMutableTransaction& tx) EXCLUSIVE_LOCKS_REQUIRED(cs_wallet);

    /**
     * Create a new transaction paying the recipients with a set of coins
     * selected by SelectCoins(); Also create the change output, when needed
     * @note passing nChangePosInOut as -1 will result in setting a random position
     */
    bool CreateTransaction(interfaces::Chain::Lock& locked_chain, const std::vector<CRecipient>& vecSend, CTransactionRef& tx, CAmount& nFeeRet, int& nChangePosInOut,
                           std::string& strFailReason, const CCoinControl& coin_control, bool sign = true, CAmount nGasFee=0, bool hasSender=false, const CTxDestination& signSenderAddress = CNoDestination());
    bool CommitTransaction(CTransactionRef tx, mapValue_t mapValue, std::vector<std::pair<std::string, std::string>> orderForm, CValidationState& state);

    uint64_t GetStakeWeight(interfaces::Chain::Lock& locked_chain) const;
    uint64_t GetSuperStakerWeight(const uint160& staker) const;
    bool CreateCoinStake(interfaces::Chain::Lock& locked_chain, const FillableSigningProvider &keystore, unsigned int nBits, const CAmount& nTotalFees, uint32_t nTimeBlock, CMutableTransaction& tx, CKey& key, std::set<std::pair<const CWalletTx*,unsigned int> >& setCoins, std::vector<COutPoint>& setDelegateCoins, std::vector<unsigned char>& vchPoD, COutPoint& headerPrevout);
    bool CanSuperStake(const std::set<std::pair<const CWalletTx*,unsigned int> >& setCoins, const std::vector<COutPoint>& setDelegateCoins) const;

    bool DummySignTx(CMutableTransaction &txNew, const std::set<CTxOut> &txouts, bool use_max_sig = false) const
    {
        std::vector<CTxOut> v_txouts(txouts.size());
        std::copy(txouts.begin(), txouts.end(), v_txouts.begin());
        return DummySignTx(txNew, v_txouts, use_max_sig);
    }
    bool DummySignTx(CMutableTransaction &txNew, const std::vector<CTxOut> &txouts, bool use_max_sig = false) const;
    bool DummySignInput(CTxIn &tx_in, const CTxOut &txout, bool use_max_sig = false) const;

    bool ImportScripts(const std::set<CScript> scripts, int64_t timestamp) EXCLUSIVE_LOCKS_REQUIRED(cs_wallet);
    bool ImportPrivKeys(const std::map<CKeyID, CKey>& privkey_map, const int64_t timestamp) EXCLUSIVE_LOCKS_REQUIRED(cs_wallet);
    bool ImportPubKeys(const std::vector<CKeyID>& ordered_pubkeys, const std::map<CKeyID, CPubKey>& pubkey_map, const std::map<CKeyID, std::pair<CPubKey, KeyOriginInfo>>& key_origins, const bool add_keypool, const bool internal, const int64_t timestamp) EXCLUSIVE_LOCKS_REQUIRED(cs_wallet);
    bool ImportScriptPubKeys(const std::string& label, const std::set<CScript>& script_pub_keys, const bool have_solving_data, const bool apply_label, const int64_t timestamp) EXCLUSIVE_LOCKS_REQUIRED(cs_wallet);

    CFeeRate m_pay_tx_fee{DEFAULT_PAY_TX_FEE};
    unsigned int m_confirm_target{DEFAULT_TX_CONFIRM_TARGET};
    bool m_spend_zero_conf_change{DEFAULT_SPEND_ZEROCONF_CHANGE};
    bool m_signal_rbf{DEFAULT_WALLET_RBF};
    bool m_allow_fallback_fee{true}; //!< will be defined via chainparams
    CFeeRate m_min_fee{DEFAULT_TRANSACTION_MINFEE}; //!< Override with -mintxfee
    /**
     * If fee estimation does not have enough data to provide estimates, use this fee instead.
     * Has no effect if not using fee estimation
     * Override with -fallbackfee
     */
    CFeeRate m_fallback_fee{DEFAULT_FALLBACK_FEE};
    CFeeRate m_discard_rate{DEFAULT_DISCARD_FEE};
    OutputType m_default_address_type{DEFAULT_ADDRESS_TYPE};
    OutputType m_default_change_type{DEFAULT_CHANGE_TYPE};
    /** Absolute maximum transaction fee (in satoshis) used by default for the wallet */
    CAmount m_default_max_tx_fee{DEFAULT_TRANSACTION_MAXFEE};
    // optional setting to unlock wallet for staking only
    // serves to disable the trivial sendmoney when OS account compromised
    // provides no real security
    std::atomic<bool> m_wallet_unlock_staking_only{false};
    bool m_use_change_address{DEFAULT_USE_CHANGE_ADDRESS};
    CAmount m_reserve_balance{DEFAULT_RESERVE_BALANCE};
    int64_t m_last_coin_stake_search_time{0};
    int64_t m_last_coin_stake_search_interval{0};
    std::atomic<bool> m_enabled_staking{false};
    CAmount m_staking_min_utxo_value{DEFAULT_STAKING_MIN_UTXO_VALUE};
    uint8_t m_staking_min_fee{DEFAULT_STAKING_MIN_FEE};

    bool NewKeyPool();
    size_t KeypoolCountExternalKeys() EXCLUSIVE_LOCKS_REQUIRED(cs_wallet);
    bool TopUpKeyPool(unsigned int kpSize = 0);

    /**
     * Reserves a key from the keypool and sets nIndex to its index
     *
     * @param[out] nIndex the index of the key in keypool
     * @param[out] keypool the keypool the key was drawn from, which could be the
     *     the pre-split pool if present, or the internal or external pool
     * @param fRequestedInternal true if the caller would like the key drawn
     *     from the internal keypool, false if external is preferred
     *
     * @return true if succeeded, false if failed due to empty keypool
     * @throws std::runtime_error if keypool read failed, key was invalid,
     *     was not found in the wallet, or was misclassified in the internal
     *     or external keypool
     */
    bool ReserveKeyFromKeyPool(int64_t& nIndex, CKeyPool& keypool, bool fRequestedInternal);
    void KeepKey(int64_t nIndex);
    void ReturnKey(int64_t nIndex, bool fInternal, const CPubKey& pubkey);
    int64_t GetOldestKeyPoolTime();
    /**
     * Marks all keys in the keypool up to and including reserve_key as used.
     */
    void MarkReserveKeysAsUsed(int64_t keypool_id) EXCLUSIVE_LOCKS_REQUIRED(cs_wallet);
    const std::map<CKeyID, int64_t>& GetAllReserveKeys() const { return m_pool_key_to_index; }

    std::set<std::set<CTxDestination>> GetAddressGroupings() EXCLUSIVE_LOCKS_REQUIRED(cs_wallet);
    std::map<CTxDestination, CAmount> GetAddressBalances(interfaces::Chain::Lock& locked_chain);

    std::set<CTxDestination> GetLabelAddresses(const std::string& label) const;

    /**
     * Marks all outputs in each one of the destinations dirty, so their cache is
     * reset and does not return outdated information.
     */
    void MarkDestinationsDirty(const std::set<CTxDestination>& destinations) EXCLUSIVE_LOCKS_REQUIRED(cs_wallet);

    bool GetNewDestination(const OutputType type, const std::string label, CTxDestination& dest, std::string& error);
    bool GetNewChangeDestination(const OutputType type, CTxDestination& dest, std::string& error);

    isminetype IsMine(const CTxIn& txin) const;
    /**
     * Returns amount of debit if the input matches the
     * filter, otherwise returns 0
     */
    CAmount GetDebit(const CTxIn& txin, const isminefilter& filter) const;
    isminetype IsMine(const CTxOut& txout) const;
    CAmount GetCredit(const CTxOut& txout, const isminefilter& filter) const;
    bool IsChange(const CTxOut& txout) const;
    bool IsChange(const CScript& script) const;
    CAmount GetChange(const CTxOut& txout) const;
    bool IsMine(const CTransaction& tx) const;
    /** should probably be renamed to IsRelevantToMe */
    bool IsFromMe(const CTransaction& tx) const;
    CAmount GetDebit(const CTransaction& tx, const isminefilter& filter) const;
    /** Returns whether all of the inputs match the filter */
    bool IsAllFromMe(const CTransaction& tx, const isminefilter& filter) const;
    CAmount GetCredit(const CTransaction& tx, const isminefilter& filter) const;
    CAmount GetChange(const CTransaction& tx) const;
    void ChainStateFlushed(const CBlockLocator& loc) override;

    DBErrors LoadWallet(bool& fFirstRunRet);
    DBErrors ZapWalletTx(std::vector<CWalletTx>& vWtx);
    DBErrors ZapSelectTx(std::vector<uint256>& vHashIn, std::vector<uint256>& vHashOut) EXCLUSIVE_LOCKS_REQUIRED(cs_wallet);

    bool SetAddressBook(const CTxDestination& address, const std::string& strName, const std::string& purpose);

    bool DelAddressBook(const CTxDestination& address);

    const std::string& GetLabelName(const CScript& scriptPubKey) const EXCLUSIVE_LOCKS_REQUIRED(cs_wallet);

    bool SetContractBook(const std::string& strAddress, const std::string& strName, const std::string& strAbi);

    bool DelContractBook(const std::string& strAddress);

    unsigned int GetKeyPoolSize() EXCLUSIVE_LOCKS_REQUIRED(cs_wallet)
    {
        AssertLockHeld(cs_wallet);
        return setInternalKeyPool.size() + setExternalKeyPool.size();
    }

    //! signify that a particular wallet feature is now used. this may change nWalletVersion and nWalletMaxVersion if those are lower
    void SetMinVersion(enum WalletFeature, WalletBatch* batch_in = nullptr, bool fExplicit = false);

    //! change which version we're allowed to upgrade to (note that this does not immediately imply upgrading to that format)
    bool SetMaxVersion(int nVersion);

    //! get the current wallet format (the oldest client version guaranteed to understand this wallet)
    int GetVersion() { LOCK(cs_wallet); return nWalletVersion; }
 
    //! disable transaction for coinstake
    void DisableTransaction(interfaces::Chain::Lock& locked_chain, const CTransaction &tx);   

    //! Get wallet transactions that conflict with given transaction (spend same outputs)
    std::set<uint256> GetConflicts(const uint256& txid) const EXCLUSIVE_LOCKS_REQUIRED(cs_wallet);

    //! Check if a given transaction has any of its outputs spent by another transaction in the wallet
    bool HasWalletSpend(const uint256& txid) const EXCLUSIVE_LOCKS_REQUIRED(cs_wallet);

    //! Flush wallet (bitdb flush)
    void Flush(bool shutdown=false);

    /** Wallet is about to be unloaded */
    boost::signals2::signal<void ()> NotifyUnload;

    /**
     * Address book entry changed.
     * @note called with lock cs_wallet held.
     */
    boost::signals2::signal<void (CWallet *wallet, const CTxDestination
            &address, const std::string &label, bool isMine,
            const std::string &purpose,
            ChangeType status)> NotifyAddressBookChanged;

    /**
     * Wallet transaction added, removed or updated.
     * @note called with lock cs_wallet held.
     */
    boost::signals2::signal<void (CWallet *wallet, const uint256 &hashTx,
            ChangeType status)> NotifyTransactionChanged;

    /** 
     * Wallet token transaction added, removed or updated.
     * @note called with lock cs_wallet held.
     */
    boost::signals2::signal<void (CWallet *wallet, const uint256 &hashTx,
            ChangeType status)> NotifyTokenTransactionChanged;

    /** Show progress e.g. for rescan */
    boost::signals2::signal<void (const std::string &title, int nProgress)> ShowProgress;

    /** Watch-only address added */
    boost::signals2::signal<void (bool fHaveWatchOnly)> NotifyWatchonlyChanged;

    /** Keypool has new keys */
    boost::signals2::signal<void ()> NotifyCanGetAddressesChanged;

    /**
     * Wallet status (encrypted, locked) changed.
     * Note: Called without locks held.
     */
    boost::signals2::signal<void (CWallet* wallet)> NotifyStatusChanged;

    /** Wallet transaction added, removed or updated. */
    boost::signals2::signal<void (CWallet *wallet, const uint256 &hashToken,
            ChangeType status)> NotifyTokenChanged;

    /** Contract book entry changed. */
    boost::signals2::signal<void (CWallet *wallet, const std::string &address,
            const std::string &label, const std::string &abi,
            ChangeType status)> NotifyContractBookChanged;

    /** Wallet delegation added, removed or updated. */
    boost::signals2::signal<void (CWallet *wallet, const uint256 &hashDelegation,
            ChangeType status)> NotifyDelegationChanged;

    /** Wallet super staker added, removed or updated. */
    boost::signals2::signal<void (CWallet *wallet, const uint256 &hashSuperStaker,
            ChangeType status)> NotifySuperStakerChanged;

    /** Wallet delegations staker added, removed or updated. */
    boost::signals2::signal<void (CWallet *wallet, const uint160 &addressDelegate,
            ChangeType status)> NotifyDelegationsStakerChanged;

    /** Inquire whether this wallet broadcasts transactions. */
    bool GetBroadcastTransactions() const { return fBroadcastTransactions; }
    /** Set whether this wallet broadcasts transactions. */
    void SetBroadcastTransactions(bool broadcast) { fBroadcastTransactions = broadcast; }

    /** Return whether transaction can be abandoned */
    bool TransactionCanBeAbandoned(const uint256& hashTx) const;

    /* Mark a transaction (and it in-wallet descendants) as abandoned so its inputs may be respent. */
    bool AbandonTransaction(interfaces::Chain::Lock& locked_chain, const uint256& hashTx);

    /** Mark a transaction as replaced by another transaction (e.g., BIP 125). */
    bool MarkReplaced(const uint256& originalHash, const uint256& newHash);

    //! Verify wallet naming and perform salvage on the wallet if required
    static bool Verify(interfaces::Chain& chain, const WalletLocation& location, bool salvage_wallet, std::string& error_string, std::string& warning_string);

    /* Initializes the wallet, returns a new CWallet instance or a null pointer in case of an error */
    static std::shared_ptr<CWallet> CreateWalletFromFile(interfaces::Chain& chain, const WalletLocation& location, uint64_t wallet_creation_flags = 0);

    /**
     * Wallet post-init setup
     * Gives the wallet a chance to register repetitive tasks and complete post-init tasks
     */
    void postInitProcess();

    bool BackupWallet(const std::string& strDest);

    /* Set the HD chain model (chain child index counters) */
    void SetHDChain(const CHDChain& chain, bool memonly);
    const CHDChain& GetHDChain() const { return hdChain; }

    /* Returns true if HD is enabled */
    bool IsHDEnabled() const;

    /* Returns true if the wallet can generate new keys */
    bool CanGenerateKeys();

    /* Returns true if the wallet can give out new addresses. This means it has keys in the keypool or can generate new keys */
    bool CanGetAddresses(bool internal = false);

    /* Generates a new HD seed (will not be activated) */
    CPubKey GenerateNewSeed();

    /* Derives a new HD seed (will not be activated) */
    CPubKey DeriveNewSeed(const CKey& key);

    /* Set the current HD seed (will reset the chain child index counters)
       Sets the seed's version based on the current wallet version (so the
       caller must ensure the current wallet version is correct before calling
       this function). */
    void SetHDSeed(const CPubKey& key);

    /**
     * Blocks until the wallet state is up-to-date to /at least/ the current
     * chain at the time this function is entered
     * Obviously holding cs_main/cs_wallet when going into this call may cause
     * deadlock
     */
    void BlockUntilSyncedToCurrentChain() LOCKS_EXCLUDED(cs_main, cs_wallet);

    /**
     * Explicitly make the wallet learn the related scripts for outputs to the
     * given key. This is purely to make the wallet file compatible with older
     * software, as FillableSigningProvider automatically does this implicitly for all
     * keys now.
     */
    void LearnRelatedScripts(const CPubKey& key, OutputType);

    /**
     * Same as LearnRelatedScripts, but when the OutputType is not known (and could
     * be anything).
     */
    void LearnAllRelatedScripts(const CPubKey& key);

    /** set a single wallet flag */
    void SetWalletFlag(uint64_t flags);

    /** Unsets a single wallet flag */
    void UnsetWalletFlag(uint64_t flag);

    /** check if a certain wallet flag is set */
    bool IsWalletFlagSet(uint64_t flag) const;

    /** overwrite all flags by the given uint64_t
       returns false if unknown, non-tolerable flags are present */
    bool SetWalletFlags(uint64_t overwriteFlags, bool memOnly);

    /** Returns a bracketed wallet name for displaying in logs, will return [default wallet] if the wallet has no name */
    const std::string GetDisplayName() const {
        std::string wallet_name = GetName().length() == 0 ? "default wallet" : GetName();
        return strprintf("[%s]", wallet_name);
    };

    /** Prepends the wallet name in logging output to ease debugging in multi-wallet use cases */
    template<typename... Params>
    void WalletLogPrintf(std::string fmt, Params... parameters) const {
        LogPrintf(("%s " + fmt).c_str(), GetDisplayName(), parameters...);
    };

    /** Implement lookup of key origin information through wallet key metadata. */
    bool GetKeyOrigin(const CKeyID& keyid, KeyOriginInfo& info) const override;

    /* Add token entry into the wallet */
    bool AddTokenEntry(const CTokenInfo& token, bool fFlushOnClose=true);

    /* Add token tx entry into the wallet */
    bool AddTokenTxEntry(const CTokenTx& tokenTx, bool fFlushOnClose=true);

    /* Get details token tx entry into the wallet */
    bool GetTokenTxDetails(const CTokenTx &wtx, uint256& credit, uint256& debit, std::string& tokenSymbol, uint8_t& decimals) const;

    /* Check if token transaction is mine */
    bool IsTokenTxMine(const CTokenTx &wtx) const;

    /* Remove token entry from the wallet */
    bool RemoveTokenEntry(const uint256& tokenHash, bool fFlushOnClose=true);

    /* Clean token transaction entries in the wallet */
    bool CleanTokenTxEntries(bool fFlushOnClose=true);

    /* Load delegation entry into the wallet */
    bool LoadDelegation(const CDelegationInfo &delegation);

    /* Add delegation entry into the wallet */
    bool AddDelegationEntry(const CDelegationInfo& delegation, bool fFlushOnClose=true);

    /* Remove delegation entry from the wallet */
    bool RemoveDelegationEntry(const uint256& delegationHash, bool fFlushOnClose=true);

    /* Load super staker entry into the wallet */
    bool LoadSuperStaker(const CSuperStakerInfo &superStaker);

    /* Add super staker entry into the wallet */
    bool AddSuperStakerEntry(const CSuperStakerInfo& superStaker, bool fFlushOnClose=true);

    /* Remove super staker entry from the wallet */
    bool RemoveSuperStakerEntry(const uint256& superStakerHash, bool fFlushOnClose=true);

    /* Start staking qtums */
    void StartStake(CConnman* connman = CWallet::defaultConnman);

    /* Stop staking qtums */
    void StopStake();

    static CConnman* defaultConnman;

    void updateDelegationsStaker(const std::map<uint160, Delegation>& delegations_staker);
    void updateDelegationsWeight(const std::map<uint160, CAmount>& delegations_weight);

    std::map<uint160, Delegation> m_delegations_staker;
<<<<<<< HEAD
    std::map<uint160, CAmount> m_delegations_weight;
=======

    std::map<uint160, Delegation> m_my_delegations;
>>>>>>> 96e8e943
};

/**
 * Called periodically by the schedule thread. Prompts individual wallets to resend
 * their transactions. Actual rebroadcast schedule is managed by the wallets themselves.
 */
void MaybeResendWalletTxs();

/** RAII object to check and reserve a wallet rescan */
class WalletRescanReserver
{
private:
    CWallet* m_wallet;
    bool m_could_reserve;
public:
    explicit WalletRescanReserver(CWallet* w) : m_wallet(w), m_could_reserve(false) {}

    bool reserve()
    {
        assert(!m_could_reserve);
        std::lock_guard<std::mutex> lock(m_wallet->mutexScanning);
        if (m_wallet->fScanningWallet) {
            return false;
        }
        m_wallet->m_scanning_start = GetTimeMillis();
        m_wallet->m_scanning_progress = 0;
        m_wallet->fScanningWallet = true;
        m_could_reserve = true;
        return true;
    }

    bool isReserved() const
    {
        return (m_could_reserve && m_wallet->fScanningWallet);
    }

    ~WalletRescanReserver()
    {
        std::lock_guard<std::mutex> lock(m_wallet->mutexScanning);
        if (m_could_reserve) {
            m_wallet->fScanningWallet = false;
        }
    }
};

// Calculate the size of the transaction assuming all signatures are max size
// Use DummySignatureCreator, which inserts 71 byte signatures everywhere.
// NOTE: this requires that all inputs must be in mapWallet (eg the tx should
// be IsAllFromMe).
int64_t CalculateMaximumSignedTxSize(const CTransaction &tx, const CWallet *wallet, bool use_max_sig = false) EXCLUSIVE_LOCKS_REQUIRED(wallet->cs_wallet);
int64_t CalculateMaximumSignedTxSize(const CTransaction &tx, const CWallet *wallet, const std::vector<CTxOut>& txouts, bool use_max_sig = false);

class CTokenInfo
{
public:
    static const int CURRENT_VERSION=1;
    int nVersion;
    std::string strContractAddress;
    std::string strTokenName;
    std::string strTokenSymbol;
    uint8_t nDecimals;
    std::string strSenderAddress;

    // Wallet data for token transaction
    int64_t nCreateTime;
    uint256 blockHash;
    int64_t blockNumber;

    CTokenInfo()
    {
        SetNull();
    }

    ADD_SERIALIZE_METHODS;

    template <typename Stream, typename Operation>
    inline void SerializationOp(Stream& s, Operation ser_action) {
        if (!(s.GetType() & SER_GETHASH))
        {
            READWRITE(nVersion);
            READWRITE(nCreateTime);
            READWRITE(strTokenName);
            READWRITE(strTokenSymbol);
            READWRITE(blockHash);
            READWRITE(blockNumber);
        }
        READWRITE(nDecimals);
        READWRITE(strContractAddress);
        READWRITE(strSenderAddress);
    }

    void SetNull()
    {
        nVersion = CTokenInfo::CURRENT_VERSION;
        nCreateTime = 0;
        strContractAddress = "";
        strTokenName = "";
        strTokenSymbol = "";
        nDecimals = 0;
        strSenderAddress = "";
        blockHash.SetNull();
        blockNumber = -1;
    }

    uint256 GetHash() const;
};

class CTokenTx
{
public:
    static const int CURRENT_VERSION=1;
    int nVersion;
    std::string strContractAddress;
    std::string strSenderAddress;
    std::string strReceiverAddress;
    uint256 nValue;
    uint256 transactionHash;

    // Wallet data for token transaction
    int64_t nCreateTime;
    uint256 blockHash;
    int64_t blockNumber;
    std::string strLabel;

    CTokenTx()
    {
        SetNull();
    }

    ADD_SERIALIZE_METHODS;

    template <typename Stream, typename Operation>
    inline void SerializationOp(Stream& s, Operation ser_action) {
        if (!(s.GetType() & SER_GETHASH))
        {
            READWRITE(nVersion);
            READWRITE(nCreateTime);
            READWRITE(blockHash);
            READWRITE(blockNumber);
            READWRITE(LIMITED_STRING(strLabel, 65536));
        }
        READWRITE(strContractAddress);
        READWRITE(strSenderAddress);
        READWRITE(strReceiverAddress);
        READWRITE(nValue);
        READWRITE(transactionHash);
    }

    void SetNull()
    {
        nVersion = CTokenTx::CURRENT_VERSION;
        nCreateTime = 0;
        strContractAddress = "";
        strSenderAddress = "";
        strReceiverAddress = "";
        nValue.SetNull();
        transactionHash.SetNull();
        blockHash.SetNull();
        blockNumber = -1;
        strLabel = "";
    }

    uint256 GetHash() const;
};

/** Contract book data */
class CContractBookData
{
public:
    std::string name;
    std::string abi;

    CContractBookData()
    {}
};

class CDelegationInfo
{
public:
    static const int CURRENT_VERSION=1;
    int nVersion;
    int64_t nCreateTime;
    uint8_t nFee;
    std::string strDelegateAddress;
    std::string strStakerAddress;
    int64_t blockNumber;
    uint256 createTxHash;
    uint256 removeTxHash;

    CDelegationInfo()
    {
        SetNull();
    }

    ADD_SERIALIZE_METHODS;

    template <typename Stream, typename Operation>
    inline void SerializationOp(Stream& s, Operation ser_action) {
        if (!(s.GetType() & SER_GETHASH))
        {
            READWRITE(nVersion);
            READWRITE(nCreateTime);
            READWRITE(nFee);
            READWRITE(blockNumber);
            READWRITE(createTxHash);
            READWRITE(removeTxHash);
        }
        READWRITE(strDelegateAddress);
        READWRITE(strStakerAddress);
    }

    void SetNull()
    {
        nVersion = CDelegationInfo::CURRENT_VERSION;
        nCreateTime = 0;
        nFee = 0;
        strDelegateAddress = "";
        strStakerAddress = "";
        blockNumber = -1;
        createTxHash.SetNull();
        removeTxHash.SetNull();
    }

    uint256 GetHash() const;
};

class CSuperStakerInfo
{
public:
    static const int CURRENT_VERSION=1;
    int nVersion;
    int64_t nCreateTime;
    uint8_t nFee;
    std::string strStakerAddress;

    CSuperStakerInfo()
    {
        SetNull();
    }

    ADD_SERIALIZE_METHODS;

    template <typename Stream, typename Operation>
    inline void SerializationOp(Stream& s, Operation ser_action) {
        if (!(s.GetType() & SER_GETHASH))
        {
            READWRITE(nVersion);
            READWRITE(nCreateTime);
            READWRITE(nFee);
        }
        READWRITE(strStakerAddress);
    }

    void SetNull()
    {
        nVersion = CSuperStakerInfo::CURRENT_VERSION;
        nCreateTime = 0;
        nFee = 0;
        strStakerAddress = "";
    }

    uint256 GetHash() const;
};

#endif // BITCOIN_WALLET_WALLET_H<|MERGE_RESOLUTION|>--- conflicted
+++ resolved
@@ -1584,12 +1584,8 @@
     void updateDelegationsWeight(const std::map<uint160, CAmount>& delegations_weight);
 
     std::map<uint160, Delegation> m_delegations_staker;
-<<<<<<< HEAD
     std::map<uint160, CAmount> m_delegations_weight;
-=======
-
     std::map<uint160, Delegation> m_my_delegations;
->>>>>>> 96e8e943
 };
 
 /**
