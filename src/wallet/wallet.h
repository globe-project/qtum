--- conflicted
+++ resolved
@@ -81,7 +81,6 @@
 using LoadWalletFn = std::function<void(std::unique_ptr<interfaces::Wallet> wallet)>;
 
 struct bilingual_str;
-static const int SERIALIZE_GETHASH = -1;
 
 namespace wallet {
 struct WalletContext;
@@ -1192,14 +1191,11 @@
     //! Whether the (external) signer performs R-value signature grinding
     bool CanGrindR() const;
 
-<<<<<<< HEAD
-=======
     //! Add scriptPubKeys for this ScriptPubKeyMan into the scriptPubKey cache
     void CacheNewScriptPubKeys(const std::set<CScript>& spks, ScriptPubKeyMan* spkm);
 
     void TopUpCallback(const std::set<CScript>& spks, ScriptPubKeyMan* spkm) override;
 
->>>>>>> 258457a4
     /* Add token entry into the wallet */
     bool AddTokenEntry(const CTokenInfo& token, bool fFlushOnClose=true);
 
@@ -1337,8 +1333,6 @@
 //! Do all steps to migrate a legacy wallet to a descriptor wallet
 [[nodiscard]] util::Result<MigrationResult> MigrateLegacyToDescriptor(const std::string& wallet_name, const SecureString& passphrase, WalletContext& context);
 
-<<<<<<< HEAD
-=======
 struct InfoSerParams {
     const bool get_hash;
     SER_PARAMS_OPFUNC
@@ -1346,7 +1340,6 @@
 static constexpr InfoSerParams SER_INFO{.get_hash = false};
 static constexpr InfoSerParams SER_INFO_GETHASH{.get_hash = true};
 
->>>>>>> 258457a4
 class CTokenInfo
 {
 public:
@@ -1369,11 +1362,7 @@
     }
 
     SERIALIZE_METHODS(CTokenInfo, obj) {
-<<<<<<< HEAD
-        if (s.GetVersion() != SERIALIZE_GETHASH)
-=======
         if (!s.GetParams().get_hash)
->>>>>>> 258457a4
         {
             READWRITE(obj.nVersion, obj.nCreateTime, obj.strTokenName, obj.strTokenSymbol, obj.blockHash, obj.blockNumber);
         }
@@ -1419,11 +1408,7 @@
     }
 
     SERIALIZE_METHODS(CTokenTx, obj) {
-<<<<<<< HEAD
-        if (s.GetVersion() != SERIALIZE_GETHASH)
-=======
         if (!s.GetParams().get_hash)
->>>>>>> 258457a4
         {
             READWRITE(obj.nVersion, obj.nCreateTime, obj.blockHash, obj.blockNumber, LIMITED_STRING(obj.strLabel, 65536));
         }
@@ -1478,11 +1463,7 @@
     }
 
     SERIALIZE_METHODS(CDelegationInfo, obj) {
-<<<<<<< HEAD
-        if (s.GetVersion() != SERIALIZE_GETHASH)
-=======
         if (!s.GetParams().get_hash)
->>>>>>> 258457a4
         {
             READWRITE(obj.nVersion, obj.nCreateTime, obj.nFee, obj.blockNumber, obj.createTxHash, obj.removeTxHash);
         }
@@ -1525,11 +1506,7 @@
     }
 
     SERIALIZE_METHODS(CSuperStakerInfo, obj) {
-<<<<<<< HEAD
-        if (s.GetVersion() != SERIALIZE_GETHASH)
-=======
         if (!s.GetParams().get_hash)
->>>>>>> 258457a4
         {
             READWRITE(obj.nVersion, obj.nCreateTime, obj.nMinFee, obj.fCustomConfig, obj.nMinDelegateUtxo, obj.delegateAddressList, obj.nDelegateAddressType);
         }
