--- conflicted
+++ resolved
@@ -55,7 +55,6 @@
 class CScript;
 enum class FeeEstimateMode;
 struct bilingual_str;
-namespace boost { class thread_group; }
 
 namespace wallet {
 struct WalletContext;
@@ -320,11 +319,7 @@
     int nWalletVersion GUARDED_BY(cs_wallet){FEATURE_BASE};
 
     /** The next scheduled rebroadcast of wallet transactions. */
-<<<<<<< HEAD
-    int64_t m_next_resend{GetDefaultNextResend()};
-=======
     NodeClock::time_point m_next_resend{GetDefaultNextResend()};
->>>>>>> 4985b774
     /** Whether this wallet will submit newly created transactions to the node's mempool and
      * prompt rebroadcasts (see ResendWalletTransactions()). */
     bool fBroadcastTransactions = false;
@@ -421,11 +416,7 @@
      */
     static bool AttachChain(const std::shared_ptr<CWallet>& wallet, interfaces::Chain& chain, const bool rescan_required, bilingual_str& error, std::vector<bilingual_str>& warnings);
 
-<<<<<<< HEAD
-    static int64_t GetDefaultNextResend();
-=======
     static NodeClock::time_point GetDefaultNextResend();
->>>>>>> 4985b774
 
 public:
     /**
@@ -648,11 +639,7 @@
         uint256 last_failed_block;
     };
     ScanResult ScanForWalletTransactions(const uint256& start_block, int start_height, std::optional<int> max_height, const WalletRescanReserver& reserver, bool fUpdate, const bool save_progress);
-<<<<<<< HEAD
-    void transactionRemovedFromMempool(const CTransactionRef& tx, MemPoolRemovalReason reason, uint64_t mempool_sequence) override;
-=======
     void transactionRemovedFromMempool(const CTransactionRef& tx, MemPoolRemovalReason reason) override;
->>>>>>> 4985b774
     /** Set the next time this wallet should resend transactions to 12-36 hours from now, ~1 day on average. */
     void SetNextResend() { m_next_resend = GetDefaultNextResend(); }
     /** Return true if all conditions for periodically resending transactions are met. */
@@ -769,6 +756,13 @@
     std::optional<OutputType> m_default_change_type{};
     /** Absolute maximum transaction fee (in satoshis) used by default for the wallet */
     CAmount m_default_max_tx_fee{DEFAULT_TRANSACTION_MAXFEE};
+
+    /** Number of pre-generated keys/scripts by each spkm (part of the look-ahead process, used to detect payments) */
+    int64_t m_keypool_size{DEFAULT_KEYPOOL_SIZE};
+
+    /** Notify external script when a wallet transaction comes in or is updated (handled by -walletnotify) */
+    std::string m_notify_tx_changed_script;
+
     // optional setting to unlock wallet for staking only
     // serves to disable the trivial sendmoney when OS account compromised
     // provides no real security
@@ -784,27 +778,6 @@
     uint8_t m_staking_min_fee{DEFAULT_STAKING_MIN_FEE};
     std::atomic<bool> m_stop_staking_thread{false};
 
-    /** Number of pre-generated keys/scripts by each spkm (part of the look-ahead process, used to detect payments) */
-    int64_t m_keypool_size{DEFAULT_KEYPOOL_SIZE};
-
-    /** Notify external script when a wallet transaction comes in or is updated (handled by -walletnotify) */
-    std::string m_notify_tx_changed_script;
-
-    // optional setting to unlock wallet for staking only
-    // serves to disable the trivial sendmoney when OS account compromised
-    // provides no real security
-    std::atomic<bool> m_wallet_unlock_staking_only{false};
-    bool m_use_change_address{DEFAULT_USE_CHANGE_ADDRESS};
-    CAmount m_reserve_balance{DEFAULT_RESERVE_BALANCE};
-    int64_t m_last_coin_stake_search_time{0};
-    int64_t m_last_coin_stake_search_interval{0};
-    std::atomic<bool> m_enabled_staking{false};
-    CAmount m_staking_min_utxo_value{DEFAULT_STAKING_MIN_UTXO_VALUE};
-    CAmount m_staker_min_utxo_size{DEFAULT_STAKER_MIN_UTXO_SIZE};
-    int32_t m_staker_max_utxo_script_cache{DEFAULT_STAKER_MAX_UTXO_SCRIPT_CACHE};
-    uint8_t m_staking_min_fee{DEFAULT_STAKING_MIN_FEE};
-    std::atomic<bool> m_stop_staking_thread{false};
-
     size_t KeypoolCountExternalKeys() const EXCLUSIVE_LOCKS_REQUIRED(cs_wallet);
     bool TopUpKeyPool(unsigned int kpSize = 0);
 
@@ -889,11 +862,7 @@
     int GetVersion() const { LOCK(cs_wallet); return nWalletVersion; }
 
     //! disable transaction for coinstake
-<<<<<<< HEAD
-    void DisableTransaction(const CTransaction &tx);   
-=======
     void DisableTransaction(const CTransaction &tx);
->>>>>>> 4985b774
 
     //! Get wallet transactions that conflict with given transaction (spend same outputs)
     std::set<uint256> GetConflicts(const uint256& txid) const EXCLUSIVE_LOCKS_REQUIRED(cs_wallet);
@@ -1149,12 +1118,9 @@
     //! and where needed, moves tx and address book entries to watchonly_wallet or solvable_wallet
     bool ApplyMigrationData(MigrationData& data, bilingual_str& error) EXCLUSIVE_LOCKS_REQUIRED(cs_wallet);
 
-<<<<<<< HEAD
-=======
     //! Whether the (external) signer performs R-value signature grinding
     bool CanGrindR() const;
 
->>>>>>> 4985b774
     /* Add token entry into the wallet */
     bool AddTokenEntry(const CTokenInfo& token, bool fFlushOnClose=true);
 
