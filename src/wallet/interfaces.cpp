// Copyright (c) 2018-2022 The Bitcoin Core developers
// Distributed under the MIT software license, see the accompanying
// file COPYING or http://www.opensource.org/licenses/mit-license.php.

#include <interfaces/wallet.h>

#include <consensus/amount.h>
#include <interfaces/chain.h>
#include <interfaces/handler.h>
#include <policy/fees.h>
#include <primitives/transaction.h>
#include <rpc/server.h>
#include <script/standard.h>
#include <support/allocators/secure.h>
#include <sync.h>
#include <uint256.h>
#include <util/check.h>
#include <util/system.h>
#include <util/translation.h>
#include <util/ui_change_type.h>
#include <wallet/coincontrol.h>
#include <wallet/context.h>
#include <wallet/feebumper.h>
#include <wallet/fees.h>
#include <wallet/types.h>
#include <wallet/load.h>
#include <wallet/receive.h>
#include <wallet/rpc/wallet.h>
#include <wallet/spend.h>
#include <wallet/wallet.h>
#include <key_io.h>
#include <qtum/delegationutils.h>
#include <node/miner.h>

#include <memory>
#include <string>
#include <utility>
#include <vector>
#include <algorithm>

using interfaces::Chain;
using interfaces::FoundBlock;
using interfaces::Handler;
using interfaces::MakeSignalHandler;
using interfaces::Wallet;
using interfaces::WalletAddress;
using interfaces::WalletBalances;
using interfaces::WalletLoader;
using interfaces::WalletOrderForm;
using interfaces::WalletTx;
using interfaces::WalletTxOut;
using interfaces::WalletTxStatus;
using interfaces::WalletValueMap;
using interfaces::TokenInfo;
using interfaces::TokenTx;
using interfaces::ContractBookData;
using interfaces::DelegationInfo;
using interfaces::DelegationDetails;
using interfaces::SuperStakerInfo;
using interfaces::DelegationStakerInfo;
using interfaces::SuperStakerAddressList;
using interfaces::SignDelegation;

namespace wallet {
// All members of the classes in this namespace are intentionally public, as the
// classes themselves are private.
namespace {
//! Construct wallet tx struct.
WalletTx MakeWalletTx(CWallet& wallet, const CWalletTx& wtx)
{
    LOCK(wallet.cs_wallet);
    WalletTx result;
    result.tx = wtx.tx;
    result.txin_is_mine.reserve(wtx.tx->vin.size());
    for (const auto& txin : wtx.tx->vin) {
        result.txin_is_mine.emplace_back(InputIsMine(wallet, txin));
    }
    result.txout_is_mine.reserve(wtx.tx->vout.size());
    result.txout_address.reserve(wtx.tx->vout.size());
    result.txout_address_is_mine.reserve(wtx.tx->vout.size());
    for (const auto& txout : wtx.tx->vout) {
        result.txout_is_mine.emplace_back(wallet.IsMine(txout));
        result.txout_address.emplace_back();
        result.txout_address_is_mine.emplace_back(ExtractDestination(txout.scriptPubKey, result.txout_address.back()) ?
                                                      wallet.IsMine(result.txout_address.back()) :
                                                      ISMINE_NO);
    }
    result.credit = CachedTxGetCredit(wallet, wtx, ISMINE_ALL);
    result.debit = CachedTxGetDebit(wallet, wtx, ISMINE_ALL);
    result.change = CachedTxGetChange(wallet, wtx);
    result.time = wtx.GetTxTime();
    result.value_map = wtx.mapValue;
    result.is_coinbase = wtx.IsCoinBase();
    result.is_coinstake = wtx.IsCoinStake();
    result.is_in_main_chain = wallet.IsTxInMainChain(wtx);
    result.has_create_or_call = wtx.tx->HasCreateOrCall();
    if(result.has_create_or_call)
    {
        CTxDestination tx_sender_address;
        if(wtx.tx && wtx.tx->vin.size() > 0 && wallet.mapWallet.find(wtx.tx->vin[0].prevout.hash) != wallet.mapWallet.end() &&
                ExtractDestination(wallet.mapWallet.at(wtx.tx->vin[0].prevout.hash).tx->vout[wtx.tx->vin[0].prevout.n].scriptPubKey, tx_sender_address)) {
            result.tx_sender_key = wallet.GetKeyForDestination(tx_sender_address);
        }

        for(CTxDestination address : result.txout_address) {
            result.txout_keys.emplace_back(wallet.GetKeyForDestination(address));
        }
    }
    return result;
}

//! Construct wallet tx status struct.
WalletTxStatus MakeWalletTxStatus(const CWallet& wallet, const CWalletTx& wtx)
    EXCLUSIVE_LOCKS_REQUIRED(wallet.cs_wallet)
{
    AssertLockHeld(wallet.cs_wallet);

    WalletTxStatus result;
    result.block_height =
        wtx.state<TxStateConfirmed>() ? wtx.state<TxStateConfirmed>()->confirmed_block_height :
        wtx.state<TxStateConflicted>() ? wtx.state<TxStateConflicted>()->conflicting_block_height :
        std::numeric_limits<int>::max();
    result.blocks_to_maturity = wallet.GetTxBlocksToMaturity(wtx);
    result.depth_in_main_chain = wallet.GetTxDepthInMainChain(wtx);
    result.time_received = wtx.nTimeReceived;
    result.lock_time = wtx.tx->nLockTime;
    result.is_trusted = CachedTxIsTrusted(wallet, wtx);
    result.is_abandoned = wtx.isAbandoned();
    result.is_coinbase = wtx.IsCoinBase();
    result.is_in_main_chain = wallet.IsTxInMainChain(wtx);
    result.is_coinstake = wtx.IsCoinStake();
    return result;
}

//! Construct wallet TxOut struct.
WalletTxOut MakeWalletTxOut(const CWallet& wallet,
    const CWalletTx& wtx,
    int n,
    int depth) EXCLUSIVE_LOCKS_REQUIRED(wallet.cs_wallet)
{
    WalletTxOut result;
    result.txout = wtx.tx->vout[n];
    result.time = wtx.GetTxTime();
    result.depth_in_main_chain = depth;
    result.is_spent = wallet.IsSpent(COutPoint(wtx.GetHash(), n));
    return result;
}

WalletTxOut MakeWalletTxOut(const CWallet& wallet,
    const COutput& output) EXCLUSIVE_LOCKS_REQUIRED(wallet.cs_wallet)
{
    WalletTxOut result;
    result.txout = output.txout;
    result.time = output.time;
    result.depth_in_main_chain = output.depth;
    result.is_spent = wallet.IsSpent(output.outpoint);
    return result;
}

//! Construct token info.
CTokenInfo MakeTokenInfo(const TokenInfo& token)
{
    CTokenInfo result;
    result.strContractAddress = token.contract_address;
    result.strTokenName = token.token_name;
    result.strTokenSymbol = token.token_symbol;
    result.nDecimals = token.decimals;
    result.strSenderAddress = token.sender_address;
    result.nCreateTime = token.time;
    result.blockHash = token.block_hash;
    result.blockNumber = token.block_number;
    return result;
}

//! Construct wallet token info.
TokenInfo MakeWalletTokenInfo(const CTokenInfo& token)
{
    TokenInfo result;
    result.contract_address = token.strContractAddress;
    result.token_name = token.strTokenName;
    result.token_symbol = token.strTokenSymbol;
    result.decimals = token.nDecimals;
    result.sender_address = token.strSenderAddress;
    result.time = token.nCreateTime;
    result.block_hash = token.blockHash;
    result.block_number = token.blockNumber;
    result.hash = token.GetHash();
    return result;
}

//! Construct token transaction.
CTokenTx MakeTokenTx(const TokenTx& tokenTx)
{
    CTokenTx result;
    result.strContractAddress = tokenTx.contract_address;
    result.strSenderAddress = tokenTx.sender_address;
    result.strReceiverAddress = tokenTx.receiver_address;
    result.nValue = tokenTx.value;
    result.transactionHash = tokenTx.tx_hash;
    result.nCreateTime = tokenTx.time;
    result.blockHash = tokenTx.block_hash;
    result.blockNumber = tokenTx.block_number;
    result.strLabel = tokenTx.label;
    return result;
}

//! Construct wallet token transaction.
TokenTx MakeWalletTokenTx(const CTokenTx& tokenTx)
{
    TokenTx result;
    result.contract_address = tokenTx.strContractAddress;
    result.sender_address = tokenTx.strSenderAddress;
    result.receiver_address = tokenTx.strReceiverAddress;
    result.value = tokenTx.nValue;
    result.tx_hash = tokenTx.transactionHash;
    result.time = tokenTx.nCreateTime;
    result.block_hash = tokenTx.blockHash;
    result.block_number = tokenTx.blockNumber;
    result.label = tokenTx.strLabel;
    result.hash = tokenTx.GetHash();
    return result;
}

ContractBookData MakeContractBook(const std::string& id, const CContractBookData& data)
{
    ContractBookData result;
    result.address = id;
    result.name = data.name;
    result.abi = data.abi;
    return result;
}

uint160 StringToKeyId(const std::string& strAddress)
{
    CTxDestination dest = DecodeDestination(strAddress);
    if(std::holds_alternative<PKHash>(dest))
    {
        PKHash keyID = std::get<PKHash>(dest);
        return uint160(keyID);
    }
    return uint160();
}

std::string KeyIdToString(const uint160& keyID)
{
    return EncodeDestination(PKHash(keyID));
}

std::vector<uint160> StringToKeyIdList(const std::vector<std::string>& listAddress)
{
    std::vector<uint160> ret;
    for(auto address : listAddress)
    {
        ret.push_back(StringToKeyId(address));
    }
    return ret;
}

std::vector<std::string> KeyIdToStringList(const std::vector<uint160>& listKeyID)
{
    std::vector<std::string> ret;
    for(auto keyId : listKeyID)
    {
        ret.push_back(KeyIdToString(keyId));
    }
    return ret;
}

//! Construct delegation info.
CDelegationInfo MakeDelegationInfo(const DelegationInfo& delegation)
{
    CDelegationInfo result;
    result.delegateAddress = StringToKeyId(delegation.delegate_address);
    result.stakerAddress = StringToKeyId(delegation.staker_address);
    result.strStakerName = delegation.staker_name;
    result.nFee = delegation.fee;
    result.nCreateTime = delegation.time;
    result.blockNumber = delegation.block_number;
    result.createTxHash = delegation.create_tx_hash;
    result.removeTxHash = delegation.remove_tx_hash;
    return result;
}

//! Construct wallet delegation info.
DelegationInfo MakeWalletDelegationInfo(const CDelegationInfo& delegation)
{
    DelegationInfo result;
    result.delegate_address = KeyIdToString(delegation.delegateAddress);
    result.staker_address = KeyIdToString(delegation.stakerAddress);
    result.staker_name = delegation.strStakerName;
    result.fee = delegation.nFee;
    result.time = delegation.nCreateTime;
    result.block_number = delegation.blockNumber;
    result.time = delegation.nCreateTime;
    result.create_tx_hash = delegation.createTxHash;
    result.remove_tx_hash = delegation.removeTxHash;
    result.hash = delegation.GetHash();
    return result;
}

//! Construct super staker info.
CSuperStakerInfo MakeSuperStakerInfo(const SuperStakerInfo& superStaker)
{
    CSuperStakerInfo result;
    result.stakerAddress = StringToKeyId(superStaker.staker_address);
    result.strStakerName = superStaker.staker_name;
    result.nMinFee = superStaker.min_fee;
    result.nCreateTime = superStaker.time;
    result.fCustomConfig = superStaker.custom_config;
    result.nMinDelegateUtxo = superStaker.min_delegate_utxo;
    result.delegateAddressList = StringToKeyIdList(superStaker.delegate_address_list);
    result.nDelegateAddressType = superStaker.delegate_address_type;
    return result;
}

//! Construct wallet super staker info.
SuperStakerInfo MakeWalletSuperStakerInfo(const CSuperStakerInfo& superStaker)
{
    SuperStakerInfo result;
    result.staker_address = KeyIdToString(superStaker.stakerAddress);
    result.staker_name = superStaker.strStakerName;
    result.min_fee = superStaker.nMinFee;
    result.time = superStaker.nCreateTime;
    result.custom_config = superStaker.fCustomConfig;
    result.min_delegate_utxo = superStaker.nMinDelegateUtxo;
    result.delegate_address_list = KeyIdToStringList(superStaker.delegateAddressList);
    result.delegate_address_type = superStaker.nDelegateAddressType;
    result.hash = superStaker.GetHash();
    return result;
}

//! Construct wallet delegation staker info.
DelegationStakerInfo MakeWalletDelegationStakerInfo(CWallet& wallet, const uint160& id, const Delegation& delegation)
{
    DelegationStakerInfo result;
    result.delegate_address = EncodeDestination(PKHash(id));
    result.staker_address = EncodeDestination(PKHash(delegation.staker));
    result.PoD = HexStr(delegation.PoD);
    result.fee = delegation.fee;
    result.time = -1;
    wallet.chain().findBlock(wallet.chain().getBlockHash(delegation.blockHeight), FoundBlock().time(result.time));
    result.block_number = delegation.blockHeight;
    std::map<uint160, CAmount>::iterator it = wallet.m_delegations_weight.find(id);
    if(it != wallet.m_delegations_weight.end())
    {
        result.weight = it->second;
    }
    result.hash = id;
    return result;
}

bool TokenTxStatus(CWallet& wallet, const uint256& txid, int& block_number, bool& in_mempool, int& num_blocks) EXCLUSIVE_LOCKS_REQUIRED(wallet.cs_wallet)
{
    auto mi = wallet.mapTokenTx.find(txid);
    if (mi == wallet.mapTokenTx.end()) {
        return false;
    }
    block_number = mi->second.blockNumber;
    auto it = wallet.mapWallet.find(mi->second.transactionHash); 
    if(it != wallet.mapWallet.end())
    {
        in_mempool = it->second.InMempool();
    }
    num_blocks = wallet.GetLastBlockHeight();
    return true;
}

class WalletImpl : public Wallet
{
public:
    explicit WalletImpl(WalletContext& context, const std::shared_ptr<CWallet>& wallet) : m_context(context), m_wallet(wallet) {}

    bool encryptWallet(const SecureString& wallet_passphrase) override
    {
        return m_wallet->EncryptWallet(wallet_passphrase);
    }
    bool isCrypted() override { return m_wallet->IsCrypted(); }
    bool lock() override { return m_wallet->Lock(); }
    bool unlock(const SecureString& wallet_passphrase) override { return m_wallet->Unlock(wallet_passphrase); }
    bool isLocked() override { return m_wallet->IsLocked(); }
    bool changeWalletPassphrase(const SecureString& old_wallet_passphrase,
        const SecureString& new_wallet_passphrase) override
    {
        return m_wallet->ChangeWalletPassphrase(old_wallet_passphrase, new_wallet_passphrase);
    }
    void abortRescan() override { m_wallet->AbortRescan(); }
    bool backupWallet(const std::string& filename) override { return m_wallet->BackupWallet(filename); }
    std::string getWalletName() override { return m_wallet->GetName(); }
    util::Result<CTxDestination> getNewDestination(const OutputType type, const std::string& label) override
    {
        LOCK(m_wallet->cs_wallet);
        return m_wallet->GetNewDestination(type, label);
    }
    bool getPubKey(const CScript& script, const CKeyID& address, CPubKey& pub_key) override
    {
        std::unique_ptr<SigningProvider> provider = m_wallet->GetSolvingProvider(script);
        if (provider) {
            return provider->GetPubKey(address, pub_key);
        }
        return false;
    }
    SigningResult signMessage(const std::string& message, const PKHash& pkhash, std::string& str_sig) override
    {
        return m_wallet->SignMessage(message, pkhash, str_sig);
    }
    bool isSpendable(const CTxDestination& dest) override
    {
        LOCK(m_wallet->cs_wallet);
        return m_wallet->IsMine(dest) & ISMINE_SPENDABLE;
    }
    bool haveWatchOnly() override
    {
        auto spk_man = m_wallet->GetLegacyScriptPubKeyMan();
        if (spk_man) {
            return spk_man->HaveWatchOnly();
        }
        return false;
    };
    bool setAddressBook(const CTxDestination& dest, const std::string& name, const std::optional<AddressPurpose>& purpose) override
    {
        return m_wallet->SetAddressBook(dest, name, purpose);
    }
    bool delAddressBook(const CTxDestination& dest) override
    {
        return m_wallet->DelAddressBook(dest);
    }
    bool getAddress(const CTxDestination& dest,
        std::string* name,
        isminetype* is_mine,
        AddressPurpose* purpose) override
    {
        LOCK(m_wallet->cs_wallet);
        const auto& entry = m_wallet->FindAddressBookEntry(dest, /*allow_change=*/false);
        if (!entry) return false; // addr not found
        if (name) {
            *name = entry->GetLabel();
        }
        std::optional<isminetype> dest_is_mine;
        if (is_mine || purpose) {
            dest_is_mine = m_wallet->IsMine(dest);
        }
        if (is_mine) {
            *is_mine = *dest_is_mine;
        }
        if (purpose) {
            // In very old wallets, address purpose may not be recorded so we derive it from IsMine
            *purpose = entry->purpose.value_or(*dest_is_mine ? AddressPurpose::RECEIVE : AddressPurpose::SEND);
        }
        return true;
    }
    std::vector<WalletAddress> getAddresses() const override
    {
        LOCK(m_wallet->cs_wallet);
        std::vector<WalletAddress> result;
        m_wallet->ForEachAddrBookEntry([&](const CTxDestination& dest, const std::string& label, bool is_change, const std::optional<AddressPurpose>& purpose) EXCLUSIVE_LOCKS_REQUIRED(m_wallet->cs_wallet) {
            if (is_change) return;
            isminetype is_mine = m_wallet->IsMine(dest);
            // In very old wallets, address purpose may not be recorded so we derive it from IsMine
            result.emplace_back(dest, is_mine, purpose.value_or(is_mine ? AddressPurpose::RECEIVE : AddressPurpose::SEND), label);
        });
        return result;
    }
    std::vector<std::string> getAddressReceiveRequests() override {
        LOCK(m_wallet->cs_wallet);
        return m_wallet->GetAddressReceiveRequests();
    }
    bool setAddressReceiveRequest(const CTxDestination& dest, const std::string& id, const std::string& value) override {
        LOCK(m_wallet->cs_wallet);
        WalletBatch batch{m_wallet->GetDatabase()};
        return m_wallet->SetAddressReceiveRequest(batch, dest, id, value);
    }
    bool displayAddress(const CTxDestination& dest) override
    {
        LOCK(m_wallet->cs_wallet);
        return m_wallet->DisplayAddress(dest);
    }
    bool lockCoin(const COutPoint& output, const bool write_to_db) override
    {
        LOCK(m_wallet->cs_wallet);
        std::unique_ptr<WalletBatch> batch = write_to_db ? std::make_unique<WalletBatch>(m_wallet->GetDatabase()) : nullptr;
        return m_wallet->LockCoin(output, batch.get());
    }
    bool unlockCoin(const COutPoint& output) override
    {
        LOCK(m_wallet->cs_wallet);
        std::unique_ptr<WalletBatch> batch = std::make_unique<WalletBatch>(m_wallet->GetDatabase());
        return m_wallet->UnlockCoin(output, batch.get());
    }
    bool isLockedCoin(const COutPoint& output) override
    {
        LOCK(m_wallet->cs_wallet);
        return m_wallet->IsLockedCoin(output);
    }
    void listLockedCoins(std::vector<COutPoint>& outputs) override
    {
        LOCK(m_wallet->cs_wallet);
        return m_wallet->ListLockedCoins(outputs);
    }
    util::Result<CTransactionRef> createTransaction(const std::vector<CRecipient>& recipients,
        const CCoinControl& coin_control,
        bool sign,
        int& change_pos,
        CAmount& fee) override
    {
        LOCK(m_wallet->cs_wallet);
        auto res = CreateTransaction(*m_wallet, recipients, change_pos,
                                     coin_control, sign);
        if (!res) return util::Error{util::ErrorString(res)};
        const auto& txr = *res;
        fee = txr.fee;
        change_pos = txr.change_pos;

        return txr.tx;
    }
    void commitTransaction(CTransactionRef tx,
        WalletValueMap value_map,
        WalletOrderForm order_form) override
    {
        LOCK(m_wallet->cs_wallet);
        m_wallet->CommitTransaction(std::move(tx), std::move(value_map), std::move(order_form));
    }
    bool transactionCanBeAbandoned(const uint256& txid) override { return m_wallet->TransactionCanBeAbandoned(txid); }
    bool abandonTransaction(const uint256& txid) override
    {
        LOCK(m_wallet->cs_wallet);
        return m_wallet->AbandonTransaction(txid);
    }
    bool transactionCanBeBumped(const uint256& txid) override
    {
        return feebumper::TransactionCanBeBumped(*m_wallet.get(), txid);
    }
    bool createBumpTransaction(const uint256& txid,
        const CCoinControl& coin_control,
        std::vector<bilingual_str>& errors,
        CAmount& old_fee,
        CAmount& new_fee,
        CMutableTransaction& mtx) override
    {
        std::vector<CTxOut> outputs; // just an empty list of new recipients for now
        return feebumper::CreateRateBumpTransaction(*m_wallet.get(), txid, coin_control, errors, old_fee, new_fee, mtx, /* require_mine= */ true, outputs) == feebumper::Result::OK;
    }
    bool signBumpTransaction(CMutableTransaction& mtx) override { return feebumper::SignTransaction(*m_wallet.get(), mtx); }
    bool commitBumpTransaction(const uint256& txid,
        CMutableTransaction&& mtx,
        std::vector<bilingual_str>& errors,
        uint256& bumped_txid) override
    {
        return feebumper::CommitTransaction(*m_wallet.get(), txid, std::move(mtx), errors, bumped_txid) ==
               feebumper::Result::OK;
    }
    CTransactionRef getTx(const uint256& txid) override
    {
        LOCK(m_wallet->cs_wallet);
        auto mi = m_wallet->mapWallet.find(txid);
        if (mi != m_wallet->mapWallet.end()) {
            return mi->second.tx;
        }
        return {};
    }
    WalletTx getWalletTx(const uint256& txid) override
    {
        LOCK(m_wallet->cs_wallet);
        auto mi = m_wallet->mapWallet.find(txid);
        if (mi != m_wallet->mapWallet.end()) {
            return MakeWalletTx(*m_wallet, mi->second);
        }
        return {};
    }
    std::set<WalletTx> getWalletTxs() override
    {
        LOCK(m_wallet->cs_wallet);
        std::set<WalletTx> result;
        for (const auto& entry : m_wallet->mapWallet) {
            result.emplace(MakeWalletTx(*m_wallet, entry.second));
        }
        return result;
    }
    bool tryGetTxStatus(const uint256& txid,
        interfaces::WalletTxStatus& tx_status,
        int& num_blocks,
        int64_t& block_time) override
    {
        TRY_LOCK(m_wallet->cs_wallet, locked_wallet);
        if (!locked_wallet) {
            return false;
        }
        auto mi = m_wallet->mapWallet.find(txid);
        if (mi == m_wallet->mapWallet.end()) {
            return false;
        }
        num_blocks = m_wallet->GetLastBlockHeight();
        block_time = -1;
        CHECK_NONFATAL(m_wallet->chain().findBlock(m_wallet->GetLastBlockHash(), FoundBlock().time(block_time)));
        tx_status = MakeWalletTxStatus(*m_wallet, mi->second);
        return true;
    }
    WalletTx getWalletTxDetails(const uint256& txid,
        WalletTxStatus& tx_status,
        WalletOrderForm& order_form,
        bool& in_mempool,
        int& num_blocks) override
    {
        LOCK(m_wallet->cs_wallet);
        auto mi = m_wallet->mapWallet.find(txid);
        if (mi != m_wallet->mapWallet.end()) {
            num_blocks = m_wallet->GetLastBlockHeight();
            in_mempool = mi->second.InMempool();
            order_form = mi->second.vOrderForm;
            tx_status = MakeWalletTxStatus(*m_wallet, mi->second);
            return MakeWalletTx(*m_wallet, mi->second);
        }
        return {};
    }
    TransactionError fillPSBT(int sighash_type,
        bool sign,
        bool bip32derivs,
        size_t* n_signed,
        PartiallySignedTransaction& psbtx,
        bool& complete) override
    {
        return m_wallet->FillPSBT(psbtx, complete, sighash_type, sign, bip32derivs, n_signed);
    }
    WalletBalances getBalances() override
    {
        const auto bal = GetBalance(*m_wallet);
        WalletBalances result;
        result.balance = bal.m_mine_trusted;
        result.unconfirmed_balance = bal.m_mine_untrusted_pending;
        result.immature_balance = bal.m_mine_immature;
        result.stake = bal.m_mine_stake;
        result.have_watch_only = haveWatchOnly();
        if (result.have_watch_only) {
            result.watch_only_balance = bal.m_watchonly_trusted;
            result.unconfirmed_watch_only_balance = bal.m_watchonly_untrusted_pending;
            result.immature_watch_only_balance = bal.m_watchonly_immature;
            result.watch_only_stake = bal.m_watchonly_stake;
        }
        return result;
    }
    bool tryGetBalances(WalletBalances& balances, uint256& block_hash) override
    {
        TRY_LOCK(m_wallet->cs_wallet, locked_wallet);
        if (!locked_wallet) {
            return false;
        }
        block_hash = m_wallet->GetLastBlockHash();
        balances = getBalances();
        return true;
    }
    CAmount getBalance() override { return GetBalance(*m_wallet).m_mine_trusted; }
    CAmount getAvailableBalance(const CCoinControl& coin_control) override
    {
        LOCK(m_wallet->cs_wallet);
        CAmount total_amount = 0;
        // Fetch selected coins total amount
        if (coin_control.HasSelected()) {
            FastRandomContext rng{};
            CoinSelectionParams params(rng);
            // Note: for now, swallow any error.
            if (auto res = FetchSelectedInputs(*m_wallet, coin_control, params)) {
                total_amount += res->total_amount;
            }
        }

        // And fetch the wallet available coins
        if (coin_control.m_allow_other_inputs) {
            total_amount += AvailableCoins(*m_wallet, &coin_control).GetTotalAmount();
        }

        return total_amount;
    }
    isminetype txinIsMine(const CTxIn& txin) override
    {
        LOCK(m_wallet->cs_wallet);
        return InputIsMine(*m_wallet, txin);
    }
    isminetype txoutIsMine(const CTxOut& txout) override
    {
        LOCK(m_wallet->cs_wallet);
        return m_wallet->IsMine(txout);
    }
    CAmount getDebit(const CTxIn& txin, isminefilter filter) override
    {
        LOCK(m_wallet->cs_wallet);
        return m_wallet->GetDebit(txin, filter);
    }
    CAmount getCredit(const CTxOut& txout, isminefilter filter) override
    {
        LOCK(m_wallet->cs_wallet);
        return OutputGetCredit(*m_wallet, txout, filter);
    }
    bool isUnspentAddress(const std::string &qtumAddress) override
    {
        LOCK(m_wallet->cs_wallet);

        std::vector<COutput> vecOutputs = AvailableCoinsListUnspent(*m_wallet).All();
        for (const COutput& out : vecOutputs)
        {
            CTxDestination address;
            const CScript& scriptPubKey = out.txout.scriptPubKey;
            bool fValidAddress = ExtractDestination(scriptPubKey, address);

            if(fValidAddress && EncodeDestination(address) == qtumAddress && out.txout.nValue)
            {
                return true;
            }
        }
        return false;
    }
    bool isMineAddress(const std::string &strAddress) override
    {
        LOCK(m_wallet->cs_wallet);

        CTxDestination address = DecodeDestination(strAddress);
        if(!IsValidDestination(address) || !m_wallet->IsMine(address))
        {
            return false;
        }
        return true;
    }
    std::vector<std::string> availableAddresses(bool fIncludeZeroValue) EXCLUSIVE_LOCKS_REQUIRED(m_wallet->cs_wallet)
    {
        std::vector<std::string> result;
        std::vector<COutput> vecOutputs;
        std::map<std::string, bool> mapAddress;

        if(fIncludeZeroValue)
        {
            // Get the user created addresses in from the address book and add them if they are mine
            for (const auto& item : m_wallet->m_address_book) {
                if(!m_wallet->IsMine(item.first)) continue;
<<<<<<< HEAD
                if(item.second.purpose != "receive") continue;
=======
                if(item.second.purpose != AddressPurpose::RECEIVE) continue;
>>>>>>> 4985b774
                if(item.second.destdata.size() == 0) continue;

                std::string strAddress = EncodeDestination(item.first);
                if (mapAddress.find(strAddress) == mapAddress.end())
                {
                    mapAddress[strAddress] = true;
                    result.push_back(strAddress);
                }
            }

            // Get all coins including the 0 values
<<<<<<< HEAD
            vecOutputs = AvailableCoinsListUnspent(*m_wallet, nullptr, 0).All();
=======
            CoinFilterParams params;
            params.min_amount = 0;
            vecOutputs = AvailableCoinsListUnspent(*m_wallet, nullptr, params).All();
>>>>>>> 4985b774
        }
        else
        {
            // Get all spendable coins
            vecOutputs = AvailableCoinsListUnspent(*m_wallet).All();
        }

        // Extract all coins addresses and add them in the list
        for (const COutput& out : vecOutputs)
        {
            CTxDestination address;
            const CScript& scriptPubKey = out.txout.scriptPubKey;
            bool fValidAddress = ExtractDestination(scriptPubKey, address);

            if (!fValidAddress || !m_wallet->IsMine(address)) continue;

            std::string strAddress = EncodeDestination(address);
            if (mapAddress.find(strAddress) == mapAddress.end())
            {
                mapAddress[strAddress] = true;
                result.push_back(strAddress);
            }
        }

        return result;
    }
    bool tryGetAvailableAddresses(std::vector<std::string> &spendableAddresses, std::vector<std::string> &allAddresses, bool &includeZeroValue) override
    {
        TRY_LOCK(m_wallet->cs_wallet, locked_wallet);
        if (!locked_wallet) {
            return false;
        }

        spendableAddresses = availableAddresses(false);
        allAddresses = availableAddresses(true);
        int num_blocks = m_wallet->GetLastBlockHeight();
        includeZeroValue = num_blocks >= Params().GetConsensus().QIP5Height;

        return true;
    }
    CoinsList listCoins() override
    {
        LOCK(m_wallet->cs_wallet);
        CoinsList result;
        for (const auto& entry : ListCoins(*m_wallet)) {
            auto& group = result[entry.first];
            for (const auto& coin : entry.second) {
                group.emplace_back(coin.outpoint,
                    MakeWalletTxOut(*m_wallet, coin));
            }
        }
        return result;
    }
    std::vector<WalletTxOut> getCoins(const std::vector<COutPoint>& outputs) override
    {
        LOCK(m_wallet->cs_wallet);
        std::vector<WalletTxOut> result;
        result.reserve(outputs.size());
        for (const auto& output : outputs) {
            result.emplace_back();
            auto it = m_wallet->mapWallet.find(output.hash);
            if (it != m_wallet->mapWallet.end()) {
                int depth = m_wallet->GetTxDepthInMainChain(it->second);
                if (depth >= 0) {
                    result.back() = MakeWalletTxOut(*m_wallet, it->second, output.n, depth);
                }
            }
        }
        return result;
    }
    CAmount getRequiredFee(unsigned int tx_bytes) override { return GetRequiredFee(*m_wallet, tx_bytes); }
    CAmount getMinimumFee(unsigned int tx_bytes,
        const CCoinControl& coin_control,
        int* returned_target,
        FeeReason* reason) override
    {
        FeeCalculation fee_calc;
        CAmount result;
        result = GetMinimumFee(*m_wallet, tx_bytes, coin_control, &fee_calc);
        if (returned_target) *returned_target = fee_calc.returnedTarget;
        if (reason) *reason = fee_calc.reason;
        return result;
    }
    unsigned int getConfirmTarget() override { return m_wallet->m_confirm_target; }
    bool hdEnabled() override { return m_wallet->IsHDEnabled(); }
    bool canGetAddresses() override { return m_wallet->CanGetAddresses(); }
    bool hasExternalSigner() override { return m_wallet->IsWalletFlagSet(WALLET_FLAG_EXTERNAL_SIGNER); }
    bool privateKeysDisabled() override { return m_wallet->IsWalletFlagSet(WALLET_FLAG_DISABLE_PRIVATE_KEYS); }
    bool taprootEnabled() override {
        if (m_wallet->IsLegacy()) return false;
        auto spk_man = m_wallet->GetScriptPubKeyMan(OutputType::BECH32M, /*internal=*/false);
        return spk_man != nullptr;
    }
    OutputType getDefaultAddressType() override { return m_wallet->m_default_address_type; }
    CAmount getDefaultMaxTxFee() override { return m_wallet->m_default_max_tx_fee; }
    void remove() override
    {
        RemoveWallet(m_context, m_wallet, /*load_on_start=*/false);
    }
    bool isLegacy() override { return m_wallet->IsLegacy(); }
    bool addTokenEntry(const TokenInfo &token) override
    {
        return m_wallet->AddTokenEntry(MakeTokenInfo(token), true);
    }
    bool addTokenTxEntry(const TokenTx& tokenTx, bool fFlushOnClose) override
    {
        return m_wallet->AddTokenTxEntry(MakeTokenTx(tokenTx), fFlushOnClose);
    }
    bool existTokenEntry(const TokenInfo &token) override
    {
        LOCK(m_wallet->cs_wallet);

        uint256 hash = MakeTokenInfo(token).GetHash();
        std::map<uint256, CTokenInfo>::iterator it = m_wallet->mapToken.find(hash);

        return it != m_wallet->mapToken.end();
    }
    bool removeTokenEntry(const std::string &sHash) override
    {
        return m_wallet->RemoveTokenEntry(uint256S(sHash), true);
    }
    std::vector<TokenInfo> getInvalidTokens() override
    {
        LOCK(m_wallet->cs_wallet);

        std::vector<TokenInfo> listInvalid;
        for(auto& info : m_wallet->mapToken)
        {
            std::string strAddress = info.second.strSenderAddress;
            CTxDestination address = DecodeDestination(strAddress);
            if(!m_wallet->IsMine(address))
            {
                listInvalid.push_back(MakeWalletTokenInfo(info.second));
            }
        }

        return listInvalid;
    }
    TokenTx getTokenTx(const uint256& txid) override
    {
        LOCK(m_wallet->cs_wallet);

        auto mi = m_wallet->mapTokenTx.find(txid);
        if (mi != m_wallet->mapTokenTx.end()) {
            return MakeWalletTokenTx(mi->second);
        }
        return {};
    }
    std::vector<TokenTx> getTokenTxs() override
    {
        LOCK(m_wallet->cs_wallet);

        std::vector<TokenTx> result;
        result.reserve(m_wallet->mapTokenTx.size());
        for (const auto& entry : m_wallet->mapTokenTx) {
            result.emplace_back(MakeWalletTokenTx(entry.second));
        }
        return result;
    }
    TokenInfo getToken(const uint256& id) override
    {
        LOCK(m_wallet->cs_wallet);

        auto mi = m_wallet->mapToken.find(id);
        if (mi != m_wallet->mapToken.end()) {
            return MakeWalletTokenInfo(mi->second);
        }
        return {};
    }
    std::vector<TokenInfo> getTokens() override
    {
        LOCK(m_wallet->cs_wallet);

        std::vector<TokenInfo> result;
        result.reserve(m_wallet->mapToken.size());
        for (const auto& entry : m_wallet->mapToken) {
            result.emplace_back(MakeWalletTokenInfo(entry.second));
        }
        return result;
    }
    bool tryGetTokenTxStatus(const uint256& txid, int& block_number, bool& in_mempool, int& num_blocks) override
    {
        TRY_LOCK(m_wallet->cs_wallet, locked_wallet);
        if (!locked_wallet) {
            return false;
        }
        return TokenTxStatus(*m_wallet, txid, block_number, in_mempool, num_blocks);
    }
    bool getTokenTxStatus(const uint256& txid, int& block_number, bool& in_mempool, int& num_blocks) override
    {
        LOCK(m_wallet->cs_wallet);

        return TokenTxStatus(*m_wallet, txid, block_number, in_mempool, num_blocks);
    }
    bool getTokenTxDetails(const TokenTx &wtx, uint256& credit, uint256& debit, std::string& tokenSymbol, uint8_t& decimals) override
    {
        return m_wallet->GetTokenTxDetails(MakeTokenTx(wtx), credit, debit, tokenSymbol, decimals);
    }
    bool isTokenTxMine(const TokenTx &wtx) override
    {
        return m_wallet->IsTokenTxMine(MakeTokenTx(wtx));
    }
    ContractBookData getContractBook(const std::string& id) override
    {
        LOCK(m_wallet->cs_wallet);

        auto mi = m_wallet->mapContractBook.find(id);
        if (mi != m_wallet->mapContractBook.end()) {
            return MakeContractBook(id, mi->second);
        }
        return {};
    }
    std::vector<ContractBookData> getContractBooks() override
    {
        LOCK(m_wallet->cs_wallet);

        std::vector<ContractBookData> result;
        result.reserve(m_wallet->mapContractBook.size());
        for (const auto& entry : m_wallet->mapContractBook) {
            result.emplace_back(MakeContractBook(entry.first, entry.second));
        }
        return result;
    }
    bool existContractBook(const std::string& id) override
    {
        LOCK(m_wallet->cs_wallet);

        auto mi = m_wallet->mapContractBook.find(id);
        return mi != m_wallet->mapContractBook.end();
    }
    bool delContractBook(const std::string& id) override
    {
        return m_wallet->DelContractBook(id);
    }
    bool setContractBook(const std::string& id, const std::string& name, const std::string& abi) override
    {
        return m_wallet->SetContractBook(id, name, abi);
    }
    uint32_t restoreDelegations() override
    {
        m_wallet->RefreshDelegates(true, false);

        LOCK(m_wallet->cs_wallet);

        int ret = 0;
        for (const auto& item : m_wallet->m_my_delegations) {
            DelegationDetails details = getDelegationDetails(KeyIdToString(item.first));
            if(!details.w_entry_exist && details.c_entry_exist)
            {
                DelegationInfo info = details.toInfo(false);
                info.staker_name = info.staker_address;
                if(addDelegationEntry(info))
                    ret++;
            }
        }

        return ret;
    }
    bool addDelegationEntry(const DelegationInfo &delegation) override
    {
        return m_wallet->AddDelegationEntry(MakeDelegationInfo(delegation), true);
    }
    bool existDelegationEntry(const DelegationInfo &delegation) override
    {
        LOCK(m_wallet->cs_wallet);

        uint256 hash = MakeDelegationInfo(delegation).GetHash();
        std::map<uint256, CDelegationInfo>::iterator it = m_wallet->mapDelegation.find(hash);

        return it != m_wallet->mapDelegation.end();
    }
    DelegationInfo getDelegation(const uint256& id) override
    {
        LOCK(m_wallet->cs_wallet);

        auto mi = m_wallet->mapDelegation.find(id);
        if (mi != m_wallet->mapDelegation.end()) {
            return MakeWalletDelegationInfo(mi->second);
        }
        return {};
    }
    DelegationInfo getDelegationContract(const std::string &sHash, bool& validated, bool& contractRet) override
    {
        LOCK(m_wallet->cs_wallet);

        uint256 id;
        id.SetHex(sHash);
        auto mi = m_wallet->mapDelegation.find(id);
        if (mi != m_wallet->mapDelegation.end()) {
            DelegationInfo info = MakeWalletDelegationInfo(mi->second);
            Delegation delegation;
            CTxDestination dest = DecodeDestination(info.delegate_address);
            if(std::holds_alternative<PKHash>(dest))
            {
                PKHash keyID = std::get<PKHash>(dest);
                uint160 address(keyID);
                contractRet = m_wallet->chain().getDelegation(address, delegation);
                if(contractRet)
                {
                    validated = m_wallet->chain().verifyDelegation(address, delegation);
                    info.staker_address = EncodeDestination(PKHash(delegation.staker));
                    info.fee = delegation.fee;
                    info.block_number = delegation.blockHeight;
                }
                return info;
            }
        }
        return {};
    }
    DelegationDetails getDelegationDetails(const std::string &sAddress) override
    {
        LOCK(m_wallet->cs_wallet);
        DelegationDetails details;

        // Get wallet delegation details
        for(auto mi : m_wallet->mapDelegation)
        {
            if(KeyIdToString(mi.second.delegateAddress) == sAddress)
            {
                details.w_entry_exist = true;
                details.w_delegate_address = KeyIdToString(mi.second.delegateAddress);
                details.w_staker_address = KeyIdToString(mi.second.stakerAddress);
                details.w_staker_name = mi.second.strStakerName;
                details.w_fee = mi.second.nFee;
                details.w_time = mi.second.nCreateTime;
                details.w_block_number = mi.second.blockNumber;
                details.w_hash = mi.first;
                details.w_create_tx_hash = mi.second.createTxHash;
                details.w_remove_tx_hash = mi.second.removeTxHash;
                break;
            }
        }

        // Get wallet create tx details
        const CWalletTx* wtx = m_wallet->GetWalletTx(details.w_create_tx_hash);
        if(wtx)
        {
            details.w_create_exist = true;
            details.w_create_in_main_chain = m_wallet->IsTxInMainChain(*wtx);
            details.w_create_in_mempool = wtx->InMempool();
            details.w_create_abandoned = wtx->isAbandoned();
        }

        // Get wallet remove tx details
        wtx = m_wallet->GetWalletTx(details.w_remove_tx_hash);
        if(wtx)
        {
            details.w_remove_exist = true;
            details.w_remove_in_main_chain = m_wallet->IsTxInMainChain(*wtx);
            details.w_remove_in_mempool = wtx->InMempool();
            details.w_remove_abandoned = wtx->isAbandoned();
        }

        // Delegation contract details
        Delegation delegation;
        CTxDestination dest = DecodeDestination(sAddress);
        if(std::holds_alternative<PKHash>(dest))
        {
            PKHash keyID = std::get<PKHash>(dest);
            uint160 address(keyID);
            details.c_contract_return = m_wallet->chain().getDelegation(address, delegation);
            if(details.c_contract_return)
            {
                details.c_entry_exist = m_wallet->chain().verifyDelegation(address, delegation);
                details.c_delegate_address = sAddress;
                details.c_staker_address = EncodeDestination(PKHash(delegation.staker));
                details.c_fee = delegation.fee;
                details.c_block_number = delegation.blockHeight;
            }
        }

        return details;
    }
    std::vector<DelegationInfo> getDelegations() override
    {
        LOCK(m_wallet->cs_wallet);

        std::vector<DelegationInfo> result;
        result.reserve(m_wallet->mapDelegation.size());
        for (const auto& entry : m_wallet->mapDelegation) {
            result.emplace_back(MakeWalletDelegationInfo(entry.second));
        }
        return result;
    }
    bool removeDelegationEntry(const std::string &sHash) override
    {
        return m_wallet->RemoveDelegationEntry(uint256S(sHash), true);
    }
    bool setDelegationRemoved(const std::string &sHash, const std::string &sTxid) override
    {
        bool found = false;
        DelegationInfo info;
        {
            LOCK(m_wallet->cs_wallet);

            uint256 id;
            id.SetHex(sHash);

            uint256 txid;
            txid.SetHex(sTxid);

            auto mi = m_wallet->mapDelegation.find(id);
            if (mi != m_wallet->mapDelegation.end()) {
                info = MakeWalletDelegationInfo(mi->second);
                info.remove_tx_hash = txid;
                found = true;
            }
        }

        return found ? addDelegationEntry(info) : 0;
    }
    uint32_t restoreSuperStakers() override
    {
        m_wallet->RefreshDelegates(false, true);

        LOCK(m_wallet->cs_wallet);

        std::map<uint160, bool> stakerAddressExist;
        for (const auto& item : m_wallet->m_delegations_staker) {
            uint160 staker = item.second.staker;
            if(!stakerAddressExist[staker])
                stakerAddressExist[staker] = true;
        }

        int ret = 0;
        for (const auto& item : stakerAddressExist) {
            std::string staker_address = KeyIdToString(item.first);
            if(!existSuperStaker(staker_address))
            {
                SuperStakerInfo info;
                info.staker_name = staker_address;
                info.staker_address = staker_address;
                if(addSuperStakerEntry(info))
                    ret++;
            }
        }

        return ret;
    }
    bool existSuperStaker(const std::string &sAddress) override
    {
        LOCK(m_wallet->cs_wallet);
        uint160 address = StringToKeyId(sAddress);
        if(address.IsNull())
            return false;

        for (const auto& entry : m_wallet->mapSuperStaker) {
            if(entry.second.stakerAddress == address)
                return true;
        }

        return false;
    }
    SuperStakerInfo getSuperStaker(const uint256& id) override
    {
        LOCK(m_wallet->cs_wallet);

        auto mi = m_wallet->mapSuperStaker.find(id);
        if (mi != m_wallet->mapSuperStaker.end()) {
            return MakeWalletSuperStakerInfo(mi->second);
        }
        return {};
    }
    SuperStakerInfo getSuperStakerRecommendedConfig() override
    {
        LOCK(m_wallet->cs_wallet);

        // Set recommended config
        SuperStakerInfo config;
        config.custom_config = false;
        config.min_fee = m_wallet->m_staking_min_fee;
        config.min_delegate_utxo = m_wallet->m_staking_min_utxo_value;
        config.delegate_address_type = SuperStakerAddressList::AcceptAll;

        // Get allow list
        std::vector<std::string> allowList;
        for (const std::string& strAddress : gArgs.GetArgs("-stakingallowlist"))
        {
            if(!StringToKeyId(strAddress).IsNull())
            {
                if(std::find(allowList.begin(), allowList.end(), strAddress) == allowList.end())
                    allowList.push_back(strAddress);
            }
        }

        // Get exclude list
        std::vector<std::string> excludeList;
        for (const std::string& strAddress : gArgs.GetArgs("-stakingexcludelist"))
        {
            if(!StringToKeyId(strAddress).IsNull())
            {
                if(std::find(excludeList.begin(), excludeList.end(), strAddress) == excludeList.end())
                    excludeList.push_back(strAddress);
            }
        }

        // Set the address list
        if(!allowList.empty())
        {
            config.delegate_address_type =  SuperStakerAddressList::AllowList;
            config.delegate_address_list = allowList;
        }
        else if(!excludeList.empty())
        {
            config.delegate_address_type = SuperStakerAddressList::ExcludeList;
            config.delegate_address_list = excludeList;
        }

        return config;
    }
    std::vector<SuperStakerInfo> getSuperStakers() override
    {
        LOCK(m_wallet->cs_wallet);

        std::vector<SuperStakerInfo> result;
        result.reserve(m_wallet->mapSuperStaker.size());
        for (const auto& entry : m_wallet->mapSuperStaker) {
            result.emplace_back(MakeWalletSuperStakerInfo(entry.second));
        }
        return result;
    }
    bool addSuperStakerEntry(const SuperStakerInfo &superStaker) override
    {
        return m_wallet->AddSuperStakerEntry(MakeSuperStakerInfo(superStaker), true);
    }
    bool removeSuperStakerEntry(const std::string &sHash) override
    {
        return m_wallet->RemoveSuperStakerEntry(uint256S(sHash), true);
    }
    bool tryGetStakeWeight(uint64_t& nWeight) override
    {
        TRY_LOCK(m_wallet->cs_wallet, locked_wallet);
        if (!locked_wallet) {
            return false;
        }

        nWeight = m_wallet->GetStakeWeight();
        return true;
    }
    uint64_t getStakeWeight() override
    {
        LOCK(m_wallet->cs_wallet);
        return m_wallet->GetStakeWeight();
    }
    int64_t getLastCoinStakeSearchInterval() override 
    { 
        return m_wallet->m_last_coin_stake_search_interval;
    }
    bool getWalletUnlockStakingOnly() override
    {
        return m_wallet->m_wallet_unlock_staking_only;
    }
    void setWalletUnlockStakingOnly(bool unlock) override
    {
        m_wallet->m_wallet_unlock_staking_only = unlock;
    }
    bool cleanTokenTxEntries() override
    {
        return m_wallet->CleanTokenTxEntries();
    }
    void setEnabledStaking(bool enabled) override
    {
        m_wallet->m_enabled_staking = enabled;
    }
    bool getEnabledStaking() override
    {
        return m_wallet->m_enabled_staking;
    }
    bool getEnabledSuperStaking() override
    {
        bool fSuperStake = gArgs.GetBoolArg("-superstaking", node::DEFAULT_SUPER_STAKE);
        return fSuperStake;
    }
    DelegationStakerInfo getDelegationStaker(const uint160& id) override
    {
        LOCK(m_wallet->cs_wallet);

        auto mi = m_wallet->m_delegations_staker.find(id);
        if (mi != m_wallet->m_delegations_staker.end()) {
            return MakeWalletDelegationStakerInfo(*m_wallet, mi->first, mi->second);
        }
        return {};
    }
    std::vector<DelegationStakerInfo> getDelegationsStakers() override
    {
        LOCK(m_wallet->cs_wallet);

        std::vector<DelegationStakerInfo> result;
        result.reserve(m_wallet->m_delegations_staker.size());
        for (const auto& entry : m_wallet->m_delegations_staker) {
            result.emplace_back(MakeWalletDelegationStakerInfo(*m_wallet, entry.first, entry.second));
        }
        return result;
    }
    uint64_t getSuperStakerWeight(const uint256& id) override
    {
        LOCK(m_wallet->cs_wallet);
        SuperStakerInfo info = getSuperStaker(id);
        CTxDestination dest = DecodeDestination(info.staker_address);
        if(std::holds_alternative<PKHash>(dest))
        {
            PKHash keyID = std::get<PKHash>(dest);
            uint160 address(keyID);
            return m_wallet->GetSuperStakerWeight(address);
        }

        return 0;
    }
    bool isSuperStakerStaking(const uint256& id, CAmount& delegationsWeight) override
    {
        uint64_t lastCoinStakeSearchInterval = getEnabledStaking() ? getLastCoinStakeSearchInterval() : 0;
        delegationsWeight = getSuperStakerWeight(id);
        return lastCoinStakeSearchInterval && delegationsWeight;
    }
    bool getStakerAddressBalance(const std::string& staker, CAmount& balance, CAmount& stake, CAmount& weight) override
    {
        LOCK(m_wallet->cs_wallet);

        CTxDestination dest = DecodeDestination(staker);
        if(std::holds_alternative<PKHash>(dest))
        {
            PKHash keyID = std::get<PKHash>(dest);
            m_wallet->GetStakerAddressBalance(keyID, balance, stake, weight);
            return true;
        }

        return false;
    }
    bool getAddDelegationData(const std::string& psbt, std::map<int, SignDelegation>& signData, std::string& error) override
    {
        LOCK(m_wallet->cs_wallet);

        try
        {
            // Decode transaction
            PartiallySignedTransaction decoded_psbt;
            if(!DecodeBase64PSBT(decoded_psbt, psbt, error))
            {
                error = "Fail to decode PSBT transaction";
                return false;
            }

            if(decoded_psbt.tx->HasOpCall())
            {
                // Get sender destination
                CTransaction tx(*(decoded_psbt.tx));
                CTxDestination txSenderDest;
                if(m_wallet->GetSenderDest(tx, txSenderDest, false) == false)
                {
                    error = "Fail to get sender destination";
                    return false;
                }

                // Get sender HD path
                std::string strSender;
                if(m_wallet->GetHDKeyPath(txSenderDest, strSender) == false)
                {
                    error = "Fail to get HD key path for sender";
                    return false;
                }

                // Get unsigned staker
                for(size_t i = 0; i < decoded_psbt.tx->vout.size(); i++){
                    CTxOut v = decoded_psbt.tx->vout[i];
                    if(v.scriptPubKey.HasOpCall()){
                        std::vector<unsigned char> data;
                        v.scriptPubKey.GetData(data);
                        if(delegationutils::IsAddBytecode(data))
                        {
                            std::string hexStaker;
                            if(!delegationutils::GetUnsignedStaker(data, hexStaker))
                            {
                                error = "Fail to get unsigned staker";
                                return false;
                            }

                            // Set data to sign
                            SignDelegation signDeleg;
                            signDeleg.delegate = strSender;
                            signDeleg.staker = hexStaker;
                            signData[i] = signDeleg;
                        }
                    }
                }
            }
        }
        catch(...)
        {
            error = "Unknown error happen";
            return false;
        }

        return true;
    }
    bool setAddDelegationData(std::string& psbt, const std::map<int, SignDelegation>& signData, std::string& error) override
    {
        // Decode transaction
        PartiallySignedTransaction decoded_psbt;
        if(!DecodeBase64PSBT(decoded_psbt, psbt, error))
        {
            error = "Fail to decode PSBT transaction";
            return false;
        }

        // Set signed staker address
        size_t size = decoded_psbt.tx->vout.size();
        for (auto it = signData.begin(); it != signData.end(); it++)
        {
            size_t n = it->first;
            std::string PoD = it->second.PoD;

            if(n >= size)
            {
                error = "Output not found";
                return false;
            }

            CTxOut& v = decoded_psbt.tx->vout[n];
            if(v.scriptPubKey.HasOpCall()){
                std::vector<unsigned char> data;
                v.scriptPubKey.GetData(data);
                CScript scriptRet;
                if(delegationutils::SetSignedStaker(data, PoD) && v.scriptPubKey.SetData(data, scriptRet))
                {
                    v.scriptPubKey = scriptRet;
                }
                else
                {
                    error = "Fail to set PoD";
                    return false;
                }
            }
            else
            {
                error = "Output not op_call";
                return false;
            }
        }

        // Serialize the PSBT
        CDataStream ssTx(SER_NETWORK, PROTOCOL_VERSION);
        ssTx << decoded_psbt;
        psbt = EncodeBase64(ssTx.str());

        return true;
    }
    void setStakerLedgerId(const std::string& ledgerId) override
    {
        LOCK(m_wallet->cs_wallet);
        m_wallet->m_ledger_id = ledgerId;
    }
    std::string getStakerLedgerId() override
    {
        LOCK(m_wallet->cs_wallet);
        return m_wallet->m_ledger_id;
    }
    std::unique_ptr<Handler> handleUnload(UnloadFn fn) override
    {
        return MakeSignalHandler(m_wallet->NotifyUnload.connect(fn));
    }
    std::unique_ptr<Handler> handleShowProgress(ShowProgressFn fn) override
    {
        return MakeSignalHandler(m_wallet->ShowProgress.connect(fn));
    }
    std::unique_ptr<Handler> handleStatusChanged(StatusChangedFn fn) override
    {
        return MakeSignalHandler(m_wallet->NotifyStatusChanged.connect([fn](CWallet*) { fn(); }));
    }
    std::unique_ptr<Handler> handleAddressBookChanged(AddressBookChangedFn fn) override
    {
        return MakeSignalHandler(m_wallet->NotifyAddressBookChanged.connect(
            [fn](const CTxDestination& address, const std::string& label, bool is_mine,
                 AddressPurpose purpose, ChangeType status) { fn(address, label, is_mine, purpose, status); }));
    }
    std::unique_ptr<Handler> handleTransactionChanged(TransactionChangedFn fn) override
    {
        return MakeSignalHandler(m_wallet->NotifyTransactionChanged.connect(
            [fn](const uint256& txid, ChangeType status) { fn(txid, status); }));
    }
    std::unique_ptr<Handler> handleTokenTransactionChanged(TokenTransactionChangedFn fn) override
    {
<<<<<<< HEAD
        return MakeHandler(m_wallet->NotifyTokenTransactionChanged.connect(
=======
        return MakeSignalHandler(m_wallet->NotifyTokenTransactionChanged.connect(
>>>>>>> 4985b774
            [fn](CWallet*, const uint256& id, ChangeType status) { fn(id, status); }));
    }
    std::unique_ptr<Handler> handleTokenChanged(TokenChangedFn fn) override
    {
<<<<<<< HEAD
        return MakeHandler(m_wallet->NotifyTokenChanged.connect(
=======
        return MakeSignalHandler(m_wallet->NotifyTokenChanged.connect(
>>>>>>> 4985b774
            [fn](CWallet*, const uint256& id, ChangeType status) { fn(id, status); }));
    }
    std::unique_ptr<Handler> handleWatchOnlyChanged(WatchOnlyChangedFn fn) override
    {
        return MakeSignalHandler(m_wallet->NotifyWatchonlyChanged.connect(fn));
    }
    std::unique_ptr<Handler> handleCanGetAddressesChanged(CanGetAddressesChangedFn fn) override
    {
        return MakeSignalHandler(m_wallet->NotifyCanGetAddressesChanged.connect(fn));
    }
    std::unique_ptr<Handler> handleContractBookChanged(ContractBookChangedFn fn) override
    {
        return MakeSignalHandler(m_wallet->NotifyContractBookChanged.connect(
            [fn](CWallet*, const std::string& address, const std::string& label,
                const std::string& abi, ChangeType status) { fn(address, label, abi, status); }));
    }
    std::unique_ptr<Handler> handleDelegationChanged(DelegationChangedFn fn) override
    {
        return MakeSignalHandler(m_wallet->NotifyDelegationChanged.connect(
            [fn](CWallet*, const uint256& id, ChangeType status) { fn(id, status); }));
    }
    std::unique_ptr<Handler> handleSuperStakerChanged(SuperStakerChangedFn fn) override
    {
        return MakeSignalHandler(m_wallet->NotifySuperStakerChanged.connect(
            [fn](CWallet*, const uint256& id, ChangeType status) { fn(id, status); }));
    }
    std::unique_ptr<Handler> handleDelegationsStakerChanged(DelegationsStakerChangedFn fn) override
    {
        return MakeSignalHandler(m_wallet->NotifyDelegationsStakerChanged.connect(
            [fn](CWallet*, const uint160& id, ChangeType status) { fn(id, status); }));
    }
    std::unique_ptr<Handler> handleContractBookChanged(ContractBookChangedFn fn) override
    {
        return MakeHandler(m_wallet->NotifyContractBookChanged.connect(
            [fn](CWallet*, const std::string& address, const std::string& label,
                const std::string& abi, ChangeType status) { fn(address, label, abi, status); }));
    }
    std::unique_ptr<Handler> handleDelegationChanged(DelegationChangedFn fn) override
    {
        return MakeHandler(m_wallet->NotifyDelegationChanged.connect(
            [fn](CWallet*, const uint256& id, ChangeType status) { fn(id, status); }));
    }
    std::unique_ptr<Handler> handleSuperStakerChanged(SuperStakerChangedFn fn) override
    {
        return MakeHandler(m_wallet->NotifySuperStakerChanged.connect(
            [fn](CWallet*, const uint256& id, ChangeType status) { fn(id, status); }));
    }
    std::unique_ptr<Handler> handleDelegationsStakerChanged(DelegationsStakerChangedFn fn) override
    {
        return MakeHandler(m_wallet->NotifyDelegationsStakerChanged.connect(
            [fn](CWallet*, const uint160& id, ChangeType status) { fn(id, status); }));
    }
    CWallet* wallet() override { return m_wallet.get(); }

    WalletContext& m_context;
    std::shared_ptr<CWallet> m_wallet;
};

class WalletLoaderImpl : public WalletLoader
{
public:
    WalletLoaderImpl(Chain& chain, ArgsManager& args)
    {
        m_context.chain = &chain;
        m_context.args = &args;
    }
    ~WalletLoaderImpl() override { UnloadWallets(m_context); }

    //! ChainClient methods
    void registerRpcs() override
    {
        std::vector<Span<const CRPCCommand>> commands;
        commands.push_back(GetWalletRPCCommands());
        commands.push_back(m_context.chain->getContractRPCCommands());
        commands.push_back(m_context.chain->getMiningRPCCommands());
        for(size_t i = 0; i < commands.size(); i++) {
            for (const CRPCCommand& command : commands[i]) {
                m_rpc_commands.emplace_back(command.category, command.name, [this, &command](const JSONRPCRequest& request, UniValue& result, bool last_handler) {
                    JSONRPCRequest& wallet_request = (JSONRPCRequest&)request;
                    wallet_request.context = &m_context;
                    return command.actor(wallet_request, result, last_handler);
                }, command.argNames, command.unique_id);
                m_rpc_handlers.emplace_back(m_context.chain->handleRpc(m_rpc_commands.back()));
            }
        }
    }
    bool verify() override { return VerifyWallets(m_context); }
    bool load() override { return LoadWallets(m_context); }
    void start(CScheduler& scheduler) override { return StartWallets(m_context, scheduler); }
    void flush() override { return FlushWallets(m_context); }
    void stop() override { return StopWallets(m_context); }
    void setMockTime(int64_t time) override { return SetMockTime(time); }

    //! WalletLoader methods
    util::Result<std::unique_ptr<Wallet>> createWallet(const std::string& name, const SecureString& passphrase, uint64_t wallet_creation_flags, std::vector<bilingual_str>& warnings) override
    {
        DatabaseOptions options;
        DatabaseStatus status;
        ReadDatabaseArgs(*m_context.args, options);
        options.require_create = true;
        options.create_flags = wallet_creation_flags;
        options.create_passphrase = passphrase;
        bilingual_str error;
        std::unique_ptr<Wallet> wallet{MakeWallet(m_context, CreateWallet(m_context, name, /*load_on_start=*/true, options, status, error, warnings))};
        if (wallet) {
            return {std::move(wallet)};
        } else {
            return util::Error{error};
        }
    }
    util::Result<std::unique_ptr<Wallet>> loadWallet(const std::string& name, std::vector<bilingual_str>& warnings) override
    {
        DatabaseOptions options;
        DatabaseStatus status;
        ReadDatabaseArgs(*m_context.args, options);
        options.require_existing = true;
        bilingual_str error;
        std::unique_ptr<Wallet> wallet{MakeWallet(m_context, LoadWallet(m_context, name, /*load_on_start=*/true, options, status, error, warnings))};
        if (wallet) {
            return {std::move(wallet)};
        } else {
            return util::Error{error};
        }
    }
    util::Result<std::unique_ptr<Wallet>> restoreWallet(const fs::path& backup_file, const std::string& wallet_name, std::vector<bilingual_str>& warnings) override
    {
        DatabaseStatus status;
        bilingual_str error;
        std::unique_ptr<Wallet> wallet{MakeWallet(m_context, RestoreWallet(m_context, backup_file, wallet_name, /*load_on_start=*/true, status, error, warnings))};
        if (wallet) {
            return {std::move(wallet)};
        } else {
            return util::Error{error};
        }
    }
    std::string getWalletDir() override
    {
        return fs::PathToString(GetWalletDir());
    }
    std::vector<std::string> listWalletDir() override
    {
        std::vector<std::string> paths;
        for (auto& path : ListDatabases(GetWalletDir())) {
            paths.push_back(fs::PathToString(path));
        }
        return paths;
    }
    std::vector<std::unique_ptr<Wallet>> getWallets() override
    {
        std::vector<std::unique_ptr<Wallet>> wallets;
        for (const auto& wallet : GetWallets(m_context)) {
            wallets.emplace_back(MakeWallet(m_context, wallet));
        }
        return wallets;
    }
    std::unique_ptr<Handler> handleLoadWallet(LoadWalletFn fn) override
    {
        return HandleLoadWallet(m_context, std::move(fn));
    }
    WalletContext* context() override  { return &m_context; }

    WalletContext m_context;
    const std::vector<std::string> m_wallet_filenames;
    std::vector<std::unique_ptr<Handler>> m_rpc_handlers;
    std::list<CRPCCommand> m_rpc_commands;
};
} // namespace
} // namespace wallet

namespace interfaces {
std::unique_ptr<Wallet> MakeWallet(wallet::WalletContext& context, const std::shared_ptr<wallet::CWallet>& wallet) { return wallet ? std::make_unique<wallet::WalletImpl>(context, wallet) : nullptr; }

std::unique_ptr<WalletLoader> MakeWalletLoader(Chain& chain, ArgsManager& args)
{
    return std::make_unique<wallet::WalletLoaderImpl>(chain, args);
}
} // namespace interfaces<|MERGE_RESOLUTION|>--- conflicted
+++ resolved
@@ -729,11 +729,7 @@
             // Get the user created addresses in from the address book and add them if they are mine
             for (const auto& item : m_wallet->m_address_book) {
                 if(!m_wallet->IsMine(item.first)) continue;
-<<<<<<< HEAD
-                if(item.second.purpose != "receive") continue;
-=======
                 if(item.second.purpose != AddressPurpose::RECEIVE) continue;
->>>>>>> 4985b774
                 if(item.second.destdata.size() == 0) continue;
 
                 std::string strAddress = EncodeDestination(item.first);
@@ -745,13 +741,9 @@
             }
 
             // Get all coins including the 0 values
-<<<<<<< HEAD
-            vecOutputs = AvailableCoinsListUnspent(*m_wallet, nullptr, 0).All();
-=======
             CoinFilterParams params;
             params.min_amount = 0;
             vecOutputs = AvailableCoinsListUnspent(*m_wallet, nullptr, params).All();
->>>>>>> 4985b774
         }
         else
         {
@@ -1533,20 +1525,12 @@
     }
     std::unique_ptr<Handler> handleTokenTransactionChanged(TokenTransactionChangedFn fn) override
     {
-<<<<<<< HEAD
-        return MakeHandler(m_wallet->NotifyTokenTransactionChanged.connect(
-=======
         return MakeSignalHandler(m_wallet->NotifyTokenTransactionChanged.connect(
->>>>>>> 4985b774
             [fn](CWallet*, const uint256& id, ChangeType status) { fn(id, status); }));
     }
     std::unique_ptr<Handler> handleTokenChanged(TokenChangedFn fn) override
     {
-<<<<<<< HEAD
-        return MakeHandler(m_wallet->NotifyTokenChanged.connect(
-=======
         return MakeSignalHandler(m_wallet->NotifyTokenChanged.connect(
->>>>>>> 4985b774
             [fn](CWallet*, const uint256& id, ChangeType status) { fn(id, status); }));
     }
     std::unique_ptr<Handler> handleWatchOnlyChanged(WatchOnlyChangedFn fn) override
@@ -1576,27 +1560,6 @@
     std::unique_ptr<Handler> handleDelegationsStakerChanged(DelegationsStakerChangedFn fn) override
     {
         return MakeSignalHandler(m_wallet->NotifyDelegationsStakerChanged.connect(
-            [fn](CWallet*, const uint160& id, ChangeType status) { fn(id, status); }));
-    }
-    std::unique_ptr<Handler> handleContractBookChanged(ContractBookChangedFn fn) override
-    {
-        return MakeHandler(m_wallet->NotifyContractBookChanged.connect(
-            [fn](CWallet*, const std::string& address, const std::string& label,
-                const std::string& abi, ChangeType status) { fn(address, label, abi, status); }));
-    }
-    std::unique_ptr<Handler> handleDelegationChanged(DelegationChangedFn fn) override
-    {
-        return MakeHandler(m_wallet->NotifyDelegationChanged.connect(
-            [fn](CWallet*, const uint256& id, ChangeType status) { fn(id, status); }));
-    }
-    std::unique_ptr<Handler> handleSuperStakerChanged(SuperStakerChangedFn fn) override
-    {
-        return MakeHandler(m_wallet->NotifySuperStakerChanged.connect(
-            [fn](CWallet*, const uint256& id, ChangeType status) { fn(id, status); }));
-    }
-    std::unique_ptr<Handler> handleDelegationsStakerChanged(DelegationsStakerChangedFn fn) override
-    {
-        return MakeHandler(m_wallet->NotifyDelegationsStakerChanged.connect(
             [fn](CWallet*, const uint160& id, ChangeType status) { fn(id, status); }));
     }
     CWallet* wallet() override { return m_wallet.get(); }
