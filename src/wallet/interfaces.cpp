--- conflicted
+++ resolved
@@ -29,12 +29,8 @@
 #include <wallet/wallet.h>
 #include <key_io.h>
 #include <qtum/qtumdelegation.h>
-<<<<<<< HEAD
-#include <miner.h>
-=======
 #include <qtum/delegationutils.h>
 #include <node/miner.h>
->>>>>>> ec86f1e9
 
 #include <memory>
 #include <string>
@@ -94,11 +90,7 @@
     result.value_map = wtx.mapValue;
     result.is_coinbase = wtx.IsCoinBase();
     result.is_coinstake = wtx.IsCoinStake();
-<<<<<<< HEAD
-    result.is_in_main_chain = wtx.IsInMainChain();
-=======
     result.is_in_main_chain = wallet.IsTxInMainChain(wtx);
->>>>>>> ec86f1e9
     result.has_create_or_call = wtx.tx->HasCreateOrCall();
     if(result.has_create_or_call)
     {
@@ -130,11 +122,7 @@
     result.is_trusted = CachedTxIsTrusted(wallet, wtx);
     result.is_abandoned = wtx.isAbandoned();
     result.is_coinbase = wtx.IsCoinBase();
-<<<<<<< HEAD
-    result.is_in_main_chain = wtx.IsInMainChain();
-=======
     result.is_in_main_chain = wallet.IsTxInMainChain(wtx);
->>>>>>> ec86f1e9
     result.is_coinstake = wtx.IsCoinStake();
     return result;
 }
@@ -758,100 +746,6 @@
 
         return true;
     }
-    bool isUnspentAddress(const std::string &qtumAddress) override
-    {
-        LOCK(m_wallet->cs_wallet);
-
-        std::vector<COutput> vecOutputs;
-        m_wallet->AvailableCoins(vecOutputs);
-        for (const COutput& out : vecOutputs)
-        {
-            CTxDestination address;
-            const CScript& scriptPubKey = out.tx->tx->vout[out.i].scriptPubKey;
-            bool fValidAddress = ExtractDestination(scriptPubKey, address);
-
-            if(fValidAddress && EncodeDestination(address) == qtumAddress && out.tx->tx->vout[out.i].nValue)
-            {
-                return true;
-            }
-        }
-        return false;
-    }
-    bool isMineAddress(const std::string &strAddress) override
-    {
-        LOCK(m_wallet->cs_wallet);
-
-        CTxDestination address = DecodeDestination(strAddress);
-        if(!IsValidDestination(address) || !m_wallet->IsMine(address))
-        {
-            return false;
-        }
-        return true;
-    }
-    std::vector<std::string> availableAddresses(bool fIncludeZeroValue) EXCLUSIVE_LOCKS_REQUIRED(m_wallet->cs_wallet)
-    {
-        std::vector<std::string> result;
-        std::vector<COutput> vecOutputs;
-        std::map<std::string, bool> mapAddress;
-
-        if(fIncludeZeroValue)
-        {
-            // Get the user created addresses in from the address book and add them if they are mine
-            for (const auto& item : m_wallet->m_address_book) {
-                if(!m_wallet->IsMine(item.first)) continue;
-                if(item.second.purpose != "receive") continue;
-                if(item.second.destdata.size() == 0) continue;
-
-                std::string strAddress = EncodeDestination(item.first);
-                if (mapAddress.find(strAddress) == mapAddress.end())
-                {
-                    mapAddress[strAddress] = true;
-                    result.push_back(strAddress);
-                }
-            }
-
-            // Get all coins including the 0 values
-            m_wallet->AvailableCoins(vecOutputs, nullptr, 0);
-        }
-        else
-        {
-            // Get all spendable coins
-            m_wallet->AvailableCoins(vecOutputs);
-        }
-
-        // Extract all coins addresses and add them in the list
-        for (const COutput& out : vecOutputs)
-        {
-            CTxDestination address;
-            const CScript& scriptPubKey = out.tx->tx->vout[out.i].scriptPubKey;
-            bool fValidAddress = ExtractDestination(scriptPubKey, address);
-
-            if (!fValidAddress || !m_wallet->IsMine(address)) continue;
-
-            std::string strAddress = EncodeDestination(address);
-            if (mapAddress.find(strAddress) == mapAddress.end())
-            {
-                mapAddress[strAddress] = true;
-                result.push_back(strAddress);
-            }
-        }
-
-        return result;
-    }
-    bool tryGetAvailableAddresses(std::vector<std::string> &spendableAddresses, std::vector<std::string> &allAddresses, bool &includeZeroValue) override
-    {
-        TRY_LOCK(m_wallet->cs_wallet, locked_wallet);
-        if (!locked_wallet) {
-            return false;
-        }
-
-        spendableAddresses = availableAddresses(false);
-        allAddresses = availableAddresses(true);
-        int num_blocks = m_wallet->GetLastBlockHeight();
-        includeZeroValue = num_blocks >= Params().GetConsensus().QIP5Height;
-
-        return true;
-    }
     CoinsList listCoins() override
     {
         LOCK(m_wallet->cs_wallet);
@@ -1052,11 +946,7 @@
     }
     uint32_t restoreDelegations() override
     {
-<<<<<<< HEAD
-        RefreshDelegates(m_wallet.get(), true, false);
-=======
         m_wallet->RefreshDelegates(true, false);
->>>>>>> ec86f1e9
 
         LOCK(m_wallet->cs_wallet);
 
@@ -1112,17 +1002,10 @@
             {
                 PKHash keyID = std::get<PKHash>(dest);
                 uint160 address(keyID);
-<<<<<<< HEAD
-                contractRet = m_qtumDelegation.ExistDelegationContract() ? m_qtumDelegation.GetDelegation(address, delegation, m_wallet->chain().chainman().ActiveChainstate()) : false;
-                if(contractRet)
-                {
-                    validated = m_qtumDelegation.VerifyDelegation(address, delegation);
-=======
                 contractRet = m_wallet->chain().getDelegation(address, delegation);
                 if(contractRet)
                 {
                     validated = m_wallet->chain().verifyDelegation(address, delegation);
->>>>>>> ec86f1e9
                     info.staker_address = EncodeDestination(PKHash(delegation.staker));
                     info.fee = delegation.fee;
                     info.block_number = delegation.blockHeight;
@@ -1161,11 +1044,7 @@
         if(wtx)
         {
             details.w_create_exist = true;
-<<<<<<< HEAD
-            details.w_create_in_main_chain = wtx->IsInMainChain();
-=======
             details.w_create_in_main_chain = m_wallet->IsTxInMainChain(*wtx);
->>>>>>> ec86f1e9
             details.w_create_in_mempool = wtx->InMempool();
             details.w_create_abandoned = wtx->isAbandoned();
         }
@@ -1175,11 +1054,7 @@
         if(wtx)
         {
             details.w_remove_exist = true;
-<<<<<<< HEAD
-            details.w_remove_in_main_chain = wtx->IsInMainChain();
-=======
             details.w_remove_in_main_chain = m_wallet->IsTxInMainChain(*wtx);
->>>>>>> ec86f1e9
             details.w_remove_in_mempool = wtx->InMempool();
             details.w_remove_abandoned = wtx->isAbandoned();
         }
@@ -1191,17 +1066,10 @@
         {
             PKHash keyID = std::get<PKHash>(dest);
             uint160 address(keyID);
-<<<<<<< HEAD
-            details.c_contract_return = m_qtumDelegation.ExistDelegationContract() ? m_qtumDelegation.GetDelegation(address, delegation, m_wallet->chain().chainman().ActiveChainstate()) : false;
-            if(details.c_contract_return)
-            {
-                details.c_entry_exist = m_qtumDelegation.VerifyDelegation(address, delegation);
-=======
             details.c_contract_return = m_wallet->chain().getDelegation(address, delegation);
             if(details.c_contract_return)
             {
                 details.c_entry_exist = m_wallet->chain().verifyDelegation(address, delegation);
->>>>>>> ec86f1e9
                 details.c_delegate_address = sAddress;
                 details.c_staker_address = EncodeDestination(PKHash(delegation.staker));
                 details.c_fee = delegation.fee;
@@ -1251,11 +1119,7 @@
     }
     uint32_t restoreSuperStakers() override
     {
-<<<<<<< HEAD
-        RefreshDelegates(m_wallet.get(), false, true);
-=======
         m_wallet->RefreshDelegates(false, true);
->>>>>>> ec86f1e9
 
         LOCK(m_wallet->cs_wallet);
 
@@ -1412,11 +1276,7 @@
     }
     bool getEnabledSuperStaking() override
     {
-<<<<<<< HEAD
-        bool fSuperStake = gArgs.GetBoolArg("-superstaking", DEFAULT_SUPER_STAKE);
-=======
         bool fSuperStake = gArgs.GetBoolArg("-superstaking", node::DEFAULT_SUPER_STAKE);
->>>>>>> ec86f1e9
         return fSuperStake;
     }
     DelegationStakerInfo getDelegationStaker(const uint160& id) override
@@ -1513,17 +1373,10 @@
                     if(v.scriptPubKey.HasOpCall()){
                         std::vector<unsigned char> data;
                         v.scriptPubKey.GetData(data);
-<<<<<<< HEAD
-                        if(QtumDelegation::IsAddBytecode(data))
-                        {
-                            std::string hexStaker;
-                            if(!QtumDelegation::GetUnsignedStaker(data, hexStaker))
-=======
                         if(delegationutils::IsAddBytecode(data))
                         {
                             std::string hexStaker;
                             if(!delegationutils::GetUnsignedStaker(data, hexStaker))
->>>>>>> ec86f1e9
                             {
                                 error = "Fail to get unsigned staker";
                                 return false;
@@ -1575,11 +1428,7 @@
                 std::vector<unsigned char> data;
                 v.scriptPubKey.GetData(data);
                 CScript scriptRet;
-<<<<<<< HEAD
-                if(QtumDelegation::SetSignedStaker(data, PoD) && v.scriptPubKey.SetData(data, scriptRet))
-=======
                 if(delegationutils::SetSignedStaker(data, PoD) && v.scriptPubKey.SetData(data, scriptRet))
->>>>>>> ec86f1e9
                 {
                     v.scriptPubKey = scriptRet;
                 }
@@ -1679,7 +1528,6 @@
 
     WalletContext& m_context;
     std::shared_ptr<CWallet> m_wallet;
-    QtumDelegation m_qtumDelegation;
 };
 
 class WalletLoaderImpl : public WalletLoader
