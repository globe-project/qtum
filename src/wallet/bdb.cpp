--- conflicted
+++ resolved
@@ -135,11 +135,7 @@
     TryCreateDirectories(pathIn);
     if (!LockDirectory(pathIn, ".walletlock")) {
         LogPrintf("Cannot obtain a lock on wallet directory %s. Another instance of qtum may be using it.\n", strPath);
-<<<<<<< HEAD
-        err = strprintf(_("Error initializing wallet database environment %s!"), Directory());
-=======
         err = strprintf(_("Error initializing wallet database environment %s!"), fs::quoted(fs::PathToString(Directory())));
->>>>>>> ec86f1e9
         return false;
     }
 
@@ -280,11 +276,7 @@
         Db db(env->dbenv.get(), 0);
         int result = db.verify(strFile.c_str(), nullptr, nullptr, 0);
         if (result != 0) {
-<<<<<<< HEAD
-            errorStr = strprintf(_("%s corrupt. Try using the wallet tool qtum-wallet to salvage or restoring a backup."), file_path);
-=======
             errorStr = strprintf(_("%s corrupt. Try using the wallet tool qtum-wallet to salvage or restoring a backup."), fs::quoted(fs::PathToString(file_path)));
->>>>>>> ec86f1e9
             return false;
         }
     }
