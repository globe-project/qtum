// Copyright (c) 2009-2010 Satoshi Nakamoto
// Copyright (c) 2009-2018 The Bitcoin Core developers
// Distributed under the MIT software license, see the accompanying
// file COPYING or http://www.opensource.org/licenses/mit-license.php.

#include <chainparams.h>
#include <init.h>
#include <net.h>
#include <scheduler.h>
#include <outputtype.h>
#include <util.h>
#include <utilmoneystr.h>
#include <validation.h>
#include <walletinitinterface.h>
#include <wallet/rpcwallet.h>
#include <wallet/wallet.h>
#include <wallet/walletutil.h>
#include <miner.h>

<<<<<<< HEAD
std::string GetWalletHelpString(bool showDebug)
{
    std::string strUsage = HelpMessageGroup(_("Wallet options:"));
    strUsage += HelpMessageOpt("-addresstype", strprintf("What type of addresses to use (\"legacy\", \"p2sh-segwit\", or \"bech32\", default: \"%s\")", FormatOutputType(OUTPUT_TYPE_DEFAULT)));
    strUsage += HelpMessageOpt("-changetype", "What type of change to use (\"legacy\", \"p2sh-segwit\", or \"bech32\"). Default is same as -addresstype, except when -addresstype=p2sh-segwit a native segwit output is used when sending to a native segwit address)");
    strUsage += HelpMessageOpt("-disablewallet", _("Do not load the wallet and disable wallet RPC calls"));
    strUsage += HelpMessageOpt("-keypool=<n>", strprintf(_("Set key pool size to <n> (default: %u)"), DEFAULT_KEYPOOL_SIZE));
    strUsage += HelpMessageOpt("-fallbackfee=<amt>", strprintf(_("A fee rate (in %s/kB) that will be used when fee estimation has insufficient data (default: %s)"),
                                                               CURRENCY_UNIT, FormatMoney(DEFAULT_FALLBACK_FEE)));
    strUsage += HelpMessageOpt("-discardfee=<amt>", strprintf(_("The fee rate (in %s/kB) that indicates your tolerance for discarding change by adding it to the fee (default: %s). "
                                                                "Note: An output is discarded if it is dust at this rate, but we will always discard up to the dust relay fee and a discard fee above that is limited by the fee estimate for the longest target"),
                                                              CURRENCY_UNIT, FormatMoney(DEFAULT_DISCARD_FEE)));
    strUsage += HelpMessageOpt("-mintxfee=<amt>", strprintf(_("Fees (in %s/kB) smaller than this are considered zero fee for transaction creation (default: %s)"),
                                                            CURRENCY_UNIT, FormatMoney(DEFAULT_TRANSACTION_MINFEE)));
    strUsage += HelpMessageOpt("-paytxfee=<amt>", strprintf(_("Fee (in %s/kB) to add to transactions you send (default: %s)"),
                                                            CURRENCY_UNIT, FormatMoney(payTxFee.GetFeePerK())));
    strUsage += HelpMessageOpt("-rescan", _("Rescan the block chain for missing wallet transactions on startup"));
    strUsage += HelpMessageOpt("-salvagewallet", _("Attempt to recover private keys from a corrupt wallet on startup"));
    strUsage += HelpMessageOpt("-spendzeroconfchange", strprintf(_("Spend unconfirmed change when sending transactions (default: %u)"), DEFAULT_SPEND_ZEROCONF_CHANGE));
    strUsage += HelpMessageOpt("-txconfirmtarget=<n>", strprintf(_("If paytxfee is not set, include enough fee so transactions begin confirmation on average within n blocks (default: %u)"), DEFAULT_TX_CONFIRM_TARGET));
    strUsage += HelpMessageOpt("-walletrbf", strprintf(_("Send transactions with full-RBF opt-in enabled (RPC only, default: %u)"), DEFAULT_WALLET_RBF));
    strUsage += HelpMessageOpt("-upgradewallet", _("Upgrade wallet to latest format on startup"));
    strUsage += HelpMessageOpt("-wallet=<file>", _("Specify wallet file (within data directory)") + " " + strprintf(_("(default: %s)"), DEFAULT_WALLET_DAT));
    strUsage += HelpMessageOpt("-walletbroadcast", _("Make the wallet broadcast transactions") + " " + strprintf(_("(default: %u)"), DEFAULT_WALLETBROADCAST));
    strUsage += HelpMessageOpt("-walletdir=<dir>", _("Specify directory to hold wallets (default: <datadir>/wallets if it exists, otherwise <datadir>)"));
    strUsage += HelpMessageOpt("-walletnotify=<cmd>", _("Execute command when a wallet transaction changes (%s in cmd is replaced by TxID)"));
    strUsage += HelpMessageOpt("-zapwallettxes=<mode>", _("Delete all wallet transactions and only recover those parts of the blockchain through -rescan on startup") +
                               " " + _("(1 = keep tx meta data e.g. account owner and payment request information, 2 = drop tx meta data)"));

    strUsage += HelpMessageOpt("-staking=<true/false>", _("Enables or disables staking (enabled by default)"));
    strUsage += HelpMessageOpt("-stakecache=<true/false>", _("Enables or disables the staking cache; significantly improves staking performance, but can use a lot of memory (enabled by default)"));
    strUsage += HelpMessageOpt("-rpcmaxgasprice", strprintf(_("The max value (in satoshis) for gas price allowed through RPC (default: %u)"), MAX_RPC_GAS_PRICE));

    if (showDebug)
    {
        strUsage += HelpMessageGroup(_("Wallet debugging/testing options:"));
=======
class WalletInit : public WalletInitInterface {
public:
>>>>>>> 228c1378

    //! Return the wallets help message.
    void AddWalletOptions() const override;

    //! Wallets parameter interaction
    bool ParameterInteraction() const override;

    //! Register wallet RPCs.
    void RegisterRPC(CRPCTable &tableRPC) const override;

    //! Responsible for reading and validating the -wallet arguments and verifying the wallet database.
    //  This function will perform salvage on the wallet if requested, as long as only one wallet is
    //  being loaded (WalletParameterInteraction forbids -salvagewallet, -zapwallettxes or -upgradewallet with multiwallet).
    bool Verify() const override;

    //! Load wallet databases.
    bool Open() const override;

    //! Complete startup of wallets.
    void Start(CScheduler& scheduler) const override;

    //! Flush all wallets in preparation for shutdown.
    void Flush() const override;

    //! Stop all wallets. Wallets will be flushed first.
    void Stop() const override;

    //! Close all wallets.
    void Close() const override;
};

const WalletInitInterface& g_wallet_init_interface = WalletInit();

void WalletInit::AddWalletOptions() const
{
    gArgs.AddArg("-addresstype", strprintf("What type of addresses to use (\"legacy\", \"p2sh-segwit\", or \"bech32\", default: \"%s\")", FormatOutputType(DEFAULT_ADDRESS_TYPE)), false, OptionsCategory::WALLET);
    gArgs.AddArg("-avoidpartialspends", strprintf(_("Group outputs by address, selecting all or none, instead of selecting on a per-output basis. Privacy is improved as an address is only used once (unless someone sends to it after spending from it), but may result in slightly higher fees as suboptimal coin selection may result due to the added limitation (default: %u)"), DEFAULT_AVOIDPARTIALSPENDS), false, OptionsCategory::WALLET);
    gArgs.AddArg("-changetype", "What type of change to use (\"legacy\", \"p2sh-segwit\", or \"bech32\"). Default is same as -addresstype, except when -addresstype=p2sh-segwit a native segwit output is used when sending to a native segwit address)", false, OptionsCategory::WALLET);
    gArgs.AddArg("-disablewallet", "Do not load the wallet and disable wallet RPC calls", false, OptionsCategory::WALLET);
    gArgs.AddArg("-discardfee=<amt>", strprintf("The fee rate (in %s/kB) that indicates your tolerance for discarding change by adding it to the fee (default: %s). "
                                                                "Note: An output is discarded if it is dust at this rate, but we will always discard up to the dust relay fee and a discard fee above that is limited by the fee estimate for the longest target",
                                                              CURRENCY_UNIT, FormatMoney(DEFAULT_DISCARD_FEE)), false, OptionsCategory::WALLET);
    gArgs.AddArg("-fallbackfee=<amt>", strprintf("A fee rate (in %s/kB) that will be used when fee estimation has insufficient data (default: %s)",
                                                               CURRENCY_UNIT, FormatMoney(DEFAULT_FALLBACK_FEE)), false, OptionsCategory::WALLET);
    gArgs.AddArg("-keypool=<n>", strprintf("Set key pool size to <n> (default: %u)", DEFAULT_KEYPOOL_SIZE), false, OptionsCategory::WALLET);
    gArgs.AddArg("-mintxfee=<amt>", strprintf("Fees (in %s/kB) smaller than this are considered zero fee for transaction creation (default: %s)",
                                                            CURRENCY_UNIT, FormatMoney(DEFAULT_TRANSACTION_MINFEE)), false, OptionsCategory::WALLET);
    gArgs.AddArg("-paytxfee=<amt>", strprintf("Fee (in %s/kB) to add to transactions you send (default: %s)",
                                                            CURRENCY_UNIT, FormatMoney(CFeeRate{DEFAULT_PAY_TX_FEE}.GetFeePerK())), false, OptionsCategory::WALLET);
    gArgs.AddArg("-rescan", "Rescan the block chain for missing wallet transactions on startup", false, OptionsCategory::WALLET);
    gArgs.AddArg("-salvagewallet", "Attempt to recover private keys from a corrupt wallet on startup", false, OptionsCategory::WALLET);
    gArgs.AddArg("-spendzeroconfchange", strprintf("Spend unconfirmed change when sending transactions (default: %u)", DEFAULT_SPEND_ZEROCONF_CHANGE), false, OptionsCategory::WALLET);
    gArgs.AddArg("-txconfirmtarget=<n>", strprintf("If paytxfee is not set, include enough fee so transactions begin confirmation on average within n blocks (default: %u)", DEFAULT_TX_CONFIRM_TARGET), false, OptionsCategory::WALLET);
    gArgs.AddArg("-upgradewallet", "Upgrade wallet to latest format on startup", false, OptionsCategory::WALLET);
    gArgs.AddArg("-wallet=<path>", "Specify wallet database path. Can be specified multiple times to load multiple wallets. Path is interpreted relative to <walletdir> if it is not absolute, and will be created if it does not exist (as a directory containing a wallet.dat file and log files). For backwards compatibility this will also accept names of existing data files in <walletdir>.)", false, OptionsCategory::WALLET);
    gArgs.AddArg("-walletbroadcast",  strprintf("Make the wallet broadcast transactions (default: %u)", DEFAULT_WALLETBROADCAST), false, OptionsCategory::WALLET);
    gArgs.AddArg("-walletdir=<dir>", "Specify directory to hold wallets (default: <datadir>/wallets if it exists, otherwise <datadir>)", false, OptionsCategory::WALLET);
    gArgs.AddArg("-walletnotify=<cmd>", "Execute command when a wallet transaction changes (%s in cmd is replaced by TxID)", false, OptionsCategory::WALLET);
    gArgs.AddArg("-walletrbf", strprintf("Send transactions with full-RBF opt-in enabled (RPC only, default: %u)", DEFAULT_WALLET_RBF), false, OptionsCategory::WALLET);
    gArgs.AddArg("-zapwallettxes=<mode>", "Delete all wallet transactions and only recover those parts of the blockchain through -rescan on startup"
                               " (1 = keep tx meta data e.g. account owner and payment request information, 2 = drop tx meta data)", false, OptionsCategory::WALLET);
    gArgs.AddArg("-staking=<true/false>", "Enables or disables staking (enabled by default)", false, OptionsCategory::WALLET);
    gArgs.AddArg("-stakecache=<true/false>", "Enables or disables the staking cache; significantly improves staking performance, but can use a lot of memory (enabled by default)", false, OptionsCategory::WALLET);
    gArgs.AddArg("-rpcmaxgasprice", strprintf("The max value (in satoshis) for gas price allowed through RPC (default: %u)", MAX_RPC_GAS_PRICE), false, OptionsCategory::WALLET);
    gArgs.AddArg("-reservebalance", strprintf("Reserved balance not used for staking (default: %u)", DEFAULT_RESERVE_BALANCE), false, OptionsCategory::WALLET);
    gArgs.AddArg("-notusechangeaddress", strprintf("Don't use change address (default: %u)", DEFAULT_NOT_USE_CHANGE_ADDRESS), false, OptionsCategory::WALLET);


    gArgs.AddArg("-dblogsize=<n>", strprintf("Flush wallet database activity from memory to disk log every <n> megabytes (default: %u)", DEFAULT_WALLET_DBLOGSIZE), true, OptionsCategory::WALLET_DEBUG_TEST);
    gArgs.AddArg("-flushwallet", strprintf("Run a thread to flush wallet periodically (default: %u)", DEFAULT_FLUSHWALLET), true, OptionsCategory::WALLET_DEBUG_TEST);
    gArgs.AddArg("-privdb", strprintf("Sets the DB_PRIVATE flag in the wallet db environment (default: %u)", DEFAULT_WALLET_PRIVDB), true, OptionsCategory::WALLET_DEBUG_TEST);
    gArgs.AddArg("-walletrejectlongchains", strprintf("Wallet will not create transactions that violate mempool chain limits (default: %u)", DEFAULT_WALLET_REJECT_LONG_CHAINS), true, OptionsCategory::WALLET_DEBUG_TEST);
}

bool WalletInit::ParameterInteraction() const
{
    if (gArgs.GetBoolArg("-disablewallet", DEFAULT_DISABLE_WALLET)) {
        for (const std::string& wallet : gArgs.GetArgs("-wallet")) {
            LogPrintf("%s: parameter interaction: -disablewallet -> ignoring -wallet=%s\n", __func__, wallet);
        }

        return true;
    }

    gArgs.SoftSetArg("-wallet", "");
    const bool is_multiwallet = gArgs.GetArgs("-wallet").size() > 1;

    if (gArgs.GetBoolArg("-blocksonly", DEFAULT_BLOCKSONLY) && gArgs.SoftSetBoolArg("-walletbroadcast", false)) {
        LogPrintf("%s: parameter interaction: -blocksonly=1 -> setting -walletbroadcast=0\n", __func__);
    }

    if (gArgs.GetBoolArg("-salvagewallet", false)) {
        if (is_multiwallet) {
            return InitError(strprintf("%s is only allowed with a single wallet file", "-salvagewallet"));
        }
        // Rewrite just private keys: rescan to find transactions
        if (gArgs.SoftSetBoolArg("-rescan", true)) {
            LogPrintf("%s: parameter interaction: -salvagewallet=1 -> setting -rescan=1\n", __func__);
        }
    }

    bool zapwallettxes = gArgs.GetBoolArg("-zapwallettxes", false);
    // -zapwallettxes implies dropping the mempool on startup
    if (zapwallettxes && gArgs.SoftSetBoolArg("-persistmempool", false)) {
        LogPrintf("%s: parameter interaction: -zapwallettxes enabled -> setting -persistmempool=0\n", __func__);
    }

    // -zapwallettxes implies a rescan
    if (zapwallettxes) {
        if (is_multiwallet) {
            return InitError(strprintf("%s is only allowed with a single wallet file", "-zapwallettxes"));
        }
        if (gArgs.SoftSetBoolArg("-rescan", true)) {
            LogPrintf("%s: parameter interaction: -zapwallettxes enabled -> setting -rescan=1\n", __func__);
        }
    }

    if (is_multiwallet) {
        if (gArgs.GetBoolArg("-upgradewallet", false)) {
            return InitError(strprintf("%s is only allowed with a single wallet file", "-upgradewallet"));
        }
    }

    if (gArgs.GetBoolArg("-sysperms", false))
        return InitError("-sysperms is not allowed in combination with enabled wallet functionality");
    if (gArgs.GetArg("-prune", 0) && gArgs.GetBoolArg("-rescan", false))
        return InitError(_("Rescans are not possible in pruned mode. You will need to use -reindex which will download the whole blockchain again."));

    if (::minRelayTxFee.GetFeePerK() > HIGH_TX_FEE_PER_KB)
        InitWarning(AmountHighWarn("-minrelaytxfee") + " " +
                    _("The wallet will avoid paying less than the minimum relay fee."));

    if (gArgs.IsArgSet("-maxtxfee"))
    {
        CAmount nMaxFee = 0;
        if (!ParseMoney(gArgs.GetArg("-maxtxfee", ""), nMaxFee))
            return InitError(AmountErrMsg("maxtxfee", gArgs.GetArg("-maxtxfee", "")));
        if (nMaxFee > HIGH_MAX_TX_FEE)
            InitWarning(_("-maxtxfee is set very high! Fees this large could be paid on a single transaction."));
        maxTxFee = nMaxFee;
        if (CFeeRate(maxTxFee, 1000) < ::minRelayTxFee)
        {
            return InitError(strprintf(_("Invalid amount for -maxtxfee=<amount>: '%s' (must be at least the minrelay fee of %s to prevent stuck transactions)"),
                                       gArgs.GetArg("-maxtxfee", ""), ::minRelayTxFee.ToString()));
        }
    }
<<<<<<< HEAD
    nTxConfirmTarget = gArgs.GetArg("-txconfirmtarget", DEFAULT_TX_CONFIRM_TARGET);
    bSpendZeroConfChange = gArgs.GetBoolArg("-spendzeroconfchange", DEFAULT_SPEND_ZEROCONF_CHANGE);
    bZeroBalanceAddressToken = gArgs.GetBoolArg("-zerobalanceaddresstoken", DEFAULT_SPEND_ZEROCONF_CHANGE);
    fWalletRbf = gArgs.GetBoolArg("-walletrbf", DEFAULT_WALLET_RBF);
=======
>>>>>>> 228c1378

    g_address_type = ParseOutputType(gArgs.GetArg("-addresstype", ""));
    if (g_address_type == OUTPUT_TYPE_NONE) {
        return InitError(strprintf("Unknown address type '%s'", gArgs.GetArg("-addresstype", "")));
    }

    // If changetype is set in config file or parameter, check that it's valid.
    // Default to OUTPUT_TYPE_NONE if not set.
    g_change_type = ParseOutputType(gArgs.GetArg("-changetype", ""), OUTPUT_TYPE_NONE);
    if (g_change_type == OUTPUT_TYPE_NONE && !gArgs.GetArg("-changetype", "").empty()) {
        return InitError(strprintf("Unknown change type '%s'", gArgs.GetArg("-changetype", "")));
    }

    return true;
}

void WalletInit::RegisterRPC(CRPCTable &t) const
{
    if (gArgs.GetBoolArg("-disablewallet", DEFAULT_DISABLE_WALLET)) {
        return;
    }

    RegisterWalletRPCCommands(t);
}

bool WalletInit::Verify() const
{
    if (gArgs.GetBoolArg("-disablewallet", DEFAULT_DISABLE_WALLET)) {
        return true;
    }

    if (gArgs.IsArgSet("-walletdir")) {
        fs::path wallet_dir = gArgs.GetArg("-walletdir", "");
        if (!fs::exists(wallet_dir)) {
            return InitError(strprintf(_("Specified -walletdir \"%s\" does not exist"), wallet_dir.string()));
        } else if (!fs::is_directory(wallet_dir)) {
            return InitError(strprintf(_("Specified -walletdir \"%s\" is not a directory"), wallet_dir.string()));
        } else if (!wallet_dir.is_absolute()) {
            return InitError(strprintf(_("Specified -walletdir \"%s\" is a relative path"), wallet_dir.string()));
        }
    }

    LogPrintf("Using wallet directory %s\n", GetWalletDir().string());

    uiInterface.InitMessage(_("Verifying wallet(s)..."));

    std::vector<std::string> wallet_files = gArgs.GetArgs("-wallet");

    // Parameter interaction code should have thrown an error if -salvagewallet
    // was enabled with more than wallet file, so the wallet_files size check
    // here should have no effect.
    bool salvage_wallet = gArgs.GetBoolArg("-salvagewallet", false) && wallet_files.size() <= 1;

    // Keep track of each wallet absolute path to detect duplicates.
    std::set<fs::path> wallet_paths;

    for (const auto& wallet_file : wallet_files) {
        fs::path wallet_path = fs::absolute(wallet_file, GetWalletDir());

        if (!wallet_paths.insert(wallet_path).second) {
            return InitError(strprintf(_("Error loading wallet %s. Duplicate -wallet filename specified."), wallet_file));
        }

        std::string error_string;
        std::string warning_string;
        bool verify_success = CWallet::Verify(wallet_file, salvage_wallet, error_string, warning_string);
        if (!error_string.empty()) InitError(error_string);
        if (!warning_string.empty()) InitWarning(warning_string);
        if (!verify_success) return false;
    }

    return true;
}

bool WalletInit::Open() const
{
    if (gArgs.GetBoolArg("-disablewallet", DEFAULT_DISABLE_WALLET)) {
        LogPrintf("Wallet disabled!\n");
        return true;
    }

    for (const std::string& walletFile : gArgs.GetArgs("-wallet")) {
        std::shared_ptr<CWallet> pwallet = CWallet::CreateWalletFromFile(walletFile, fs::absolute(walletFile, GetWalletDir()));
        if (!pwallet) {
            return false;
        }
        AddWallet(pwallet);
    }

    return true;
}

void WalletInit::Start(CScheduler& scheduler) const
{
    for (const std::shared_ptr<CWallet>& pwallet : GetWallets()) {
        pwallet->postInitProcess();
    }

    // Mine proof-of-stake blocks in the background
    if (!gArgs.GetBoolArg("-staking", DEFAULT_STAKE)) {
        LogPrintf("Staking disabled\n");
    }
<<<<<<< HEAD
    // Mine proof-of-stake blocks in the background
    if (!gArgs.GetBoolArg("-staking", DEFAULT_STAKE)) {
        LogPrintf("Staking disabled\n");
    }
    else {
        for (CWalletRef pwallet : vpwallets) {
            if (pwallet)
                StakeQtums(true, pwallet);
        }
    }
}

void FlushWallets() {
    for (CWalletRef pwallet : vpwallets) {
        StakeQtums(false, pwallet);
=======
    else {
        CConnman& connman = *g_connman;
        for (const std::shared_ptr<CWallet>& pwallet : GetWallets()) {
            pwallet->StartStake(&connman);
        }
    }

    // Run a thread to flush wallet periodically
    scheduler.scheduleEvery(MaybeCompactWalletDB, 500);
}

void WalletInit::Flush() const
{
    for (const std::shared_ptr<CWallet>& pwallet : GetWallets()) {
        pwallet->StopStake();
>>>>>>> 228c1378
        pwallet->Flush(false);
    }
}

void WalletInit::Stop() const
{
    for (const std::shared_ptr<CWallet>& pwallet : GetWallets()) {
        pwallet->Flush(true);
    }
}

void WalletInit::Close() const
{
    for (const std::shared_ptr<CWallet>& pwallet : GetWallets()) {
        RemoveWallet(pwallet);
    }
}<|MERGE_RESOLUTION|>--- conflicted
+++ resolved
@@ -17,47 +17,8 @@
 #include <wallet/walletutil.h>
 #include <miner.h>
 
-<<<<<<< HEAD
-std::string GetWalletHelpString(bool showDebug)
-{
-    std::string strUsage = HelpMessageGroup(_("Wallet options:"));
-    strUsage += HelpMessageOpt("-addresstype", strprintf("What type of addresses to use (\"legacy\", \"p2sh-segwit\", or \"bech32\", default: \"%s\")", FormatOutputType(OUTPUT_TYPE_DEFAULT)));
-    strUsage += HelpMessageOpt("-changetype", "What type of change to use (\"legacy\", \"p2sh-segwit\", or \"bech32\"). Default is same as -addresstype, except when -addresstype=p2sh-segwit a native segwit output is used when sending to a native segwit address)");
-    strUsage += HelpMessageOpt("-disablewallet", _("Do not load the wallet and disable wallet RPC calls"));
-    strUsage += HelpMessageOpt("-keypool=<n>", strprintf(_("Set key pool size to <n> (default: %u)"), DEFAULT_KEYPOOL_SIZE));
-    strUsage += HelpMessageOpt("-fallbackfee=<amt>", strprintf(_("A fee rate (in %s/kB) that will be used when fee estimation has insufficient data (default: %s)"),
-                                                               CURRENCY_UNIT, FormatMoney(DEFAULT_FALLBACK_FEE)));
-    strUsage += HelpMessageOpt("-discardfee=<amt>", strprintf(_("The fee rate (in %s/kB) that indicates your tolerance for discarding change by adding it to the fee (default: %s). "
-                                                                "Note: An output is discarded if it is dust at this rate, but we will always discard up to the dust relay fee and a discard fee above that is limited by the fee estimate for the longest target"),
-                                                              CURRENCY_UNIT, FormatMoney(DEFAULT_DISCARD_FEE)));
-    strUsage += HelpMessageOpt("-mintxfee=<amt>", strprintf(_("Fees (in %s/kB) smaller than this are considered zero fee for transaction creation (default: %s)"),
-                                                            CURRENCY_UNIT, FormatMoney(DEFAULT_TRANSACTION_MINFEE)));
-    strUsage += HelpMessageOpt("-paytxfee=<amt>", strprintf(_("Fee (in %s/kB) to add to transactions you send (default: %s)"),
-                                                            CURRENCY_UNIT, FormatMoney(payTxFee.GetFeePerK())));
-    strUsage += HelpMessageOpt("-rescan", _("Rescan the block chain for missing wallet transactions on startup"));
-    strUsage += HelpMessageOpt("-salvagewallet", _("Attempt to recover private keys from a corrupt wallet on startup"));
-    strUsage += HelpMessageOpt("-spendzeroconfchange", strprintf(_("Spend unconfirmed change when sending transactions (default: %u)"), DEFAULT_SPEND_ZEROCONF_CHANGE));
-    strUsage += HelpMessageOpt("-txconfirmtarget=<n>", strprintf(_("If paytxfee is not set, include enough fee so transactions begin confirmation on average within n blocks (default: %u)"), DEFAULT_TX_CONFIRM_TARGET));
-    strUsage += HelpMessageOpt("-walletrbf", strprintf(_("Send transactions with full-RBF opt-in enabled (RPC only, default: %u)"), DEFAULT_WALLET_RBF));
-    strUsage += HelpMessageOpt("-upgradewallet", _("Upgrade wallet to latest format on startup"));
-    strUsage += HelpMessageOpt("-wallet=<file>", _("Specify wallet file (within data directory)") + " " + strprintf(_("(default: %s)"), DEFAULT_WALLET_DAT));
-    strUsage += HelpMessageOpt("-walletbroadcast", _("Make the wallet broadcast transactions") + " " + strprintf(_("(default: %u)"), DEFAULT_WALLETBROADCAST));
-    strUsage += HelpMessageOpt("-walletdir=<dir>", _("Specify directory to hold wallets (default: <datadir>/wallets if it exists, otherwise <datadir>)"));
-    strUsage += HelpMessageOpt("-walletnotify=<cmd>", _("Execute command when a wallet transaction changes (%s in cmd is replaced by TxID)"));
-    strUsage += HelpMessageOpt("-zapwallettxes=<mode>", _("Delete all wallet transactions and only recover those parts of the blockchain through -rescan on startup") +
-                               " " + _("(1 = keep tx meta data e.g. account owner and payment request information, 2 = drop tx meta data)"));
-
-    strUsage += HelpMessageOpt("-staking=<true/false>", _("Enables or disables staking (enabled by default)"));
-    strUsage += HelpMessageOpt("-stakecache=<true/false>", _("Enables or disables the staking cache; significantly improves staking performance, but can use a lot of memory (enabled by default)"));
-    strUsage += HelpMessageOpt("-rpcmaxgasprice", strprintf(_("The max value (in satoshis) for gas price allowed through RPC (default: %u)"), MAX_RPC_GAS_PRICE));
-
-    if (showDebug)
-    {
-        strUsage += HelpMessageGroup(_("Wallet debugging/testing options:"));
-=======
 class WalletInit : public WalletInitInterface {
 public:
->>>>>>> 228c1378
 
     //! Return the wallets help message.
     void AddWalletOptions() const override;
@@ -204,25 +165,6 @@
                                        gArgs.GetArg("-maxtxfee", ""), ::minRelayTxFee.ToString()));
         }
     }
-<<<<<<< HEAD
-    nTxConfirmTarget = gArgs.GetArg("-txconfirmtarget", DEFAULT_TX_CONFIRM_TARGET);
-    bSpendZeroConfChange = gArgs.GetBoolArg("-spendzeroconfchange", DEFAULT_SPEND_ZEROCONF_CHANGE);
-    bZeroBalanceAddressToken = gArgs.GetBoolArg("-zerobalanceaddresstoken", DEFAULT_SPEND_ZEROCONF_CHANGE);
-    fWalletRbf = gArgs.GetBoolArg("-walletrbf", DEFAULT_WALLET_RBF);
-=======
->>>>>>> 228c1378
-
-    g_address_type = ParseOutputType(gArgs.GetArg("-addresstype", ""));
-    if (g_address_type == OUTPUT_TYPE_NONE) {
-        return InitError(strprintf("Unknown address type '%s'", gArgs.GetArg("-addresstype", "")));
-    }
-
-    // If changetype is set in config file or parameter, check that it's valid.
-    // Default to OUTPUT_TYPE_NONE if not set.
-    g_change_type = ParseOutputType(gArgs.GetArg("-changetype", ""), OUTPUT_TYPE_NONE);
-    if (g_change_type == OUTPUT_TYPE_NONE && !gArgs.GetArg("-changetype", "").empty()) {
-        return InitError(strprintf("Unknown change type '%s'", gArgs.GetArg("-changetype", "")));
-    }
 
     return true;
 }
@@ -313,23 +255,6 @@
     if (!gArgs.GetBoolArg("-staking", DEFAULT_STAKE)) {
         LogPrintf("Staking disabled\n");
     }
-<<<<<<< HEAD
-    // Mine proof-of-stake blocks in the background
-    if (!gArgs.GetBoolArg("-staking", DEFAULT_STAKE)) {
-        LogPrintf("Staking disabled\n");
-    }
-    else {
-        for (CWalletRef pwallet : vpwallets) {
-            if (pwallet)
-                StakeQtums(true, pwallet);
-        }
-    }
-}
-
-void FlushWallets() {
-    for (CWalletRef pwallet : vpwallets) {
-        StakeQtums(false, pwallet);
-=======
     else {
         CConnman& connman = *g_connman;
         for (const std::shared_ptr<CWallet>& pwallet : GetWallets()) {
@@ -345,7 +270,6 @@
 {
     for (const std::shared_ptr<CWallet>& pwallet : GetWallets()) {
         pwallet->StopStake();
->>>>>>> 228c1378
         pwallet->Flush(false);
     }
 }
