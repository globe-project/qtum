// Copyright (c) 2021 The Bitcoin Core developers
// Distributed under the MIT software license, see the accompanying
// file COPYING or http://www.opensource.org/licenses/mit-license.php.

#ifndef BITCOIN_WALLET_SPEND_H
#define BITCOIN_WALLET_SPEND_H

#include <consensus/amount.h>
#include <policy/fees.h> // for FeeCalculation
#include <util/result.h>
#include <wallet/coinselection.h>
#include <wallet/transaction.h>
#include <wallet/wallet.h>

#include <optional>

namespace wallet {
/** Get the marginal bytes if spending the specified output from this transaction.
 * Use CoinControl to determine whether to expect signature grinding when calculating the size of the input spend. */
int CalculateMaximumSignedInputSize(const CTxOut& txout, const CWallet* pwallet, const CCoinControl* coin_control = nullptr);
int CalculateMaximumSignedInputSize(const CTxOut& txout, const COutPoint outpoint, const SigningProvider* pwallet, const CCoinControl* coin_control = nullptr);
struct TxSize {
    int64_t vsize{-1};
    int64_t weight{-1};
};

/** Calculate the size of the transaction using CoinControl to determine
 * whether to expect signature grinding when calculating the size of the input spend. */
TxSize CalculateMaximumSignedTxSize(const CTransaction& tx, const CWallet* wallet, const std::vector<CTxOut>& txouts, const CCoinControl* coin_control = nullptr);
TxSize CalculateMaximumSignedTxSize(const CTransaction& tx, const CWallet* wallet, const CCoinControl* coin_control = nullptr) EXCLUSIVE_LOCKS_REQUIRED(wallet->cs_wallet);

/**
 * COutputs available for spending, stored by OutputType.
 * This struct is really just a wrapper around OutputType vectors with a convenient
 * method for concatenating and returning all COutputs as one vector.
 *
 * Size(), Clear(), Erase(), Shuffle(), and Add() methods are implemented to
 * allow easy interaction with the struct.
 */
struct CoinsResult {
    std::map<OutputType, std::vector<COutput>> coins;

    /** Concatenate and return all COutputs as one vector */
    std::vector<COutput> All() const;

    /** The following methods are provided so that CoinsResult can mimic a vector,
     * i.e., methods can work with individual OutputType vectors or on the entire object */
    size_t Size() const;
    void Clear();
    void Erase(const std::set<COutPoint>& coins_to_remove);
    void Shuffle(FastRandomContext& rng_fast);
    void Add(OutputType type, const COutput& out);

    /** Sum of all available coins */
    CAmount total_amount{0};
};

/**
 * Populate the CoinsResult struct with vectors of available COutputs, organized by OutputType.
 */
CoinsResult AvailableCoins(const CWallet& wallet,
                           const CCoinControl* coinControl = nullptr,
                           std::optional<CFeeRate> feerate = std::nullopt,
                           const CAmount& nMinimumAmount = 1,
                           const CAmount& nMaximumAmount = MAX_MONEY,
                           const CAmount& nMinimumSumAmount = MAX_MONEY,
                           const uint64_t nMaximumCount = 0,
                           bool only_spendable = true) EXCLUSIVE_LOCKS_REQUIRED(wallet.cs_wallet);

/**
 * Wrapper function for AvailableCoins which skips the `feerate` parameter. Use this function
 * to list all available coins (e.g. listunspent RPC) while not intending to fund a transaction.
 */
CoinsResult AvailableCoinsListUnspent(const CWallet& wallet, const CCoinControl* coinControl = nullptr, const CAmount& nMinimumAmount = 1, const CAmount& nMaximumAmount = MAX_MONEY, const CAmount& nMinimumSumAmount = MAX_MONEY, const uint64_t nMaximumCount = 0) EXCLUSIVE_LOCKS_REQUIRED(wallet.cs_wallet);

CAmount GetAvailableBalance(const CWallet& wallet, const CCoinControl* coinControl = nullptr);

/**
 * Find non-change parent output.
 */
const CTxOut& FindNonChangeParentOutput(const CWallet& wallet, const CTransaction& tx, int output) EXCLUSIVE_LOCKS_REQUIRED(wallet.cs_wallet);
const CTxOut& FindNonChangeParentOutput(const CWallet& wallet, const COutPoint& outpoint) EXCLUSIVE_LOCKS_REQUIRED(wallet.cs_wallet);

/**
 * Return list of available coins and locked coins grouped by non-change output address.
 */
std::map<CTxDestination, std::vector<COutput>> ListCoins(const CWallet& wallet) EXCLUSIVE_LOCKS_REQUIRED(wallet.cs_wallet);

std::vector<OutputGroup> GroupOutputs(const CWallet& wallet, const std::vector<COutput>& outputs, const CoinSelectionParams& coin_sel_params, const CoinEligibilityFilter& filter, bool positive_only);
/**
 * Attempt to find a valid input set that preserves privacy by not mixing OutputTypes.
 * `ChooseSelectionResult()` will be called on each OutputType individually and the best
 * the solution (according to the waste metric) will be chosen. If a valid input cannot be found from any
 * single OutputType, fallback to running `ChooseSelectionResult()` over all available coins.
 *
 * param@[in]  wallet                    The wallet which provides solving data for the coins
 * param@[in]  nTargetValue              The target value
 * param@[in]  eligilibity_filter        A filter containing rules for which coins are allowed to be included in this selection
 * param@[in]  available_coins           The struct of coins, organized by OutputType, available for selection prior to filtering
 * param@[in]  coin_selection_params     Parameters for the coin selection
 * param@[in]  allow_mixed_output_types  Relax restriction that SelectionResults must be of the same OutputType
 * returns                               If successful, a SelectionResult containing the input set
 *                                       If failed, a nullopt
 */
std::optional<SelectionResult> AttemptSelection(const CWallet& wallet, const CAmount& nTargetValue, const CoinEligibilityFilter& eligibility_filter, const CoinsResult& available_coins,
                        const CoinSelectionParams& coin_selection_params, bool allow_mixed_output_types);

/**
 * Attempt to find a valid input set that meets the provided eligibility filter and target.
 * Multiple coin selection algorithms will be run and the input set that produces the least waste
 * (according to the waste metric) will be chosen.
 *
 * param@[in]  wallet                    The wallet which provides solving data for the coins
 * param@[in]  nTargetValue              The target value
 * param@[in]  eligilibity_filter        A filter containing rules for which coins are allowed to be included in this selection
 * param@[in]  available_coins           The struct of coins, organized by OutputType, available for selection prior to filtering
 * param@[in]  coin_selection_params     Parameters for the coin selection
 * returns                               If successful, a SelectionResult containing the input set
 *                                       If failed, a nullopt
 */
std::optional<SelectionResult> ChooseSelectionResult(const CWallet& wallet, const CAmount& nTargetValue, const CoinEligibilityFilter& eligibility_filter, const std::vector<COutput>& available_coins,
                        const CoinSelectionParams& coin_selection_params);

/**
 * Select a set of coins such that nTargetValue is met and at least
 * all coins from coin_control are selected; never select unconfirmed coins if they are not ours
 * param@[in]   wallet                 The wallet which provides data necessary to spend the selected coins
 * param@[in]   available_coins        The struct of coins, organized by OutputType, available for selection prior to filtering
 * param@[in]   nTargetValue           The target value
 * param@[in]   coin_selection_params  Parameters for this coin selection such as feerates, whether to avoid partial spends,
 *                                     and whether to subtract the fee from the outputs.
 * returns                             If successful, a SelectionResult containing the selected coins
 *                                     If failed, a nullopt.
 */
std::optional<SelectionResult> SelectCoins(const CWallet& wallet, CoinsResult& available_coins, const CAmount& nTargetValue, const CCoinControl& coin_control,
                 const CoinSelectionParams& coin_selection_params) EXCLUSIVE_LOCKS_REQUIRED(wallet.cs_wallet);

struct CreatedTransactionResult
{
    CTransactionRef tx;
    CAmount fee;
    FeeCalculation fee_calc;
    int change_pos;

    CreatedTransactionResult(CTransactionRef _tx, CAmount _fee, int _change_pos, const FeeCalculation& _fee_calc)
        : tx(_tx), fee(_fee), fee_calc(_fee_calc), change_pos(_change_pos) {}
};

/**
 * Create a new transaction paying the recipients with a set of coins
 * selected by SelectCoins(); Also create the change output, when needed
 * @note passing change_pos as -1 will result in setting a random position
 */
<<<<<<< HEAD
bool CreateTransaction(CWallet& wallet, const std::vector<CRecipient>& vecSend, CTransactionRef& tx, CAmount& nFeeRet, int& nChangePosInOut, bilingual_str& error, const CCoinControl& coin_control, FeeCalculation& fee_calc_out, bool sign = true, CAmount nGasFee=0, bool hasSender=false, const CTxDestination& signSenderAddress = CNoDestination());
=======
util::Result<CreatedTransactionResult> CreateTransaction(CWallet& wallet, const std::vector<CRecipient>& vecSend, int change_pos, const CCoinControl& coin_control, bool sign = true, CAmount nGasFee=0, bool hasSender=false, const CTxDestination& signSenderAddress = CNoDestination());
>>>>>>> d82fec21

/**
 * Insert additional inputs into the transaction by
 * calling CreateTransaction();
 */
bool FundTransaction(CWallet& wallet, CMutableTransaction& tx, CAmount& nFeeRet, int& nChangePosInOut, bilingual_str& error, bool lockUnspents, const std::set<int>& setSubtractFeeFromOutputs, CCoinControl);
} // namespace wallet

#endif // BITCOIN_WALLET_SPEND_H<|MERGE_RESOLUTION|>--- conflicted
+++ resolved
@@ -151,11 +151,7 @@
  * selected by SelectCoins(); Also create the change output, when needed
  * @note passing change_pos as -1 will result in setting a random position
  */
-<<<<<<< HEAD
-bool CreateTransaction(CWallet& wallet, const std::vector<CRecipient>& vecSend, CTransactionRef& tx, CAmount& nFeeRet, int& nChangePosInOut, bilingual_str& error, const CCoinControl& coin_control, FeeCalculation& fee_calc_out, bool sign = true, CAmount nGasFee=0, bool hasSender=false, const CTxDestination& signSenderAddress = CNoDestination());
-=======
 util::Result<CreatedTransactionResult> CreateTransaction(CWallet& wallet, const std::vector<CRecipient>& vecSend, int change_pos, const CCoinControl& coin_control, bool sign = true, CAmount nGasFee=0, bool hasSender=false, const CTxDestination& signSenderAddress = CNoDestination());
->>>>>>> d82fec21
 
 /**
  * Insert additional inputs into the transaction by
