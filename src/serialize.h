--- conflicted
+++ resolved
@@ -28,11 +28,7 @@
  * The maximum size of a serialized object in bytes or number of elements
  * (for eg vectors) when the size is encoded as CompactSize.
  */
-<<<<<<< HEAD
-static const unsigned int MAX_SIZE = 0x10000000; // Qtum: Increase max serialized size to 256mb
-=======
 static constexpr uint64_t MAX_SIZE = 0x10000000; // Qtum: Increase max serialized size to 256mb
->>>>>>> ec86f1e9
 
 /** Maximum amount of memory (in bytes) to allocate at once when deserializing vectors. */
 static const unsigned int MAX_VECTOR_ALLOCATE = 5000000;
