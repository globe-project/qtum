// Copyright (c) 2009-2010 Satoshi Nakamoto
<<<<<<< HEAD
// Copyright (c) 2009-2017 The Bitcoin Core developers
=======
// Copyright (c) 2009-2018 The Bitcoin Core developers
>>>>>>> 228c1378
// Distributed under the MIT software license, see the accompanying
// file COPYING or http://www.opensource.org/licenses/mit-license.php.

#ifndef BITCOIN_POLICY_POLICY_H
#define BITCOIN_POLICY_POLICY_H

#include <consensus/consensus.h>
#include <policy/feerate.h>
#include <script/interpreter.h>
#include <script/standard.h>

#include <string>

class CCoinsViewCache;
class CTxOut;

/** Default for -blockmaxweight, which controls the range of block weights the mining code will create **/
static const unsigned int DEFAULT_BLOCK_MAX_WEIGHT = 7600000;
/** Default for -blockmintxfee, which sets the minimum feerate for a transaction in blocks created by mining code **/
static const unsigned int DEFAULT_BLOCK_MIN_TX_FEE = 400000;
/** The maximum weight for transactions we're willing to relay/mine */
static const unsigned int MAX_STANDARD_TX_WEIGHT = 400000;
/** The minimum non-witness size for transactions we're willing to relay/mine (1 segwit input + 1 P2WPKH output = 82 bytes) */
static const unsigned int MIN_STANDARD_TX_NONWITNESS_SIZE = 82;
/** Maximum number of signature check operations in an IsStandard() P2SH script */
static const unsigned int MAX_P2SH_SIGOPS = 15;
/** The maximum number of sigops we're willing to relay/mine in a single tx */
extern unsigned int dgpMaxTxSigOps;
/** Default for -maxmempool, maximum megabytes of mempool memory usage */
static const unsigned int DEFAULT_MAX_MEMPOOL_SIZE = 300;
/** Default for -incrementalrelayfee, which sets the minimum feerate increase for mempool limiting or BIP 125 replacement **/
static const unsigned int DEFAULT_INCREMENTAL_RELAY_FEE = 10000;
/** Default for -bytespersigop */
static const unsigned int DEFAULT_BYTES_PER_SIGOP = 20;
/** The maximum number of witness stack items in a standard P2WSH script */
static const unsigned int MAX_STANDARD_P2WSH_STACK_ITEMS = 100;
/** The maximum size of each witness stack item in a standard P2WSH script */
static const unsigned int MAX_STANDARD_P2WSH_STACK_ITEM_SIZE = 80;
/** The maximum size of a standard witnessScript */
static const unsigned int MAX_STANDARD_P2WSH_SCRIPT_SIZE = 3600;
/** Min feerate for defining dust. Historically this has been based on the
 * minRelayTxFee, however changing the dust limit changes which transactions are
 * standard and should be done with care and ideally rarely. It makes sense to
 * only increase the dust limit after prior releases were already not creating
 * outputs below the new threshold */
static const unsigned int DUST_RELAY_TX_FEE = 400000;
/**
 * Standard script verification flags that standard transactions will comply
 * with. However scripts violating these flags may still be present in valid
 * blocks and we must accept those blocks.
 */
static constexpr unsigned int STANDARD_SCRIPT_VERIFY_FLAGS = MANDATORY_SCRIPT_VERIFY_FLAGS |
                                                             SCRIPT_VERIFY_DERSIG |
                                                             SCRIPT_VERIFY_STRICTENC |
                                                             SCRIPT_VERIFY_MINIMALDATA |
                                                             SCRIPT_VERIFY_NULLDUMMY |
                                                             SCRIPT_VERIFY_DISCOURAGE_UPGRADABLE_NOPS |
                                                             SCRIPT_VERIFY_CLEANSTACK |
                                                             SCRIPT_VERIFY_MINIMALIF |
                                                             SCRIPT_VERIFY_NULLFAIL |
                                                             SCRIPT_VERIFY_CHECKLOCKTIMEVERIFY |
                                                             SCRIPT_VERIFY_CHECKSEQUENCEVERIFY |
                                                             SCRIPT_VERIFY_LOW_S |
                                                             SCRIPT_VERIFY_WITNESS |
                                                             SCRIPT_VERIFY_DISCOURAGE_UPGRADABLE_WITNESS_PROGRAM |
<<<<<<< HEAD
                                                             SCRIPT_VERIFY_WITNESS_PUBKEYTYPE;
=======
                                                             SCRIPT_VERIFY_WITNESS_PUBKEYTYPE |
                                                             SCRIPT_VERIFY_CONST_SCRIPTCODE;
>>>>>>> 228c1378

/** For convenience, standard but not mandatory verify flags. */
static constexpr unsigned int STANDARD_NOT_MANDATORY_VERIFY_FLAGS = STANDARD_SCRIPT_VERIFY_FLAGS & ~MANDATORY_SCRIPT_VERIFY_FLAGS;

/** Used as the flags parameter to sequence and nLocktime checks in non-consensus code. */
static constexpr unsigned int STANDARD_LOCKTIME_VERIFY_FLAGS = LOCKTIME_VERIFY_SEQUENCE |
                                                               LOCKTIME_MEDIAN_TIME_PAST;

CAmount GetDustThreshold(const CTxOut& txout, const CFeeRate& dustRelayFee);

bool IsDust(const CTxOut& txout, const CFeeRate& dustRelayFee);

bool IsStandard(const CScript& scriptPubKey, txnouttype& whichType);
    /**
     * Check for standard transaction types
     * @return True if all outputs (scriptPubKeys) use only standard transaction forms
     */
bool IsStandardTx(const CTransaction& tx, std::string& reason);
    /**
     * Check for standard transaction types
     * @param[in] mapInputs    Map of previous transactions that have outputs we're spending
     * @return True if all inputs (scriptSigs) use only standard transaction forms
     */
bool AreInputsStandard(const CTransaction& tx, const CCoinsViewCache& mapInputs);
    /**
     * Check if the transaction is over standard P2WSH resources limit:
     * 3600bytes witnessScript size, 80bytes per witness stack element, 100 witness stack elements
     * These limits are adequate for multi-signature up to n-of-100 using OP_CHECKSIG, OP_ADD, and OP_EQUAL,
     */
bool IsWitnessStandard(const CTransaction& tx, const CCoinsViewCache& mapInputs);

extern CFeeRate incrementalRelayFee;
extern CFeeRate dustRelayFee;
extern unsigned int nBytesPerSigOp;

/** Compute the virtual transaction size (weight reinterpreted as bytes). */
int64_t GetVirtualTransactionSize(int64_t nWeight, int64_t nSigOpCost);
int64_t GetVirtualTransactionSize(const CTransaction& tx, int64_t nSigOpCost = 0);
int64_t GetVirtualTransactionInputSize(const CTxIn& tx, int64_t nSigOpCost = 0);

#endif // BITCOIN_POLICY_POLICY_H<|MERGE_RESOLUTION|>--- conflicted
+++ resolved
@@ -1,9 +1,5 @@
 // Copyright (c) 2009-2010 Satoshi Nakamoto
-<<<<<<< HEAD
-// Copyright (c) 2009-2017 The Bitcoin Core developers
-=======
 // Copyright (c) 2009-2018 The Bitcoin Core developers
->>>>>>> 228c1378
 // Distributed under the MIT software license, see the accompanying
 // file COPYING or http://www.opensource.org/licenses/mit-license.php.
 
@@ -69,12 +65,8 @@
                                                              SCRIPT_VERIFY_LOW_S |
                                                              SCRIPT_VERIFY_WITNESS |
                                                              SCRIPT_VERIFY_DISCOURAGE_UPGRADABLE_WITNESS_PROGRAM |
-<<<<<<< HEAD
-                                                             SCRIPT_VERIFY_WITNESS_PUBKEYTYPE;
-=======
                                                              SCRIPT_VERIFY_WITNESS_PUBKEYTYPE |
                                                              SCRIPT_VERIFY_CONST_SCRIPTCODE;
->>>>>>> 228c1378
 
 /** For convenience, standard but not mandatory verify flags. */
 static constexpr unsigned int STANDARD_NOT_MANDATORY_VERIFY_FLAGS = STANDARD_SCRIPT_VERIFY_FLAGS & ~MANDATORY_SCRIPT_VERIFY_FLAGS;
