--- conflicted
+++ resolved
@@ -548,20 +548,12 @@
 
     AutoFile est_file{fsbridge::fopen(m_estimation_filepath, "rb")};
 
-<<<<<<< HEAD
-    // Whenever the fee estimation file is not present return early
-=======
->>>>>>> 86d0551a
     if (est_file.IsNull()) {
         LogPrintf("%s is not found. Continue anyway.\n", fs::PathToString(m_estimation_filepath));
         return;
     }
 
     std::chrono::hours file_age = GetFeeEstimatorFileAge();
-<<<<<<< HEAD
-    // fee estimate file must not be too old to avoid wrong fee estimates.
-=======
->>>>>>> 86d0551a
     if (file_age > MAX_FILE_AGE && !read_stale_estimates) {
         LogPrintf("Fee estimation file %s too old (age=%lld > %lld hours) and will not be used to avoid serving stale estimates.\n", fs::PathToString(m_estimation_filepath), Ticks<std::chrono::hours>(file_age), Ticks<std::chrono::hours>(MAX_FILE_AGE));
         return;
