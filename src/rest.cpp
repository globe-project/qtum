// Copyright (c) 2009-2010 Satoshi Nakamoto
// Copyright (c) 2009-2021 The Bitcoin Core developers
// Distributed under the MIT software license, see the accompanying
// file COPYING or http://www.opensource.org/licenses/mit-license.php.

#include <rest.h>

#include <blockfilter.h>
#include <chain.h>
#include <chainparams.h>
#include <core_io.h>
#include <httpserver.h>
#include <index/blockfilterindex.h>
#include <index/txindex.h>
#include <node/blockstorage.h>
#include <node/context.h>
#include <primitives/block.h>
#include <primitives/transaction.h>
#include <rpc/blockchain.h>
#include <rpc/mempool.h>
#include <rpc/protocol.h>
#include <rpc/server.h>
#include <rpc/server_util.h>
#include <streams.h>
#include <sync.h>
#include <txmempool.h>
#include <util/check.h>
#include <util/system.h>
#include <validation.h>
#include <version.h>

#include <any>
#include <string>

#include <univalue.h>

using node::GetTransaction;
using node::NodeContext;
using node::ReadBlockFromDisk;

static const size_t MAX_GETUTXOS_OUTPOINTS = 15; //allow a max of 15 outpoints to be queried at once
static constexpr unsigned int MAX_REST_HEADERS_RESULTS = 2000;

static const struct {
    RESTResponseFormat rf;
    const char* name;
} rf_names[] = {
      {RESTResponseFormat::UNDEF, ""},
      {RESTResponseFormat::BINARY, "bin"},
      {RESTResponseFormat::HEX, "hex"},
      {RESTResponseFormat::JSON, "json"},
};

struct CCoin {
    uint32_t nHeight;
    CTxOut out;

    CCoin() : nHeight(0) {}
    explicit CCoin(Coin&& in) : nHeight(in.nHeight), out(std::move(in.out)) {}

    SERIALIZE_METHODS(CCoin, obj)
    {
        uint32_t nTxVerDummy = 0;
        READWRITE(nTxVerDummy, obj.nHeight, obj.out);
    }
};

static bool RESTERR(HTTPRequest* req, enum HTTPStatusCode status, std::string message)
{
    req->WriteHeader("Content-Type", "text/plain");
    req->WriteReply(status, message + "\r\n");
    return false;
}

/**
 * Get the node context.
 *
 * @param[in]  req  The HTTP request, whose status code will be set if node
 *                  context is not found.
 * @returns         Pointer to the node context or nullptr if not found.
 */
static NodeContext* GetNodeContext(const std::any& context, HTTPRequest* req)
{
    auto node_context = util::AnyPtr<NodeContext>(context);
    if (!node_context) {
        RESTERR(req, HTTP_INTERNAL_SERVER_ERROR,
                strprintf("%s:%d (%s)\n"
                          "Internal bug detected: Node context not found!\n"
                          "You may report this issue here: %s\n",
                          __FILE__, __LINE__, __func__, PACKAGE_BUGREPORT));
        return nullptr;
    }
    return node_context;
}

/**
 * Get the node context mempool.
 *
 * @param[in]  req The HTTP request, whose status code will be set if node
 *                 context mempool is not found.
 * @returns        Pointer to the mempool or nullptr if no mempool found.
 */
static CTxMemPool* GetMemPool(const std::any& context, HTTPRequest* req)
{
    auto node_context = util::AnyPtr<NodeContext>(context);
    if (!node_context || !node_context->mempool) {
        RESTERR(req, HTTP_NOT_FOUND, "Mempool disabled or instance not found");
        return nullptr;
    }
    return node_context->mempool.get();
}

/**
 * Get the node context chainstatemanager.
 *
 * @param[in]  req The HTTP request, whose status code will be set if node
 *                 context chainstatemanager is not found.
 * @returns        Pointer to the chainstatemanager or nullptr if none found.
 */
static ChainstateManager* GetChainman(const std::any& context, HTTPRequest* req)
{
    auto node_context = util::AnyPtr<NodeContext>(context);
    if (!node_context || !node_context->chainman) {
        RESTERR(req, HTTP_INTERNAL_SERVER_ERROR,
                strprintf("%s:%d (%s)\n"
                          "Internal bug detected: Chainman disabled or instance not found!\n"
                          "You may report this issue here: %s\n",
                          __FILE__, __LINE__, __func__, PACKAGE_BUGREPORT));
        return nullptr;
    }
    return node_context->chainman.get();
}

RESTResponseFormat ParseDataFormat(std::string& param, const std::string& strReq)
{
    // Remove query string (if any, separated with '?') as it should not interfere with
    // parsing param and data format
    param = strReq.substr(0, strReq.rfind('?'));
    const std::string::size_type pos_format{param.rfind('.')};

    // No format string is found
    if (pos_format == std::string::npos) {
        return rf_names[0].rf;
    }

    // Match format string to available formats
    const std::string suffix(param, pos_format + 1);
    for (const auto& rf_name : rf_names) {
        if (suffix == rf_name.name) {
            param.erase(pos_format);
            return rf_name.rf;
        }
    }

    // If no suffix is found, return RESTResponseFormat::UNDEF and original string without query string
    return rf_names[0].rf;
}

static std::string AvailableDataFormatsString()
{
    std::string formats;
    for (const auto& rf_name : rf_names) {
        if (strlen(rf_name.name) > 0) {
            formats.append(".");
            formats.append(rf_name.name);
            formats.append(", ");
        }
    }

    if (formats.length() > 0)
        return formats.substr(0, formats.length() - 2);

    return formats;
}

static bool CheckWarmup(HTTPRequest* req)
{
    std::string statusmessage;
    if (RPCIsInWarmup(&statusmessage))
         return RESTERR(req, HTTP_SERVICE_UNAVAILABLE, "Service temporarily unavailable: " + statusmessage);
    return true;
}

static bool rest_headers(const std::any& context,
                         HTTPRequest* req,
                         const std::string& strURIPart)
{
    if (!CheckWarmup(req))
        return false;
    std::string param;
    const RESTResponseFormat rf = ParseDataFormat(param, strURIPart);
    std::vector<std::string> path = SplitString(param, '/');

    std::string raw_count;
    std::string hashStr;
    if (path.size() == 2) {
        // deprecated path: /rest/headers/<count>/<hash>
        hashStr = path[1];
        raw_count = path[0];
    } else if (path.size() == 1) {
        // new path with query parameter: /rest/headers/<hash>?count=<count>
        hashStr = path[0];
        raw_count = req->GetQueryParameter("count").value_or("5");
    } else {
        return RESTERR(req, HTTP_BAD_REQUEST, "Invalid URI format. Expected /rest/headers/<hash>.<ext>?count=<count>");
    }

    const auto parsed_count{ToIntegral<size_t>(raw_count)};
    if (!parsed_count.has_value() || *parsed_count < 1 || *parsed_count > MAX_REST_HEADERS_RESULTS) {
        return RESTERR(req, HTTP_BAD_REQUEST, strprintf("Header count is invalid or out of acceptable range (1-%u): %s", MAX_REST_HEADERS_RESULTS, raw_count));
    }

    uint256 hash;
    if (!ParseHashStr(hashStr, hash))
        return RESTERR(req, HTTP_BAD_REQUEST, "Invalid hash: " + hashStr);

    const CBlockIndex* tip = nullptr;
    std::vector<const CBlockIndex*> headers;
    headers.reserve(*parsed_count);
    {
        ChainstateManager* maybe_chainman = GetChainman(context, req);
        if (!maybe_chainman) return false;
        ChainstateManager& chainman = *maybe_chainman;
        LOCK(cs_main);
        CChain& active_chain = chainman.ActiveChain();
        tip = active_chain.Tip();
        const CBlockIndex* pindex = chainman.m_blockman.LookupBlockIndex(hash);
        while (pindex != nullptr && active_chain.Contains(pindex)) {
            headers.push_back(pindex);
            if (headers.size() == *parsed_count) {
                break;
            }
            pindex = active_chain.Next(pindex);
        }
    }

    switch (rf) {
    case RESTResponseFormat::BINARY: {
        CDataStream ssHeader(SER_NETWORK, PROTOCOL_VERSION);
        for (const CBlockIndex *pindex : headers) {
            ssHeader << pindex->GetBlockHeader();
        }

        std::string binaryHeader = ssHeader.str();
        req->WriteHeader("Content-Type", "application/octet-stream");
        req->WriteReply(HTTP_OK, binaryHeader);
        return true;
    }

    case RESTResponseFormat::HEX: {
        CDataStream ssHeader(SER_NETWORK, PROTOCOL_VERSION);
        for (const CBlockIndex *pindex : headers) {
            ssHeader << pindex->GetBlockHeader();
        }

        std::string strHex = HexStr(ssHeader) + "\n";
        req->WriteHeader("Content-Type", "text/plain");
        req->WriteReply(HTTP_OK, strHex);
        return true;
    }
    case RESTResponseFormat::JSON: {
        UniValue jsonHeaders(UniValue::VARR);
        for (const CBlockIndex *pindex : headers) {
            jsonHeaders.push_back(blockheaderToJSON(tip, pindex));
        }
        std::string strJSON = jsonHeaders.write() + "\n";
        req->WriteHeader("Content-Type", "application/json");
        req->WriteReply(HTTP_OK, strJSON);
        return true;
    }
    default: {
        return RESTERR(req, HTTP_NOT_FOUND, "output format not found (available: " + AvailableDataFormatsString() + ")");
    }
    }
}

static bool rest_block(const std::any& context,
                       HTTPRequest* req,
                       const std::string& strURIPart,
                       TxVerbosity tx_verbosity)
{
    if (!CheckWarmup(req))
        return false;
    std::string hashStr;
    const RESTResponseFormat rf = ParseDataFormat(hashStr, strURIPart);

    uint256 hash;
    if (!ParseHashStr(hashStr, hash))
        return RESTERR(req, HTTP_BAD_REQUEST, "Invalid hash: " + hashStr);

    CBlock block;
    const CBlockIndex* pblockindex = nullptr;
    const CBlockIndex* tip = nullptr;
    ChainstateManager* maybe_chainman = GetChainman(context, req);
    if (!maybe_chainman) return false;
    ChainstateManager& chainman = *maybe_chainman;
    {
        LOCK(cs_main);
        tip = chainman.ActiveChain().Tip();
        pblockindex = chainman.m_blockman.LookupBlockIndex(hash);
        if (!pblockindex) {
            return RESTERR(req, HTTP_NOT_FOUND, hashStr + " not found");
        }

        if (chainman.m_blockman.IsBlockPruned(pblockindex))
            return RESTERR(req, HTTP_NOT_FOUND, hashStr + " not available (pruned data)");

        if (!ReadBlockFromDisk(block, pblockindex, chainman.GetParams().GetConsensus()))
            return RESTERR(req, HTTP_NOT_FOUND, hashStr + " not found");
    }

    switch (rf) {
    case RESTResponseFormat::BINARY: {
        CDataStream ssBlock(SER_NETWORK, PROTOCOL_VERSION | RPCSerializationFlags());
        ssBlock << block;
        std::string binaryBlock = ssBlock.str();
        req->WriteHeader("Content-Type", "application/octet-stream");
        req->WriteReply(HTTP_OK, binaryBlock);
        return true;
    }

    case RESTResponseFormat::HEX: {
        CDataStream ssBlock(SER_NETWORK, PROTOCOL_VERSION | RPCSerializationFlags());
        ssBlock << block;
        std::string strHex = HexStr(ssBlock) + "\n";
        req->WriteHeader("Content-Type", "text/plain");
        req->WriteReply(HTTP_OK, strHex);
        return true;
    }

    case RESTResponseFormat::JSON: {
        UniValue objBlock = blockToJSON(chainman.m_blockman, block, tip, pblockindex, tx_verbosity);
        std::string strJSON = objBlock.write() + "\n";
        req->WriteHeader("Content-Type", "application/json");
        req->WriteReply(HTTP_OK, strJSON);
        return true;
    }

    default: {
        return RESTERR(req, HTTP_NOT_FOUND, "output format not found (available: " + AvailableDataFormatsString() + ")");
    }
    }
}

static bool rest_block_extended(const std::any& context, HTTPRequest* req, const std::string& strURIPart)
{
    return rest_block(context, req, strURIPart, TxVerbosity::SHOW_DETAILS_AND_PREVOUT);
}

static bool rest_block_notxdetails(const std::any& context, HTTPRequest* req, const std::string& strURIPart)
{
    return rest_block(context, req, strURIPart, TxVerbosity::SHOW_TXID);
}

static bool rest_filter_header(const std::any& context, HTTPRequest* req, const std::string& strURIPart)
{
    if (!CheckWarmup(req)) return false;

    std::string param;
    const RESTResponseFormat rf = ParseDataFormat(param, strURIPart);

    std::vector<std::string> uri_parts = SplitString(param, '/');
    std::string raw_count;
    std::string raw_blockhash;
    if (uri_parts.size() == 3) {
        // deprecated path: /rest/blockfilterheaders/<filtertype>/<count>/<blockhash>
        raw_blockhash = uri_parts[2];
        raw_count = uri_parts[1];
    } else if (uri_parts.size() == 2) {
        // new path with query parameter: /rest/blockfilterheaders/<filtertype>/<blockhash>?count=<count>
        raw_blockhash = uri_parts[1];
        raw_count = req->GetQueryParameter("count").value_or("5");
    } else {
        return RESTERR(req, HTTP_BAD_REQUEST, "Invalid URI format. Expected /rest/blockfilterheaders/<filtertype>/<blockhash>.<ext>?count=<count>");
    }

    const auto parsed_count{ToIntegral<size_t>(raw_count)};
    if (!parsed_count.has_value() || *parsed_count < 1 || *parsed_count > MAX_REST_HEADERS_RESULTS) {
        return RESTERR(req, HTTP_BAD_REQUEST, strprintf("Header count is invalid or out of acceptable range (1-%u): %s", MAX_REST_HEADERS_RESULTS, raw_count));
    }

    uint256 block_hash;
    if (!ParseHashStr(raw_blockhash, block_hash)) {
        return RESTERR(req, HTTP_BAD_REQUEST, "Invalid hash: " + raw_blockhash);
    }

    BlockFilterType filtertype;
    if (!BlockFilterTypeByName(uri_parts[0], filtertype)) {
        return RESTERR(req, HTTP_BAD_REQUEST, "Unknown filtertype " + uri_parts[0]);
    }

    BlockFilterIndex* index = GetBlockFilterIndex(filtertype);
    if (!index) {
        return RESTERR(req, HTTP_BAD_REQUEST, "Index is not enabled for filtertype " + uri_parts[0]);
    }

    std::vector<const CBlockIndex*> headers;
    headers.reserve(*parsed_count);
    {
        ChainstateManager* maybe_chainman = GetChainman(context, req);
        if (!maybe_chainman) return false;
        ChainstateManager& chainman = *maybe_chainman;
        LOCK(cs_main);
        CChain& active_chain = chainman.ActiveChain();
        const CBlockIndex* pindex = chainman.m_blockman.LookupBlockIndex(block_hash);
        while (pindex != nullptr && active_chain.Contains(pindex)) {
            headers.push_back(pindex);
            if (headers.size() == *parsed_count)
                break;
            pindex = active_chain.Next(pindex);
        }
    }

    bool index_ready = index->BlockUntilSyncedToCurrentChain();

    std::vector<uint256> filter_headers;
    filter_headers.reserve(*parsed_count);
    for (const CBlockIndex* pindex : headers) {
        uint256 filter_header;
        if (!index->LookupFilterHeader(pindex, filter_header)) {
            std::string errmsg = "Filter not found.";

            if (!index_ready) {
                errmsg += " Block filters are still in the process of being indexed.";
            } else {
                errmsg += " This error is unexpected and indicates index corruption.";
            }

            return RESTERR(req, HTTP_NOT_FOUND, errmsg);
        }
        filter_headers.push_back(filter_header);
    }

    switch (rf) {
    case RESTResponseFormat::BINARY: {
        CDataStream ssHeader{SER_NETWORK, PROTOCOL_VERSION};
        for (const uint256& header : filter_headers) {
            ssHeader << header;
        }

        std::string binaryHeader = ssHeader.str();
        req->WriteHeader("Content-Type", "application/octet-stream");
        req->WriteReply(HTTP_OK, binaryHeader);
        return true;
    }
    case RESTResponseFormat::HEX: {
        CDataStream ssHeader{SER_NETWORK, PROTOCOL_VERSION};
        for (const uint256& header : filter_headers) {
            ssHeader << header;
        }

        std::string strHex = HexStr(ssHeader) + "\n";
        req->WriteHeader("Content-Type", "text/plain");
        req->WriteReply(HTTP_OK, strHex);
        return true;
    }
    case RESTResponseFormat::JSON: {
        UniValue jsonHeaders(UniValue::VARR);
        for (const uint256& header : filter_headers) {
            jsonHeaders.push_back(header.GetHex());
        }

        std::string strJSON = jsonHeaders.write() + "\n";
        req->WriteHeader("Content-Type", "application/json");
        req->WriteReply(HTTP_OK, strJSON);
        return true;
    }
    default: {
        return RESTERR(req, HTTP_NOT_FOUND, "output format not found (available: " + AvailableDataFormatsString() + ")");
    }
    }
}

static bool rest_block_filter(const std::any& context, HTTPRequest* req, const std::string& strURIPart)
{
    if (!CheckWarmup(req)) return false;

    std::string param;
    const RESTResponseFormat rf = ParseDataFormat(param, strURIPart);

    // request is sent over URI scheme /rest/blockfilter/filtertype/blockhash
    std::vector<std::string> uri_parts = SplitString(param, '/');
    if (uri_parts.size() != 2) {
        return RESTERR(req, HTTP_BAD_REQUEST, "Invalid URI format. Expected /rest/blockfilter/<filtertype>/<blockhash>");
    }

    uint256 block_hash;
    if (!ParseHashStr(uri_parts[1], block_hash)) {
        return RESTERR(req, HTTP_BAD_REQUEST, "Invalid hash: " + uri_parts[1]);
    }

    BlockFilterType filtertype;
    if (!BlockFilterTypeByName(uri_parts[0], filtertype)) {
        return RESTERR(req, HTTP_BAD_REQUEST, "Unknown filtertype " + uri_parts[0]);
    }

    BlockFilterIndex* index = GetBlockFilterIndex(filtertype);
    if (!index) {
        return RESTERR(req, HTTP_BAD_REQUEST, "Index is not enabled for filtertype " + uri_parts[0]);
    }

    const CBlockIndex* block_index;
    bool block_was_connected;
    {
        ChainstateManager* maybe_chainman = GetChainman(context, req);
        if (!maybe_chainman) return false;
        ChainstateManager& chainman = *maybe_chainman;
        LOCK(cs_main);
        block_index = chainman.m_blockman.LookupBlockIndex(block_hash);
        if (!block_index) {
            return RESTERR(req, HTTP_NOT_FOUND, uri_parts[1] + " not found");
        }
        block_was_connected = block_index->IsValid(BLOCK_VALID_SCRIPTS);
    }

    bool index_ready = index->BlockUntilSyncedToCurrentChain();

    BlockFilter filter;
    if (!index->LookupFilter(block_index, filter)) {
        std::string errmsg = "Filter not found.";

        if (!block_was_connected) {
            errmsg += " Block was not connected to active chain.";
        } else if (!index_ready) {
            errmsg += " Block filters are still in the process of being indexed.";
        } else {
            errmsg += " This error is unexpected and indicates index corruption.";
        }

        return RESTERR(req, HTTP_NOT_FOUND, errmsg);
    }

    switch (rf) {
    case RESTResponseFormat::BINARY: {
        CDataStream ssResp{SER_NETWORK, PROTOCOL_VERSION};
        ssResp << filter;

        std::string binaryResp = ssResp.str();
        req->WriteHeader("Content-Type", "application/octet-stream");
        req->WriteReply(HTTP_OK, binaryResp);
        return true;
    }
    case RESTResponseFormat::HEX: {
        CDataStream ssResp{SER_NETWORK, PROTOCOL_VERSION};
        ssResp << filter;

        std::string strHex = HexStr(ssResp) + "\n";
        req->WriteHeader("Content-Type", "text/plain");
        req->WriteReply(HTTP_OK, strHex);
        return true;
    }
    case RESTResponseFormat::JSON: {
        UniValue ret(UniValue::VOBJ);
        ret.pushKV("filter", HexStr(filter.GetEncodedFilter()));
        std::string strJSON = ret.write() + "\n";
        req->WriteHeader("Content-Type", "application/json");
        req->WriteReply(HTTP_OK, strJSON);
        return true;
    }
    default: {
        return RESTERR(req, HTTP_NOT_FOUND, "output format not found (available: " + AvailableDataFormatsString() + ")");
    }
    }
}

// A bit of a hack - dependency on a function defined in rpc/blockchain.cpp
RPCHelpMan getblockchaininfo();

static bool rest_chaininfo(const std::any& context, HTTPRequest* req, const std::string& strURIPart)
{
    if (!CheckWarmup(req))
        return false;
    std::string param;
    const RESTResponseFormat rf = ParseDataFormat(param, strURIPart);

    switch (rf) {
<<<<<<< HEAD
    case RetFormat::JSON: {
=======
    case RESTResponseFormat::JSON: {
>>>>>>> d82fec21
        JSONRPCRequestLong jsonRequest(req);
        jsonRequest.context = context;
        jsonRequest.params = UniValue(UniValue::VARR);
        UniValue chainInfoObject = getblockchaininfo().HandleRequest(jsonRequest);
        std::string strJSON = chainInfoObject.write() + "\n";
        req->WriteHeader("Content-Type", "application/json");
        req->WriteReply(HTTP_OK, strJSON);
        return true;
    }
    default: {
        return RESTERR(req, HTTP_NOT_FOUND, "output format not found (available: json)");
    }
    }
}

static bool rest_mempool(const std::any& context, HTTPRequest* req, const std::string& str_uri_part)
{
    if (!CheckWarmup(req))
        return false;

    std::string param;
    const RESTResponseFormat rf = ParseDataFormat(param, str_uri_part);
    if (param != "contents" && param != "info") {
        return RESTERR(req, HTTP_BAD_REQUEST, "Invalid URI format. Expected /rest/mempool/<info|contents>.json");
    }

    const CTxMemPool* mempool = GetMemPool(context, req);
    if (!mempool) return false;

    switch (rf) {
    case RESTResponseFormat::JSON: {
        std::string str_json;
        if (param == "contents") {
            str_json = MempoolToJSON(*mempool, true).write() + "\n";
        } else {
            str_json = MempoolInfoToJSON(*mempool).write() + "\n";
        }

        req->WriteHeader("Content-Type", "application/json");
        req->WriteReply(HTTP_OK, str_json);
        return true;
    }
    default: {
        return RESTERR(req, HTTP_NOT_FOUND, "output format not found (available: json)");
    }
    }
}

static bool rest_tx(const std::any& context, HTTPRequest* req, const std::string& strURIPart)
{
    if (!CheckWarmup(req))
        return false;
    std::string hashStr;
    const RESTResponseFormat rf = ParseDataFormat(hashStr, strURIPart);

    uint256 hash;
    if (!ParseHashStr(hashStr, hash))
        return RESTERR(req, HTTP_BAD_REQUEST, "Invalid hash: " + hashStr);

    if (g_txindex) {
        g_txindex->BlockUntilSyncedToCurrentChain();
    }

    const NodeContext* const node = GetNodeContext(context, req);
    if (!node) return false;
    uint256 hashBlock = uint256();
    const CTransactionRef tx = GetTransaction(/*block_index=*/nullptr, node->mempool.get(), hash, Params().GetConsensus(), hashBlock);
    if (!tx) {
        return RESTERR(req, HTTP_NOT_FOUND, hashStr + " not found");
    }

    switch (rf) {
    case RESTResponseFormat::BINARY: {
        CDataStream ssTx(SER_NETWORK, PROTOCOL_VERSION | RPCSerializationFlags());
        ssTx << tx;

        std::string binaryTx = ssTx.str();
        req->WriteHeader("Content-Type", "application/octet-stream");
        req->WriteReply(HTTP_OK, binaryTx);
        return true;
    }

    case RESTResponseFormat::HEX: {
        CDataStream ssTx(SER_NETWORK, PROTOCOL_VERSION | RPCSerializationFlags());
        ssTx << tx;

        std::string strHex = HexStr(ssTx) + "\n";
        req->WriteHeader("Content-Type", "text/plain");
        req->WriteReply(HTTP_OK, strHex);
        return true;
    }

    case RESTResponseFormat::JSON: {
        UniValue objTx(UniValue::VOBJ);
        TxToUniv(*tx, /*block_hash=*/hashBlock, /*entry=*/ objTx);
        std::string strJSON = objTx.write() + "\n";
        req->WriteHeader("Content-Type", "application/json");
        req->WriteReply(HTTP_OK, strJSON);
        return true;
    }

    default: {
        return RESTERR(req, HTTP_NOT_FOUND, "output format not found (available: " + AvailableDataFormatsString() + ")");
    }
    }
}

static bool rest_getutxos(const std::any& context, HTTPRequest* req, const std::string& strURIPart)
{
    if (!CheckWarmup(req))
        return false;
    std::string param;
    const RESTResponseFormat rf = ParseDataFormat(param, strURIPart);

    std::vector<std::string> uriParts;
    if (param.length() > 1)
    {
        std::string strUriParams = param.substr(1);
        uriParts = SplitString(strUriParams, '/');
    }

    // throw exception in case of an empty request
    std::string strRequestMutable = req->ReadBody();
    if (strRequestMutable.length() == 0 && uriParts.size() == 0)
        return RESTERR(req, HTTP_BAD_REQUEST, "Error: empty request");

    bool fInputParsed = false;
    bool fCheckMemPool = false;
    std::vector<COutPoint> vOutPoints;

    // parse/deserialize input
    // input-format = output-format, rest/getutxos/bin requires binary input, gives binary output, ...

    if (uriParts.size() > 0)
    {
        //inputs is sent over URI scheme (/rest/getutxos/checkmempool/txid1-n/txid2-n/...)
        if (uriParts[0] == "checkmempool") fCheckMemPool = true;

        for (size_t i = (fCheckMemPool) ? 1 : 0; i < uriParts.size(); i++)
        {
            uint256 txid;
            int32_t nOutput;
            std::string strTxid = uriParts[i].substr(0, uriParts[i].find('-'));
            std::string strOutput = uriParts[i].substr(uriParts[i].find('-')+1);

            if (!ParseInt32(strOutput, &nOutput) || !IsHex(strTxid))
                return RESTERR(req, HTTP_BAD_REQUEST, "Parse error");

            txid.SetHex(strTxid);
            vOutPoints.push_back(COutPoint(txid, (uint32_t)nOutput));
        }

        if (vOutPoints.size() > 0)
            fInputParsed = true;
        else
            return RESTERR(req, HTTP_BAD_REQUEST, "Error: empty request");
    }

    switch (rf) {
    case RESTResponseFormat::HEX: {
        // convert hex to bin, continue then with bin part
        std::vector<unsigned char> strRequestV = ParseHex(strRequestMutable);
        strRequestMutable.assign(strRequestV.begin(), strRequestV.end());
        [[fallthrough]];
    }

    case RESTResponseFormat::BINARY: {
        try {
            //deserialize only if user sent a request
            if (strRequestMutable.size() > 0)
            {
                if (fInputParsed) //don't allow sending input over URI and HTTP RAW DATA
                    return RESTERR(req, HTTP_BAD_REQUEST, "Combination of URI scheme inputs and raw post data is not allowed");

                CDataStream oss(SER_NETWORK, PROTOCOL_VERSION);
                oss << strRequestMutable;
                oss >> fCheckMemPool;
                oss >> vOutPoints;
            }
        } catch (const std::ios_base::failure&) {
            // abort in case of unreadable binary data
            return RESTERR(req, HTTP_BAD_REQUEST, "Parse error");
        }
        break;
    }

    case RESTResponseFormat::JSON: {
        if (!fInputParsed)
            return RESTERR(req, HTTP_BAD_REQUEST, "Error: empty request");
        break;
    }
    default: {
        return RESTERR(req, HTTP_NOT_FOUND, "output format not found (available: " + AvailableDataFormatsString() + ")");
    }
    }

    // limit max outpoints
    if (vOutPoints.size() > MAX_GETUTXOS_OUTPOINTS)
        return RESTERR(req, HTTP_BAD_REQUEST, strprintf("Error: max outpoints exceeded (max: %d, tried: %d)", MAX_GETUTXOS_OUTPOINTS, vOutPoints.size()));

    // check spentness and form a bitmap (as well as a JSON capable human-readable string representation)
    std::vector<unsigned char> bitmap;
    std::vector<CCoin> outs;
    std::string bitmapStringRepresentation;
    std::vector<bool> hits;
    bitmap.resize((vOutPoints.size() + 7) / 8);
    ChainstateManager* maybe_chainman = GetChainman(context, req);
    if (!maybe_chainman) return false;
    ChainstateManager& chainman = *maybe_chainman;
    decltype(chainman.ActiveHeight()) active_height;
    uint256 active_hash;
    {
        auto process_utxos = [&vOutPoints, &outs, &hits, &active_height, &active_hash, &chainman](const CCoinsView& view, const CTxMemPool* mempool) EXCLUSIVE_LOCKS_REQUIRED(chainman.GetMutex()) {
            for (const COutPoint& vOutPoint : vOutPoints) {
                Coin coin;
                bool hit = (!mempool || !mempool->isSpent(vOutPoint)) && view.GetCoin(vOutPoint, coin);
                hits.push_back(hit);
                if (hit) outs.emplace_back(std::move(coin));
            }
            active_height = chainman.ActiveHeight();
            active_hash = chainman.ActiveTip()->GetBlockHash();
        };

        if (fCheckMemPool) {
            const CTxMemPool* mempool = GetMemPool(context, req);
            if (!mempool) return false;
            // use db+mempool as cache backend in case user likes to query mempool
            LOCK2(cs_main, mempool->cs);
            CCoinsViewCache& viewChain = chainman.ActiveChainstate().CoinsTip();
            CCoinsViewMemPool viewMempool(&viewChain, *mempool);
            process_utxos(viewMempool, mempool);
        } else {
            LOCK(cs_main);
            process_utxos(chainman.ActiveChainstate().CoinsTip(), nullptr);
        }

        for (size_t i = 0; i < hits.size(); ++i) {
            const bool hit = hits[i];
            bitmapStringRepresentation.append(hit ? "1" : "0"); // form a binary string representation (human-readable for json output)
            bitmap[i / 8] |= ((uint8_t)hit) << (i % 8);
        }
    }

    switch (rf) {
    case RESTResponseFormat::BINARY: {
        // serialize data
        // use exact same output as mentioned in Bip64
        CDataStream ssGetUTXOResponse(SER_NETWORK, PROTOCOL_VERSION);
        ssGetUTXOResponse << active_height << active_hash << bitmap << outs;
        std::string ssGetUTXOResponseString = ssGetUTXOResponse.str();

        req->WriteHeader("Content-Type", "application/octet-stream");
        req->WriteReply(HTTP_OK, ssGetUTXOResponseString);
        return true;
    }

    case RESTResponseFormat::HEX: {
        CDataStream ssGetUTXOResponse(SER_NETWORK, PROTOCOL_VERSION);
        ssGetUTXOResponse << active_height << active_hash << bitmap << outs;
        std::string strHex = HexStr(ssGetUTXOResponse) + "\n";

        req->WriteHeader("Content-Type", "text/plain");
        req->WriteReply(HTTP_OK, strHex);
        return true;
    }

    case RESTResponseFormat::JSON: {
        UniValue objGetUTXOResponse(UniValue::VOBJ);

        // pack in some essentials
        // use more or less the same output as mentioned in Bip64
        objGetUTXOResponse.pushKV("chainHeight", active_height);
        objGetUTXOResponse.pushKV("chaintipHash", active_hash.GetHex());
        objGetUTXOResponse.pushKV("bitmap", bitmapStringRepresentation);

        UniValue utxos(UniValue::VARR);
        for (const CCoin& coin : outs) {
            UniValue utxo(UniValue::VOBJ);
            utxo.pushKV("height", (int32_t)coin.nHeight);
            utxo.pushKV("value", ValueFromAmount(coin.out.nValue));

            // include the script in a json output
            UniValue o(UniValue::VOBJ);
            ScriptToUniv(coin.out.scriptPubKey, /*out=*/o, /*include_hex=*/true, /*include_address=*/true);
            utxo.pushKV("scriptPubKey", o);
            utxos.push_back(utxo);
        }
        objGetUTXOResponse.pushKV("utxos", utxos);

        // return json string
        std::string strJSON = objGetUTXOResponse.write() + "\n";
        req->WriteHeader("Content-Type", "application/json");
        req->WriteReply(HTTP_OK, strJSON);
        return true;
    }
    default: {
        return RESTERR(req, HTTP_NOT_FOUND, "output format not found (available: " + AvailableDataFormatsString() + ")");
    }
    }
}

static bool rest_blockhash_by_height(const std::any& context, HTTPRequest* req,
                       const std::string& str_uri_part)
{
    if (!CheckWarmup(req)) return false;
    std::string height_str;
    const RESTResponseFormat rf = ParseDataFormat(height_str, str_uri_part);

    int32_t blockheight = -1; // Initialization done only to prevent valgrind false positive, see https://github.com/bitcoin/bitcoin/pull/18785
    if (!ParseInt32(height_str, &blockheight) || blockheight < 0) {
        return RESTERR(req, HTTP_BAD_REQUEST, "Invalid height: " + SanitizeString(height_str));
    }

    CBlockIndex* pblockindex = nullptr;
    {
        ChainstateManager* maybe_chainman = GetChainman(context, req);
        if (!maybe_chainman) return false;
        ChainstateManager& chainman = *maybe_chainman;
        LOCK(cs_main);
        const CChain& active_chain = chainman.ActiveChain();
        if (blockheight > active_chain.Height()) {
            return RESTERR(req, HTTP_NOT_FOUND, "Block height out of range");
        }
        pblockindex = active_chain[blockheight];
    }
    switch (rf) {
    case RESTResponseFormat::BINARY: {
        CDataStream ss_blockhash(SER_NETWORK, PROTOCOL_VERSION);
        ss_blockhash << pblockindex->GetBlockHash();
        req->WriteHeader("Content-Type", "application/octet-stream");
        req->WriteReply(HTTP_OK, ss_blockhash.str());
        return true;
    }
    case RESTResponseFormat::HEX: {
        req->WriteHeader("Content-Type", "text/plain");
        req->WriteReply(HTTP_OK, pblockindex->GetBlockHash().GetHex() + "\n");
        return true;
    }
    case RESTResponseFormat::JSON: {
        req->WriteHeader("Content-Type", "application/json");
        UniValue resp = UniValue(UniValue::VOBJ);
        resp.pushKV("blockhash", pblockindex->GetBlockHash().GetHex());
        req->WriteReply(HTTP_OK, resp.write() + "\n");
        return true;
    }
    default: {
        return RESTERR(req, HTTP_NOT_FOUND, "output format not found (available: " + AvailableDataFormatsString() + ")");
    }
    }
}

static const struct {
    const char* prefix;
    bool (*handler)(const std::any& context, HTTPRequest* req, const std::string& strReq);
} uri_prefixes[] = {
      {"/rest/tx/", rest_tx},
      {"/rest/block/notxdetails/", rest_block_notxdetails},
      {"/rest/block/", rest_block_extended},
      {"/rest/blockfilter/", rest_block_filter},
      {"/rest/blockfilterheaders/", rest_filter_header},
      {"/rest/chaininfo", rest_chaininfo},
      {"/rest/mempool/", rest_mempool},
      {"/rest/headers/", rest_headers},
      {"/rest/getutxos", rest_getutxos},
      {"/rest/blockhashbyheight/", rest_blockhash_by_height},
};

void StartREST(const std::any& context)
{
    for (const auto& up : uri_prefixes) {
        auto handler = [context, up](HTTPRequest* req, const std::string& prefix) { return up.handler(context, req, prefix); };
        RegisterHTTPHandler(up.prefix, false, handler);
    }
}

void InterruptREST()
{
}

void StopREST()
{
    for (const auto& up : uri_prefixes) {
        UnregisterHTTPHandler(up.prefix, false);
    }
}<|MERGE_RESOLUTION|>--- conflicted
+++ resolved
@@ -574,11 +574,7 @@
     const RESTResponseFormat rf = ParseDataFormat(param, strURIPart);
 
     switch (rf) {
-<<<<<<< HEAD
-    case RetFormat::JSON: {
-=======
     case RESTResponseFormat::JSON: {
->>>>>>> d82fec21
         JSONRPCRequestLong jsonRequest(req);
         jsonRequest.context = context;
         jsonRequest.params = UniValue(UniValue::VARR);
