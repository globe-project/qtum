// Copyright (c) 2009-2010 Satoshi Nakamoto
// Copyright (c) 2009-2022 The Bitcoin Core developers
// Distributed under the MIT software license, see the accompanying
// file COPYING or http://www.opensource.org/licenses/mit-license.php.

#include <net_processing.h>

#include <addrman.h>
#include <banman.h>
#include <blockencodings.h>
#include <blockfilter.h>
#include <chainparams.h>
#include <consensus/amount.h>
#include <consensus/validation.h>
#include <deploymentstatus.h>
#include <hash.h>
#include <headerssync.h>
#include <index/blockfilterindex.h>
#include <kernel/mempool_entry.h>
#include <merkleblock.h>
#include <netbase.h>
#include <netmessagemaker.h>
#include <node/blockstorage.h>
#include <node/txreconciliation.h>
#include <policy/fees.h>
#include <policy/policy.h>
#include <policy/settings.h>
#include <primitives/block.h>
#include <primitives/transaction.h>
#include <random.h>
#include <reverse_iterator.h>
#include <scheduler.h>
#include <streams.h>
#include <sync.h>
#include <timedata.h>
#include <tinyformat.h>
#include <txmempool.h>
#include <txorphanage.h>
#include <txrequest.h>
#include <util/check.h> // For NDEBUG compile time check
#include <util/strencodings.h>
#include <util/system.h>
#include <util/trace.h>
#include <util/thread.h>
#include <validation.h>
#include <clientversion.h>
#include <consensus/merkle.h>
#include <shutdown.h>
#include <pos.h>

#include <algorithm>
#include <atomic>
#include <chrono>
#include <future>
#include <memory>
#include <optional>
#include <typeinfo>

using node::ReadBlockFromDisk;
using node::ReadRawBlockFromDisk;

/** How long to cache transactions in mapRelay for normal relay */
static constexpr auto RELAY_TX_CACHE_TIME = 15min;
/** How long a transaction has to be in the mempool before it can unconditionally be relayed (even when not in mapRelay). */
static constexpr auto UNCONDITIONAL_RELAY_DELAY = 2min;
/** Headers download timeout.
 *  Timeout = base + per_header * (expected number of headers) */
static constexpr auto HEADERS_DOWNLOAD_TIMEOUT_BASE = 15min;
static constexpr auto HEADERS_DOWNLOAD_TIMEOUT_PER_HEADER = 1ms;
/** How long to wait for a peer to respond to a getheaders request */
static constexpr auto HEADERS_RESPONSE_TIME{2min};
/** Protect at least this many outbound peers from disconnection due to slow/
 * behind headers chain.
 */
static constexpr int32_t MAX_OUTBOUND_PEERS_TO_PROTECT_FROM_DISCONNECT = 4;
/** Timeout for (unprotected) outbound peers to sync to our chainwork */
static constexpr auto CHAIN_SYNC_TIMEOUT{20min};
/** How frequently to check for stale tips */
static constexpr auto STALE_CHECK_INTERVAL{10min};
/** How frequently to check for extra outbound peers and disconnect */
static constexpr auto EXTRA_PEER_CHECK_INTERVAL{45s};
/** Minimum time an outbound-peer-eviction candidate must be connected for, in order to evict */
static constexpr auto MINIMUM_CONNECT_TIME{30s};
/** SHA256("main address relay")[0:8] */
static constexpr uint64_t RANDOMIZER_ID_ADDRESS_RELAY = 0x3cac0035b5866b90ULL;
/// Age after which a stale block will no longer be served if requested as
/// protection against fingerprinting. Set to one month, denominated in seconds.
static constexpr int STALE_RELAY_AGE_LIMIT = 30 * 24 * 60 * 60;
/// Age after which a block is considered historical for purposes of rate
/// limiting block relay. Set to one week, denominated in seconds.
static constexpr int HISTORICAL_BLOCK_AGE = 7 * 24 * 60 * 60;
/** Time between pings automatically sent out for latency probing and keepalive */
static constexpr auto PING_INTERVAL{2min};
/** The maximum number of entries in a locator */
static const unsigned int MAX_LOCATOR_SZ = 101;
/** The maximum number of entries in an 'inv' protocol message */
static const unsigned int MAX_INV_SZ = 50000;
/** Maximum number of in-flight transaction requests from a peer. It is not a hard limit, but the threshold at which
 *  point the OVERLOADED_PEER_TX_DELAY kicks in. */
static constexpr int32_t MAX_PEER_TX_REQUEST_IN_FLIGHT = 100;
/** Maximum number of transactions to consider for requesting, per peer. It provides a reasonable DoS limit to
 *  per-peer memory usage spent on announcements, while covering peers continuously sending INVs at the maximum
 *  rate (by our own policy, see INVENTORY_BROADCAST_PER_SECOND) for several minutes, while not receiving
 *  the actual transaction (from any peer) in response to requests for them. */
static constexpr int32_t MAX_PEER_TX_ANNOUNCEMENTS = 5000;
/** How long to delay requesting transactions via txids, if we have wtxid-relaying peers */
static constexpr auto TXID_RELAY_DELAY{2s};
/** How long to delay requesting transactions from non-preferred peers */
static constexpr auto NONPREF_PEER_TX_DELAY{2s};
/** How long to delay requesting transactions from overloaded peers (see MAX_PEER_TX_REQUEST_IN_FLIGHT). */
static constexpr auto OVERLOADED_PEER_TX_DELAY{2s};
/** How long to wait before downloading a transaction from an additional peer */
static constexpr auto GETDATA_TX_INTERVAL{60s};
/** Limit to avoid sending big packets. Not used in processing incoming GETDATA for compatibility */
static const unsigned int MAX_GETDATA_SZ = 1000;
/** Number of blocks that can be requested at any given time from a single peer. */
static const int MAX_BLOCKS_IN_TRANSIT_PER_PEER = 16;
/** Default time during which a peer must stall block download progress before being disconnected.
 * the actual timeout is increased temporarily if peers are disconnected for hitting the timeout */
static constexpr auto BLOCK_STALLING_TIMEOUT_DEFAULT{2s};
/** Maximum timeout for stalling block download. */
static constexpr auto BLOCK_STALLING_TIMEOUT_MAX{64s};
/** Number of headers sent in one getheaders result. We rely on the assumption that if a peer sends
 *  less than this number, we reached its tip. Changing this value is a protocol upgrade. */
static const unsigned int MAX_HEADERS_RESULTS = 2000;
/** Maximum depth of blocks we're willing to serve as compact blocks to peers
 *  when requested. For older blocks, a regular BLOCK response will be sent. */
static const int MAX_CMPCTBLOCK_DEPTH = 5;
/** Maximum depth of blocks we're willing to respond to GETBLOCKTXN requests for. */
static const int MAX_BLOCKTXN_DEPTH = 10;
/** Size of the "block download window": how far ahead of our current height do we fetch?
 *  Larger windows tolerate larger download speed differences between peer, but increase the potential
 *  degree of disordering of blocks on disk (which make reindexing and pruning harder). We'll probably
 *  want to make this a per-peer adaptive value at some point. */
static const unsigned int BLOCK_DOWNLOAD_WINDOW = 1024;
/** Block download timeout base, expressed in multiples of the block interval (i.e. 10 min) */
static constexpr double BLOCK_DOWNLOAD_TIMEOUT_BASE = 1;
/** Additional block download timeout per parallel downloading peer (i.e. 5 min) */
static constexpr double BLOCK_DOWNLOAD_TIMEOUT_PER_PEER = 0.5;
/** Maximum number of headers to announce when relaying blocks with headers message.*/
static const unsigned int MAX_BLOCKS_TO_ANNOUNCE = 8;
/** Maximum number of unconnecting headers announcements before DoS score */
static const int MAX_NUM_UNCONNECTING_HEADERS_MSGS = 10;
/** Minimum blocks required to signal NODE_NETWORK_LIMITED */
static const unsigned int NODE_NETWORK_LIMITED_MIN_BLOCKS = 288;
/** Average delay between local address broadcasts */
static constexpr auto AVG_LOCAL_ADDRESS_BROADCAST_INTERVAL{24h};
/** Average delay between peer address broadcasts */
static constexpr auto AVG_ADDRESS_BROADCAST_INTERVAL{30s};
/** Delay between rotating the peers we relay a particular address to */
static constexpr auto ROTATE_ADDR_RELAY_DEST_INTERVAL{24h};
/** Average delay between trickled inventory transmissions for inbound peers.
 *  Blocks and peers with NetPermissionFlags::NoBan permission bypass this. */
static constexpr auto INBOUND_INVENTORY_BROADCAST_INTERVAL{5s};
/** Average delay between trickled inventory transmissions for outbound peers.
 *  Use a smaller delay as there is less privacy concern for them.
 *  Blocks and peers with NetPermissionFlags::NoBan permission bypass this. */
static constexpr auto OUTBOUND_INVENTORY_BROADCAST_INTERVAL{2s};
/** Maximum rate of inventory items to send per second.
 *  Limits the impact of low-fee transaction floods. */
static constexpr unsigned int INVENTORY_BROADCAST_PER_SECOND = 7;
/** Maximum number of inventory items to send per transmission. */
static constexpr unsigned int INVENTORY_BROADCAST_MAX = INVENTORY_BROADCAST_PER_SECOND * count_seconds(INBOUND_INVENTORY_BROADCAST_INTERVAL);
/** The number of most recently announced transactions a peer can request. */
static constexpr unsigned int INVENTORY_MAX_RECENT_RELAY = 3500;
/** Verify that INVENTORY_MAX_RECENT_RELAY is enough to cache everything typically
 *  relayed before unconditional relay from the mempool kicks in. This is only a
 *  lower bound, and it should be larger to account for higher inv rate to outbound
 *  peers, and random variations in the broadcast mechanism. */
static_assert(INVENTORY_MAX_RECENT_RELAY >= INVENTORY_BROADCAST_PER_SECOND * UNCONDITIONAL_RELAY_DELAY / std::chrono::seconds{1}, "INVENTORY_RELAY_MAX too low");
/** Average delay between feefilter broadcasts in seconds. */
static constexpr auto AVG_FEEFILTER_BROADCAST_INTERVAL{10min};
/** Maximum feefilter broadcast delay after significant change. */
static constexpr auto MAX_FEEFILTER_CHANGE_DELAY{5min};
/** Maximum number of compact filters that may be requested with one getcfilters. See BIP 157. */
static constexpr uint32_t MAX_GETCFILTERS_SIZE = 1000;
/** Maximum number of cf hashes that may be requested with one getcfheaders. See BIP 157. */
static constexpr uint32_t MAX_GETCFHEADERS_SIZE = 2000;
/** the maximum percentage of addresses from our addrman to return in response to a getaddr message. */
static constexpr size_t MAX_PCT_ADDR_TO_SEND = 23;
/** The maximum number of address records permitted in an ADDR message. */
static constexpr size_t MAX_ADDR_TO_SEND{1000};
/** The maximum rate of address records we're willing to process on average. Can be bypassed using
 *  the NetPermissionFlags::Addr permission. */
static constexpr double MAX_ADDR_RATE_PER_SECOND{0.1};
/** The soft limit of the address processing token bucket (the regular MAX_ADDR_RATE_PER_SECOND
 *  based increments won't go above this, but the MAX_ADDR_TO_SEND increment following GETADDR
 *  is exempt from this limit). */
static constexpr size_t MAX_ADDR_PROCESSING_TOKEN_BUCKET{MAX_ADDR_TO_SEND};
/** The compactblocks version we support. See BIP 152. */
static constexpr uint64_t CMPCTBLOCKS_VERSION{2};

struct COrphanBlock {
    uint256 hashBlock;
    uint256 hashPrev;
    std::pair<COutPoint, unsigned int> stake;
    std::vector<unsigned char> vchBlock;
};

// Internal stuff
namespace {
/** Blocks that are in flight, and that are in the queue to be downloaded. */
struct QueuedBlock {
    /** BlockIndex. We must have this since we only request blocks when we've already validated the header. */
    const CBlockIndex* pindex;
    /** Optional, used for CMPCTBLOCK downloads */
    std::unique_ptr<PartiallyDownloadedBlock> partialBlock;
};

/**
 * Data structure for an individual peer. This struct is not protected by
 * cs_main since it does not contain validation-critical data.
 *
 * Memory is owned by shared pointers and this object is destructed when
 * the refcount drops to zero.
 *
 * Mutexes inside this struct must not be held when locking m_peer_mutex.
 *
 * TODO: move most members from CNodeState to this structure.
 * TODO: move remaining application-layer data members from CNode to this structure.
 */
struct Peer {
    /** Same id as the CNode object for this peer */
    const NodeId m_id{0};

    /** Services we offered to this peer.
     *
     *  This is supplied by CConnman during peer initialization. It's const
     *  because there is no protocol defined for renegotiating services
     *  initially offered to a peer. The set of local services we offer should
     *  not change after initialization.
     *
     *  An interesting example of this is NODE_NETWORK and initial block
     *  download: a node which starts up from scratch doesn't have any blocks
     *  to serve, but still advertises NODE_NETWORK because it will eventually
     *  fulfill this role after IBD completes. P2P code is written in such a
     *  way that it can gracefully handle peers who don't make good on their
     *  service advertisements. */
    const ServiceFlags m_our_services;
    /** Services this peer offered to us. */
    std::atomic<ServiceFlags> m_their_services{NODE_NONE};

    /** Protects misbehavior data members */
    Mutex m_misbehavior_mutex;
    /** Accumulated misbehavior score for this peer */
    int m_misbehavior_score GUARDED_BY(m_misbehavior_mutex){0};
    /** Whether this peer should be disconnected and marked as discouraged (unless it has NetPermissionFlags::NoBan permission). */
    bool m_should_discourage GUARDED_BY(m_misbehavior_mutex){false};

    /** Protects block inventory data members */
    Mutex m_block_inv_mutex;
    /** List of blocks that we'll announce via an `inv` message.
     * There is no final sorting before sending, as they are always sent
     * immediately and in the order requested. */
    std::vector<uint256> m_blocks_for_inv_relay GUARDED_BY(m_block_inv_mutex);
    /** Unfiltered list of blocks that we'd like to announce via a `headers`
     * message. If we can't announce via a `headers` message, we'll fall back to
     * announcing via `inv`. */
    std::vector<uint256> m_blocks_for_headers_relay GUARDED_BY(m_block_inv_mutex);
    /** The final block hash that we sent in an `inv` message to this peer.
     * When the peer requests this block, we send an `inv` message to trigger
     * the peer to request the next sequence of block hashes.
     * Most peers use headers-first syncing, which doesn't use this mechanism */
    uint256 m_continuation_block GUARDED_BY(m_block_inv_mutex) {};

    /** This peer's reported block height when we connected */
    std::atomic<int> m_starting_height{-1};

    /** The pong reply we're expecting, or 0 if no pong expected. */
    std::atomic<uint64_t> m_ping_nonce_sent{0};
    /** When the last ping was sent, or 0 if no ping was ever sent */
    std::atomic<std::chrono::microseconds> m_ping_start{0us};
    /** Whether a ping has been requested by the user */
    std::atomic<bool> m_ping_queued{false};

    /** Whether this peer relays txs via wtxid */
    std::atomic<bool> m_wtxid_relay{false};
    /** The feerate in the most recent BIP133 `feefilter` message sent to the peer.
     *  It is *not* a p2p protocol violation for the peer to send us
     *  transactions with a lower fee rate than this. See BIP133. */
    CAmount m_fee_filter_sent GUARDED_BY(NetEventsInterface::g_msgproc_mutex){0};
    /** Timestamp after which we will send the next BIP133 `feefilter` message
      * to the peer. */
    std::chrono::microseconds m_next_send_feefilter GUARDED_BY(NetEventsInterface::g_msgproc_mutex){0};

    struct TxRelay {
        mutable RecursiveMutex m_bloom_filter_mutex;
        /** Whether we relay transactions to this peer. */
        bool m_relay_txs GUARDED_BY(m_bloom_filter_mutex){false};
        /** A bloom filter for which transactions to announce to the peer. See BIP37. */
        std::unique_ptr<CBloomFilter> m_bloom_filter PT_GUARDED_BY(m_bloom_filter_mutex) GUARDED_BY(m_bloom_filter_mutex){nullptr};

        /** A rolling bloom filter of all announced tx CInvs to this peer */
        CRollingBloomFilter m_recently_announced_invs GUARDED_BY(NetEventsInterface::g_msgproc_mutex){INVENTORY_MAX_RECENT_RELAY, 0.000001};

        mutable RecursiveMutex m_tx_inventory_mutex;
        /** A filter of all the txids and wtxids that the peer has announced to
         *  us or we have announced to the peer. We use this to avoid announcing
         *  the same txid/wtxid to a peer that already has the transaction. */
        CRollingBloomFilter m_tx_inventory_known_filter GUARDED_BY(m_tx_inventory_mutex){50000, 0.000001};
        /** Set of transaction ids we still have to announce (txid for
         *  non-wtxid-relay peers, wtxid for wtxid-relay peers). We use the
         *  mempool to sort transactions in dependency order before relay, so
         *  this does not have to be sorted. */
        std::set<uint256> m_tx_inventory_to_send GUARDED_BY(m_tx_inventory_mutex);
        /** Whether the peer has requested us to send our complete mempool. Only
         *  permitted if the peer has NetPermissionFlags::Mempool. See BIP35. */
        bool m_send_mempool GUARDED_BY(m_tx_inventory_mutex){false};
        /** The last time a BIP35 `mempool` request was serviced. */
        std::atomic<std::chrono::seconds> m_last_mempool_req{0s};
        /** The next time after which we will send an `inv` message containing
         *  transaction announcements to this peer. */
        std::chrono::microseconds m_next_inv_send_time GUARDED_BY(m_tx_inventory_mutex){0};

        /** Minimum fee rate with which to filter transaction announcements to this node. See BIP133. */
        std::atomic<CAmount> m_fee_filter_received{0};
    };

    /* Initializes a TxRelay struct for this peer. Can be called at most once for a peer. */
    TxRelay* SetTxRelay() EXCLUSIVE_LOCKS_REQUIRED(!m_tx_relay_mutex)
    {
        LOCK(m_tx_relay_mutex);
        Assume(!m_tx_relay);
        m_tx_relay = std::make_unique<Peer::TxRelay>();
        return m_tx_relay.get();
    };

    TxRelay* GetTxRelay() EXCLUSIVE_LOCKS_REQUIRED(!m_tx_relay_mutex)
    {
        return WITH_LOCK(m_tx_relay_mutex, return m_tx_relay.get());
    };

    /** A vector of addresses to send to the peer, limited to MAX_ADDR_TO_SEND. */
    std::vector<CAddress> m_addrs_to_send GUARDED_BY(NetEventsInterface::g_msgproc_mutex);
    /** Probabilistic filter to track recent addr messages relayed with this
     *  peer. Used to avoid relaying redundant addresses to this peer.
     *
     *  We initialize this filter for outbound peers (other than
     *  block-relay-only connections) or when an inbound peer sends us an
     *  address related message (ADDR, ADDRV2, GETADDR).
     *
     *  Presence of this filter must correlate with m_addr_relay_enabled.
     **/
    std::unique_ptr<CRollingBloomFilter> m_addr_known GUARDED_BY(NetEventsInterface::g_msgproc_mutex);
    /** Whether we are participating in address relay with this connection.
     *
     *  We set this bool to true for outbound peers (other than
     *  block-relay-only connections), or when an inbound peer sends us an
     *  address related message (ADDR, ADDRV2, GETADDR).
     *
     *  We use this bool to decide whether a peer is eligible for gossiping
     *  addr messages. This avoids relaying to peers that are unlikely to
     *  forward them, effectively blackholing self announcements. Reasons
     *  peers might support addr relay on the link include that they connected
     *  to us as a block-relay-only peer or they are a light client.
     *
     *  This field must correlate with whether m_addr_known has been
     *  initialized.*/
    std::atomic_bool m_addr_relay_enabled{false};
    /** Whether a getaddr request to this peer is outstanding. */
    bool m_getaddr_sent GUARDED_BY(NetEventsInterface::g_msgproc_mutex){false};
    /** Guards address sending timers. */
    mutable Mutex m_addr_send_times_mutex;
    /** Time point to send the next ADDR message to this peer. */
    std::chrono::microseconds m_next_addr_send GUARDED_BY(m_addr_send_times_mutex){0};
    /** Time point to possibly re-announce our local address to this peer. */
    std::chrono::microseconds m_next_local_addr_send GUARDED_BY(m_addr_send_times_mutex){0};
    /** Whether the peer has signaled support for receiving ADDRv2 (BIP155)
     *  messages, indicating a preference to receive ADDRv2 instead of ADDR ones. */
    std::atomic_bool m_wants_addrv2{false};
    /** Whether this peer has already sent us a getaddr message. */
    bool m_getaddr_recvd GUARDED_BY(NetEventsInterface::g_msgproc_mutex){false};
    /** Number of addresses that can be processed from this peer. Start at 1 to
     *  permit self-announcement. */
    double m_addr_token_bucket GUARDED_BY(NetEventsInterface::g_msgproc_mutex){1.0};
    /** When m_addr_token_bucket was last updated */
    std::chrono::microseconds m_addr_token_timestamp GUARDED_BY(NetEventsInterface::g_msgproc_mutex){GetTime<std::chrono::microseconds>()};
    /** Total number of addresses that were dropped due to rate limiting. */
    std::atomic<uint64_t> m_addr_rate_limited{0};
    /** Total number of addresses that were processed (excludes rate-limited ones). */
    std::atomic<uint64_t> m_addr_processed{0};

    /** Whether we've sent this peer a getheaders in response to an inv prior to initial-headers-sync completing */
    bool m_inv_triggered_getheaders_before_sync GUARDED_BY(NetEventsInterface::g_msgproc_mutex){false};

    /** Protects m_getdata_requests **/
    Mutex m_getdata_requests_mutex;
    /** Work queue of items requested by this peer **/
    std::deque<CInv> m_getdata_requests GUARDED_BY(m_getdata_requests_mutex);

    /** Time of the last getheaders message to this peer */
    NodeClock::time_point m_last_getheaders_timestamp GUARDED_BY(NetEventsInterface::g_msgproc_mutex){};

    /** Protects m_headers_sync **/
    Mutex m_headers_sync_mutex;
    /** Headers-sync state for this peer (eg for initial sync, or syncing large
     * reorgs) **/
    std::unique_ptr<HeadersSyncState> m_headers_sync PT_GUARDED_BY(m_headers_sync_mutex) GUARDED_BY(m_headers_sync_mutex) {};

    /** Whether we've sent our peer a sendheaders message. **/
    std::atomic<bool> m_sent_sendheaders{false};

    /** Length of current-streak of unconnecting headers announcements */
    int m_num_unconnecting_headers_msgs GUARDED_BY(NetEventsInterface::g_msgproc_mutex){0};

    /** When to potentially disconnect peer for stalling headers download */
    std::chrono::microseconds m_headers_sync_timeout GUARDED_BY(NetEventsInterface::g_msgproc_mutex){0us};

    /** Whether this peer wants invs or headers (when possible) for block announcements */
    bool m_prefers_headers GUARDED_BY(NetEventsInterface::g_msgproc_mutex){false};

    explicit Peer(NodeId id, ServiceFlags our_services)
        : m_id{id}
        , m_our_services{our_services}
    {}

private:
    mutable Mutex m_tx_relay_mutex;

    /** Transaction relay data. May be a nullptr. */
    std::unique_ptr<TxRelay> m_tx_relay GUARDED_BY(m_tx_relay_mutex);
};

using PeerRef = std::shared_ptr<Peer>;

/**
 * Maintain validation-specific state about nodes, protected by cs_main, instead
 * by CNode's own locks. This simplifies asynchronous operation, where
 * processing of incoming data is done after the ProcessMessage call returns,
 * and we're no longer holding the node's locks.
 */
struct CNodeState {
    //! The best known block we know this peer has announced.
    const CBlockIndex* pindexBestKnownBlock{nullptr};
    //! The hash of the last unknown block this peer has announced.
    uint256 hashLastUnknownBlock{};
    //! The last full block we both have.
    const CBlockIndex* pindexLastCommonBlock{nullptr};
    //! The best header we have sent our peer.
    const CBlockIndex* pindexBestHeaderSent{nullptr};
    //! Whether we've started headers synchronization with this peer.
    bool fSyncStarted{false};
    //! Since when we're stalling block download progress (in microseconds), or 0.
    std::chrono::microseconds m_stalling_since{0us};
    std::list<QueuedBlock> vBlocksInFlight;
    //! When the first entry in vBlocksInFlight started downloading. Don't care when vBlocksInFlight is empty.
    std::chrono::microseconds m_downloading_since{0us};
    int nBlocksInFlight{0};
    //! Whether we consider this a preferred download peer.
    bool fPreferredDownload{false};
    /** Whether this peer wants invs or cmpctblocks (when possible) for block announcements. */
    bool m_requested_hb_cmpctblocks{false};
    /** Whether this peer will send us cmpctblocks if we request them. */
    bool m_provides_cmpctblocks{false};

    /** State used to enforce CHAIN_SYNC_TIMEOUT and EXTRA_PEER_CHECK_INTERVAL logic.
      *
      * Both are only in effect for outbound, non-manual, non-protected connections.
      * Any peer protected (m_protect = true) is not chosen for eviction. A peer is
      * marked as protected if all of these are true:
      *   - its connection type is IsBlockOnlyConn() == false
      *   - it gave us a valid connecting header
      *   - we haven't reached MAX_OUTBOUND_PEERS_TO_PROTECT_FROM_DISCONNECT yet
      *   - its chain tip has at least as much work as ours
      *
      * CHAIN_SYNC_TIMEOUT: if a peer's best known block has less work than our tip,
      * set a timeout CHAIN_SYNC_TIMEOUT in the future:
      *   - If at timeout their best known block now has more work than our tip
      *     when the timeout was set, then either reset the timeout or clear it
      *     (after comparing against our current tip's work)
      *   - If at timeout their best known block still has less work than our
      *     tip did when the timeout was set, then send a getheaders message,
      *     and set a shorter timeout, HEADERS_RESPONSE_TIME seconds in future.
      *     If their best known block is still behind when that new timeout is
      *     reached, disconnect.
      *
      * EXTRA_PEER_CHECK_INTERVAL: after each interval, if we have too many outbound peers,
      * drop the outbound one that least recently announced us a new block.
      */
    struct ChainSyncTimeoutState {
        //! A timeout used for checking whether our peer has sufficiently synced
        std::chrono::seconds m_timeout{0s};
        //! A header with the work we require on our peer's chain
        const CBlockIndex* m_work_header{nullptr};
        //! After timeout is reached, set to true after sending getheaders
        bool m_sent_getheaders{false};
        //! Whether this peer is protected from disconnection due to a bad/slow chain
        bool m_protect{false};
    };

    ChainSyncTimeoutState m_chain_sync;

    //! Time of last new block announcement
    int64_t m_last_block_announcement{0};

    //! Whether this peer is an inbound connection
    const bool m_is_inbound;

    CNodeState(bool is_inbound) : m_is_inbound(is_inbound) {}
};

class CNodeHeaders
{
public:
    CNodeHeaders():
        maxSize(0),
        maxAvg(0)
    {
        maxSize = gArgs.GetIntArg("-headerspamfiltermaxsize", GefaultHeaderSpamFilterMaxSize());
        maxAvg = gArgs.GetIntArg("-headerspamfiltermaxavg", DEFAULT_HEADER_SPAM_FILTER_MAX_AVG);
    }

    bool addHeaders(const CBlockIndex *pindexFirst, const CBlockIndex *pindexLast)
    {
        if(pindexFirst && pindexLast && maxSize && maxAvg)
        {
            // Get the begin block index
            int nBegin = pindexFirst->nHeight;

            // Get the end block index
            int nEnd = pindexLast->nHeight;

            for(int point = nBegin; point<= nEnd; point++)
            {
                addPoint(point);
            }

            return true;
        }

        return false;
    }

    bool updateState(BlockValidationState& state, bool ret)
    {
        // No headers
        size_t size = points.size();
        if(size == 0)
            return ret;

        // Compute the number of the received headers
        size_t nHeaders = 0;
        for(auto point : points)
        {
            nHeaders += point.second;
        }

        // Compute the average value per height
        double nAvgValue = (double)nHeaders / size;

        // Ban the node if try to spam
        bool banNode = (nAvgValue >= 1.5 * maxAvg && size >= maxAvg) ||
                       (nAvgValue >= maxAvg && nHeaders >= maxSize) ||
                       (nHeaders >= maxSize * 4.1);
        if(banNode)
        {
            // Clear the points and ban the node
            points.clear();
            return state.Invalid(BlockValidationResult::BLOCK_HEADER_SPAM, "header-spam", "ban node for sending spam");
        }

        return ret;
    }

private:
    void addPoint(int height)
    {
        // Erace the last element in the list
        if(points.size() == maxSize)
        {
            points.erase(points.begin());
        }

        // Add the point to the list
        int occurrence = 0;
        auto mi = points.find(height);
        if (mi != points.end())
            occurrence = (*mi).second;
        occurrence++;
        points[height] = occurrence;
    }

private:
    std::map<int,int> points;
    size_t maxSize;
    size_t maxAvg;
};

class PeerManagerImpl final : public PeerManager
{
public:
    PeerManagerImpl(CConnman& connman, AddrMan& addrman,
                    BanMan* banman, ChainstateManager& chainman,
                    CTxMemPool& pool, bool ignore_incoming_txs);
    ~PeerManagerImpl();

    /** Overridden from CValidationInterface. */
    void BlockConnected(const std::shared_ptr<const CBlock>& pblock, const CBlockIndex* pindexConnected) override
        EXCLUSIVE_LOCKS_REQUIRED(!m_recent_confirmed_transactions_mutex);
    void BlockDisconnected(const std::shared_ptr<const CBlock> &block, const CBlockIndex* pindex) override
        EXCLUSIVE_LOCKS_REQUIRED(!m_recent_confirmed_transactions_mutex);
    void UpdatedBlockTip(const CBlockIndex *pindexNew, const CBlockIndex *pindexFork, bool fInitialDownload) override
        EXCLUSIVE_LOCKS_REQUIRED(!m_peer_mutex);
    void BlockChecked(const CBlock& block, const BlockValidationState& state) override
        EXCLUSIVE_LOCKS_REQUIRED(!m_peer_mutex);
    void NewPoWValidBlock(const CBlockIndex *pindex, const std::shared_ptr<const CBlock>& pblock) override
        EXCLUSIVE_LOCKS_REQUIRED(!m_most_recent_block_mutex);

    /** Implement NetEventsInterface */
    void InitializeNode(CNode& node, ServiceFlags our_services) override EXCLUSIVE_LOCKS_REQUIRED(!m_peer_mutex);
    void FinalizeNode(const CNode& node) override EXCLUSIVE_LOCKS_REQUIRED(!m_peer_mutex, !m_headers_presync_mutex);
    bool ProcessMessages(CNode* pfrom, std::atomic<bool>& interrupt) override
        EXCLUSIVE_LOCKS_REQUIRED(!m_peer_mutex, !m_recent_confirmed_transactions_mutex, !m_most_recent_block_mutex, !m_headers_presync_mutex, g_msgproc_mutex);
    bool SendMessages(CNode* pto) override
        EXCLUSIVE_LOCKS_REQUIRED(!m_peer_mutex, !m_recent_confirmed_transactions_mutex, !m_most_recent_block_mutex, g_msgproc_mutex);

    /** Implement PeerManager */
    void StartScheduledTasks(CScheduler& scheduler) override;
    void CheckForStaleTipAndEvictPeers() override;
    std::optional<std::string> FetchBlock(NodeId peer_id, const CBlockIndex& block_index) override
        EXCLUSIVE_LOCKS_REQUIRED(!m_peer_mutex);
    bool GetNodeStateStats(NodeId nodeid, CNodeStateStats& stats) const override EXCLUSIVE_LOCKS_REQUIRED(!m_peer_mutex);
    bool IgnoresIncomingTxs() override { return m_ignore_incoming_txs; }
    void SendPings() override EXCLUSIVE_LOCKS_REQUIRED(!m_peer_mutex);
    void RelayTransaction(const uint256& txid, const uint256& wtxid) override EXCLUSIVE_LOCKS_REQUIRED(!m_peer_mutex);
    void SetBestHeight(int height) override { m_best_height = height; };
    void UnitTestMisbehaving(NodeId peer_id, int howmuch) override EXCLUSIVE_LOCKS_REQUIRED(!m_peer_mutex) { Misbehaving(*Assert(GetPeerRef(peer_id)), howmuch, ""); };
    void ProcessMessage(CNode& pfrom, const std::string& msg_type, CDataStream& vRecv,
                        const std::chrono::microseconds time_received, const std::atomic<bool>& interruptMsgProc) override
        EXCLUSIVE_LOCKS_REQUIRED(!m_peer_mutex, !m_recent_confirmed_transactions_mutex, !m_most_recent_block_mutex, !m_headers_presync_mutex, g_msgproc_mutex);
    void UpdateLastBlockAnnounceTime(NodeId node, int64_t time_in_seconds) override;
    void InitCleanBlockIndex() override;

private:
    /** Consider evicting an outbound peer based on the amount of time they've been behind our tip */
    void ConsiderEviction(CNode& pto, Peer& peer, std::chrono::seconds time_in_seconds) EXCLUSIVE_LOCKS_REQUIRED(cs_main, g_msgproc_mutex);

    /** If we have extra outbound peers, try to disconnect the one with the oldest block announcement */
    void EvictExtraOutboundPeers(std::chrono::seconds now) EXCLUSIVE_LOCKS_REQUIRED(cs_main);

    /** Retrieve unbroadcast transactions from the mempool and reattempt sending to peers */
    void ReattemptInitialBroadcast(CScheduler& scheduler) EXCLUSIVE_LOCKS_REQUIRED(!m_peer_mutex);

    /** Get a shared pointer to the Peer object.
     *  May return an empty shared_ptr if the Peer object can't be found. */
    PeerRef GetPeerRef(NodeId id) const EXCLUSIVE_LOCKS_REQUIRED(!m_peer_mutex);

    /** Get a shared pointer to the Peer object and remove it from m_peer_map.
     *  May return an empty shared_ptr if the Peer object can't be found. */
    PeerRef RemovePeer(NodeId id) EXCLUSIVE_LOCKS_REQUIRED(!m_peer_mutex);

    /**
     * Increment peer's misbehavior score. If the new value >= DISCOURAGEMENT_THRESHOLD, mark the node
     * to be discouraged, meaning the peer might be disconnected and added to the discouragement filter.
     */
    void Misbehaving(Peer& peer, int howmuch, const std::string& message);

    /**
     * Potentially mark a node discouraged based on the contents of a BlockValidationState object
     *
     * @param[in] via_compact_block this bool is passed in because net_processing should
     * punish peers differently depending on whether the data was provided in a compact
     * block message or not. If the compact block had a valid header, but contained invalid
     * txs, the peer should not be punished. See BIP 152.
     *
     * @return Returns true if the peer was punished (probably disconnected)
     */
    bool MaybePunishNodeForBlock(NodeId nodeid, const BlockValidationState& state,
                                 bool via_compact_block, const std::string& message = "")
        EXCLUSIVE_LOCKS_REQUIRED(!m_peer_mutex);

    /**
     * Potentially disconnect and discourage a node based on the contents of a TxValidationState object
     *
     * @return Returns true if the peer was punished (probably disconnected)
     */
    bool MaybePunishNodeForTx(NodeId nodeid, const TxValidationState& state, const std::string& message = "")
        EXCLUSIVE_LOCKS_REQUIRED(!m_peer_mutex);

    /** Maybe disconnect a peer and discourage future connections from its address.
     *
     * @param[in]   pnode     The node to check.
     * @param[in]   peer      The peer object to check.
     * @return                True if the peer was marked for disconnection in this function
     */
    bool MaybeDiscourageAndDisconnect(CNode& pnode, Peer& peer);

    /**
     * Reconsider orphan transactions after a parent has been accepted to the mempool.
     *
     * @peer[in]  peer     The peer whose orphan transactions we will reconsider. Generally only
     *                     one orphan will be reconsidered on each call of this function. If an
     *                     accepted orphan has orphaned children, those will need to be
     *                     reconsidered, creating more work, possibly for other peers.
     * @return             True if meaningful work was done (an orphan was accepted/rejected).
     *                     If no meaningful work was done, then the work set for this peer
     *                     will be empty.
     */
    bool ProcessOrphanTx(Peer& peer)
        EXCLUSIVE_LOCKS_REQUIRED(!m_peer_mutex, g_msgproc_mutex);

    /** Process a single headers message from a peer.
     *
     * @param[in]   pfrom     CNode of the peer
     * @param[in]   peer      The peer sending us the headers
     * @param[in]   headers   The headers received. Note that this may be modified within ProcessHeadersMessage.
     * @param[in]   via_compact_block   Whether this header came in via compact block handling.
    */
    void ProcessHeadersMessage(CNode& pfrom, Peer& peer,
                               std::vector<CBlockHeader>&& headers,
                               bool via_compact_block)
        EXCLUSIVE_LOCKS_REQUIRED(!m_peer_mutex, !m_headers_presync_mutex, g_msgproc_mutex);
    /** Various helpers for headers processing, invoked by ProcessHeadersMessage() */
    /** Return true if headers are continuous and have valid proof-of-work and basic PoS checks (DoS points assigned on failure) */
    bool CheckHeadersSanity(const std::vector<CBlockHeader>& headers, const Consensus::Params& consensusParams, Peer& peer);
    /** Calculate an anti-DoS work threshold for headers chains */
    arith_uint256 GetAntiDoSWorkThreshold();
    /** Deal with state tracking and headers sync for peers that send the
     * occasional non-connecting header (this can happen due to BIP 130 headers
     * announcements for blocks interacting with the 2hr (MAX_FUTURE_BLOCK_TIME) rule). */
    void HandleFewUnconnectingHeaders(CNode& pfrom, Peer& peer, const std::vector<CBlockHeader>& headers) EXCLUSIVE_LOCKS_REQUIRED(g_msgproc_mutex);
    /** Return true if the headers connect to each other, false otherwise */
    bool CheckHeadersAreContinuous(const std::vector<CBlockHeader>& headers) const;
    /** Return true if the PoS headers connect to each other, false otherwise */
    bool CheckPoSHeadersAreContinuous(const std::vector<CBlockHeader>& headers, const CBlockIndex* chain_start_header) const;
    /** Return true if the headers timestamp and signature size is correct for PoS */
    bool CheckHeadersTimestampAndSignatureSize(const std::vector<CBlockHeader>& headers) const;
    /** Try to continue a low-work headers sync that has already begun.
     * Assumes the caller has already verified the headers connect, and has
     * checked that each header satisfies the proof-of-work target included in
     * the header.
     *  @param[in]  peer                            The peer we're syncing with.
     *  @param[in]  pfrom                           CNode of the peer
     *  @param[in,out] headers                      The headers to be processed.
     *  @return     True if the passed in headers were successfully processed
     *              as the continuation of a low-work headers sync in progress;
     *              false otherwise.
     *              If false, the passed in headers will be returned back to
     *              the caller.
     *              If true, the returned headers may be empty, indicating
     *              there is no more work for the caller to do; or the headers
     *              may be populated with entries that have passed anti-DoS
     *              checks (and therefore may be validated for block index
     *              acceptance by the caller).
     */
    bool IsContinuationOfLowWorkHeadersSync(Peer& peer, CNode& pfrom,
            std::vector<CBlockHeader>& headers)
        EXCLUSIVE_LOCKS_REQUIRED(peer.m_headers_sync_mutex, !m_headers_presync_mutex, g_msgproc_mutex);
    /** Check work on a headers chain to be processed, and if insufficient,
     * initiate our anti-DoS headers sync mechanism.
     *
     * @param[in]   peer                The peer whose headers we're processing.
     * @param[in]   pfrom               CNode of the peer
     * @param[in]   chain_start_header  Where these headers connect in our index.
     * @param[in,out]   headers             The headers to be processed.
     *
     * @return      True if chain was low work (headers will be empty after
     *              calling); false otherwise.
     */
    bool TryLowWorkHeadersSync(Peer& peer, CNode& pfrom,
                                  const CBlockIndex* chain_start_header,
                                  std::vector<CBlockHeader>& headers)
        EXCLUSIVE_LOCKS_REQUIRED(!peer.m_headers_sync_mutex, !m_peer_mutex, !m_headers_presync_mutex, g_msgproc_mutex);

    /** Return true if the given header is an ancestor of
     *  m_chainman.m_best_header or our current tip */
    bool IsAncestorOfBestHeaderOrTip(const CBlockIndex* header) EXCLUSIVE_LOCKS_REQUIRED(cs_main);

    /** Request further headers from this peer with a given locator.
     * We don't issue a getheaders message if we have a recent one outstanding.
     * This returns true if a getheaders is actually sent, and false otherwise.
     */
    bool MaybeSendGetHeaders(CNode& pfrom, const CBlockLocator& locator, Peer& peer) EXCLUSIVE_LOCKS_REQUIRED(g_msgproc_mutex);
    /** Potentially fetch blocks from this peer upon receipt of a new headers tip */
    void HeadersDirectFetchBlocks(CNode& pfrom, const Peer& peer, const CBlockIndex& last_header);
    /** Update peer state based on received headers message */
    void UpdatePeerStateForReceivedHeaders(CNode& pfrom, Peer& peer, const CBlockIndex& last_header, bool received_new_header, bool may_have_more_headers)
        EXCLUSIVE_LOCKS_REQUIRED(g_msgproc_mutex);

    void SendBlockTransactions(CNode& pfrom, Peer& peer, const CBlock& block, const BlockTransactionsRequest& req);

    /** Register with TxRequestTracker that an INV has been received from a
     *  peer. The announcement parameters are decided in PeerManager and then
     *  passed to TxRequestTracker. */
    void AddTxAnnouncement(const CNode& node, const GenTxid& gtxid, std::chrono::microseconds current_time)
        EXCLUSIVE_LOCKS_REQUIRED(::cs_main);

    /** Send a version message to a peer */
    void PushNodeVersion(CNode& pnode, const Peer& peer);

    /** Send a ping message every PING_INTERVAL or if requested via RPC. May
     *  mark the peer to be disconnected if a ping has timed out.
     *  We use mockable time for ping timeouts, so setmocktime may cause pings
     *  to time out. */
    void MaybeSendPing(CNode& node_to, Peer& peer, std::chrono::microseconds now);

    /** Send `addr` messages on a regular schedule. */
    void MaybeSendAddr(CNode& node, Peer& peer, std::chrono::microseconds current_time) EXCLUSIVE_LOCKS_REQUIRED(g_msgproc_mutex);

    /** Send a single `sendheaders` message, after we have completed headers sync with a peer. */
    void MaybeSendSendHeaders(CNode& node, Peer& peer) EXCLUSIVE_LOCKS_REQUIRED(g_msgproc_mutex);

    /** Relay (gossip) an address to a few randomly chosen nodes.
     *
     * @param[in] originator   The id of the peer that sent us the address. We don't want to relay it back.
     * @param[in] addr         Address to relay.
     * @param[in] fReachable   Whether the address' network is reachable. We relay unreachable
     *                         addresses less.
     */
    void RelayAddress(NodeId originator, const CAddress& addr, bool fReachable) EXCLUSIVE_LOCKS_REQUIRED(!m_peer_mutex, g_msgproc_mutex);

    /** Send `feefilter` message. */
    void MaybeSendFeefilter(CNode& node, Peer& peer, std::chrono::microseconds current_time) EXCLUSIVE_LOCKS_REQUIRED(g_msgproc_mutex);

    /** Process net block. */
    void PushGetBlocks(CNode& node, const CBlockIndex* pindexBegin, const uint256& hashEnd);
    uint256 GetOrphanRoot(const uint256& hash) EXCLUSIVE_LOCKS_REQUIRED(cs_main);
    void PruneOrphanBlocks() EXCLUSIVE_LOCKS_REQUIRED(cs_main);
    bool ProcessNetBlockHeaders(CNode& node, const std::vector<CBlockHeader>& block, bool min_pow_checked, BlockValidationState& state, const CBlockIndex** ppindex=nullptr);
    bool ProcessNetBlock(const std::shared_ptr<const CBlock> pblock, bool force_processing, bool min_pow_checked, bool* new_block, CNode& node);

    /** Clean block index. */
    bool RemoveStateBlockIndex(CBlockIndex *pindex);
    bool RemoveNetBlockIndex(CBlockIndex *pindex) EXCLUSIVE_LOCKS_REQUIRED(cs_main);
    bool NeedToEraseBlockIndex(const CBlockIndex *pindex, const CBlockIndex *pindexCheck) EXCLUSIVE_LOCKS_REQUIRED(cs_main);
    bool RemoveBlockIndex(CBlockIndex *pindex) EXCLUSIVE_LOCKS_REQUIRED(cs_main);
    void CleanBlockIndex();
    CNodeHeaders& ServiceHeaders(const CService& address) EXCLUSIVE_LOCKS_REQUIRED(cs_main);
    void CleanAddressHeaders(const CAddress& addr) EXCLUSIVE_LOCKS_REQUIRED(cs_main);

    std::map<uint256, COrphanBlock*> mapOrphanBlocks GUARDED_BY(cs_main);
    std::multimap<uint256, COrphanBlock*> mapOrphanBlocksByPrev GUARDED_BY(cs_main);
    std::set<std::pair<COutPoint, unsigned int>> setStakeSeenOrphan GUARDED_BY(cs_main);
    size_t nOrphanBlocksSize = 0;
    std::thread threadCleanBlockIndex;

    /** Process net block. */
    void PushGetBlocks(CNode& node, const CBlockIndex* pindexBegin, const uint256& hashEnd);
    uint256 GetOrphanRoot(const uint256& hash) EXCLUSIVE_LOCKS_REQUIRED(cs_main);
    void PruneOrphanBlocks() EXCLUSIVE_LOCKS_REQUIRED(cs_main);
    bool ProcessNetBlockHeaders(CNode& node, const std::vector<CBlockHeader>& block, bool min_pow_checked, BlockValidationState& state, const CBlockIndex** ppindex=nullptr);
    bool ProcessNetBlock(const std::shared_ptr<const CBlock> pblock, bool force_processing, bool min_pow_checked, bool* new_block, CNode& node);

    /** Clean block index. */
    bool RemoveStateBlockIndex(CBlockIndex *pindex);
    bool RemoveNetBlockIndex(CBlockIndex *pindex) EXCLUSIVE_LOCKS_REQUIRED(cs_main);
    bool NeedToEraseBlockIndex(const CBlockIndex *pindex, const CBlockIndex *pindexCheck) EXCLUSIVE_LOCKS_REQUIRED(cs_main);
    bool RemoveBlockIndex(CBlockIndex *pindex) EXCLUSIVE_LOCKS_REQUIRED(cs_main);
    void CleanBlockIndex();
    CNodeHeaders& ServiceHeaders(const CService& address) EXCLUSIVE_LOCKS_REQUIRED(cs_main);
    void CleanAddressHeaders(const CAddress& addr) EXCLUSIVE_LOCKS_REQUIRED(cs_main);

    std::map<uint256, COrphanBlock*> mapOrphanBlocks GUARDED_BY(cs_main);
    std::multimap<uint256, COrphanBlock*> mapOrphanBlocksByPrev GUARDED_BY(cs_main);
    std::set<std::pair<COutPoint, unsigned int>> setStakeSeenOrphan GUARDED_BY(cs_main);
    size_t nOrphanBlocksSize = 0;
    boost::thread_group threadGroup;

    const CChainParams& m_chainparams;
    CConnman& m_connman;
    AddrMan& m_addrman;
    /** Pointer to this node's banman. May be nullptr - check existence before dereferencing. */
    BanMan* const m_banman;
    ChainstateManager& m_chainman;
    CTxMemPool& m_mempool;
    TxRequestTracker m_txrequest GUARDED_BY(::cs_main);
    std::unique_ptr<TxReconciliationTracker> m_txreconciliation;

    /** The height of the best chain */
    std::atomic<int> m_best_height{-1};

    /** Next time to check for stale tip */
    std::chrono::seconds m_stale_tip_check_time GUARDED_BY(cs_main){0s};

    /** Whether this node is running in -blocksonly mode */
    const bool m_ignore_incoming_txs;

    bool RejectIncomingTxs(const CNode& peer) const;

    /** Whether we've completed initial sync yet, for determining when to turn
      * on extra block-relay-only peers. */
    bool m_initial_sync_finished GUARDED_BY(cs_main){false};

    /** Protects m_peer_map. This mutex must not be locked while holding a lock
     *  on any of the mutexes inside a Peer object. */
    mutable Mutex m_peer_mutex;
    /**
     * Map of all Peer objects, keyed by peer id. This map is protected
     * by the m_peer_mutex. Once a shared pointer reference is
     * taken, the lock may be released. Individual fields are protected by
     * their own locks.
     */
    std::map<NodeId, PeerRef> m_peer_map GUARDED_BY(m_peer_mutex);

    /** Map maintaining per-node state. */
    std::map<NodeId, CNodeState> m_node_states GUARDED_BY(cs_main);
    std::map<CService, CNodeHeaders> m_service_headers GUARDED_BY(cs_main);

    /** Get a pointer to a const CNodeState, used when not mutating the CNodeState object. */
    const CNodeState* State(NodeId pnode) const EXCLUSIVE_LOCKS_REQUIRED(cs_main);
    /** Get a pointer to a mutable CNodeState. */
    CNodeState* State(NodeId pnode) EXCLUSIVE_LOCKS_REQUIRED(cs_main);

    uint32_t GetFetchFlags(const Peer& peer) const;

    std::atomic<std::chrono::microseconds> m_next_inv_to_inbounds{0us};

    /** Number of nodes with fSyncStarted. */
    int nSyncStarted GUARDED_BY(cs_main) = 0;

    /** Hash of the last block we received via INV */
    uint256 m_last_block_inv_triggering_headers_sync GUARDED_BY(g_msgproc_mutex){};

    /**
     * Sources of received blocks, saved to be able punish them when processing
     * happens afterwards.
     * Set mapBlockSource[hash].second to false if the node should not be
     * punished if the block is invalid.
     */
    std::map<uint256, std::pair<NodeId, bool>> mapBlockSource GUARDED_BY(cs_main);

    /** Number of peers with wtxid relay. */
    std::atomic<int> m_wtxid_relay_peers{0};

    /** Number of outbound peers with m_chain_sync.m_protect. */
    int m_outbound_peers_with_protect_from_disconnect GUARDED_BY(cs_main) = 0;

    /** Number of preferable block download peers. */
    int m_num_preferred_download_peers GUARDED_BY(cs_main){0};

    /** Stalling timeout for blocks in IBD */
    std::atomic<std::chrono::seconds> m_block_stalling_timeout{BLOCK_STALLING_TIMEOUT_DEFAULT};

    bool AlreadyHaveTx(const GenTxid& gtxid)
        EXCLUSIVE_LOCKS_REQUIRED(cs_main, !m_recent_confirmed_transactions_mutex);

    /**
     * Filter for transactions that were recently rejected by the mempool.
     * These are not rerequested until the chain tip changes, at which point
     * the entire filter is reset.
     *
     * Without this filter we'd be re-requesting txs from each of our peers,
     * increasing bandwidth consumption considerably. For instance, with 100
     * peers, half of which relay a tx we don't accept, that might be a 50x
     * bandwidth increase. A flooding attacker attempting to roll-over the
     * filter using minimum-sized, 60byte, transactions might manage to send
     * 1000/sec if we have fast peers, so we pick 120,000 to give our peers a
     * two minute window to send invs to us.
     *
     * Decreasing the false positive rate is fairly cheap, so we pick one in a
     * million to make it highly unlikely for users to have issues with this
     * filter.
     *
     * We typically only add wtxids to this filter. For non-segwit
     * transactions, the txid == wtxid, so this only prevents us from
     * re-downloading non-segwit transactions when communicating with
     * non-wtxidrelay peers -- which is important for avoiding malleation
     * attacks that could otherwise interfere with transaction relay from
     * non-wtxidrelay peers. For communicating with wtxidrelay peers, having
     * the reject filter store wtxids is exactly what we want to avoid
     * redownload of a rejected transaction.
     *
     * In cases where we can tell that a segwit transaction will fail
     * validation no matter the witness, we may add the txid of such
     * transaction to the filter as well. This can be helpful when
     * communicating with txid-relay peers or if we were to otherwise fetch a
     * transaction via txid (eg in our orphan handling).
     *
     * Memory used: 1.3 MB
     */
    CRollingBloomFilter m_recent_rejects GUARDED_BY(::cs_main){120'000, 0.000'001};
    uint256 hashRecentRejectsChainTip GUARDED_BY(cs_main);

    /*
     * Filter for transactions that have been recently confirmed.
     * We use this to avoid requesting transactions that have already been
     * confirnmed.
     *
     * Blocks don't typically have more than 4000 transactions, so this should
     * be at least six blocks (~1 hr) worth of transactions that we can store,
     * inserting both a txid and wtxid for every observed transaction.
     * If the number of transactions appearing in a block goes up, or if we are
     * seeing getdata requests more than an hour after initial announcement, we
     * can increase this number.
     * The false positive rate of 1/1M should come out to less than 1
     * transaction per day that would be inadvertently ignored (which is the
     * same probability that we have in the reject filter).
     */
    Mutex m_recent_confirmed_transactions_mutex;
    CRollingBloomFilter m_recent_confirmed_transactions GUARDED_BY(m_recent_confirmed_transactions_mutex){48'000, 0.000'001};

    /**
     * For sending `inv`s to inbound peers, we use a single (exponentially
     * distributed) timer for all peers. If we used a separate timer for each
     * peer, a spy node could make multiple inbound connections to us to
     * accurately determine when we received the transaction (and potentially
     * determine the transaction's origin). */
    std::chrono::microseconds NextInvToInbounds(std::chrono::microseconds now,
                                                std::chrono::seconds average_interval);


    // All of the following cache a recent block, and are protected by m_most_recent_block_mutex
    Mutex m_most_recent_block_mutex;
    std::shared_ptr<const CBlock> m_most_recent_block GUARDED_BY(m_most_recent_block_mutex);
    std::shared_ptr<const CBlockHeaderAndShortTxIDs> m_most_recent_compact_block GUARDED_BY(m_most_recent_block_mutex);
    uint256 m_most_recent_block_hash GUARDED_BY(m_most_recent_block_mutex);

    // Data about the low-work headers synchronization, aggregated from all peers' HeadersSyncStates.
    /** Mutex guarding the other m_headers_presync_* variables. */
    Mutex m_headers_presync_mutex;
    /** A type to represent statistics about a peer's low-work headers sync.
     *
     * - The first field is the total verified amount of work in that synchronization.
     * - The second is:
     *   - nullopt: the sync is in REDOWNLOAD phase (phase 2).
     *   - {height, timestamp}: the sync has the specified tip height and block timestamp (phase 1).
     */
    using HeadersPresyncStats = std::pair<arith_uint256, std::optional<std::pair<int64_t, uint32_t>>>;
    /** Statistics for all peers in low-work headers sync. */
    std::map<NodeId, HeadersPresyncStats> m_headers_presync_stats GUARDED_BY(m_headers_presync_mutex) {};
    /** The peer with the most-work entry in m_headers_presync_stats. */
    NodeId m_headers_presync_bestpeer GUARDED_BY(m_headers_presync_mutex) {-1};
    /** The m_headers_presync_stats improved, and needs signalling. */
    std::atomic_bool m_headers_presync_should_signal{false};

    /** Height of the highest block announced using BIP 152 high-bandwidth mode. */
    int m_highest_fast_announce GUARDED_BY(::cs_main){0};

    /** Have we requested this block from a peer */
    bool IsBlockRequested(const uint256& hash) EXCLUSIVE_LOCKS_REQUIRED(cs_main);

    /** Remove this block from our tracked requested blocks. Called if:
     *  - the block has been received from a peer
     *  - the request for the block has timed out
     * If "from_peer" is specified, then only remove the block if it is in
     * flight from that peer (to avoid one peer's network traffic from
     * affecting another's state).
     */
    void RemoveBlockRequest(const uint256& hash, std::optional<NodeId> from_peer) EXCLUSIVE_LOCKS_REQUIRED(cs_main);

    /* Mark a block as in flight
     * Returns false, still setting pit, if the block was already in flight from the same peer
     * pit will only be valid as long as the same cs_main lock is being held
     */
    bool BlockRequested(NodeId nodeid, const CBlockIndex& block, std::list<QueuedBlock>::iterator** pit = nullptr) EXCLUSIVE_LOCKS_REQUIRED(cs_main);

    bool TipMayBeStale() EXCLUSIVE_LOCKS_REQUIRED(cs_main);

    /** Update pindexLastCommonBlock and add not-in-flight missing successors to vBlocks, until it has
     *  at most count entries.
     */
    void FindNextBlocksToDownload(const Peer& peer, unsigned int count, std::vector<const CBlockIndex*>& vBlocks, NodeId& nodeStaller) EXCLUSIVE_LOCKS_REQUIRED(cs_main);

    std::map<uint256, std::pair<NodeId, std::list<QueuedBlock>::iterator> > mapBlocksInFlight GUARDED_BY(cs_main);

    /** When our tip was last updated. */
    std::atomic<std::chrono::seconds> m_last_tip_update{0s};

    /** Determine whether or not a peer can request a transaction, and return it (or nullptr if not found or not allowed). */
    CTransactionRef FindTxForGetData(const Peer::TxRelay& tx_relay, const GenTxid& gtxid, const std::chrono::seconds mempool_req, const std::chrono::seconds now)
        EXCLUSIVE_LOCKS_REQUIRED(NetEventsInterface::g_msgproc_mutex);

    void ProcessGetData(CNode& pfrom, Peer& peer, const std::atomic<bool>& interruptMsgProc)
        EXCLUSIVE_LOCKS_REQUIRED(!m_most_recent_block_mutex, peer.m_getdata_requests_mutex, NetEventsInterface::g_msgproc_mutex)
        LOCKS_EXCLUDED(::cs_main);

    /** Process a new block. Perform any post-processing housekeeping */
    void ProcessBlock(CNode& node, const std::shared_ptr<const CBlock>& block, bool force_processing, bool min_pow_checked);

    /** Relay map (txid or wtxid -> CTransactionRef) */
    typedef std::map<uint256, CTransactionRef> MapRelay;
    MapRelay mapRelay GUARDED_BY(NetEventsInterface::g_msgproc_mutex);
    /** Expiration-time ordered list of (expire time, relay map entry) pairs. */
    std::deque<std::pair<std::chrono::microseconds, MapRelay::iterator>> g_relay_expiration GUARDED_BY(NetEventsInterface::g_msgproc_mutex);

    /**
     * When a peer sends us a valid block, instruct it to announce blocks to us
     * using CMPCTBLOCK if possible by adding its nodeid to the end of
     * lNodesAnnouncingHeaderAndIDs, and keeping that list under a certain size by
     * removing the first element if necessary.
     */
    void MaybeSetPeerAsAnnouncingHeaderAndIDs(NodeId nodeid) EXCLUSIVE_LOCKS_REQUIRED(cs_main);

    /** Stack of nodes which we have set to announce using compact blocks */
    std::list<NodeId> lNodesAnnouncingHeaderAndIDs GUARDED_BY(cs_main);

    /** Number of peers from which we're downloading blocks. */
    int m_peers_downloading_from GUARDED_BY(cs_main) = 0;

    /** Storage for orphan information */
    TxOrphanage m_orphanage;

    void AddToCompactExtraTransactions(const CTransactionRef& tx) EXCLUSIVE_LOCKS_REQUIRED(g_msgproc_mutex);

    /** Orphan/conflicted/etc transactions that are kept for compact block reconstruction.
     *  The last -blockreconstructionextratxn/DEFAULT_BLOCK_RECONSTRUCTION_EXTRA_TXN of
     *  these are kept in a ring buffer */
    std::vector<std::pair<uint256, CTransactionRef>> vExtraTxnForCompact GUARDED_BY(g_msgproc_mutex);
    /** Offset into vExtraTxnForCompact to insert the next tx */
    size_t vExtraTxnForCompactIt GUARDED_BY(g_msgproc_mutex) = 0;

    /** Check whether the last unknown block a peer advertised is not yet known. */
    void ProcessBlockAvailability(NodeId nodeid) EXCLUSIVE_LOCKS_REQUIRED(cs_main);
    /** Update tracking information about which blocks a peer is assumed to have. */
    void UpdateBlockAvailability(NodeId nodeid, const uint256& hash) EXCLUSIVE_LOCKS_REQUIRED(cs_main);
    bool CanDirectFetch() EXCLUSIVE_LOCKS_REQUIRED(cs_main);

    /**
     * To prevent fingerprinting attacks, only send blocks/headers outside of
     * the active chain if they are no more than a month older (both in time,
     * and in best equivalent proof of work) than the best header chain we know
     * about and we fully-validated them at some point.
     */
    bool BlockRequestAllowed(const CBlockIndex* pindex) EXCLUSIVE_LOCKS_REQUIRED(cs_main);
    bool AlreadyHaveBlock(const uint256& block_hash) EXCLUSIVE_LOCKS_REQUIRED(cs_main);
    void ProcessGetBlockData(CNode& pfrom, Peer& peer, const CInv& inv)
        EXCLUSIVE_LOCKS_REQUIRED(!m_most_recent_block_mutex);

    /**
     * Validation logic for compact filters request handling.
     *
     * May disconnect from the peer in the case of a bad request.
     *
     * @param[in]   node            The node that we received the request from
     * @param[in]   peer            The peer that we received the request from
     * @param[in]   filter_type     The filter type the request is for. Must be basic filters.
     * @param[in]   start_height    The start height for the request
     * @param[in]   stop_hash       The stop_hash for the request
     * @param[in]   max_height_diff The maximum number of items permitted to request, as specified in BIP 157
     * @param[out]  stop_index      The CBlockIndex for the stop_hash block, if the request can be serviced.
     * @param[out]  filter_index    The filter index, if the request can be serviced.
     * @return                      True if the request can be serviced.
     */
    bool PrepareBlockFilterRequest(CNode& node, Peer& peer,
                                   BlockFilterType filter_type, uint32_t start_height,
                                   const uint256& stop_hash, uint32_t max_height_diff,
                                   const CBlockIndex*& stop_index,
                                   BlockFilterIndex*& filter_index);

    /**
     * Handle a cfilters request.
     *
     * May disconnect from the peer in the case of a bad request.
     *
     * @param[in]   node            The node that we received the request from
     * @param[in]   peer            The peer that we received the request from
     * @param[in]   vRecv           The raw message received
     */
    void ProcessGetCFilters(CNode& node, Peer& peer, CDataStream& vRecv);

    /**
     * Handle a cfheaders request.
     *
     * May disconnect from the peer in the case of a bad request.
     *
     * @param[in]   node            The node that we received the request from
     * @param[in]   peer            The peer that we received the request from
     * @param[in]   vRecv           The raw message received
     */
    void ProcessGetCFHeaders(CNode& node, Peer& peer, CDataStream& vRecv);

    /**
     * Handle a getcfcheckpt request.
     *
     * May disconnect from the peer in the case of a bad request.
     *
     * @param[in]   node            The node that we received the request from
     * @param[in]   peer            The peer that we received the request from
     * @param[in]   vRecv           The raw message received
     */
    void ProcessGetCFCheckPt(CNode& node, Peer& peer, CDataStream& vRecv);

    /** Checks if address relay is permitted with peer. If needed, initializes
     * the m_addr_known bloom filter and sets m_addr_relay_enabled to true.
     *
     *  @return   True if address relay is enabled with peer
     *            False if address relay is disallowed
     */
    bool SetupAddressRelay(const CNode& node, Peer& peer) EXCLUSIVE_LOCKS_REQUIRED(g_msgproc_mutex);

    void AddAddressKnown(Peer& peer, const CAddress& addr) EXCLUSIVE_LOCKS_REQUIRED(g_msgproc_mutex);
    void PushAddress(Peer& peer, const CAddress& addr, FastRandomContext& insecure_rand) EXCLUSIVE_LOCKS_REQUIRED(g_msgproc_mutex);
};

const CNodeState* PeerManagerImpl::State(NodeId pnode) const EXCLUSIVE_LOCKS_REQUIRED(cs_main)
{
    std::map<NodeId, CNodeState>::const_iterator it = m_node_states.find(pnode);
    if (it == m_node_states.end())
        return nullptr;
    return &it->second;
}

CNodeState* PeerManagerImpl::State(NodeId pnode) EXCLUSIVE_LOCKS_REQUIRED(cs_main)
{
    return const_cast<CNodeState*>(std::as_const(*this).State(pnode));
}

/**
 * Whether the peer supports the address. For example, a peer that does not
 * implement BIP155 cannot receive Tor v3 addresses because it requires
 * ADDRv2 (BIP155) encoding.
 */
static bool IsAddrCompatible(const Peer& peer, const CAddress& addr)
{
    return peer.m_wants_addrv2 || addr.IsAddrV1Compatible();
}

void PeerManagerImpl::AddAddressKnown(Peer& peer, const CAddress& addr)
{
    assert(peer.m_addr_known);
    peer.m_addr_known->insert(addr.GetKey());
}

void PeerManagerImpl::PushAddress(Peer& peer, const CAddress& addr, FastRandomContext& insecure_rand)
{
    // Known checking here is only to save space from duplicates.
    // Before sending, we'll filter it again for known addresses that were
    // added after addresses were pushed.
    assert(peer.m_addr_known);
    if (addr.IsValid() && !peer.m_addr_known->contains(addr.GetKey()) && IsAddrCompatible(peer, addr)) {
        if (peer.m_addrs_to_send.size() >= MAX_ADDR_TO_SEND) {
            peer.m_addrs_to_send[insecure_rand.randrange(peer.m_addrs_to_send.size())] = addr;
        } else {
            peer.m_addrs_to_send.push_back(addr);
        }
    }
}

static void AddKnownTx(Peer& peer, const uint256& hash)
{
    auto tx_relay = peer.GetTxRelay();
    if (!tx_relay) return;

    LOCK(tx_relay->m_tx_inventory_mutex);
    tx_relay->m_tx_inventory_known_filter.insert(hash);
}

/** Whether this peer can serve us blocks. */
static bool CanServeBlocks(const Peer& peer)
{
    return peer.m_their_services & (NODE_NETWORK|NODE_NETWORK_LIMITED);
}

/** Whether this peer can only serve limited recent blocks (e.g. because
 *  it prunes old blocks) */
static bool IsLimitedPeer(const Peer& peer)
{
    return (!(peer.m_their_services & NODE_NETWORK) &&
             (peer.m_their_services & NODE_NETWORK_LIMITED));
}

/** Whether this peer can serve us witness data */
static bool CanServeWitnesses(const Peer& peer)
{
    return peer.m_their_services & NODE_WITNESS;
}

CNodeHeaders& PeerManagerImpl::ServiceHeaders(const CService& address) EXCLUSIVE_LOCKS_REQUIRED(cs_main) {
    unsigned short port =
            gArgs.GetBoolArg("-headerspamfilterignoreport", DEFAULT_HEADER_SPAM_FILTER_IGNORE_PORT) ? 0 : address.GetPort();
    CService addr(address, port);
    return m_service_headers[addr];
}

void PeerManagerImpl::CleanAddressHeaders(const CAddress& addr) EXCLUSIVE_LOCKS_REQUIRED(cs_main) {
    CSubNet subNet(addr);
    for (std::map<CService, CNodeHeaders>::iterator it=m_service_headers.begin(); it!=m_service_headers.end();){
        if(subNet.Match(it->first))
        {
            it = m_service_headers.erase(it);
        }
        else{
            it++;
        }
    }
}

std::chrono::microseconds PeerManagerImpl::NextInvToInbounds(std::chrono::microseconds now,
                                                             std::chrono::seconds average_interval)
{
    if (m_next_inv_to_inbounds.load() < now) {
        // If this function were called from multiple threads simultaneously
        // it would possible that both update the next send variable, and return a different result to their caller.
        // This is not possible in practice as only the net processing thread invokes this function.
        m_next_inv_to_inbounds = GetExponentialRand(now, average_interval);
    }
    return m_next_inv_to_inbounds;
}

bool PeerManagerImpl::IsBlockRequested(const uint256& hash)
{
    return mapBlocksInFlight.find(hash) != mapBlocksInFlight.end();
}

void PeerManagerImpl::RemoveBlockRequest(const uint256& hash, std::optional<NodeId> from_peer)
{
    auto it = mapBlocksInFlight.find(hash);
    if (it == mapBlocksInFlight.end()) {
        // Block was not requested
        return;
    }

    auto [node_id, list_it] = it->second;

    if (from_peer && node_id != *from_peer) {
        // Block was requested by another peer
        return;
    }

    CNodeState *state = State(node_id);
    assert(state != nullptr);

    if (state->vBlocksInFlight.begin() == list_it) {
        // First block on the queue was received, update the start download time for the next one
        state->m_downloading_since = std::max(state->m_downloading_since, GetTime<std::chrono::microseconds>());
    }
    state->vBlocksInFlight.erase(list_it);

    state->nBlocksInFlight--;
    if (state->nBlocksInFlight == 0) {
        // Last validated block on the queue was received.
        m_peers_downloading_from--;
    }
    state->m_stalling_since = 0us;
    mapBlocksInFlight.erase(it);
}

bool PeerManagerImpl::BlockRequested(NodeId nodeid, const CBlockIndex& block, std::list<QueuedBlock>::iterator** pit)
{
    const uint256& hash{block.GetBlockHash()};

    CNodeState *state = State(nodeid);
    assert(state != nullptr);

    // Short-circuit most stuff in case it is from the same node
    std::map<uint256, std::pair<NodeId, std::list<QueuedBlock>::iterator> >::iterator itInFlight = mapBlocksInFlight.find(hash);
    if (itInFlight != mapBlocksInFlight.end() && itInFlight->second.first == nodeid) {
        if (pit) {
            *pit = &itInFlight->second.second;
        }
        return false;
    }

    // Make sure it's not listed somewhere already.
    RemoveBlockRequest(hash, std::nullopt);

    std::list<QueuedBlock>::iterator it = state->vBlocksInFlight.insert(state->vBlocksInFlight.end(),
            {&block, std::unique_ptr<PartiallyDownloadedBlock>(pit ? new PartiallyDownloadedBlock(&m_mempool, &m_chainman) : nullptr)});
    state->nBlocksInFlight++;
    if (state->nBlocksInFlight == 1) {
        // We're starting a block download (batch) from this peer.
        state->m_downloading_since = GetTime<std::chrono::microseconds>();
        m_peers_downloading_from++;
    }
    itInFlight = mapBlocksInFlight.insert(std::make_pair(hash, std::make_pair(nodeid, it))).first;
    if (pit) {
        *pit = &itInFlight->second.second;
    }
    return true;
}

void PeerManagerImpl::MaybeSetPeerAsAnnouncingHeaderAndIDs(NodeId nodeid)
{
    AssertLockHeld(cs_main);

    // When in -blocksonly mode, never request high-bandwidth mode from peers. Our
    // mempool will not contain the transactions necessary to reconstruct the
    // compact block.
    if (m_ignore_incoming_txs) return;

    CNodeState* nodestate = State(nodeid);
    if (!nodestate || !nodestate->m_provides_cmpctblocks) {
        // Don't request compact blocks if the peer has not signalled support
        return;
    }

    int num_outbound_hb_peers = 0;
    for (std::list<NodeId>::iterator it = lNodesAnnouncingHeaderAndIDs.begin(); it != lNodesAnnouncingHeaderAndIDs.end(); it++) {
        if (*it == nodeid) {
            lNodesAnnouncingHeaderAndIDs.erase(it);
            lNodesAnnouncingHeaderAndIDs.push_back(nodeid);
            return;
        }
        CNodeState *state = State(*it);
        if (state != nullptr && !state->m_is_inbound) ++num_outbound_hb_peers;
    }
    if (nodestate->m_is_inbound) {
        // If we're adding an inbound HB peer, make sure we're not removing
        // our last outbound HB peer in the process.
        if (lNodesAnnouncingHeaderAndIDs.size() >= 3 && num_outbound_hb_peers == 1) {
            CNodeState *remove_node = State(lNodesAnnouncingHeaderAndIDs.front());
            if (remove_node != nullptr && !remove_node->m_is_inbound) {
                // Put the HB outbound peer in the second slot, so that it
                // doesn't get removed.
                std::swap(lNodesAnnouncingHeaderAndIDs.front(), *std::next(lNodesAnnouncingHeaderAndIDs.begin()));
            }
        }
    }
    m_connman.ForNode(nodeid, [this](CNode* pfrom) EXCLUSIVE_LOCKS_REQUIRED(::cs_main) {
        AssertLockHeld(::cs_main);
        if (lNodesAnnouncingHeaderAndIDs.size() >= 3) {
            // As per BIP152, we only get 3 of our peers to announce
            // blocks using compact encodings.
            m_connman.ForNode(lNodesAnnouncingHeaderAndIDs.front(), [this](CNode* pnodeStop){
                m_connman.PushMessage(pnodeStop, CNetMsgMaker(pnodeStop->GetCommonVersion()).Make(NetMsgType::SENDCMPCT, /*high_bandwidth=*/false, /*version=*/CMPCTBLOCKS_VERSION));
                // save BIP152 bandwidth state: we select peer to be low-bandwidth
                pnodeStop->m_bip152_highbandwidth_to = false;
                return true;
            });
            lNodesAnnouncingHeaderAndIDs.pop_front();
        }
        m_connman.PushMessage(pfrom, CNetMsgMaker(pfrom->GetCommonVersion()).Make(NetMsgType::SENDCMPCT, /*high_bandwidth=*/true, /*version=*/CMPCTBLOCKS_VERSION));
        // save BIP152 bandwidth state: we select peer to be high-bandwidth
        pfrom->m_bip152_highbandwidth_to = true;
        lNodesAnnouncingHeaderAndIDs.push_back(pfrom->GetId());
        return true;
    });
}

bool PeerManagerImpl::TipMayBeStale()
{
    AssertLockHeld(cs_main);
    const Consensus::Params& consensusParams = m_chainparams.GetConsensus();
    if (m_last_tip_update.load() == 0s) {
        m_last_tip_update = GetTime<std::chrono::seconds>();
    }
    return m_last_tip_update.load() < GetTime<std::chrono::seconds>() - std::chrono::seconds{consensusParams.nPowTargetSpacing * 3} && mapBlocksInFlight.empty();
}

bool PeerManagerImpl::CanDirectFetch()
{
    return m_chainman.ActiveChain().Tip()->Time() > GetAdjustedTime() - m_chainparams.GetConsensus().TargetSpacingChrono(m_chainman.ActiveChain().Height()) * 20;
}

static bool PeerHasHeader(CNodeState *state, const CBlockIndex *pindex) EXCLUSIVE_LOCKS_REQUIRED(cs_main)
{
    if (state->pindexBestKnownBlock && pindex == state->pindexBestKnownBlock->GetAncestor(pindex->nHeight))
        return true;
    if (state->pindexBestHeaderSent && pindex == state->pindexBestHeaderSent->GetAncestor(pindex->nHeight))
        return true;
    return false;
}

void PeerManagerImpl::ProcessBlockAvailability(NodeId nodeid) {
    CNodeState *state = State(nodeid);
    assert(state != nullptr);

    if (!state->hashLastUnknownBlock.IsNull()) {
        const CBlockIndex* pindex = m_chainman.m_blockman.LookupBlockIndex(state->hashLastUnknownBlock);
        if (pindex && pindex->nChainWork > 0) {
            if (state->pindexBestKnownBlock == nullptr || pindex->nChainWork >= state->pindexBestKnownBlock->nChainWork) {
                state->pindexBestKnownBlock = pindex;
            }
            state->hashLastUnknownBlock.SetNull();
        }
    }
}

void PeerManagerImpl::UpdateBlockAvailability(NodeId nodeid, const uint256 &hash) {
    CNodeState *state = State(nodeid);
    assert(state != nullptr);

    ProcessBlockAvailability(nodeid);

    const CBlockIndex* pindex = m_chainman.m_blockman.LookupBlockIndex(hash);
    if (pindex && pindex->nChainWork > 0) {
        // An actually better block was announced.
        if (state->pindexBestKnownBlock == nullptr || pindex->nChainWork >= state->pindexBestKnownBlock->nChainWork) {
            state->pindexBestKnownBlock = pindex;
        }
    } else {
        // An unknown block was announced; just assume that the latest one is the best one.
        state->hashLastUnknownBlock = hash;
    }
}

void PeerManagerImpl::FindNextBlocksToDownload(const Peer& peer, unsigned int count, std::vector<const CBlockIndex*>& vBlocks, NodeId& nodeStaller)
{
    if (count == 0)
        return;

    vBlocks.reserve(vBlocks.size() + count);
    CNodeState *state = State(peer.m_id);
    assert(state != nullptr);

    // Make sure pindexBestKnownBlock is up to date, we'll need it.
    ProcessBlockAvailability(peer.m_id);

<<<<<<< HEAD
    if (state->pindexBestKnownBlock == nullptr || state->pindexBestKnownBlock->nChainWork <= m_chainman.ActiveChain().Tip()->nChainWork || state->pindexBestKnownBlock->nChainWork < nMinimumChainWork) {
=======
    if (state->pindexBestKnownBlock == nullptr || state->pindexBestKnownBlock->nChainWork <= m_chainman.ActiveChain().Tip()->nChainWork || state->pindexBestKnownBlock->nChainWork < m_chainman.MinimumChainWork()) {
>>>>>>> 4985b774
        // This peer has nothing interesting.
        return;
    }

    if (state->pindexLastCommonBlock == nullptr) {
        // Bootstrap quickly by guessing a parent of our best tip is the forking point.
        // Guessing wrong in either direction is not a problem.
        state->pindexLastCommonBlock = m_chainman.ActiveChain()[std::min(state->pindexBestKnownBlock->nHeight, m_chainman.ActiveChain().Height())];
    }

    // If the peer reorganized, our previous pindexLastCommonBlock may not be an ancestor
    // of its current tip anymore. Go back enough to fix that.
    state->pindexLastCommonBlock = LastCommonAncestor(state->pindexLastCommonBlock, state->pindexBestKnownBlock);
    if (state->pindexLastCommonBlock == state->pindexBestKnownBlock)
        return;

    std::vector<const CBlockIndex*> vToFetch;
    const CBlockIndex *pindexWalk = state->pindexLastCommonBlock;
    // Never fetch further than the best block we know the peer has, or more than BLOCK_DOWNLOAD_WINDOW + 1 beyond the last
    // linked block we have in common with this peer. The +1 is so we can detect stalling, namely if we would be able to
    // download that next block if the window were 1 larger.
    int nWindowEnd = state->pindexLastCommonBlock->nHeight + BLOCK_DOWNLOAD_WINDOW;
    int nMaxHeight = std::min<int>(state->pindexBestKnownBlock->nHeight, nWindowEnd + 1);
    NodeId waitingfor = -1;
    while (pindexWalk->nHeight < nMaxHeight) {
        // Read up to 128 (or more, if more blocks than that are needed) successors of pindexWalk (towards
        // pindexBestKnownBlock) into vToFetch. We fetch 128, because CBlockIndex::GetAncestor may be as expensive
        // as iterating over ~100 CBlockIndex* entries anyway.
        int nToFetch = std::min(nMaxHeight - pindexWalk->nHeight, std::max<int>(count - vBlocks.size(), 128));
        vToFetch.resize(nToFetch);
        pindexWalk = state->pindexBestKnownBlock->GetAncestor(pindexWalk->nHeight + nToFetch);
        vToFetch[nToFetch - 1] = pindexWalk;
        for (unsigned int i = nToFetch - 1; i > 0; i--) {
            vToFetch[i - 1] = vToFetch[i]->pprev;
        }

        // Iterate over those blocks in vToFetch (in forward direction), adding the ones that
        // are not yet downloaded and not in flight to vBlocks. In the meantime, update
        // pindexLastCommonBlock as long as all ancestors are already downloaded, or if it's
        // already part of our chain (and therefore don't need it even if pruned).
        for (const CBlockIndex* pindex : vToFetch) {
            if (!pindex->IsValid(BLOCK_VALID_TREE)) {
                // We consider the chain that this peer is on invalid.
                return;
            }
            if (!CanServeWitnesses(peer) && DeploymentActiveAt(*pindex, m_chainman, Consensus::DEPLOYMENT_SEGWIT)) {
                // We wouldn't download this block or its descendants from this peer.
                return;
            }
            if (pindex->nStatus & BLOCK_HAVE_DATA || m_chainman.ActiveChain().Contains(pindex)) {
                if (pindex->HaveTxsDownloaded())
                    state->pindexLastCommonBlock = pindex;
            } else if (!IsBlockRequested(pindex->GetBlockHash())) {
                // The block is not already downloaded, and not yet in flight.
                if (pindex->nHeight > nWindowEnd) {
                    // We reached the end of the window.
                    if (vBlocks.size() == 0 && waitingfor != peer.m_id) {
                        // We aren't able to fetch anything, but we would be if the download window was one larger.
                        nodeStaller = waitingfor;
                    }
                    return;
                }
                vBlocks.push_back(pindex);
                if (vBlocks.size() == count) {
                    return;
                }
            } else if (waitingfor == -1) {
                // This is the first already-in-flight block.
                waitingfor = mapBlocksInFlight[pindex->GetBlockHash()].first;
            }
        }
    }
}

} // namespace

void PeerManagerImpl::PushNodeVersion(CNode& pnode, const Peer& peer)
{
    uint64_t my_services{peer.m_our_services};
    const int64_t nTime{count_seconds(GetTime<std::chrono::seconds>())};
    uint64_t nonce = pnode.GetLocalNonce();
    const int nNodeStartingHeight{m_best_height};
    NodeId nodeid = pnode.GetId();
    CAddress addr = pnode.addr;

    CService addr_you = addr.IsRoutable() && !IsProxy(addr) && addr.IsAddrV1Compatible() ? addr : CService();
    uint64_t your_services{addr.nServices};

    const bool tx_relay{!RejectIncomingTxs(pnode)};
    m_connman.PushMessage(&pnode, CNetMsgMaker(INIT_PROTO_VERSION).Make(NetMsgType::VERSION, PROTOCOL_VERSION, my_services, nTime,
            your_services, addr_you, // Together the pre-version-31402 serialization of CAddress "addrYou" (without nTime)
            my_services, CService(), // Together the pre-version-31402 serialization of CAddress "addrMe" (without nTime)
            nonce, strSubVersion, nNodeStartingHeight, tx_relay));

    if (fLogIPs) {
        LogPrint(BCLog::NET, "send version message: version %d, blocks=%d, them=%s, txrelay=%d, peer=%d\n", PROTOCOL_VERSION, nNodeStartingHeight, addr_you.ToStringAddrPort(), tx_relay, nodeid);
    } else {
        LogPrint(BCLog::NET, "send version message: version %d, blocks=%d, txrelay=%d, peer=%d\n", PROTOCOL_VERSION, nNodeStartingHeight, tx_relay, nodeid);
    }
}

bool PeerManagerImpl::ProcessNetBlockHeaders(CNode& pfrom, const std::vector<CBlockHeader>& block, bool min_pow_checked, BlockValidationState& state, const CBlockIndex** ppindex)
{
    const CBlockIndex *pindexFirst = nullptr;
    bool ret = m_chainman.ProcessNewBlockHeaders(block, min_pow_checked, state, ppindex, &pindexFirst);
    if(gArgs.GetBoolArg("-headerspamfilter", DEFAULT_HEADER_SPAM_FILTER))
    {
        LOCK(cs_main);
        CNodeHeaders& headers = ServiceHeaders(pfrom.GetAddrLocal());
        const CBlockIndex *pindexLast = ppindex == nullptr ? nullptr : *ppindex;
        headers.addHeaders(pindexFirst, pindexLast);
        return headers.updateState(state, ret);
    }
    return ret;
}

void PeerManagerImpl::AddTxAnnouncement(const CNode& node, const GenTxid& gtxid, std::chrono::microseconds current_time)
{
    AssertLockHeld(::cs_main); // For m_txrequest
    NodeId nodeid = node.GetId();
    if (!node.HasPermission(NetPermissionFlags::Relay) && m_txrequest.Count(nodeid) >= MAX_PEER_TX_ANNOUNCEMENTS) {
        // Too many queued announcements from this peer
        return;
    }
    const CNodeState* state = State(nodeid);

    // Decide the TxRequestTracker parameters for this announcement:
    // - "preferred": if fPreferredDownload is set (= outbound, or NetPermissionFlags::NoBan permission)
    // - "reqtime": current time plus delays for:
    //   - NONPREF_PEER_TX_DELAY for announcements from non-preferred connections
    //   - TXID_RELAY_DELAY for txid announcements while wtxid peers are available
    //   - OVERLOADED_PEER_TX_DELAY for announcements from peers which have at least
    //     MAX_PEER_TX_REQUEST_IN_FLIGHT requests in flight (and don't have NetPermissionFlags::Relay).
    auto delay{0us};
    const bool preferred = state->fPreferredDownload;
    if (!preferred) delay += NONPREF_PEER_TX_DELAY;
    if (!gtxid.IsWtxid() && m_wtxid_relay_peers > 0) delay += TXID_RELAY_DELAY;
    const bool overloaded = !node.HasPermission(NetPermissionFlags::Relay) &&
        m_txrequest.CountInFlight(nodeid) >= MAX_PEER_TX_REQUEST_IN_FLIGHT;
    if (overloaded) delay += OVERLOADED_PEER_TX_DELAY;
    m_txrequest.ReceivedInv(nodeid, gtxid, preferred, current_time + delay);
}

void PeerManagerImpl::UpdateLastBlockAnnounceTime(NodeId node, int64_t time_in_seconds)
{
    LOCK(cs_main);
    CNodeState *state = State(node);
    if (state) state->m_last_block_announcement = time_in_seconds;
}

void PeerManagerImpl::InitializeNode(CNode& node, ServiceFlags our_services)
{
    NodeId nodeid = node.GetId();
    {
        LOCK(cs_main);
        m_node_states.emplace_hint(m_node_states.end(), std::piecewise_construct, std::forward_as_tuple(nodeid), std::forward_as_tuple(node.IsInboundConn()));
        assert(m_txrequest.Count(nodeid) == 0);
    }
    PeerRef peer = std::make_shared<Peer>(nodeid, our_services);
    {
        LOCK(m_peer_mutex);
        m_peer_map.emplace_hint(m_peer_map.end(), nodeid, peer);
    }
    if (!node.IsInboundConn()) {
        PushNodeVersion(node, *peer);
    }
}

void PeerManagerImpl::ReattemptInitialBroadcast(CScheduler& scheduler)
{
    std::set<uint256> unbroadcast_txids = m_mempool.GetUnbroadcastTxs();

    for (const auto& txid : unbroadcast_txids) {
        CTransactionRef tx = m_mempool.get(txid);

        if (tx != nullptr) {
            RelayTransaction(txid, tx->GetWitnessHash());
        } else {
            m_mempool.RemoveUnbroadcastTx(txid, true);
        }
    }

    // Schedule next run for 10-15 minutes in the future.
    // We add randomness on every cycle to avoid the possibility of P2P fingerprinting.
    const std::chrono::milliseconds delta = 10min + GetRandMillis(5min);
    scheduler.scheduleFromNow([&] { ReattemptInitialBroadcast(scheduler); }, delta);
}

void PeerManagerImpl::FinalizeNode(const CNode& node)
{
    NodeId nodeid = node.GetId();
    int misbehavior{0};
    {
    LOCK(cs_main);
    {
        // We remove the PeerRef from g_peer_map here, but we don't always
        // destruct the Peer. Sometimes another thread is still holding a
        // PeerRef, so the refcount is >= 1. Be careful not to do any
        // processing here that assumes Peer won't be changed before it's
        // destructed.
        PeerRef peer = RemovePeer(nodeid);
        assert(peer != nullptr);
        misbehavior = WITH_LOCK(peer->m_misbehavior_mutex, return peer->m_misbehavior_score);
        m_wtxid_relay_peers -= peer->m_wtxid_relay;
        assert(m_wtxid_relay_peers >= 0);
    }
    CNodeState *state = State(nodeid);
    assert(state != nullptr);

    if (state->fSyncStarted)
        nSyncStarted--;

    for (const QueuedBlock& entry : state->vBlocksInFlight) {
        mapBlocksInFlight.erase(entry.pindex->GetBlockHash());
    }
    m_orphanage.EraseForPeer(nodeid);
    m_txrequest.DisconnectedPeer(nodeid);
    if (m_txreconciliation) m_txreconciliation->ForgetPeer(nodeid);
    m_num_preferred_download_peers -= state->fPreferredDownload;
    m_peers_downloading_from -= (state->nBlocksInFlight != 0);
    assert(m_peers_downloading_from >= 0);
    m_outbound_peers_with_protect_from_disconnect -= state->m_chain_sync.m_protect;
    assert(m_outbound_peers_with_protect_from_disconnect >= 0);

    m_node_states.erase(nodeid);

    if (m_node_states.empty()) {
        // Do a consistency check after the last peer is removed.
        assert(mapBlocksInFlight.empty());
        assert(m_num_preferred_download_peers == 0);
        assert(m_peers_downloading_from == 0);
        assert(m_outbound_peers_with_protect_from_disconnect == 0);
        assert(m_wtxid_relay_peers == 0);
        assert(m_txrequest.Size() == 0);
        assert(m_orphanage.Size() == 0);
    }
    } // cs_main
    if (node.fSuccessfullyConnected && misbehavior == 0 &&
        !node.IsBlockOnlyConn() && !node.IsInboundConn()) {
        // Only change visible addrman state for full outbound peers.  We don't
        // call Connected() for feeler connections since they don't have
        // fSuccessfullyConnected set.
        m_addrman.Connected(node.addr);
    }
    {
        LOCK(m_headers_presync_mutex);
        m_headers_presync_stats.erase(nodeid);
    }
    LogPrint(BCLog::NET, "Cleared nodestate for peer=%d\n", nodeid);
}

PeerRef PeerManagerImpl::GetPeerRef(NodeId id) const
{
    LOCK(m_peer_mutex);
    auto it = m_peer_map.find(id);
    return it != m_peer_map.end() ? it->second : nullptr;
}

PeerRef PeerManagerImpl::RemovePeer(NodeId id)
{
    PeerRef ret;
    LOCK(m_peer_mutex);
    auto it = m_peer_map.find(id);
    if (it != m_peer_map.end()) {
        ret = std::move(it->second);
        m_peer_map.erase(it);
    }
    return ret;
}

bool PeerManagerImpl::GetNodeStateStats(NodeId nodeid, CNodeStateStats& stats) const
{
    {
        LOCK(cs_main);
        const CNodeState* state = State(nodeid);
        if (state == nullptr)
            return false;
        stats.nSyncHeight = state->pindexBestKnownBlock ? state->pindexBestKnownBlock->nHeight : -1;
        stats.nCommonHeight = state->pindexLastCommonBlock ? state->pindexLastCommonBlock->nHeight : -1;
        for (const QueuedBlock& queue : state->vBlocksInFlight) {
            if (queue.pindex)
                stats.vHeightInFlight.push_back(queue.pindex->nHeight);
        }
    }

    PeerRef peer = GetPeerRef(nodeid);
    if (peer == nullptr) return false;
    stats.their_services = peer->m_their_services;
    stats.m_starting_height = peer->m_starting_height;
    // It is common for nodes with good ping times to suddenly become lagged,
    // due to a new block arriving or other large transfer.
    // Merely reporting pingtime might fool the caller into thinking the node was still responsive,
    // since pingtime does not update until the ping is complete, which might take a while.
    // So, if a ping is taking an unusually long time in flight,
    // the caller can immediately detect that this is happening.
    auto ping_wait{0us};
    if ((0 != peer->m_ping_nonce_sent) && (0 != peer->m_ping_start.load().count())) {
        ping_wait = GetTime<std::chrono::microseconds>() - peer->m_ping_start.load();
    }

    if (auto tx_relay = peer->GetTxRelay(); tx_relay != nullptr) {
        stats.m_relay_txs = WITH_LOCK(tx_relay->m_bloom_filter_mutex, return tx_relay->m_relay_txs);
        stats.m_fee_filter_received = tx_relay->m_fee_filter_received.load();
    } else {
        stats.m_relay_txs = false;
        stats.m_fee_filter_received = 0;
    }

    stats.m_ping_wait = ping_wait;
    stats.m_addr_processed = peer->m_addr_processed.load();
    stats.m_addr_rate_limited = peer->m_addr_rate_limited.load();
    stats.m_addr_relay_enabled = peer->m_addr_relay_enabled.load();
    {
        LOCK(peer->m_headers_sync_mutex);
        if (peer->m_headers_sync) {
            stats.presync_height = peer->m_headers_sync->GetPresyncHeight();
        }
    }

    return true;
}

void PeerManagerImpl::AddToCompactExtraTransactions(const CTransactionRef& tx)
{
    size_t max_extra_txn = gArgs.GetIntArg("-blockreconstructionextratxn", DEFAULT_BLOCK_RECONSTRUCTION_EXTRA_TXN);
    if (max_extra_txn <= 0)
        return;
    if (!vExtraTxnForCompact.size())
        vExtraTxnForCompact.resize(max_extra_txn);
    vExtraTxnForCompact[vExtraTxnForCompactIt] = std::make_pair(tx->GetWitnessHash(), tx);
    vExtraTxnForCompactIt = (vExtraTxnForCompactIt + 1) % max_extra_txn;
}

void PeerManagerImpl::Misbehaving(Peer& peer, int howmuch, const std::string& message)
{
    assert(howmuch > 0);

    LOCK(peer.m_misbehavior_mutex);
    const int score_before{peer.m_misbehavior_score};
    peer.m_misbehavior_score += howmuch;
    const int score_now{peer.m_misbehavior_score};

    const std::string message_prefixed = message.empty() ? "" : (": " + message);
    std::string warning;

    if (score_now >= DISCOURAGEMENT_THRESHOLD && score_before < DISCOURAGEMENT_THRESHOLD) {
        warning = " DISCOURAGE THRESHOLD EXCEEDED";
        peer.m_should_discourage = true;
    }

    LogPrint(BCLog::NET, "Misbehaving: peer=%d (%d -> %d)%s%s\n",
             peer.m_id, score_before, score_now, warning, message_prefixed);
}

bool PeerManagerImpl::MaybePunishNodeForBlock(NodeId nodeid, const BlockValidationState& state,
                                              bool via_compact_block, const std::string& message)
{
    PeerRef peer{GetPeerRef(nodeid)};
    switch (state.GetResult()) {
    case BlockValidationResult::BLOCK_RESULT_UNSET:
        break;
    case BlockValidationResult::BLOCK_HEADER_LOW_WORK:
        // We didn't try to process the block because the header chain may have
        // too little work.
        break;
    // The node is providing invalid data:
    case BlockValidationResult::BLOCK_CONSENSUS:
    case BlockValidationResult::BLOCK_MUTATED:
        if (!via_compact_block) {
            if (peer) Misbehaving(*peer, 100, message);
            return true;
        }
        break;
    case BlockValidationResult::BLOCK_CACHED_INVALID:
        {
            LOCK(cs_main);
            CNodeState *node_state = State(nodeid);
            if (node_state == nullptr) {
                break;
            }

            // Discourage outbound (but not inbound) peers if on an invalid chain.
            // Exempt HB compact block peers. Manual connections are always protected from discouragement.
            if (!via_compact_block && !node_state->m_is_inbound) {
                if (peer) Misbehaving(*peer, 100, message);
                return true;
            }
            break;
        }
    case BlockValidationResult::BLOCK_INVALID_HEADER:
    case BlockValidationResult::BLOCK_CHECKPOINT:
    case BlockValidationResult::BLOCK_INVALID_PREV:
    case BlockValidationResult::BLOCK_HEADER_SPAM:
        if (peer) Misbehaving(*peer, 100, message);
        return true;
    // Conflicting (but not necessarily invalid) data or different policy:
    case BlockValidationResult::BLOCK_MISSING_PREV:
        // TODO: Handle this much more gracefully (10 DoS points is super arbitrary)
        if (peer) Misbehaving(*peer, 10, message);
        return true;
    case BlockValidationResult::BLOCK_HEADER_SYNC:
    case BlockValidationResult::BLOCK_GAS_EXCEEDS_LIMIT:
        if (peer) Misbehaving(*peer, 1, message);
        return true;
    case BlockValidationResult::BLOCK_RECENT_CONSENSUS_CHANGE:
    case BlockValidationResult::BLOCK_TIME_FUTURE:
    case BlockValidationResult::BLOCK_HEADER_REJECT:
        break;
    }
    if (message != "") {
        LogPrint(BCLog::NET, "peer=%d: %s\n", nodeid, message);
    }
    return false;
}

bool PeerManagerImpl::MaybePunishNodeForTx(NodeId nodeid, const TxValidationState& state, const std::string& message)
{
    PeerRef peer{GetPeerRef(nodeid)};
    switch (state.GetResult()) {
    case TxValidationResult::TX_RESULT_UNSET:
        break;
    // The node is providing invalid data:
    case TxValidationResult::TX_CONSENSUS:
        if (peer) Misbehaving(*peer, 100, message);
        return true;
    case TxValidationResult::TX_INVALID_SENDER_SCRIPT:
    case TxValidationResult::TX_GAS_EXCEEDS_LIMIT:
        if (peer) Misbehaving(*peer, 1, message);
        return true;
    // Conflicting (but not necessarily invalid) data or different policy:
    case TxValidationResult::TX_RECENT_CONSENSUS_CHANGE:
    case TxValidationResult::TX_INPUTS_NOT_STANDARD:
    case TxValidationResult::TX_NOT_STANDARD:
    case TxValidationResult::TX_MISSING_INPUTS:
    case TxValidationResult::TX_PREMATURE_SPEND:
    case TxValidationResult::TX_WITNESS_MUTATED:
    case TxValidationResult::TX_WITNESS_STRIPPED:
    case TxValidationResult::TX_CONFLICT:
    case TxValidationResult::TX_MEMPOOL_POLICY:
    case TxValidationResult::TX_NO_MEMPOOL:
        break;
    }
    if (message != "") {
        LogPrint(BCLog::NET, "peer=%d: %s\n", nodeid, message);
    }
    return false;
}

bool PeerManagerImpl::BlockRequestAllowed(const CBlockIndex* pindex)
{
    AssertLockHeld(cs_main);
    if (m_chainman.ActiveChain().Contains(pindex)) return true;
    return pindex->IsValid(BLOCK_VALID_SCRIPTS) && (m_chainman.m_best_header != nullptr) &&
           (m_chainman.m_best_header->GetBlockTime() - pindex->GetBlockTime() < STALE_RELAY_AGE_LIMIT) &&
           (GetBlockProofEquivalentTime(*m_chainman.m_best_header, *pindex, *m_chainman.m_best_header, m_chainparams.GetConsensus()) < STALE_RELAY_AGE_LIMIT);
}

std::optional<std::string> PeerManagerImpl::FetchBlock(NodeId peer_id, const CBlockIndex& block_index)
{
    if (m_chainman.m_blockman.LoadingBlocks()) return "Loading blocks ...";

    // Ensure this peer exists and hasn't been disconnected
    PeerRef peer = GetPeerRef(peer_id);
    if (peer == nullptr) return "Peer does not exist";

    // Ignore pre-segwit peers
    if (!CanServeWitnesses(*peer)) return "Pre-SegWit peer";

    LOCK(cs_main);

    // Mark block as in-flight unless it already is (for this peer).
    // If the peer does not send us a block, vBlocksInFlight remains non-empty,
    // causing us to timeout and disconnect.
    // If a block was already in-flight for a different peer, its BLOCKTXN
    // response will be dropped.
    if (!BlockRequested(peer_id, block_index)) return "Already requested from this peer";

    // Construct message to request the block
    const uint256& hash{block_index.GetBlockHash()};
    std::vector<CInv> invs{CInv(MSG_BLOCK | MSG_WITNESS_FLAG, hash)};

    // Send block request message to the peer
    bool success = m_connman.ForNode(peer_id, [this, &invs](CNode* node) {
        const CNetMsgMaker msgMaker(node->GetCommonVersion());
        this->m_connman.PushMessage(node, msgMaker.Make(NetMsgType::GETDATA, invs));
        return true;
    });

    if (!success) return "Peer not fully connected";

    LogPrint(BCLog::NET, "Requesting block %s from peer=%d\n",
                 hash.ToString(), peer_id);
    return std::nullopt;
}

std::unique_ptr<PeerManager> PeerManager::make(CConnman& connman, AddrMan& addrman,
                                               BanMan* banman, ChainstateManager& chainman,
                                               CTxMemPool& pool, bool ignore_incoming_txs)
{
    return std::make_unique<PeerManagerImpl>(connman, addrman, banman, chainman, pool, ignore_incoming_txs);
}

PeerManagerImpl::PeerManagerImpl(CConnman& connman, AddrMan& addrman,
                                 BanMan* banman, ChainstateManager& chainman,
                                 CTxMemPool& pool, bool ignore_incoming_txs)
    : m_chainparams(chainman.GetParams()),
      m_connman(connman),
      m_addrman(addrman),
      m_banman(banman),
      m_chainman(chainman),
      m_mempool(pool),
      m_ignore_incoming_txs(ignore_incoming_txs)
{
    // While Erlay support is incomplete, it must be enabled explicitly via -txreconciliation.
    // This argument can go away after Erlay support is complete.
    if (gArgs.GetBoolArg("-txreconciliation", DEFAULT_TXRECONCILIATION_ENABLE)) {
        m_txreconciliation = std::make_unique<TxReconciliationTracker>(TXRECONCILIATION_VERSION);
    }
}

void PeerManagerImpl::StartScheduledTasks(CScheduler& scheduler)
{
    // Stale tip checking and peer eviction are on two different timers, but we
    // don't want them to get out of sync due to drift in the scheduler, so we
    // combine them in one function and schedule at the quicker (peer-eviction)
    // timer.
    static_assert(EXTRA_PEER_CHECK_INTERVAL < STALE_CHECK_INTERVAL, "peer eviction timer should be less than stale tip check timer");
    scheduler.scheduleEvery([this] { this->CheckForStaleTipAndEvictPeers(); }, std::chrono::seconds{EXTRA_PEER_CHECK_INTERVAL});

    // schedule next run for 10-15 minutes in the future
    const std::chrono::milliseconds delta = 10min + GetRandMillis(5min);
    scheduler.scheduleFromNow([&] { ReattemptInitialBroadcast(scheduler); }, delta);
}

PeerManagerImpl::~PeerManagerImpl()
{
    // Stop clean block index thread
<<<<<<< HEAD
    threadGroup.interrupt_all();
    threadGroup.join_all();
=======
    if (threadCleanBlockIndex.joinable())
        threadCleanBlockIndex.join();
>>>>>>> 4985b774
}

/**
 * Evict orphan txn pool entries based on a newly connected
 * block, remember the recently confirmed transactions, and delete tracked
 * announcements for them. Also save the time of the last tip update and
 * possibly reduce dynamic block stalling timeout.
 */
void PeerManagerImpl::BlockConnected(const std::shared_ptr<const CBlock>& pblock, const CBlockIndex* pindex)
{
    m_orphanage.EraseForBlock(*pblock);
    m_last_tip_update = GetTime<std::chrono::seconds>();

    {
        LOCK(m_recent_confirmed_transactions_mutex);
        for (const auto& ptx : pblock->vtx) {
            m_recent_confirmed_transactions.insert(ptx->GetHash());
            if (ptx->GetHash() != ptx->GetWitnessHash()) {
                m_recent_confirmed_transactions.insert(ptx->GetWitnessHash());
            }
        }
    }
    {
        LOCK(cs_main);
        for (const auto& ptx : pblock->vtx) {
            m_txrequest.ForgetTxHash(ptx->GetHash());
            m_txrequest.ForgetTxHash(ptx->GetWitnessHash());
        }
    }

    // In case the dynamic timeout was doubled once or more, reduce it slowly back to its default value
    auto stalling_timeout = m_block_stalling_timeout.load();
    Assume(stalling_timeout >= BLOCK_STALLING_TIMEOUT_DEFAULT);
    if (stalling_timeout != BLOCK_STALLING_TIMEOUT_DEFAULT) {
        const auto new_timeout = std::max(std::chrono::duration_cast<std::chrono::seconds>(stalling_timeout * 0.85), BLOCK_STALLING_TIMEOUT_DEFAULT);
        if (m_block_stalling_timeout.compare_exchange_strong(stalling_timeout, new_timeout)) {
            LogPrint(BCLog::NET, "Decreased stalling timeout to %d seconds\n", count_seconds(new_timeout));
        }
    }
}

void PeerManagerImpl::BlockDisconnected(const std::shared_ptr<const CBlock> &block, const CBlockIndex* pindex)
{
    // To avoid relay problems with transactions that were previously
    // confirmed, clear our filter of recently confirmed transactions whenever
    // there's a reorg.
    // This means that in a 1-block reorg (where 1 block is disconnected and
    // then another block reconnected), our filter will drop to having only one
    // block's worth of transactions in it, but that should be fine, since
    // presumably the most common case of relaying a confirmed transaction
    // should be just after a new block containing it is found.
    LOCK(m_recent_confirmed_transactions_mutex);
    m_recent_confirmed_transactions.reset();
}

/**
 * Maintain state about the best-seen block and fast-announce a compact block
 * to compatible peers.
 */
void PeerManagerImpl::NewPoWValidBlock(const CBlockIndex *pindex, const std::shared_ptr<const CBlock>& pblock)
{
    auto pcmpctblock = std::make_shared<const CBlockHeaderAndShortTxIDs>(*pblock);
    const CNetMsgMaker msgMaker(PROTOCOL_VERSION);

    LOCK(cs_main);

    if (pindex->nHeight <= m_highest_fast_announce)
        return;
    m_highest_fast_announce = pindex->nHeight;

    if (!DeploymentActiveAt(*pindex, m_chainman, Consensus::DEPLOYMENT_SEGWIT)) return;

    uint256 hashBlock(pblock->GetHash());
    const std::shared_future<CSerializedNetMsg> lazy_ser{
        std::async(std::launch::deferred, [&] { return msgMaker.Make(NetMsgType::CMPCTBLOCK, *pcmpctblock); })};

    {
        LOCK(m_most_recent_block_mutex);
        m_most_recent_block_hash = hashBlock;
        m_most_recent_block = pblock;
        m_most_recent_compact_block = pcmpctblock;
    }

    m_connman.ForEachNode([this, pindex, &lazy_ser, &hashBlock](CNode* pnode) EXCLUSIVE_LOCKS_REQUIRED(::cs_main) {
        AssertLockHeld(::cs_main);

        if (pnode->GetCommonVersion() < INVALID_CB_NO_BAN_VERSION || pnode->fDisconnect)
            return;
        ProcessBlockAvailability(pnode->GetId());
        CNodeState &state = *State(pnode->GetId());
        // If the peer has, or we announced to them the previous block already,
        // but we don't think they have this one, go ahead and announce it
        if (state.m_requested_hb_cmpctblocks && !PeerHasHeader(&state, pindex) && PeerHasHeader(&state, pindex->pprev)) {

            LogPrint(BCLog::NET, "%s sending header-and-ids %s to peer=%d\n", "PeerManager::NewPoWValidBlock",
                    hashBlock.ToString(), pnode->GetId());

            const CSerializedNetMsg& ser_cmpctblock{lazy_ser.get()};
            m_connman.PushMessage(pnode, ser_cmpctblock.Copy());
            state.pindexBestHeaderSent = pindex;
        }
    });
}

/**
 * Update our best height and announce any block hashes which weren't previously
 * in m_chainman.ActiveChain() to our peers.
 */
void PeerManagerImpl::UpdatedBlockTip(const CBlockIndex *pindexNew, const CBlockIndex *pindexFork, bool fInitialDownload)
{
    SetBestHeight(pindexNew->nHeight);
    SetServiceFlagsIBDCache(!fInitialDownload);

    // Don't relay inventory during initial block download.
    if (fInitialDownload) return;

    // Find the hashes of all blocks that weren't previously in the best chain.
    std::vector<uint256> vHashes;
    const CBlockIndex *pindexToAnnounce = pindexNew;
    while (pindexToAnnounce != pindexFork) {
        vHashes.push_back(pindexToAnnounce->GetBlockHash());
        pindexToAnnounce = pindexToAnnounce->pprev;
        if (vHashes.size() == MAX_BLOCKS_TO_ANNOUNCE) {
            // Limit announcements in case of a huge reorganization.
            // Rely on the peer's synchronization mechanism in that case.
            break;
        }
    }

    {
        LOCK(m_peer_mutex);
        for (auto& it : m_peer_map) {
            Peer& peer = *it.second;
            LOCK(peer.m_block_inv_mutex);
            for (const uint256& hash : reverse_iterate(vHashes)) {
                peer.m_blocks_for_headers_relay.push_back(hash);
            }
        }
    }

    m_connman.WakeMessageHandler();
}

/**
 * Handle invalid block rejection and consequent peer discouragement, maintain which
 * peers announce compact blocks.
 */
void PeerManagerImpl::BlockChecked(const CBlock& block, const BlockValidationState& state)
{
    LOCK(cs_main);

    const uint256 hash(block.GetHash());
    std::map<uint256, std::pair<NodeId, bool>>::iterator it = mapBlockSource.find(hash);

    // If the block failed validation, we know where it came from and we're still connected
    // to that peer, maybe punish.
    if (state.IsInvalid() &&
        it != mapBlockSource.end() &&
        State(it->second.first)) {
            MaybePunishNodeForBlock(/*nodeid=*/ it->second.first, state, /*via_compact_block=*/ !it->second.second);
    }
    // Check that:
    // 1. The block is valid
    // 2. We're not in initial block download
    // 3. This is currently the best block we're aware of. We haven't updated
    //    the tip yet so we have no way to check this directly here. Instead we
    //    just check that there are currently no other blocks in flight.
    else if (state.IsValid() &&
             !m_chainman.ActiveChainstate().IsInitialBlockDownload() &&
             mapBlocksInFlight.count(hash) == mapBlocksInFlight.size()) {
        if (it != mapBlockSource.end()) {
            MaybeSetPeerAsAnnouncingHeaderAndIDs(it->second.first);
        }
    }
    if (it != mapBlockSource.end())
        mapBlockSource.erase(it);
}

//////////////////////////////////////////////////////////////////////////////
//
// Messages
//


bool PeerManagerImpl::AlreadyHaveTx(const GenTxid& gtxid)
{
    if (m_chainman.ActiveChain().Tip()->GetBlockHash() != hashRecentRejectsChainTip) {
        // If the chain tip has changed previously rejected transactions
        // might be now valid, e.g. due to a nLockTime'd tx becoming valid,
        // or a double-spend. Reset the rejects filter and give those
        // txs a second chance.
        hashRecentRejectsChainTip = m_chainman.ActiveChain().Tip()->GetBlockHash();
        m_recent_rejects.reset();
    }

    const uint256& hash = gtxid.GetHash();

    if (m_orphanage.HaveTx(gtxid)) return true;

    {
        LOCK(m_recent_confirmed_transactions_mutex);
        if (m_recent_confirmed_transactions.contains(hash)) return true;
    }

    return m_recent_rejects.contains(hash) || m_mempool.exists(gtxid);
}

bool PeerManagerImpl::AlreadyHaveBlock(const uint256& block_hash)
{
    return m_chainman.m_blockman.LookupBlockIndex(block_hash) != nullptr;
}

void PeerManagerImpl::SendPings()
{
    LOCK(m_peer_mutex);
    for(auto& it : m_peer_map) it.second->m_ping_queued = true;
}

void PeerManagerImpl::RelayTransaction(const uint256& txid, const uint256& wtxid)
{
    LOCK(m_peer_mutex);
    for(auto& it : m_peer_map) {
        Peer& peer = *it.second;
        auto tx_relay = peer.GetTxRelay();
        if (!tx_relay) continue;

        LOCK(tx_relay->m_tx_inventory_mutex);
        // Only queue transactions for announcement once the version handshake
        // is completed. The time of arrival for these transactions is
        // otherwise at risk of leaking to a spy, if the spy is able to
        // distinguish transactions received during the handshake from the rest
        // in the announcement.
        if (tx_relay->m_next_inv_send_time == 0s) continue;

        const uint256& hash{peer.m_wtxid_relay ? wtxid : txid};
        if (!tx_relay->m_tx_inventory_known_filter.contains(hash)) {
            tx_relay->m_tx_inventory_to_send.insert(hash);
        }
    };
}

void PeerManagerImpl::RelayAddress(NodeId originator,
                                   const CAddress& addr,
                                   bool fReachable)
{
    // We choose the same nodes within a given 24h window (if the list of connected
    // nodes does not change) and we don't relay to nodes that already know an
    // address. So within 24h we will likely relay a given address once. This is to
    // prevent a peer from unjustly giving their address better propagation by sending
    // it to us repeatedly.

    if (!fReachable && !addr.IsRelayable()) return;

    // Relay to a limited number of other nodes
    // Use deterministic randomness to send to the same nodes for 24 hours
    // at a time so the m_addr_knowns of the chosen nodes prevent repeats
    const uint64_t hash_addr{CServiceHash(0, 0)(addr)};
    const auto current_time{GetTime<std::chrono::seconds>()};
    // Adding address hash makes exact rotation time different per address, while preserving periodicity.
    const uint64_t time_addr{(static_cast<uint64_t>(count_seconds(current_time)) + hash_addr) / count_seconds(ROTATE_ADDR_RELAY_DEST_INTERVAL)};
    const CSipHasher hasher{m_connman.GetDeterministicRandomizer(RANDOMIZER_ID_ADDRESS_RELAY)
                                .Write(hash_addr)
                                .Write(time_addr)};
    FastRandomContext insecure_rand;

    // Relay reachable addresses to 2 peers. Unreachable addresses are relayed randomly to 1 or 2 peers.
    unsigned int nRelayNodes = (fReachable || (hasher.Finalize() & 1)) ? 2 : 1;

    std::array<std::pair<uint64_t, Peer*>, 2> best{{{0, nullptr}, {0, nullptr}}};
    assert(nRelayNodes <= best.size());

    LOCK(m_peer_mutex);

    for (auto& [id, peer] : m_peer_map) {
        if (peer->m_addr_relay_enabled && id != originator && IsAddrCompatible(*peer, addr)) {
            uint64_t hashKey = CSipHasher(hasher).Write(id).Finalize();
            for (unsigned int i = 0; i < nRelayNodes; i++) {
                 if (hashKey > best[i].first) {
                     std::copy(best.begin() + i, best.begin() + nRelayNodes - 1, best.begin() + i + 1);
                     best[i] = std::make_pair(hashKey, peer.get());
                     break;
                 }
            }
        }
    };

    for (unsigned int i = 0; i < nRelayNodes && best[i].first != 0; i++) {
        PushAddress(*best[i].second, addr, insecure_rand);
    }
}

void PeerManagerImpl::ProcessGetBlockData(CNode& pfrom, Peer& peer, const CInv& inv)
{
    std::shared_ptr<const CBlock> a_recent_block;
    std::shared_ptr<const CBlockHeaderAndShortTxIDs> a_recent_compact_block;
    {
        LOCK(m_most_recent_block_mutex);
        a_recent_block = m_most_recent_block;
        a_recent_compact_block = m_most_recent_compact_block;
    }

    bool need_activate_chain = false;
    {
        LOCK(cs_main);
        const CBlockIndex* pindex = m_chainman.m_blockman.LookupBlockIndex(inv.hash);
        if (pindex) {
            if (pindex->HaveTxsDownloaded() && !pindex->IsValid(BLOCK_VALID_SCRIPTS) &&
                    pindex->IsValid(BLOCK_VALID_TREE)) {
                // If we have the block and all of its parents, but have not yet validated it,
                // we might be in the middle of connecting it (ie in the unlock of cs_main
                // before ActivateBestChain but after AcceptBlock).
                // In this case, we need to run ActivateBestChain prior to checking the relay
                // conditions below.
                need_activate_chain = true;
            }
        }
    } // release cs_main before calling ActivateBestChain
    if (need_activate_chain) {
        BlockValidationState state;
        if (!m_chainman.ActiveChainstate().ActivateBestChain(state, a_recent_block)) {
            LogPrint(BCLog::NET, "failed to activate chain (%s)\n", state.ToString());
        }
    }

    LOCK(cs_main);
    const CBlockIndex* pindex = m_chainman.m_blockman.LookupBlockIndex(inv.hash);
    if (!pindex) {
        return;
    }
    if (!BlockRequestAllowed(pindex)) {
        LogPrint(BCLog::NET, "%s: ignoring request from peer=%i for old block that isn't in the main chain\n", __func__, pfrom.GetId());
        return;
    }
    const CNetMsgMaker msgMaker(pfrom.GetCommonVersion());
    // disconnect node in case we have reached the outbound limit for serving historical blocks
    if (m_connman.OutboundTargetReached(true) &&
        (((m_chainman.m_best_header != nullptr) && (m_chainman.m_best_header->GetBlockTime() - pindex->GetBlockTime() > HISTORICAL_BLOCK_AGE)) || inv.IsMsgFilteredBlk()) &&
        !pfrom.HasPermission(NetPermissionFlags::Download) // nodes with the download permission may exceed target
    ) {
        LogPrint(BCLog::NET, "historical block serving limit reached, disconnect peer=%d\n", pfrom.GetId());
        pfrom.fDisconnect = true;
        return;
    }
    // Avoid leaking prune-height by never sending blocks below the NODE_NETWORK_LIMITED threshold
    if (!pfrom.HasPermission(NetPermissionFlags::NoBan) && (
            (((peer.m_our_services & NODE_NETWORK_LIMITED) == NODE_NETWORK_LIMITED) && ((peer.m_our_services & NODE_NETWORK) != NODE_NETWORK) && (m_chainman.ActiveChain().Tip()->nHeight - pindex->nHeight > (int)NODE_NETWORK_LIMITED_MIN_BLOCKS + 2 /* add two blocks buffer extension for possible races */) )
       )) {
        LogPrint(BCLog::NET, "Ignore block request below NODE_NETWORK_LIMITED threshold, disconnect peer=%d\n", pfrom.GetId());
        //disconnect node and prevent it from stalling (would otherwise wait for the missing block)
        pfrom.fDisconnect = true;
        return;
    }
    // Pruned nodes may have deleted the block, so check whether
    // it's available before trying to send.
    if (!(pindex->nStatus & BLOCK_HAVE_DATA)) {
        return;
    }
    std::shared_ptr<const CBlock> pblock;
    if (a_recent_block && a_recent_block->GetHash() == pindex->GetBlockHash()) {
        pblock = a_recent_block;
    } else if (inv.IsMsgWitnessBlk()) {
        // Fast-path: in this case it is possible to serve the block directly from disk,
        // as the network format matches the format on disk
        std::vector<uint8_t> block_data;
        if (!ReadRawBlockFromDisk(block_data, pindex->GetBlockPos(), m_chainparams.MessageStart())) {
            assert(!"cannot load block from disk");
        }
        m_connman.PushMessage(&pfrom, msgMaker.Make(NetMsgType::BLOCK, Span{block_data}));
        // Don't set pblock as we've sent the block
    } else {
        // Send block from disk
        std::shared_ptr<CBlock> pblockRead = std::make_shared<CBlock>();
        if (!ReadBlockFromDisk(*pblockRead, pindex, m_chainparams.GetConsensus())) {
            assert(!"cannot load block from disk");
        }
        pblock = pblockRead;
    }
    if (pblock) {
        if (inv.IsMsgBlk()) {
            m_connman.PushMessage(&pfrom, msgMaker.Make(SERIALIZE_TRANSACTION_NO_WITNESS, NetMsgType::BLOCK, *pblock));
        } else if (inv.IsMsgWitnessBlk()) {
            m_connman.PushMessage(&pfrom, msgMaker.Make(NetMsgType::BLOCK, *pblock));
        } else if (inv.IsMsgFilteredBlk()) {
            bool sendMerkleBlock = false;
            CMerkleBlock merkleBlock;
            if (auto tx_relay = peer.GetTxRelay(); tx_relay != nullptr) {
                LOCK(tx_relay->m_bloom_filter_mutex);
                if (tx_relay->m_bloom_filter) {
                    sendMerkleBlock = true;
                    merkleBlock = CMerkleBlock(*pblock, *tx_relay->m_bloom_filter);
                }
            }
            if (sendMerkleBlock) {
                m_connman.PushMessage(&pfrom, msgMaker.Make(NetMsgType::MERKLEBLOCK, merkleBlock));
                // CMerkleBlock just contains hashes, so also push any transactions in the block the client did not see
                // This avoids hurting performance by pointlessly requiring a round-trip
                // Note that there is currently no way for a node to request any single transactions we didn't send here -
                // they must either disconnect and retry or request the full block.
                // Thus, the protocol spec specified allows for us to provide duplicate txn here,
                // however we MUST always provide at least what the remote peer needs
                typedef std::pair<unsigned int, uint256> PairType;
                for (PairType& pair : merkleBlock.vMatchedTxn)
                    m_connman.PushMessage(&pfrom, msgMaker.Make(SERIALIZE_TRANSACTION_NO_WITNESS, NetMsgType::TX, *pblock->vtx[pair.first]));
            }
            // else
            // no response
        } else if (inv.IsMsgCmpctBlk()) {
            // If a peer is asking for old blocks, we're almost guaranteed
            // they won't have a useful mempool to match against a compact block,
            // and we don't feel like constructing the object for them, so
            // instead we respond with the full, non-compact block.
            if (CanDirectFetch() && pindex->nHeight >= m_chainman.ActiveChain().Height() - MAX_CMPCTBLOCK_DEPTH) {
                if (a_recent_compact_block && a_recent_compact_block->header.GetHash() == pindex->GetBlockHash()) {
                    m_connman.PushMessage(&pfrom, msgMaker.Make(NetMsgType::CMPCTBLOCK, *a_recent_compact_block));
                } else {
                    CBlockHeaderAndShortTxIDs cmpctblock{*pblock};
                    m_connman.PushMessage(&pfrom, msgMaker.Make(NetMsgType::CMPCTBLOCK, cmpctblock));
                }
            } else {
                m_connman.PushMessage(&pfrom, msgMaker.Make(NetMsgType::BLOCK, *pblock));
            }
        }
    }

    {
        LOCK(peer.m_block_inv_mutex);
        // Trigger the peer node to send a getblocks request for the next batch of inventory
        if (inv.hash == peer.m_continuation_block) {
            // Send immediately. This must send even if redundant,
            // and we want it right after the last block so they don't
            // wait for other stuff first.
            std::vector<CInv> vInv;
            vInv.push_back(CInv(MSG_BLOCK, m_chainman.ActiveChain().Tip()->GetBlockHash()));
            m_connman.PushMessage(&pfrom, msgMaker.Make(NetMsgType::INV, vInv));
            peer.m_continuation_block.SetNull();
        }
    }
}

CTransactionRef PeerManagerImpl::FindTxForGetData(const Peer::TxRelay& tx_relay, const GenTxid& gtxid, const std::chrono::seconds mempool_req, const std::chrono::seconds now)
{
    auto txinfo = m_mempool.info(gtxid);
    if (txinfo.tx) {
        // If a TX could have been INVed in reply to a MEMPOOL request,
        // or is older than UNCONDITIONAL_RELAY_DELAY, permit the request
        // unconditionally.
        if ((mempool_req.count() && txinfo.m_time <= mempool_req) || txinfo.m_time <= now - UNCONDITIONAL_RELAY_DELAY) {
            return std::move(txinfo.tx);
        }
    }

    // Otherwise, the transaction must have been announced recently.
    if (tx_relay.m_recently_announced_invs.contains(gtxid.GetHash())) {
        // If it was, it can be relayed from either the mempool...
        if (txinfo.tx) return std::move(txinfo.tx);
        // ... or the relay pool.
        auto mi = mapRelay.find(gtxid.GetHash());
        if (mi != mapRelay.end()) return mi->second;
    }

    return {};
}

void PeerManagerImpl::ProcessGetData(CNode& pfrom, Peer& peer, const std::atomic<bool>& interruptMsgProc)
{
    AssertLockNotHeld(cs_main);

    auto tx_relay = peer.GetTxRelay();

    std::deque<CInv>::iterator it = peer.m_getdata_requests.begin();
    std::vector<CInv> vNotFound;
    const CNetMsgMaker msgMaker(pfrom.GetCommonVersion());

    const auto now{GetTime<std::chrono::seconds>()};
    // Get last mempool request time
    const auto mempool_req = tx_relay != nullptr ? tx_relay->m_last_mempool_req.load() : std::chrono::seconds::min();

    // Process as many TX items from the front of the getdata queue as
    // possible, since they're common and it's efficient to batch process
    // them.
    while (it != peer.m_getdata_requests.end() && it->IsGenTxMsg()) {
        if (interruptMsgProc) return;
        // The send buffer provides backpressure. If there's no space in
        // the buffer, pause processing until the next call.
        if (pfrom.fPauseSend) break;

        const CInv &inv = *it++;

        if (tx_relay == nullptr) {
            // Ignore GETDATA requests for transactions from block-relay-only
            // peers and peers that asked us not to announce transactions.
            continue;
        }

        CTransactionRef tx = FindTxForGetData(*tx_relay, ToGenTxid(inv), mempool_req, now);
        if (tx) {
            // WTX and WITNESS_TX imply we serialize with witness
            int nSendFlags = (inv.IsMsgTx() ? SERIALIZE_TRANSACTION_NO_WITNESS : 0);
            m_connman.PushMessage(&pfrom, msgMaker.Make(nSendFlags, NetMsgType::TX, *tx));
            m_mempool.RemoveUnbroadcastTx(tx->GetHash());
            // As we're going to send tx, make sure its unconfirmed parents are made requestable.
            std::vector<uint256> parent_ids_to_add;
            {
                LOCK(m_mempool.cs);
                auto tx_iter = m_mempool.GetIter(tx->GetHash());
                if (tx_iter) {
                    const CTxMemPoolEntry::Parents& parents = (*tx_iter)->GetMemPoolParentsConst();
                    parent_ids_to_add.reserve(parents.size());
                    for (const CTxMemPoolEntry& parent : parents) {
                        if (parent.GetTime() > now - UNCONDITIONAL_RELAY_DELAY) {
                            parent_ids_to_add.push_back(parent.GetTx().GetHash());
                        }
                    }
                }
            }
            for (const uint256& parent_txid : parent_ids_to_add) {
                // Relaying a transaction with a recent but unconfirmed parent.
                if (WITH_LOCK(tx_relay->m_tx_inventory_mutex, return !tx_relay->m_tx_inventory_known_filter.contains(parent_txid))) {
                    tx_relay->m_recently_announced_invs.insert(parent_txid);
                }
            }
        } else {
            vNotFound.push_back(inv);
        }
    }

    // Only process one BLOCK item per call, since they're uncommon and can be
    // expensive to process.
    if (it != peer.m_getdata_requests.end() && !pfrom.fPauseSend) {
        const CInv &inv = *it++;
        if (inv.IsGenBlkMsg()) {
            ProcessGetBlockData(pfrom, peer, inv);
        }
        // else: If the first item on the queue is an unknown type, we erase it
        // and continue processing the queue on the next call.
    }

    peer.m_getdata_requests.erase(peer.m_getdata_requests.begin(), it);

    if (!vNotFound.empty()) {
        // Let the peer know that we didn't find what it asked for, so it doesn't
        // have to wait around forever.
        // SPV clients care about this message: it's needed when they are
        // recursively walking the dependencies of relevant unconfirmed
        // transactions. SPV clients want to do that because they want to know
        // about (and store and rebroadcast and risk analyze) the dependencies
        // of transactions relevant to them, without having to download the
        // entire memory pool.
        // Also, other nodes can use these messages to automatically request a
        // transaction from some other peer that annnounced it, and stop
        // waiting for us to respond.
        // In normal operation, we often send NOTFOUND messages for parents of
        // transactions that we relay; if a peer is missing a parent, they may
        // assume we have them and request the parents from us.
        m_connman.PushMessage(&pfrom, msgMaker.Make(NetMsgType::NOTFOUND, vNotFound));
    }
}

uint32_t PeerManagerImpl::GetFetchFlags(const Peer& peer) const
{
    uint32_t nFetchFlags = 0;
    if (CanServeWitnesses(peer)) {
        nFetchFlags |= MSG_WITNESS_FLAG;
    }
    return nFetchFlags;
}

void PeerManagerImpl::SendBlockTransactions(CNode& pfrom, Peer& peer, const CBlock& block, const BlockTransactionsRequest& req)
{
    BlockTransactions resp(req);
    for (size_t i = 0; i < req.indexes.size(); i++) {
        if (req.indexes[i] >= block.vtx.size()) {
            Misbehaving(peer, 100, "getblocktxn with out-of-bounds tx indices");
            return;
        }
        resp.txn[i] = block.vtx[req.indexes[i]];
    }

    const CNetMsgMaker msgMaker(pfrom.GetCommonVersion());
    m_connman.PushMessage(&pfrom, msgMaker.Make(NetMsgType::BLOCKTXN, resp));
}

bool PeerManagerImpl::CheckHeadersSanity(const std::vector<CBlockHeader>& headers, const Consensus::Params& consensusParams, Peer& peer)
{
    // Do these headers have proof-of-work matching what's claimed?
    if (!HasValidProofOfWork(headers, consensusParams)) {
        Misbehaving(peer, 100, "header with invalid proof of work");
        return false;
    }

    // Are these headers connected to each other?
    if (!CheckHeadersAreContinuous(headers)) {
        Misbehaving(peer, 20, "non-continuous headers sequence");
        return false;
    }

    // Are these headers have valid timestamp and signature size?
    if (!CheckHeadersTimestampAndSignatureSize(headers)) {
        Misbehaving(peer, 100, "header with invalid proof of stake");
        return false;
    }

    return true;
}

arith_uint256 PeerManagerImpl::GetAntiDoSWorkThreshold()
{
    arith_uint256 near_chaintip_work = 0;
    LOCK(cs_main);
    const CBlockIndex *tip = m_chainman.ActiveChain().Tip();
    if (tip != nullptr) {
        // Use an auto selected sync checkpoint
        // near our tip.
        const CBlockIndex* pcheckpoint = m_chainman.m_blockman.AutoSelectSyncCheckpoint(tip);
        near_chaintip_work = pcheckpoint->nChainWork;
    }
    return std::max(near_chaintip_work, m_chainman.MinimumChainWork());
}

/**
 * Special handling for unconnecting headers that might be part of a block
 * announcement.
 *
 * We'll send a getheaders message in response to try to connect the chain.
 *
 * The peer can send up to MAX_NUM_UNCONNECTING_HEADERS_MSGS in a row that
 * don't connect before given DoS points.
 *
 * Once a headers message is received that is valid and does connect,
 * m_num_unconnecting_headers_msgs gets reset back to 0.
 */
void PeerManagerImpl::HandleFewUnconnectingHeaders(CNode& pfrom, Peer& peer,
        const std::vector<CBlockHeader>& headers)
{
    peer.m_num_unconnecting_headers_msgs++;
    // Try to fill in the missing headers.
    const CBlockIndex* best_header{WITH_LOCK(cs_main, return m_chainman.m_best_header)};
    if (MaybeSendGetHeaders(pfrom, GetLocator(best_header), peer)) {
        LogPrint(BCLog::NET, "received header %s: missing prev block %s, sending getheaders (%d) to end (peer=%d, m_num_unconnecting_headers_msgs=%d)\n",
            headers[0].GetHash().ToString(),
            headers[0].hashPrevBlock.ToString(),
            best_header->nHeight,
            pfrom.GetId(), peer.m_num_unconnecting_headers_msgs);
    }

    // Set hashLastUnknownBlock for this peer, so that if we
    // eventually get the headers - even from a different peer -
    // we can use this peer to download.
    WITH_LOCK(cs_main, UpdateBlockAvailability(pfrom.GetId(), headers.back().GetHash()));

    // The peer may just be broken, so periodically assign DoS points if this
    // condition persists.
    if (peer.m_num_unconnecting_headers_msgs % MAX_NUM_UNCONNECTING_HEADERS_MSGS == 0) {
        Misbehaving(peer, 20, strprintf("%d non-connecting headers", peer.m_num_unconnecting_headers_msgs));
    }
}

bool PeerManagerImpl::CheckHeadersAreContinuous(const std::vector<CBlockHeader>& headers) const
{
    uint256 hashLastBlock;
    for (const CBlockHeader& header : headers) {
        if (!hashLastBlock.IsNull() && header.hashPrevBlock != hashLastBlock) {
            return false;
        }
        hashLastBlock = header.GetHash();
    }
    return true;
}

bool PeerManagerImpl::CheckPoSHeadersAreContinuous(const std::vector<CBlockHeader>& headers, const CBlockIndex* chain_start_header) const
{
    int64_t nTimePrev = chain_start_header->GetBlockTime();
    int nHeight = chain_start_header->nHeight + 1;
    const Consensus::Params& consensusParams = m_chainparams.GetConsensus();
    for (const CBlockHeader& header : headers)
    {
        //reject proof of work at height consensusParams.nLastPOWBlock
        if (header.IsProofOfWork() && nHeight > consensusParams.nLastPOWBlock)
            return false;

        // Check coinstake timestamp
        if (header.IsProofOfStake() && !CheckCoinStakeTimestamp(header.GetBlockTime(), nHeight, consensusParams))
            return false;

        // Check timestamp against prev
        if (header.IsProofOfStake() && (header.GetBlockTime() <= nTimePrev || FutureDrift(header.GetBlockTime(), nHeight, consensusParams) < nTimePrev))
            return false;

        nTimePrev = header.GetBlockTime();
        nHeight++;
    }
    return true;
}

bool PeerManagerImpl::CheckHeadersTimestampAndSignatureSize(const std::vector<CBlockHeader>& headers) const
{
    int64_t timeLastBlock = m_chainparams.GenesisBlock().GetBlockTime();
    const Consensus::Params& consensusParams = m_chainparams.GetConsensus();
    for (const CBlockHeader& header : headers) {
        if(header.IsProofOfStake())
        {
            // Check coinstake timestamp
            if (header.GetBlockTime() & consensusParams.MinStakeTimestampMask())
                return false;

            // Check timestamp against prev
            if (header.GetBlockTime() <= timeLastBlock)
                return false;
        }

        // Check signature size
        if(!CheckCanonicalBlockSignature(&header))
            return false;

        timeLastBlock = header.GetBlockTime();
    }
    return true;
}

bool PeerManagerImpl::IsContinuationOfLowWorkHeadersSync(Peer& peer, CNode& pfrom, std::vector<CBlockHeader>& headers)
{
    if (peer.m_headers_sync) {
        auto result = peer.m_headers_sync->ProcessNextHeaders(headers, headers.size() == MAX_HEADERS_RESULTS);
        if (result.request_more) {
            auto locator = peer.m_headers_sync->NextHeadersRequestLocator();
            // If we were instructed to ask for a locator, it should not be empty.
            Assume(!locator.vHave.empty());
            if (!locator.vHave.empty()) {
                // It should be impossible for the getheaders request to fail,
                // because we should have cleared the last getheaders timestamp
                // when processing the headers that triggered this call. But
                // it may be possible to bypass this via compactblock
                // processing, so check the result before logging just to be
                // safe.
                bool sent_getheaders = MaybeSendGetHeaders(pfrom, locator, peer);
                if (sent_getheaders) {
                    LogPrint(BCLog::NET, "more getheaders (from %s) to peer=%d\n",
                            locator.vHave.front().ToString(), pfrom.GetId());
                } else {
                    LogPrint(BCLog::NET, "error sending next getheaders (from %s) to continue sync with peer=%d\n",
                            locator.vHave.front().ToString(), pfrom.GetId());
                }
            }
        }

        if (peer.m_headers_sync->GetState() == HeadersSyncState::State::FINAL) {
            peer.m_headers_sync.reset(nullptr);

            // Delete this peer's entry in m_headers_presync_stats.
            // If this is m_headers_presync_bestpeer, it will be replaced later
            // by the next peer that triggers the else{} branch below.
            LOCK(m_headers_presync_mutex);
            m_headers_presync_stats.erase(pfrom.GetId());
        } else {
            // Build statistics for this peer's sync.
            HeadersPresyncStats stats;
            stats.first = peer.m_headers_sync->GetPresyncWork();
            if (peer.m_headers_sync->GetState() == HeadersSyncState::State::PRESYNC) {
                stats.second = {peer.m_headers_sync->GetPresyncHeight(),
                                peer.m_headers_sync->GetPresyncTime()};
            }

            // Update statistics in stats.
            LOCK(m_headers_presync_mutex);
            m_headers_presync_stats[pfrom.GetId()] = stats;
            auto best_it = m_headers_presync_stats.find(m_headers_presync_bestpeer);
            bool best_updated = false;
            if (best_it == m_headers_presync_stats.end()) {
                // If the cached best peer is outdated, iterate over all remaining ones (including
                // newly updated one) to find the best one.
                NodeId peer_best{-1};
                const HeadersPresyncStats* stat_best{nullptr};
                for (const auto& [peer, stat] : m_headers_presync_stats) {
                    if (!stat_best || stat > *stat_best) {
                        peer_best = peer;
                        stat_best = &stat;
                    }
                }
                m_headers_presync_bestpeer = peer_best;
                best_updated = (peer_best == pfrom.GetId());
            } else if (best_it->first == pfrom.GetId() || stats > best_it->second) {
                // pfrom was and remains the best peer, or pfrom just became best.
                m_headers_presync_bestpeer = pfrom.GetId();
                best_updated = true;
            }
            if (best_updated && stats.second.has_value()) {
                // If the best peer updated, and it is in its first phase, signal.
                m_headers_presync_should_signal = true;
            }
        }

        if (result.success) {
            // We only overwrite the headers passed in if processing was
            // successful.
            headers.swap(result.pow_validated_headers);
        }

        return result.success;
    }
    // Either we didn't have a sync in progress, or something went wrong
    // processing these headers, or we are returning headers to the caller to
    // process.
    return false;
}

bool PeerManagerImpl::TryLowWorkHeadersSync(Peer& peer, CNode& pfrom, const CBlockIndex* chain_start_header, std::vector<CBlockHeader>& headers)
{
    // Calculate the total work on this chain.
    arith_uint256 total_work = chain_start_header->nChainWork + CalculateHeadersWork(headers);

    // Our dynamic anti-DoS threshold (minimum work required on a headers chain
    // before we'll store it)
    arith_uint256 minimum_chain_work = GetAntiDoSWorkThreshold();

    // Avoid DoS via low-difficulty-headers by only processing if the headers
    // are part of a chain with sufficient work.
    if (total_work < minimum_chain_work) {
        // Only try to sync with this peer if their headers message was full;
        // otherwise they don't have more headers after this so no point in
        // trying to sync their too-little-work chain.
        if (headers.size() == MAX_HEADERS_RESULTS) {
            // Note: we could advance to the last header in this set that is
            // known to us, rather than starting at the first header (which we
            // may already have); however this is unlikely to matter much since
            // ProcessHeadersMessage() already handles the case where all
            // headers in a received message are already known and are
            // ancestors of m_best_header or chainActive.Tip(), by skipping
            // this logic in that case. So even if the first header in this set
            // of headers is known, some header in this set must be new, so
            // advancing to the first unknown header would be a small effect.
            LOCK(peer.m_headers_sync_mutex);
            peer.m_headers_sync.reset(new HeadersSyncState(peer.m_id, m_chainparams.GetConsensus(),
                chain_start_header, minimum_chain_work));

<<<<<<< HEAD
            // Now a HeadersSyncState object for tracking this synchronization is created,
            // process the headers using it as normal.
            if (!IsContinuationOfLowWorkHeadersSync(peer, pfrom, headers)) {
                // Something went wrong, reset the headers sync.
                peer.m_headers_sync.reset(nullptr);
                LOCK(m_headers_presync_mutex);
                m_headers_presync_stats.erase(peer.m_id);
            }
=======
            // Now a HeadersSyncState object for tracking this synchronization
            // is created, process the headers using it as normal. Failures are
            // handled inside of IsContinuationOfLowWorkHeadersSync.
            (void)IsContinuationOfLowWorkHeadersSync(peer, pfrom, headers);
>>>>>>> 4985b774
        } else {
            LogPrint(BCLog::NET, "Ignoring low-work chain (height=%u) from peer=%d\n", chain_start_header->nHeight + headers.size(), pfrom.GetId());
        }

        // The peer has not yet given us a chain that meets our work threshold,
        // so we want to prevent further processing of the headers in any case.
        headers = {};
        return true;
    }

    return false;
}

bool PeerManagerImpl::IsAncestorOfBestHeaderOrTip(const CBlockIndex* header)
{
    if (header == nullptr) {
        return false;
    } else if (m_chainman.m_best_header != nullptr && header == m_chainman.m_best_header->GetAncestor(header->nHeight)) {
        return true;
    } else if (m_chainman.ActiveChain().Contains(header)) {
        return true;
    }
    return false;
}

bool PeerManagerImpl::MaybeSendGetHeaders(CNode& pfrom, const CBlockLocator& locator, Peer& peer)
{
    const CNetMsgMaker msgMaker(pfrom.GetCommonVersion());

    const auto current_time = NodeClock::now();

    // Only allow a new getheaders message to go out if we don't have a recent
    // one already in-flight
    if (current_time - peer.m_last_getheaders_timestamp > HEADERS_RESPONSE_TIME) {
        m_connman.PushMessage(&pfrom, msgMaker.Make(NetMsgType::GETHEADERS, locator, uint256()));
        peer.m_last_getheaders_timestamp = current_time;
        return true;
    }
    return false;
}

/*
 * Given a new headers tip ending in last_header, potentially request blocks towards that tip.
 * We require that the given tip have at least as much work as our tip, and for
 * our current tip to be "close to synced" (see CanDirectFetch()).
 */
void PeerManagerImpl::HeadersDirectFetchBlocks(CNode& pfrom, const Peer& peer, const CBlockIndex& last_header)
{
    const CNetMsgMaker msgMaker(pfrom.GetCommonVersion());

    LOCK(cs_main);
    CNodeState *nodestate = State(pfrom.GetId());

    if (CanDirectFetch() && last_header.IsValid(BLOCK_VALID_TREE) && m_chainman.ActiveChain().Tip()->nChainWork <= last_header.nChainWork) {
        std::vector<const CBlockIndex*> vToFetch;
        const CBlockIndex* pindexWalk{&last_header};
        // Calculate all the blocks we'd need to switch to last_header, up to a limit.
        while (pindexWalk && !m_chainman.ActiveChain().Contains(pindexWalk) && vToFetch.size() <= MAX_BLOCKS_IN_TRANSIT_PER_PEER) {
            if (!(pindexWalk->nStatus & BLOCK_HAVE_DATA) &&
                    !IsBlockRequested(pindexWalk->GetBlockHash()) &&
                    (!DeploymentActiveAt(*pindexWalk, m_chainman, Consensus::DEPLOYMENT_SEGWIT) || CanServeWitnesses(peer))) {
                // We don't have this block, and it's not yet in flight.
                vToFetch.push_back(pindexWalk);
            }
            pindexWalk = pindexWalk->pprev;
        }
        // If pindexWalk still isn't on our main chain, we're looking at a
        // very large reorg at a time we think we're close to caught up to
        // the main chain -- this shouldn't really happen.  Bail out on the
        // direct fetch and rely on parallel download instead.
        if (!m_chainman.ActiveChain().Contains(pindexWalk)) {
            LogPrint(BCLog::NET, "Large reorg, won't direct fetch to %s (%d)\n",
                     last_header.GetBlockHash().ToString(),
                     last_header.nHeight);
        } else {
            std::vector<CInv> vGetData;
            // Download as much as possible, from earliest to latest.
            for (const CBlockIndex *pindex : reverse_iterate(vToFetch)) {
                if (nodestate->nBlocksInFlight >= MAX_BLOCKS_IN_TRANSIT_PER_PEER) {
                    // Can't download any more from this peer
                    break;
                }
                uint32_t nFetchFlags = GetFetchFlags(peer);
                vGetData.push_back(CInv(MSG_BLOCK | nFetchFlags, pindex->GetBlockHash()));
                BlockRequested(pfrom.GetId(), *pindex);
                LogPrint(BCLog::NET, "Requesting block %s from  peer=%d\n",
                        pindex->GetBlockHash().ToString(), pfrom.GetId());
            }
            if (vGetData.size() > 1) {
                LogPrint(BCLog::NET, "Downloading blocks toward %s (%d) via headers direct fetch\n",
                         last_header.GetBlockHash().ToString(),
                         last_header.nHeight);
            }
            if (vGetData.size() > 0) {
                if (!m_ignore_incoming_txs &&
                        nodestate->m_provides_cmpctblocks &&
                        vGetData.size() == 1 &&
                        mapBlocksInFlight.size() == 1 &&
                        last_header.pprev->IsValid(BLOCK_VALID_CHAIN)) {
                    // In any case, we want to download using a compact block, not a regular one
                    vGetData[0] = CInv(MSG_CMPCT_BLOCK, vGetData[0].hash);
                }
                m_connman.PushMessage(&pfrom, msgMaker.Make(NetMsgType::GETDATA, vGetData));
            }
        }
    }
}

/**
 * Given receipt of headers from a peer ending in last_header, along with
 * whether that header was new and whether the headers message was full,
 * update the state we keep for the peer.
 */
void PeerManagerImpl::UpdatePeerStateForReceivedHeaders(CNode& pfrom, Peer& peer,
        const CBlockIndex& last_header, bool received_new_header, bool may_have_more_headers)
{
    if (peer.m_num_unconnecting_headers_msgs > 0) {
        LogPrint(BCLog::NET, "peer=%d: resetting m_num_unconnecting_headers_msgs (%d -> 0)\n", pfrom.GetId(), peer.m_num_unconnecting_headers_msgs);
    }
    peer.m_num_unconnecting_headers_msgs = 0;

    LOCK(cs_main);
    CNodeState *nodestate = State(pfrom.GetId());

    UpdateBlockAvailability(pfrom.GetId(), last_header.GetBlockHash());

    // From here, pindexBestKnownBlock should be guaranteed to be non-null,
    // because it is set in UpdateBlockAvailability. Some nullptr checks
    // are still present, however, as belt-and-suspenders.

    if (received_new_header && last_header.nChainWork > m_chainman.ActiveChain().Tip()->nChainWork) {
        nodestate->m_last_block_announcement = GetTime();
    }

    // If we're in IBD, we want outbound peers that will serve us a useful
    // chain. Disconnect peers that are on chains with insufficient work.
    if (m_chainman.ActiveChainstate().IsInitialBlockDownload() && !may_have_more_headers) {
        // If the peer has no more headers to give us, then we know we have
        // their tip.
        if (nodestate->pindexBestKnownBlock && nodestate->pindexBestKnownBlock->nChainWork < m_chainman.MinimumChainWork()) {
            // This peer has too little work on their headers chain to help
            // us sync -- disconnect if it is an outbound disconnection
            // candidate.
            // Note: We compare their tip to the minimum chain work (rather than
            // m_chainman.ActiveChain().Tip()) because we won't start block download
            // until we have a headers chain that has at least
            // the minimum chain work, even if a peer has a chain past our tip,
            // as an anti-DoS measure.
            if (pfrom.IsOutboundOrBlockRelayConn()) {
                LogPrintf("Disconnecting outbound peer %d -- headers chain has insufficient work\n", pfrom.GetId());
                pfrom.fDisconnect = true;
            }
        }
    }

    // If this is an outbound full-relay peer, check to see if we should protect
    // it from the bad/lagging chain logic.
    // Note that outbound block-relay peers are excluded from this protection, and
    // thus always subject to eviction under the bad/lagging chain logic.
    // See ChainSyncTimeoutState.
    if (!pfrom.fDisconnect && pfrom.IsFullOutboundConn() && nodestate->pindexBestKnownBlock != nullptr) {
        if (m_outbound_peers_with_protect_from_disconnect < MAX_OUTBOUND_PEERS_TO_PROTECT_FROM_DISCONNECT && nodestate->pindexBestKnownBlock->nChainWork >= m_chainman.ActiveChain().Tip()->nChainWork && !nodestate->m_chain_sync.m_protect) {
            LogPrint(BCLog::NET, "Protecting outbound peer=%d from eviction\n", pfrom.GetId());
            nodestate->m_chain_sync.m_protect = true;
            ++m_outbound_peers_with_protect_from_disconnect;
        }
    }
}

void PeerManagerImpl::ProcessHeadersMessage(CNode& pfrom, Peer& peer,
                                            std::vector<CBlockHeader>&& headers,
                                            bool via_compact_block)
{
    size_t nCount = headers.size();

    if (nCount == 0) {
        // Nothing interesting. Stop asking this peers for more headers.
        // If we were in the middle of headers sync, receiving an empty headers
        // message suggests that the peer suddenly has nothing to give us
        // (perhaps it reorged to our chain). Clear download state for this peer.
        LOCK(peer.m_headers_sync_mutex);
        if (peer.m_headers_sync) {
            peer.m_headers_sync.reset(nullptr);
            LOCK(m_headers_presync_mutex);
            m_headers_presync_stats.erase(pfrom.GetId());
        }
        return;
    }

    // Before we do any processing, make sure these pass basic sanity checks.
    // We'll rely on headers having valid proof-of-work further down, as an
    // anti-DoS criteria (note: this check is required before passing any
    // headers into HeadersSyncState).
    if (!CheckHeadersSanity(headers, m_chainparams.GetConsensus(), peer)) {
        // Misbehaving() calls are handled within CheckHeadersSanity(), so we can
        // just return. (Note that even if a header is announced via compact
        // block, the header itself should be valid, so this type of error can
        // always be punished.)
        return;
    }

    const CBlockIndex *pindexLast = nullptr;

    // We'll set already_validated_work to true if these headers are
    // successfully processed as part of a low-work headers sync in progress
    // (either in PRESYNC or REDOWNLOAD phase).
    // If true, this will mean that any headers returned to us (ie during
    // REDOWNLOAD) can be validated without further anti-DoS checks.
    bool already_validated_work = false;

    // If we're in the middle of headers sync, let it do its magic.
    bool have_headers_sync = false;
    {
        LOCK(peer.m_headers_sync_mutex);

        already_validated_work = IsContinuationOfLowWorkHeadersSync(peer, pfrom, headers);

        // The headers we passed in may have been:
        // - untouched, perhaps if no headers-sync was in progress, or some
        //   failure occurred
        // - erased, such as if the headers were successfully processed and no
        //   additional headers processing needs to take place (such as if we
        //   are still in PRESYNC)
        // - replaced with headers that are now ready for validation, such as
        //   during the REDOWNLOAD phase of a low-work headers sync.
        // So just check whether we still have headers that we need to process,
        // or not.
        if (headers.empty()) {
            return;
        }

        have_headers_sync = !!peer.m_headers_sync;
    }

    // Do these headers connect to something in our block index?
    const CBlockIndex *chain_start_header{WITH_LOCK(::cs_main, return m_chainman.m_blockman.LookupBlockIndex(headers[0].hashPrevBlock))};
    bool headers_connect_blockindex{chain_start_header != nullptr};

    if (!headers_connect_blockindex) {
        if (nCount <= MAX_BLOCKS_TO_ANNOUNCE) {
            // If this looks like it could be a BIP 130 block announcement, use
            // special logic for handling headers that don't connect, as this
            // could be benign.
            HandleFewUnconnectingHeaders(pfrom, peer, headers);
        } else {
            Misbehaving(peer, 10, "invalid header received");
        }
        return;
    }

    // Check that the received PoS headers are continuous
    if(!CheckPoSHeadersAreContinuous(headers, chain_start_header))
    {
        Misbehaving(peer, 100, "invalid header received");
        return;
    }

    // If the headers we received are already in memory and an ancestor of
    // m_best_header or our tip, skip anti-DoS checks. These headers will not
    // use any more memory (and we are not leaking information that could be
    // used to fingerprint us).
    const CBlockIndex *last_received_header{nullptr};
    {
        LOCK(cs_main);
        last_received_header = m_chainman.m_blockman.LookupBlockIndex(headers.back().GetHash());
        if (IsAncestorOfBestHeaderOrTip(last_received_header)) {
            already_validated_work = true;
        }
    }

    // If our peer has NetPermissionFlags::NoBan privileges, then bypass our
    // anti-DoS logic (this saves bandwidth when we connect to a trusted peer
    // on startup).
    if (pfrom.HasPermission(NetPermissionFlags::NoBan)) {
        already_validated_work = true;
    }

    // At this point, the headers connect to something in our block index.
    // Do anti-DoS checks to determine if we should process or store for later
    // processing.
    if (!already_validated_work && TryLowWorkHeadersSync(peer, pfrom,
                chain_start_header, headers)) {
        // If we successfully started a low-work headers sync, then there
        // should be no headers to process any further.
        Assume(headers.empty());
        return;
    }

    // At this point, we have a set of headers with sufficient work on them
    // which can be processed.

    // If we don't have the last header, then this peer will have given us
    // something new (if these headers are valid).
    bool received_new_header{last_received_header == nullptr};

    // Now process all the headers.
    BlockValidationState state;
    if (!ProcessNetBlockHeaders(pfrom, headers, /*min_pow_checked=*/true, state, &pindexLast)) {
        if (state.IsInvalid()) {
            MaybePunishNodeForBlock(pfrom.GetId(), state, via_compact_block, "invalid header received");
            return;
        }
    }
    assert(pindexLast);

    // Consider fetching more headers if we are not using our headers-sync mechanism.
    if (nCount == MAX_HEADERS_RESULTS && !have_headers_sync) {
        // Headers message had its maximum size; the peer may have more headers.
        if (MaybeSendGetHeaders(pfrom, GetLocator(pindexLast), peer)) {
            LogPrint(BCLog::NET, "more getheaders (%d) to end to peer=%d (startheight:%d)\n",
                    pindexLast->nHeight, pfrom.GetId(), peer.m_starting_height);
        }
    }

    UpdatePeerStateForReceivedHeaders(pfrom, peer, *pindexLast, received_new_header, nCount == MAX_HEADERS_RESULTS);

    // Consider immediately downloading blocks.
    HeadersDirectFetchBlocks(pfrom, peer, *pindexLast);

    return;
}

bool PeerManagerImpl::ProcessOrphanTx(Peer& peer)
{
    AssertLockHeld(g_msgproc_mutex);
    LOCK(cs_main);

    CTransactionRef porphanTx = nullptr;

    while (CTransactionRef porphanTx = m_orphanage.GetTxToReconsider(peer.m_id)) {
        const MempoolAcceptResult result = m_chainman.ProcessTransaction(porphanTx);
        const TxValidationState& state = result.m_state;
        const uint256& orphanHash = porphanTx->GetHash();

        if (result.m_result_type == MempoolAcceptResult::ResultType::VALID) {
            LogPrint(BCLog::MEMPOOL, "   accepted orphan tx %s\n", orphanHash.ToString());
            RelayTransaction(orphanHash, porphanTx->GetWitnessHash());
            m_orphanage.AddChildrenToWorkSet(*porphanTx);
            m_orphanage.EraseTx(orphanHash);
            for (const CTransactionRef& removedTx : result.m_replaced_transactions.value()) {
                AddToCompactExtraTransactions(removedTx);
            }
            return true;
        } else if (state.GetResult() != TxValidationResult::TX_MISSING_INPUTS) {
            if (state.IsInvalid()) {
                LogPrint(BCLog::MEMPOOL, "   invalid orphan tx %s from peer=%d. %s\n",
                    orphanHash.ToString(),
                    peer.m_id,
                    state.ToString());
                // Maybe punish peer that gave us an invalid orphan tx
                MaybePunishNodeForTx(peer.m_id, state);
            }
            // Has inputs but not accepted to mempool
            // Probably non-standard or insufficient fee
            LogPrint(BCLog::MEMPOOL, "   removed orphan tx %s\n", orphanHash.ToString());
            if (state.GetResult() != TxValidationResult::TX_WITNESS_STRIPPED) {
                // We can add the wtxid of this transaction to our reject filter.
                // Do not add txids of witness transactions or witness-stripped
                // transactions to the filter, as they can have been malleated;
                // adding such txids to the reject filter would potentially
                // interfere with relay of valid transactions from peers that
                // do not support wtxid-based relay. See
                // https://github.com/bitcoin/bitcoin/issues/8279 for details.
                // We can remove this restriction (and always add wtxids to
                // the filter even for witness stripped transactions) once
                // wtxid-based relay is broadly deployed.
                // See also comments in https://github.com/bitcoin/bitcoin/pull/18044#discussion_r443419034
                // for concerns around weakening security of unupgraded nodes
                // if we start doing this too early.
                m_recent_rejects.insert(porphanTx->GetWitnessHash());
                // If the transaction failed for TX_INPUTS_NOT_STANDARD,
                // then we know that the witness was irrelevant to the policy
                // failure, since this check depends only on the txid
                // (the scriptPubKey being spent is covered by the txid).
                // Add the txid to the reject filter to prevent repeated
                // processing of this transaction in the event that child
                // transactions are later received (resulting in
                // parent-fetching by txid via the orphan-handling logic).
                if (state.GetResult() == TxValidationResult::TX_INPUTS_NOT_STANDARD && porphanTx->GetWitnessHash() != porphanTx->GetHash()) {
                    // We only add the txid if it differs from the wtxid, to
                    // avoid wasting entries in the rolling bloom filter.
                    m_recent_rejects.insert(porphanTx->GetHash());
                }
            }
            m_orphanage.EraseTx(orphanHash);
            return true;
        }
    }

    return false;
}

bool PeerManagerImpl::PrepareBlockFilterRequest(CNode& node, Peer& peer,
                                                BlockFilterType filter_type, uint32_t start_height,
                                                const uint256& stop_hash, uint32_t max_height_diff,
                                                const CBlockIndex*& stop_index,
                                                BlockFilterIndex*& filter_index)
{
    const bool supported_filter_type =
        (filter_type == BlockFilterType::BASIC &&
         (peer.m_our_services & NODE_COMPACT_FILTERS));
    if (!supported_filter_type) {
        LogPrint(BCLog::NET, "peer %d requested unsupported block filter type: %d\n",
                 node.GetId(), static_cast<uint8_t>(filter_type));
        node.fDisconnect = true;
        return false;
    }

    {
        LOCK(cs_main);
        stop_index = m_chainman.m_blockman.LookupBlockIndex(stop_hash);

        // Check that the stop block exists and the peer would be allowed to fetch it.
        if (!stop_index || !BlockRequestAllowed(stop_index)) {
            LogPrint(BCLog::NET, "peer %d requested invalid block hash: %s\n",
                     node.GetId(), stop_hash.ToString());
            node.fDisconnect = true;
            return false;
        }
    }

    uint32_t stop_height = stop_index->nHeight;
    if (start_height > stop_height) {
        LogPrint(BCLog::NET, "peer %d sent invalid getcfilters/getcfheaders with " /* Continued */
                 "start height %d and stop height %d\n",
                 node.GetId(), start_height, stop_height);
        node.fDisconnect = true;
        return false;
    }
    if (stop_height - start_height >= max_height_diff) {
        LogPrint(BCLog::NET, "peer %d requested too many cfilters/cfheaders: %d / %d\n",
                 node.GetId(), stop_height - start_height + 1, max_height_diff);
        node.fDisconnect = true;
        return false;
    }

    filter_index = GetBlockFilterIndex(filter_type);
    if (!filter_index) {
        LogPrint(BCLog::NET, "Filter index for supported type %s not found\n", BlockFilterTypeName(filter_type));
        return false;
    }

    return true;
}

void PeerManagerImpl::ProcessGetCFilters(CNode& node,Peer& peer, CDataStream& vRecv)
{
    uint8_t filter_type_ser;
    uint32_t start_height;
    uint256 stop_hash;

    vRecv >> filter_type_ser >> start_height >> stop_hash;

    const BlockFilterType filter_type = static_cast<BlockFilterType>(filter_type_ser);

    const CBlockIndex* stop_index;
    BlockFilterIndex* filter_index;
    if (!PrepareBlockFilterRequest(node, peer, filter_type, start_height, stop_hash,
                                   MAX_GETCFILTERS_SIZE, stop_index, filter_index)) {
        return;
    }

    std::vector<BlockFilter> filters;
    if (!filter_index->LookupFilterRange(start_height, stop_index, filters)) {
        LogPrint(BCLog::NET, "Failed to find block filter in index: filter_type=%s, start_height=%d, stop_hash=%s\n",
                     BlockFilterTypeName(filter_type), start_height, stop_hash.ToString());
        return;
    }

    for (const auto& filter : filters) {
        CSerializedNetMsg msg = CNetMsgMaker(node.GetCommonVersion())
            .Make(NetMsgType::CFILTER, filter);
        m_connman.PushMessage(&node, std::move(msg));
    }
}

void PeerManagerImpl::ProcessGetCFHeaders(CNode& node, Peer& peer, CDataStream& vRecv)
{
    uint8_t filter_type_ser;
    uint32_t start_height;
    uint256 stop_hash;

    vRecv >> filter_type_ser >> start_height >> stop_hash;

    const BlockFilterType filter_type = static_cast<BlockFilterType>(filter_type_ser);

    const CBlockIndex* stop_index;
    BlockFilterIndex* filter_index;
    if (!PrepareBlockFilterRequest(node, peer, filter_type, start_height, stop_hash,
                                   MAX_GETCFHEADERS_SIZE, stop_index, filter_index)) {
        return;
    }

    uint256 prev_header;
    if (start_height > 0) {
        const CBlockIndex* const prev_block =
            stop_index->GetAncestor(static_cast<int>(start_height - 1));
        if (!filter_index->LookupFilterHeader(prev_block, prev_header)) {
            LogPrint(BCLog::NET, "Failed to find block filter header in index: filter_type=%s, block_hash=%s\n",
                         BlockFilterTypeName(filter_type), prev_block->GetBlockHash().ToString());
            return;
        }
    }

    std::vector<uint256> filter_hashes;
    if (!filter_index->LookupFilterHashRange(start_height, stop_index, filter_hashes)) {
        LogPrint(BCLog::NET, "Failed to find block filter hashes in index: filter_type=%s, start_height=%d, stop_hash=%s\n",
                     BlockFilterTypeName(filter_type), start_height, stop_hash.ToString());
        return;
    }

    CSerializedNetMsg msg = CNetMsgMaker(node.GetCommonVersion())
        .Make(NetMsgType::CFHEADERS,
              filter_type_ser,
              stop_index->GetBlockHash(),
              prev_header,
              filter_hashes);
    m_connman.PushMessage(&node, std::move(msg));
}

void PeerManagerImpl::ProcessGetCFCheckPt(CNode& node, Peer& peer, CDataStream& vRecv)
{
    uint8_t filter_type_ser;
    uint256 stop_hash;

    vRecv >> filter_type_ser >> stop_hash;

    const BlockFilterType filter_type = static_cast<BlockFilterType>(filter_type_ser);

    const CBlockIndex* stop_index;
    BlockFilterIndex* filter_index;
    if (!PrepareBlockFilterRequest(node, peer, filter_type, /*start_height=*/0, stop_hash,
                                   /*max_height_diff=*/std::numeric_limits<uint32_t>::max(),
                                   stop_index, filter_index)) {
        return;
    }

    std::vector<uint256> headers(stop_index->nHeight / CFCHECKPT_INTERVAL);

    // Populate headers.
    const CBlockIndex* block_index = stop_index;
    for (int i = headers.size() - 1; i >= 0; i--) {
        int height = (i + 1) * CFCHECKPT_INTERVAL;
        block_index = block_index->GetAncestor(height);

        if (!filter_index->LookupFilterHeader(block_index, headers[i])) {
            LogPrint(BCLog::NET, "Failed to find block filter header in index: filter_type=%s, block_hash=%s\n",
                         BlockFilterTypeName(filter_type), block_index->GetBlockHash().ToString());
            return;
        }
    }

    CSerializedNetMsg msg = CNetMsgMaker(node.GetCommonVersion())
        .Make(NetMsgType::CFCHECKPT,
              filter_type_ser,
              stop_index->GetBlockHash(),
              headers);
    m_connman.PushMessage(&node, std::move(msg));
}

void PeerManagerImpl::ProcessBlock(CNode& node, const std::shared_ptr<const CBlock>& block, bool force_processing, bool min_pow_checked)
{
    bool new_block{false};
    ProcessNetBlock(block, force_processing, min_pow_checked, &new_block, node);
    if (new_block) {
        node.m_last_block_time = GetTime<std::chrono::seconds>();
        // In case this block came from a different peer than we requested
        // from, we can erase the block request now anyway (as we just stored
        // this block to disk).
        LOCK(cs_main);
        RemoveBlockRequest(block->GetHash(), std::nullopt);
    } else {
        LOCK(cs_main);
        mapBlockSource.erase(block->GetHash());
    }
}

void PeerManagerImpl::ProcessMessage(CNode& pfrom, const std::string& msg_type, CDataStream& vRecv,
                                     const std::chrono::microseconds time_received,
                                     const std::atomic<bool>& interruptMsgProc)
{
    AssertLockHeld(g_msgproc_mutex);

    LogPrint(BCLog::NET, "received: %s (%u bytes) peer=%d\n", SanitizeString(msg_type), vRecv.size(), pfrom.GetId());

    PeerRef peer = GetPeerRef(pfrom.GetId());
    if (peer == nullptr) return;

    if (msg_type == NetMsgType::VERSION) {
        if (pfrom.nVersion != 0) {
            LogPrint(BCLog::NET, "redundant version message from peer=%d\n", pfrom.GetId());
            return;
        }

        int64_t nTime;
        CService addrMe;
        uint64_t nNonce = 1;
        ServiceFlags nServices;
        int nVersion;
        std::string cleanSubVer;
        int starting_height = -1;
        bool fRelay = true;

        vRecv >> nVersion >> Using<CustomUintFormatter<8>>(nServices) >> nTime;
        if (nTime < 0) {
            nTime = 0;
        }
        vRecv.ignore(8); // Ignore the addrMe service bits sent by the peer
        vRecv >> addrMe;
        if (!pfrom.IsInboundConn())
        {
            m_addrman.SetServices(pfrom.addr, nServices);
        }
        if (pfrom.ExpectServicesFromConn() && !HasAllDesirableServiceFlags(nServices))
        {
            LogPrint(BCLog::NET, "peer=%d does not offer the expected services (%08x offered, %08x expected); disconnecting\n", pfrom.GetId(), nServices, GetDesirableServiceFlags(nServices));
            pfrom.fDisconnect = true;
            return;
        }

        if (nVersion < MIN_PEER_PROTO_VERSION) {
            // disconnect from peers older than this proto version
            LogPrint(BCLog::NET, "peer=%d using obsolete version %i; disconnecting\n", pfrom.GetId(), nVersion);
            pfrom.fDisconnect = true;
            return;
        }

        if (m_chainman.ActiveChain().Tip()->nHeight >= m_chainparams.GetConsensus().nShanghaiHeight && nVersion < MIN_PEER_PROTO_VERSION_AFTER_EVMSHANGHAI) {
            // disconnect from peers older than this proto version
            LogPrint(BCLog::NET, "peer=%d using obsolete version after evm Shanghai hardfork %i; disconnecting\n", pfrom.GetId(), nVersion);
            pfrom.fDisconnect = true;
            return;
        }

        if (!vRecv.empty()) {
            // The version message includes information about the sending node which we don't use:
            //   - 8 bytes (service bits)
            //   - 16 bytes (ipv6 address)
            //   - 2 bytes (port)
            vRecv.ignore(26);
            vRecv >> nNonce;
        }
        if (!vRecv.empty()) {
            std::string strSubVer;
            vRecv >> LIMITED_STRING(strSubVer, MAX_SUBVERSION_LENGTH);
            cleanSubVer = SanitizeString(strSubVer);
        }
        if (!vRecv.empty()) {
            vRecv >> starting_height;
        }
        if (!vRecv.empty())
            vRecv >> fRelay;
        // Disconnect if we connected to ourself
        if (pfrom.IsInboundConn() && !m_connman.CheckIncomingNonce(nNonce))
        {
            LogPrintf("connected to self at %s, disconnecting\n", pfrom.addr.ToStringAddrPort());
            pfrom.fDisconnect = true;
            return;
        }

        if (pfrom.IsInboundConn() && addrMe.IsRoutable())
        {
            SeenLocal(addrMe);
        }

        // Inbound peers send us their version message when they connect.
        // We send our version message in response.
        if (pfrom.IsInboundConn()) {
            PushNodeVersion(pfrom, *peer);
        }

        // Change version
        const int greatest_common_version = std::min(nVersion, PROTOCOL_VERSION);
        pfrom.SetCommonVersion(greatest_common_version);
        pfrom.nVersion = nVersion;

        const CNetMsgMaker msg_maker(greatest_common_version);

        if (greatest_common_version >= WTXID_RELAY_VERSION) {
            m_connman.PushMessage(&pfrom, msg_maker.Make(NetMsgType::WTXIDRELAY));
        }

        // Signal ADDRv2 support (BIP155).
        if (greatest_common_version >= 70016) {
            // BIP155 defines addrv2 and sendaddrv2 for all protocol versions, but some
            // implementations reject messages they don't know. As a courtesy, don't send
            // it to nodes with a version before 70016, as no software is known to support
            // BIP155 that doesn't announce at least that protocol version number.
            m_connman.PushMessage(&pfrom, msg_maker.Make(NetMsgType::SENDADDRV2));
        }

        pfrom.m_has_all_wanted_services = HasAllDesirableServiceFlags(nServices);
        peer->m_their_services = nServices;
        pfrom.SetAddrLocal(addrMe);
        {
            LOCK(pfrom.m_subver_mutex);
            pfrom.cleanSubVer = cleanSubVer;
        }
        peer->m_starting_height = starting_height;

        // Only initialize the Peer::TxRelay m_relay_txs data structure if:
        // - this isn't an outbound block-relay-only connection, and
        // - this isn't an outbound feeler connection, and
        // - fRelay=true (the peer wishes to receive transaction announcements)
        //   or we're offering NODE_BLOOM to this peer. NODE_BLOOM means that
        //   the peer may turn on transaction relay later.
        if (!pfrom.IsBlockOnlyConn() &&
            !pfrom.IsFeelerConn() &&
            (fRelay || (peer->m_our_services & NODE_BLOOM))) {
            auto* const tx_relay = peer->SetTxRelay();
            {
                LOCK(tx_relay->m_bloom_filter_mutex);
                tx_relay->m_relay_txs = fRelay; // set to true after we get the first filter* message
            }
            if (fRelay) pfrom.m_relays_txs = true;
        }

        if (greatest_common_version >= WTXID_RELAY_VERSION && m_txreconciliation) {
            // Per BIP-330, we announce txreconciliation support if:
            // - protocol version per the peer's VERSION message supports WTXID_RELAY;
            // - transaction relay is supported per the peer's VERSION message
            // - this is not a block-relay-only connection and not a feeler
            // - this is not an addr fetch connection;
            // - we are not in -blocksonly mode.
            const auto* tx_relay = peer->GetTxRelay();
            if (tx_relay && WITH_LOCK(tx_relay->m_bloom_filter_mutex, return tx_relay->m_relay_txs) &&
                !pfrom.IsAddrFetchConn() && !m_ignore_incoming_txs) {
                const uint64_t recon_salt = m_txreconciliation->PreRegisterPeer(pfrom.GetId());
                m_connman.PushMessage(&pfrom, msg_maker.Make(NetMsgType::SENDTXRCNCL,
                                                             TXRECONCILIATION_VERSION, recon_salt));
            }
        }

        m_connman.PushMessage(&pfrom, msg_maker.Make(NetMsgType::VERACK));

        // Potentially mark this peer as a preferred download peer.
        {
            LOCK(cs_main);
            CNodeState* state = State(pfrom.GetId());
            state->fPreferredDownload = (!pfrom.IsInboundConn() || pfrom.HasPermission(NetPermissionFlags::NoBan)) && !pfrom.IsAddrFetchConn() && CanServeBlocks(*peer);
            m_num_preferred_download_peers += state->fPreferredDownload;
        }

        // Attempt to initialize address relay for outbound peers and use result
        // to decide whether to send GETADDR, so that we don't send it to
        // inbound or outbound block-relay-only peers.
        bool send_getaddr{false};
        if (!pfrom.IsInboundConn()) {
            send_getaddr = SetupAddressRelay(pfrom, *peer);
        }
        if (send_getaddr) {
            // Do a one-time address fetch to help populate/update our addrman.
            // If we're starting up for the first time, our addrman may be pretty
            // empty, so this mechanism is important to help us connect to the network.
            // We skip this for block-relay-only peers. We want to avoid
            // potentially leaking addr information and we do not want to
            // indicate to the peer that we will participate in addr relay.
            m_connman.PushMessage(&pfrom, CNetMsgMaker(greatest_common_version).Make(NetMsgType::GETADDR));
            peer->m_getaddr_sent = true;
            // When requesting a getaddr, accept an additional MAX_ADDR_TO_SEND addresses in response
            // (bypassing the MAX_ADDR_PROCESSING_TOKEN_BUCKET limit).
            peer->m_addr_token_bucket += MAX_ADDR_TO_SEND;
        }

        if (!pfrom.IsInboundConn()) {
            // For non-inbound connections, we update the addrman to record
            // connection success so that addrman will have an up-to-date
            // notion of which peers are online and available.
            //
            // While we strive to not leak information about block-relay-only
            // connections via the addrman, not moving an address to the tried
            // table is also potentially detrimental because new-table entries
            // are subject to eviction in the event of addrman collisions.  We
            // mitigate the information-leak by never calling
            // AddrMan::Connected() on block-relay-only peers; see
            // FinalizeNode().
            //
            // This moves an address from New to Tried table in Addrman,
            // resolves tried-table collisions, etc.
            m_addrman.Good(pfrom.addr);
        }

        std::string remoteAddr;
        if (fLogIPs)
            remoteAddr = ", peeraddr=" + pfrom.addr.ToStringAddrPort();

        LogPrint(BCLog::NET, "receive version message: %s: version %d, blocks=%d, us=%s, txrelay=%d, peer=%d%s\n",
                  cleanSubVer, pfrom.nVersion,
                  peer->m_starting_height, addrMe.ToStringAddrPort(), fRelay, pfrom.GetId(),
                  remoteAddr);

        int64_t nTimeOffset = nTime - GetTime();
        pfrom.nTimeOffset = nTimeOffset;
        if (!pfrom.IsInboundConn()) {
            // Don't use timedata samples from inbound peers to make it
            // harder for others to tamper with our adjusted time.
            AddTimeData(pfrom.addr, nTimeOffset);
        }

        // If the peer is old enough to have the old alert system, send it the final alert.
        if (greatest_common_version <= 70012) {
            DataStream finalAlert{ParseHex("60010000000000000000000000ffffff7f00000000ffffff7ffeffff7f01ffffff7f00000000ffffff7f00ffffff7f002f555247454e543a20416c657274206b657920636f6d70726f6d697365642c2075706772616465207265717569726564004630440220653febd6410f470f6bae11cad19c48413becb1ac2c17f908fd0fd53bdc3abd5202206d0e9c96fe88d4a0f01ed9dedae2b6f9e00da94cad0fecaae66ecf689bf71b50")};
            m_connman.PushMessage(&pfrom, CNetMsgMaker(greatest_common_version).Make("alert", finalAlert));
        }

        // Feeler connections exist only to verify if address is online.
        if (pfrom.IsFeelerConn()) {
            LogPrint(BCLog::NET, "feeler connection completed peer=%d; disconnecting\n", pfrom.GetId());
            pfrom.fDisconnect = true;
        }
        return;
    }

    if (pfrom.nVersion == 0) {
        // Must have a version message before anything else
        LogPrint(BCLog::NET, "non-version message before version handshake. Message \"%s\" from peer=%d\n", SanitizeString(msg_type), pfrom.GetId());
        return;
    }

    if (pfrom.nVersion < MIN_PEER_PROTO_VERSION) {
        // disconnect from peers older than this proto version
        LogPrint(BCLog::NET, "peer=%d using obsolete version %i; disconnecting\n", pfrom.GetId(), pfrom.nVersion);
        pfrom.fDisconnect = true;
        return;
    }

    if (pfrom.nVersion < MIN_PEER_PROTO_VERSION_AFTER_EVMSHANGHAI && m_chainman.ActiveChain().Tip()->nHeight >= m_chainparams.GetConsensus().nShanghaiHeight) {
        // disconnect from peers older than this proto version
        LogPrint(BCLog::NET, "peer=%d using obsolete version after evm Shanghai hardfork %i; disconnecting\n", pfrom.GetId(), pfrom.nVersion);
        pfrom.fDisconnect = true;
        return;
    }

    // At this point, the outgoing message serialization version can't change.
    const CNetMsgMaker msgMaker(pfrom.GetCommonVersion());

    if (msg_type == NetMsgType::VERACK) {
        if (pfrom.fSuccessfullyConnected) {
            LogPrint(BCLog::NET, "ignoring redundant verack message from peer=%d\n", pfrom.GetId());
            return;
        }

        if (!pfrom.IsInboundConn()) {
            LogPrintf("New outbound peer connected: version: %d, blocks=%d, peer=%d%s (%s)\n",
                      pfrom.nVersion.load(), peer->m_starting_height,
                      pfrom.GetId(), (fLogIPs ? strprintf(", peeraddr=%s", pfrom.addr.ToStringAddrPort()) : ""),
                      pfrom.ConnectionTypeAsString());
        }

        if (pfrom.GetCommonVersion() >= SHORT_IDS_BLOCKS_VERSION) {
            // Tell our peer we are willing to provide version 2 cmpctblocks.
            // However, we do not request new block announcements using
            // cmpctblock messages.
            // We send this to non-NODE NETWORK peers as well, because
            // they may wish to request compact blocks from us
            m_connman.PushMessage(&pfrom, msgMaker.Make(NetMsgType::SENDCMPCT, /*high_bandwidth=*/false, /*version=*/CMPCTBLOCKS_VERSION));
        }

<<<<<<< HEAD
=======
        if (m_txreconciliation) {
            if (!peer->m_wtxid_relay || !m_txreconciliation->IsPeerRegistered(pfrom.GetId())) {
                // We could have optimistically pre-registered/registered the peer. In that case,
                // we should forget about the reconciliation state here if this wasn't followed
                // by WTXIDRELAY (since WTXIDRELAY can't be announced later).
                m_txreconciliation->ForgetPeer(pfrom.GetId());
            }
        }

>>>>>>> 4985b774
        if (auto tx_relay = peer->GetTxRelay()) {
            // `TxRelay::m_tx_inventory_to_send` must be empty before the
            // version handshake is completed as
            // `TxRelay::m_next_inv_send_time` is first initialised in
            // `SendMessages` after the verack is received. Any transactions
            // received during the version handshake would otherwise
            // immediately be advertised without random delay, potentially
            // leaking the time of arrival to a spy.
            Assume(WITH_LOCK(
                tx_relay->m_tx_inventory_mutex,
                return tx_relay->m_tx_inventory_to_send.empty() &&
                       tx_relay->m_next_inv_send_time == 0s));
        }

        pfrom.fSuccessfullyConnected = true;
        return;
    }

    if (msg_type == NetMsgType::SENDHEADERS) {
        peer->m_prefers_headers = true;
        return;
    }

    if (msg_type == NetMsgType::SENDCMPCT) {
        bool sendcmpct_hb{false};
        uint64_t sendcmpct_version{0};
        vRecv >> sendcmpct_hb >> sendcmpct_version;

        // Only support compact block relay with witnesses
        if (sendcmpct_version != CMPCTBLOCKS_VERSION) return;

        LOCK(cs_main);
        CNodeState* nodestate = State(pfrom.GetId());
        nodestate->m_provides_cmpctblocks = true;
        nodestate->m_requested_hb_cmpctblocks = sendcmpct_hb;
        // save whether peer selects us as BIP152 high-bandwidth peer
        // (receiving sendcmpct(1) signals high-bandwidth, sendcmpct(0) low-bandwidth)
        pfrom.m_bip152_highbandwidth_from = sendcmpct_hb;
        return;
    }

    // BIP339 defines feature negotiation of wtxidrelay, which must happen between
    // VERSION and VERACK to avoid relay problems from switching after a connection is up.
    if (msg_type == NetMsgType::WTXIDRELAY) {
        if (pfrom.fSuccessfullyConnected) {
            // Disconnect peers that send a wtxidrelay message after VERACK.
            LogPrint(BCLog::NET, "wtxidrelay received after verack from peer=%d; disconnecting\n", pfrom.GetId());
            pfrom.fDisconnect = true;
            return;
        }
        if (pfrom.GetCommonVersion() >= WTXID_RELAY_VERSION) {
            if (!peer->m_wtxid_relay) {
                peer->m_wtxid_relay = true;
                m_wtxid_relay_peers++;
            } else {
                LogPrint(BCLog::NET, "ignoring duplicate wtxidrelay from peer=%d\n", pfrom.GetId());
            }
        } else {
            LogPrint(BCLog::NET, "ignoring wtxidrelay due to old common version=%d from peer=%d\n", pfrom.GetCommonVersion(), pfrom.GetId());
        }
        return;
    }

    // BIP155 defines feature negotiation of addrv2 and sendaddrv2, which must happen
    // between VERSION and VERACK.
    if (msg_type == NetMsgType::SENDADDRV2) {
        if (pfrom.fSuccessfullyConnected) {
            // Disconnect peers that send a SENDADDRV2 message after VERACK.
            LogPrint(BCLog::NET, "sendaddrv2 received after verack from peer=%d; disconnecting\n", pfrom.GetId());
            pfrom.fDisconnect = true;
            return;
        }
        peer->m_wants_addrv2 = true;
        return;
    }

    // Received from a peer demonstrating readiness to announce transactions via reconciliations.
    // This feature negotiation must happen between VERSION and VERACK to avoid relay problems
    // from switching announcement protocols after the connection is up.
    if (msg_type == NetMsgType::SENDTXRCNCL) {
        if (!m_txreconciliation) {
            LogPrintLevel(BCLog::NET, BCLog::Level::Debug, "sendtxrcncl from peer=%d ignored, as our node does not have txreconciliation enabled\n", pfrom.GetId());
            return;
        }

        if (pfrom.fSuccessfullyConnected) {
            LogPrintLevel(BCLog::NET, BCLog::Level::Debug, "sendtxrcncl received after verack from peer=%d; disconnecting\n", pfrom.GetId());
            pfrom.fDisconnect = true;
            return;
        }

        // Peer must not offer us reconciliations if we specified no tx relay support in VERSION.
        if (RejectIncomingTxs(pfrom)) {
            LogPrintLevel(BCLog::NET, BCLog::Level::Debug, "sendtxrcncl received from peer=%d to which we indicated no tx relay; disconnecting\n", pfrom.GetId());
            pfrom.fDisconnect = true;
            return;
        }

        // Peer must not offer us reconciliations if they specified no tx relay support in VERSION.
        // This flag might also be false in other cases, but the RejectIncomingTxs check above
        // eliminates them, so that this flag fully represents what we are looking for.
        const auto* tx_relay = peer->GetTxRelay();
        if (!tx_relay || !WITH_LOCK(tx_relay->m_bloom_filter_mutex, return tx_relay->m_relay_txs)) {
            LogPrintLevel(BCLog::NET, BCLog::Level::Debug, "sendtxrcncl received from peer=%d which indicated no tx relay to us; disconnecting\n", pfrom.GetId());
            pfrom.fDisconnect = true;
            return;
        }

        uint32_t peer_txreconcl_version;
        uint64_t remote_salt;
        vRecv >> peer_txreconcl_version >> remote_salt;

        const ReconciliationRegisterResult result = m_txreconciliation->RegisterPeer(pfrom.GetId(), pfrom.IsInboundConn(),
                                                                                     peer_txreconcl_version, remote_salt);
        switch (result) {
        case ReconciliationRegisterResult::NOT_FOUND:
            LogPrintLevel(BCLog::NET, BCLog::Level::Debug, "Ignore unexpected txreconciliation signal from peer=%d\n", pfrom.GetId());
            break;
        case ReconciliationRegisterResult::SUCCESS:
            break;
        case ReconciliationRegisterResult::ALREADY_REGISTERED:
            LogPrintLevel(BCLog::NET, BCLog::Level::Debug, "txreconciliation protocol violation from peer=%d (sendtxrcncl received from already registered peer); disconnecting\n", pfrom.GetId());
            pfrom.fDisconnect = true;
            return;
        case ReconciliationRegisterResult::PROTOCOL_VIOLATION:
            LogPrintLevel(BCLog::NET, BCLog::Level::Debug, "txreconciliation protocol violation from peer=%d; disconnecting\n", pfrom.GetId());
            pfrom.fDisconnect = true;
            return;
        }
        return;
    }

    if (!pfrom.fSuccessfullyConnected) {
        LogPrint(BCLog::NET, "Unsupported message \"%s\" prior to verack from peer=%d\n", SanitizeString(msg_type), pfrom.GetId());
        return;
    }

    if (msg_type == NetMsgType::ADDR || msg_type == NetMsgType::ADDRV2) {
        int stream_version = vRecv.GetVersion();
        if (msg_type == NetMsgType::ADDRV2) {
            // Add ADDRV2_FORMAT to the version so that the CNetAddr and CAddress
            // unserialize methods know that an address in v2 format is coming.
            stream_version |= ADDRV2_FORMAT;
        }

        OverrideStream<CDataStream> s(&vRecv, vRecv.GetType(), stream_version);
        std::vector<CAddress> vAddr;

        s >> vAddr;

        if (!SetupAddressRelay(pfrom, *peer)) {
            LogPrint(BCLog::NET, "ignoring %s message from %s peer=%d\n", msg_type, pfrom.ConnectionTypeAsString(), pfrom.GetId());
            return;
        }

        if (vAddr.size() > MAX_ADDR_TO_SEND)
        {
            Misbehaving(*peer, 20, strprintf("%s message size = %u", msg_type, vAddr.size()));
            return;
        }

        // Store the new addresses
        std::vector<CAddress> vAddrOk;
        const auto current_a_time{Now<NodeSeconds>()};

        // Update/increment addr rate limiting bucket.
        const auto current_time{GetTime<std::chrono::microseconds>()};
        if (peer->m_addr_token_bucket < MAX_ADDR_PROCESSING_TOKEN_BUCKET) {
            // Don't increment bucket if it's already full
            const auto time_diff = std::max(current_time - peer->m_addr_token_timestamp, 0us);
            const double increment = Ticks<SecondsDouble>(time_diff) * MAX_ADDR_RATE_PER_SECOND;
            peer->m_addr_token_bucket = std::min<double>(peer->m_addr_token_bucket + increment, MAX_ADDR_PROCESSING_TOKEN_BUCKET);
        }
        peer->m_addr_token_timestamp = current_time;

        const bool rate_limited = !pfrom.HasPermission(NetPermissionFlags::Addr);
        uint64_t num_proc = 0;
        uint64_t num_rate_limit = 0;
        Shuffle(vAddr.begin(), vAddr.end(), FastRandomContext());
        for (CAddress& addr : vAddr)
        {
            if (interruptMsgProc)
                return;

            // Apply rate limiting.
            if (peer->m_addr_token_bucket < 1.0) {
                if (rate_limited) {
                    ++num_rate_limit;
                    continue;
                }
            } else {
                peer->m_addr_token_bucket -= 1.0;
            }
            // We only bother storing full nodes, though this may include
            // things which we would not make an outbound connection to, in
            // part because we may make feeler connections to them.
            if (!MayHaveUsefulAddressDB(addr.nServices) && !HasAllDesirableServiceFlags(addr.nServices))
                continue;

            if (addr.nTime <= NodeSeconds{100000000s} || addr.nTime > current_a_time + 10min) {
                addr.nTime = current_a_time - 5 * 24h;
            }
            AddAddressKnown(*peer, addr);
            if (m_banman && (m_banman->IsDiscouraged(addr) || m_banman->IsBanned(addr))) {
                // Do not process banned/discouraged addresses beyond remembering we received them
                continue;
            }
            ++num_proc;
            bool fReachable = IsReachable(addr);
            if (addr.nTime > current_a_time - 10min && !peer->m_getaddr_sent && vAddr.size() <= 10 && addr.IsRoutable()) {
                // Relay to a limited number of other nodes
                RelayAddress(pfrom.GetId(), addr, fReachable);
            }
            // Do not store addresses outside our network
            if (fReachable)
                vAddrOk.push_back(addr);
        }
        peer->m_addr_processed += num_proc;
        peer->m_addr_rate_limited += num_rate_limit;
        LogPrint(BCLog::NET, "Received addr: %u addresses (%u processed, %u rate-limited) from peer=%d\n",
                 vAddr.size(), num_proc, num_rate_limit, pfrom.GetId());

        m_addrman.Add(vAddrOk, pfrom.addr, 2h);
        if (vAddr.size() < 1000) peer->m_getaddr_sent = false;

        // AddrFetch: Require multiple addresses to avoid disconnecting on self-announcements
        if (pfrom.IsAddrFetchConn() && vAddr.size() > 1) {
            LogPrint(BCLog::NET, "addrfetch connection completed peer=%d; disconnecting\n", pfrom.GetId());
            pfrom.fDisconnect = true;
        }
        return;
    }

    if (msg_type == NetMsgType::INV) {
        std::vector<CInv> vInv;
        vRecv >> vInv;
        if (vInv.size() > MAX_INV_SZ)
        {
            Misbehaving(*peer, 20, strprintf("inv message size = %u", vInv.size()));
            return;
        }

        const bool reject_tx_invs{RejectIncomingTxs(pfrom)};

        LOCK(cs_main);

        const auto current_time{GetTime<std::chrono::microseconds>()};
        uint256* best_block{nullptr};

        for (CInv& inv : vInv) {
            if (interruptMsgProc) return;

            // Ignore INVs that don't match wtxidrelay setting.
            // Note that orphan parent fetching always uses MSG_TX GETDATAs regardless of the wtxidrelay setting.
            // This is fine as no INV messages are involved in that process.
            if (peer->m_wtxid_relay) {
                if (inv.IsMsgTx()) continue;
            } else {
                if (inv.IsMsgWtx()) continue;
            }

            if (inv.IsMsgBlk()) {
                const bool fAlreadyHave = AlreadyHaveBlock(inv.hash);
                LogPrint(BCLog::NET, "got inv: %s  %s peer=%d\n", inv.ToString(), fAlreadyHave ? "have" : "new", pfrom.GetId());

                UpdateBlockAvailability(pfrom.GetId(), inv.hash);
                if (!fAlreadyHave && !m_chainman.m_blockman.LoadingBlocks() && !IsBlockRequested(inv.hash)) {
                    // Headers-first is the primary method of announcement on
                    // the network. If a node fell back to sending blocks by
                    // inv, it may be for a re-org, or because we haven't
                    // completed initial headers sync. The final block hash
                    // provided should be the highest, so send a getheaders and
                    // then fetch the blocks we need to catch up.
                    best_block = &inv.hash;
                }
            } else if (inv.IsGenTxMsg()) {
                if (reject_tx_invs) {
                    LogPrint(BCLog::NET, "transaction (%s) inv sent in violation of protocol, disconnecting peer=%d\n", inv.hash.ToString(), pfrom.GetId());
                    pfrom.fDisconnect = true;
                    return;
                }
                const GenTxid gtxid = ToGenTxid(inv);
                const bool fAlreadyHave = AlreadyHaveTx(gtxid);
                LogPrint(BCLog::NET, "got inv: %s  %s peer=%d\n", inv.ToString(), fAlreadyHave ? "have" : "new", pfrom.GetId());

                AddKnownTx(*peer, inv.hash);
                if (!fAlreadyHave && !m_chainman.ActiveChainstate().IsInitialBlockDownload()) {
                    AddTxAnnouncement(pfrom, gtxid, current_time);
                }
            } else {
                LogPrint(BCLog::NET, "Unknown inv type \"%s\" received from peer=%d\n", inv.ToString(), pfrom.GetId());
            }
        }

        if (best_block != nullptr) {
            // If we haven't started initial headers-sync with this peer, then
            // consider sending a getheaders now. On initial startup, there's a
            // reliability vs bandwidth tradeoff, where we are only trying to do
            // initial headers sync with one peer at a time, with a long
            // timeout (at which point, if the sync hasn't completed, we will
            // disconnect the peer and then choose another). In the meantime,
            // as new blocks are found, we are willing to add one new peer per
            // block to sync with as well, to sync quicker in the case where
            // our initial peer is unresponsive (but less bandwidth than we'd
            // use if we turned on sync with all peers).
            CNodeState& state{*Assert(State(pfrom.GetId()))};
            if (state.fSyncStarted || (!peer->m_inv_triggered_getheaders_before_sync && *best_block != m_last_block_inv_triggering_headers_sync)) {
                if (MaybeSendGetHeaders(pfrom, GetLocator(m_chainman.m_best_header), *peer)) {
                    LogPrint(BCLog::NET, "getheaders (%d) %s to peer=%d\n",
                            m_chainman.m_best_header->nHeight, best_block->ToString(),
                            pfrom.GetId());
                }
                if (!state.fSyncStarted) {
                    peer->m_inv_triggered_getheaders_before_sync = true;
                    // Update the last block hash that triggered a new headers
                    // sync, so that we don't turn on headers sync with more
                    // than 1 new peer every new block.
                    m_last_block_inv_triggering_headers_sync = *best_block;
                }
            }
        }

        return;
    }

    if (msg_type == NetMsgType::GETDATA) {
        std::vector<CInv> vInv;
        vRecv >> vInv;
        if (vInv.size() > MAX_INV_SZ)
        {
            Misbehaving(*peer, 20, strprintf("getdata message size = %u", vInv.size()));
            return;
        }

        LogPrint(BCLog::NET, "received getdata (%u invsz) peer=%d\n", vInv.size(), pfrom.GetId());

        if (vInv.size() > 0) {
            LogPrint(BCLog::NET, "received getdata for: %s peer=%d\n", vInv[0].ToString(), pfrom.GetId());
        }

        {
            LOCK(peer->m_getdata_requests_mutex);
            peer->m_getdata_requests.insert(peer->m_getdata_requests.end(), vInv.begin(), vInv.end());
            ProcessGetData(pfrom, *peer, interruptMsgProc);
        }

        return;
    }

    if (msg_type == NetMsgType::GETBLOCKS) {
        CBlockLocator locator;
        uint256 hashStop;
        vRecv >> locator >> hashStop;

        if (locator.vHave.size() > MAX_LOCATOR_SZ) {
            LogPrint(BCLog::NET, "getblocks locator size %lld > %d, disconnect peer=%d\n", locator.vHave.size(), MAX_LOCATOR_SZ, pfrom.GetId());
            pfrom.fDisconnect = true;
            return;
        }

        // We might have announced the currently-being-connected tip using a
        // compact block, which resulted in the peer sending a getblocks
        // request, which we would otherwise respond to without the new block.
        // To avoid this situation we simply verify that we are on our best
        // known chain now. This is super overkill, but we handle it better
        // for getheaders requests, and there are no known nodes which support
        // compact blocks but still use getblocks to request blocks.
        {
            std::shared_ptr<const CBlock> a_recent_block;
            {
                LOCK(m_most_recent_block_mutex);
                a_recent_block = m_most_recent_block;
            }
            BlockValidationState state;
            if (!m_chainman.ActiveChainstate().ActivateBestChain(state, a_recent_block)) {
                LogPrint(BCLog::NET, "failed to activate chain (%s)\n", state.ToString());
            }
        }

        LOCK(cs_main);

        // Find the last block the caller has in the main chain
        const CBlockIndex* pindex = m_chainman.ActiveChainstate().FindForkInGlobalIndex(locator);

        // Send the rest of the chain
        if (pindex)
            pindex = m_chainman.ActiveChain().Next(pindex);
        int nLimit = 500;
        LogPrint(BCLog::NET, "getblocks %d to %s limit %d from peer=%d\n", (pindex ? pindex->nHeight : -1), hashStop.IsNull() ? "end" : hashStop.ToString(), nLimit, pfrom.GetId());
        for (; pindex; pindex = m_chainman.ActiveChain().Next(pindex))
        {
            if (pindex->GetBlockHash() == hashStop)
            {
                LogPrint(BCLog::NET, "  getblocks stopping at %d %s\n", pindex->nHeight, pindex->GetBlockHash().ToString());
                break;
            }
            // If pruning, don't inv blocks unless we have on disk and are likely to still have
            // for some reasonable time window (1 hour) that block relay might require.
            const int nPrunedBlocksLikelyToHave = MIN_BLOCKS_TO_KEEP - 3600 / m_chainparams.GetConsensus().TargetSpacing(pindex->nHeight);
<<<<<<< HEAD
            if (fPruneMode && (!(pindex->nStatus & BLOCK_HAVE_DATA) || pindex->nHeight <= m_chainman.ActiveChain().Tip()->nHeight - nPrunedBlocksLikelyToHave))
            {
=======
            if (m_chainman.m_blockman.IsPruneMode() && (!(pindex->nStatus & BLOCK_HAVE_DATA) || pindex->nHeight <= m_chainman.ActiveChain().Tip()->nHeight - nPrunedBlocksLikelyToHave)) {
>>>>>>> 4985b774
                LogPrint(BCLog::NET, " getblocks stopping, pruned or too old block at %d %s\n", pindex->nHeight, pindex->GetBlockHash().ToString());
                break;
            }
            WITH_LOCK(peer->m_block_inv_mutex, peer->m_blocks_for_inv_relay.push_back(pindex->GetBlockHash()));
            if (--nLimit <= 0) {
                // When this block is requested, we'll send an inv that'll
                // trigger the peer to getblocks the next batch of inventory.
                LogPrint(BCLog::NET, "  getblocks stopping at limit %d %s\n", pindex->nHeight, pindex->GetBlockHash().ToString());
                WITH_LOCK(peer->m_block_inv_mutex, {peer->m_continuation_block = pindex->GetBlockHash();});
                break;
            }
        }
        return;
    }

    if (msg_type == NetMsgType::GETBLOCKTXN) {
        BlockTransactionsRequest req;
        vRecv >> req;

        std::shared_ptr<const CBlock> recent_block;
        {
            LOCK(m_most_recent_block_mutex);
            if (m_most_recent_block_hash == req.blockhash)
                recent_block = m_most_recent_block;
            // Unlock m_most_recent_block_mutex to avoid cs_main lock inversion
        }
        if (recent_block) {
            SendBlockTransactions(pfrom, *peer, *recent_block, req);
            return;
        }

        {
            LOCK(cs_main);

            const CBlockIndex* pindex = m_chainman.m_blockman.LookupBlockIndex(req.blockhash);
            if (!pindex || !(pindex->nStatus & BLOCK_HAVE_DATA)) {
                LogPrint(BCLog::NET, "Peer %d sent us a getblocktxn for a block we don't have\n", pfrom.GetId());
                return;
            }

            if (pindex->nHeight >= m_chainman.ActiveChain().Height() - MAX_BLOCKTXN_DEPTH) {
                CBlock block;
                bool ret = ReadBlockFromDisk(block, pindex, m_chainparams.GetConsensus());
                assert(ret);

                SendBlockTransactions(pfrom, *peer, block, req);
                return;
            }
        }

        // If an older block is requested (should never happen in practice,
        // but can happen in tests) send a block response instead of a
        // blocktxn response. Sending a full block response instead of a
        // small blocktxn response is preferable in the case where a peer
        // might maliciously send lots of getblocktxn requests to trigger
        // expensive disk reads, because it will require the peer to
        // actually receive all the data read from disk over the network.
        LogPrint(BCLog::NET, "Peer %d sent us a getblocktxn for a block > %i deep\n", pfrom.GetId(), MAX_BLOCKTXN_DEPTH);
        CInv inv{MSG_WITNESS_BLOCK, req.blockhash};
        WITH_LOCK(peer->m_getdata_requests_mutex, peer->m_getdata_requests.push_back(inv));
        // The message processing loop will go around again (without pausing) and we'll respond then
        return;
    }

    if (msg_type == NetMsgType::GETHEADERS) {
        CBlockLocator locator;
        uint256 hashStop;
        vRecv >> locator >> hashStop;

        if (locator.vHave.size() > MAX_LOCATOR_SZ) {
            LogPrint(BCLog::NET, "getheaders locator size %lld > %d, disconnect peer=%d\n", locator.vHave.size(), MAX_LOCATOR_SZ, pfrom.GetId());
            pfrom.fDisconnect = true;
            return;
        }

        if (m_chainman.m_blockman.LoadingBlocks()) {
            LogPrint(BCLog::NET, "Ignoring getheaders from peer=%d while importing/reindexing\n", pfrom.GetId());
            return;
        }

        LOCK(cs_main);

        // Note that if we were to be on a chain that forks from the checkpointed
        // chain, then serving those headers to a peer that has seen the
        // checkpointed chain would cause that peer to disconnect us. Requiring
        // that our chainwork exceed the minimum chain work is a protection against
        // being fed a bogus chain when we started up for the first time and
        // getting partitioned off the honest network for serving that chain to
        // others.
        if (m_chainman.ActiveTip() == nullptr ||
                (m_chainman.ActiveTip()->nChainWork < m_chainman.MinimumChainWork() && !pfrom.HasPermission(NetPermissionFlags::Download))) {
            LogPrint(BCLog::NET, "Ignoring getheaders from peer=%d because active chain has too little work; sending empty response\n", pfrom.GetId());
            // Just respond with an empty headers message, to tell the peer to
            // go away but not treat us as unresponsive.
            m_connman.PushMessage(&pfrom, msgMaker.Make(NetMsgType::HEADERS, std::vector<CBlock>()));
            return;
        }

        CNodeState *nodestate = State(pfrom.GetId());
        const CBlockIndex* pindex = nullptr;
        if (locator.IsNull())
        {
            // If locator is null, return the hashStop block
            pindex = m_chainman.m_blockman.LookupBlockIndex(hashStop);
            if (!pindex) {
                return;
            }

            if (!BlockRequestAllowed(pindex)) {
                LogPrint(BCLog::NET, "%s: ignoring request from peer=%i for old block header that isn't in the main chain\n", __func__, pfrom.GetId());
                return;
            }
        }
        else
        {
            // Find the last block the caller has in the main chain
            pindex = m_chainman.ActiveChainstate().FindForkInGlobalIndex(locator);
            if (pindex)
                pindex = m_chainman.ActiveChain().Next(pindex);
        }

        // we must use CBlocks, as CBlockHeaders won't include the 0x00 nTx count at the end
        std::vector<CBlock> vHeaders;
        int nLimit = MAX_HEADERS_RESULTS;
        LogPrint(BCLog::NET, "getheaders %d to %s from peer=%d\n", (pindex ? pindex->nHeight : -1), hashStop.IsNull() ? "end" : hashStop.ToString(), pfrom.GetId());
        for (; pindex; pindex = m_chainman.ActiveChain().Next(pindex))
        {
            vHeaders.push_back(pindex->GetBlockHeader());
            if (--nLimit <= 0 || pindex->GetBlockHash() == hashStop)
                break;
        }
        // pindex can be nullptr either if we sent m_chainman.ActiveChain().Tip() OR
        // if our peer has m_chainman.ActiveChain().Tip() (and thus we are sending an empty
        // headers message). In both cases it's safe to update
        // pindexBestHeaderSent to be our tip.
        //
        // It is important that we simply reset the BestHeaderSent value here,
        // and not max(BestHeaderSent, newHeaderSent). We might have announced
        // the currently-being-connected tip using a compact block, which
        // resulted in the peer sending a headers request, which we respond to
        // without the new block. By resetting the BestHeaderSent, we ensure we
        // will re-announce the new block via headers (or compact blocks again)
        // in the SendMessages logic.
        nodestate->pindexBestHeaderSent = pindex ? pindex : m_chainman.ActiveChain().Tip();
        m_connman.PushMessage(&pfrom, msgMaker.Make(NetMsgType::HEADERS, vHeaders));
        return;
    }

    if (msg_type == NetMsgType::TX) {
        if (RejectIncomingTxs(pfrom)) {
            LogPrint(BCLog::NET, "transaction sent in violation of protocol peer=%d\n", pfrom.GetId());
            pfrom.fDisconnect = true;
            return;
        }

        // Stop processing the transaction early if we are still in IBD since we don't
        // have enough information to validate it yet. Sending unsolicited transactions
        // is not considered a protocol violation, so don't punish the peer.
        if (m_chainman.ActiveChainstate().IsInitialBlockDownload()) return;

        CTransactionRef ptx;
        vRecv >> ptx;
        const CTransaction& tx = *ptx;

        const uint256& txid = ptx->GetHash();
        const uint256& wtxid = ptx->GetWitnessHash();

        const uint256& hash = peer->m_wtxid_relay ? wtxid : txid;
        AddKnownTx(*peer, hash);
        if (peer->m_wtxid_relay && txid != wtxid) {
            // Insert txid into m_tx_inventory_known_filter, even for
            // wtxidrelay peers. This prevents re-adding of
            // unconfirmed parents to the recently_announced
            // filter, when a child tx is requested. See
            // ProcessGetData().
            AddKnownTx(*peer, txid);
        }

        LOCK(cs_main);

        m_txrequest.ReceivedResponse(pfrom.GetId(), txid);
        if (tx.HasWitness()) m_txrequest.ReceivedResponse(pfrom.GetId(), wtxid);

        // We do the AlreadyHaveTx() check using wtxid, rather than txid - in the
        // absence of witness malleation, this is strictly better, because the
        // recent rejects filter may contain the wtxid but rarely contains
        // the txid of a segwit transaction that has been rejected.
        // In the presence of witness malleation, it's possible that by only
        // doing the check with wtxid, we could overlook a transaction which
        // was confirmed with a different witness, or exists in our mempool
        // with a different witness, but this has limited downside:
        // mempool validation does its own lookup of whether we have the txid
        // already; and an adversary can already relay us old transactions
        // (older than our recency filter) if trying to DoS us, without any need
        // for witness malleation.
        if (AlreadyHaveTx(GenTxid::Wtxid(wtxid))) {
            if (pfrom.HasPermission(NetPermissionFlags::ForceRelay)) {
                // Always relay transactions received from peers with forcerelay
                // permission, even if they were already in the mempool, allowing
                // the node to function as a gateway for nodes hidden behind it.
                if (!m_mempool.exists(GenTxid::Txid(tx.GetHash()))) {
                    LogPrintf("Not relaying non-mempool transaction %s from forcerelay peer=%d\n", tx.GetHash().ToString(), pfrom.GetId());
                } else {
                    LogPrintf("Force relaying tx %s from peer=%d\n", tx.GetHash().ToString(), pfrom.GetId());
                    RelayTransaction(tx.GetHash(), tx.GetWitnessHash());
                }
            }
            return;
        }

        const MempoolAcceptResult result = m_chainman.ProcessTransaction(ptx);
        const TxValidationState& state = result.m_state;

        if (result.m_result_type == MempoolAcceptResult::ResultType::VALID) {
            // As this version of the transaction was acceptable, we can forget about any
            // requests for it.
            m_txrequest.ForgetTxHash(tx.GetHash());
            m_txrequest.ForgetTxHash(tx.GetWitnessHash());
            RelayTransaction(tx.GetHash(), tx.GetWitnessHash());
            m_orphanage.AddChildrenToWorkSet(tx);

            pfrom.m_last_tx_time = GetTime<std::chrono::seconds>();

            LogPrint(BCLog::MEMPOOL, "AcceptToMemoryPool: peer=%d: accepted %s (poolsz %u txn, %u kB)\n",
                pfrom.GetId(),
                tx.GetHash().ToString(),
                m_mempool.size(), m_mempool.DynamicMemoryUsage() / 1000);

            for (const CTransactionRef& removedTx : result.m_replaced_transactions.value()) {
                AddToCompactExtraTransactions(removedTx);
            }
        }
        else if (state.GetResult() == TxValidationResult::TX_MISSING_INPUTS)
        {
            bool fRejectedParents = false; // It may be the case that the orphans parents have all been rejected

            // Deduplicate parent txids, so that we don't have to loop over
            // the same parent txid more than once down below.
            std::vector<uint256> unique_parents;
            unique_parents.reserve(tx.vin.size());
            for (const CTxIn& txin : tx.vin) {
                // We start with all parents, and then remove duplicates below.
                unique_parents.push_back(txin.prevout.hash);
            }
            std::sort(unique_parents.begin(), unique_parents.end());
            unique_parents.erase(std::unique(unique_parents.begin(), unique_parents.end()), unique_parents.end());
            for (const uint256& parent_txid : unique_parents) {
                if (m_recent_rejects.contains(parent_txid)) {
                    fRejectedParents = true;
                    break;
                }
            }
            if (!fRejectedParents) {
                const auto current_time{GetTime<std::chrono::microseconds>()};

                for (const uint256& parent_txid : unique_parents) {
                    // Here, we only have the txid (and not wtxid) of the
                    // inputs, so we only request in txid mode, even for
                    // wtxidrelay peers.
                    // Eventually we should replace this with an improved
                    // protocol for getting all unconfirmed parents.
                    const auto gtxid{GenTxid::Txid(parent_txid)};
                    AddKnownTx(*peer, parent_txid);
                    if (!AlreadyHaveTx(gtxid)) AddTxAnnouncement(pfrom, gtxid, current_time);
                }

                if (m_orphanage.AddTx(ptx, pfrom.GetId())) {
                    AddToCompactExtraTransactions(ptx);
                }

                // Once added to the orphan pool, a tx is considered AlreadyHave, and we shouldn't request it anymore.
                m_txrequest.ForgetTxHash(tx.GetHash());
                m_txrequest.ForgetTxHash(tx.GetWitnessHash());

                // DoS prevention: do not allow m_orphanage to grow unbounded (see CVE-2012-3789)
                unsigned int nMaxOrphanTx = (unsigned int)std::max((int64_t)0, gArgs.GetIntArg("-maxorphantx", DEFAULT_MAX_ORPHAN_TRANSACTIONS));
                m_orphanage.LimitOrphans(nMaxOrphanTx);
            } else {
                LogPrint(BCLog::MEMPOOL, "not keeping orphan with rejected parents %s\n",tx.GetHash().ToString());
                // We will continue to reject this tx since it has rejected
                // parents so avoid re-requesting it from other peers.
                // Here we add both the txid and the wtxid, as we know that
                // regardless of what witness is provided, we will not accept
                // this, so we don't need to allow for redownload of this txid
                // from any of our non-wtxidrelay peers.
                m_recent_rejects.insert(tx.GetHash());
                m_recent_rejects.insert(tx.GetWitnessHash());
                m_txrequest.ForgetTxHash(tx.GetHash());
                m_txrequest.ForgetTxHash(tx.GetWitnessHash());
            }
        } else {
            if (state.GetResult() != TxValidationResult::TX_WITNESS_STRIPPED) {
                // We can add the wtxid of this transaction to our reject filter.
                // Do not add txids of witness transactions or witness-stripped
                // transactions to the filter, as they can have been malleated;
                // adding such txids to the reject filter would potentially
                // interfere with relay of valid transactions from peers that
                // do not support wtxid-based relay. See
                // https://github.com/bitcoin/bitcoin/issues/8279 for details.
                // We can remove this restriction (and always add wtxids to
                // the filter even for witness stripped transactions) once
                // wtxid-based relay is broadly deployed.
                // See also comments in https://github.com/bitcoin/bitcoin/pull/18044#discussion_r443419034
                // for concerns around weakening security of unupgraded nodes
                // if we start doing this too early.
                m_recent_rejects.insert(tx.GetWitnessHash());
                m_txrequest.ForgetTxHash(tx.GetWitnessHash());
                // If the transaction failed for TX_INPUTS_NOT_STANDARD,
                // then we know that the witness was irrelevant to the policy
                // failure, since this check depends only on the txid
                // (the scriptPubKey being spent is covered by the txid).
                // Add the txid to the reject filter to prevent repeated
                // processing of this transaction in the event that child
                // transactions are later received (resulting in
                // parent-fetching by txid via the orphan-handling logic).
                if (state.GetResult() == TxValidationResult::TX_INPUTS_NOT_STANDARD && tx.GetWitnessHash() != tx.GetHash()) {
                    m_recent_rejects.insert(tx.GetHash());
                    m_txrequest.ForgetTxHash(tx.GetHash());
                }
                if (RecursiveDynamicUsage(*ptx) < 100000) {
                    AddToCompactExtraTransactions(ptx);
                }
            }
        }

        // If a tx has been detected by m_recent_rejects, we will have reached
        // this point and the tx will have been ignored. Because we haven't
        // submitted the tx to our mempool, we won't have computed a DoS
        // score for it or determined exactly why we consider it invalid.
        //
        // This means we won't penalize any peer subsequently relaying a DoSy
        // tx (even if we penalized the first peer who gave it to us) because
        // we have to account for m_recent_rejects showing false positives. In
        // other words, we shouldn't penalize a peer if we aren't *sure* they
        // submitted a DoSy tx.
        //
        // Note that m_recent_rejects doesn't just record DoSy or invalid
        // transactions, but any tx not accepted by the mempool, which may be
        // due to node policy (vs. consensus). So we can't blanket penalize a
        // peer simply for relaying a tx that our m_recent_rejects has caught,
        // regardless of false positives.

        if (state.IsInvalid()) {
            LogPrint(BCLog::MEMPOOLREJ, "%s from peer=%d was not accepted: %s\n", tx.GetHash().ToString(),
                pfrom.GetId(),
                state.ToString());
            MaybePunishNodeForTx(pfrom.GetId(), state);
        }
        return;
    }

    if (msg_type == NetMsgType::CMPCTBLOCK)
    {
        // Ignore cmpctblock received while importing
        if (m_chainman.m_blockman.LoadingBlocks()) {
            LogPrint(BCLog::NET, "Unexpected cmpctblock message received from peer %d\n", pfrom.GetId());
            return;
        }

        CBlockHeaderAndShortTxIDs cmpctblock;
        vRecv >> cmpctblock;

        bool received_new_header = false;
        const auto blockhash = cmpctblock.header.GetHash();

        {
        LOCK(cs_main);

        const CBlockIndex* prev_block = m_chainman.m_blockman.LookupBlockIndex(cmpctblock.header.hashPrevBlock);
        if (!prev_block) {
            // Doesn't connect (or is genesis), instead of DoSing in AcceptBlockHeader, request deeper headers
            if (!m_chainman.ActiveChainstate().IsInitialBlockDownload()) {
                MaybeSendGetHeaders(pfrom, GetLocator(m_chainman.m_best_header), *peer);
            }
            return;
        } else if (prev_block->nChainWork + CalculateHeadersWork({cmpctblock.header}) < GetAntiDoSWorkThreshold()) {
            // If we get a low-work header in a compact block, we can ignore it.
            LogPrint(BCLog::NET, "Ignoring low-work compact block from peer %d\n", pfrom.GetId());
            return;
        }

        if (!m_chainman.m_blockman.LookupBlockIndex(blockhash)) {
            received_new_header = true;
        }
        }

        const CBlockIndex *pindex = nullptr;
        BlockValidationState state;
        if (!ProcessNetBlockHeaders(pfrom, {cmpctblock.header}, /*min_pow_checked=*/true, state, &pindex)) {
            if (state.IsInvalid()) {
                MaybePunishNodeForBlock(pfrom.GetId(), state, /*via_compact_block=*/true, "invalid header via cmpctblock");
                return;
            }
        }

        if (received_new_header) {
            LogPrintfCategory(BCLog::NET, "Saw new cmpctblock header hash=%s peer=%d\n",
                blockhash.ToString(), pfrom.GetId());
        }

        // When we succeed in decoding a block's txids from a cmpctblock
        // message we typically jump to the BLOCKTXN handling code, with a
        // dummy (empty) BLOCKTXN message, to re-use the logic there in
        // completing processing of the putative block (without cs_main).
        bool fProcessBLOCKTXN = false;
        CDataStream blockTxnMsg(SER_NETWORK, PROTOCOL_VERSION);

        // If we end up treating this as a plain headers message, call that as well
        // without cs_main.
        bool fRevertToHeaderProcessing = false;

        // Keep a CBlock for "optimistic" compactblock reconstructions (see
        // below)
        std::shared_ptr<CBlock> pblock = std::make_shared<CBlock>();
        bool fBlockReconstructed = false;

        {
        LOCK(cs_main);
        // If AcceptBlockHeader returned true, it set pindex
        assert(pindex);
        UpdateBlockAvailability(pfrom.GetId(), pindex->GetBlockHash());

        CNodeState *nodestate = State(pfrom.GetId());

        // If this was a new header with more work than our tip, update the
        // peer's last block announcement time
        if (received_new_header && pindex->nChainWork > m_chainman.ActiveChain().Tip()->nChainWork) {
            nodestate->m_last_block_announcement = GetTime();
        }

        std::map<uint256, std::pair<NodeId, std::list<QueuedBlock>::iterator> >::iterator blockInFlightIt = mapBlocksInFlight.find(pindex->GetBlockHash());
        bool fAlreadyInFlight = blockInFlightIt != mapBlocksInFlight.end();

        if (pindex->nStatus & BLOCK_HAVE_DATA) // Nothing to do here
            return;

        if (pindex->nChainWork <= m_chainman.ActiveChain().Tip()->nChainWork || // We know something better
                pindex->nTx != 0) { // We had this block at some point, but pruned it
            if (fAlreadyInFlight) {
                // We requested this block for some reason, but our mempool will probably be useless
                // so we just grab the block via normal getdata
                std::vector<CInv> vInv(1);
                vInv[0] = CInv(MSG_BLOCK | GetFetchFlags(*peer), blockhash);
                m_connman.PushMessage(&pfrom, msgMaker.Make(NetMsgType::GETDATA, vInv));
            }
            return;
        }

        // If we're not close to tip yet, give up and let parallel block fetch work its magic
        if (!fAlreadyInFlight && !CanDirectFetch()) {
            return;
        }

        // We want to be a bit conservative just to be extra careful about DoS
        // possibilities in compact block processing...
        if (pindex->nHeight <= m_chainman.ActiveChain().Height() + 2) {
            if ((!fAlreadyInFlight && nodestate->nBlocksInFlight < MAX_BLOCKS_IN_TRANSIT_PER_PEER) ||
                 (fAlreadyInFlight && blockInFlightIt->second.first == pfrom.GetId())) {
                std::list<QueuedBlock>::iterator* queuedBlockIt = nullptr;
                if (!BlockRequested(pfrom.GetId(), *pindex, &queuedBlockIt)) {
                    if (!(*queuedBlockIt)->partialBlock)
                        (*queuedBlockIt)->partialBlock.reset(new PartiallyDownloadedBlock(&m_mempool, &m_chainman));
                    else {
                        // The block was already in flight using compact blocks from the same peer
                        LogPrint(BCLog::NET, "Peer sent us compact block we were already syncing!\n");
                        return;
                    }
                }

                PartiallyDownloadedBlock& partialBlock = *(*queuedBlockIt)->partialBlock;
                ReadStatus status = partialBlock.InitData(cmpctblock, vExtraTxnForCompact);
                if (status == READ_STATUS_INVALID) {
                    RemoveBlockRequest(pindex->GetBlockHash(), pfrom.GetId()); // Reset in-flight state in case Misbehaving does not result in a disconnect
                    Misbehaving(*peer, 100, "invalid compact block");
                    return;
                } else if (status == READ_STATUS_FAILED) {
                    // Duplicate txindexes, the block is now in-flight, so just request it
                    std::vector<CInv> vInv(1);
                    vInv[0] = CInv(MSG_BLOCK | GetFetchFlags(*peer), blockhash);
                    m_connman.PushMessage(&pfrom, msgMaker.Make(NetMsgType::GETDATA, vInv));
                    return;
                }

                BlockTransactionsRequest req;
                for (size_t i = 0; i < cmpctblock.BlockTxCount(); i++) {
                    if (!partialBlock.IsTxAvailable(i))
                        req.indexes.push_back(i);
                }
                if (req.indexes.empty()) {
                    // Dirty hack to jump to BLOCKTXN code (TODO: move message handling into their own functions)
                    BlockTransactions txn;
                    txn.blockhash = blockhash;
                    blockTxnMsg << txn;
                    fProcessBLOCKTXN = true;
                } else {
                    req.blockhash = pindex->GetBlockHash();
                    m_connman.PushMessage(&pfrom, msgMaker.Make(NetMsgType::GETBLOCKTXN, req));
                }
            } else {
                // This block is either already in flight from a different
                // peer, or this peer has too many blocks outstanding to
                // download from.
                // Optimistically try to reconstruct anyway since we might be
                // able to without any round trips.
                PartiallyDownloadedBlock tempBlock(&m_mempool, &m_chainman);
                ReadStatus status = tempBlock.InitData(cmpctblock, vExtraTxnForCompact);
                if (status != READ_STATUS_OK) {
                    // TODO: don't ignore failures
                    return;
                }
                std::vector<CTransactionRef> dummy;
                status = tempBlock.FillBlock(*pblock, dummy);
                if (status == READ_STATUS_OK) {
                    fBlockReconstructed = true;
                }
            }
        } else {
            if (fAlreadyInFlight) {
                // We requested this block, but its far into the future, so our
                // mempool will probably be useless - request the block normally
                std::vector<CInv> vInv(1);
                vInv[0] = CInv(MSG_BLOCK | GetFetchFlags(*peer), blockhash);
                m_connman.PushMessage(&pfrom, msgMaker.Make(NetMsgType::GETDATA, vInv));
                return;
            } else {
                // If this was an announce-cmpctblock, we want the same treatment as a header message
                fRevertToHeaderProcessing = true;
            }
        }
        } // cs_main

        if (fProcessBLOCKTXN) {
            return ProcessMessage(pfrom, NetMsgType::BLOCKTXN, blockTxnMsg, time_received, interruptMsgProc);
        }

        if (fRevertToHeaderProcessing) {
            // Headers received from HB compact block peers are permitted to be
            // relayed before full validation (see BIP 152), so we don't want to disconnect
            // the peer if the header turns out to be for an invalid block.
            // Note that if a peer tries to build on an invalid chain, that
            // will be detected and the peer will be disconnected/discouraged.
            return ProcessHeadersMessage(pfrom, *peer, {cmpctblock.header}, /*via_compact_block=*/true);
        }

        if (fBlockReconstructed) {
            // If we got here, we were able to optimistically reconstruct a
            // block that is in flight from some other peer.
            {
                LOCK(cs_main);
                mapBlockSource.emplace(pblock->GetHash(), std::make_pair(pfrom.GetId(), false));
            }
            // Setting force_processing to true means that we bypass some of
            // our anti-DoS protections in AcceptBlock, which filters
            // unrequested blocks that might be trying to waste our resources
            // (eg disk space). Because we only try to reconstruct blocks when
            // we're close to caught up (via the CanDirectFetch() requirement
            // above, combined with the behavior of not requesting blocks until
            // we have a chain with at least the minimum chain work), and we ignore
            // compact blocks with less work than our tip, it is safe to treat
            // reconstructed compact blocks as having been requested.
            ProcessBlock(pfrom, pblock, /*force_processing=*/true, /*min_pow_checked=*/true);
            LOCK(cs_main); // hold cs_main for CBlockIndex::IsValid()
            if (pindex->IsValid(BLOCK_VALID_TRANSACTIONS)) {
                // Clear download state for this block, which is in
                // process from some other peer.  We do this after calling
                // ProcessNewBlock so that a malleated cmpctblock announcement
                // can't be used to interfere with block relay.
                RemoveBlockRequest(pblock->GetHash(), std::nullopt);
            }
        }
        return;
    }

    if (msg_type == NetMsgType::BLOCKTXN)
    {
        // Ignore blocktxn received while importing
        if (m_chainman.m_blockman.LoadingBlocks()) {
            LogPrint(BCLog::NET, "Unexpected blocktxn message received from peer %d\n", pfrom.GetId());
            return;
        }

        BlockTransactions resp;
        vRecv >> resp;

        std::shared_ptr<CBlock> pblock = std::make_shared<CBlock>();
        bool fBlockRead = false;
        {
            LOCK(cs_main);

            std::map<uint256, std::pair<NodeId, std::list<QueuedBlock>::iterator> >::iterator it = mapBlocksInFlight.find(resp.blockhash);
            if (it == mapBlocksInFlight.end() || !it->second.second->partialBlock ||
                    it->second.first != pfrom.GetId()) {
                LogPrint(BCLog::NET, "Peer %d sent us block transactions for block we weren't expecting\n", pfrom.GetId());
                return;
            }

            PartiallyDownloadedBlock& partialBlock = *it->second.second->partialBlock;
            ReadStatus status = partialBlock.FillBlock(*pblock, resp.txn);
            if (status == READ_STATUS_INVALID) {
                RemoveBlockRequest(resp.blockhash, pfrom.GetId()); // Reset in-flight state in case Misbehaving does not result in a disconnect
                Misbehaving(*peer, 100, "invalid compact block/non-matching block transactions");
                return;
            } else if (status == READ_STATUS_FAILED) {
                // Might have collided, fall back to getdata now :(
                std::vector<CInv> invs;
                invs.push_back(CInv(MSG_BLOCK | GetFetchFlags(*peer), resp.blockhash));
                m_connman.PushMessage(&pfrom, msgMaker.Make(NetMsgType::GETDATA, invs));
            } else {
                // Block is either okay, or possibly we received
                // READ_STATUS_CHECKBLOCK_FAILED.
                // Note that CheckBlock can only fail for one of a few reasons:
                // 1. bad-proof-of-work (impossible here, because we've already
                //    accepted the header)
                // 2. merkleroot doesn't match the transactions given (already
                //    caught in FillBlock with READ_STATUS_FAILED, so
                //    impossible here)
                // 3. the block is otherwise invalid (eg invalid coinbase,
                //    block is too big, too many legacy sigops, etc).
                // So if CheckBlock failed, #3 is the only possibility.
                // Under BIP 152, we don't discourage the peer unless proof of work is
                // invalid (we don't require all the stateless checks to have
                // been run).  This is handled below, so just treat this as
                // though the block was successfully read, and rely on the
                // handling in ProcessNewBlock to ensure the block index is
                // updated, etc.
                RemoveBlockRequest(resp.blockhash, pfrom.GetId()); // it is now an empty pointer
                fBlockRead = true;
                // mapBlockSource is used for potentially punishing peers and
                // updating which peers send us compact blocks, so the race
                // between here and cs_main in ProcessNewBlock is fine.
                // BIP 152 permits peers to relay compact blocks after validating
                // the header only; we should not punish peers if the block turns
                // out to be invalid.
                mapBlockSource.emplace(resp.blockhash, std::make_pair(pfrom.GetId(), false));
            }
        } // Don't hold cs_main when we call into ProcessNewBlock
        if (fBlockRead) {
            // Since we requested this block (it was in mapBlocksInFlight), force it to be processed,
            // even if it would not be a candidate for new tip (missing previous block, chain not long enough, etc)
            // This bypasses some anti-DoS logic in AcceptBlock (eg to prevent
            // disk-space attacks), but this should be safe due to the
            // protections in the compact block handler -- see related comment
            // in compact block optimistic reconstruction handling.
            ProcessBlock(pfrom, pblock, /*force_processing=*/true, /*min_pow_checked=*/true);
        }
        return;
    }

    if (msg_type == NetMsgType::HEADERS)
    {
        // Ignore headers received while importing
        if (m_chainman.m_blockman.LoadingBlocks()) {
            LogPrint(BCLog::NET, "Unexpected headers message received from peer %d\n", pfrom.GetId());
            return;
        }

        // Assume that this is in response to any outstanding getheaders
        // request we may have sent, and clear out the time of our last request
        peer->m_last_getheaders_timestamp = {};

        std::vector<CBlockHeader> headers;

        // Bypass the normal CBlock deserialization, as we don't want to risk deserializing 2000 full blocks.
        unsigned int nCount = ReadCompactSize(vRecv);
        if (nCount > MAX_HEADERS_RESULTS) {
            Misbehaving(*peer, 20, strprintf("headers message size = %u", nCount));
            return;
        }
        headers.resize(nCount);
        for (unsigned int n = 0; n < nCount; n++) {
            vRecv >> headers[n];
            ReadCompactSize(vRecv); // ignore tx count; assume it is 0.
        }

        ProcessHeadersMessage(pfrom, *peer, std::move(headers), /*via_compact_block=*/false);

        // Check if the headers presync progress needs to be reported to validation.
        // This needs to be done without holding the m_headers_presync_mutex lock.
        if (m_headers_presync_should_signal.exchange(false)) {
            HeadersPresyncStats stats;
            {
                LOCK(m_headers_presync_mutex);
                auto it = m_headers_presync_stats.find(m_headers_presync_bestpeer);
                if (it != m_headers_presync_stats.end()) stats = it->second;
            }
            if (stats.second) {
                m_chainman.ReportHeadersPresync(stats.first, stats.second->first, stats.second->second);
            }
        }

        return;
    }

    if (msg_type == NetMsgType::BLOCK)
    {
        // Ignore block received while importing
        if (m_chainman.m_blockman.LoadingBlocks()) {
            LogPrint(BCLog::NET, "Unexpected block message received from peer %d\n", pfrom.GetId());
            return;
        }

        std::shared_ptr<CBlock> pblock = std::make_shared<CBlock>();
        vRecv >> *pblock;

        LogPrint(BCLog::NET, "received block %s peer=%d\n", pblock->GetHash().ToString(), pfrom.GetId());

        bool forceProcessing = false;
        const uint256 hash(pblock->GetHash());
        bool min_pow_checked = false;
        {
            LOCK(cs_main);
            // Always process the block if we requested it, since we may
            // need it even when it's not a candidate for a new best tip.
            forceProcessing = IsBlockRequested(hash);
            RemoveBlockRequest(hash, pfrom.GetId());
            // mapBlockSource is only used for punishing peers and setting
            // which peers send us compact blocks, so the race between here and
            // cs_main in ProcessNewBlock is fine.
            mapBlockSource.emplace(hash, std::make_pair(pfrom.GetId(), true));

            // Check work on this block against our anti-dos thresholds.
            const CBlockIndex* prev_block = m_chainman.m_blockman.LookupBlockIndex(pblock->hashPrevBlock);
            if (prev_block && prev_block->nChainWork + CalculateHeadersWork({pblock->GetBlockHeader()}) >= GetAntiDoSWorkThreshold()) {
                min_pow_checked = true;
            }
        }
        ProcessBlock(pfrom, pblock, forceProcessing, min_pow_checked);
        return;
    }

    if (msg_type == NetMsgType::GETADDR) {
        // This asymmetric behavior for inbound and outbound connections was introduced
        // to prevent a fingerprinting attack: an attacker can send specific fake addresses
        // to users' AddrMan and later request them by sending getaddr messages.
        // Making nodes which are behind NAT and can only make outgoing connections ignore
        // the getaddr message mitigates the attack.
        if (!pfrom.IsInboundConn()) {
            LogPrint(BCLog::NET, "Ignoring \"getaddr\" from %s connection. peer=%d\n", pfrom.ConnectionTypeAsString(), pfrom.GetId());
            return;
        }

        // Since this must be an inbound connection, SetupAddressRelay will
        // never fail.
        Assume(SetupAddressRelay(pfrom, *peer));

        // Only send one GetAddr response per connection to reduce resource waste
        // and discourage addr stamping of INV announcements.
        if (peer->m_getaddr_recvd) {
            LogPrint(BCLog::NET, "Ignoring repeated \"getaddr\". peer=%d\n", pfrom.GetId());
            return;
        }
        peer->m_getaddr_recvd = true;

        peer->m_addrs_to_send.clear();
        std::vector<CAddress> vAddr;
        if (pfrom.HasPermission(NetPermissionFlags::Addr)) {
            vAddr = m_connman.GetAddresses(MAX_ADDR_TO_SEND, MAX_PCT_ADDR_TO_SEND, /*network=*/std::nullopt);
        } else {
            vAddr = m_connman.GetAddresses(pfrom, MAX_ADDR_TO_SEND, MAX_PCT_ADDR_TO_SEND);
        }
        FastRandomContext insecure_rand;
        for (const CAddress &addr : vAddr) {
            PushAddress(*peer, addr, insecure_rand);
        }
        return;
    }

    if (msg_type == NetMsgType::MEMPOOL) {
        if (!(peer->m_our_services & NODE_BLOOM) && !pfrom.HasPermission(NetPermissionFlags::Mempool))
        {
            if (!pfrom.HasPermission(NetPermissionFlags::NoBan))
            {
                LogPrint(BCLog::NET, "mempool request with bloom filters disabled, disconnect peer=%d\n", pfrom.GetId());
                pfrom.fDisconnect = true;
            }
            return;
        }

        if (m_connman.OutboundTargetReached(false) && !pfrom.HasPermission(NetPermissionFlags::Mempool))
        {
            if (!pfrom.HasPermission(NetPermissionFlags::NoBan))
            {
                LogPrint(BCLog::NET, "mempool request with bandwidth limit reached, disconnect peer=%d\n", pfrom.GetId());
                pfrom.fDisconnect = true;
            }
            return;
        }

        if (auto tx_relay = peer->GetTxRelay(); tx_relay != nullptr) {
            LOCK(tx_relay->m_tx_inventory_mutex);
            tx_relay->m_send_mempool = true;
        }
        return;
    }

    if (msg_type == NetMsgType::PING) {
        if (pfrom.GetCommonVersion() > BIP0031_VERSION) {
            uint64_t nonce = 0;
            vRecv >> nonce;
            // Echo the message back with the nonce. This allows for two useful features:
            //
            // 1) A remote node can quickly check if the connection is operational
            // 2) Remote nodes can measure the latency of the network thread. If this node
            //    is overloaded it won't respond to pings quickly and the remote node can
            //    avoid sending us more work, like chain download requests.
            //
            // The nonce stops the remote getting confused between different pings: without
            // it, if the remote node sends a ping once per second and this node takes 5
            // seconds to respond to each, the 5th ping the remote sends would appear to
            // return very quickly.
            m_connman.PushMessage(&pfrom, msgMaker.Make(NetMsgType::PONG, nonce));
        }
        return;
    }

    if (msg_type == NetMsgType::PONG) {
        const auto ping_end = time_received;
        uint64_t nonce = 0;
        size_t nAvail = vRecv.in_avail();
        bool bPingFinished = false;
        std::string sProblem;

        if (nAvail >= sizeof(nonce)) {
            vRecv >> nonce;

            // Only process pong message if there is an outstanding ping (old ping without nonce should never pong)
            if (peer->m_ping_nonce_sent != 0) {
                if (nonce == peer->m_ping_nonce_sent) {
                    // Matching pong received, this ping is no longer outstanding
                    bPingFinished = true;
                    const auto ping_time = ping_end - peer->m_ping_start.load();
                    if (ping_time.count() >= 0) {
                        // Let connman know about this successful ping-pong
                        pfrom.PongReceived(ping_time);
                    } else {
                        // This should never happen
                        sProblem = "Timing mishap";
                    }
                } else {
                    // Nonce mismatches are normal when pings are overlapping
                    sProblem = "Nonce mismatch";
                    if (nonce == 0) {
                        // This is most likely a bug in another implementation somewhere; cancel this ping
                        bPingFinished = true;
                        sProblem = "Nonce zero";
                    }
                }
            } else {
                sProblem = "Unsolicited pong without ping";
            }
        } else {
            // This is most likely a bug in another implementation somewhere; cancel this ping
            bPingFinished = true;
            sProblem = "Short payload";
        }

        if (!(sProblem.empty())) {
            LogPrint(BCLog::NET, "pong peer=%d: %s, %x expected, %x received, %u bytes\n",
                pfrom.GetId(),
                sProblem,
                peer->m_ping_nonce_sent,
                nonce,
                nAvail);
        }
        if (bPingFinished) {
            peer->m_ping_nonce_sent = 0;
        }
        return;
    }

    if (msg_type == NetMsgType::FILTERLOAD) {
        if (!(peer->m_our_services & NODE_BLOOM)) {
            LogPrint(BCLog::NET, "filterload received despite not offering bloom services from peer=%d; disconnecting\n", pfrom.GetId());
            pfrom.fDisconnect = true;
            return;
        }
        CBloomFilter filter;
        vRecv >> filter;

        if (!filter.IsWithinSizeConstraints())
        {
            // There is no excuse for sending a too-large filter
            Misbehaving(*peer, 100, "too-large bloom filter");
        } else if (auto tx_relay = peer->GetTxRelay(); tx_relay != nullptr) {
            {
                LOCK(tx_relay->m_bloom_filter_mutex);
                tx_relay->m_bloom_filter.reset(new CBloomFilter(filter));
                tx_relay->m_relay_txs = true;
            }
            pfrom.m_bloom_filter_loaded = true;
            pfrom.m_relays_txs = true;
        }
        return;
    }

    if (msg_type == NetMsgType::FILTERADD) {
        if (!(peer->m_our_services & NODE_BLOOM)) {
            LogPrint(BCLog::NET, "filteradd received despite not offering bloom services from peer=%d; disconnecting\n", pfrom.GetId());
            pfrom.fDisconnect = true;
            return;
        }
        std::vector<unsigned char> vData;
        vRecv >> vData;

        // Nodes must NEVER send a data item > 520 bytes (the max size for a script data object,
        // and thus, the maximum size any matched object can have) in a filteradd message
        bool bad = false;
        if (vData.size() > MAX_SCRIPT_ELEMENT_SIZE) {
            bad = true;
        } else if (auto tx_relay = peer->GetTxRelay(); tx_relay != nullptr) {
            LOCK(tx_relay->m_bloom_filter_mutex);
            if (tx_relay->m_bloom_filter) {
                tx_relay->m_bloom_filter->insert(vData);
            } else {
                bad = true;
            }
        }
        if (bad) {
            Misbehaving(*peer, 100, "bad filteradd message");
        }
        return;
    }

    if (msg_type == NetMsgType::FILTERCLEAR) {
        if (!(peer->m_our_services & NODE_BLOOM)) {
            LogPrint(BCLog::NET, "filterclear received despite not offering bloom services from peer=%d; disconnecting\n", pfrom.GetId());
            pfrom.fDisconnect = true;
            return;
        }
        auto tx_relay = peer->GetTxRelay();
        if (!tx_relay) return;

        {
            LOCK(tx_relay->m_bloom_filter_mutex);
            tx_relay->m_bloom_filter = nullptr;
            tx_relay->m_relay_txs = true;
        }
        pfrom.m_bloom_filter_loaded = false;
        pfrom.m_relays_txs = true;
        return;
    }

    if (msg_type == NetMsgType::FEEFILTER) {
        CAmount newFeeFilter = 0;
        vRecv >> newFeeFilter;
        if (MoneyRange(newFeeFilter)) {
            if (auto tx_relay = peer->GetTxRelay(); tx_relay != nullptr) {
                tx_relay->m_fee_filter_received = newFeeFilter;
            }
            LogPrint(BCLog::NET, "received: feefilter of %s from peer=%d\n", CFeeRate(newFeeFilter).ToString(), pfrom.GetId());
        }
        return;
    }

    if (msg_type == NetMsgType::GETCFILTERS) {
        ProcessGetCFilters(pfrom, *peer, vRecv);
        return;
    }

    if (msg_type == NetMsgType::GETCFHEADERS) {
        ProcessGetCFHeaders(pfrom, *peer, vRecv);
        return;
    }

    if (msg_type == NetMsgType::GETCFCHECKPT) {
        ProcessGetCFCheckPt(pfrom, *peer, vRecv);
        return;
    }

    if (msg_type == NetMsgType::NOTFOUND) {
        std::vector<CInv> vInv;
        vRecv >> vInv;
        if (vInv.size() <= MAX_PEER_TX_ANNOUNCEMENTS + MAX_BLOCKS_IN_TRANSIT_PER_PEER) {
            LOCK(::cs_main);
            for (CInv &inv : vInv) {
                if (inv.IsGenTxMsg()) {
                    // If we receive a NOTFOUND message for a tx we requested, mark the announcement for it as
                    // completed in TxRequestTracker.
                    m_txrequest.ReceivedResponse(pfrom.GetId(), inv.hash);
                }
            }
        }
        return;
    }

    // Ignore unknown commands for extensibility
    LogPrint(BCLog::NET, "Unknown command \"%s\" from peer=%d\n", SanitizeString(msg_type), pfrom.GetId());
    return;
}

bool PeerManagerImpl::MaybeDiscourageAndDisconnect(CNode& pnode, Peer& peer)
{
    {
        LOCK(peer.m_misbehavior_mutex);

        // There's nothing to do if the m_should_discourage flag isn't set
        if (!peer.m_should_discourage) return false;

        peer.m_should_discourage = false;
    } // peer.m_misbehavior_mutex

    if (pnode.HasPermission(NetPermissionFlags::NoBan)) {
        // We never disconnect or discourage peers for bad behavior if they have NetPermissionFlags::NoBan permission
        LogPrintf("Warning: not punishing noban peer %d!\n", peer.m_id);
        return false;
    }

    if (pnode.IsManualConn()) {
        // We never disconnect or discourage manual peers for bad behavior
        LogPrintf("Warning: not punishing manually connected peer %d!\n", peer.m_id);
        return false;
    }

    if (pnode.addr.IsLocal()) {
        // We disconnect local peers for bad behavior but don't discourage (since that would discourage
        // all peers on the same local address)
        LogPrint(BCLog::NET, "Warning: disconnecting but not discouraging %s peer %d!\n",
                 pnode.m_inbound_onion ? "inbound onion" : "local", peer.m_id);
        pnode.fDisconnect = true;
        return true;
    }

    // Normal case: Disconnect the peer and discourage all nodes sharing the address
    LogPrint(BCLog::NET, "Disconnecting and discouraging peer %d!\n", peer.m_id);
    if (m_banman) m_banman->Discourage(pnode.addr);
    m_connman.DisconnectNode(pnode.addr);
    LOCK(cs_main);
    // Remove all data from the header spam filter when the address is banned
    CleanAddressHeaders(pnode.addr);
    return true;
}

bool PeerManagerImpl::ProcessMessages(CNode* pfrom, std::atomic<bool>& interruptMsgProc)
{
    AssertLockHeld(g_msgproc_mutex);

    PeerRef peer = GetPeerRef(pfrom->GetId());
    if (peer == nullptr) return false;

    {
        LOCK(peer->m_getdata_requests_mutex);
        if (!peer->m_getdata_requests.empty()) {
            ProcessGetData(*pfrom, *peer, interruptMsgProc);
        }
    }

    const bool processed_orphan = ProcessOrphanTx(*peer);

    if (pfrom->fDisconnect)
        return false;

    if (processed_orphan) return true;

    // this maintains the order of responses
    // and prevents m_getdata_requests to grow unbounded
    {
        LOCK(peer->m_getdata_requests_mutex);
        if (!peer->m_getdata_requests.empty()) return true;
    }

    // Don't bother if send buffer is too full to respond anyway
    if (pfrom->fPauseSend) return false;

    auto poll_result{pfrom->PollMessage()};
    if (!poll_result) {
        // No message to process
        return false;
    }

    CNetMessage& msg{poll_result->first};
    bool fMoreWork = poll_result->second;

    TRACE6(net, inbound_message,
        pfrom->GetId(),
        pfrom->m_addr_name.c_str(),
        pfrom->ConnectionTypeAsString().c_str(),
        msg.m_type.c_str(),
        msg.m_recv.size(),
        msg.m_recv.data()
    );

    if (gArgs.GetBoolArg("-capturemessages", false)) {
        CaptureMessage(pfrom->addr, msg.m_type, MakeUCharSpan(msg.m_recv), /*is_incoming=*/true);
    }

    msg.SetVersion(pfrom->GetCommonVersion());

    try {
        ProcessMessage(*pfrom, msg.m_type, msg.m_recv, msg.m_time, interruptMsgProc);
        if (interruptMsgProc) return false;
        {
            LOCK(peer->m_getdata_requests_mutex);
            if (!peer->m_getdata_requests.empty()) fMoreWork = true;
        }
        // Does this peer has an orphan ready to reconsider?
        // (Note: we may have provided a parent for an orphan provided
        //  by another peer that was already processed; in that case,
        //  the extra work may not be noticed, possibly resulting in an
        //  unnecessary 100ms delay)
        if (m_orphanage.HaveTxToReconsider(peer->m_id)) fMoreWork = true;
    } catch (const std::exception& e) {
        LogPrint(BCLog::NET, "%s(%s, %u bytes): Exception '%s' (%s) caught\n", __func__, SanitizeString(msg.m_type), msg.m_message_size, e.what(), typeid(e).name());
    } catch (...) {
        LogPrint(BCLog::NET, "%s(%s, %u bytes): Unknown exception caught\n", __func__, SanitizeString(msg.m_type), msg.m_message_size);
    }

    return fMoreWork;
}

void PeerManagerImpl::ConsiderEviction(CNode& pto, Peer& peer, std::chrono::seconds time_in_seconds)
{
    AssertLockHeld(cs_main);

    CNodeState &state = *State(pto.GetId());

    if (!state.m_chain_sync.m_protect && pto.IsOutboundOrBlockRelayConn() && state.fSyncStarted) {
        // This is an outbound peer subject to disconnection if they don't
        // announce a block with as much work as the current tip within
        // CHAIN_SYNC_TIMEOUT + HEADERS_RESPONSE_TIME seconds (note: if
        // their chain has more work than ours, we should sync to it,
        // unless it's invalid, in which case we should find that out and
        // disconnect from them elsewhere).
        if (state.pindexBestKnownBlock != nullptr && state.pindexBestKnownBlock->nChainWork >= m_chainman.ActiveChain().Tip()->nChainWork) {
            if (state.m_chain_sync.m_timeout != 0s) {
                state.m_chain_sync.m_timeout = 0s;
                state.m_chain_sync.m_work_header = nullptr;
                state.m_chain_sync.m_sent_getheaders = false;
            }
        } else if (state.m_chain_sync.m_timeout == 0s || (state.m_chain_sync.m_work_header != nullptr && state.pindexBestKnownBlock != nullptr && state.pindexBestKnownBlock->nChainWork >= state.m_chain_sync.m_work_header->nChainWork)) {
            // Our best block known by this peer is behind our tip, and we're either noticing
            // that for the first time, OR this peer was able to catch up to some earlier point
            // where we checked against our tip.
            // Either way, set a new timeout based on current tip.
            state.m_chain_sync.m_timeout = time_in_seconds + CHAIN_SYNC_TIMEOUT;
            state.m_chain_sync.m_work_header = m_chainman.ActiveChain().Tip();
            state.m_chain_sync.m_sent_getheaders = false;
        } else if (state.m_chain_sync.m_timeout > 0s && time_in_seconds > state.m_chain_sync.m_timeout) {
            // No evidence yet that our peer has synced to a chain with work equal to that
            // of our tip, when we first detected it was behind. Send a single getheaders
            // message to give the peer a chance to update us.
            if (state.m_chain_sync.m_sent_getheaders) {
                // They've run out of time to catch up!
                LogPrintf("Disconnecting outbound peer %d for old chain, best known block = %s\n", pto.GetId(), state.pindexBestKnownBlock != nullptr ? state.pindexBestKnownBlock->GetBlockHash().ToString() : "<none>");
                pto.fDisconnect = true;
            } else {
                assert(state.m_chain_sync.m_work_header);
                // Here, we assume that the getheaders message goes out,
                // because it'll either go out or be skipped because of a
                // getheaders in-flight already, in which case the peer should
                // still respond to us with a sufficiently high work chain tip.
                MaybeSendGetHeaders(pto,
                        GetLocator(state.m_chain_sync.m_work_header->pprev),
                        peer);
                LogPrint(BCLog::NET, "sending getheaders to outbound peer=%d to verify chain work (current best known block:%s, benchmark blockhash: %s)\n", pto.GetId(), state.pindexBestKnownBlock != nullptr ? state.pindexBestKnownBlock->GetBlockHash().ToString() : "<none>", state.m_chain_sync.m_work_header->GetBlockHash().ToString());
                state.m_chain_sync.m_sent_getheaders = true;
                // Bump the timeout to allow a response, which could clear the timeout
                // (if the response shows the peer has synced), reset the timeout (if
                // the peer syncs to the required work but not to our tip), or result
                // in disconnect (if we advance to the timeout and pindexBestKnownBlock
                // has not sufficiently progressed)
                state.m_chain_sync.m_timeout = time_in_seconds + HEADERS_RESPONSE_TIME;
            }
        }
    }
}

void PeerManagerImpl::EvictExtraOutboundPeers(std::chrono::seconds now)
{
    // If we have any extra block-relay-only peers, disconnect the youngest unless
    // it's given us a block -- in which case, compare with the second-youngest, and
    // out of those two, disconnect the peer who least recently gave us a block.
    // The youngest block-relay-only peer would be the extra peer we connected
    // to temporarily in order to sync our tip; see net.cpp.
    // Note that we use higher nodeid as a measure for most recent connection.
    if (m_connman.GetExtraBlockRelayCount() > 0) {
        std::pair<NodeId, std::chrono::seconds> youngest_peer{-1, 0}, next_youngest_peer{-1, 0};

        m_connman.ForEachNode([&](CNode* pnode) {
            if (!pnode->IsBlockOnlyConn() || pnode->fDisconnect) return;
            if (pnode->GetId() > youngest_peer.first) {
                next_youngest_peer = youngest_peer;
                youngest_peer.first = pnode->GetId();
                youngest_peer.second = pnode->m_last_block_time;
            }
        });
        NodeId to_disconnect = youngest_peer.first;
        if (youngest_peer.second > next_youngest_peer.second) {
            // Our newest block-relay-only peer gave us a block more recently;
            // disconnect our second youngest.
            to_disconnect = next_youngest_peer.first;
        }
        m_connman.ForNode(to_disconnect, [&](CNode* pnode) EXCLUSIVE_LOCKS_REQUIRED(::cs_main) {
            AssertLockHeld(::cs_main);
            // Make sure we're not getting a block right now, and that
            // we've been connected long enough for this eviction to happen
            // at all.
            // Note that we only request blocks from a peer if we learn of a
            // valid headers chain with at least as much work as our tip.
            CNodeState *node_state = State(pnode->GetId());
            if (node_state == nullptr ||
                (now - pnode->m_connected >= MINIMUM_CONNECT_TIME && node_state->nBlocksInFlight == 0)) {
                pnode->fDisconnect = true;
                LogPrint(BCLog::NET, "disconnecting extra block-relay-only peer=%d (last block received at time %d)\n",
                         pnode->GetId(), count_seconds(pnode->m_last_block_time));
                return true;
            } else {
                LogPrint(BCLog::NET, "keeping block-relay-only peer=%d chosen for eviction (connect time: %d, blocks_in_flight: %d)\n",
                         pnode->GetId(), count_seconds(pnode->m_connected), node_state->nBlocksInFlight);
            }
            return false;
        });
    }

    // Check whether we have too many outbound-full-relay peers
    if (m_connman.GetExtraFullOutboundCount() > 0) {
        // If we have more outbound-full-relay peers than we target, disconnect one.
        // Pick the outbound-full-relay peer that least recently announced
        // us a new block, with ties broken by choosing the more recent
        // connection (higher node id)
        NodeId worst_peer = -1;
        int64_t oldest_block_announcement = std::numeric_limits<int64_t>::max();

        m_connman.ForEachNode([&](CNode* pnode) EXCLUSIVE_LOCKS_REQUIRED(::cs_main) {
            AssertLockHeld(::cs_main);

            // Only consider outbound-full-relay peers that are not already
            // marked for disconnection
            if (!pnode->IsFullOutboundConn() || pnode->fDisconnect) return;
            CNodeState *state = State(pnode->GetId());
            if (state == nullptr) return; // shouldn't be possible, but just in case
            // Don't evict our protected peers
            if (state->m_chain_sync.m_protect) return;
            if (state->m_last_block_announcement < oldest_block_announcement || (state->m_last_block_announcement == oldest_block_announcement && pnode->GetId() > worst_peer)) {
                worst_peer = pnode->GetId();
                oldest_block_announcement = state->m_last_block_announcement;
            }
        });
        if (worst_peer != -1) {
            bool disconnected = m_connman.ForNode(worst_peer, [&](CNode* pnode) EXCLUSIVE_LOCKS_REQUIRED(::cs_main) {
                AssertLockHeld(::cs_main);

                // Only disconnect a peer that has been connected to us for
                // some reasonable fraction of our check-frequency, to give
                // it time for new information to have arrived.
                // Also don't disconnect any peer we're trying to download a
                // block from.
                CNodeState &state = *State(pnode->GetId());
                if (now - pnode->m_connected > MINIMUM_CONNECT_TIME && state.nBlocksInFlight == 0) {
                    LogPrint(BCLog::NET, "disconnecting extra outbound peer=%d (last block announcement received at time %d)\n", pnode->GetId(), oldest_block_announcement);
                    pnode->fDisconnect = true;
                    return true;
                } else {
                    LogPrint(BCLog::NET, "keeping outbound peer=%d chosen for eviction (connect time: %d, blocks_in_flight: %d)\n",
                             pnode->GetId(), count_seconds(pnode->m_connected), state.nBlocksInFlight);
                    return false;
                }
            });
            if (disconnected) {
                // If we disconnected an extra peer, that means we successfully
                // connected to at least one peer after the last time we
                // detected a stale tip. Don't try any more extra peers until
                // we next detect a stale tip, to limit the load we put on the
                // network from these extra connections.
                m_connman.SetTryNewOutboundPeer(false);
            }
        }
    }
}

void PeerManagerImpl::CheckForStaleTipAndEvictPeers()
{
    LOCK(cs_main);

    auto now{GetTime<std::chrono::seconds>()};

    EvictExtraOutboundPeers(now);

    if (now > m_stale_tip_check_time) {
        // Check whether our tip is stale, and if so, allow using an extra
        // outbound peer
        if (!m_chainman.m_blockman.LoadingBlocks() && m_connman.GetNetworkActive() && m_connman.GetUseAddrmanOutgoing() && TipMayBeStale()) {
            LogPrintf("Potential stale tip detected, will try using extra outbound peer (last tip update: %d seconds ago)\n",
                      count_seconds(now - m_last_tip_update.load()));
            m_connman.SetTryNewOutboundPeer(true);
        } else if (m_connman.GetTryNewOutboundPeer()) {
            m_connman.SetTryNewOutboundPeer(false);
        }
        m_stale_tip_check_time = now + STALE_CHECK_INTERVAL;
    }

    if (!m_initial_sync_finished && CanDirectFetch()) {
        m_connman.StartExtraBlockRelayPeers();
        m_initial_sync_finished = true;
    }
}

void PeerManagerImpl::MaybeSendPing(CNode& node_to, Peer& peer, std::chrono::microseconds now)
{
    if (m_connman.ShouldRunInactivityChecks(node_to, std::chrono::duration_cast<std::chrono::seconds>(now)) &&
        peer.m_ping_nonce_sent &&
        now > peer.m_ping_start.load() + TIMEOUT_INTERVAL)
    {
        // The ping timeout is using mocktime. To disable the check during
        // testing, increase -peertimeout.
        LogPrint(BCLog::NET, "ping timeout: %fs peer=%d\n", 0.000001 * count_microseconds(now - peer.m_ping_start.load()), peer.m_id);
        node_to.fDisconnect = true;
        return;
    }

    const CNetMsgMaker msgMaker(node_to.GetCommonVersion());
    bool pingSend = false;

    if (peer.m_ping_queued) {
        // RPC ping request by user
        pingSend = true;
    }

    if (peer.m_ping_nonce_sent == 0 && now > peer.m_ping_start.load() + PING_INTERVAL) {
        // Ping automatically sent as a latency probe & keepalive.
        pingSend = true;
    }

    if (pingSend) {
        uint64_t nonce;
        do {
            nonce = GetRand<uint64_t>();
        } while (nonce == 0);
        peer.m_ping_queued = false;
        peer.m_ping_start = now;
        if (node_to.GetCommonVersion() > BIP0031_VERSION) {
            peer.m_ping_nonce_sent = nonce;
            m_connman.PushMessage(&node_to, msgMaker.Make(NetMsgType::PING, nonce));
        } else {
            // Peer is too old to support ping command with nonce, pong will never arrive.
            peer.m_ping_nonce_sent = 0;
            m_connman.PushMessage(&node_to, msgMaker.Make(NetMsgType::PING));
        }
    }
}

void PeerManagerImpl::MaybeSendAddr(CNode& node, Peer& peer, std::chrono::microseconds current_time)
{
    // Nothing to do for non-address-relay peers
    if (!peer.m_addr_relay_enabled) return;

    LOCK(peer.m_addr_send_times_mutex);
    // Periodically advertise our local address to the peer.
    if (fListen && !m_chainman.ActiveChainstate().IsInitialBlockDownload() &&
        peer.m_next_local_addr_send < current_time) {
        // If we've sent before, clear the bloom filter for the peer, so that our
        // self-announcement will actually go out.
        // This might be unnecessary if the bloom filter has already rolled
        // over since our last self-announcement, but there is only a small
        // bandwidth cost that we can incur by doing this (which happens
        // once a day on average).
        if (peer.m_next_local_addr_send != 0us) {
            peer.m_addr_known->reset();
        }
        if (std::optional<CService> local_service = GetLocalAddrForPeer(node)) {
            CAddress local_addr{*local_service, peer.m_our_services, Now<NodeSeconds>()};
            FastRandomContext insecure_rand;
            PushAddress(peer, local_addr, insecure_rand);
        }
        peer.m_next_local_addr_send = GetExponentialRand(current_time, AVG_LOCAL_ADDRESS_BROADCAST_INTERVAL);
    }

    // We sent an `addr` message to this peer recently. Nothing more to do.
    if (current_time <= peer.m_next_addr_send) return;

    peer.m_next_addr_send = GetExponentialRand(current_time, AVG_ADDRESS_BROADCAST_INTERVAL);

    if (!Assume(peer.m_addrs_to_send.size() <= MAX_ADDR_TO_SEND)) {
        // Should be impossible since we always check size before adding to
        // m_addrs_to_send. Recover by trimming the vector.
        peer.m_addrs_to_send.resize(MAX_ADDR_TO_SEND);
    }

    // Remove addr records that the peer already knows about, and add new
    // addrs to the m_addr_known filter on the same pass.
    auto addr_already_known = [&peer](const CAddress& addr) EXCLUSIVE_LOCKS_REQUIRED(g_msgproc_mutex) {
        bool ret = peer.m_addr_known->contains(addr.GetKey());
        if (!ret) peer.m_addr_known->insert(addr.GetKey());
        return ret;
    };
    peer.m_addrs_to_send.erase(std::remove_if(peer.m_addrs_to_send.begin(), peer.m_addrs_to_send.end(), addr_already_known),
                           peer.m_addrs_to_send.end());

    // No addr messages to send
    if (peer.m_addrs_to_send.empty()) return;

    const char* msg_type;
    int make_flags;
    if (peer.m_wants_addrv2) {
        msg_type = NetMsgType::ADDRV2;
        make_flags = ADDRV2_FORMAT;
    } else {
        msg_type = NetMsgType::ADDR;
        make_flags = 0;
    }
    m_connman.PushMessage(&node, CNetMsgMaker(node.GetCommonVersion()).Make(make_flags, msg_type, peer.m_addrs_to_send));
    peer.m_addrs_to_send.clear();

    // we only send the big addr message once
    if (peer.m_addrs_to_send.capacity() > 40) {
        peer.m_addrs_to_send.shrink_to_fit();
    }
}

void PeerManagerImpl::MaybeSendSendHeaders(CNode& node, Peer& peer)
{
    // Delay sending SENDHEADERS (BIP 130) until we're done with an
    // initial-headers-sync with this peer. Receiving headers announcements for
    // new blocks while trying to sync their headers chain is problematic,
    // because of the state tracking done.
    if (!peer.m_sent_sendheaders && node.GetCommonVersion() >= SENDHEADERS_VERSION) {
        LOCK(cs_main);
        CNodeState &state = *State(node.GetId());
        if (state.pindexBestKnownBlock != nullptr &&
                state.pindexBestKnownBlock->nChainWork > m_chainman.MinimumChainWork()) {
            // Tell our peer we prefer to receive headers rather than inv's
            // We send this to non-NODE NETWORK peers as well, because even
            // non-NODE NETWORK peers can announce blocks (such as pruning
            // nodes)
            m_connman.PushMessage(&node, CNetMsgMaker(node.GetCommonVersion()).Make(NetMsgType::SENDHEADERS));
            peer.m_sent_sendheaders = true;
        }
    }
}

void PeerManagerImpl::MaybeSendFeefilter(CNode& pto, Peer& peer, std::chrono::microseconds current_time)
{
    if (m_ignore_incoming_txs) return;
    if (pto.GetCommonVersion() < FEEFILTER_VERSION) return;
    // peers with the forcerelay permission should not filter txs to us
    if (pto.HasPermission(NetPermissionFlags::ForceRelay)) return;
    // Don't send feefilter messages to outbound block-relay-only peers since they should never announce
    // transactions to us, regardless of feefilter state.
    if (pto.IsBlockOnlyConn()) return;

    CAmount currentFilter = m_mempool.GetMinFee().GetFeePerK();
    static FeeFilterRounder g_filter_rounder{CFeeRate{DEFAULT_MIN_RELAY_TX_FEE}};

    if (m_chainman.ActiveChainstate().IsInitialBlockDownload()) {
        // Received tx-inv messages are discarded when the active
        // chainstate is in IBD, so tell the peer to not send them.
        currentFilter = MAX_MONEY;
    } else {
        static const CAmount MAX_FILTER{g_filter_rounder.round(MAX_MONEY)};
        if (peer.m_fee_filter_sent == MAX_FILTER) {
            // Send the current filter if we sent MAX_FILTER previously
            // and made it out of IBD.
            peer.m_next_send_feefilter = 0us;
        }
    }
    if (current_time > peer.m_next_send_feefilter) {
        CAmount filterToSend = g_filter_rounder.round(currentFilter);
        // We always have a fee filter of at least the min relay fee
        filterToSend = std::max(filterToSend, m_mempool.m_min_relay_feerate.GetFeePerK());
        if (filterToSend != peer.m_fee_filter_sent) {
            m_connman.PushMessage(&pto, CNetMsgMaker(pto.GetCommonVersion()).Make(NetMsgType::FEEFILTER, filterToSend));
            peer.m_fee_filter_sent = filterToSend;
        }
        peer.m_next_send_feefilter = GetExponentialRand(current_time, AVG_FEEFILTER_BROADCAST_INTERVAL);
    }
    // If the fee filter has changed substantially and it's still more than MAX_FEEFILTER_CHANGE_DELAY
    // until scheduled broadcast, then move the broadcast to within MAX_FEEFILTER_CHANGE_DELAY.
    else if (current_time + MAX_FEEFILTER_CHANGE_DELAY < peer.m_next_send_feefilter &&
                (currentFilter < 3 * peer.m_fee_filter_sent / 4 || currentFilter > 4 * peer.m_fee_filter_sent / 3)) {
        peer.m_next_send_feefilter = current_time + GetRandomDuration<std::chrono::microseconds>(MAX_FEEFILTER_CHANGE_DELAY);
    }
}

namespace {
class CompareInvMempoolOrder
{
    CTxMemPool* mp;
    bool m_wtxid_relay;
public:
    explicit CompareInvMempoolOrder(CTxMemPool *_mempool, bool use_wtxid)
    {
        mp = _mempool;
        m_wtxid_relay = use_wtxid;
    }

    bool operator()(std::set<uint256>::iterator a, std::set<uint256>::iterator b)
    {
        /* As std::make_heap produces a max-heap, we want the entries with the
         * fewest ancestors/highest fee to sort later. */
        return mp->CompareDepthAndScore(*b, *a, m_wtxid_relay);
    }
};
} // namespace

bool PeerManagerImpl::RejectIncomingTxs(const CNode& peer) const
{
    // block-relay-only peers may never send txs to us
    if (peer.IsBlockOnlyConn()) return true;
    if (peer.IsFeelerConn()) return true;
    // In -blocksonly mode, peers need the 'relay' permission to send txs to us
    if (m_ignore_incoming_txs && !peer.HasPermission(NetPermissionFlags::Relay)) return true;
    return false;
}

bool PeerManagerImpl::SetupAddressRelay(const CNode& node, Peer& peer)
{
    // We don't participate in addr relay with outbound block-relay-only
    // connections to prevent providing adversaries with the additional
    // information of addr traffic to infer the link.
    if (node.IsBlockOnlyConn()) return false;

    if (!peer.m_addr_relay_enabled.exchange(true)) {
        // During version message processing (non-block-relay-only outbound peers)
        // or on first addr-related message we have received (inbound peers), initialize
        // m_addr_known.
        peer.m_addr_known = std::make_unique<CRollingBloomFilter>(5000, 0.001);
    }

    return true;
}

bool PeerManagerImpl::SendMessages(CNode* pto)
{
    AssertLockHeld(g_msgproc_mutex);

    PeerRef peer = GetPeerRef(pto->GetId());
    if (!peer) return false;
    const Consensus::Params& consensusParams = m_chainparams.GetConsensus();

    // We must call MaybeDiscourageAndDisconnect first, to ensure that we'll
    // disconnect misbehaving peers even before the version handshake is complete.
    if (MaybeDiscourageAndDisconnect(*pto, *peer)) return true;

    // Don't send anything until the version handshake is complete
    if (!pto->fSuccessfullyConnected || pto->fDisconnect)
        return true;

    // If we get here, the outgoing message serialization version is set and can't change.
    const CNetMsgMaker msgMaker(pto->GetCommonVersion());

    const auto current_time{GetTime<std::chrono::microseconds>()};

    if (pto->IsAddrFetchConn() && current_time - pto->m_connected > 10 * AVG_ADDRESS_BROADCAST_INTERVAL) {
        LogPrint(BCLog::NET, "addrfetch connection timeout; disconnecting peer=%d\n", pto->GetId());
        pto->fDisconnect = true;
        return true;
    }

    MaybeSendPing(*pto, *peer, current_time);

    // MaybeSendPing may have marked peer for disconnection
    if (pto->fDisconnect) return true;

    MaybeSendAddr(*pto, *peer, current_time);

    MaybeSendSendHeaders(*pto, *peer);

    {
        LOCK(cs_main);

        CNodeState &state = *State(pto->GetId());

        // Start block sync
        if (m_chainman.m_best_header == nullptr) {
            m_chainman.m_best_header = m_chainman.ActiveChain().Tip();
        }

        // Determine whether we might try initial headers sync or parallel
        // block download from this peer -- this mostly affects behavior while
        // in IBD (once out of IBD, we sync from all peers).
        bool sync_blocks_and_headers_from_peer = false;
        if (state.fPreferredDownload) {
            sync_blocks_and_headers_from_peer = true;
        } else if (CanServeBlocks(*peer) && !pto->IsAddrFetchConn()) {
            // Typically this is an inbound peer. If we don't have any outbound
            // peers, or if we aren't downloading any blocks from such peers,
            // then allow block downloads from this peer, too.
            // We prefer downloading blocks from outbound peers to avoid
            // putting undue load on (say) some home user who is just making
            // outbound connections to the network, but if our only source of
            // the latest blocks is from an inbound peer, we have to be sure to
            // eventually download it (and not just wait indefinitely for an
            // outbound peer to have it).
            if (m_num_preferred_download_peers == 0 || mapBlocksInFlight.empty()) {
                sync_blocks_and_headers_from_peer = true;
            }
        }

        if (!state.fSyncStarted && CanServeBlocks(*peer) && !m_chainman.m_blockman.LoadingBlocks()) {
            // Only actively request headers from a single peer, unless we're close to today.
            if ((nSyncStarted == 0 && sync_blocks_and_headers_from_peer) || m_chainman.m_best_header->Time() > GetAdjustedTime() - 24h) {
                const CBlockIndex* pindexStart = m_chainman.m_best_header;
                /* If possible, start at the block preceding the currently
                   best known header.  This ensures that we always get a
                   non-empty list of headers back as long as the peer
                   is up-to-date.  With a non-empty response, we can initialise
                   the peer's known best block.  This wouldn't be possible
                   if we requested starting at m_chainman.m_best_header and
                   got back an empty response.  */
                if (pindexStart->pprev)
                    pindexStart = pindexStart->pprev;
                if (MaybeSendGetHeaders(*pto, GetLocator(pindexStart), *peer)) {
                    LogPrint(BCLog::NET, "initial getheaders (%d) to peer=%d (startheight:%d)\n", pindexStart->nHeight, pto->GetId(), peer->m_starting_height);

                    state.fSyncStarted = true;
                    peer->m_headers_sync_timeout = current_time + HEADERS_DOWNLOAD_TIMEOUT_BASE +
                        (
                         // Convert HEADERS_DOWNLOAD_TIMEOUT_PER_HEADER to microseconds before scaling
                         // to maintain precision
                         std::chrono::microseconds{HEADERS_DOWNLOAD_TIMEOUT_PER_HEADER} *
                         Ticks<std::chrono::seconds>(GetAdjustedTime() - m_chainman.m_best_header->Time()) / consensusParams.TargetSpacing(m_chainman.m_best_header->nHeight)
                        );
                    nSyncStarted++;
                }
            }
        }

        //
        // Try sending block announcements via headers
        //
        {
            // If we have no more than MAX_BLOCKS_TO_ANNOUNCE in our
            // list of block hashes we're relaying, and our peer wants
            // headers announcements, then find the first header
            // not yet known to our peer but would connect, and send.
            // If no header would connect, or if we have too many
            // blocks, or if the peer doesn't want headers, just
            // add all to the inv queue.
            LOCK(peer->m_block_inv_mutex);
            std::vector<CBlock> vHeaders;
            bool fRevertToInv = ((!peer->m_prefers_headers &&
                                 (!state.m_requested_hb_cmpctblocks || peer->m_blocks_for_headers_relay.size() > 1)) ||
                                 peer->m_blocks_for_headers_relay.size() > MAX_BLOCKS_TO_ANNOUNCE);
            const CBlockIndex *pBestIndex = nullptr; // last header queued for delivery
            ProcessBlockAvailability(pto->GetId()); // ensure pindexBestKnownBlock is up-to-date

            if (!fRevertToInv) {
                bool fFoundStartingHeader = false;
                // Try to find first header that our peer doesn't have, and
                // then send all headers past that one.  If we come across any
                // headers that aren't on m_chainman.ActiveChain(), give up.
                for (const uint256& hash : peer->m_blocks_for_headers_relay) {
                    const CBlockIndex* pindex = m_chainman.m_blockman.LookupBlockIndex(hash);
                    assert(pindex);
                    if (m_chainman.ActiveChain()[pindex->nHeight] != pindex) {
                        // Bail out if we reorged away from this block
                        fRevertToInv = true;
                        break;
                    }
                    if (pBestIndex != nullptr && pindex->pprev != pBestIndex) {
                        // This means that the list of blocks to announce don't
                        // connect to each other.
                        // This shouldn't really be possible to hit during
                        // regular operation (because reorgs should take us to
                        // a chain that has some block not on the prior chain,
                        // which should be caught by the prior check), but one
                        // way this could happen is by using invalidateblock /
                        // reconsiderblock repeatedly on the tip, causing it to
                        // be added multiple times to m_blocks_for_headers_relay.
                        // Robustly deal with this rare situation by reverting
                        // to an inv.
                        fRevertToInv = true;
                        break;
                    }
                    pBestIndex = pindex;
                    if (fFoundStartingHeader) {
                        // add this to the headers message
                        vHeaders.push_back(pindex->GetBlockHeader());
                    } else if (PeerHasHeader(&state, pindex)) {
                        continue; // keep looking for the first new block
                    } else if (pindex->pprev == nullptr || PeerHasHeader(&state, pindex->pprev)) {
                        // Peer doesn't have this header but they do have the prior one.
                        // Start sending headers.
                        fFoundStartingHeader = true;
                        vHeaders.push_back(pindex->GetBlockHeader());
                    } else {
                        // Peer doesn't have this header or the prior one -- nothing will
                        // connect, so bail out.
                        fRevertToInv = true;
                        break;
                    }
                }
            }
            if (!fRevertToInv && !vHeaders.empty()) {
                if (vHeaders.size() == 1 && state.m_requested_hb_cmpctblocks) {
                    // We only send up to 1 block as header-and-ids, as otherwise
                    // probably means we're doing an initial-ish-sync or they're slow
                    LogPrint(BCLog::NET, "%s sending header-and-ids %s to peer=%d\n", __func__,
                            vHeaders.front().GetHash().ToString(), pto->GetId());

                    std::optional<CSerializedNetMsg> cached_cmpctblock_msg;
                    {
                        LOCK(m_most_recent_block_mutex);
                        if (m_most_recent_block_hash == pBestIndex->GetBlockHash()) {
                            cached_cmpctblock_msg = msgMaker.Make(NetMsgType::CMPCTBLOCK, *m_most_recent_compact_block);
                        }
                    }
                    if (cached_cmpctblock_msg.has_value()) {
                        m_connman.PushMessage(pto, std::move(cached_cmpctblock_msg.value()));
                    } else {
                        CBlock block;
                        bool ret = ReadBlockFromDisk(block, pBestIndex, consensusParams);
                        assert(ret);
                        CBlockHeaderAndShortTxIDs cmpctblock{block};
                        m_connman.PushMessage(pto, msgMaker.Make(NetMsgType::CMPCTBLOCK, cmpctblock));
                    }
                    state.pindexBestHeaderSent = pBestIndex;
                } else if (peer->m_prefers_headers) {
                    if (vHeaders.size() > 1) {
                        LogPrint(BCLog::NET, "%s: %u headers, range (%s, %s), to peer=%d\n", __func__,
                                vHeaders.size(),
                                vHeaders.front().GetHash().ToString(),
                                vHeaders.back().GetHash().ToString(), pto->GetId());
                    } else {
                        LogPrint(BCLog::NET, "%s: sending header %s to peer=%d\n", __func__,
                                vHeaders.front().GetHash().ToString(), pto->GetId());
                    }
                    m_connman.PushMessage(pto, msgMaker.Make(NetMsgType::HEADERS, vHeaders));
                    state.pindexBestHeaderSent = pBestIndex;
                } else
                    fRevertToInv = true;
            }
            if (fRevertToInv) {
                // If falling back to using an inv, just try to inv the tip.
                // The last entry in m_blocks_for_headers_relay was our tip at some point
                // in the past.
                if (!peer->m_blocks_for_headers_relay.empty()) {
                    const uint256& hashToAnnounce = peer->m_blocks_for_headers_relay.back();
                    const CBlockIndex* pindex = m_chainman.m_blockman.LookupBlockIndex(hashToAnnounce);
                    assert(pindex);

                    // Warn if we're announcing a block that is not on the main chain.
                    // This should be very rare and could be optimized out.
                    // Just log for now.
                    if (m_chainman.ActiveChain()[pindex->nHeight] != pindex) {
                        LogPrint(BCLog::NET, "Announcing block %s not on main chain (tip=%s)\n",
                            hashToAnnounce.ToString(), m_chainman.ActiveChain().Tip()->GetBlockHash().ToString());
                    }

                    // If the peer's chain has this block, don't inv it back.
                    if (!PeerHasHeader(&state, pindex)) {
                        peer->m_blocks_for_inv_relay.push_back(hashToAnnounce);
                        LogPrint(BCLog::NET, "%s: sending inv peer=%d hash=%s\n", __func__,
                            pto->GetId(), hashToAnnounce.ToString());
                    }
                }
            }
            peer->m_blocks_for_headers_relay.clear();
        }

        //
        // Message: inventory
        //
        std::vector<CInv> vInv;
        {
            LOCK(peer->m_block_inv_mutex);
            vInv.reserve(std::max<size_t>(peer->m_blocks_for_inv_relay.size(), INVENTORY_BROADCAST_MAX));

            // Add blocks
            for (const uint256& hash : peer->m_blocks_for_inv_relay) {
                vInv.push_back(CInv(MSG_BLOCK, hash));
                if (vInv.size() == MAX_INV_SZ) {
                    m_connman.PushMessage(pto, msgMaker.Make(NetMsgType::INV, vInv));
                    vInv.clear();
                }
            }
            peer->m_blocks_for_inv_relay.clear();
        }

        if (auto tx_relay = peer->GetTxRelay(); tx_relay != nullptr) {
                LOCK(tx_relay->m_tx_inventory_mutex);
                // Check whether periodic sends should happen
                bool fSendTrickle = pto->HasPermission(NetPermissionFlags::NoBan);
                if (tx_relay->m_next_inv_send_time < current_time) {
                    fSendTrickle = true;
                    if (pto->IsInboundConn()) {
                        tx_relay->m_next_inv_send_time = NextInvToInbounds(current_time, INBOUND_INVENTORY_BROADCAST_INTERVAL);
                    } else {
                        tx_relay->m_next_inv_send_time = GetExponentialRand(current_time, OUTBOUND_INVENTORY_BROADCAST_INTERVAL);
                    }
                }

                // Time to send but the peer has requested we not relay transactions.
                if (fSendTrickle) {
                    LOCK(tx_relay->m_bloom_filter_mutex);
                    if (!tx_relay->m_relay_txs) tx_relay->m_tx_inventory_to_send.clear();
                }

                // Respond to BIP35 mempool requests
                if (fSendTrickle && tx_relay->m_send_mempool) {
                    auto vtxinfo = m_mempool.infoAll();
                    tx_relay->m_send_mempool = false;
                    const CFeeRate filterrate{tx_relay->m_fee_filter_received.load()};

                    LOCK(tx_relay->m_bloom_filter_mutex);

                    for (const auto& txinfo : vtxinfo) {
                        const uint256& hash = peer->m_wtxid_relay ? txinfo.tx->GetWitnessHash() : txinfo.tx->GetHash();
                        CInv inv(peer->m_wtxid_relay ? MSG_WTX : MSG_TX, hash);
                        tx_relay->m_tx_inventory_to_send.erase(hash);
                        // Don't send transactions that peers will not put into their mempool
                        if (txinfo.fee < filterrate.GetFee(txinfo.vsize)) {
                            continue;
                        }
                        if (tx_relay->m_bloom_filter) {
                            if (!tx_relay->m_bloom_filter->IsRelevantAndUpdate(*txinfo.tx)) continue;
                        }
                        tx_relay->m_tx_inventory_known_filter.insert(hash);
                        // Responses to MEMPOOL requests bypass the m_recently_announced_invs filter.
                        vInv.push_back(inv);
                        if (vInv.size() == MAX_INV_SZ) {
                            m_connman.PushMessage(pto, msgMaker.Make(NetMsgType::INV, vInv));
                            vInv.clear();
                        }
                    }
                    tx_relay->m_last_mempool_req = std::chrono::duration_cast<std::chrono::seconds>(current_time);
                }

                // Determine transactions to relay
                if (fSendTrickle) {
                    // Produce a vector with all candidates for sending
                    std::vector<std::set<uint256>::iterator> vInvTx;
                    vInvTx.reserve(tx_relay->m_tx_inventory_to_send.size());
                    for (std::set<uint256>::iterator it = tx_relay->m_tx_inventory_to_send.begin(); it != tx_relay->m_tx_inventory_to_send.end(); it++) {
                        vInvTx.push_back(it);
                    }
                    const CFeeRate filterrate{tx_relay->m_fee_filter_received.load()};
                    // Topologically and fee-rate sort the inventory we send for privacy and priority reasons.
                    // A heap is used so that not all items need sorting if only a few are being sent.
                    CompareInvMempoolOrder compareInvMempoolOrder(&m_mempool, peer->m_wtxid_relay);
                    std::make_heap(vInvTx.begin(), vInvTx.end(), compareInvMempoolOrder);
                    // No reason to drain out at many times the network's capacity,
                    // especially since we have many peers and some will draw much shorter delays.
                    unsigned int nRelayedTransactions = 0;
                    LOCK(tx_relay->m_bloom_filter_mutex);
                    size_t broadcast_max{INVENTORY_BROADCAST_MAX + (tx_relay->m_tx_inventory_to_send.size()/1000)*5};
                    broadcast_max = std::min<size_t>(1000, broadcast_max);
                    while (!vInvTx.empty() && nRelayedTransactions < broadcast_max) {
                        // Fetch the top element from the heap
                        std::pop_heap(vInvTx.begin(), vInvTx.end(), compareInvMempoolOrder);
                        std::set<uint256>::iterator it = vInvTx.back();
                        vInvTx.pop_back();
                        uint256 hash = *it;
                        CInv inv(peer->m_wtxid_relay ? MSG_WTX : MSG_TX, hash);
                        // Remove it from the to-be-sent set
                        tx_relay->m_tx_inventory_to_send.erase(it);
                        // Check if not in the filter already
                        if (tx_relay->m_tx_inventory_known_filter.contains(hash)) {
                            continue;
                        }
                        // Not in the mempool anymore? don't bother sending it.
                        auto txinfo = m_mempool.info(ToGenTxid(inv));
                        if (!txinfo.tx) {
                            continue;
                        }
                        auto txid = txinfo.tx->GetHash();
                        auto wtxid = txinfo.tx->GetWitnessHash();
                        // Peer told you to not send transactions at that feerate? Don't bother sending it.
                        if (txinfo.fee < filterrate.GetFee(txinfo.vsize)) {
                            continue;
                        }
                        if (tx_relay->m_bloom_filter && !tx_relay->m_bloom_filter->IsRelevantAndUpdate(*txinfo.tx)) continue;
                        // Send
                        tx_relay->m_recently_announced_invs.insert(hash);
                        vInv.push_back(inv);
                        nRelayedTransactions++;
                        {
                            // Expire old relay messages
                            while (!g_relay_expiration.empty() && g_relay_expiration.front().first < current_time)
                            {
                                mapRelay.erase(g_relay_expiration.front().second);
                                g_relay_expiration.pop_front();
                            }

                            auto ret = mapRelay.emplace(txid, std::move(txinfo.tx));
                            if (ret.second) {
                                g_relay_expiration.emplace_back(current_time + RELAY_TX_CACHE_TIME, ret.first);
                            }
                            // Add wtxid-based lookup into mapRelay as well, so that peers can request by wtxid
                            auto ret2 = mapRelay.emplace(wtxid, ret.first->second);
                            if (ret2.second) {
                                g_relay_expiration.emplace_back(current_time + RELAY_TX_CACHE_TIME, ret2.first);
                            }
                        }
                        if (vInv.size() == MAX_INV_SZ) {
                            m_connman.PushMessage(pto, msgMaker.Make(NetMsgType::INV, vInv));
                            vInv.clear();
                        }
                        tx_relay->m_tx_inventory_known_filter.insert(hash);
                        if (hash != txid) {
                            // Insert txid into m_tx_inventory_known_filter, even for
                            // wtxidrelay peers. This prevents re-adding of
                            // unconfirmed parents to the recently_announced
                            // filter, when a child tx is requested. See
                            // ProcessGetData().
                            tx_relay->m_tx_inventory_known_filter.insert(txid);
                        }
                    }
                }
        }
        if (!vInv.empty())
            m_connman.PushMessage(pto, msgMaker.Make(NetMsgType::INV, vInv));

        // Detect whether we're stalling
        auto stalling_timeout = m_block_stalling_timeout.load();
        if (state.m_stalling_since.count() && state.m_stalling_since < current_time - stalling_timeout) {
            // Stalling only triggers when the block download window cannot move. During normal steady state,
            // the download window should be much larger than the to-be-downloaded set of blocks, so disconnection
            // should only happen during initial block download.
            LogPrintf("Peer=%d is stalling block download, disconnecting\n", pto->GetId());
            pto->fDisconnect = true;
            // Increase timeout for the next peer so that we don't disconnect multiple peers if our own
            // bandwidth is insufficient.
            const auto new_timeout = std::min(2 * stalling_timeout, BLOCK_STALLING_TIMEOUT_MAX);
            if (stalling_timeout != new_timeout && m_block_stalling_timeout.compare_exchange_strong(stalling_timeout, new_timeout)) {
                LogPrint(BCLog::NET, "Increased stalling timeout temporarily to %d seconds\n", count_seconds(new_timeout));
            }
            return true;
        }
        // In case there is a block that has been in flight from this peer for block_interval * (1 + 0.5 * N)
        // (with N the number of peers from which we're downloading validated blocks), disconnect due to timeout.
        // We compensate for other peers to prevent killing off peers due to our own downstream link
        // being saturated. We only count validated in-flight blocks so peers can't advertise non-existing block hashes
        // to unreasonably increase our timeout.
        if (state.vBlocksInFlight.size() > 0) {
            QueuedBlock &queuedBlock = state.vBlocksInFlight.front();
            int nOtherPeersWithValidatedDownloads = m_peers_downloading_from - 1;
            if (current_time > state.m_downloading_since + std::chrono::seconds{consensusParams.TargetSpacing(m_chainman.m_best_header->nHeight)} * (BLOCK_DOWNLOAD_TIMEOUT_BASE + BLOCK_DOWNLOAD_TIMEOUT_PER_PEER * nOtherPeersWithValidatedDownloads)) {
                LogPrintf("Timeout downloading block %s from peer=%d, disconnecting\n", queuedBlock.pindex->GetBlockHash().ToString(), pto->GetId());
                pto->fDisconnect = true;
                return true;
            }
        }
        // Check for headers sync timeouts
        if (state.fSyncStarted && peer->m_headers_sync_timeout < std::chrono::microseconds::max()) {
            // Detect whether this is a stalling initial-headers-sync peer
            if (m_chainman.m_best_header->Time() <= GetAdjustedTime() - 24h) {
                if (current_time > peer->m_headers_sync_timeout && nSyncStarted == 1 && (m_num_preferred_download_peers - state.fPreferredDownload >= 1)) {
                    // Disconnect a peer (without NetPermissionFlags::NoBan permission) if it is our only sync peer,
                    // and we have others we could be using instead.
                    // Note: If all our peers are inbound, then we won't
                    // disconnect our sync peer for stalling; we have bigger
                    // problems if we can't get any outbound peers.
                    if (!pto->HasPermission(NetPermissionFlags::NoBan)) {
                        LogPrintf("Timeout downloading headers from peer=%d, disconnecting\n", pto->GetId());
                        pto->fDisconnect = true;
                        return true;
                    } else {
                        LogPrintf("Timeout downloading headers from noban peer=%d, not disconnecting\n", pto->GetId());
                        // Reset the headers sync state so that we have a
                        // chance to try downloading from a different peer.
                        // Note: this will also result in at least one more
                        // getheaders message to be sent to
                        // this peer (eventually).
                        state.fSyncStarted = false;
                        nSyncStarted--;
                        peer->m_headers_sync_timeout = 0us;
                    }
                }
            } else {
                // After we've caught up once, reset the timeout so we can't trigger
                // disconnect later.
                peer->m_headers_sync_timeout = std::chrono::microseconds::max();
            }
        }

        // Check that outbound peers have reasonable chains
        // GetTime() is used by this anti-DoS logic so we can test this using mocktime
        ConsiderEviction(*pto, *peer, GetTime<std::chrono::seconds>());

        //
        // Message: getdata (blocks)
        //
        std::vector<CInv> vGetData;
        if (CanServeBlocks(*peer) && ((sync_blocks_and_headers_from_peer && !IsLimitedPeer(*peer)) || !m_chainman.ActiveChainstate().IsInitialBlockDownload()) && state.nBlocksInFlight < MAX_BLOCKS_IN_TRANSIT_PER_PEER) {
            std::vector<const CBlockIndex*> vToDownload;
            NodeId staller = -1;
            FindNextBlocksToDownload(*peer, MAX_BLOCKS_IN_TRANSIT_PER_PEER - state.nBlocksInFlight, vToDownload, staller);
            for (const CBlockIndex *pindex : vToDownload) {
                uint32_t nFetchFlags = GetFetchFlags(*peer);
                vGetData.push_back(CInv(MSG_BLOCK | nFetchFlags, pindex->GetBlockHash()));
                BlockRequested(pto->GetId(), *pindex);
                LogPrint(BCLog::NET, "Requesting block %s (%d) peer=%d\n", pindex->GetBlockHash().ToString(),
                    pindex->nHeight, pto->GetId());
            }
            if (state.nBlocksInFlight == 0 && staller != -1) {
                if (State(staller)->m_stalling_since == 0us) {
                    State(staller)->m_stalling_since = current_time;
                    LogPrint(BCLog::NET, "Stall started peer=%d\n", staller);
                }
            }
        }

        //
        // Message: getdata (transactions)
        //
        std::vector<std::pair<NodeId, GenTxid>> expired;
        auto requestable = m_txrequest.GetRequestable(pto->GetId(), current_time, &expired);
        for (const auto& entry : expired) {
            LogPrint(BCLog::NET, "timeout of inflight %s %s from peer=%d\n", entry.second.IsWtxid() ? "wtx" : "tx",
                entry.second.GetHash().ToString(), entry.first);
        }
        for (const GenTxid& gtxid : requestable) {
            if (!AlreadyHaveTx(gtxid)) {
                LogPrint(BCLog::NET, "Requesting %s %s peer=%d\n", gtxid.IsWtxid() ? "wtx" : "tx",
                    gtxid.GetHash().ToString(), pto->GetId());
                vGetData.emplace_back(gtxid.IsWtxid() ? MSG_WTX : (MSG_TX | GetFetchFlags(*peer)), gtxid.GetHash());
                if (vGetData.size() >= MAX_GETDATA_SZ) {
                    m_connman.PushMessage(pto, msgMaker.Make(NetMsgType::GETDATA, vGetData));
                    vGetData.clear();
                }
                m_txrequest.RequestedTx(pto->GetId(), gtxid.GetHash(), current_time + GETDATA_TX_INTERVAL);
            } else {
                // We have already seen this transaction, no need to download. This is just a belt-and-suspenders, as
                // this should already be called whenever a transaction becomes AlreadyHaveTx().
                m_txrequest.ForgetTxHash(gtxid.GetHash());
            }
        }


        if (!vGetData.empty())
            m_connman.PushMessage(pto, msgMaker.Make(NetMsgType::GETDATA, vGetData));
    } // release cs_main
    MaybeSendFeefilter(*pto, *peer, current_time);
    return true;
}

void PeerManagerImpl::PushGetBlocks(CNode& node, const CBlockIndex* pindexBegin, const uint256& hashEnd)
{
    const CNetMsgMaker msgMaker(node.GetCommonVersion());
    m_connman.PushMessage(&node, msgMaker.Make(NetMsgType::GETBLOCKS, GetLocator(pindexBegin), hashEnd));
}

uint256 PeerManagerImpl::GetOrphanRoot(const uint256& hash)
{
    AssertLockHeld(cs_main);
    std::map<uint256, COrphanBlock*>::iterator it = mapOrphanBlocks.find(hash);
    if (it == mapOrphanBlocks.end())
        return hash;

    // Work back to the first block in the orphan chain
    do {
        std::map<uint256, COrphanBlock*>::iterator it2 = mapOrphanBlocks.find(it->second->hashPrev);
        if (it2 == mapOrphanBlocks.end())
            return it->first;
        it = it2;
    } while(true);
}

// Remove a random orphan block (which does not have any dependent orphans).
void PeerManagerImpl::PruneOrphanBlocks()
{
    AssertLockHeld(cs_main);
    size_t nMaxOrphanBlocksSize = gArgs.GetIntArg("-maxorphanblocksmib", DEFAULT_MAX_ORPHAN_BLOCKS) * ((size_t) 1 << 20);
    while (nOrphanBlocksSize > nMaxOrphanBlocksSize)
    {
        // Pick a random orphan block.
        uint256 randomhash = GetRandHash();
        std::multimap<uint256, COrphanBlock*>::iterator it = mapOrphanBlocksByPrev.lower_bound(randomhash);
        if (it == mapOrphanBlocksByPrev.end())
            it = mapOrphanBlocksByPrev.begin();

        // As long as this block has other orphans depending on it, move to one of those successors.
        do {
            std::multimap<uint256, COrphanBlock*>::iterator it2 = mapOrphanBlocksByPrev.find(it->second->hashBlock);
            if (it2 == mapOrphanBlocksByPrev.end())
                break;
            it = it2;
        } while(1);

        setStakeSeenOrphan.erase(it->second->stake);
        uint256 hash = it->second->hashBlock;
        nOrphanBlocksSize -= it->second->vchBlock.size();
        delete it->second;
        mapOrphanBlocksByPrev.erase(it);
        mapOrphanBlocks.erase(hash);
    }
}

bool PeerManagerImpl::ProcessNetBlock(const std::shared_ptr<const CBlock> pblock, bool force_processing, bool min_pow_checked, bool* new_block, CNode& pfrom)
{
    PeerRef peer = GetPeerRef(pfrom.GetId());
    uint256 hash;
    {
        LOCK(cs_main);

        // Check that the coinstake transaction exist in the received block
        if(pblock->IsProofOfStake() && !(pblock->vtx.size() > 1 && pblock->vtx[1]->IsCoinStake()))
        {
            if (peer) Misbehaving(*peer, 100, "Coinstake transaction does not exist");
            return error("ProcessNetBlock() : coinstake transaction does not exist");
        }

        // Check for duplicate orphan block
        // Duplicate stake allowed only when there is orphan child block
        // if the block header is already known, allow it (to account for headers being sent before the block itself)
        hash = pblock->GetHash();
<<<<<<< HEAD
        if (!fReindex && !fImporting && pblock->IsProofOfStake() && setStakeSeen.count(pblock->GetProofOfStake()) && !m_chainman.BlockIndex().count(hash) && !mapOrphanBlocksByPrev.count(hash))
=======
        if (!m_chainman.m_blockman.LoadingBlocks() && pblock->IsProofOfStake() && setStakeSeen.count(pblock->GetProofOfStake()) && !m_chainman.BlockIndex().count(hash) && !mapOrphanBlocksByPrev.count(hash))
>>>>>>> 4985b774
            return error("ProcessNetBlock() : duplicate proof-of-stake (%s, %d) for block %s", pblock->GetProofOfStake().first.ToString(), pblock->GetProofOfStake().second, hash.ToString());
    }

    // Process the header before processing the block
    const CBlockIndex *pindex = nullptr;
    BlockValidationState state;
    if (!ProcessNetBlockHeaders(pfrom, {*pblock}, min_pow_checked, state, &pindex)) {
        if (state.IsInvalid()) {
            MaybePunishNodeForBlock(pfrom.GetId(), state, false, strprintf("Peer %d sent us invalid header\n", pfrom.GetId()));
            return error("ProcessNetBlock() : invalid header received");
        }
    }

    {
        LOCK(cs_main);
        if (mapOrphanBlocks.count(hash))
            return error("ProcessNetBlock() : already have block (orphan) %s", hash.ToString());

        // Check for the checkpoint
        CBlockIndex* tip = m_chainman.ActiveChain().Tip();
        if (tip && pblock->hashPrevBlock != tip->GetBlockHash())
        {
            // Extra checks to prevent "fill up memory by spamming with bogus blocks"
            const CBlockIndex* pcheckpoint = m_chainman.m_blockman.AutoSelectSyncCheckpoint(tip);
            int64_t deltaTime = pblock->GetBlockTime() - pcheckpoint->nTime;
            if (deltaTime < 0)
            {
                if (peer) Misbehaving(*peer, 1, "Block with timestamp before last checkpoint");
                return error("ProcessNetBlock() : block with timestamp before last checkpoint");
            }
        }

        // Check for the signiture encoding
        if (!CheckCanonicalBlockSignature(pblock.get())) 
        {
            if (peer) Misbehaving(*peer, 100, "Bad block signature encoding");
            return error("ProcessNetBlock(): bad block signature encoding");
        }

        // If we don't already have its previous block, shunt it off to holding area until we get it
        if (!m_chainman.BlockIndex().count(pblock->hashPrevBlock))
        {
            LogPrintf("ProcessNetBlock: ORPHAN BLOCK %lu, prev=%s\n", (unsigned long)mapOrphanBlocks.size(), pblock->hashPrevBlock.ToString());

            // Accept orphans as long as there is a node to request its parents from
            // ppcoin: check proof-of-stake
            if (pblock->IsProofOfStake())
            {
                // Limited duplicity on stake: prevents block flood attack
                // Duplicate stake allowed only when there is orphan child block
                if (setStakeSeenOrphan.count(pblock->GetProofOfStake()) && !mapOrphanBlocksByPrev.count(hash))
                    return error("ProcessNetBlock() : duplicate proof-of-stake (%s, %d) for orphan block %s", pblock->GetProofOfStake().first.ToString(), pblock->GetProofOfStake().second, hash.ToString());
            }
            PruneOrphanBlocks();
            COrphanBlock* pblock2 = new COrphanBlock();
            {
                CDataStream ss(SER_DISK, CLIENT_VERSION);
                ss << *pblock;
                Span<const uint8_t> cs = MakeUCharSpan(ss);
                pblock2->vchBlock = std::vector<unsigned char>(cs.begin(), cs.end());
            }
            pblock2->hashBlock = hash;
            pblock2->hashPrev = pblock->hashPrevBlock;
            pblock2->stake = pblock->GetProofOfStake();
            nOrphanBlocksSize += pblock2->vchBlock.size();
            mapOrphanBlocks.insert(std::make_pair(hash, pblock2));
            mapOrphanBlocksByPrev.insert(std::make_pair(pblock2->hashPrev, pblock2));
            if (pblock->IsProofOfStake())
                setStakeSeenOrphan.insert(pblock->GetProofOfStake());

            // Ask this guy to fill in what we're missing
            PushGetBlocks(pfrom, m_chainman.m_best_header, GetOrphanRoot(hash));
            return true;
        }
    }

    if(!m_chainman.ProcessNewBlock(pblock, force_processing, min_pow_checked, new_block))
        return error("%s: ProcessNewBlock FAILED", __func__);

    std::vector<uint256> vWorkQueue;
    vWorkQueue.push_back(pblock->GetHash());
    for (unsigned int i = 0; i < vWorkQueue.size(); i++)
    {
        uint256 hashPrev = vWorkQueue[i];
        for (std::multimap<uint256, COrphanBlock*>::iterator mi = mapOrphanBlocksByPrev.lower_bound(hashPrev);
             mi != mapOrphanBlocksByPrev.upper_bound(hashPrev);
             ++mi)
        {
            CBlock block;
            {
                CDataStream ss(mi->second->vchBlock, SER_DISK, CLIENT_VERSION);
                ss >> block;
            }
            block.hashMerkleRoot = BlockMerkleRoot(block);

            bool new_blockOrphan = false;
            std::shared_ptr<const CBlock> shared_pblock = std::make_shared<const CBlock>(block);
            if (m_chainman.ProcessNewBlock(shared_pblock, force_processing, min_pow_checked, &new_blockOrphan))
                vWorkQueue.push_back(mi->second->hashBlock);

            LOCK(cs_main);
            mapOrphanBlocks.erase(mi->second->hashBlock);
            setStakeSeenOrphan.erase(block.GetProofOfStake());
            nOrphanBlocksSize -= mi->second->vchBlock.size();
            delete mi->second;
        }

        LOCK(cs_main);
        mapOrphanBlocksByPrev.erase(hashPrev);
    }

    return true;
}

bool PeerManagerImpl::RemoveStateBlockIndex(CBlockIndex *pindex)
{
    AssertLockHeld(cs_main);
    return m_chainman.ActiveChainstate().RemoveBlockIndex(pindex);
}

bool PeerManagerImpl::RemoveNetBlockIndex(CBlockIndex *pindex)
{
    AssertLockHeld(cs_main);
    // Make sure it's not listed somewhere already.
    RemoveBlockRequest(pindex->GetBlockHash(), std::nullopt);

    for (std::map<NodeId, CNodeState>::iterator it=m_node_states.begin(); it!=m_node_states.end(); it++)
    {
        CNodeState * state = &it->second;

        if(state->pindexBestKnownBlock == pindex)
            state->pindexBestKnownBlock = nullptr;

        if(state->pindexLastCommonBlock == pindex)
            state->pindexLastCommonBlock = nullptr;

        if(state->pindexBestHeaderSent == pindex)
            state->pindexBestHeaderSent = nullptr;

        if(state->m_chain_sync.m_work_header == pindex)
            state->m_chain_sync.m_work_header = nullptr;
    }

    return true;
}

bool PeerManagerImpl::NeedToEraseBlockIndex(const CBlockIndex *pindex, const CBlockIndex *pindexCheck)
{
    AssertLockHeld(cs_main);
    if(!m_chainman.ActiveChain().Contains(pindex))
    {
        if(pindex->nHeight <= pindexCheck->nHeight) return true;
        const CBlockIndex *pindexBlock = pindex;
        while(pindexBlock)
        {
           pindexBlock = pindexBlock->pprev;
           if(pindexBlock->nHeight == pindexCheck->nHeight) return pindexBlock != pindexCheck;
        }
    }
    return false;
}

bool PeerManagerImpl::RemoveBlockIndex(CBlockIndex *pindex)
{
    AssertLockHeld(cs_main);
    bool ret = RemoveStateBlockIndex(pindex);
    ret &= RemoveNetBlockIndex(pindex);
    return ret;
}

void PeerManagerImpl::CleanBlockIndex()
{
    unsigned int cleanTimeout = gArgs.GetIntArg("-cleanblockindextimeout", DEFAULT_CLEANBLOCKINDEXTIMEOUT);
    if(cleanTimeout == 0) cleanTimeout = DEFAULT_CLEANBLOCKINDEXTIMEOUT;

    while(!ShutdownRequested())
    {
        if(!m_chainman.ActiveChainstate().IsInitialBlockDownload())
        {
            // Select block indexes to delete
            std::vector<uint256> indexNeedErase;
            {
                LOCK(cs_main);
                int nHeight = m_chainman.ActiveChain().Height();
                int checkpointSpan = Params().GetConsensus().CheckpointSpan(nHeight);
                const CBlockIndex *pindexCheck = m_chainman.ActiveChain()[nHeight - checkpointSpan -1];
                if(pindexCheck)
                {
                    for (node::BlockMap::iterator it=m_chainman.BlockIndex().begin(); it!=m_chainman.BlockIndex().end(); it++)
                    {
                        CBlockIndex *pindex = &((*it).second);
                        if(NeedToEraseBlockIndex(pindex, pindexCheck))
                        {
                            indexNeedErase.push_back(pindex->GetBlockHash());
                        }
                    }
                }
            }

            // Delete selected block indexes
            if(indexNeedErase.size() > 0)
            {
                SyncWithValidationInterfaceQueue();

                LOCK(cs_main);
                std::vector<uint256> indexEraseDB;
                for(uint256 blockHash : indexNeedErase)
                {
                    node::BlockMap::iterator it=m_chainman.BlockIndex().find(blockHash);
                    if(it!=m_chainman.BlockIndex().end())
                    {
                        CBlockIndex *pindex = &((*it).second);
                        if(RemoveBlockIndex(pindex))
                        {
                            // The map contain instance of CBlockIndex 
                            // which is deleted when the iterator is deleted
                            m_chainman.BlockIndex().erase(it);
                            indexEraseDB.push_back(blockHash);
                        }
                    }
                }

                if(m_chainman.m_blockman.m_block_tree_db)
                {
                    if(!m_chainman.m_blockman.m_block_tree_db->EraseBlockIndex(indexEraseDB))
                    {
                        LogPrintf("Fail to erase block indexes.\n");
                    }
                }
            }
        }

        for(unsigned int i = 0; (i < cleanTimeout) && !ShutdownRequested(); i++)
            UninterruptibleSleep(std::chrono::seconds{1});
    }
}

void PeerManagerImpl::InitCleanBlockIndex()
{
    if(gArgs.GetBoolArg("-cleanblockindex", DEFAULT_CLEANBLOCKINDEX))
<<<<<<< HEAD
        threadGroup.create_thread([this]{CleanBlockIndex();});
=======
        threadCleanBlockIndex = std::thread(&util::TraceThread, "cleanindex", [this] { CleanBlockIndex(); });
>>>>>>> 4985b774
}

unsigned int GefaultHeaderSpamFilterMaxSize()
{
    return Params().GetConsensus().MaxCheckpointSpan();
}<|MERGE_RESOLUTION|>--- conflicted
+++ resolved
@@ -834,28 +834,6 @@
     size_t nOrphanBlocksSize = 0;
     std::thread threadCleanBlockIndex;
 
-    /** Process net block. */
-    void PushGetBlocks(CNode& node, const CBlockIndex* pindexBegin, const uint256& hashEnd);
-    uint256 GetOrphanRoot(const uint256& hash) EXCLUSIVE_LOCKS_REQUIRED(cs_main);
-    void PruneOrphanBlocks() EXCLUSIVE_LOCKS_REQUIRED(cs_main);
-    bool ProcessNetBlockHeaders(CNode& node, const std::vector<CBlockHeader>& block, bool min_pow_checked, BlockValidationState& state, const CBlockIndex** ppindex=nullptr);
-    bool ProcessNetBlock(const std::shared_ptr<const CBlock> pblock, bool force_processing, bool min_pow_checked, bool* new_block, CNode& node);
-
-    /** Clean block index. */
-    bool RemoveStateBlockIndex(CBlockIndex *pindex);
-    bool RemoveNetBlockIndex(CBlockIndex *pindex) EXCLUSIVE_LOCKS_REQUIRED(cs_main);
-    bool NeedToEraseBlockIndex(const CBlockIndex *pindex, const CBlockIndex *pindexCheck) EXCLUSIVE_LOCKS_REQUIRED(cs_main);
-    bool RemoveBlockIndex(CBlockIndex *pindex) EXCLUSIVE_LOCKS_REQUIRED(cs_main);
-    void CleanBlockIndex();
-    CNodeHeaders& ServiceHeaders(const CService& address) EXCLUSIVE_LOCKS_REQUIRED(cs_main);
-    void CleanAddressHeaders(const CAddress& addr) EXCLUSIVE_LOCKS_REQUIRED(cs_main);
-
-    std::map<uint256, COrphanBlock*> mapOrphanBlocks GUARDED_BY(cs_main);
-    std::multimap<uint256, COrphanBlock*> mapOrphanBlocksByPrev GUARDED_BY(cs_main);
-    std::set<std::pair<COutPoint, unsigned int>> setStakeSeenOrphan GUARDED_BY(cs_main);
-    size_t nOrphanBlocksSize = 0;
-    boost::thread_group threadGroup;
-
     const CChainParams& m_chainparams;
     CConnman& m_connman;
     AddrMan& m_addrman;
@@ -1486,11 +1464,7 @@
     // Make sure pindexBestKnownBlock is up to date, we'll need it.
     ProcessBlockAvailability(peer.m_id);
 
-<<<<<<< HEAD
-    if (state->pindexBestKnownBlock == nullptr || state->pindexBestKnownBlock->nChainWork <= m_chainman.ActiveChain().Tip()->nChainWork || state->pindexBestKnownBlock->nChainWork < nMinimumChainWork) {
-=======
     if (state->pindexBestKnownBlock == nullptr || state->pindexBestKnownBlock->nChainWork <= m_chainman.ActiveChain().Tip()->nChainWork || state->pindexBestKnownBlock->nChainWork < m_chainman.MinimumChainWork()) {
->>>>>>> 4985b774
         // This peer has nothing interesting.
         return;
     }
@@ -2028,13 +2002,8 @@
 PeerManagerImpl::~PeerManagerImpl()
 {
     // Stop clean block index thread
-<<<<<<< HEAD
-    threadGroup.interrupt_all();
-    threadGroup.join_all();
-=======
     if (threadCleanBlockIndex.joinable())
         threadCleanBlockIndex.join();
->>>>>>> 4985b774
 }
 
 /**
@@ -2869,21 +2838,10 @@
             peer.m_headers_sync.reset(new HeadersSyncState(peer.m_id, m_chainparams.GetConsensus(),
                 chain_start_header, minimum_chain_work));
 
-<<<<<<< HEAD
-            // Now a HeadersSyncState object for tracking this synchronization is created,
-            // process the headers using it as normal.
-            if (!IsContinuationOfLowWorkHeadersSync(peer, pfrom, headers)) {
-                // Something went wrong, reset the headers sync.
-                peer.m_headers_sync.reset(nullptr);
-                LOCK(m_headers_presync_mutex);
-                m_headers_presync_stats.erase(peer.m_id);
-            }
-=======
             // Now a HeadersSyncState object for tracking this synchronization
             // is created, process the headers using it as normal. Failures are
             // handled inside of IsContinuationOfLowWorkHeadersSync.
             (void)IsContinuationOfLowWorkHeadersSync(peer, pfrom, headers);
->>>>>>> 4985b774
         } else {
             LogPrint(BCLog::NET, "Ignoring low-work chain (height=%u) from peer=%d\n", chain_start_header->nHeight + headers.size(), pfrom.GetId());
         }
@@ -3742,8 +3700,6 @@
             m_connman.PushMessage(&pfrom, msgMaker.Make(NetMsgType::SENDCMPCT, /*high_bandwidth=*/false, /*version=*/CMPCTBLOCKS_VERSION));
         }
 
-<<<<<<< HEAD
-=======
         if (m_txreconciliation) {
             if (!peer->m_wtxid_relay || !m_txreconciliation->IsPeerRegistered(pfrom.GetId())) {
                 // We could have optimistically pre-registered/registered the peer. In that case,
@@ -3753,7 +3709,6 @@
             }
         }
 
->>>>>>> 4985b774
         if (auto tx_relay = peer->GetTxRelay()) {
             // `TxRelay::m_tx_inventory_to_send` must be empty before the
             // version handshake is completed as
@@ -4153,12 +4108,7 @@
             // If pruning, don't inv blocks unless we have on disk and are likely to still have
             // for some reasonable time window (1 hour) that block relay might require.
             const int nPrunedBlocksLikelyToHave = MIN_BLOCKS_TO_KEEP - 3600 / m_chainparams.GetConsensus().TargetSpacing(pindex->nHeight);
-<<<<<<< HEAD
-            if (fPruneMode && (!(pindex->nStatus & BLOCK_HAVE_DATA) || pindex->nHeight <= m_chainman.ActiveChain().Tip()->nHeight - nPrunedBlocksLikelyToHave))
-            {
-=======
             if (m_chainman.m_blockman.IsPruneMode() && (!(pindex->nStatus & BLOCK_HAVE_DATA) || pindex->nHeight <= m_chainman.ActiveChain().Tip()->nHeight - nPrunedBlocksLikelyToHave)) {
->>>>>>> 4985b774
                 LogPrint(BCLog::NET, " getblocks stopping, pruned or too old block at %d %s\n", pindex->nHeight, pindex->GetBlockHash().ToString());
                 break;
             }
@@ -6255,11 +6205,7 @@
         // Duplicate stake allowed only when there is orphan child block
         // if the block header is already known, allow it (to account for headers being sent before the block itself)
         hash = pblock->GetHash();
-<<<<<<< HEAD
-        if (!fReindex && !fImporting && pblock->IsProofOfStake() && setStakeSeen.count(pblock->GetProofOfStake()) && !m_chainman.BlockIndex().count(hash) && !mapOrphanBlocksByPrev.count(hash))
-=======
         if (!m_chainman.m_blockman.LoadingBlocks() && pblock->IsProofOfStake() && setStakeSeen.count(pblock->GetProofOfStake()) && !m_chainman.BlockIndex().count(hash) && !mapOrphanBlocksByPrev.count(hash))
->>>>>>> 4985b774
             return error("ProcessNetBlock() : duplicate proof-of-stake (%s, %d) for block %s", pblock->GetProofOfStake().first.ToString(), pblock->GetProofOfStake().second, hash.ToString());
     }
 
@@ -6500,11 +6446,7 @@
 void PeerManagerImpl::InitCleanBlockIndex()
 {
     if(gArgs.GetBoolArg("-cleanblockindex", DEFAULT_CLEANBLOCKINDEX))
-<<<<<<< HEAD
-        threadGroup.create_thread([this]{CleanBlockIndex();});
-=======
         threadCleanBlockIndex = std::thread(&util::TraceThread, "cleanindex", [this] { CleanBlockIndex(); });
->>>>>>> 4985b774
 }
 
 unsigned int GefaultHeaderSpamFilterMaxSize()
