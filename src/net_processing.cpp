--- conflicted
+++ resolved
@@ -35,10 +35,6 @@
 #include <util/strencodings.h>
 #include <util/system.h>
 #include <validation.h>
-<<<<<<< HEAD
-#include <checkpoints.h>
-=======
->>>>>>> 5ed36332
 #include <clientversion.h>
 #include <consensus/merkle.h>
 #include <shutdown.h>
@@ -452,22 +448,6 @@
      */
     std::map<NodeId, PeerRef> m_peer_map GUARDED_BY(m_peer_mutex);
 
-<<<<<<< HEAD
-struct COrphanBlock {
-    uint256 hashBlock;
-    uint256 hashPrev;
-    std::pair<COutPoint, unsigned int> stake;
-    std::vector<unsigned char> vchBlock;
-};
-std::map<uint256, COrphanBlock*> mapOrphanBlocks GUARDED_BY(cs_main);
-std::multimap<uint256, COrphanBlock*> mapOrphanBlocksByPrev GUARDED_BY(cs_main);
-std::set<std::pair<COutPoint, unsigned int>> setStakeSeenOrphan GUARDED_BY(cs_main);
-size_t nOrphanBlocksSize = 0;
-
-// Internal stuff
-namespace {
-=======
->>>>>>> 5ed36332
     /** Number of nodes with fSyncStarted. */
     int nSyncStarted GUARDED_BY(cs_main) = 0;
 
@@ -928,26 +908,6 @@
     }
 }
 
-static CNodeHeaders &ServiceHeaders(const CService& address) EXCLUSIVE_LOCKS_REQUIRED(cs_main) {
-    unsigned short port =
-            gArgs.GetBoolArg("-headerspamfilterignoreport", DEFAULT_HEADER_SPAM_FILTER_IGNORE_PORT) ? 0 : address.GetPort();
-    CService addr(address, port);
-    return mapServiceHeaders[addr];
-}
-
-static void CleanAddressHeaders(const CAddress& addr) EXCLUSIVE_LOCKS_REQUIRED(cs_main) {
-    CSubNet subNet(addr);
-    for (std::map<CService, CNodeHeaders>::iterator it=mapServiceHeaders.begin(); it!=mapServiceHeaders.end();){
-        if(subNet.Match(it->first))
-        {
-            it = mapServiceHeaders.erase(it);
-        }
-        else{
-            it++;
-        }
-    }
-}
-
 static void UpdatePreferredDownload(const CNode& node, CNodeState* state) EXCLUSIVE_LOCKS_REQUIRED(cs_main)
 {
     nPreferredDownload -= state->fPreferredDownload;
@@ -1085,20 +1045,12 @@
     if (m_last_tip_update == 0) {
         m_last_tip_update = GetTime();
     }
-<<<<<<< HEAD
-    return g_last_tip_update < GetTime() - consensusParams.TargetSpacing(::ChainActive().Height()) * 3 && mapBlocksInFlight.empty();
-=======
     return m_last_tip_update < GetTime() - consensusParams.nPowTargetSpacing * 3 && mapBlocksInFlight.empty();
->>>>>>> 5ed36332
 }
 
 bool PeerManagerImpl::CanDirectFetch()
 {
-<<<<<<< HEAD
-    return ::ChainActive().Tip()->GetBlockTime() > GetAdjustedTime() - consensusParams.TargetSpacing(::ChainActive().Height()) * 20;
-=======
     return m_chainman.ActiveChain().Tip()->GetBlockTime() > GetAdjustedTime() - m_chainparams.GetConsensus().TargetSpacing(m_chainman.ActiveChain().Height()) * 20;
->>>>>>> 5ed36332
 }
 
 static bool PeerHasHeader(CNodeState *state, const CBlockIndex *pindex) EXCLUSIVE_LOCKS_REQUIRED(cs_main)
@@ -1155,11 +1107,7 @@
     // Make sure pindexBestKnownBlock is up to date, we'll need it.
     ProcessBlockAvailability(nodeid);
 
-<<<<<<< HEAD
-    if (state->pindexBestKnownBlock == nullptr || state->pindexBestKnownBlock->nChainWork <= ::ChainActive().Tip()->nChainWork || state->pindexBestKnownBlock->nChainWork < nMinimumChainWork) {
-=======
     if (state->pindexBestKnownBlock == nullptr || state->pindexBestKnownBlock->nChainWork <= m_chainman.ActiveChain().Tip()->nChainWork || state->pindexBestKnownBlock->nChainWork < nMinimumChainWork) {
->>>>>>> 5ed36332
         // This peer has nothing interesting.
         return;
     }
@@ -1237,9 +1185,6 @@
 
 } // namespace
 
-<<<<<<< HEAD
-bool PeerManager::ProcessNetBlockHeaders(CNode* pfrom, const std::vector<CBlockHeader>& block, BlockValidationState& state, const CChainParams& chainparams, const CBlockIndex** ppindex)
-=======
 void PeerManagerImpl::PushNodeVersion(CNode& pnode, int64_t nTime)
 {
     // Note that pnode->GetLocalServices() is a reflection of the local
@@ -1268,19 +1213,13 @@
 }
 
 bool PeerManagerImpl::ProcessNetBlockHeaders(CNode* pfrom, const std::vector<CBlockHeader>& block, BlockValidationState& state, const CChainParams& chainparams, const CBlockIndex** ppindex)
->>>>>>> 5ed36332
 {
     const CBlockIndex *pindexFirst = nullptr;
     bool ret = m_chainman.ProcessNewBlockHeaders(block, state, chainparams, ppindex, &pindexFirst);
     if(gArgs.GetBoolArg("-headerspamfilter", DEFAULT_HEADER_SPAM_FILTER))
     {
         LOCK(cs_main);
-<<<<<<< HEAD
-        CNodeState *nodestate = State(pfrom->GetId());
-        CNodeHeaders& headers = ServiceHeaders(nodestate->address);
-=======
         CNodeHeaders& headers = ServiceHeaders(pfrom->GetAddrLocal());
->>>>>>> 5ed36332
         const CBlockIndex *pindexLast = ppindex == nullptr ? nullptr : *ppindex;
         headers.addHeaders(pindexFirst, pindexLast);
         return headers.updateState(state, ret);
@@ -1288,11 +1227,7 @@
     return ret;
 }
 
-<<<<<<< HEAD
-void PeerManager::AddTxAnnouncement(const CNode& node, const GenTxid& gtxid, std::chrono::microseconds current_time)
-=======
 void PeerManagerImpl::AddTxAnnouncement(const CNode& node, const GenTxid& gtxid, std::chrono::microseconds current_time)
->>>>>>> 5ed36332
 {
     AssertLockHeld(::cs_main); // For m_txrequest
     NodeId nodeid = node.GetId();
@@ -2727,33 +2662,21 @@
             return;
         }
 
-<<<<<<< HEAD
-        if (::ChainActive().Tip()->nHeight >= m_chainparams.GetConsensus().QIP7Height && nVersion < MIN_PEER_PROTO_VERSION_AFTER_QIP7) {
-=======
         if (m_chainman.ActiveChain().Tip()->nHeight >= m_chainparams.GetConsensus().QIP7Height && nVersion < MIN_PEER_PROTO_VERSION_AFTER_QIP7) {
->>>>>>> 5ed36332
         	// disconnect from peers older than this proto version
         	LogPrint(BCLog::NET, "peer=%d using obsolete version after QIP7 hardfork %i; disconnecting\n", pfrom.GetId(), nVersion);
         	pfrom.fDisconnect = true;
         	return;
         }
 
-<<<<<<< HEAD
-        if (::ChainActive().Tip()->nHeight >= m_chainparams.GetConsensus().nOfflineStakeHeight && nVersion < MIN_PEER_PROTO_VERSION_AFTER_OFFLINESTAKE) {
-=======
         if (m_chainman.ActiveChain().Tip()->nHeight >= m_chainparams.GetConsensus().nOfflineStakeHeight && nVersion < MIN_PEER_PROTO_VERSION_AFTER_OFFLINESTAKE) {
->>>>>>> 5ed36332
             // disconnect from peers older than this proto version
             LogPrint(BCLog::NET, "peer=%d using obsolete version after offline stake hardfork %i; disconnecting\n", pfrom.GetId(), nVersion);
             pfrom.fDisconnect = true;
             return;
         }
 
-<<<<<<< HEAD
-        if (::ChainActive().Tip()->nHeight >= m_chainparams.GetConsensus().nReduceBlocktimeHeight && nVersion < MIN_PEER_PROTO_VERSION_AFTER_REDUCEBLOCKTIME) {
-=======
         if (m_chainman.ActiveChain().Tip()->nHeight >= m_chainparams.GetConsensus().nReduceBlocktimeHeight && nVersion < MIN_PEER_PROTO_VERSION_AFTER_REDUCEBLOCKTIME) {
->>>>>>> 5ed36332
             // disconnect from peers older than this proto version
             LogPrint(BCLog::NET, "peer=%d using obsolete version after reduce block time hardfork %i; disconnecting\n", pfrom.GetId(), nVersion);
             pfrom.fDisconnect = true;
@@ -3036,17 +2959,6 @@
         return;
     }
 
-    if (msg_type == NetMsgType::SENDADDRV2) {
-        if (pfrom.fSuccessfullyConnected) {
-            // Disconnect peers that send SENDADDRV2 message after VERACK; this
-            // must be negotiated between VERSION and VERACK.
-            pfrom.fDisconnect = true;
-            return;
-        }
-        pfrom.m_wants_addrv2 = true;
-        return;
-    }
-
     if (!pfrom.fSuccessfullyConnected) {
         LogPrint(BCLog::NET, "Unsupported message \"%s\" prior to verack from peer=%d\n", SanitizeString(msg_type), pfrom.GetId());
         return;
@@ -3146,37 +3058,6 @@
         if (pfrom.IsAddrFetchConn() && vAddr.size() > 1) {
             LogPrint(BCLog::NET, "addrfetch connection completed peer=%d; disconnecting\n", pfrom.GetId());
             pfrom.fDisconnect = true;
-<<<<<<< HEAD
-        return;
-    }
-
-    if (msg_type == NetMsgType::SENDHEADERS) {
-        LOCK(cs_main);
-        State(pfrom.GetId())->fPreferHeaders = true;
-        return;
-    }
-
-    if (msg_type == NetMsgType::SENDCMPCT) {
-        bool fAnnounceUsingCMPCTBLOCK = false;
-        uint64_t nCMPCTBLOCKVersion = 0;
-        vRecv >> fAnnounceUsingCMPCTBLOCK >> nCMPCTBLOCKVersion;
-        if (nCMPCTBLOCKVersion == 1 || ((pfrom.GetLocalServices() & NODE_WITNESS) && nCMPCTBLOCKVersion == 2)) {
-            LOCK(cs_main);
-            // fProvidesHeaderAndIDs is used to "lock in" version of compact blocks we send (fWantsCmpctWitness)
-            if (!State(pfrom.GetId())->fProvidesHeaderAndIDs) {
-                State(pfrom.GetId())->fProvidesHeaderAndIDs = true;
-                State(pfrom.GetId())->fWantsCmpctWitness = nCMPCTBLOCKVersion == 2;
-            }
-            if (State(pfrom.GetId())->fWantsCmpctWitness == (nCMPCTBLOCKVersion == 2)) // ignore later version announces
-                State(pfrom.GetId())->fPreferHeaderAndIDs = fAnnounceUsingCMPCTBLOCK;
-            if (!State(pfrom.GetId())->fSupportsDesiredCmpctVersion) {
-                if (pfrom.GetLocalServices() & NODE_WITNESS)
-                    State(pfrom.GetId())->fSupportsDesiredCmpctVersion = (nCMPCTBLOCKVersion == 2);
-                else
-                    State(pfrom.GetId())->fSupportsDesiredCmpctVersion = (nCMPCTBLOCKVersion == 1);
-            }
-=======
->>>>>>> 5ed36332
         }
         return;
     }
@@ -3329,11 +3210,7 @@
             // If pruning, don't inv blocks unless we have on disk and are likely to still have
             // for some reasonable time window (1 hour) that block relay might require.
             const int nPrunedBlocksLikelyToHave = MIN_BLOCKS_TO_KEEP - 3600 / m_chainparams.GetConsensus().TargetSpacing(pindex->nHeight);
-<<<<<<< HEAD
-            if (fPruneMode && (!(pindex->nStatus & BLOCK_HAVE_DATA) || pindex->nHeight <= ::ChainActive().Tip()->nHeight - nPrunedBlocksLikelyToHave))
-=======
             if (fPruneMode && (!(pindex->nStatus & BLOCK_HAVE_DATA) || pindex->nHeight <= m_chainman.ActiveChain().Tip()->nHeight - nPrunedBlocksLikelyToHave))
->>>>>>> 5ed36332
             {
                 LogPrint(BCLog::NET, " getblocks stopping, pruned or too old block at %d %s\n", pindex->nHeight, pindex->GetBlockHash().ToString());
                 break;
@@ -3883,17 +3760,7 @@
             // we have a chain with at least nMinimumChainWork), and we ignore
             // compact blocks with less work than our tip, it is safe to treat
             // reconstructed compact blocks as having been requested.
-<<<<<<< HEAD
-            ProcessNetBlock(pblock, /*fForceProcessing=*/true, &fNewBlock, &pfrom, m_connman);
-            if (fNewBlock) {
-                pfrom.nLastBlockTime = GetTime();
-            } else {
-                LOCK(cs_main);
-                mapBlockSource.erase(pblock->GetHash());
-            }
-=======
             ProcessBlock(pfrom, pblock, /*force_processing=*/true);
->>>>>>> 5ed36332
             LOCK(cs_main); // hold cs_main for CBlockIndex::IsValid()
             if (pindex->IsValid(BLOCK_VALID_TRANSACTIONS)) {
                 // Clear download state for this block, which is in
@@ -3976,17 +3843,7 @@
             // disk-space attacks), but this should be safe due to the
             // protections in the compact block handler -- see related comment
             // in compact block optimistic reconstruction handling.
-<<<<<<< HEAD
-            ProcessNetBlock(pblock, /*fForceProcessing=*/true, &fNewBlock, &pfrom, m_connman);
-            if (fNewBlock) {
-                pfrom.nLastBlockTime = GetTime();
-            } else {
-                LOCK(cs_main);
-                mapBlockSource.erase(pblock->GetHash());
-            }
-=======
             ProcessBlock(pfrom, pblock, /*force_processing=*/true);
->>>>>>> 5ed36332
         }
         return;
     }
@@ -4042,18 +3899,7 @@
             // cs_main in ProcessNewBlock is fine.
             mapBlockSource.emplace(hash, std::make_pair(pfrom.GetId(), true));
         }
-<<<<<<< HEAD
-        bool fNewBlock = false;
-        ProcessNetBlock(pblock, forceProcessing, &fNewBlock, &pfrom, m_connman);
-        if (fNewBlock) {
-            pfrom.nLastBlockTime = GetTime();
-        } else {
-            LOCK(cs_main);
-            mapBlockSource.erase(pblock->GetHash());
-        }
-=======
         ProcessBlock(pfrom, pblock, forceProcessing);
->>>>>>> 5ed36332
         return;
     }
 
@@ -4822,9 +4668,6 @@
             // Only actively request headers from a single peer, unless we're close to today.
             if ((nSyncStarted == 0 && fFetch) || pindexBestHeader->GetBlockTime() > GetAdjustedTime() - 24 * 60 * 60) {
                 state.fSyncStarted = true;
-<<<<<<< HEAD
-                state.nHeadersSyncTimeout = count_microseconds(current_time) + HEADERS_DOWNLOAD_TIMEOUT_BASE + HEADERS_DOWNLOAD_TIMEOUT_PER_HEADER * (GetAdjustedTime() - pindexBestHeader->GetBlockTime())/(consensusParams.TargetSpacing(pindexBestHeader->nHeight));
-=======
                 state.m_headers_sync_timeout = current_time + HEADERS_DOWNLOAD_TIMEOUT_BASE +
                     (
                         // Convert HEADERS_DOWNLOAD_TIMEOUT_PER_HEADER to microseconds before scaling
@@ -4832,7 +4675,6 @@
                         std::chrono::microseconds{HEADERS_DOWNLOAD_TIMEOUT_PER_HEADER} *
                         (GetAdjustedTime() - pindexBestHeader->GetBlockTime()) / (consensusParams.TargetSpacing(pindexBestHeader->nHeight))
                     );
->>>>>>> 5ed36332
                 nSyncStarted++;
                 const CBlockIndex *pindexStart = pindexBestHeader;
                 /* If possible, start at the block preceding the currently
@@ -5155,15 +4997,9 @@
         // to unreasonably increase our timeout.
         if (state.vBlocksInFlight.size() > 0) {
             QueuedBlock &queuedBlock = state.vBlocksInFlight.front();
-<<<<<<< HEAD
-            int nOtherPeersWithValidatedDownloads = nPeersWithValidatedDownloads - (state.nBlocksInFlightValidHeaders > 0);
-            if (count_microseconds(current_time) > state.nDownloadingSince + consensusParams.TargetSpacing(pindexBestHeader->nHeight) * (BLOCK_DOWNLOAD_TIMEOUT_BASE + BLOCK_DOWNLOAD_TIMEOUT_PER_PEER * nOtherPeersWithValidatedDownloads)) {
-                LogPrintf("Timeout downloading block %s from peer=%d, disconnecting\n", queuedBlock.hash.ToString(), pto->GetId());
-=======
             int nOtherPeersWithValidatedDownloads = m_peers_downloading_from - 1;
             if (current_time > state.m_downloading_since + std::chrono::seconds{consensusParams.TargetSpacing(pindexBestHeader->nHeight)} * (BLOCK_DOWNLOAD_TIMEOUT_BASE + BLOCK_DOWNLOAD_TIMEOUT_PER_PEER * nOtherPeersWithValidatedDownloads)) {
                 LogPrintf("Timeout downloading block %s from peer=%d, disconnecting\n", queuedBlock.pindex->GetBlockHash().ToString(), pto->GetId());
->>>>>>> 5ed36332
                 pto->fDisconnect = true;
                 return true;
             }
@@ -5453,211 +5289,17 @@
     return true;
 }
 
-<<<<<<< HEAD
-void PushGetBlocks(CNode* pnode, const CBlockIndex* pindexBegin, const uint256& hashEnd, CConnman& connman)
-{
-    const CNetMsgMaker msgMaker(pnode->GetCommonVersion());
-    connman.PushMessage(pnode, msgMaker.Make(NetMsgType::GETBLOCKS, ::ChainActive().GetLocator(pindexBegin), hashEnd));
-}
-
-uint256 static GetOrphanRoot(const uint256& hash) EXCLUSIVE_LOCKS_REQUIRED(cs_main)
+bool PeerManagerImpl::RemoveStateBlockIndex(CBlockIndex *pindex)
 {
     AssertLockHeld(cs_main);
-    std::map<uint256, COrphanBlock*>::iterator it = mapOrphanBlocks.find(hash);
-    if (it == mapOrphanBlocks.end())
-        return hash;
-
-    // Work back to the first block in the orphan chain
-    do {
-        std::map<uint256, COrphanBlock*>::iterator it2 = mapOrphanBlocks.find(it->second->hashPrev);
-        if (it2 == mapOrphanBlocks.end())
-            return it->first;
-        it = it2;
-    } while(true);
-}
-
-// ppcoin: find block wanted by given orphan block
-uint256 WantedByOrphan(const COrphanBlock* pblockOrphan) EXCLUSIVE_LOCKS_REQUIRED(cs_main)
-{
-    AssertLockHeld(cs_main);
-    // Work back to the first block in the orphan chain
-    while (mapOrphanBlocks.count(pblockOrphan->hashPrev))
-        pblockOrphan = mapOrphanBlocks[pblockOrphan->hashPrev];
-    return pblockOrphan->hashPrev;
-}
-
-// Remove a random orphan block (which does not have any dependent orphans).
-void static PruneOrphanBlocks() EXCLUSIVE_LOCKS_REQUIRED(cs_main)
-{
-    AssertLockHeld(cs_main);
-    size_t nMaxOrphanBlocksSize = gArgs.GetArg("-maxorphanblocksmib", DEFAULT_MAX_ORPHAN_BLOCKS) * ((size_t) 1 << 20);
-    while (nOrphanBlocksSize > nMaxOrphanBlocksSize)
-    {
-        // Pick a random orphan block.
-        uint256 randomhash = GetRandHash();
-        std::multimap<uint256, COrphanBlock*>::iterator it = mapOrphanBlocksByPrev.lower_bound(randomhash);
-        if (it == mapOrphanBlocksByPrev.end())
-            it = mapOrphanBlocksByPrev.begin();
-
-        // As long as this block has other orphans depending on it, move to one of those successors.
-        do {
-            std::multimap<uint256, COrphanBlock*>::iterator it2 = mapOrphanBlocksByPrev.find(it->second->hashBlock);
-            if (it2 == mapOrphanBlocksByPrev.end())
-                break;
-            it = it2;
-        } while(1);
-
-        setStakeSeenOrphan.erase(it->second->stake);
-        uint256 hash = it->second->hashBlock;
-        nOrphanBlocksSize -= it->second->vchBlock.size();
-        delete it->second;
-        mapOrphanBlocksByPrev.erase(it);
-        mapOrphanBlocks.erase(hash);
-    }
-}
-
-bool PeerManager::ProcessNetBlock(const std::shared_ptr<const CBlock> pblock, bool fForceProcessing, bool* fNewBlock, CNode* pfrom, CConnman& connman)
-{
-    uint256 hash;
-    {
-        LOCK(cs_main);
-
-        // Check that the coinstake transaction exist in the received block
-        if(pblock->IsProofOfStake() && !(pblock->vtx.size() > 1 && pblock->vtx[1]->IsCoinStake()))
-        {
-            if (pfrom)
-                Misbehaving(pfrom->GetId(), 100, "Coinstake transaction does not exist");
-            return error("ProcessNetBlock() : coinstake transaction does not exist");
-        }
-
-        // Check for duplicate orphan block
-        // Duplicate stake allowed only when there is orphan child block
-        // if the block header is already known, allow it (to account for headers being sent before the block itself)
-        hash = pblock->GetHash();
-        if (!fReindex && !fImporting && pblock->IsProofOfStake() && ::ChainstateActive().setStakeSeen.count(pblock->GetProofOfStake()) && !g_chainman.BlockIndex().count(hash) && !mapOrphanBlocksByPrev.count(hash))
-            return error("ProcessNetBlock() : duplicate proof-of-stake (%s, %d) for block %s", pblock->GetProofOfStake().first.ToString(), pblock->GetProofOfStake().second, hash.ToString());
-    }
-
-    // Process the header before processing the block
-    const CBlockIndex *pindex = nullptr;
-    BlockValidationState state;
-    if (!ProcessNetBlockHeaders(pfrom, {*pblock}, state, m_chainparams, &pindex)) {
-        if (state.IsInvalid()) {
-            MaybePunishNodeForBlock(pfrom->GetId(), state, false, strprintf("Peer %d sent us invalid header\n", pfrom->GetId()));
-            return error("ProcessNetBlock() : invalid header received");
-        }
-    }
-
-    {
-        LOCK(cs_main);
-        if (mapOrphanBlocks.count(hash))
-            return error("ProcessNetBlock() : already have block (orphan) %s", hash.ToString());
-
-        // Check for the checkpoint
-        if (::ChainActive().Tip() && pblock->hashPrevBlock != ::ChainActive().Tip()->GetBlockHash())
-        {
-            // Extra checks to prevent "fill up memory by spamming with bogus blocks"
-            const CBlockIndex* pcheckpoint = Checkpoints::AutoSelectSyncCheckpoint();
-            int64_t deltaTime = pblock->GetBlockTime() - pcheckpoint->nTime;
-            if (deltaTime < 0)
-            {
-                if (pfrom)
-                    Misbehaving(pfrom->GetId(), 1, "Block with timestamp before last checkpoint");
-
-                return error("ProcessNetBlock() : block with timestamp before last checkpoint");
-            }
-        }
-
-        // Check for the signiture encoding
-        if (!CheckCanonicalBlockSignature(pblock.get())) 
-        {
-            if (pfrom)
-                Misbehaving(pfrom->GetId(), 100, "Bad block signature encoding");
-
-            return error("ProcessNetBlock(): bad block signature encoding");
-        }
-
-        // If we don't already have its previous block, shunt it off to holding area until we get it
-        if (!g_chainman.BlockIndex().count(pblock->hashPrevBlock))
-        {
-            LogPrintf("ProcessNetBlock: ORPHAN BLOCK %lu, prev=%s\n", (unsigned long)mapOrphanBlocks.size(), pblock->hashPrevBlock.ToString());
-
-            // Accept orphans as long as there is a node to request its parents from
-            if (pfrom) {
-                // ppcoin: check proof-of-stake
-                if (pblock->IsProofOfStake())
-                {
-                    // Limited duplicity on stake: prevents block flood attack
-                    // Duplicate stake allowed only when there is orphan child block
-                    if (setStakeSeenOrphan.count(pblock->GetProofOfStake()) && !mapOrphanBlocksByPrev.count(hash))
-                        return error("ProcessNetBlock() : duplicate proof-of-stake (%s, %d) for orphan block %s", pblock->GetProofOfStake().first.ToString(), pblock->GetProofOfStake().second, hash.ToString());
-                }
-                PruneOrphanBlocks();
-                COrphanBlock* pblock2 = new COrphanBlock();
-                {
-                    CDataStream ss(SER_DISK, CLIENT_VERSION);
-                    ss << *pblock;
-                    pblock2->vchBlock = std::vector<unsigned char>(ss.begin(), ss.end());
-                }
-                pblock2->hashBlock = hash;
-                pblock2->hashPrev = pblock->hashPrevBlock;
-                pblock2->stake = pblock->GetProofOfStake();
-                nOrphanBlocksSize += pblock2->vchBlock.size();
-                mapOrphanBlocks.insert(std::make_pair(hash, pblock2));
-                mapOrphanBlocksByPrev.insert(std::make_pair(pblock2->hashPrev, pblock2));
-                if (pblock->IsProofOfStake())
-                    setStakeSeenOrphan.insert(pblock->GetProofOfStake());
-
-                // Ask this guy to fill in what we're missing
-                PushGetBlocks(pfrom, pindexBestHeader, GetOrphanRoot(hash), connman);
-            }
-            return true;
-        }
-    }
-
-    if(!m_chainman.ProcessNewBlock(m_chainparams, pblock, fForceProcessing, fNewBlock))
-        return error("%s: ProcessNewBlock FAILED", __func__);
-
-    std::vector<uint256> vWorkQueue;
-    vWorkQueue.push_back(pblock->GetHash());
-    for (unsigned int i = 0; i < vWorkQueue.size(); i++)
-    {
-        uint256 hashPrev = vWorkQueue[i];
-        for (std::multimap<uint256, COrphanBlock*>::iterator mi = mapOrphanBlocksByPrev.lower_bound(hashPrev);
-             mi != mapOrphanBlocksByPrev.upper_bound(hashPrev);
-             ++mi)
-        {
-            CBlock block;
-            {
-                CDataStream ss(mi->second->vchBlock, SER_DISK, CLIENT_VERSION);
-                ss >> block;
-            }
-            block.hashMerkleRoot = BlockMerkleRoot(block);
-
-            bool fNewBlockOrphan = false;
-            std::shared_ptr<const CBlock> shared_pblock = std::make_shared<const CBlock>(block);
-            if (m_chainman.ProcessNewBlock(m_chainparams, shared_pblock, fForceProcessing, &fNewBlockOrphan))
-                vWorkQueue.push_back(mi->second->hashBlock);
-
-            LOCK(cs_main);
-            mapOrphanBlocks.erase(mi->second->hashBlock);
-            setStakeSeenOrphan.erase(block.GetProofOfStake());
-            nOrphanBlocksSize -= mi->second->vchBlock.size();
-            delete mi->second;
-        }
-
-        LOCK(cs_main);
-        mapOrphanBlocksByPrev.erase(hashPrev);
-    }
-
-    return true;
-}
-
-bool RemoveNetBlockIndex(CBlockIndex *pindex) EXCLUSIVE_LOCKS_REQUIRED(cs_main)
+    return m_chainman.ActiveChainstate().RemoveBlockIndex(pindex);
+}
+
+bool PeerManagerImpl::RemoveNetBlockIndex(CBlockIndex *pindex)
 {
     AssertLockHeld(cs_main);
     // Make sure it's not listed somewhere already.
-    MarkBlockAsReceived(pindex->GetBlockHash());
+    RemoveBlockRequest(pindex->GetBlockHash());
 
     for (std::map<NodeId, CNodeState>::iterator it=mapNodeState.begin(); it!=mapNodeState.end(); it++)
     {
@@ -5674,147 +5316,6 @@
 
         if(state->m_chain_sync.m_work_header == pindex)
             state->m_chain_sync.m_work_header = nullptr;
-    }
-
-    return true;
-}
-
-bool NeedToEraseBlockIndex(const CBlockIndex *pindex, const CBlockIndex *pindexCheck) EXCLUSIVE_LOCKS_REQUIRED(cs_main)
-{
-    AssertLockHeld(cs_main);
-    if(!::ChainActive().Contains(pindex))
-    {
-        if(pindex->nHeight <= pindexCheck->nHeight) return true;
-        const CBlockIndex *pindexBlock = pindex;
-        while(pindexBlock)
-        {
-           pindexBlock = pindexBlock->pprev;
-           if(pindexBlock->nHeight == pindexCheck->nHeight) return pindexBlock != pindexCheck;
-        }
-    }
-    return false;
-}
-
-bool RemoveBlockIndex(CBlockIndex *pindex) EXCLUSIVE_LOCKS_REQUIRED(cs_main)
-{
-    AssertLockHeld(cs_main);
-    bool ret = RemoveStateBlockIndex(pindex);
-    ret &= RemoveNetBlockIndex(pindex);
-    return ret;
-}
-
-void CleanBlockIndex()
-{
-    unsigned int cleanTimeout = gArgs.GetArg("-cleanblockindextimeout", DEFAULT_CLEANBLOCKINDEXTIMEOUT);
-    if(cleanTimeout == 0) cleanTimeout = DEFAULT_CLEANBLOCKINDEXTIMEOUT;
-
-    while(!ShutdownRequested())
-    {
-        if(!::ChainstateActive().IsInitialBlockDownload())
-        {
-            // Select block indexes to delete
-            std::vector<uint256> indexNeedErase;
-            {
-                LOCK(cs_main);
-                int nHeight = ::ChainActive().Height();
-                int checkpointSpan = Params().GetConsensus().CheckpointSpan(nHeight);
-                const CBlockIndex *pindexCheck = ::ChainActive()[nHeight - checkpointSpan -1];
-                if(pindexCheck)
-                {
-                    for (BlockMap::iterator it=g_chainman.BlockIndex().begin(); it!=g_chainman.BlockIndex().end(); it++)
-                    {
-                        CBlockIndex *pindex = (*it).second;
-                        if(NeedToEraseBlockIndex(pindex, pindexCheck))
-                        {
-                            indexNeedErase.push_back(pindex->GetBlockHash());
-                        }
-                    }
-                }
-            }
-
-            // Delete selected block indexes
-            if(indexNeedErase.size() > 0)
-            {
-                SyncWithValidationInterfaceQueue();
-
-                LOCK(cs_main);
-                std::vector<uint256> indexEraseDB;
-                for(uint256 blockHash : indexNeedErase)
-                {
-                    BlockMap::iterator it=g_chainman.BlockIndex().find(blockHash);
-                    if(it!=g_chainman.BlockIndex().end())
-                    {
-                        CBlockIndex *pindex = (*it).second;
-                        if(RemoveBlockIndex(pindex))
-                        {
-                            delete pindex;
-                            g_chainman.BlockIndex().erase(it);
-                            indexEraseDB.push_back(blockHash);
-                        }
-                    }
-                }
-
-                if(pblocktree)
-                {
-                    if(!pblocktree->EraseBlockIndex(indexEraseDB))
-                    {
-                        LogPrintf("Fail to erase block indexes.\n");
-                    }
-                }
-            }
-        }
-
-        for(unsigned int i = 0; (i < cleanTimeout) && !ShutdownRequested(); i++)
-            UninterruptibleSleep(std::chrono::seconds{1});
-    }
-}
-
-unsigned int GefaultHeaderSpamFilterMaxSize()
-{
-    return Params().GetConsensus().MaxCheckpointSpan();
-}
-
-class CNetProcessingCleanup
-{
-public:
-    CNetProcessingCleanup() {}
-    ~CNetProcessingCleanup() {
-        // orphan transactions
-        mapOrphanTransactions.clear();
-        mapOrphanTransactionsByPrev.clear();
-        g_orphans_by_wtxid.clear();
-        mapOrphanBlocks.clear();
-        mapOrphanBlocksByPrev.clear();
-        setStakeSeenOrphan.clear();
-=======
-bool PeerManagerImpl::RemoveStateBlockIndex(CBlockIndex *pindex)
-{
-    AssertLockHeld(cs_main);
-    return m_chainman.ActiveChainstate().RemoveBlockIndex(pindex);
-}
-
-bool PeerManagerImpl::RemoveNetBlockIndex(CBlockIndex *pindex)
-{
-    AssertLockHeld(cs_main);
-    // Make sure it's not listed somewhere already.
-    RemoveBlockRequest(pindex->GetBlockHash());
-
-    for (std::map<NodeId, CNodeState>::iterator it=mapNodeState.begin(); it!=mapNodeState.end(); it++)
-    {
-        CNodeState * state = &it->second;
-
-        if(state->pindexBestKnownBlock == pindex)
-            state->pindexBestKnownBlock = nullptr;
-
-        if(state->pindexLastCommonBlock == pindex)
-            state->pindexLastCommonBlock = nullptr;
-
-        if(state->pindexBestHeaderSent == pindex)
-            state->pindexBestHeaderSent = nullptr;
-
-        if(state->m_chain_sync.m_work_header == pindex)
-            state->m_chain_sync.m_work_header = nullptr;
->>>>>>> 5ed36332
     }
 
     return true;
