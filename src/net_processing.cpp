--- conflicted
+++ resolved
@@ -47,10 +47,7 @@
 #include <clientversion.h>
 #include <consensus/merkle.h>
 #include <pos.h>
-<<<<<<< HEAD
-=======
 #include <common/args.h>
->>>>>>> 86d0551a
 
 #include <algorithm>
 #include <atomic>
@@ -583,11 +580,7 @@
 public:
     PeerManagerImpl(CConnman& connman, AddrMan& addrman,
                     BanMan* banman, ChainstateManager& chainman,
-<<<<<<< HEAD
-                    CTxMemPool& pool, bool ignore_incoming_txs);
-=======
                     CTxMemPool& pool, Options opts);
->>>>>>> 86d0551a
     ~PeerManagerImpl();
 
     /** Overridden from CValidationInterface. */
@@ -832,13 +825,10 @@
     std::thread threadCleanBlockIndex;
     std::atomic<bool> m_stop_thread_clean_block_index = false;
 
-<<<<<<< HEAD
-=======
     FastRandomContext m_rng GUARDED_BY(NetEventsInterface::g_msgproc_mutex);
 
     FeeFilterRounder m_fee_filter_rounder GUARDED_BY(NetEventsInterface::g_msgproc_mutex);
 
->>>>>>> 86d0551a
     const CChainParams& m_chainparams;
     CConnman& m_connman;
     AddrMan& m_addrman;
@@ -1037,8 +1027,6 @@
      */
     void FindNextBlocksToDownload(const Peer& peer, unsigned int count, std::vector<const CBlockIndex*>& vBlocks, NodeId& nodeStaller) EXCLUSIVE_LOCKS_REQUIRED(cs_main);
 
-<<<<<<< HEAD
-=======
     /** Request blocks for the background chainstate, if one is in use. */
     void TryDownloadingHistoricalBlocks(const Peer& peer, unsigned int count, std::vector<const CBlockIndex*>& vBlocks, const CBlockIndex* from_tip, const CBlockIndex* target_block) EXCLUSIVE_LOCKS_REQUIRED(cs_main);
 
@@ -1071,7 +1059,6 @@
     */
     void FindNextBlocks(std::vector<const CBlockIndex*>& vBlocks, const Peer& peer, CNodeState *state, const CBlockIndex *pindexWalk, unsigned int count, int nWindowEnd, const CChain* activeChain=nullptr, NodeId* nodeStaller=nullptr) EXCLUSIVE_LOCKS_REQUIRED(cs_main);
 
->>>>>>> 86d0551a
     /* Multimap used to preserve insertion order */
     typedef std::multimap<uint256, std::pair<NodeId, std::list<QueuedBlock>::iterator>> BlockDownloadMap;
     BlockDownloadMap mapBlocksInFlight GUARDED_BY(cs_main);
@@ -1996,10 +1983,6 @@
     case TxValidationResult::TX_INVALID_SENDER_SCRIPT:
     case TxValidationResult::TX_GAS_EXCEEDS_LIMIT:
         if (peer) Misbehaving(*peer, 1, "");
-        return true;
-    case TxValidationResult::TX_INVALID_SENDER_SCRIPT:
-    case TxValidationResult::TX_GAS_EXCEEDS_LIMIT:
-        if (peer) Misbehaving(*peer, 1, message);
         return true;
     // Conflicting (but not necessarily invalid) data or different policy:
     case TxValidationResult::TX_RECENT_CONSENSUS_CHANGE:
@@ -4912,92 +4895,7 @@
         BlockTransactions resp;
         vRecv >> resp;
 
-<<<<<<< HEAD
-        std::shared_ptr<CBlock> pblock = std::make_shared<CBlock>();
-        bool fBlockRead = false;
-        {
-            LOCK(cs_main);
-
-            auto range_flight = mapBlocksInFlight.equal_range(resp.blockhash);
-            size_t already_in_flight = std::distance(range_flight.first, range_flight.second);
-            bool requested_block_from_this_peer{false};
-
-            // Multimap ensures ordering of outstanding requests. It's either empty or first in line.
-            bool first_in_flight = already_in_flight == 0 || (range_flight.first->second.first == pfrom.GetId());
-
-            while (range_flight.first != range_flight.second) {
-                auto [node_id, block_it] = range_flight.first->second;
-                if (node_id == pfrom.GetId() && block_it->partialBlock) {
-                    requested_block_from_this_peer = true;
-                    break;
-                }
-                range_flight.first++;
-            }
-
-            if (!requested_block_from_this_peer) {
-                LogPrint(BCLog::NET, "Peer %d sent us block transactions for block we weren't expecting\n", pfrom.GetId());
-                return;
-            }
-
-            PartiallyDownloadedBlock& partialBlock = *range_flight.first->second.second->partialBlock;
-            ReadStatus status = partialBlock.FillBlock(*pblock, resp.txn);
-            if (status == READ_STATUS_INVALID) {
-                RemoveBlockRequest(resp.blockhash, pfrom.GetId()); // Reset in-flight state in case Misbehaving does not result in a disconnect
-                Misbehaving(*peer, 100, "invalid compact block/non-matching block transactions");
-                return;
-            } else if (status == READ_STATUS_FAILED) {
-                if (first_in_flight) {
-                    // Might have collided, fall back to getdata now :(
-                    std::vector<CInv> invs;
-                    invs.push_back(CInv(MSG_BLOCK | GetFetchFlags(*peer), resp.blockhash));
-                    m_connman.PushMessage(&pfrom, msgMaker.Make(NetMsgType::GETDATA, invs));
-                } else {
-                    RemoveBlockRequest(resp.blockhash, pfrom.GetId());
-                    LogPrint(BCLog::NET, "Peer %d sent us a compact block but it failed to reconstruct, waiting on first download to complete\n", pfrom.GetId());
-                    return;
-                }
-            } else {
-                // Block is either okay, or possibly we received
-                // READ_STATUS_CHECKBLOCK_FAILED.
-                // Note that CheckBlock can only fail for one of a few reasons:
-                // 1. bad-proof-of-work (impossible here, because we've already
-                //    accepted the header)
-                // 2. merkleroot doesn't match the transactions given (already
-                //    caught in FillBlock with READ_STATUS_FAILED, so
-                //    impossible here)
-                // 3. the block is otherwise invalid (eg invalid coinbase,
-                //    block is too big, too many legacy sigops, etc).
-                // So if CheckBlock failed, #3 is the only possibility.
-                // Under BIP 152, we don't discourage the peer unless proof of work is
-                // invalid (we don't require all the stateless checks to have
-                // been run).  This is handled below, so just treat this as
-                // though the block was successfully read, and rely on the
-                // handling in ProcessNewBlock to ensure the block index is
-                // updated, etc.
-                RemoveBlockRequest(resp.blockhash, pfrom.GetId()); // it is now an empty pointer
-                fBlockRead = true;
-                // mapBlockSource is used for potentially punishing peers and
-                // updating which peers send us compact blocks, so the race
-                // between here and cs_main in ProcessNewBlock is fine.
-                // BIP 152 permits peers to relay compact blocks after validating
-                // the header only; we should not punish peers if the block turns
-                // out to be invalid.
-                mapBlockSource.emplace(resp.blockhash, std::make_pair(pfrom.GetId(), false));
-            }
-        } // Don't hold cs_main when we call into ProcessNewBlock
-        if (fBlockRead) {
-            // Since we requested this block (it was in mapBlocksInFlight), force it to be processed,
-            // even if it would not be a candidate for new tip (missing previous block, chain not long enough, etc)
-            // This bypasses some anti-DoS logic in AcceptBlock (eg to prevent
-            // disk-space attacks), but this should be safe due to the
-            // protections in the compact block handler -- see related comment
-            // in compact block optimistic reconstruction handling.
-            ProcessBlock(pfrom, pblock, /*force_processing=*/true, /*min_pow_checked=*/true);
-        }
-        return;
-=======
         return ProcessCompactBlockTxns(pfrom, *peer, resp);
->>>>>>> 86d0551a
     }
 
     if (msg_type == NetMsgType::HEADERS)
@@ -6188,13 +6086,8 @@
                     // especially since we have many peers and some will draw much shorter delays.
                     unsigned int nRelayedTransactions = 0;
                     LOCK(tx_relay->m_bloom_filter_mutex);
-<<<<<<< HEAD
-                    size_t broadcast_max{INVENTORY_BROADCAST_MAX + (tx_relay->m_tx_inventory_to_send.size()/1000)*5};
-                    broadcast_max = std::min<size_t>(1000, broadcast_max);
-=======
                     size_t broadcast_max{INVENTORY_BROADCAST_TARGET + (tx_relay->m_tx_inventory_to_send.size()/1000)*5};
                     broadcast_max = std::min<size_t>(INVENTORY_BROADCAST_MAX, broadcast_max);
->>>>>>> 86d0551a
                     while (!vInvTx.empty() && nRelayedTransactions < broadcast_max) {
                         // Fetch the top element from the heap
                         std::pop_heap(vInvTx.begin(), vInvTx.end(), compareInvMempoolOrder);
@@ -6261,11 +6154,7 @@
             QueuedBlock &queuedBlock = state.vBlocksInFlight.front();
             int nOtherPeersWithValidatedDownloads = m_peers_downloading_from - 1;
             if (current_time > state.m_downloading_since + std::chrono::seconds{consensusParams.TargetSpacing(m_chainman.m_best_header->nHeight)} * (BLOCK_DOWNLOAD_TIMEOUT_BASE + BLOCK_DOWNLOAD_TIMEOUT_PER_PEER * nOtherPeersWithValidatedDownloads)) {
-<<<<<<< HEAD
-                LogPrintf("Timeout downloading block %s from peer=%d, disconnecting\n", queuedBlock.pindex->GetBlockHash().ToString(), pto->GetId());
-=======
                 LogPrintf("Timeout downloading block %s from peer=%d%s, disconnecting\n", queuedBlock.pindex->GetBlockHash().ToString(), pto->GetId(), fLogIPs ? strprintf(" peeraddr=%s", pto->addr.ToStringAddrPort()) : "");
->>>>>>> 86d0551a
                 pto->fDisconnect = true;
                 return true;
             }
@@ -6311,12 +6200,6 @@
         // Message: getdata (blocks)
         //
         std::vector<CInv> vGetData;
-<<<<<<< HEAD
-        if (CanServeBlocks(*peer) && ((sync_blocks_and_headers_from_peer && !IsLimitedPeer(*peer)) || !m_chainman.ActiveChainstate().IsInitialBlockDownload()) && state.vBlocksInFlight.size() < MAX_BLOCKS_IN_TRANSIT_PER_PEER) {
-            std::vector<const CBlockIndex*> vToDownload;
-            NodeId staller = -1;
-            FindNextBlocksToDownload(*peer, MAX_BLOCKS_IN_TRANSIT_PER_PEER - state.vBlocksInFlight.size(), vToDownload, staller);
-=======
         if (CanServeBlocks(*peer) && ((sync_blocks_and_headers_from_peer && !IsLimitedPeer(*peer)) || !m_chainman.IsInitialBlockDownload()) && state.vBlocksInFlight.size() < MAX_BLOCKS_IN_TRANSIT_PER_PEER) {
             std::vector<const CBlockIndex*> vToDownload;
             NodeId staller = -1;
@@ -6334,7 +6217,6 @@
                     vToDownload, m_chainman.GetBackgroundSyncTip(),
                     Assert(m_chainman.GetSnapshotBaseBlock()));
             }
->>>>>>> 86d0551a
             for (const CBlockIndex *pindex : vToDownload) {
                 uint32_t nFetchFlags = GetFetchFlags(*peer);
                 vGetData.emplace_back(MSG_BLOCK | nFetchFlags, pindex->GetBlockHash());
@@ -6632,11 +6514,7 @@
 
     while(!m_stop_thread_clean_block_index)
     {
-<<<<<<< HEAD
-        if(!m_chainman.ActiveChainstate().IsInitialBlockDownload())
-=======
         if(!m_chainman.IsInitialBlockDownload())
->>>>>>> 86d0551a
         {
             // Select block indexes to delete
             std::vector<uint256> indexNeedErase;
