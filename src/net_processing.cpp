--- conflicted
+++ resolved
@@ -2792,14 +2792,6 @@
             return;
         }
 
-<<<<<<< HEAD
-        if (m_chainman.ActiveChain().Tip()->nHeight >= m_chainparams.GetConsensus().nLondonHeight && nVersion < MIN_PEER_PROTO_VERSION_AFTER_EVMLONDON) {
-            // disconnect from peers older than this proto version
-            LogPrint(BCLog::NET, "peer=%d using obsolete version after evm London hardfork %i; disconnecting\n", pfrom.GetId(), nVersion);
-            pfrom.fDisconnect = true;
-            return;
-        }
-
         if (!vRecv.empty()) {
             // The version message includes information about the sending node which we don't use:
             //   - 8 bytes (service bits)
@@ -2808,10 +2800,6 @@
             vRecv.ignore(26);
             vRecv >> nNonce;
         }
-=======
-        if (!vRecv.empty())
-            vRecv >> addrFrom >> nNonce;
->>>>>>> f45f2e07
         if (!vRecv.empty()) {
             std::string strSubVer;
             vRecv >> LIMITED_STRING(strSubVer, MAX_SUBVERSION_LENGTH);
