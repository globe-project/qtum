--- conflicted
+++ resolved
@@ -25,17 +25,7 @@
     uint256 txid;
     unsigned int outputIndex;
 
-<<<<<<< HEAD
-    ADD_SERIALIZE_METHODS;
-
-    template <typename Stream, typename Operation>
-    inline void SerializationOp(Stream& s, Operation ser_action) {
-        READWRITE(txid);
-        READWRITE(outputIndex);
-    }
-=======
     SERIALIZE_METHODS(CSpentIndexKey, obj) { READWRITE(obj.txid, obj.outputIndex); }
->>>>>>> da23532c
 
     CSpentIndexKey(uint256 t, unsigned int i) {
         txid = t;
@@ -60,20 +50,7 @@
     int addressType;
     uint256 addressHash;
 
-<<<<<<< HEAD
-    ADD_SERIALIZE_METHODS;
-    template <typename Stream, typename Operation>
-    inline void SerializationOp(Stream& s, Operation ser_action) {
-        READWRITE(txid);
-        READWRITE(inputIndex);
-        READWRITE(blockHeight);
-        READWRITE(satoshis);
-        READWRITE(addressType);
-        READWRITE(addressHash);
-    }
-=======
     SERIALIZE_METHODS(CSpentIndexValue, obj) { READWRITE(obj.txid, obj.inputIndex, obj.blockHeight, obj.satoshis, obj.addressType, obj.addressHash); }
->>>>>>> da23532c
 
     CSpentIndexValue(uint256 t, unsigned int i, int h, CAmount s, int type, uint256 a) {
         txid = t;
@@ -109,11 +86,7 @@
  * Serialized format:
  * - VARINT((coinbase ? 1 : 0) | (height << 2))
  * - VARINT((coinstake ? 2 : 0) | (height << 2))
-<<<<<<< HEAD
- * - the non-spent CTxOut (via CTxOutCompressor)
-=======
  * - the non-spent CTxOut (via TxOutCompression)
->>>>>>> da23532c
  */
 class Coin
 {
@@ -422,8 +395,6 @@
     //! Check whether all prevouts of the transaction are present in the UTXO set represented by this view
     bool HaveInputs(const CTransaction& tx) const;
 
-<<<<<<< HEAD
-=======
     //! Force a reallocation of the cache map. This is required when downsizing
     //! the cache because the map's allocator may be hanging onto a lot of
     //! memory despite having called .clear().
@@ -431,7 +402,6 @@
     //! See: https://stackoverflow.com/questions/42114044/how-to-release-unordered-map-memory
     void ReallocateCache();
 
->>>>>>> da23532c
     const CTxOut &GetOutputFor(const CTxIn& input) const;
 
 private:
