--- conflicted
+++ resolved
@@ -152,11 +152,7 @@
         nHeight = code >> 2;
         fCoinBase = code & 1;
         fCoinStake = (code >> 1) & 1;
-<<<<<<< HEAD
-        ::Unserialize(s, CTxOutCompressor(out));
-=======
         ::Unserialize(s, Using<TxOutCompression>(out));
->>>>>>> ee8ca219
     }
 
     bool IsSpent() const {
