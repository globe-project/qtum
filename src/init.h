// Copyright (c) 2009-2010 Satoshi Nakamoto
// Copyright (c) 2009-2017 The Bitcoin Core developers
// Distributed under the MIT software license, see the accompanying
// file COPYING or http://www.opensource.org/licenses/mit-license.php.

#ifndef BITCOIN_INIT_H
#define BITCOIN_INIT_H

#include <string>

class CScheduler;
class CWallet;

namespace boost
{
class thread_group;
} // namespace boost

void StartShutdown();
bool ShutdownRequested();
/** Interrupt threads */
void Interrupt();
void Shutdown();
//!Initialize the logging infrastructure
void InitLogging();
//!Parameter interaction: change current parameters depending on various rules
void InitParameterInteraction();

/** Initialize bitcoin core: Basic context setup.
 *  @note This can be done before daemonization. Do not call Shutdown() if this function fails.
 *  @pre Parameters should be parsed and config file should be read.
 */
bool AppInitBasicSetup();
/**
 * Initialization: parameter interaction.
 * @note This can be done before daemonization. Do not call Shutdown() if this function fails.
 * @pre Parameters should be parsed and config file should be read, AppInitBasicSetup should have been called.
 */
bool AppInitParameterInteraction();
/**
 * Initialization sanity checks: ecc init, sanity checks, dir lock.
 * @note This can be done before daemonization. Do not call Shutdown() if this function fails.
 * @pre Parameters should be parsed and config file should be read, AppInitParameterInteraction should have been called.
 */
bool AppInitSanityChecks();
/**
 * Lock bitcoin core data directory.
 * @note This should only be done after daemonization. Do not call Shutdown() if this function fails.
 * @pre Parameters should be parsed and config file should be read, AppInitSanityChecks should have been called.
 */
bool AppInitLockDataDirectory();
/**
 * Bitcoin core main initialization.
 * @note This should only be done after daemonization. Call Shutdown() if this function fails.
 * @pre Parameters should be parsed and config file should be read, AppInitLockDataDirectory should have been called.
 */
bool AppInitMain();

/** The help message mode determines what help message to show */
enum HelpMessageMode {
    HMM_BITCOIND,
    HMM_BITCOIN_QT
};

/** Help for options shared between UI and daemon (for -help) */
std::string HelpMessage(HelpMessageMode mode);
/** Returns licensing information (for -version) */
std::string LicenseInfo();

/** Unlock the data directory */
void UnlockDataDirectory();
<<<<<<< HEAD

=======
>>>>>>> a68962c4
#endif // BITCOIN_INIT_H<|MERGE_RESOLUTION|>--- conflicted
+++ resolved
@@ -69,8 +69,4 @@
 
 /** Unlock the data directory */
 void UnlockDataDirectory();
-<<<<<<< HEAD
-
-=======
->>>>>>> a68962c4
 #endif // BITCOIN_INIT_H