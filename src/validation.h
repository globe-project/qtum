// Copyright (c) 2009-2010 Satoshi Nakamoto
// Copyright (c) 2009-2017 The Bitcoin Core developers
// Distributed under the MIT software license, see the accompanying
// file COPYING or http://www.opensource.org/licenses/mit-license.php.

#ifndef BITCOIN_VALIDATION_H
#define BITCOIN_VALIDATION_H

#if defined(HAVE_CONFIG_H)
#include <config/bitcoin-config.h>
#endif

#include <amount.h>
#include <coins.h>
#include <fs.h>
#include <protocol.h> // For CMessageHeader::MessageStartChars
#include <policy/feerate.h>
#include <script/script_error.h>
#include <sync.h>
#include <versionbits.h>

#include <algorithm>
#include <exception>
#include <map>
#include <set>
#include <stdint.h>
#include <string>
#include <utility>
#include <vector>

#include <atomic>

<<<<<<< HEAD
#include "consensus/consensus.h"
=======
#include <consensus/consensus.h>
>>>>>>> a68962c4

/////////////////////////////////////////// qtum
#include <qtum/qtumstate.h>
#include <qtum/qtumDGP.h>
#include <libethereum/ChainParams.h>
#include <libethashseal/Ethash.h>
#include <libethashseal/GenesisInfo.h>
#include <script/standard.h>
#include <qtum/storageresults.h>


extern std::unique_ptr<QtumState> globalState;
extern std::shared_ptr<dev::eth::SealEngineFace> globalSealEngine;
extern bool fRecordLogOpcodes;
extern bool fIsVMlogFile;
extern bool fGettingValuesDGP;

struct EthTransactionParams;
using valtype = std::vector<unsigned char>;
using ExtractQtumTX = std::pair<std::vector<QtumTransaction>, std::vector<EthTransactionParams>>;
///////////////////////////////////////////

class CBlockIndex;
class CBlockTreeDB;
class CChainParams;
class CCoinsViewDB;
class CInv;
class CConnman;
class CScriptCheck;
class CBlockPolicyEstimator;
class CTxMemPool;
class CValidationState;
class CWallet;
struct CDiskTxPos;
struct ChainTxData;

struct PrecomputedTransactionData;
struct LockPoints;

/** Minimum gas limit that is allowed in a transaction within a block - prevent various types of tx and mempool spam **/
static const uint64_t MINIMUM_GAS_LIMIT = 10000;

static const uint64_t MEMPOOL_MIN_GAS_LIMIT = 22000;

<<<<<<< HEAD
/** Default for DEFAULT_WHITELISTRELAY. */
=======
/** Default for -whitelistrelay. */
>>>>>>> a68962c4
static const bool DEFAULT_WHITELISTRELAY = true;
/** Default for -whitelistforcerelay. */
static const bool DEFAULT_WHITELISTFORCERELAY = true;
/** Default for -minrelaytxfee, minimum relay fee for transactions */
static const unsigned int DEFAULT_MIN_RELAY_TX_FEE = 400000;
//! -maxtxfee default
static const CAmount DEFAULT_TRANSACTION_MAXFEE = 1 * COIN;
//! Discourage users to set fees higher than this amount (in satoshis) per kB
static const CAmount HIGH_TX_FEE_PER_KB = 1 * COIN;
//! -maxtxfee will warn if called with a higher fee than this amount (in satoshis)
static const CAmount HIGH_MAX_TX_FEE = 100 * HIGH_TX_FEE_PER_KB;
/** Default for -limitancestorcount, max number of in-mempool ancestors */
static const unsigned int DEFAULT_ANCESTOR_LIMIT = 25;
/** Default for -limitancestorsize, maximum kilobytes of tx + all in-mempool ancestors */
static const unsigned int DEFAULT_ANCESTOR_SIZE_LIMIT = 101;
/** Default for -limitdescendantcount, max number of in-mempool descendants */
static const unsigned int DEFAULT_DESCENDANT_LIMIT = 25;
/** Default for -limitdescendantsize, maximum kilobytes of in-mempool descendants */
static const unsigned int DEFAULT_DESCENDANT_SIZE_LIMIT = 101;
/** Default for -mempoolexpiry, expiration time for mempool transactions in hours */
static const unsigned int DEFAULT_MEMPOOL_EXPIRY = 336;
/** Maximum kilobytes for transactions to store for processing during reorg */
static const unsigned int MAX_DISCONNECTED_TX_POOL_SIZE = 20000;
/** The maximum size of a blk?????.dat file (since 0.8) */
static const unsigned int MAX_BLOCKFILE_SIZE = 0x8000000; // 128 MiB
/** The pre-allocation chunk size for blk?????.dat files (since 0.8) */
static const unsigned int BLOCKFILE_CHUNK_SIZE = 0x1000000; // 16 MiB
/** The pre-allocation chunk size for rev?????.dat files (since 0.8) */
static const unsigned int UNDOFILE_CHUNK_SIZE = 0x100000; // 1 MiB

/** Maximum number of script-checking threads allowed */
static const int MAX_SCRIPTCHECK_THREADS = 16;
/** -par default (number of script-checking threads, 0 = auto) */
static const int DEFAULT_SCRIPTCHECK_THREADS = 0;
/** Number of blocks that can be requested at any given time from a single peer. */
static const int MAX_BLOCKS_IN_TRANSIT_PER_PEER = 16;
/** Timeout in seconds during which a peer must stall block download progress before being disconnected. */
static const unsigned int BLOCK_STALLING_TIMEOUT = 2;
/** Number of headers sent in one getheaders result. We rely on the assumption that if a peer sends
 *  less than this number, we reached its tip. Changing this value is a protocol upgrade. */
static const unsigned int MAX_HEADERS_RESULTS = 2000; //limit to COINBASE_MATURITY-1
/** Maximum depth of blocks we're willing to serve as compact blocks to peers
 *  when requested. For older blocks, a regular BLOCK response will be sent. */
static const int MAX_CMPCTBLOCK_DEPTH = 5;
/** Maximum depth of blocks we're willing to respond to GETBLOCKTXN requests for. */
static const int MAX_BLOCKTXN_DEPTH = 10;
/** Size of the "block download window": how far ahead of our current height do we fetch?
 *  Larger windows tolerate larger download speed differences between peer, but increase the potential
 *  degree of disordering of blocks on disk (which make reindexing and pruning harder). We'll probably
 *  want to make this a per-peer adaptive value at some point. */
static const unsigned int BLOCK_DOWNLOAD_WINDOW = 1024;
/** Time to wait (in seconds) between writing blocks/block index to disk. */
static const unsigned int DATABASE_WRITE_INTERVAL = 60 * 60;
/** Time to wait (in seconds) between flushing chainstate to disk. */
static const unsigned int DATABASE_FLUSH_INTERVAL = 24 * 60 * 60;
/** Maximum length of reject messages. */
static const unsigned int MAX_REJECT_MESSAGE_LENGTH = 111;
/** Average delay between local address broadcasts in seconds. */
static const unsigned int AVG_LOCAL_ADDRESS_BROADCAST_INTERVAL = 24 * 60 * 60;
/** Average delay between peer address broadcasts in seconds. */
static const unsigned int AVG_ADDRESS_BROADCAST_INTERVAL = 30;
/** Average delay between trickled inventory transmissions in seconds.
 *  Blocks and whitelisted receivers bypass this, outbound peers get half this delay. */
static const unsigned int INVENTORY_BROADCAST_INTERVAL = 5;
/** Maximum number of inventory items to send per transmission.
 *  Limits the impact of low-fee transaction floods. */
static const unsigned int INVENTORY_BROADCAST_MAX = 7 * INVENTORY_BROADCAST_INTERVAL;
/** Average delay between feefilter broadcasts in seconds. */
static const unsigned int AVG_FEEFILTER_BROADCAST_INTERVAL = 10 * 60;
/** Maximum feefilter broadcast delay after significant change. */
static const unsigned int MAX_FEEFILTER_CHANGE_DELAY = 5 * 60;
/** Block download timeout base, expressed in millionths of the block interval (i.e. 10 min) */
static const int64_t BLOCK_DOWNLOAD_TIMEOUT_BASE = 1000000;
/** Additional block download timeout per parallel downloading peer (i.e. 5 min) */
static const int64_t BLOCK_DOWNLOAD_TIMEOUT_PER_PEER = 500000;

static const int64_t DEFAULT_MAX_TIP_AGE = 30 * 24 * 60 * 60; //bitcoin value is 24 hours. Ours is 30 days in case something causes the chain to get stuck in testnet
/** Maximum age of our tip in seconds for us to be considered current for fee estimation */
static const int64_t MAX_FEE_ESTIMATION_TIP_AGE = 3 * 60 * 60;

/** Default for -permitbaremultisig */
static const bool DEFAULT_PERMIT_BAREMULTISIG = true;
static const bool DEFAULT_CHECKPOINTS_ENABLED = true;
static const bool DEFAULT_TXINDEX = false;
static const bool DEFAULT_LOGEVENTS = false;
static const unsigned int DEFAULT_BANSCORE_THRESHOLD = 100;
/** Default for -persistmempool */
static const bool DEFAULT_PERSIST_MEMPOOL = true;
/** Default for -mempoolreplacement */
static const bool DEFAULT_ENABLE_REPLACEMENT = true;
/** Default for using fee filter */
static const bool DEFAULT_FEEFILTER = true;

/** Maximum number of headers to announce when relaying blocks with headers message.*/
static const unsigned int MAX_BLOCKS_TO_ANNOUNCE = 8;

/** Maximum number of unconnecting headers announcements before DoS score */
static const int MAX_UNCONNECTING_HEADERS = 10;

static const bool DEFAULT_PEERBLOOMFILTERS = true;

/** Default for -stopatheight */
static const int DEFAULT_STOPATHEIGHT = 0;

static const uint64_t DEFAULT_GAS_LIMIT_OP_CREATE=2500000;
static const uint64_t DEFAULT_GAS_LIMIT_OP_SEND=250000;
static const CAmount DEFAULT_GAS_PRICE=0.00000040*COIN;
static const CAmount MAX_RPC_GAS_PRICE=0.00000100*COIN;

static const size_t MAX_CONTRACT_VOUTS = 1000; // qtum

struct BlockHasher
{
    size_t operator()(const uint256& hash) const { return hash.GetCheapHash(); }
};

extern CScript COINBASE_FLAGS;
extern CCriticalSection cs_main;
extern CBlockPolicyEstimator feeEstimator;
extern CTxMemPool mempool;
typedef std::unordered_map<uint256, CBlockIndex*, BlockHasher> BlockMap;
<<<<<<< HEAD
extern BlockMap mapBlockIndex;
extern std::set<std::pair<COutPoint, unsigned int>> setStakeSeen;
=======
extern BlockMap& mapBlockIndex;
extern std::set<std::pair<COutPoint, unsigned int>>& setStakeSeen;
>>>>>>> a68962c4
extern int64_t nLastCoinStakeSearchInterval;
extern uint64_t nLastBlockTx;
extern uint64_t nLastBlockWeight;
extern const std::string strMessageMagic;
extern CWaitableCriticalSection csBestBlock;
extern CConditionVariable cvBlockChange;
extern std::atomic_bool fImporting;
extern std::atomic_bool fReindex;
extern int nScriptCheckThreads;
extern bool fTxIndex;
extern bool fLogEvents;
extern bool fIsBareMultisigStd;
extern bool fRequireStandard;
extern bool fCheckBlockIndex;
extern bool fCheckpointsEnabled;
extern size_t nCoinCacheUsage;
/** A fee rate smaller than this is considered zero fee (for relaying, mining and transaction creation) */
extern CFeeRate minRelayTxFee;
/** Absolute maximum transaction fee (in satoshis) used by wallet and mempool (rejects high fee in sendrawtransaction) */
extern CAmount maxTxFee;
/** If the tip is older than this (in seconds), the node is considered to be in initial block download. */
extern int64_t nMaxTipAge;
extern bool fEnableReplacement;

/** Block hash whose ancestors we will assume to have valid scripts without checking them. */
extern uint256 hashAssumeValid;

/** Minimum work we will assume exists on some valid chain. */
extern arith_uint256 nMinimumChainWork;

/** Best header we've seen so far (used for getheaders queries' starting points). */
extern CBlockIndex *pindexBestHeader;

/** Minimum disk space required - used in CheckDiskSpace() */
static const uint64_t nMinDiskSpace = 52428800;

/** Pruning-related variables and constants */
/** True if any block files have ever been pruned. */
extern bool fHavePruned;
/** True if we're running in -prune mode. */
extern bool fPruneMode;
/** Number of MiB of block files that we're trying to stay below. */
extern uint64_t nPruneTarget;
/** Block files containing a block-height within MIN_BLOCKS_TO_KEEP of chainActive.Tip() will not be pruned. */
static const unsigned int MIN_BLOCKS_TO_KEEP = 288;
/** Minimum blocks required to signal NODE_NETWORK_LIMITED */
static const unsigned int NODE_NETWORK_LIMITED_MIN_BLOCKS = 288;

static const signed int DEFAULT_CHECKBLOCKS = 6;
static const unsigned int DEFAULT_CHECKLEVEL = 3;

// Require that user allocate at least 550MB for block & undo files (blk???.dat and rev???.dat)
// At 1MB per block, 288 blocks = 288MB.
// Add 15% for Undo data = 331MB
// Add 20% for Orphan block rate = 397MB
// We want the low water mark after pruning to be at least 397 MB and since we prune in
// full block file chunks, we need the high water mark which triggers the prune to be
// one 128MB block file + added 15% undo data = 147MB greater for a total of 545MB
// Setting the target to > than 550MB will make it likely we can respect the target.
static const uint64_t MIN_DISK_SPACE_FOR_BLOCK_FILES = 550 * 1024 * 1024;

inline int64_t FutureDrift(uint32_t nTime) { return nTime + 15; }

/** 
 * Process an incoming block. This only returns after the best known valid
 * block is made active. Note that it does not, however, guarantee that the
 * specific block passed to it has been checked for validity!
 *
 * If you want to *possibly* get feedback on whether pblock is valid, you must
 * install a CValidationInterface (see validationinterface.h) - this will have
 * its BlockChecked method called whenever *any* block completes validation.
 *
 * Note that we guarantee that either the proof-of-work is valid on pblock, or
 * (and possibly also) BlockChecked will have been called.
 * 
 * Call without cs_main held.
 *
 * @param[in]   pblock  The block we want to process.
 * @param[in]   fForceProcessing Process this block even if unrequested; used for non-network block sources and whitelisted peers.
 * @param[out]  fNewBlock A boolean which is set to indicate if the block was first received via this call
 * @return True if state.IsValid()
 */
bool ProcessNewBlock(const CChainParams& chainparams, const std::shared_ptr<const CBlock> pblock, bool fForceProcessing, bool* fNewBlock);

/**
 * Process incoming block headers.
 *
 * Call without cs_main held.
 *
 * @param[in]  block The block headers themselves
 * @param[out] state This may be set to an Error state if any error occurred processing them
 * @param[in]  chainparams The params for the chain we want to connect to
 * @param[out] ppindex If set, the pointer will be set to point to the last new block index object for the given headers
 * @param[out] first_invalid First header that fails validation, if one exists
 */
bool ProcessNewBlockHeaders(const std::vector<CBlockHeader>& block, CValidationState& state, const CChainParams& chainparams, const CBlockIndex** ppindex=nullptr, CBlockHeader *first_invalid=nullptr);

/** Check whether enough disk space is available for an incoming block */
bool CheckDiskSpace(uint64_t nAdditionalBytes = 0);
/** Open a block file (blk?????.dat) */
FILE* OpenBlockFile(const CDiskBlockPos &pos, bool fReadOnly = false);
/** Translation to a filesystem path */
fs::path GetBlockPosFilename(const CDiskBlockPos &pos, const char *prefix);
/** Import blocks from an external file */
bool LoadExternalBlockFile(const CChainParams& chainparams, FILE* fileIn, CDiskBlockPos *dbp = nullptr);
/** Ensures we have a genesis block in the block tree, possibly writing one to disk. */
bool LoadGenesisBlock(const CChainParams& chainparams);
/** Load the block tree and coins database from disk,
 * initializing state if we're running with -reindex. */
bool LoadBlockIndex(const CChainParams& chainparams);
/** Update the chain tip based on database information. */
bool LoadChainTip(const CChainParams& chainparams);
/** Unload database information */
void UnloadBlockIndex();
/** Run an instance of the script checking thread */
void ThreadScriptCheck();
/** Check whether we are doing an initial block download (synchronizing from disk or network) */
bool IsInitialBlockDownload();
/** Retrieve a transaction (from memory pool, or from disk, if possible) */
bool GetTransaction(const uint256& hash, CTransactionRef& tx, const Consensus::Params& params, uint256& hashBlock, bool fAllowSlow = false, CBlockIndex* blockIndex = nullptr);
/** Find the best known block, and make it the tip of the block chain */
bool ActivateBestChain(CValidationState& state, const CChainParams& chainparams, std::shared_ptr<const CBlock> pblock = std::shared_ptr<const CBlock>());
CAmount GetBlockSubsidy(int nHeight, const Consensus::Params& consensusParams);

/** Guess verification progress (as a fraction between 0.0=genesis and 1.0=current tip). */
double GuessVerificationProgress(const ChainTxData& data, const CBlockIndex* pindex);

/** Calculate the amount of disk space the block & undo files currently use */
uint64_t CalculateCurrentUsage();

/**
 *  Mark one block file as pruned.
 */
void PruneOneBlockFile(const int fileNumber);

/**
 *  Actually unlink the specified files
 */
void UnlinkPrunedFiles(const std::set<int>& setFilesToPrune);

/** Flush all state, indexes and buffers to disk. */
void FlushStateToDisk();
/** Prune block files and flush state to disk. */
void PruneAndFlush();
/** Prune block files up to a given height */
void PruneBlockFilesManual(int nManualPruneHeight);
/** Check if the transaction is confirmed in N previous blocks */
bool IsConfirmedInNPrevBlocks(const CDiskTxPos& txindex, const CBlockIndex* pindexFrom, int nMaxDepth, int& nActualDepth);


/** (try to) add transaction to memory pool
 * plTxnReplaced will be appended to with all transactions replaced from mempool **/
<<<<<<< HEAD
bool AcceptToMemoryPool(CTxMemPool& pool, CValidationState &state, const CTransactionRef &tx, bool fLimitFree,
                        bool* pfMissingInputs, std::list<CTransactionRef>* plTxnReplaced = nullptr,
                        bool fOverrideMempoolLimit=false, const CAmount nAbsurdFee=0, bool rawTx = false);
=======
bool AcceptToMemoryPool(CTxMemPool& pool, CValidationState &state, const CTransactionRef &tx,
                        bool* pfMissingInputs, std::list<CTransactionRef>* plTxnReplaced,
                        bool bypass_limits, const CAmount nAbsurdFee, bool rawTx = false);
>>>>>>> a68962c4

/** Convert CValidationState to a human-readable message for logging */
std::string FormatStateMessage(const CValidationState &state);

/** Get the BIP9 state for a given deployment at the current tip. */
ThresholdState VersionBitsTipState(const Consensus::Params& params, Consensus::DeploymentPos pos);

//////////////////////////////////////////////////////////// // qtum
struct CHeightTxIndexIteratorKey {
    unsigned int height;

    size_t GetSerializeSize(int nType, int nVersion) const {
        return 4;
    }
    template<typename Stream>
    void Serialize(Stream& s) const {
        ser_writedata32be(s, height);
    }
    template<typename Stream>
    void Unserialize(Stream& s) {
        height = ser_readdata32be(s);
    }

    CHeightTxIndexIteratorKey(unsigned int _height) {
        height = _height;
    }

    CHeightTxIndexIteratorKey() {
        SetNull();
    }

    void SetNull() {
        height = 0;
    }
};

struct CHeightTxIndexKey {
    unsigned int height;
    dev::h160 address;

    size_t GetSerializeSize(int nType, int nVersion) const {
        return 24;
    }
    template<typename Stream>
    void Serialize(Stream& s) const {
        ser_writedata32be(s, height);
        s << address.asBytes();
    }
    template<typename Stream>
    void Unserialize(Stream& s) {
        height = ser_readdata32be(s);
        valtype tmp;
        s >> tmp;
        address = dev::h160(tmp);
    }

    CHeightTxIndexKey(unsigned int _height, dev::h160 _address) {
        height = _height;
        address = _address;
    }

    CHeightTxIndexKey() {
        SetNull();
    }

    void SetNull() {
        height = 0;
        address.clear();
    }
};

////////////////////////////////////////////////////////////

/** Get the numerical statistics for the BIP9 state for a given deployment at the current tip. */
BIP9Stats VersionBitsTipStatistics(const Consensus::Params& params, Consensus::DeploymentPos pos);

/** Get the block height at which the BIP9 deployment switched into the state for the block building on the current tip. */
int VersionBitsTipStateSinceHeight(const Consensus::Params& params, Consensus::DeploymentPos pos);


/** Apply the effects of this transaction on the UTXO set represented by view */
void UpdateCoins(const CTransaction& tx, CCoinsViewCache& inputs, int nHeight);

/** Transaction validation functions */

/**
 * Check if transaction will be final in the next block to be created.
 *
 * Calls IsFinalTx() with current block height and appropriate block time.
 *
 * See consensus/consensus.h for flag definitions.
 */
bool CheckFinalTx(const CTransaction &tx, int flags = -1);

/**
 * Test whether the LockPoints height and time are still valid on the current chain
 */
bool TestLockPointValidity(const LockPoints* lp);

/**
 * Check if transaction will be BIP 68 final in the next block to be created.
 *
 * Simulates calling SequenceLocks() with data from the tip of the current active chain.
 * Optionally stores in LockPoints the resulting height and time calculated and the hash
 * of the block needed for calculation or skips the calculation and uses the LockPoints
 * passed in for evaluation.
 * The LockPoints should not be considered valid if CheckSequenceLocks returns false.
 *
 * See consensus/consensus.h for flag definitions.
 */
bool CheckSequenceLocks(const CTransaction &tx, int flags, LockPoints* lp = nullptr, bool useExistingLockPoints = false);

/**
 * Closure representing one script verification
 * Note that this stores references to the spending transaction 
 */
class CScriptCheck
{
private:
    CTxOut m_tx_out;
    const CTransaction *ptxTo;
    unsigned int nIn;
    unsigned int nFlags;
    bool cacheStore;
    ScriptError error;
    PrecomputedTransactionData *txdata;

public:
    CScriptCheck(): ptxTo(nullptr), nIn(0), nFlags(0), cacheStore(false), error(SCRIPT_ERR_UNKNOWN_ERROR) {}
    CScriptCheck(const CTxOut& outIn, const CTransaction& txToIn, unsigned int nInIn, unsigned int nFlagsIn, bool cacheIn, PrecomputedTransactionData* txdataIn) :
        m_tx_out(outIn), ptxTo(&txToIn), nIn(nInIn), nFlags(nFlagsIn), cacheStore(cacheIn), error(SCRIPT_ERR_UNKNOWN_ERROR), txdata(txdataIn) { }

    bool operator()();

    void swap(CScriptCheck &check) {
        std::swap(ptxTo, check.ptxTo);
        std::swap(m_tx_out, check.m_tx_out);
        std::swap(nIn, check.nIn);
        std::swap(nFlags, check.nFlags);
        std::swap(cacheStore, check.cacheStore);
        std::swap(error, check.error);
        std::swap(txdata, check.txdata);
    }

    ScriptError GetScriptError() const { return error; }
};

/** Initializes the script-execution cache */
void InitScriptExecutionCache();


/** Functions for disk access for blocks */
//Template function that read the whole block or the header only depending on the type (CBlock or CBlockHeader)
template <typename Block>
bool ReadBlockFromDisk(Block& block, const CDiskBlockPos& pos, const Consensus::Params& consensusParams);
bool ReadBlockFromDisk(CBlock& block, const CBlockIndex* pindex, const Consensus::Params& consensusParams);
bool ReadFromDisk(CBlockHeader& block, unsigned int nFile, unsigned int nBlockPos);
bool ReadFromDisk(CMutableTransaction& tx, CDiskTxPos& txindex, CBlockTreeDB& txdb, COutPoint prevout);
bool CheckIndexProof(const CBlockIndex& block, const Consensus::Params& consensusParams);

/** Functions for validating blocks and updating the block tree */

/** Context-independent validity checks */
bool CheckBlock(const CBlock& block, CValidationState& state, const Consensus::Params& consensusParams, bool fCheckPOW = true, bool fCheckMerkleRoot = true, bool fCheckSig=true);
bool GetBlockPublicKey(const CBlock& block, std::vector<unsigned char>& vchPubKey);
bool SignBlock(std::shared_ptr<CBlock> pblock, CWallet& wallet, const CAmount& nTotalFees, uint32_t nTime);
bool CheckCanonicalBlockSignature(const std::shared_ptr<const CBlock> pblock);
<<<<<<< HEAD
=======

>>>>>>> a68962c4
/** Check a block is completely valid from start to finish (only works on top of our current best block, with cs_main held) */
bool TestBlockValidity(CValidationState& state, const CChainParams& chainparams, const CBlock& block, CBlockIndex* pindexPrev, bool fCheckPOW = true, bool fCheckMerkleRoot = true);

/** Check whether witness commitments are required for block. */
bool IsWitnessEnabled(const CBlockIndex* pindexPrev, const Consensus::Params& params);

/** When there are blocks in the active chain with missing data, rewind the chainstate and remove them from the block index */
bool RewindBlockIndex(const CChainParams& params);

/** Update uncommitted block structures (currently: only the witness nonce). This is safe for submitted blocks. */
void UpdateUncommittedBlockStructures(CBlock& block, const CBlockIndex* pindexPrev, const Consensus::Params& consensusParams);

/** Produce the necessary coinbase commitment for a block (modifies the hash, don't call for mined blocks). */
std::vector<unsigned char> GenerateCoinbaseCommitment(CBlock& block, const CBlockIndex* pindexPrev, const Consensus::Params& consensusParams, bool fProofOfStake=false);

/** RAII wrapper for VerifyDB: Verify consistency of the block and coin databases */
class CVerifyDB {
public:
    CVerifyDB();
    ~CVerifyDB();
    bool VerifyDB(const CChainParams& chainparams, CCoinsView *coinsview, int nCheckLevel, int nCheckDepth);
};

/** Replay blocks that aren't fully applied to the database. */
bool ReplayBlocks(const CChainParams& params, CCoinsView* view);

/** Find the last common block between the parameter chain and a locator. */
CBlockIndex* FindForkInGlobalIndex(const CChain& chain, const CBlockLocator& locator);

/** Mark a block as precious and reorganize. */
bool PreciousBlock(CValidationState& state, const CChainParams& params, CBlockIndex *pindex);

/** Mark a block as invalid. */
bool InvalidateBlock(CValidationState& state, const CChainParams& chainparams, CBlockIndex *pindex);

/** Remove invalidity status from a block and its descendants. */
bool ResetBlockFailureFlags(CBlockIndex *pindex);

/** The currently-connected chain of blocks (protected by cs_main). */
extern CChain& chainActive;

/** Global variable that points to the coins database (protected by cs_main) */
extern std::unique_ptr<CCoinsViewDB> pcoinsdbview;

/** Global variable that points to the active CCoinsView (protected by cs_main) */
extern std::unique_ptr<CCoinsViewCache> pcoinsTip;

/** Global variable that points to the active block tree (protected by cs_main) */
extern std::unique_ptr<CBlockTreeDB> pblocktree;

<<<<<<< HEAD
extern StorageResults *pstorageresult;

=======
extern std::unique_ptr<StorageResults> pstorageresult;
>>>>>>> a68962c4
/**
 * Return the spend height, which is one more than the inputs.GetBestBlock().
 * While checking, GetBestBlock() refers to the parent block. (protected by cs_main)
 * This is also true for mempool checks.
 */
int GetSpendHeight(const CCoinsViewCache& inputs);

extern VersionBitsCache versionbitscache;

/**
 * Determine what nVersion a new block should use.
 */
int32_t ComputeBlockVersion(const CBlockIndex* pindexPrev, const Consensus::Params& params);

/** Reject codes greater or equal to this can be returned by AcceptToMemPool
 * for transactions, to signal internal conditions. They cannot and should not
 * be sent over the P2P network.
 */
static const unsigned int REJECT_INTERNAL = 0x100;
/** Too high fee. Can not be triggered by P2P transactions */
static const unsigned int REJECT_HIGHFEE = 0x100;

/** Get block file info entry for one block file */
CBlockFileInfo* GetBlockFileInfo(size_t n);

/** Dump the mempool to disk. */
bool DumpMempool();

/** Load the mempool from disk. */
bool LoadMempool();

<<<<<<< HEAD

=======
>>>>>>> a68962c4
bool CheckReward(const CBlock& block, CValidationState& state, int nHeight, const Consensus::Params& consensusParams, CAmount nFees, CAmount gasRefunds, CAmount nActualStakeReward, const std::vector<CTxOut>& vouts);

//////////////////////////////////////////////////////// qtum
std::vector<ResultExecute> CallContract(const dev::Address& addrContract, std::vector<unsigned char> opcode, const dev::Address& sender = dev::Address(), uint64_t gasLimit=0);

bool CheckSenderScript(const CCoinsViewCache& view, const CTransaction& tx);

bool CheckMinGasPrice(std::vector<EthTransactionParams>& etps, const uint64_t& minGasPrice);

struct ByteCodeExecResult;

void EnforceContractVoutLimit(ByteCodeExecResult& bcer, ByteCodeExecResult& bcerOut, const dev::h256& oldHashQtumRoot,
    const dev::h256& oldHashStateRoot, const std::vector<QtumTransaction>& transactions);

void writeVMlog(const std::vector<ResultExecute>& res, const CTransaction& tx = CTransaction(), const CBlock& block = CBlock());

struct EthTransactionParams{
    VersionVM version;
    dev::u256 gasLimit;
    dev::u256 gasPrice;
    valtype code;
    dev::Address receiveAddress;

    bool operator!=(EthTransactionParams etp){
        if(this->version.toRaw() != etp.version.toRaw() || this->gasLimit != etp.gasLimit ||
        this->gasPrice != etp.gasPrice || this->code != etp.code ||
        this->receiveAddress != etp.receiveAddress)
            return true;
        return false;
    }
};

struct ByteCodeExecResult{
    uint64_t usedGas = 0;
    CAmount refundSender = 0;
    std::vector<CTxOut> refundOutputs;
    std::vector<CTransaction> valueTransfers;
};

class QtumTxConverter{

public:

    QtumTxConverter(CTransaction tx, CCoinsViewCache* v = NULL, const std::vector<CTransactionRef>* blockTxs = NULL) : txBit(tx), view(v), blockTransactions(blockTxs){}

    bool extractionQtumTransactions(ExtractQtumTX& qtumTx);

private:

    bool receiveStack(const CScript& scriptPubKey);

    bool parseEthTXParams(EthTransactionParams& params);

    QtumTransaction createEthTX(const EthTransactionParams& etp, const uint32_t nOut);

    const CTransaction txBit;
    const CCoinsViewCache* view;
    std::vector<valtype> stack;
    opcodetype opcode;
    const std::vector<CTransactionRef> *blockTransactions;

};

class ByteCodeExec {

public:

    ByteCodeExec(const CBlock& _block, std::vector<QtumTransaction> _txs, const uint64_t _blockGasLimit) : txs(_txs), block(_block), blockGasLimit(_blockGasLimit) {}

    bool performByteCode(dev::eth::Permanence type = dev::eth::Permanence::Committed);

    bool processingResults(ByteCodeExecResult& result);

    std::vector<ResultExecute>& getResult(){ return result; }

private:

    dev::eth::EnvInfo BuildEVMEnvironment();

    dev::Address EthAddrFromScript(const CScript& scriptIn);

    std::vector<QtumTransaction> txs;

    std::vector<ResultExecute> result;

    const CBlock& block;

    const uint64_t blockGasLimit;

};
////////////////////////////////////////////////////////

#endif // BITCOIN_VALIDATION_H<|MERGE_RESOLUTION|>--- conflicted
+++ resolved
@@ -30,11 +30,7 @@
 
 #include <atomic>
 
-<<<<<<< HEAD
-#include "consensus/consensus.h"
-=======
 #include <consensus/consensus.h>
->>>>>>> a68962c4
 
 /////////////////////////////////////////// qtum
 #include <qtum/qtumstate.h>
@@ -79,11 +75,7 @@
 
 static const uint64_t MEMPOOL_MIN_GAS_LIMIT = 22000;
 
-<<<<<<< HEAD
-/** Default for DEFAULT_WHITELISTRELAY. */
-=======
 /** Default for -whitelistrelay. */
->>>>>>> a68962c4
 static const bool DEFAULT_WHITELISTRELAY = true;
 /** Default for -whitelistforcerelay. */
 static const bool DEFAULT_WHITELISTFORCERELAY = true;
@@ -205,13 +197,8 @@
 extern CBlockPolicyEstimator feeEstimator;
 extern CTxMemPool mempool;
 typedef std::unordered_map<uint256, CBlockIndex*, BlockHasher> BlockMap;
-<<<<<<< HEAD
-extern BlockMap mapBlockIndex;
-extern std::set<std::pair<COutPoint, unsigned int>> setStakeSeen;
-=======
 extern BlockMap& mapBlockIndex;
 extern std::set<std::pair<COutPoint, unsigned int>>& setStakeSeen;
->>>>>>> a68962c4
 extern int64_t nLastCoinStakeSearchInterval;
 extern uint64_t nLastBlockTx;
 extern uint64_t nLastBlockWeight;
@@ -364,15 +351,9 @@
 
 /** (try to) add transaction to memory pool
  * plTxnReplaced will be appended to with all transactions replaced from mempool **/
-<<<<<<< HEAD
-bool AcceptToMemoryPool(CTxMemPool& pool, CValidationState &state, const CTransactionRef &tx, bool fLimitFree,
-                        bool* pfMissingInputs, std::list<CTransactionRef>* plTxnReplaced = nullptr,
-                        bool fOverrideMempoolLimit=false, const CAmount nAbsurdFee=0, bool rawTx = false);
-=======
 bool AcceptToMemoryPool(CTxMemPool& pool, CValidationState &state, const CTransactionRef &tx,
                         bool* pfMissingInputs, std::list<CTransactionRef>* plTxnReplaced,
                         bool bypass_limits, const CAmount nAbsurdFee, bool rawTx = false);
->>>>>>> a68962c4
 
 /** Convert CValidationState to a human-readable message for logging */
 std::string FormatStateMessage(const CValidationState &state);
@@ -540,10 +521,7 @@
 bool GetBlockPublicKey(const CBlock& block, std::vector<unsigned char>& vchPubKey);
 bool SignBlock(std::shared_ptr<CBlock> pblock, CWallet& wallet, const CAmount& nTotalFees, uint32_t nTime);
 bool CheckCanonicalBlockSignature(const std::shared_ptr<const CBlock> pblock);
-<<<<<<< HEAD
-=======
-
->>>>>>> a68962c4
+
 /** Check a block is completely valid from start to finish (only works on top of our current best block, with cs_main held) */
 bool TestBlockValidity(CValidationState& state, const CChainParams& chainparams, const CBlock& block, CBlockIndex* pindexPrev, bool fCheckPOW = true, bool fCheckMerkleRoot = true);
 
@@ -594,12 +572,7 @@
 /** Global variable that points to the active block tree (protected by cs_main) */
 extern std::unique_ptr<CBlockTreeDB> pblocktree;
 
-<<<<<<< HEAD
-extern StorageResults *pstorageresult;
-
-=======
 extern std::unique_ptr<StorageResults> pstorageresult;
->>>>>>> a68962c4
 /**
  * Return the spend height, which is one more than the inputs.GetBestBlock().
  * While checking, GetBestBlock() refers to the parent block. (protected by cs_main)
@@ -631,10 +604,6 @@
 /** Load the mempool from disk. */
 bool LoadMempool();
 
-<<<<<<< HEAD
-
-=======
->>>>>>> a68962c4
 bool CheckReward(const CBlock& block, CValidationState& state, int nHeight, const Consensus::Params& consensusParams, CAmount nFees, CAmount gasRefunds, CAmount nActualStakeReward, const std::vector<CTxOut>& vouts);
 
 //////////////////////////////////////////////////////// qtum
