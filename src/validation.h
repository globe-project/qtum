// Copyright (c) 2009-2010 Satoshi Nakamoto
// Copyright (c) 2009-2021 The Bitcoin Core developers
// Distributed under the MIT software license, see the accompanying
// file COPYING or http://www.opensource.org/licenses/mit-license.php.

#ifndef BITCOIN_VALIDATION_H
#define BITCOIN_VALIDATION_H

#if defined(HAVE_CONFIG_H)
#include <config/bitcoin-config.h>
#endif

#include <arith_uint256.h>
#include <attributes.h>
#include <chain.h>
#include <chainparams.h>
#include <kernel/chainstatemanager_opts.h>
#include <consensus/amount.h>
#include <deploymentstatus.h>
#include <fs.h>
#include <node/blockstorage.h>
#include <policy/feerate.h>
#include <policy/packages.h>
#include <policy/policy.h>
#include <script/script_error.h>
#include <sync.h>
#include <txdb.h>
#include <txmempool.h> // For CTxMemPool::cs
#include <uint256.h>
#include <util/check.h>
#include <util/hasher.h>
#include <util/translation.h>
#include <versionbits.h>

#include <atomic>
#include <map>
#include <memory>
#include <optional>
#include <set>
#include <stdint.h>
#include <string>
#include <thread>
#include <utility>
#include <vector>

#include <consensus/consensus.h>

/////////////////////////////////////////// qtum
#include <qtum/qtumstate.h>
#include <qtum/qtumDGP.h>
#include <libethereum/ChainParams.h>
#include <libethereum/LastBlockHashesFace.h>
#include <libethashseal/GenesisInfo.h>
#include <script/standard.h>
#include <qtum/storageresults.h>


extern std::unique_ptr<QtumState> globalState;
extern std::shared_ptr<dev::eth::SealEngineFace> globalSealEngine;
extern bool fRecordLogOpcodes;
extern bool fIsVMlogFile;
extern bool fGettingValuesDGP;

struct EthTransactionParams;
using valtype = std::vector<unsigned char>;
using ExtractQtumTX = std::pair<std::vector<QtumTransaction>, std::vector<EthTransactionParams>>;
///////////////////////////////////////////

<<<<<<< HEAD
class CChainState;
=======
class Chainstate;
>>>>>>> d82fec21
class CBlockTreeDB;
class CTxMemPool;
class ChainstateManager;
struct CDiskTxPos;
struct ChainTxData;
struct DisconnectedBlockTransactions;
struct PrecomputedTransactionData;
struct LockPoints;
struct AssumeutxoData;
namespace node {
class SnapshotMetadata;
} // namespace node
namespace Consensus {
struct Params;
} // namespace Consensus

/** Minimum gas limit that is allowed in a transaction within a block - prevent various types of tx and mempool spam **/
static const uint64_t MINIMUM_GAS_LIMIT = 10000;

static const uint64_t MEMPOOL_MIN_GAS_LIMIT = 22000;

static const uint64_t ADD_DELEGATION_MIN_GAS_LIMIT = 2200000;

<<<<<<< HEAD
/** Minimum gas limit that is allowed in a transaction within a block - prevent various types of tx and mempool spam **/
static const uint64_t MINIMUM_GAS_LIMIT = 10000;

static const uint64_t MEMPOOL_MIN_GAS_LIMIT = 22000;

static const uint64_t ADD_DELEGATION_MIN_GAS_LIMIT = 2200000;

/** Default for -minrelaytxfee, minimum relay fee for transactions */
static const unsigned int DEFAULT_MIN_RELAY_TX_FEE = 400000;
/** Default for -limitancestorcount, max number of in-mempool ancestors */
static const unsigned int DEFAULT_ANCESTOR_LIMIT = 25;
/** Default for -limitancestorsize, maximum kilobytes of tx + all in-mempool ancestors */
static const unsigned int DEFAULT_ANCESTOR_SIZE_LIMIT = 101;
/** Default for -limitdescendantcount, max number of in-mempool descendants */
static const unsigned int DEFAULT_DESCENDANT_LIMIT = 25;
/** Default for -limitdescendantsize, maximum kilobytes of in-mempool descendants */
static const unsigned int DEFAULT_DESCENDANT_SIZE_LIMIT = 101;

// If a package is submitted, it must be within the mempool's ancestor/descendant limits. Since a
// submitted package must be child-with-unconfirmed-parents (all of the transactions are an ancestor
// of the child), package limits are ultimately bounded by mempool package limits. Ensure that the
// defaults reflect this constraint.
static_assert(DEFAULT_DESCENDANT_LIMIT >= MAX_PACKAGE_COUNT);
static_assert(DEFAULT_ANCESTOR_LIMIT >= MAX_PACKAGE_COUNT);
static_assert(DEFAULT_ANCESTOR_SIZE_LIMIT >= MAX_PACKAGE_SIZE);
static_assert(DEFAULT_DESCENDANT_SIZE_LIMIT >= MAX_PACKAGE_SIZE);

/** Default for -mempoolexpiry, expiration time for mempool transactions in hours */
static const unsigned int DEFAULT_MEMPOOL_EXPIRY = 336;
=======
>>>>>>> d82fec21
/** Maximum number of dedicated script-checking threads allowed */
static const int MAX_SCRIPTCHECK_THREADS = 15;
/** -par default (number of script-checking threads, 0 = auto) */
static const int DEFAULT_SCRIPTCHECK_THREADS = 0;
static const int64_t DEFAULT_MAX_TIP_AGE = 12 * 60 * 60; //Changed to 12 hours so that isInitialBlockDownload() is more accurate
static const bool DEFAULT_CHECKPOINTS_ENABLED = true;
static const bool DEFAULT_TXINDEX = false;
static constexpr bool DEFAULT_COINSTATSINDEX{false};
static const bool DEFAULT_ADDRINDEX = false;
static const bool DEFAULT_LOGEVENTS = false;
static const char* const DEFAULT_BLOCKFILTERINDEX = "0";
/** Default for -stopatheight */
static const int DEFAULT_STOPATHEIGHT = 0;
/** Block files containing a block-height within MIN_BLOCKS_TO_KEEP of ActiveChain().Tip() will not be pruned. */
static const unsigned int MIN_BLOCKS_TO_KEEP = 288;
static const signed int DEFAULT_CHECKBLOCKS = 6;
static constexpr int DEFAULT_CHECKLEVEL{3};
// Require that user allocate at least 550 MiB for block & undo files (blk???.dat and rev???.dat)
// At 1MB per block, 288 blocks = 288MB.
// Add 15% for Undo data = 331MB
// Add 20% for Orphan block rate = 397MB
// We want the low water mark after pruning to be at least 397 MB and since we prune in
// full block file chunks, we need the high water mark which triggers the prune to be
// one 128MB block file + added 15% undo data = 147MB greater for a total of 545MB
// Setting the target to >= 550 MiB will make it likely we can respect the target.
static const uint64_t MIN_DISK_SPACE_FOR_BLOCK_FILES = 550 * 1024 * 1024;

static const uint64_t DEFAULT_GAS_LIMIT_OP_CREATE=2500000;
static const uint64_t DEFAULT_GAS_LIMIT_OP_SEND=250000;
static const CAmount DEFAULT_GAS_PRICE=0.00000040*COIN;
static const CAmount MAX_RPC_GAS_PRICE=0.00000100*COIN;

static const size_t MAX_CONTRACT_VOUTS = 1000; // qtum

//! -stakingminutxovalue default
static const CAmount DEFAULT_STAKING_MIN_UTXO_VALUE = 100 * COIN;

//! -forceinitialblocksdownloadmode default
static const bool DEFAULT_FORCE_INITIAL_BLOCKS_DOWNLOAD_MODE = false;

/** Current sync state passed to tip changed callbacks. */
enum class SynchronizationState {
    INIT_REINDEX,
    INIT_DOWNLOAD,
    POST_INIT
};

extern RecursiveMutex cs_main;
extern GlobalMutex g_best_block_mutex;
extern std::condition_variable g_best_block_cv;
/** Used to notify getblocktemplate RPC of new tips. */
extern uint256 g_best_block;
/** Whether there are dedicated script-checking threads running.
 * False indicates all script checking is done on the main threadMessageHandler thread.
 */
extern bool g_parallel_script_checks;
extern bool fAddressIndex;
extern bool fLogEvents;
<<<<<<< HEAD
extern bool fRequireStandard;
=======
>>>>>>> d82fec21
extern bool fCheckBlockIndex;
extern bool fCheckpointsEnabled;
/** If the tip is older than this (in seconds), the node is considered to be in initial block download. */
extern int64_t nMaxTipAge;

/** Block hash whose ancestors we will assume to have valid scripts without checking them. */
extern uint256 hashAssumeValid;

/** Minimum work we will assume exists on some valid chain. */
extern arith_uint256 nMinimumChainWork;

/** Documentation for argument 'checklevel'. */
extern const std::vector<std::string> CHECKLEVEL_DOC;

/** The set of all seen COutPoint entries for proof of stake. */
extern std::set<std::pair<COutPoint, unsigned int>> setStakeSeen;

int64_t FutureDrift(uint32_t nTime, int nHeight, const Consensus::Params& consensusParams);

<<<<<<< HEAD
/** Unload database information */
void UnloadBlockIndex(CTxMemPool* mempool, ChainstateManager& chainman);
=======
>>>>>>> d82fec21
/** Run instances of script checking worker threads */
void StartScriptCheckWorkerThreads(int threads_num);
/** Stop all of the script checking worker threads */
void StopScriptCheckWorkerThreads();

CAmount GetBlockSubsidy(int nHeight, const Consensus::Params& consensusParams);

bool AbortNode(BlockValidationState& state, const std::string& strMessage, const bilingual_str& userMessage = bilingual_str{});

/** Guess verification progress (as a fraction between 0.0=genesis and 1.0=current tip). */
double GuessVerificationProgress(const ChainTxData& data, const CBlockIndex* pindex);

/** Prune block files up to a given height */
void PruneBlockFilesManual(Chainstate& active_chainstate, int nManualPruneHeight);

/** Check if the transaction is confirmed in N previous blocks */
bool IsConfirmedInNPrevBlocks(const CDiskTxPos& txindex, const CBlockIndex* pindexFrom, int nMaxDepth, int& nActualDepth);

/** Check if the header proof is valid */
bool CheckHeaderProof(const CBlockHeader& block, const Consensus::Params& consensusParams, Chainstate& chainstate);

/** Check if the transaction is confirmed in N previous blocks */
bool IsConfirmedInNPrevBlocks(const CDiskTxPos& txindex, const CBlockIndex* pindexFrom, int nMaxDepth, int& nActualDepth);

/** Check if the header proof is valid */
bool CheckHeaderProof(const CBlockHeader& block, const Consensus::Params& consensusParams, CChainState& chainstate);

/**
* Validation result for a single transaction mempool acceptance.
*/
struct MempoolAcceptResult {
    /** Used to indicate the results of mempool validation. */
    enum class ResultType {
        VALID, //!> Fully validated, valid.
        INVALID, //!> Invalid.
        MEMPOOL_ENTRY, //!> Valid, transaction was already in the mempool.
        DIFFERENT_WITNESS, //!> Not validated. A same-txid-different-witness tx (see m_other_wtxid) already exists in the mempool and was not replaced.
    };
    /** Result type. Present in all MempoolAcceptResults. */
    const ResultType m_result_type;

    /** Contains information about why the transaction failed. */
    const TxValidationState m_state;

    // The following fields are only present when m_result_type = ResultType::VALID or MEMPOOL_ENTRY
    /** Mempool transactions replaced by the tx. */
    const std::optional<std::list<CTransactionRef>> m_replaced_transactions;
    /** Virtual size as used by the mempool, calculated using serialized size and sigops. */
    const std::optional<int64_t> m_vsize;
    /** Raw base fees in satoshis. */
    const std::optional<CAmount> m_base_fees;

    // The following field is only present when m_result_type = ResultType::DIFFERENT_WITNESS
    /** The wtxid of the transaction in the mempool which has the same txid but different witness. */
    const std::optional<uint256> m_other_wtxid;

    static MempoolAcceptResult Failure(TxValidationState state) {
        return MempoolAcceptResult(state);
    }

    static MempoolAcceptResult Success(std::list<CTransactionRef>&& replaced_txns, int64_t vsize, CAmount fees) {
        return MempoolAcceptResult(std::move(replaced_txns), vsize, fees);
    }

    static MempoolAcceptResult MempoolTx(int64_t vsize, CAmount fees) {
        return MempoolAcceptResult(vsize, fees);
    }

    static MempoolAcceptResult MempoolTxDifferentWitness(const uint256& other_wtxid) {
        return MempoolAcceptResult(other_wtxid);
    }

// Private constructors. Use static methods MempoolAcceptResult::Success, etc. to construct.
private:
    /** Constructor for failure case */
    explicit MempoolAcceptResult(TxValidationState state)
        : m_result_type(ResultType::INVALID), m_state(state) {
            Assume(!state.IsValid()); // Can be invalid or error
        }

    /** Constructor for success case */
    explicit MempoolAcceptResult(std::list<CTransactionRef>&& replaced_txns, int64_t vsize, CAmount fees)
        : m_result_type(ResultType::VALID),
        m_replaced_transactions(std::move(replaced_txns)), m_vsize{vsize}, m_base_fees(fees) {}

    /** Constructor for already-in-mempool case. It wouldn't replace any transactions. */
    explicit MempoolAcceptResult(int64_t vsize, CAmount fees)
        : m_result_type(ResultType::MEMPOOL_ENTRY), m_vsize{vsize}, m_base_fees(fees) {}

    /** Constructor for witness-swapped case. */
    explicit MempoolAcceptResult(const uint256& other_wtxid)
        : m_result_type(ResultType::DIFFERENT_WITNESS), m_other_wtxid(other_wtxid) {}
};

/**
* Validation result for package mempool acceptance.
*/
struct PackageMempoolAcceptResult
{
    const PackageValidationState m_state;
    /**
    * Map from wtxid to finished MempoolAcceptResults. The client is responsible
    * for keeping track of the transaction objects themselves. If a result is not
    * present, it means validation was unfinished for that transaction. If there
    * was a package-wide error (see result in m_state), m_tx_results will be empty.
    */
    std::map<const uint256, const MempoolAcceptResult> m_tx_results;
    /** Package feerate, defined as the aggregated modified fees divided by the total virtual size
     * of all transactions in the package.  May be unavailable if some inputs were not available or
     * a transaction failure caused validation to terminate early. */
    std::optional<CFeeRate> m_package_feerate;

    explicit PackageMempoolAcceptResult(PackageValidationState state,
                                        std::map<const uint256, const MempoolAcceptResult>&& results)
        : m_state{state}, m_tx_results(std::move(results)) {}

    explicit PackageMempoolAcceptResult(PackageValidationState state, CFeeRate feerate,
                                        std::map<const uint256, const MempoolAcceptResult>&& results)
        : m_state{state}, m_tx_results(std::move(results)), m_package_feerate{feerate} {}

    /** Constructor to create a PackageMempoolAcceptResult from a single MempoolAcceptResult */
    explicit PackageMempoolAcceptResult(const uint256& wtxid, const MempoolAcceptResult& result)
        : m_tx_results{ {wtxid, result} } {}
};

/**
 * Try to add a transaction to the mempool. This is an internal function and is exposed only for testing.
 * Client code should use ChainstateManager::ProcessTransaction()
 *
 * @param[in]  active_chainstate  Reference to the active chainstate.
 * @param[in]  tx                 The transaction to submit for mempool acceptance.
 * @param[in]  accept_time        The timestamp for adding the transaction to the mempool.
 *                                It is also used to determine when the entry expires.
 * @param[in]  bypass_limits      When true, don't enforce mempool fee and capacity limits.
 * @param[in]  test_accept        When true, run validation checks but don't submit to mempool.
 *
 * @returns a MempoolAcceptResult indicating whether the transaction was accepted/rejected with reason.
 */
MempoolAcceptResult AcceptToMemoryPool(Chainstate& active_chainstate, const CTransactionRef& tx,
                                       int64_t accept_time, bool bypass_limits, bool test_accept)
    EXCLUSIVE_LOCKS_REQUIRED(cs_main);

/**
* Validate (and maybe submit) a package to the mempool. See doc/policy/packages.md for full details
* on package validation rules.
* @param[in]    test_accept     When true, run validation checks but don't submit to mempool.
* @returns a PackageMempoolAcceptResult which includes a MempoolAcceptResult for each transaction.
* If a transaction fails, validation will exit early and some results may be missing. It is also
* possible for the package to be partially submitted.
*/
PackageMempoolAcceptResult ProcessNewPackage(Chainstate& active_chainstate, CTxMemPool& pool,
                                                   const Package& txns, bool test_accept)
                                                   EXCLUSIVE_LOCKS_REQUIRED(cs_main);

/* Mempool validation helper functions */

/**
 * Check if transaction will be final in the next block to be created.
 */
bool CheckFinalTxAtTip(const CBlockIndex& active_chain_tip, const CTransaction& tx) EXCLUSIVE_LOCKS_REQUIRED(::cs_main);

/**
 * Check if transaction will be BIP68 final in the next block to be created on top of tip.
 * @param[in]   tip             Chain tip to check tx sequence locks against. For example,
 *                              the tip of the current active chain.
 * @param[in]   coins_view      Any CCoinsView that provides access to the relevant coins for
 *                              checking sequence locks. For example, it can be a CCoinsViewCache
 *                              that isn't connected to anything but contains all the relevant
 *                              coins, or a CCoinsViewMemPool that is connected to the
 *                              mempool and chainstate UTXO set. In the latter case, the caller is
 *                              responsible for holding the appropriate locks to ensure that
 *                              calls to GetCoin() return correct coins.
 * Simulates calling SequenceLocks() with data from the tip passed in.
 * Optionally stores in LockPoints the resulting height and time calculated and the hash
 * of the block needed for calculation or skips the calculation and uses the LockPoints
 * passed in for evaluation.
 * The LockPoints should not be considered valid if CheckSequenceLocksAtTip returns false.
 */
bool CheckSequenceLocksAtTip(CBlockIndex* tip,
                        const CCoinsView& coins_view,
                        const CTransaction& tx,
                        LockPoints* lp = nullptr,
                        bool useExistingLockPoints = false);

/**
 * Closure representing one script verification
 * Note that this stores references to the spending transaction
 */
class CScriptCheck
{
private:
    CTxOut m_tx_out;
    const CTransaction *ptxTo;
    unsigned int nIn;
    unsigned int nFlags;
    bool cacheStore;
    ScriptError error;
    PrecomputedTransactionData *txdata;
    int nOut;

public:
    CScriptCheck(): ptxTo(nullptr), nIn(0), nFlags(0), cacheStore(false), error(SCRIPT_ERR_UNKNOWN_ERROR), nOut(-1) {}
    CScriptCheck(const CTxOut& outIn, const CTransaction& txToIn, unsigned int nInIn, unsigned int nFlagsIn, bool cacheIn, PrecomputedTransactionData* txdataIn) :
        m_tx_out(outIn), ptxTo(&txToIn), nIn(nInIn), nFlags(nFlagsIn), cacheStore(cacheIn), error(SCRIPT_ERR_UNKNOWN_ERROR), txdata(txdataIn), nOut(-1) { }
    CScriptCheck(const CTransaction& txToIn, int nOutIn, unsigned int nFlagsIn, bool cacheIn, PrecomputedTransactionData* txdataIn) :
        ptxTo(&txToIn), nIn(0), nFlags(nFlagsIn), cacheStore(cacheIn), error(SCRIPT_ERR_UNKNOWN_ERROR), txdata(txdataIn), nOut(nOutIn){ }

    bool operator()();

    void swap(CScriptCheck& check) noexcept
    {
        std::swap(ptxTo, check.ptxTo);
        std::swap(m_tx_out, check.m_tx_out);
        std::swap(nIn, check.nIn);
        std::swap(nFlags, check.nFlags);
        std::swap(cacheStore, check.cacheStore);
        std::swap(error, check.error);
        std::swap(txdata, check.txdata);
        std::swap(nOut, check.nOut);
    }

    ScriptError GetScriptError() const { return error; }

    bool checkOutput() const { return nOut > -1; }
};

/** Initializes the script-execution cache */
[[nodiscard]] bool InitScriptExecutionCache(size_t max_size_bytes);

///////////////////////////////////////////////////////////////// // qtum
bool GetAddressIndex(uint256 addressHash, int type,
                     std::vector<std::pair<CAddressIndexKey, CAmount> > &addressIndex, node::BlockManager& blockman,
                     int start = 0, int end = 0);

bool GetSpentIndex(CSpentIndexKey &key, CSpentIndexValue &value, const CTxMemPool& mempool, node::BlockManager& blockman);

bool GetAddressUnspent(uint256 addressHash, int type,
                       std::vector<std::pair<CAddressUnspentKey, CAddressUnspentValue> > &unspentOutputs, node::BlockManager& blockman);

bool GetTimestampIndex(const unsigned int &high, const unsigned int &low, const bool fActiveOnly, std::vector<std::pair<uint256, unsigned int> > &hashes, ChainstateManager& chainman);

bool GetAddressWeight(uint256 addressHash, int type, const std::map<COutPoint, uint32_t>& immatureStakes, int32_t nHeight, uint64_t& nWeight, node::BlockManager& blockman);

std::map<COutPoint, uint32_t> GetImmatureStakes(ChainstateManager& chainman);
/////////////////////////////////////////////////////////////////

bool CheckIndexProof(const CBlockIndex& block, const Consensus::Params& consensusParams);

///////////////////////////////////////////////////////////////// // qtum
bool GetAddressIndex(uint256 addressHash, int type,
                     std::vector<std::pair<CAddressIndexKey, CAmount> > &addressIndex, node::BlockManager& blockman,
                     int start = 0, int end = 0);

bool GetSpentIndex(CSpentIndexKey &key, CSpentIndexValue &value, const CTxMemPool& mempool, node::BlockManager& blockman);

bool GetAddressUnspent(uint256 addressHash, int type,
                       std::vector<std::pair<CAddressUnspentKey, CAddressUnspentValue> > &unspentOutputs, node::BlockManager& blockman);

bool GetTimestampIndex(const unsigned int &high, const unsigned int &low, const bool fActiveOnly, std::vector<std::pair<uint256, unsigned int> > &hashes, ChainstateManager& chainman);

bool GetAddressWeight(uint256 addressHash, int type, const std::map<COutPoint, uint32_t>& immatureStakes, int32_t nHeight, uint64_t& nWeight, node::BlockManager& blockman);

std::map<COutPoint, uint32_t> GetImmatureStakes(ChainstateManager& chainman);
/////////////////////////////////////////////////////////////////

bool CheckIndexProof(const CBlockIndex& block, const Consensus::Params& consensusParams);

/** Functions for validating blocks and updating the block tree */

/** Context-independent validity checks */
<<<<<<< HEAD
bool CheckBlock(const CBlock& block, BlockValidationState& state, const Consensus::Params& consensusParams, CChainState& chainstate, bool fCheckPOW = true, bool fCheckMerkleRoot = true, bool fCheckSig=true);
bool CheckFirstCoinstakeOutput(const CBlock& block);
bool GetBlockPublicKey(const CBlock& block, std::vector<unsigned char>& vchPubKey);
bool GetBlockDelegation(const CBlock& block, const uint160& staker, uint160& address, uint8_t& fee, CCoinsViewCache& view, CChainState& chainstate);
=======
bool CheckBlock(const CBlock& block, BlockValidationState& state, const Consensus::Params& consensusParams, Chainstate& chainstate, bool fCheckPOW = true, bool fCheckMerkleRoot = true, bool fCheckSig=true);
bool CheckFirstCoinstakeOutput(const CBlock& block);
bool GetBlockPublicKey(const CBlock& block, std::vector<unsigned char>& vchPubKey);
bool GetBlockDelegation(const CBlock& block, const uint160& staker, uint160& address, uint8_t& fee, CCoinsViewCache& view, Chainstate& chainstate);
>>>>>>> d82fec21
bool CheckCanonicalBlockSignature(const CBlockHeader* pblock);

/** Check a block is completely valid from start to finish (only works on top of our current best block) */
bool TestBlockValidity(BlockValidationState& state,
                       const CChainParams& chainparams,
                       Chainstate& chainstate,
                       const CBlock& block,
                       CBlockIndex* pindexPrev,
                       const std::function<NodeClock::time_point()>& adjusted_time_callback,
                       bool fCheckPOW = true,
                       bool fCheckMerkleRoot = true) EXCLUSIVE_LOCKS_REQUIRED(cs_main);

/** Check with the proof of work on each blockheader matches the value in nBits */
bool HasValidProofOfWork(const std::vector<CBlockHeader>& headers, const Consensus::Params& consensusParams);

<<<<<<< HEAD
/** Produce the necessary coinbase commitment for a block (modifies the hash, don't call for mined blocks). */
std::vector<unsigned char> GenerateCoinbaseCommitment(CBlock& block, const CBlockIndex* pindexPrev, const Consensus::Params& consensusParams, bool fProofOfStake=false);
=======
/** Return the sum of the work on a given set of headers */
arith_uint256 CalculateHeadersWork(const std::vector<CBlockHeader>& headers);
>>>>>>> d82fec21

/** RAII wrapper for VerifyDB: Verify consistency of the block and coin databases */
class CVerifyDB {
public:
    CVerifyDB();
    ~CVerifyDB();
    bool VerifyDB(
        Chainstate& chainstate,
        const Consensus::Params& consensus_params,
        CCoinsView& coinsview,
        int nCheckLevel,
        int nCheckDepth) EXCLUSIVE_LOCKS_REQUIRED(cs_main);
};

extern std::unique_ptr<StorageResults> pstorageresult;

bool CheckReward(const CBlock& block, BlockValidationState& state, int nHeight, const Consensus::Params& consensusParams, CAmount nFees, CAmount gasRefunds, CAmount nActualStakeReward, const std::vector<CTxOut>& vouts, CAmount nValueCoinPrev, bool delegateOutputExist, CChain& chain, node::BlockManager& blockman);

//////////////////////////////////////////////////////// qtum
bool GetSpentCoinFromBlock(const CBlockIndex* pindex, COutPoint prevout, Coin* coin);

bool GetSpentCoinFromMainChain(const CBlockIndex* pforkPrev, COutPoint prevoutStake, Coin* coin, CChain& chain);

unsigned int GetContractScriptFlags(int nHeight, const Consensus::Params& consensusparams);

<<<<<<< HEAD
std::vector<ResultExecute> CallContract(const dev::Address& addrContract, std::vector<unsigned char> opcode, CChainState& chainstate, const dev::Address& sender = dev::Address(), uint64_t gasLimit=0, CAmount nAmount=0);
=======
std::vector<ResultExecute> CallContract(const dev::Address& addrContract, std::vector<unsigned char> opcode, Chainstate& chainstate, const dev::Address& sender = dev::Address(), uint64_t gasLimit=0, CAmount nAmount=0);
>>>>>>> d82fec21

bool CheckOpSender(const CTransaction& tx, const CChainParams& chainparams, int nHeight);

bool CheckSenderScript(const CCoinsViewCache& view, const CTransaction& tx);

bool CheckMinGasPrice(std::vector<EthTransactionParams>& etps, const uint64_t& minGasPrice);

void writeVMlog(const std::vector<ResultExecute>& res, CChain& chain, const CTransaction& tx = CTransaction(), const CBlock& block = CBlock());

std::string exceptedMessage(const dev::eth::TransactionException& excepted, const dev::bytes& output);

struct EthTransactionParams{
    VersionVM version;
    dev::u256 gasLimit;
    dev::u256 gasPrice;
    valtype code;
    dev::Address receiveAddress;

    bool operator!=(EthTransactionParams etp){
        if(this->version.toRaw() != etp.version.toRaw() || this->gasLimit != etp.gasLimit ||
        this->gasPrice != etp.gasPrice || this->code != etp.code ||
        this->receiveAddress != etp.receiveAddress)
            return true;
        return false;
    }
};

struct ByteCodeExecResult{
    uint64_t usedGas = 0;
    CAmount refundSender = 0;
    std::vector<CTxOut> refundOutputs;
    std::vector<CTransaction> valueTransfers;
};

class QtumTxConverter{

public:

<<<<<<< HEAD
    QtumTxConverter(CTransaction tx, CChainState& _chainstate, const CTxMemPool* _mempool, CCoinsViewCache* v = NULL, const std::vector<CTransactionRef>* blockTxs = NULL, unsigned int flags = SCRIPT_EXEC_BYTE_CODE) : txBit(tx), view(v), blockTransactions(blockTxs), sender(false), nFlags(flags), chainstate(_chainstate), mempool(_mempool){}
=======
    QtumTxConverter(CTransaction tx, Chainstate& _chainstate, const CTxMemPool* _mempool, CCoinsViewCache* v = NULL, const std::vector<CTransactionRef>* blockTxs = NULL, unsigned int flags = SCRIPT_EXEC_BYTE_CODE) : txBit(tx), view(v), blockTransactions(blockTxs), sender(false), nFlags(flags), chainstate(_chainstate), mempool(_mempool){}
>>>>>>> d82fec21

    bool extractionQtumTransactions(ExtractQtumTX& qtumTx);

private:

    bool receiveStack(const CScript& scriptPubKey);

    bool parseEthTXParams(EthTransactionParams& params);

    QtumTransaction createEthTX(const EthTransactionParams& etp, const uint32_t nOut);

    size_t correctedStackSize(size_t size);

    const CTransaction txBit;
    const CCoinsViewCache* view;
    std::vector<valtype> stack;
    opcodetype opcode;
    const std::vector<CTransactionRef> *blockTransactions;
    bool sender;
    dev::Address refundSender;
    unsigned int nFlags;
<<<<<<< HEAD
    CChainState& chainstate;
=======
    Chainstate& chainstate;
>>>>>>> d82fec21
    const CTxMemPool* mempool;
};

class LastHashes: public dev::eth::LastBlockHashesFace
{
public:
    explicit LastHashes();

    void set(CBlockIndex const* tip);

    dev::h256s precedingHashes(dev::h256 const&) const override;

    void clear() override;

private:
    dev::h256s m_lastHashes;
};

class ByteCodeExec {

public:

    ByteCodeExec(const CBlock& _block, std::vector<QtumTransaction> _txs, const uint64_t _blockGasLimit, CBlockIndex* _pindex, CChain& _chain) : txs(_txs), block(_block), blockGasLimit(_blockGasLimit), pindex(_pindex), chain(_chain) {}

    bool performByteCode(dev::eth::Permanence type = dev::eth::Permanence::Committed);

    bool processingResults(ByteCodeExecResult& result);

    std::vector<ResultExecute>& getResult(){ return result; }

private:

    dev::eth::EnvInfo BuildEVMEnvironment();

    dev::Address EthAddrFromScript(const CScript& scriptIn);

    std::vector<QtumTransaction> txs;

    std::vector<ResultExecute> result;

    const CBlock& block;

    const uint64_t blockGasLimit;

    CBlockIndex* pindex;

    LastHashes lastHashes;

    CChain& chain;
};

enum DisconnectResult
{
    DISCONNECT_OK,      // All good.
    DISCONNECT_UNCLEAN, // Rolled back, but UTXO set was inconsistent with block.
    DISCONNECT_FAILED   // Something else went wrong.
};

class ConnectTrace;

/** @see Chainstate::FlushStateToDisk */
enum class FlushStateMode {
    NONE,
    IF_NEEDED,
    PERIODIC,
    ALWAYS
};

/**
 * A convenience class for constructing the CCoinsView* hierarchy used
 * to facilitate access to the UTXO set.
 *
 * This class consists of an arrangement of layered CCoinsView objects,
 * preferring to store and retrieve coins in memory via `m_cacheview` but
 * ultimately falling back on cache misses to the canonical store of UTXOs on
 * disk, `m_dbview`.
 */
class CoinsViews {

public:
    //! The lowest level of the CoinsViews cache hierarchy sits in a leveldb database on disk.
    //! All unspent coins reside in this store.
    CCoinsViewDB m_dbview GUARDED_BY(cs_main);

    //! This view wraps access to the leveldb instance and handles read errors gracefully.
    CCoinsViewErrorCatcher m_catcherview GUARDED_BY(cs_main);

    //! This is the top layer of the cache hierarchy - it keeps as many coins in memory as
    //! can fit per the dbcache setting.
    std::unique_ptr<CCoinsViewCache> m_cacheview GUARDED_BY(cs_main);

    //! This constructor initializes CCoinsViewDB and CCoinsViewErrorCatcher instances, but it
    //! *does not* create a CCoinsViewCache instance by default. This is done separately because the
    //! presence of the cache has implications on whether or not we're allowed to flush the cache's
    //! state to disk, which should not be done until the health of the database is verified.
    //!
    //! All arguments forwarded onto CCoinsViewDB.
    CoinsViews(fs::path ldb_name, size_t cache_size_bytes, bool in_memory, bool should_wipe);

    //! Initialize the CCoinsViewCache member.
    void InitCache() EXCLUSIVE_LOCKS_REQUIRED(::cs_main);
};

enum class CoinsCacheSizeState
{
    //! The coins cache is in immediate need of a flush.
    CRITICAL = 2,
    //! The cache is at >= 90% capacity.
    LARGE = 1,
    OK = 0
};

/**
 * Chainstate stores and provides an API to update our local knowledge of the
 * current best chain.
 *
 * Eventually, the API here is targeted at being exposed externally as a
 * consumable libconsensus library, so any functions added must only call
 * other class member functions, pure functions in other parts of the consensus
 * library, callbacks via the validation interface, or read/write-to-disk
 * functions (eventually this will also be via callbacks).
 *
 * Anything that is contingent on the current tip of the chain is stored here,
 * whereas block information and metadata independent of the current tip is
 * kept in `BlockManager`.
 */
class Chainstate
{
protected:
    /**
     * Every received block is assigned a unique and increasing identifier, so we
     * know which one to give priority in case of a fork.
     */
    /** Blocks loaded from disk are assigned id 0, so start the counter at 1. */
    int32_t nBlockSequenceId GUARDED_BY(::cs_main) = 1;
    /** Decreasing counter (used by subsequent preciousblock calls). */
    int32_t nBlockReverseSequenceId = -1;
    /** chainwork for the last block that preciousblock has been applied to. */
    arith_uint256 nLastPreciousChainwork = 0;

    /**
     * The ChainState Mutex
     * A lock that must be held when modifying this ChainState - held in ActivateBestChain() and
     * InvalidateBlock()
     */
    Mutex m_chainstate_mutex;

    /**
     * Whether this chainstate is undergoing initial block download.
     *
     * Mutable because we need to be able to mark IsInitialBlockDownload()
     * const, which latches this for caching purposes.
     */
    mutable std::atomic<bool> m_cached_finished_ibd{false};

    //! Optional mempool that is kept in sync with the chain.
    //! Only the active chainstate has a mempool.
    CTxMemPool* m_mempool;

    //! Manages the UTXO set, which is a reflection of the contents of `m_chain`.
    std::unique_ptr<CoinsViews> m_coins_views;

public:
    //! Reference to a BlockManager instance which itself is shared across all
    //! Chainstate instances.
    node::BlockManager& m_blockman;

    /** Chain parameters for this chainstate */
    /* TODO: replace with m_chainman.GetParams() */
    const CChainParams& m_params;

    //! The chainstate manager that owns this chainstate. The reference is
    //! necessary so that this instance can check whether it is the active
    //! chainstate within deeply nested method calls.
    ChainstateManager& m_chainman;

    explicit Chainstate(
        CTxMemPool* mempool,
        node::BlockManager& blockman,
        ChainstateManager& chainman,
        std::optional<uint256> from_snapshot_blockhash = std::nullopt);

    /**
     * Initialize the CoinsViews UTXO set database management data structures. The in-memory
     * cache is initialized separately.
     *
     * All parameters forwarded to CoinsViews.
     */
    void InitCoinsDB(
        size_t cache_size_bytes,
        bool in_memory,
        bool should_wipe,
        fs::path leveldb_name = "chainstate");

    //! Initialize the in-memory coins cache (to be done after the health of the on-disk database
    //! is verified).
    void InitCoinsCache(size_t cache_size_bytes) EXCLUSIVE_LOCKS_REQUIRED(::cs_main);

    //! @returns whether or not the CoinsViews object has been fully initialized and we can
    //!          safely flush this object to disk.
    bool CanFlushToDisk() const EXCLUSIVE_LOCKS_REQUIRED(::cs_main)
    {
        AssertLockHeld(::cs_main);
        return m_coins_views && m_coins_views->m_cacheview;
    }

    //! The current chain of blockheaders we consult and build on.
    //! @see CChain, CBlockIndex.
    CChain m_chain;

    /**
     * The blockhash which is the base of the snapshot this chainstate was created from.
     *
     * std::nullopt if this chainstate was not created from a snapshot.
     */
    const std::optional<uint256> m_from_snapshot_blockhash;

    //! Return true if this chainstate relies on blocks that are assumed-valid. In
    //! practice this means it was created based on a UTXO snapshot.
    bool reliesOnAssumedValid() { return m_from_snapshot_blockhash.has_value(); }

    /**
     * The set of all CBlockIndex entries with either BLOCK_VALID_TRANSACTIONS (for
     * itself and all ancestors) *or* BLOCK_ASSUMED_VALID (if using background
     * chainstates) and as good as our current tip or better. Entries may be failed,
     * though, and pruning nodes may be missing the data for the block.
     */
    std::set<CBlockIndex*, node::CBlockIndexWorkComparator> setBlockIndexCandidates;

    //! @returns A reference to the in-memory cache of the UTXO set.
    CCoinsViewCache& CoinsTip() EXCLUSIVE_LOCKS_REQUIRED(::cs_main)
    {
        AssertLockHeld(::cs_main);
        assert(m_coins_views->m_cacheview);
        return *m_coins_views->m_cacheview.get();
    }

    //! @returns A reference to the on-disk UTXO set database.
    CCoinsViewDB& CoinsDB() EXCLUSIVE_LOCKS_REQUIRED(::cs_main)
    {
        AssertLockHeld(::cs_main);
        return m_coins_views->m_dbview;
    }

    //! @returns A pointer to the mempool.
    CTxMemPool* GetMempool()
    {
        return m_mempool;
    }

    //! @returns A reference to a wrapped view of the in-memory UTXO set that
    //!     handles disk read errors gracefully.
    CCoinsViewErrorCatcher& CoinsErrorCatcher() EXCLUSIVE_LOCKS_REQUIRED(::cs_main)
    {
        AssertLockHeld(::cs_main);
        return m_coins_views->m_catcherview;
    }

    //! Destructs all objects related to accessing the UTXO set.
    void ResetCoinsViews() { m_coins_views.reset(); }

    //! The cache size of the on-disk coins view.
    size_t m_coinsdb_cache_size_bytes{0};

    //! The cache size of the in-memory coins view.
    size_t m_coinstip_cache_size_bytes{0};

    //! Resize the CoinsViews caches dynamically and flush state to disk.
    //! @returns true unless an error occurred during the flush.
    bool ResizeCoinsCaches(size_t coinstip_size, size_t coinsdb_size)
        EXCLUSIVE_LOCKS_REQUIRED(::cs_main);

    /**
     * Import blocks from an external file
     *
     * During reindexing, this function is called for each block file (datadir/blocks/blk?????.dat).
     * It reads all blocks contained in the given file and attempts to process them (add them to the
     * block index). The blocks may be out of order within each file and across files. Often this
     * function reads a block but finds that its parent hasn't been read yet, so the block can't be
     * processed yet. The function will add an entry to the blocks_with_unknown_parent map (which is
     * passed as an argument), so that when the block's parent is later read and processed, this
     * function can re-read the child block from disk and process it.
     *
     * Because a block's parent may be in a later file, not just later in the same file, the
     * blocks_with_unknown_parent map must be passed in and out with each call. It's a multimap,
     * rather than just a map, because multiple blocks may have the same parent (when chain splits
     * or stale blocks exist). It maps from parent-hash to child-disk-position.
     *
     * This function can also be used to read blocks from user-specified block files using the
     * -loadblock= option. There's no unknown-parent tracking, so the last two arguments are omitted.
     *
     *
     * @param[in]     fileIn                        FILE handle to file containing blocks to read
     * @param[in]     dbp                           (optional) Disk block position (only for reindex)
     * @param[in,out] blocks_with_unknown_parent    (optional) Map of disk positions for blocks with
     *                                              unknown parent, key is parent block hash
     *                                              (only used for reindex)
     * */
    void LoadExternalBlockFile(
        FILE* fileIn,
        FlatFilePos* dbp = nullptr,
        std::multimap<uint256, FlatFilePos>* blocks_with_unknown_parent = nullptr)
        EXCLUSIVE_LOCKS_REQUIRED(!m_chainstate_mutex);

    /**
     * Update the on-disk chain state.
     * The caches and indexes are flushed depending on the mode we're called with
     * if they're too large, if it's been a while since the last write,
     * or always and in all cases if we're in prune mode and are deleting files.
     *
     * If FlushStateMode::NONE is used, then FlushStateToDisk(...) won't do anything
     * besides checking if we need to prune.
     *
     * @returns true unless a system error occurred
     */
    bool FlushStateToDisk(
        BlockValidationState& state,
        FlushStateMode mode,
        int nManualPruneHeight = 0);

    //! Unconditionally flush all changes to disk.
    void ForceFlushStateToDisk();

    //! Prune blockfiles from the disk if necessary and then flush chainstate changes
    //! if we pruned.
    void PruneAndFlush();

    /**
     * Find the best known block, and make it the tip of the block chain. The
     * result is either failure or an activated best chain. pblock is either
     * nullptr or a pointer to a block that is already loaded (to avoid loading
     * it again from disk).
     *
     * ActivateBestChain is split into steps (see ActivateBestChainStep) so that
     * we avoid holding cs_main for an extended period of time; the length of this
     * call may be quite long during reindexing or a substantial reorg.
     *
     * May not be called with cs_main held. May not be called in a
     * validationinterface callback.
     *
     * @returns true unless a system error occurred
     */
    bool ActivateBestChain(
        BlockValidationState& state,
        std::shared_ptr<const CBlock> pblock = nullptr)
        EXCLUSIVE_LOCKS_REQUIRED(!m_chainstate_mutex)
        LOCKS_EXCLUDED(::cs_main);

    bool AcceptBlock(const std::shared_ptr<const CBlock>& pblock, BlockValidationState& state, CBlockIndex** ppindex, bool fRequested, const FlatFilePos* dbp, bool* fNewBlock, bool min_pow_checked) EXCLUSIVE_LOCKS_REQUIRED(cs_main);

    // Block (dis)connection on a given view:
    DisconnectResult DisconnectBlock(const CBlock& block, const CBlockIndex* pindex, CCoinsViewCache& view, bool* pfClean)
        EXCLUSIVE_LOCKS_REQUIRED(::cs_main);
    bool ConnectBlock(const CBlock& block, BlockValidationState& state, CBlockIndex* pindex,
                      CCoinsViewCache& view, bool fJustCheck = false) EXCLUSIVE_LOCKS_REQUIRED(cs_main);
    bool UpdateHashProof(const CBlock& block, BlockValidationState& state, const Consensus::Params& consensusParams, CBlockIndex* pindex, CCoinsViewCache& view);

    // Apply the effects of a block disconnection on the UTXO set.
    bool DisconnectTip(BlockValidationState& state, DisconnectedBlockTransactions* disconnectpool) EXCLUSIVE_LOCKS_REQUIRED(cs_main, m_mempool->cs);

    // Manual block validity manipulation:
    /** Mark a block as precious and reorganize.
     *
     * May not be called in a validationinterface callback.
     */
    bool PreciousBlock(BlockValidationState& state, CBlockIndex* pindex)
        EXCLUSIVE_LOCKS_REQUIRED(!m_chainstate_mutex)
        LOCKS_EXCLUDED(::cs_main);

    /** Mark a block as invalid. */
    bool InvalidateBlock(BlockValidationState& state, CBlockIndex* pindex)
        EXCLUSIVE_LOCKS_REQUIRED(!m_chainstate_mutex)
        LOCKS_EXCLUDED(::cs_main);

    /** Remove invalidity status from a block and its descendants. */
    void ResetBlockFailureFlags(CBlockIndex* pindex) EXCLUSIVE_LOCKS_REQUIRED(cs_main);

    /** Replay blocks that aren't fully applied to the database. */
    bool ReplayBlocks();

    /** Whether the chain state needs to be redownloaded due to lack of witness data */
    [[nodiscard]] bool NeedsRedownload() const EXCLUSIVE_LOCKS_REQUIRED(cs_main);
    /** Ensures we have a genesis block in the block tree, possibly writing one to disk. */
    bool LoadGenesisBlock();

    void PruneBlockIndexCandidates();

    void UnloadBlockIndex() EXCLUSIVE_LOCKS_REQUIRED(::cs_main);

    bool RemoveBlockIndex(CBlockIndex *pindex) EXCLUSIVE_LOCKS_REQUIRED(cs_main);

    /** Check whether we are doing an initial block download (synchronizing from disk or network) */
    bool IsInitialBlockDownload() const;

    /** Find the last common block of this chain and a locator. */
    const CBlockIndex* FindForkInGlobalIndex(const CBlockLocator& locator) const EXCLUSIVE_LOCKS_REQUIRED(cs_main);

    /**
     * Make various assertions about the state of the block index.
     *
     * By default this only executes fully when using the Regtest chain; see: fCheckBlockIndex.
     */
    void CheckBlockIndex();

    /** Load the persisted mempool from disk */
    void LoadMempool(const fs::path& load_path, fsbridge::FopenFn mockable_fopen_function = fsbridge::fopen);

    /** Update the chain tip based on database information, i.e. CoinsTip()'s best block. */
    bool LoadChainTip() EXCLUSIVE_LOCKS_REQUIRED(cs_main);

    //! Dictates whether we need to flush the cache to disk or not.
    //!
    //! @return the state of the size of the coins cache.
    CoinsCacheSizeState GetCoinsCacheSizeState() EXCLUSIVE_LOCKS_REQUIRED(::cs_main);

    CoinsCacheSizeState GetCoinsCacheSizeState(
        size_t max_coins_cache_size_bytes,
        size_t max_mempool_size_bytes) EXCLUSIVE_LOCKS_REQUIRED(::cs_main);

    std::string ToString() EXCLUSIVE_LOCKS_REQUIRED(::cs_main);

private:
    bool ActivateBestChainStep(BlockValidationState& state, CBlockIndex* pindexMostWork, const std::shared_ptr<const CBlock>& pblock, bool& fInvalidFound, ConnectTrace& connectTrace) EXCLUSIVE_LOCKS_REQUIRED(cs_main, m_mempool->cs);
    bool ConnectTip(BlockValidationState& state, CBlockIndex* pindexNew, const std::shared_ptr<const CBlock>& pblock, ConnectTrace& connectTrace, DisconnectedBlockTransactions& disconnectpool) EXCLUSIVE_LOCKS_REQUIRED(cs_main, m_mempool->cs);

    void InvalidBlockFound(CBlockIndex* pindex, const BlockValidationState& state) EXCLUSIVE_LOCKS_REQUIRED(cs_main);
    CBlockIndex* FindMostWorkChain() EXCLUSIVE_LOCKS_REQUIRED(cs_main);
    void ReceivedBlockTransactions(const CBlock& block, CBlockIndex* pindexNew, const FlatFilePos& pos) EXCLUSIVE_LOCKS_REQUIRED(cs_main);

    bool RollforwardBlock(const CBlockIndex* pindex, CCoinsViewCache& inputs) EXCLUSIVE_LOCKS_REQUIRED(cs_main);

    void CheckForkWarningConditions() EXCLUSIVE_LOCKS_REQUIRED(cs_main);
    void InvalidChainFound(CBlockIndex* pindexNew) EXCLUSIVE_LOCKS_REQUIRED(cs_main);

    //! Indirection necessary to make lock annotations work with an optional mempool.
    RecursiveMutex* MempoolMutex() const LOCK_RETURNED(m_mempool->cs)
    {
        return m_mempool ? &m_mempool->cs : nullptr;
    }

    /**
     * Make mempool consistent after a reorg, by re-adding or recursively erasing
     * disconnected block transactions from the mempool, and also removing any
     * other transactions from the mempool that are no longer valid given the new
     * tip/height.
     *
     * Note: we assume that disconnectpool only contains transactions that are NOT
     * confirmed in the current chain nor already in the mempool (otherwise,
     * in-mempool descendants of such transactions would be removed).
     *
     * Passing fAddToMempool=false will skip trying to add the transactions back,
     * and instead just erase from the mempool as needed.
     */
    void MaybeUpdateMempoolForReorg(
        DisconnectedBlockTransactions& disconnectpool,
        bool fAddToMempool) EXCLUSIVE_LOCKS_REQUIRED(cs_main, m_mempool->cs);

    /** Check warning conditions and do some notifications on new chain tip set. */
    void UpdateTip(const CBlockIndex* pindexNew)
        EXCLUSIVE_LOCKS_REQUIRED(::cs_main);

    friend ChainstateManager;
};

/**
 * Provides an interface for creating and interacting with one or two
 * chainstates: an IBD chainstate generated by downloading blocks, and
 * an optional snapshot chainstate loaded from a UTXO snapshot. Managed
 * chainstates can be maintained at different heights simultaneously.
 *
 * This class provides abstractions that allow the retrieval of the current
 * most-work chainstate ("Active") as well as chainstates which may be in
 * background use to validate UTXO snapshots.
 *
 * Definitions:
 *
 * *IBD chainstate*: a chainstate whose current state has been "fully"
 *   validated by the initial block download process.
 *
 * *Snapshot chainstate*: a chainstate populated by loading in an
 *    assumeutxo UTXO snapshot.
 *
 * *Active chainstate*: the chainstate containing the current most-work
 *    chain. Consulted by most parts of the system (net_processing,
 *    wallet) as a reflection of the current chain and UTXO set.
 *    This may either be an IBD chainstate or a snapshot chainstate.
 *
 * *Background IBD chainstate*: an IBD chainstate for which the
 *    IBD process is happening in the background while use of the
 *    active (snapshot) chainstate allows the rest of the system to function.
 */
class ChainstateManager
{
private:
    //! The chainstate used under normal operation (i.e. "regular" IBD) or, if
    //! a snapshot is in use, for background validation.
    //!
    //! Its contents (including on-disk data) will be deleted *upon shutdown*
    //! after background validation of the snapshot has completed. We do not
    //! free the chainstate contents immediately after it finishes validation
    //! to cautiously avoid a case where some other part of the system is still
    //! using this pointer (e.g. net_processing).
    //!
    //! Once this pointer is set to a corresponding chainstate, it will not
    //! be reset until init.cpp:Shutdown().
    //!
    //! This is especially important when, e.g., calling ActivateBestChain()
    //! on all chainstates because we are not able to hold ::cs_main going into
    //! that call.
    std::unique_ptr<Chainstate> m_ibd_chainstate GUARDED_BY(::cs_main);

    //! A chainstate initialized on the basis of a UTXO snapshot. If this is
    //! non-null, it is always our active chainstate.
    //!
    //! Once this pointer is set to a corresponding chainstate, it will not
    //! be reset until init.cpp:Shutdown().
    //!
    //! This is especially important when, e.g., calling ActivateBestChain()
    //! on all chainstates because we are not able to hold ::cs_main going into
    //! that call.
    std::unique_ptr<Chainstate> m_snapshot_chainstate GUARDED_BY(::cs_main);

    //! Points to either the ibd or snapshot chainstate; indicates our
    //! most-work chain.
    //!
    //! Once this pointer is set to a corresponding chainstate, it will not
    //! be reset until init.cpp:Shutdown().
    //!
    //! This is especially important when, e.g., calling ActivateBestChain()
    //! on all chainstates because we are not able to hold ::cs_main going into
    //! that call.
    Chainstate* m_active_chainstate GUARDED_BY(::cs_main) {nullptr};

    //! If true, the assumed-valid chainstate has been fully validated
    //! by the background validation chainstate.
    bool m_snapshot_validated GUARDED_BY(::cs_main){false};

    CBlockIndex* m_best_invalid GUARDED_BY(::cs_main){nullptr};

    //! Internal helper for ActivateSnapshot().
    [[nodiscard]] bool PopulateAndValidateSnapshot(
        Chainstate& snapshot_chainstate,
        AutoFile& coins_file,
        const node::SnapshotMetadata& metadata);

    /**
     * If a block header hasn't already been seen, call CheckBlockHeader on it, ensure
     * that it doesn't descend from an invalid block, and then add it to m_block_index.
     * Caller must set min_pow_checked=true in order to add a new header to the
     * block index (permanent memory storage), indicating that the header is
     * known to be part of a sufficiently high-work chain (anti-dos check).
     */
    bool AcceptBlockHeader(
        const CBlockHeader& block,
        BlockValidationState& state,
        CBlockIndex** ppindex,
        bool min_pow_checked) EXCLUSIVE_LOCKS_REQUIRED(cs_main);
    friend Chainstate;

    /** Most recent headers presync progress update, for rate-limiting. */
    std::chrono::time_point<std::chrono::steady_clock> m_last_presync_update GUARDED_BY(::cs_main) {};

public:
    using Options = kernel::ChainstateManagerOpts;

    explicit ChainstateManager(Options options) : m_options{std::move(options)}
    {
        Assert(m_options.adjusted_time_callback);
    }

    const CChainParams& GetParams() const { return m_options.chainparams; }
    const Consensus::Params& GetConsensus() const { return m_options.chainparams.GetConsensus(); }

    /**
     * Alias for ::cs_main.
     * Should be used in new code to make it easier to make ::cs_main a member
     * of this class.
     * Generally, methods of this class should be annotated to require this
     * mutex. This will make calling code more verbose, but also help to:
     * - Clarify that the method will acquire a mutex that heavily affects
     *   overall performance.
     * - Force call sites to think how long they need to acquire the mutex to
     *   get consistent results.
     */
    RecursiveMutex& GetMutex() const LOCK_RETURNED(::cs_main) { return ::cs_main; }

    const Options m_options;
    std::thread m_load_block;
    //! A single BlockManager instance is shared across each constructed
    //! chainstate to avoid duplicating block metadata.
    node::BlockManager m_blockman;

    /**
     * In order to efficiently track invalidity of headers, we keep the set of
     * blocks which we tried to connect and found to be invalid here (ie which
     * were set to BLOCK_FAILED_VALID since the last restart). We can then
     * walk this set and check if a new header is a descendant of something in
     * this set, preventing us from having to walk m_block_index when we try
     * to connect a bad block and fail.
     *
     * While this is more complicated than marking everything which descends
     * from an invalid block as invalid at the time we discover it to be
     * invalid, doing so would require walking all of m_block_index to find all
     * descendants. Since this case should be very rare, keeping track of all
     * BLOCK_FAILED_VALID blocks in a set should be just fine and work just as
     * well.
     *
     * Because we already walk m_block_index in height-order at startup, we go
     * ahead and mark descendants of invalid blocks as FAILED_CHILD at that time,
     * instead of putting things in this set.
     */
    std::set<CBlockIndex*> m_failed_blocks;

    /** Best header we've seen so far (used for getheaders queries' starting points). */
    CBlockIndex* m_best_header = nullptr;

    //! The total number of bytes available for us to use across all in-memory
    //! coins caches. This will be split somehow across chainstates.
    int64_t m_total_coinstip_cache{0};
    //
    //! The total number of bytes available for us to use across all leveldb
    //! coins databases. This will be split somehow across chainstates.
    int64_t m_total_coinsdb_cache{0};

    //! Instantiate a new chainstate and assign it based upon whether it is
    //! from a snapshot.
    //!
    //! @param[in] mempool              The mempool to pass to the chainstate
    //                                  constructor
    //! @param[in] snapshot_blockhash   If given, signify that this chainstate
    //!                                 is based on a snapshot.
    Chainstate& InitializeChainstate(
        CTxMemPool* mempool,
        const std::optional<uint256>& snapshot_blockhash = std::nullopt)
        LIFETIMEBOUND EXCLUSIVE_LOCKS_REQUIRED(::cs_main);

    //! Get all chainstates currently being used.
    std::vector<Chainstate*> GetAll();

    //! Construct and activate a Chainstate on the basis of UTXO snapshot data.
    //!
    //! Steps:
    //!
    //! - Initialize an unused Chainstate.
    //! - Load its `CoinsViews` contents from `coins_file`.
    //! - Verify that the hash of the resulting coinsdb matches the expected hash
    //!   per assumeutxo chain parameters.
    //! - Wait for our headers chain to include the base block of the snapshot.
    //! - "Fast forward" the tip of the new chainstate to the base of the snapshot,
    //!   faking nTx* block index data along the way.
    //! - Move the new chainstate to `m_snapshot_chainstate` and make it our
    //!   ChainstateActive().
    [[nodiscard]] bool ActivateSnapshot(
        AutoFile& coins_file, const node::SnapshotMetadata& metadata, bool in_memory);

    //! The most-work chain.
    Chainstate& ActiveChainstate() const;
    CChain& ActiveChain() const EXCLUSIVE_LOCKS_REQUIRED(GetMutex()) { return ActiveChainstate().m_chain; }
    int ActiveHeight() const EXCLUSIVE_LOCKS_REQUIRED(GetMutex()) { return ActiveChain().Height(); }
    CBlockIndex* ActiveTip() const EXCLUSIVE_LOCKS_REQUIRED(GetMutex()) { return ActiveChain().Tip(); }

    node::BlockMap& BlockIndex() EXCLUSIVE_LOCKS_REQUIRED(::cs_main)
    {
        AssertLockHeld(::cs_main);
        return m_blockman.m_block_index;
    }

    /**
     * Track versionbit status
     */
    mutable VersionBitsCache m_versionbitscache;

    //! @returns true if a snapshot-based chainstate is in use. Also implies
    //!          that a background validation chainstate is also in use.
    bool IsSnapshotActive() const;

    std::optional<uint256> SnapshotBlockhash() const;

    //! Is there a snapshot in use and has it been fully validated?
    bool IsSnapshotValidated() const EXCLUSIVE_LOCKS_REQUIRED(::cs_main) { return m_snapshot_validated; }

    /**
     * Process an incoming block. This only returns after the best known valid
     * block is made active. Note that it does not, however, guarantee that the
     * specific block passed to it has been checked for validity!
     *
     * If you want to *possibly* get feedback on whether block is valid, you must
     * install a CValidationInterface (see validationinterface.h) - this will have
     * its BlockChecked method called whenever *any* block completes validation.
     *
     * Note that we guarantee that either the proof-of-work is valid on block, or
     * (and possibly also) BlockChecked will have been called.
     *
     * May not be called in a validationinterface callback.
     *
     * @param[in]   block The block we want to process.
     * @param[in]   force_processing Process this block even if unrequested; used for non-network block sources.
     * @param[in]   min_pow_checked  True if proof-of-work anti-DoS checks have
     *                               been done by caller for headers chain
     *                               (note: only affects headers acceptance; if
     *                               block header is already present in block
     *                               index then this parameter has no effect)
     * @param[out]  new_block A boolean which is set to indicate if the block was first received via this call
     * @returns     If the block was processed, independently of block validity
     */
    bool ProcessNewBlock(const std::shared_ptr<const CBlock>& block, bool force_processing, bool min_pow_checked, bool* new_block) LOCKS_EXCLUDED(cs_main);

    /**
     * Process incoming block headers.
     *
     * May not be called in a
     * validationinterface callback.
     *
     * @param[in]  block The block headers themselves
     * @param[in]  min_pow_checked  True if proof-of-work anti-DoS checks have been done by caller for headers chain
     * @param[out] state This may be set to an Error state if any error occurred processing them
     * @param[out] ppindex If set, the pointer will be set to point to the last new block index object for the given headers
     */
<<<<<<< HEAD
    bool ProcessNewBlockHeaders(const std::vector<CBlockHeader>& block, BlockValidationState& state, const CChainParams& chainparams, const CBlockIndex** ppindex = nullptr, const CBlockIndex** pindexFirst=nullptr) LOCKS_EXCLUDED(cs_main);
=======
    bool ProcessNewBlockHeaders(const std::vector<CBlockHeader>& block, bool min_pow_checked, BlockValidationState& state, const CBlockIndex** ppindex = nullptr, const CBlockIndex** pindexFirst=nullptr) LOCKS_EXCLUDED(cs_main);
>>>>>>> d82fec21

    /**
     * Try to add a transaction to the memory pool.
     *
     * @param[in]  tx              The transaction to submit for mempool acceptance.
     * @param[in]  test_accept     When true, run validation checks but don't submit to mempool.
     */
    [[nodiscard]] MempoolAcceptResult ProcessTransaction(const CTransactionRef& tx, bool test_accept=false)
        EXCLUSIVE_LOCKS_REQUIRED(cs_main);

    //! Load the block tree and coins database from disk, initializing state if we're running with -reindex
    bool LoadBlockIndex() EXCLUSIVE_LOCKS_REQUIRED(cs_main);

    //! Check to see if caches are out of balance and if so, call
    //! ResizeCoinsCaches() as needed.
    void MaybeRebalanceCaches() EXCLUSIVE_LOCKS_REQUIRED(::cs_main);

    /** Update uncommitted block structures (currently: only the witness reserved value). This is safe for submitted blocks. */
    void UpdateUncommittedBlockStructures(CBlock& block, const CBlockIndex* pindexPrev) const;

    /** Produce the necessary coinbase commitment for a block (modifies the hash, don't call for mined blocks). */
    std::vector<unsigned char> GenerateCoinbaseCommitment(CBlock& block, const CBlockIndex* pindexPrev, bool fProofOfStake=false) const;

    /** This is used by net_processing to report pre-synchronization progress of headers, as
     *  headers are not yet fed to validation during that time, but validation is (for now)
     *  responsible for logging and signalling through NotifyHeaderTip, so it needs this
     *  information. */
    void ReportHeadersPresync(const arith_uint256& work, int64_t height, int64_t timestamp);

    ~ChainstateManager();
};

/** Deployment* info via ChainstateManager */
template<typename DEP>
bool DeploymentActiveAfter(const CBlockIndex* pindexPrev, const ChainstateManager& chainman, DEP dep)
{
    return DeploymentActiveAfter(pindexPrev, chainman.GetConsensus(), dep, chainman.m_versionbitscache);
}

template<typename DEP>
bool DeploymentActiveAt(const CBlockIndex& index, const ChainstateManager& chainman, DEP dep)
{
    return DeploymentActiveAt(index, chainman.GetConsensus(), dep, chainman.m_versionbitscache);
}

template<typename DEP>
bool DeploymentEnabled(const ChainstateManager& chainman, DEP dep)
{
    return DeploymentEnabled(chainman.GetConsensus(), dep);
}

//! Get transaction gas fee
CAmount GetTxGasFee(const CMutableTransaction& tx, const CTxMemPool& mempool, Chainstate& active_chainstate);

//! Get transaction gas fee
CAmount GetTxGasFee(const CMutableTransaction& tx, const CTxMemPool& mempool, CChainState& active_chainstate);

/**
 * Return the expected assumeutxo value for a given height, if one exists.
 *
 * @param[in] height Get the assumeutxo value for this height.
 *
 * @returns empty if no assumeutxo configuration exists for the given height.
 */
const AssumeutxoData* ExpectedAssumeutxo(const int height, const CChainParams& params);

#endif // BITCOIN_VALIDATION_H<|MERGE_RESOLUTION|>--- conflicted
+++ resolved
@@ -66,15 +66,10 @@
 using ExtractQtumTX = std::pair<std::vector<QtumTransaction>, std::vector<EthTransactionParams>>;
 ///////////////////////////////////////////
 
-<<<<<<< HEAD
-class CChainState;
-=======
 class Chainstate;
->>>>>>> d82fec21
 class CBlockTreeDB;
 class CTxMemPool;
 class ChainstateManager;
-struct CDiskTxPos;
 struct ChainTxData;
 struct DisconnectedBlockTransactions;
 struct PrecomputedTransactionData;
@@ -94,38 +89,6 @@
 
 static const uint64_t ADD_DELEGATION_MIN_GAS_LIMIT = 2200000;
 
-<<<<<<< HEAD
-/** Minimum gas limit that is allowed in a transaction within a block - prevent various types of tx and mempool spam **/
-static const uint64_t MINIMUM_GAS_LIMIT = 10000;
-
-static const uint64_t MEMPOOL_MIN_GAS_LIMIT = 22000;
-
-static const uint64_t ADD_DELEGATION_MIN_GAS_LIMIT = 2200000;
-
-/** Default for -minrelaytxfee, minimum relay fee for transactions */
-static const unsigned int DEFAULT_MIN_RELAY_TX_FEE = 400000;
-/** Default for -limitancestorcount, max number of in-mempool ancestors */
-static const unsigned int DEFAULT_ANCESTOR_LIMIT = 25;
-/** Default for -limitancestorsize, maximum kilobytes of tx + all in-mempool ancestors */
-static const unsigned int DEFAULT_ANCESTOR_SIZE_LIMIT = 101;
-/** Default for -limitdescendantcount, max number of in-mempool descendants */
-static const unsigned int DEFAULT_DESCENDANT_LIMIT = 25;
-/** Default for -limitdescendantsize, maximum kilobytes of in-mempool descendants */
-static const unsigned int DEFAULT_DESCENDANT_SIZE_LIMIT = 101;
-
-// If a package is submitted, it must be within the mempool's ancestor/descendant limits. Since a
-// submitted package must be child-with-unconfirmed-parents (all of the transactions are an ancestor
-// of the child), package limits are ultimately bounded by mempool package limits. Ensure that the
-// defaults reflect this constraint.
-static_assert(DEFAULT_DESCENDANT_LIMIT >= MAX_PACKAGE_COUNT);
-static_assert(DEFAULT_ANCESTOR_LIMIT >= MAX_PACKAGE_COUNT);
-static_assert(DEFAULT_ANCESTOR_SIZE_LIMIT >= MAX_PACKAGE_SIZE);
-static_assert(DEFAULT_DESCENDANT_SIZE_LIMIT >= MAX_PACKAGE_SIZE);
-
-/** Default for -mempoolexpiry, expiration time for mempool transactions in hours */
-static const unsigned int DEFAULT_MEMPOOL_EXPIRY = 336;
-=======
->>>>>>> d82fec21
 /** Maximum number of dedicated script-checking threads allowed */
 static const int MAX_SCRIPTCHECK_THREADS = 15;
 /** -par default (number of script-checking threads, 0 = auto) */
@@ -184,10 +147,6 @@
 extern bool g_parallel_script_checks;
 extern bool fAddressIndex;
 extern bool fLogEvents;
-<<<<<<< HEAD
-extern bool fRequireStandard;
-=======
->>>>>>> d82fec21
 extern bool fCheckBlockIndex;
 extern bool fCheckpointsEnabled;
 /** If the tip is older than this (in seconds), the node is considered to be in initial block download. */
@@ -207,11 +166,6 @@
 
 int64_t FutureDrift(uint32_t nTime, int nHeight, const Consensus::Params& consensusParams);
 
-<<<<<<< HEAD
-/** Unload database information */
-void UnloadBlockIndex(CTxMemPool* mempool, ChainstateManager& chainman);
-=======
->>>>>>> d82fec21
 /** Run instances of script checking worker threads */
 void StartScriptCheckWorkerThreads(int threads_num);
 /** Stop all of the script checking worker threads */
@@ -232,12 +186,6 @@
 
 /** Check if the header proof is valid */
 bool CheckHeaderProof(const CBlockHeader& block, const Consensus::Params& consensusParams, Chainstate& chainstate);
-
-/** Check if the transaction is confirmed in N previous blocks */
-bool IsConfirmedInNPrevBlocks(const CDiskTxPos& txindex, const CBlockIndex* pindexFrom, int nMaxDepth, int& nActualDepth);
-
-/** Check if the header proof is valid */
-bool CheckHeaderProof(const CBlockHeader& block, const Consensus::Params& consensusParams, CChainState& chainstate);
 
 /**
 * Validation result for a single transaction mempool acceptance.
@@ -460,39 +408,13 @@
 
 bool CheckIndexProof(const CBlockIndex& block, const Consensus::Params& consensusParams);
 
-///////////////////////////////////////////////////////////////// // qtum
-bool GetAddressIndex(uint256 addressHash, int type,
-                     std::vector<std::pair<CAddressIndexKey, CAmount> > &addressIndex, node::BlockManager& blockman,
-                     int start = 0, int end = 0);
-
-bool GetSpentIndex(CSpentIndexKey &key, CSpentIndexValue &value, const CTxMemPool& mempool, node::BlockManager& blockman);
-
-bool GetAddressUnspent(uint256 addressHash, int type,
-                       std::vector<std::pair<CAddressUnspentKey, CAddressUnspentValue> > &unspentOutputs, node::BlockManager& blockman);
-
-bool GetTimestampIndex(const unsigned int &high, const unsigned int &low, const bool fActiveOnly, std::vector<std::pair<uint256, unsigned int> > &hashes, ChainstateManager& chainman);
-
-bool GetAddressWeight(uint256 addressHash, int type, const std::map<COutPoint, uint32_t>& immatureStakes, int32_t nHeight, uint64_t& nWeight, node::BlockManager& blockman);
-
-std::map<COutPoint, uint32_t> GetImmatureStakes(ChainstateManager& chainman);
-/////////////////////////////////////////////////////////////////
-
-bool CheckIndexProof(const CBlockIndex& block, const Consensus::Params& consensusParams);
-
 /** Functions for validating blocks and updating the block tree */
 
 /** Context-independent validity checks */
-<<<<<<< HEAD
-bool CheckBlock(const CBlock& block, BlockValidationState& state, const Consensus::Params& consensusParams, CChainState& chainstate, bool fCheckPOW = true, bool fCheckMerkleRoot = true, bool fCheckSig=true);
-bool CheckFirstCoinstakeOutput(const CBlock& block);
-bool GetBlockPublicKey(const CBlock& block, std::vector<unsigned char>& vchPubKey);
-bool GetBlockDelegation(const CBlock& block, const uint160& staker, uint160& address, uint8_t& fee, CCoinsViewCache& view, CChainState& chainstate);
-=======
 bool CheckBlock(const CBlock& block, BlockValidationState& state, const Consensus::Params& consensusParams, Chainstate& chainstate, bool fCheckPOW = true, bool fCheckMerkleRoot = true, bool fCheckSig=true);
 bool CheckFirstCoinstakeOutput(const CBlock& block);
 bool GetBlockPublicKey(const CBlock& block, std::vector<unsigned char>& vchPubKey);
 bool GetBlockDelegation(const CBlock& block, const uint160& staker, uint160& address, uint8_t& fee, CCoinsViewCache& view, Chainstate& chainstate);
->>>>>>> d82fec21
 bool CheckCanonicalBlockSignature(const CBlockHeader* pblock);
 
 /** Check a block is completely valid from start to finish (only works on top of our current best block) */
@@ -508,13 +430,8 @@
 /** Check with the proof of work on each blockheader matches the value in nBits */
 bool HasValidProofOfWork(const std::vector<CBlockHeader>& headers, const Consensus::Params& consensusParams);
 
-<<<<<<< HEAD
-/** Produce the necessary coinbase commitment for a block (modifies the hash, don't call for mined blocks). */
-std::vector<unsigned char> GenerateCoinbaseCommitment(CBlock& block, const CBlockIndex* pindexPrev, const Consensus::Params& consensusParams, bool fProofOfStake=false);
-=======
 /** Return the sum of the work on a given set of headers */
 arith_uint256 CalculateHeadersWork(const std::vector<CBlockHeader>& headers);
->>>>>>> d82fec21
 
 /** RAII wrapper for VerifyDB: Verify consistency of the block and coin databases */
 class CVerifyDB {
@@ -540,11 +457,7 @@
 
 unsigned int GetContractScriptFlags(int nHeight, const Consensus::Params& consensusparams);
 
-<<<<<<< HEAD
-std::vector<ResultExecute> CallContract(const dev::Address& addrContract, std::vector<unsigned char> opcode, CChainState& chainstate, const dev::Address& sender = dev::Address(), uint64_t gasLimit=0, CAmount nAmount=0);
-=======
 std::vector<ResultExecute> CallContract(const dev::Address& addrContract, std::vector<unsigned char> opcode, Chainstate& chainstate, const dev::Address& sender = dev::Address(), uint64_t gasLimit=0, CAmount nAmount=0);
->>>>>>> d82fec21
 
 bool CheckOpSender(const CTransaction& tx, const CChainParams& chainparams, int nHeight);
 
@@ -583,11 +496,7 @@
 
 public:
 
-<<<<<<< HEAD
-    QtumTxConverter(CTransaction tx, CChainState& _chainstate, const CTxMemPool* _mempool, CCoinsViewCache* v = NULL, const std::vector<CTransactionRef>* blockTxs = NULL, unsigned int flags = SCRIPT_EXEC_BYTE_CODE) : txBit(tx), view(v), blockTransactions(blockTxs), sender(false), nFlags(flags), chainstate(_chainstate), mempool(_mempool){}
-=======
     QtumTxConverter(CTransaction tx, Chainstate& _chainstate, const CTxMemPool* _mempool, CCoinsViewCache* v = NULL, const std::vector<CTransactionRef>* blockTxs = NULL, unsigned int flags = SCRIPT_EXEC_BYTE_CODE) : txBit(tx), view(v), blockTransactions(blockTxs), sender(false), nFlags(flags), chainstate(_chainstate), mempool(_mempool){}
->>>>>>> d82fec21
 
     bool extractionQtumTransactions(ExtractQtumTX& qtumTx);
 
@@ -609,11 +518,7 @@
     bool sender;
     dev::Address refundSender;
     unsigned int nFlags;
-<<<<<<< HEAD
-    CChainState& chainstate;
-=======
     Chainstate& chainstate;
->>>>>>> d82fec21
     const CTxMemPool* mempool;
 };
 
@@ -1332,11 +1237,7 @@
      * @param[out] state This may be set to an Error state if any error occurred processing them
      * @param[out] ppindex If set, the pointer will be set to point to the last new block index object for the given headers
      */
-<<<<<<< HEAD
-    bool ProcessNewBlockHeaders(const std::vector<CBlockHeader>& block, BlockValidationState& state, const CChainParams& chainparams, const CBlockIndex** ppindex = nullptr, const CBlockIndex** pindexFirst=nullptr) LOCKS_EXCLUDED(cs_main);
-=======
     bool ProcessNewBlockHeaders(const std::vector<CBlockHeader>& block, bool min_pow_checked, BlockValidationState& state, const CBlockIndex** ppindex = nullptr, const CBlockIndex** pindexFirst=nullptr) LOCKS_EXCLUDED(cs_main);
->>>>>>> d82fec21
 
     /**
      * Try to add a transaction to the memory pool.
@@ -1390,9 +1291,6 @@
 
 //! Get transaction gas fee
 CAmount GetTxGasFee(const CMutableTransaction& tx, const CTxMemPool& mempool, Chainstate& active_chainstate);
-
-//! Get transaction gas fee
-CAmount GetTxGasFee(const CMutableTransaction& tx, const CTxMemPool& mempool, CChainState& active_chainstate);
 
 /**
  * Return the expected assumeutxo value for a given height, if one exists.
