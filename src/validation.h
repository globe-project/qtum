// Copyright (c) 2009-2010 Satoshi Nakamoto
// Copyright (c) 2009-2020 The Bitcoin Core developers
// Distributed under the MIT software license, see the accompanying
// file COPYING or http://www.opensource.org/licenses/mit-license.php.

#ifndef BITCOIN_VALIDATION_H
#define BITCOIN_VALIDATION_H

#if defined(HAVE_CONFIG_H)
#include <config/bitcoin-config.h>
#endif

#include <amount.h>
#include <attributes.h>
#include <coins.h>
#include <consensus/validation.h>
#include <crypto/common.h> // for ReadLE64
#include <fs.h>
#include <node/utxo_snapshot.h>
#include <policy/feerate.h>
#include <policy/packages.h>
#include <protocol.h> // For CMessageHeader::MessageStartChars
#include <script/script_error.h>
#include <sync.h>
#include <txmempool.h> // For CTxMemPool::cs
#include <txdb.h>
#include <serialize.h>
#include <util/check.h>
#include <util/hasher.h>
#include <util/translation.h>

#include <atomic>
#include <map>
#include <memory>
#include <optional>
#include <set>
#include <stdint.h>
#include <string>
#include <thread>
#include <utility>
#include <vector>

#include <consensus/consensus.h>

/////////////////////////////////////////// qtum
class CWalletTx;
<<<<<<< HEAD
=======
class CWallet;
>>>>>>> 5ed36332

#include <qtum/qtumstate.h>
#include <qtum/qtumDGP.h>
#include <libethereum/ChainParams.h>
#include <libethereum/LastBlockHashesFace.h>
#include <libethashseal/GenesisInfo.h>
#include <script/standard.h>
#include <qtum/storageresults.h>


extern std::unique_ptr<QtumState> globalState;
extern std::shared_ptr<dev::eth::SealEngineFace> globalSealEngine;
extern bool fRecordLogOpcodes;
extern bool fIsVMlogFile;
extern bool fGettingValuesDGP;

struct EthTransactionParams;
using valtype = std::vector<unsigned char>;
using ExtractQtumTX = std::pair<std::vector<QtumTransaction>, std::vector<EthTransactionParams>>;
///////////////////////////////////////////

class CChainState;
class BlockValidationState;
class CBlockIndex;
class CBlockTreeDB;
class CBlockUndo;
class CChainParams;
struct CCheckpointData;
class CInv;
class CConnman;
class CScriptCheck;
class CTxMemPool;
class ChainstateManager;
<<<<<<< HEAD
class TxValidationState;
struct CDiskTxPos;
class CWallet;
=======
struct CDiskTxPos;
>>>>>>> 5ed36332
struct ChainTxData;

struct DisconnectedBlockTransactions;
struct PrecomputedTransactionData;
struct LockPoints;
struct AssumeutxoData;

/** Minimum gas limit that is allowed in a transaction within a block - prevent various types of tx and mempool spam **/
static const uint64_t MINIMUM_GAS_LIMIT = 10000;

static const uint64_t MEMPOOL_MIN_GAS_LIMIT = 22000;

static const uint64_t ADD_DELEGATION_MIN_GAS_LIMIT = 2200000;

/** Minimum gas limit that is allowed in a transaction within a block - prevent various types of tx and mempool spam **/
static const uint64_t MINIMUM_GAS_LIMIT = 10000;

static const uint64_t MEMPOOL_MIN_GAS_LIMIT = 22000;

static const uint64_t ADD_DELEGATION_MIN_GAS_LIMIT = 2200000;

/** Default for -minrelaytxfee, minimum relay fee for transactions */
static const unsigned int DEFAULT_MIN_RELAY_TX_FEE = 400000;
/** Default for -limitancestorcount, max number of in-mempool ancestors */
static const unsigned int DEFAULT_ANCESTOR_LIMIT = 25;
/** Default for -limitancestorsize, maximum kilobytes of tx + all in-mempool ancestors */
static const unsigned int DEFAULT_ANCESTOR_SIZE_LIMIT = 101;
/** Default for -limitdescendantcount, max number of in-mempool descendants */
static const unsigned int DEFAULT_DESCENDANT_LIMIT = 25;
/** Default for -limitdescendantsize, maximum kilobytes of in-mempool descendants */
static const unsigned int DEFAULT_DESCENDANT_SIZE_LIMIT = 101;
/** Default for -mempoolexpiry, expiration time for mempool transactions in hours */
static const unsigned int DEFAULT_MEMPOOL_EXPIRY = 336;
/** Maximum number of dedicated script-checking threads allowed */
static const int MAX_SCRIPTCHECK_THREADS = 15;
/** -par default (number of script-checking threads, 0 = auto) */
static const int DEFAULT_SCRIPTCHECK_THREADS = 0;
static const int64_t DEFAULT_MAX_TIP_AGE = 12 * 60 * 60; //Changed to 12 hours so that isInitialBlockDownload() is more accurate
static const bool DEFAULT_CHECKPOINTS_ENABLED = true;
static const bool DEFAULT_TXINDEX = false;
<<<<<<< HEAD
=======
static constexpr bool DEFAULT_COINSTATSINDEX{false};
>>>>>>> 5ed36332
static const bool DEFAULT_ADDRINDEX = false;
static const bool DEFAULT_LOGEVENTS = false;
static const char* const DEFAULT_BLOCKFILTERINDEX = "0";
/** Default for -persistmempool */
static const bool DEFAULT_PERSIST_MEMPOOL = true;
/** Default for -stopatheight */
static const int DEFAULT_STOPATHEIGHT = 0;
/** Block files containing a block-height within MIN_BLOCKS_TO_KEEP of ::ChainActive().Tip() will not be pruned. */
static const unsigned int MIN_BLOCKS_TO_KEEP = 288;
static const signed int DEFAULT_CHECKBLOCKS = 6;
static const unsigned int DEFAULT_CHECKLEVEL = 3;
// Require that user allocate at least 550 MiB for block & undo files (blk???.dat and rev???.dat)
// At 1MB per block, 288 blocks = 288MB.
// Add 15% for Undo data = 331MB
// Add 20% for Orphan block rate = 397MB
// We want the low water mark after pruning to be at least 397 MB and since we prune in
// full block file chunks, we need the high water mark which triggers the prune to be
// one 128MB block file + added 15% undo data = 147MB greater for a total of 545MB
// Setting the target to >= 550 MiB will make it likely we can respect the target.
static const uint64_t MIN_DISK_SPACE_FOR_BLOCK_FILES = 550 * 1024 * 1024;

static const uint64_t DEFAULT_GAS_LIMIT_OP_CREATE=2500000;
static const uint64_t DEFAULT_GAS_LIMIT_OP_SEND=250000;
static const CAmount DEFAULT_GAS_PRICE=0.00000040*COIN;
static const CAmount MAX_RPC_GAS_PRICE=0.00000100*COIN;

static const size_t MAX_CONTRACT_VOUTS = 1000; // qtum

//! -stakingminutxovalue default
static const CAmount DEFAULT_STAKING_MIN_UTXO_VALUE = 100 * COIN;

//! -forceinitialblocksdownloadmode default
static const bool DEFAULT_FORCE_INITIAL_BLOCKS_DOWNLOAD_MODE = false;
<<<<<<< HEAD

struct BlockHasher
{
    // this used to call `GetCheapHash()` in uint256, which was later moved; the
    // cheap hash function simply calls ReadLE64() however, so the end result is
    // identical
    size_t operator()(const uint256& hash) const { return ReadLE64(hash.begin()); }
};
=======
>>>>>>> 5ed36332

/** Current sync state passed to tip changed callbacks. */
enum class SynchronizationState {
    INIT_REINDEX,
    INIT_DOWNLOAD,
    POST_INIT
};

extern RecursiveMutex cs_main;
typedef std::unordered_map<uint256, CBlockIndex*, BlockHasher> BlockMap;
extern Mutex g_best_block_mutex;
extern std::condition_variable g_best_block_cv;
extern uint256 g_best_block;
/** Whether there are dedicated script-checking threads running.
 * False indicates all script checking is done on the main threadMessageHandler thread.
 */
extern bool g_parallel_script_checks;
extern bool fAddressIndex;
extern bool fLogEvents;
extern bool fRequireStandard;
extern bool fCheckBlockIndex;
extern bool fCheckpointsEnabled;
/** A fee rate smaller than this is considered zero fee (for relaying, mining and transaction creation) */
extern CFeeRate minRelayTxFee;
/** If the tip is older than this (in seconds), the node is considered to be in initial block download. */
extern int64_t nMaxTipAge;

/** Block hash whose ancestors we will assume to have valid scripts without checking them. */
extern uint256 hashAssumeValid;

/** Minimum work we will assume exists on some valid chain. */
extern arith_uint256 nMinimumChainWork;

/** Best header we've seen so far (used for getheaders queries' starting points). */
extern CBlockIndex *pindexBestHeader;

/** Documentation for argument 'checklevel'. */
extern const std::vector<std::string> CHECKLEVEL_DOC;

<<<<<<< HEAD
int64_t FutureDrift(uint32_t nTime, int nHeight, const Consensus::Params& consensusParams);

/** Open a block file (blk?????.dat) */
FILE* OpenBlockFile(const FlatFilePos &pos, bool fReadOnly = false);
/** Translation to a filesystem path */
fs::path GetBlockPosFilename(const FlatFilePos &pos);
/** Import blocks from an external file */
void LoadExternalBlockFile(const CChainParams& chainparams, FILE* fileIn, FlatFilePos* dbp = nullptr);
/** Ensures we have a genesis block in the block tree, possibly writing one to disk. */
bool LoadGenesisBlock(const CChainParams& chainparams);
=======
/** The set of all seen COutPoint entries for proof of stake. */
extern std::set<std::pair<COutPoint, unsigned int>> setStakeSeen;

int64_t FutureDrift(uint32_t nTime, int nHeight, const Consensus::Params& consensusParams);

>>>>>>> 5ed36332
/** Unload database information */
void UnloadBlockIndex(CTxMemPool* mempool, ChainstateManager& chainman);
/** Run instances of script checking worker threads */
void StartScriptCheckWorkerThreads(int threads_num);
/** Stop all of the script checking worker threads */
void StopScriptCheckWorkerThreads();
/**
 * Return transaction from the block at block_index.
 * If block_index is not provided, fall back to mempool.
 * If mempool is not provided or the tx couldn't be found in mempool, fall back to g_txindex.
 *
 * @param[in]  block_index     The block to read from disk, or nullptr
 * @param[in]  mempool         If block_index is not provided, look in the mempool, if provided
 * @param[in]  hash            The txid
 * @param[in]  consensusParams The params
 * @param[out] hashBlock       The hash of block_index, if the tx was found via block_index
 * @returns                    The tx if found, otherwise nullptr
 */
<<<<<<< HEAD
CTransactionRef GetTransaction(const CBlockIndex* const block_index, const CTxMemPool* const mempool, const uint256& hash, const Consensus::Params& consensusParams, uint256& hashBlock, bool fAllowSlow = false);
/**
 * Find the best known block, and make it the tip of the block chain
 *
 * May not be called with cs_main held. May not be called in a
 * validationinterface callback.
 */
bool ActivateBestChain(BlockValidationState& state, const CChainParams& chainparams, std::shared_ptr<const CBlock> pblock = std::shared_ptr<const CBlock>());
=======
CTransactionRef GetTransaction(const CBlockIndex* const block_index, const CTxMemPool* const mempool, const uint256& hash, const Consensus::Params& consensusParams, uint256& hashBlock, CChainState* chainstate = nullptr);
>>>>>>> 5ed36332
CAmount GetBlockSubsidy(int nHeight, const Consensus::Params& consensusParams);

bool AbortNode(BlockValidationState& state, const std::string& strMessage, const bilingual_str& userMessage = bilingual_str{});

/** Guess verification progress (as a fraction between 0.0=genesis and 1.0=current tip). */
double GuessVerificationProgress(const ChainTxData& data, const CBlockIndex* pindex);

/** Prune block files up to a given height */
void PruneBlockFilesManual(CChainState& active_chainstate, int nManualPruneHeight);

/** Check if the transaction is confirmed in N previous blocks */
bool IsConfirmedInNPrevBlocks(const CDiskTxPos& txindex, const CBlockIndex* pindexFrom, int nMaxDepth, int& nActualDepth);

<<<<<<< HEAD
/** Prune block files up to a given height */
void PruneBlockFilesManual(int nManualPruneHeight);
/** Check if the transaction is confirmed in N previous blocks */
bool IsConfirmedInNPrevBlocks(const CDiskTxPos& txindex, const CBlockIndex* pindexFrom, int nMaxDepth, int& nActualDepth);

=======
/**
* Validation result for a single transaction mempool acceptance.
*/
struct MempoolAcceptResult {
    /** Used to indicate the results of mempool validation. */
    enum class ResultType {
        VALID, //!> Fully validated, valid.
        INVALID, //!> Invalid.
    };
    const ResultType m_result_type;
    const TxValidationState m_state;

    // The following fields are only present when m_result_type = ResultType::VALID
    /** Mempool transactions replaced by the tx per BIP 125 rules. */
    const std::optional<std::list<CTransactionRef>> m_replaced_transactions;
    /** Raw base fees in satoshis. */
    const std::optional<CAmount> m_base_fees;
    static MempoolAcceptResult Failure(TxValidationState state) {
        return MempoolAcceptResult(state);
    }
>>>>>>> 5ed36332

    static MempoolAcceptResult Success(std::list<CTransactionRef>&& replaced_txns, CAmount fees) {
        return MempoolAcceptResult(std::move(replaced_txns), fees);
    }

// Private constructors. Use static methods MempoolAcceptResult::Success, etc. to construct.
private:
    /** Constructor for failure case */
    explicit MempoolAcceptResult(TxValidationState state)
        : m_result_type(ResultType::INVALID), m_state(state) {
            Assume(!state.IsValid()); // Can be invalid or error
        }

    /** Constructor for success case */
    explicit MempoolAcceptResult(std::list<CTransactionRef>&& replaced_txns, CAmount fees)
        : m_result_type(ResultType::VALID),
        m_replaced_transactions(std::move(replaced_txns)), m_base_fees(fees) {}
};

/**
* Validation result for package mempool acceptance.
*/
struct PackageMempoolAcceptResult
{
    const PackageValidationState m_state;
    /**
    * Map from wtxid to finished MempoolAcceptResults. The client is responsible
    * for keeping track of the transaction objects themselves. If a result is not
    * present, it means validation was unfinished for that transaction.
    */
    std::map<const uint256, const MempoolAcceptResult> m_tx_results;

    explicit PackageMempoolAcceptResult(PackageValidationState state,
                                        std::map<const uint256, const MempoolAcceptResult>&& results)
        : m_state{state}, m_tx_results(std::move(results)) {}

    /** Constructor to create a PackageMempoolAcceptResult from a single MempoolAcceptResult */
    explicit PackageMempoolAcceptResult(const uint256& wtxid, const MempoolAcceptResult& result)
        : m_tx_results{ {wtxid, result} } {}
};

/**
 * (Try to) add a transaction to the memory pool.
 * @param[in]  bypass_limits   When true, don't enforce mempool fee limits.
 * @param[in]  test_accept     When true, run validation checks but don't submit to mempool.
 */
MempoolAcceptResult AcceptToMemoryPool(CChainState& active_chainstate, CTxMemPool& pool, const CTransactionRef& tx,
                                       bool bypass_limits, bool test_accept=false) EXCLUSIVE_LOCKS_REQUIRED(cs_main);

/**
* Atomically test acceptance of a package. If the package only contains one tx, package rules still
* apply. Package validation does not allow BIP125 replacements, so the transaction(s) cannot spend
* the same inputs as any transaction in the mempool.
* @param[in]    txns                Group of transactions which may be independent or contain
*                                   parent-child dependencies. The transactions must not conflict
*                                   with each other, i.e., must not spend the same inputs. If any
*                                   dependencies exist, parents must appear before children.
* @returns a PackageMempoolAcceptResult which includes a MempoolAcceptResult for each transaction.
* If a transaction fails, validation will exit early and some results may be missing.
*/
PackageMempoolAcceptResult ProcessNewPackage(CChainState& active_chainstate, CTxMemPool& pool,
                                                   const Package& txns, bool test_accept)
                                                   EXCLUSIVE_LOCKS_REQUIRED(cs_main);

/** Apply the effects of this transaction on the UTXO set represented by view */
void UpdateCoins(const CTransaction& tx, CCoinsViewCache& inputs, int nHeight);

/** Transaction validation functions */

/**
 * Check if transaction will be final in the next block to be created.
 *
 * Calls IsFinalTx() with current block height and appropriate block time.
 *
 * See consensus/consensus.h for flag definitions.
 */
bool CheckFinalTx(const CBlockIndex* active_chain_tip, const CTransaction &tx, int flags = -1) EXCLUSIVE_LOCKS_REQUIRED(cs_main);

/**
 * Test whether the LockPoints height and time are still valid on the current chain
 */
bool TestLockPointValidity(CChain& active_chain, const LockPoints* lp) EXCLUSIVE_LOCKS_REQUIRED(cs_main);

/**
 * Check if transaction will be BIP68 final in the next block to be created on top of tip.
 * @param[in]   tip             Chain tip to check tx sequence locks against. For example,
 *                              the tip of the current active chain.
 * @param[in]   coins_view      Any CCoinsView that provides access to the relevant coins for
 *                              checking sequence locks. For example, it can be a CCoinsViewCache
 *                              that isn't connected to anything but contains all the relevant
 *                              coins, or a CCoinsViewMemPool that is connected to the
 *                              mempool and chainstate UTXO set. In the latter case, the caller is
 *                              responsible for holding the appropriate locks to ensure that
 *                              calls to GetCoin() return correct coins.
 * Simulates calling SequenceLocks() with data from the tip passed in.
 * Optionally stores in LockPoints the resulting height and time calculated and the hash
 * of the block needed for calculation or skips the calculation and uses the LockPoints
 * passed in for evaluation.
 * The LockPoints should not be considered valid if CheckSequenceLocks returns false.
 *
 * See consensus/consensus.h for flag definitions.
 */
bool CheckSequenceLocks(CBlockIndex* tip,
                        const CCoinsView& coins_view,
                        const CTransaction& tx,
                        int flags,
                        LockPoints* lp = nullptr,
                        bool useExistingLockPoints = false);

/**
 * Closure representing one script verification
 * Note that this stores references to the spending transaction
 */
class CScriptCheck
{
private:
    CTxOut m_tx_out;
    const CTransaction *ptxTo;
    unsigned int nIn;
    unsigned int nFlags;
    bool cacheStore;
    ScriptError error;
    PrecomputedTransactionData *txdata;
    int nOut;

public:
    CScriptCheck(): ptxTo(nullptr), nIn(0), nFlags(0), cacheStore(false), error(SCRIPT_ERR_UNKNOWN_ERROR), nOut(-1) {}
    CScriptCheck(const CTxOut& outIn, const CTransaction& txToIn, unsigned int nInIn, unsigned int nFlagsIn, bool cacheIn, PrecomputedTransactionData* txdataIn) :
        m_tx_out(outIn), ptxTo(&txToIn), nIn(nInIn), nFlags(nFlagsIn), cacheStore(cacheIn), error(SCRIPT_ERR_UNKNOWN_ERROR), txdata(txdataIn), nOut(-1) { }
    CScriptCheck(const CTransaction& txToIn, int nOutIn, unsigned int nFlagsIn, bool cacheIn, PrecomputedTransactionData* txdataIn) :
        ptxTo(&txToIn), nIn(0), nFlags(nFlagsIn), cacheStore(cacheIn), error(SCRIPT_ERR_UNKNOWN_ERROR), txdata(txdataIn), nOut(nOutIn){ }

    bool operator()();

    void swap(CScriptCheck &check) {
        std::swap(ptxTo, check.ptxTo);
        std::swap(m_tx_out, check.m_tx_out);
        std::swap(nIn, check.nIn);
        std::swap(nFlags, check.nFlags);
        std::swap(cacheStore, check.cacheStore);
        std::swap(error, check.error);
        std::swap(txdata, check.txdata);
        std::swap(nOut, check.nOut);
    }

    ScriptError GetScriptError() const { return error; }

    bool checkOutput() const { return nOut > -1; }
};

/** Initializes the script-execution cache */
void InitScriptExecutionCache();

///////////////////////////////////////////////////////////////// // qtum
bool GetAddressIndex(uint256 addressHash, int type,
                     std::vector<std::pair<CAddressIndexKey, CAmount> > &addressIndex,
                     int start = 0, int end = 0);

<<<<<<< HEAD
bool GetSpentIndex(CSpentIndexKey &key, CSpentIndexValue &value);
=======
bool GetSpentIndex(CSpentIndexKey &key, CSpentIndexValue &value, const CTxMemPool& mempool);
>>>>>>> 5ed36332

bool GetAddressUnspent(uint256 addressHash, int type,
                       std::vector<std::pair<CAddressUnspentKey, CAddressUnspentValue> > &unspentOutputs);

<<<<<<< HEAD
bool GetTimestampIndex(const unsigned int &high, const unsigned int &low, const bool fActiveOnly, std::vector<std::pair<uint256, unsigned int> > &hashes);

bool GetAddressWeight(uint256 addressHash, int type, const std::map<COutPoint, uint32_t>& immatureStakes, int32_t nHeight, uint64_t& nWeight);

std::map<COutPoint, uint32_t> GetImmatureStakes();
/////////////////////////////////////////////////////////////////

/** Functions for disk access for blocks */
//Template function that read the whole block or the header only depending on the type (CBlock or CBlockHeader)
template <typename Block>
bool ReadBlockFromDisk(Block& block, const FlatFilePos& pos, const Consensus::Params& consensusParams);
bool ReadBlockFromDisk(CBlock& block, const CBlockIndex* pindex, const Consensus::Params& consensusParams);
bool ReadRawBlockFromDisk(std::vector<uint8_t>& block, const FlatFilePos& pos, const CMessageHeader::MessageStartChars& message_start);
bool ReadRawBlockFromDisk(std::vector<uint8_t>& block, const CBlockIndex* pindex, const CMessageHeader::MessageStartChars& message_start);
=======
bool GetTimestampIndex(const unsigned int &high, const unsigned int &low, const bool fActiveOnly, std::vector<std::pair<uint256, unsigned int> > &hashes, ChainstateManager& chainman);

bool GetAddressWeight(uint256 addressHash, int type, const std::map<COutPoint, uint32_t>& immatureStakes, int32_t nHeight, uint64_t& nWeight);
>>>>>>> 5ed36332

std::map<COutPoint, uint32_t> GetImmatureStakes(ChainstateManager& chainman);
/////////////////////////////////////////////////////////////////

bool CheckIndexProof(const CBlockIndex& block, const Consensus::Params& consensusParams);

bool CheckIndexProof(const CBlockIndex& block, const Consensus::Params& consensusParams);

/** Functions for validating blocks and updating the block tree */

/** Context-independent validity checks */
<<<<<<< HEAD
bool CheckBlock(const CBlock& block, BlockValidationState& state, const Consensus::Params& consensusParams, bool fCheckPOW = true, bool fCheckMerkleRoot = true, bool fCheckSig=true);
bool GetBlockPublicKey(const CBlock& block, std::vector<unsigned char>& vchPubKey);
bool GetBlockDelegation(const CBlock& block, const uint160& staker, uint160& address, uint8_t& fee, CCoinsViewCache& view);
=======
bool CheckBlock(const CBlock& block, BlockValidationState& state, const Consensus::Params& consensusParams, CChainState& chainstate, bool fCheckPOW = true, bool fCheckMerkleRoot = true, bool fCheckSig=true);
bool GetBlockPublicKey(const CBlock& block, std::vector<unsigned char>& vchPubKey);
bool GetBlockDelegation(const CBlock& block, const uint160& staker, uint160& address, uint8_t& fee, CCoinsViewCache& view, CChainState& chainstate);
>>>>>>> 5ed36332
bool SignBlock(std::shared_ptr<CBlock> pblock, CWallet& wallet, const CAmount& nTotalFees, uint32_t nTime, std::set<std::pair<const CWalletTx*,unsigned int> >& setCoins, std::vector<COutPoint>& setSelectedCoins, std::vector<COutPoint>& setDelegateCoins, bool selectedOnly = false, bool tryOnly = false);
bool CheckCanonicalBlockSignature(const CBlockHeader* pblock);

/** Check a block is completely valid from start to finish (only works on top of our current best block) */
bool TestBlockValidity(BlockValidationState& state,
                       const CChainParams& chainparams,
                       CChainState& chainstate,
                       const CBlock& block,
                       CBlockIndex* pindexPrev,
                       bool fCheckPOW = true,
                       bool fCheckMerkleRoot = true) EXCLUSIVE_LOCKS_REQUIRED(cs_main);

/** Update uncommitted block structures (currently: only the witness reserved value). This is safe for submitted blocks. */
void UpdateUncommittedBlockStructures(CBlock& block, const CBlockIndex* pindexPrev, const Consensus::Params& consensusParams);

/** Produce the necessary coinbase commitment for a block (modifies the hash, don't call for mined blocks). */
std::vector<unsigned char> GenerateCoinbaseCommitment(CBlock& block, const CBlockIndex* pindexPrev, const Consensus::Params& consensusParams, bool fProofOfStake=false);

/** RAII wrapper for VerifyDB: Verify consistency of the block and coin databases */
class CVerifyDB {
public:
    CVerifyDB();
    ~CVerifyDB();
    bool VerifyDB(
        CChainState& chainstate,
        const CChainParams& chainparams,
        CCoinsView& coinsview,
        int nCheckLevel,
        int nCheckDepth) EXCLUSIVE_LOCKS_REQUIRED(cs_main);
};

extern std::unique_ptr<StorageResults> pstorageresult;

bool CheckReward(const CBlock& block, BlockValidationState& state, int nHeight, const Consensus::Params& consensusParams, CAmount nFees, CAmount gasRefunds, CAmount nActualStakeReward, const std::vector<CTxOut>& vouts, CAmount nValueCoinPrev, bool delegateOutputExist, CChain& chain);

//////////////////////////////////////////////////////// qtum
bool GetSpentCoinFromBlock(const CBlockIndex* pindex, COutPoint prevout, Coin* coin);

bool GetSpentCoinFromMainChain(const CBlockIndex* pforkPrev, COutPoint prevoutStake, Coin* coin, CChain& chain);

unsigned int GetContractScriptFlags(int nHeight, const Consensus::Params& consensusparams);

std::vector<ResultExecute> CallContract(const dev::Address& addrContract, std::vector<unsigned char> opcode, CChainState& chainstate, const dev::Address& sender = dev::Address(), uint64_t gasLimit=0, CAmount nAmount=0);

bool CheckOpSender(const CTransaction& tx, const CChainParams& chainparams, int nHeight);

bool CheckSenderScript(const CCoinsViewCache& view, const CTransaction& tx);

bool CheckMinGasPrice(std::vector<EthTransactionParams>& etps, const uint64_t& minGasPrice);

void writeVMlog(const std::vector<ResultExecute>& res, CChain& chain, const CTransaction& tx = CTransaction(), const CBlock& block = CBlock());

std::string exceptedMessage(const dev::eth::TransactionException& excepted, const dev::bytes& output);

struct EthTransactionParams{
    VersionVM version;
    dev::u256 gasLimit;
    dev::u256 gasPrice;
    valtype code;
    dev::Address receiveAddress;

    bool operator!=(EthTransactionParams etp){
        if(this->version.toRaw() != etp.version.toRaw() || this->gasLimit != etp.gasLimit ||
        this->gasPrice != etp.gasPrice || this->code != etp.code ||
        this->receiveAddress != etp.receiveAddress)
            return true;
        return false;
    }
};

struct ByteCodeExecResult{
    uint64_t usedGas = 0;
    CAmount refundSender = 0;
    std::vector<CTxOut> refundOutputs;
    std::vector<CTransaction> valueTransfers;
};

class QtumTxConverter{

<<<<<<< HEAD
extern std::unique_ptr<StorageResults> pstorageresult;

bool CheckReward(const CBlock& block, BlockValidationState& state, int nHeight, const Consensus::Params& consensusParams, CAmount nFees, CAmount gasRefunds, CAmount nActualStakeReward, const std::vector<CTxOut>& vouts, CAmount nValueCoinPrev, bool delegateOutputExist);

bool RemoveStateBlockIndex(CBlockIndex *pindex) EXCLUSIVE_LOCKS_REQUIRED(cs_main);

//////////////////////////////////////////////////////// qtum
bool GetSpentCoinFromBlock(const CBlockIndex* pindex, COutPoint prevout, Coin* coin);

bool GetSpentCoinFromMainChain(const CBlockIndex* pforkPrev, COutPoint prevoutStake, Coin* coin);

unsigned int GetContractScriptFlags(int nHeight, const Consensus::Params& consensusparams);

std::vector<ResultExecute> CallContract(const dev::Address& addrContract, std::vector<unsigned char> opcode, const dev::Address& sender = dev::Address(), uint64_t gasLimit=0, CAmount nAmount=0);

bool CheckOpSender(const CTransaction& tx, const CChainParams& chainparams, int nHeight);

bool CheckSenderScript(const CCoinsViewCache& view, const CTransaction& tx);

bool CheckMinGasPrice(std::vector<EthTransactionParams>& etps, const uint64_t& minGasPrice);

void writeVMlog(const std::vector<ResultExecute>& res, const CTransaction& tx = CTransaction(), const CBlock& block = CBlock());

std::string exceptedMessage(const dev::eth::TransactionException& excepted, const dev::bytes& output);

struct EthTransactionParams{
    VersionVM version;
    dev::u256 gasLimit;
    dev::u256 gasPrice;
    valtype code;
    dev::Address receiveAddress;

    bool operator!=(EthTransactionParams etp){
        if(this->version.toRaw() != etp.version.toRaw() || this->gasLimit != etp.gasLimit ||
        this->gasPrice != etp.gasPrice || this->code != etp.code ||
        this->receiveAddress != etp.receiveAddress)
            return true;
        return false;
    }
};

struct ByteCodeExecResult{
    uint64_t usedGas = 0;
    CAmount refundSender = 0;
    std::vector<CTxOut> refundOutputs;
    std::vector<CTransaction> valueTransfers;
};

class QtumTxConverter{

public:

    QtumTxConverter(CTransaction tx, CCoinsViewCache* v = NULL, const std::vector<CTransactionRef>* blockTxs = NULL, unsigned int flags = SCRIPT_EXEC_BYTE_CODE) : txBit(tx), view(v), blockTransactions(blockTxs), sender(false), nFlags(flags){}
=======
public:

    QtumTxConverter(CTransaction tx, CChainState& _chainstate, const CTxMemPool* _mempool, CCoinsViewCache* v = NULL, const std::vector<CTransactionRef>* blockTxs = NULL, unsigned int flags = SCRIPT_EXEC_BYTE_CODE) : txBit(tx), view(v), blockTransactions(blockTxs), sender(false), nFlags(flags), chainstate(_chainstate), mempool(_mempool){}
>>>>>>> 5ed36332

    bool extractionQtumTransactions(ExtractQtumTX& qtumTx);

private:

    bool receiveStack(const CScript& scriptPubKey);

    bool parseEthTXParams(EthTransactionParams& params);

    QtumTransaction createEthTX(const EthTransactionParams& etp, const uint32_t nOut);

    size_t correctedStackSize(size_t size);

    const CTransaction txBit;
    const CCoinsViewCache* view;
    std::vector<valtype> stack;
    opcodetype opcode;
    const std::vector<CTransactionRef> *blockTransactions;
    bool sender;
    dev::Address refundSender;
    unsigned int nFlags;
<<<<<<< HEAD
=======
    CChainState& chainstate;
    const CTxMemPool* mempool;
>>>>>>> 5ed36332
};

class LastHashes: public dev::eth::LastBlockHashesFace
{
public:
    explicit LastHashes();

    void set(CBlockIndex const* tip);

    dev::h256s precedingHashes(dev::h256 const&) const override;

    void clear() override;

private:
    dev::h256s m_lastHashes;
};

class ByteCodeExec {

public:

<<<<<<< HEAD
    ByteCodeExec(const CBlock& _block, std::vector<QtumTransaction> _txs, const uint64_t _blockGasLimit, CBlockIndex* _pindex) : txs(_txs), block(_block), blockGasLimit(_blockGasLimit), pindex(_pindex) {}
=======
    ByteCodeExec(const CBlock& _block, std::vector<QtumTransaction> _txs, const uint64_t _blockGasLimit, CBlockIndex* _pindex, CChain& _chain) : txs(_txs), block(_block), blockGasLimit(_blockGasLimit), pindex(_pindex), chain(_chain) {}
>>>>>>> 5ed36332

    bool performByteCode(dev::eth::Permanence type = dev::eth::Permanence::Committed);

    bool processingResults(ByteCodeExecResult& result);

    std::vector<ResultExecute>& getResult(){ return result; }

private:

    dev::eth::EnvInfo BuildEVMEnvironment();

    dev::Address EthAddrFromScript(const CScript& scriptIn);

    std::vector<QtumTransaction> txs;

    std::vector<ResultExecute> result;

    const CBlock& block;

    const uint64_t blockGasLimit;

    CBlockIndex* pindex;

    LastHashes lastHashes;
<<<<<<< HEAD
};

/** Find the last common block between the parameter chain and a locator. */
CBlockIndex* FindForkInGlobalIndex(const CChain& chain, const CBlockLocator& locator) EXCLUSIVE_LOCKS_REQUIRED(cs_main);
=======

    CChain& chain;
};
>>>>>>> 5ed36332

enum DisconnectResult
{
    DISCONNECT_OK,      // All good.
    DISCONNECT_UNCLEAN, // Rolled back, but UTXO set was inconsistent with block.
    DISCONNECT_FAILED   // Something else went wrong.
};

class ConnectTrace;

/** @see CChainState::FlushStateToDisk */
enum class FlushStateMode {
    NONE,
    IF_NEEDED,
    PERIODIC,
    ALWAYS
};

struct CBlockIndexWorkComparator
{
    bool operator()(const CBlockIndex *pa, const CBlockIndex *pb) const;
};

/**
 * Maintains a tree of blocks (stored in `m_block_index`) which is consulted
 * to determine where the most-work tip is.
 *
 * This data is used mostly in `CChainState` - information about, e.g.,
 * candidate tips is not maintained here.
 */
class BlockManager
{
    friend CChainState;

private:
    /* Calculate the block/rev files to delete based on height specified by user with RPC command pruneblockchain */
    void FindFilesToPruneManual(std::set<int>& setFilesToPrune, int nManualPruneHeight, int chain_tip_height);

    /**
     * Prune block and undo files (blk???.dat and undo???.dat) so that the disk space used is less than a user-defined target.
     * The user sets the target (in MB) on the command line or in config file.  This will be run on startup and whenever new
     * space is allocated in a block or undo file, staying below the target. Changing back to unpruned requires a reindex
     * (which in this case means the blockchain must be re-downloaded.)
     *
     * Pruning functions are called from FlushStateToDisk when the global fCheckForPruning flag has been set.
     * Block and undo files are deleted in lock-step (when blk00003.dat is deleted, so is rev00003.dat.)
     * Pruning cannot take place until the longest chain is at least a certain length (100000 on mainnet, 1000 on testnet, 1000 on regtest).
     * Pruning will never delete a block within a defined distance (currently 288) from the active chain's tip.
     * The block index is updated by unsetting HAVE_DATA and HAVE_UNDO for any blocks that were stored in the deleted files.
     * A db flag records the fact that at least some block files have been pruned.
     *
     * @param[out]   setFilesToPrune   The set of file indices that can be unlinked will be returned
     */
    void FindFilesToPrune(std::set<int>& setFilesToPrune, uint64_t nPruneAfterHeight, int chain_tip_height, int prune_height, bool is_ibd);

public:
    BlockMap m_block_index GUARDED_BY(cs_main);

    /** In order to efficiently track invalidity of headers, we keep the set of
      * blocks which we tried to connect and found to be invalid here (ie which
      * were set to BLOCK_FAILED_VALID since the last restart). We can then
      * walk this set and check if a new header is a descendant of something in
      * this set, preventing us from having to walk m_block_index when we try
      * to connect a bad block and fail.
      *
      * While this is more complicated than marking everything which descends
      * from an invalid block as invalid at the time we discover it to be
      * invalid, doing so would require walking all of m_block_index to find all
      * descendants. Since this case should be very rare, keeping track of all
      * BLOCK_FAILED_VALID blocks in a set should be just fine and work just as
      * well.
      *
      * Because we already walk m_block_index in height-order at startup, we go
      * ahead and mark descendants of invalid blocks as FAILED_CHILD at that time,
      * instead of putting things in this set.
      */
    std::set<CBlockIndex*> m_failed_blocks;

    /**
     * All pairs A->B, where A (or one of its ancestors) misses transactions, but B has transactions.
     * Pruned nodes may have entries where B is missing data.
     */
    std::multimap<CBlockIndex*, CBlockIndex*> m_blocks_unlinked;

    /**
     * Load the blocktree off disk and into memory. Populate certain metadata
     * per index entry (nStatus, nChainWork, nTimeMax, etc.) as well as peripheral
     * collections like setDirtyBlockIndex.
     *
     * @param[out] block_index_candidates  Fill this set with any valid blocks for
     *                                     which we've downloaded all transactions.
     */
    bool LoadBlockIndex(
        const Consensus::Params& consensus_params,
        CBlockTreeDB& blocktree,
        std::set<CBlockIndex*, CBlockIndexWorkComparator>& block_index_candidates)
        EXCLUSIVE_LOCKS_REQUIRED(cs_main);

    /** Clear all data members. */
    void Unload() EXCLUSIVE_LOCKS_REQUIRED(cs_main);

    CBlockIndex* AddToBlockIndex(const CBlockHeader& block) EXCLUSIVE_LOCKS_REQUIRED(cs_main);
    /** Create a new block index entry for a given block hash */
    CBlockIndex* InsertBlockIndex(const uint256& hash) EXCLUSIVE_LOCKS_REQUIRED(cs_main);

    //! Mark one block file as pruned (modify associated database entries)
    void PruneOneBlockFile(const int fileNumber) EXCLUSIVE_LOCKS_REQUIRED(cs_main);

    /**
     * If a block header hasn't already been seen, call CheckBlockHeader on it, ensure
     * that it doesn't descend from an invalid block, and then add it to m_block_index.
     */
    bool AcceptBlockHeader(
        const CBlockHeader& block,
        BlockValidationState& state,
        const CChainParams& chainparams,
        CBlockIndex** ppindex, CChainState& chainstate) EXCLUSIVE_LOCKS_REQUIRED(cs_main);

    CBlockIndex* LookupBlockIndex(const uint256& hash) const EXCLUSIVE_LOCKS_REQUIRED(cs_main);

    /** Find the last common block between the parameter chain and a locator. */
    CBlockIndex* FindForkInGlobalIndex(const CChain& chain, const CBlockLocator& locator) EXCLUSIVE_LOCKS_REQUIRED(cs_main);

    //! Checks that the block hash at height nHeight matches the expected hardened checkpoint
    bool CheckHardened(int nHeight, const uint256& hash, const CCheckpointData& data) EXCLUSIVE_LOCKS_REQUIRED(cs_main);

    //! Returns last CBlockIndex* that is a checkpoint
    CBlockIndex* GetLastCheckpoint(const CCheckpointData& data) EXCLUSIVE_LOCKS_REQUIRED(cs_main);

    //! Returns last CBlockIndex* from the auto selected checkpoint
    const CBlockIndex* AutoSelectSyncCheckpoint(const CBlockIndex *pindexBest) EXCLUSIVE_LOCKS_REQUIRED(cs_main);

    //! Check against automatically selected checkpoint
    bool CheckSync(int nHeight, const CBlockIndex *pindexBest) EXCLUSIVE_LOCKS_REQUIRED(cs_main);

    /**
     * Return the spend height, which is one more than the inputs.GetBestBlock().
     * While checking, GetBestBlock() refers to the parent block. (protected by cs_main)
     * This is also true for mempool checks.
     */
    int GetSpendHeight(const CCoinsViewCache& inputs) EXCLUSIVE_LOCKS_REQUIRED(cs_main);

    ~BlockManager() {
        Unload();
    }
};

/**
 * A convenience class for constructing the CCoinsView* hierarchy used
 * to facilitate access to the UTXO set.
 *
 * This class consists of an arrangement of layered CCoinsView objects,
 * preferring to store and retrieve coins in memory via `m_cacheview` but
 * ultimately falling back on cache misses to the canonical store of UTXOs on
 * disk, `m_dbview`.
 */
class CoinsViews {

public:
    //! The lowest level of the CoinsViews cache hierarchy sits in a leveldb database on disk.
    //! All unspent coins reside in this store.
    CCoinsViewDB m_dbview GUARDED_BY(cs_main);

    //! This view wraps access to the leveldb instance and handles read errors gracefully.
    CCoinsViewErrorCatcher m_catcherview GUARDED_BY(cs_main);

    //! This is the top layer of the cache hierarchy - it keeps as many coins in memory as
    //! can fit per the dbcache setting.
    std::unique_ptr<CCoinsViewCache> m_cacheview GUARDED_BY(cs_main);

    //! This constructor initializes CCoinsViewDB and CCoinsViewErrorCatcher instances, but it
    //! *does not* create a CCoinsViewCache instance by default. This is done separately because the
    //! presence of the cache has implications on whether or not we're allowed to flush the cache's
    //! state to disk, which should not be done until the health of the database is verified.
    //!
    //! All arguments forwarded onto CCoinsViewDB.
    CoinsViews(std::string ldb_name, size_t cache_size_bytes, bool in_memory, bool should_wipe);

    //! Initialize the CCoinsViewCache member.
    void InitCache() EXCLUSIVE_LOCKS_REQUIRED(::cs_main);
};

enum class CoinsCacheSizeState
{
    //! The coins cache is in immediate need of a flush.
    CRITICAL = 2,
    //! The cache is at >= 90% capacity.
    LARGE = 1,
    OK = 0
};

/**
 * CChainState stores and provides an API to update our local knowledge of the
 * current best chain.
 *
 * Eventually, the API here is targeted at being exposed externally as a
 * consumable libconsensus library, so any functions added must only call
 * other class member functions, pure functions in other parts of the consensus
 * library, callbacks via the validation interface, or read/write-to-disk
 * functions (eventually this will also be via callbacks).
 *
 * Anything that is contingent on the current tip of the chain is stored here,
 * whereas block information and metadata independent of the current tip is
 * kept in `BlockManager`.
 */
class CChainState
{
protected:
    /**
     * Every received block is assigned a unique and increasing identifier, so we
     * know which one to give priority in case of a fork.
     */
    RecursiveMutex cs_nBlockSequenceId;
    /** Blocks loaded from disk are assigned id 0, so start the counter at 1. */
    int32_t nBlockSequenceId = 1;
    /** Decreasing counter (used by subsequent preciousblock calls). */
    int32_t nBlockReverseSequenceId = -1;
    /** chainwork for the last block that preciousblock has been applied to. */
    arith_uint256 nLastPreciousChainwork = 0;

    /**
     * the ChainState CriticalSection
     * A lock that must be held when modifying this ChainState - held in ActivateBestChain()
     */
    RecursiveMutex m_cs_chainstate;

    /**
     * Whether this chainstate is undergoing initial block download.
     *
     * Mutable because we need to be able to mark IsInitialBlockDownload()
     * const, which latches this for caching purposes.
     */
    mutable std::atomic<bool> m_cached_finished_ibd{false};

    //! Optional mempool that is kept in sync with the chain.
    //! Only the active chainstate has a mempool.
    CTxMemPool* m_mempool;

    const CChainParams& m_params;

    //! Manages the UTXO set, which is a reflection of the contents of `m_chain`.
    std::unique_ptr<CoinsViews> m_coins_views;

public:
    //! Reference to a BlockManager instance which itself is shared across all
    //! CChainState instances.
    BlockManager& m_blockman;

    explicit CChainState(
        CTxMemPool* mempool,
        BlockManager& blockman,
        std::optional<uint256> from_snapshot_blockhash = std::nullopt);

    /**
     * Initialize the CoinsViews UTXO set database management data structures. The in-memory
     * cache is initialized separately.
     *
     * All parameters forwarded to CoinsViews.
     */
    void InitCoinsDB(
        size_t cache_size_bytes,
        bool in_memory,
        bool should_wipe,
        std::string leveldb_name = "chainstate");

    //! Initialize the in-memory coins cache (to be done after the health of the on-disk database
    //! is verified).
    void InitCoinsCache(size_t cache_size_bytes) EXCLUSIVE_LOCKS_REQUIRED(::cs_main);

    //! @returns whether or not the CoinsViews object has been fully initialized and we can
    //!          safely flush this object to disk.
    bool CanFlushToDisk() const EXCLUSIVE_LOCKS_REQUIRED(cs_main) {
        return m_coins_views && m_coins_views->m_cacheview;
    }

    //! The current chain of blockheaders we consult and build on.
    //! @see CChain, CBlockIndex.
    CChain m_chain;

    /**
     * The blockhash which is the base of the snapshot this chainstate was created from.
     *
     * std::nullopt if this chainstate was not created from a snapshot.
     */
    const std::optional<uint256> m_from_snapshot_blockhash;

    /**
     * The set of all CBlockIndex entries with BLOCK_VALID_TRANSACTIONS (for itself and all ancestors) and
     * as good as our current tip or better. Entries may be failed, though, and pruning nodes may be
     * missing the data for the block.
     */
    std::set<CBlockIndex*, CBlockIndexWorkComparator> setBlockIndexCandidates;

    /**
     * The set of all seen COutPoint entries for proof of stake.
     */
    std::set<std::pair<COutPoint, unsigned int>> setStakeSeen;

    //! @returns A reference to the in-memory cache of the UTXO set.
    CCoinsViewCache& CoinsTip() EXCLUSIVE_LOCKS_REQUIRED(cs_main)
    {
        assert(m_coins_views->m_cacheview);
        return *m_coins_views->m_cacheview.get();
    }

    //! @returns A reference to the on-disk UTXO set database.
    CCoinsViewDB& CoinsDB() EXCLUSIVE_LOCKS_REQUIRED(cs_main)
    {
        return m_coins_views->m_dbview;
    }

    //! @returns A reference to a wrapped view of the in-memory UTXO set that
    //!     handles disk read errors gracefully.
    CCoinsViewErrorCatcher& CoinsErrorCatcher() EXCLUSIVE_LOCKS_REQUIRED(cs_main)
    {
        return m_coins_views->m_catcherview;
    }

    //! Destructs all objects related to accessing the UTXO set.
    void ResetCoinsViews() { m_coins_views.reset(); }

    //! The cache size of the on-disk coins view.
    size_t m_coinsdb_cache_size_bytes{0};

    //! The cache size of the in-memory coins view.
    size_t m_coinstip_cache_size_bytes{0};

    //! Resize the CoinsViews caches dynamically and flush state to disk.
    //! @returns true unless an error occurred during the flush.
    bool ResizeCoinsCaches(size_t coinstip_size, size_t coinsdb_size)
        EXCLUSIVE_LOCKS_REQUIRED(::cs_main);

    /** Import blocks from an external file */
    void LoadExternalBlockFile(FILE* fileIn, FlatFilePos* dbp = nullptr);

    /**
     * Update the on-disk chain state.
     * The caches and indexes are flushed depending on the mode we're called with
     * if they're too large, if it's been a while since the last write,
     * or always and in all cases if we're in prune mode and are deleting files.
     *
     * If FlushStateMode::NONE is used, then FlushStateToDisk(...) won't do anything
     * besides checking if we need to prune.
     *
     * @returns true unless a system error occurred
     */
    bool FlushStateToDisk(
        BlockValidationState& state,
        FlushStateMode mode,
        int nManualPruneHeight = 0);

    //! Unconditionally flush all changes to disk.
    void ForceFlushStateToDisk();

    //! Prune blockfiles from the disk if necessary and then flush chainstate changes
    //! if we pruned.
    void PruneAndFlush();

    /**
     * Find the best known block, and make it the tip of the block chain. The
     * result is either failure or an activated best chain. pblock is either
     * nullptr or a pointer to a block that is already loaded (to avoid loading
     * it again from disk).
     *
     * ActivateBestChain is split into steps (see ActivateBestChainStep) so that
     * we avoid holding cs_main for an extended period of time; the length of this
     * call may be quite long during reindexing or a substantial reorg.
     *
     * May not be called with cs_main held. May not be called in a
     * validationinterface callback.
     *
     * @returns true unless a system error occurred
     */
    bool ActivateBestChain(
        BlockValidationState& state,
        std::shared_ptr<const CBlock> pblock = nullptr) LOCKS_EXCLUDED(cs_main);

    bool AcceptBlock(const std::shared_ptr<const CBlock>& pblock, BlockValidationState& state, CBlockIndex** ppindex, bool fRequested, const FlatFilePos* dbp, bool* fNewBlock) EXCLUSIVE_LOCKS_REQUIRED(cs_main);

    // Block (dis)connection on a given view:
    DisconnectResult DisconnectBlock(const CBlock& block, const CBlockIndex* pindex, CCoinsViewCache& view, bool* pfClean);
    bool ConnectBlock(const CBlock& block, BlockValidationState& state, CBlockIndex* pindex,
<<<<<<< HEAD
                      CCoinsViewCache& view, const CChainParams& chainparams, bool fJustCheck = false) EXCLUSIVE_LOCKS_REQUIRED(cs_main);
=======
                      CCoinsViewCache& view, bool fJustCheck = false) EXCLUSIVE_LOCKS_REQUIRED(cs_main);
>>>>>>> 5ed36332
    bool UpdateHashProof(const CBlock& block, BlockValidationState& state, const Consensus::Params& consensusParams, CBlockIndex* pindex, CCoinsViewCache& view);

    // Apply the effects of a block disconnection on the UTXO set.
    bool DisconnectTip(BlockValidationState& state, DisconnectedBlockTransactions* disconnectpool) EXCLUSIVE_LOCKS_REQUIRED(cs_main, m_mempool->cs);

    // Manual block validity manipulation:
    /** Mark a block as precious and reorganize.
     *
     * May not be called in a validationinterface callback.
     */
    bool PreciousBlock(BlockValidationState& state, CBlockIndex* pindex) LOCKS_EXCLUDED(cs_main);
    /** Mark a block as invalid. */
    bool InvalidateBlock(BlockValidationState& state, CBlockIndex* pindex) LOCKS_EXCLUDED(cs_main);
    /** Remove invalidity status from a block and its descendants. */
    void ResetBlockFailureFlags(CBlockIndex* pindex) EXCLUSIVE_LOCKS_REQUIRED(cs_main);

    /** Replay blocks that aren't fully applied to the database. */
    bool ReplayBlocks();

    /** Whether the chain state needs to be redownloaded due to lack of witness data */
    [[nodiscard]] bool NeedsRedownload() const EXCLUSIVE_LOCKS_REQUIRED(cs_main);
    /** Ensures we have a genesis block in the block tree, possibly writing one to disk. */
    bool LoadGenesisBlock();

    void PruneBlockIndexCandidates();

    void UnloadBlockIndex();

    bool RemoveBlockIndex(CBlockIndex *pindex) EXCLUSIVE_LOCKS_REQUIRED(cs_main);

    /** Check whether we are doing an initial block download (synchronizing from disk or network) */
    bool IsInitialBlockDownload() const;

    /**
     * Make various assertions about the state of the block index.
     *
     * By default this only executes fully when using the Regtest chain; see: fCheckBlockIndex.
     */
    void CheckBlockIndex();

    /** Load the persisted mempool from disk */
    void LoadMempool(const ArgsManager& args);

    /** Update the chain tip based on database information, i.e. CoinsTip()'s best block. */
    bool LoadChainTip() EXCLUSIVE_LOCKS_REQUIRED(cs_main);

    //! Dictates whether we need to flush the cache to disk or not.
    //!
    //! @return the state of the size of the coins cache.
    CoinsCacheSizeState GetCoinsCacheSizeState() EXCLUSIVE_LOCKS_REQUIRED(::cs_main);

    CoinsCacheSizeState GetCoinsCacheSizeState(
        size_t max_coins_cache_size_bytes,
        size_t max_mempool_size_bytes) EXCLUSIVE_LOCKS_REQUIRED(::cs_main);

    std::string ToString() EXCLUSIVE_LOCKS_REQUIRED(::cs_main);

    CTxMemPool& Mempool();

private:
    bool ActivateBestChainStep(BlockValidationState& state, CBlockIndex* pindexMostWork, const std::shared_ptr<const CBlock>& pblock, bool& fInvalidFound, ConnectTrace& connectTrace) EXCLUSIVE_LOCKS_REQUIRED(cs_main, m_mempool->cs);
    bool ConnectTip(BlockValidationState& state, CBlockIndex* pindexNew, const std::shared_ptr<const CBlock>& pblock, ConnectTrace& connectTrace, DisconnectedBlockTransactions& disconnectpool) EXCLUSIVE_LOCKS_REQUIRED(cs_main, m_mempool->cs);

    void InvalidBlockFound(CBlockIndex* pindex, const BlockValidationState& state) EXCLUSIVE_LOCKS_REQUIRED(cs_main);
    CBlockIndex* FindMostWorkChain() EXCLUSIVE_LOCKS_REQUIRED(cs_main);
    void ReceivedBlockTransactions(const CBlock& block, CBlockIndex* pindexNew, const FlatFilePos& pos) EXCLUSIVE_LOCKS_REQUIRED(cs_main);

    bool RollforwardBlock(const CBlockIndex* pindex, CCoinsViewCache& inputs) EXCLUSIVE_LOCKS_REQUIRED(cs_main);

    void CheckForkWarningConditions() EXCLUSIVE_LOCKS_REQUIRED(cs_main);
    void InvalidChainFound(CBlockIndex* pindexNew) EXCLUSIVE_LOCKS_REQUIRED(cs_main);

    bool LoadBlockIndexDB() EXCLUSIVE_LOCKS_REQUIRED(cs_main);

    //! Indirection necessary to make lock annotations work with an optional mempool.
    RecursiveMutex* MempoolMutex() const LOCK_RETURNED(m_mempool->cs)
    {
        return m_mempool ? &m_mempool->cs : nullptr;
    }

    /**
     * Make mempool consistent after a reorg, by re-adding or recursively erasing
     * disconnected block transactions from the mempool, and also removing any
     * other transactions from the mempool that are no longer valid given the new
     * tip/height.
     *
     * Note: we assume that disconnectpool only contains transactions that are NOT
     * confirmed in the current chain nor already in the mempool (otherwise,
     * in-mempool descendants of such transactions would be removed).
     *
     * Passing fAddToMempool=false will skip trying to add the transactions back,
     * and instead just erase from the mempool as needed.
     */
    void MaybeUpdateMempoolForReorg(
        DisconnectedBlockTransactions& disconnectpool,
        bool fAddToMempool) EXCLUSIVE_LOCKS_REQUIRED(cs_main, m_mempool->cs);

    /** Check warning conditions and do some notifications on new chain tip set. */
    void UpdateTip(const CBlockIndex* pindexNew)
        EXCLUSIVE_LOCKS_REQUIRED(::cs_main);

    friend ChainstateManager;
};

/**
 * Provides an interface for creating and interacting with one or two
 * chainstates: an IBD chainstate generated by downloading blocks, and
 * an optional snapshot chainstate loaded from a UTXO snapshot. Managed
 * chainstates can be maintained at different heights simultaneously.
 *
 * This class provides abstractions that allow the retrieval of the current
 * most-work chainstate ("Active") as well as chainstates which may be in
 * background use to validate UTXO snapshots.
 *
 * Definitions:
 *
 * *IBD chainstate*: a chainstate whose current state has been "fully"
 *   validated by the initial block download process.
 *
 * *Snapshot chainstate*: a chainstate populated by loading in an
 *    assumeutxo UTXO snapshot.
 *
 * *Active chainstate*: the chainstate containing the current most-work
 *    chain. Consulted by most parts of the system (net_processing,
 *    wallet) as a reflection of the current chain and UTXO set.
 *    This may either be an IBD chainstate or a snapshot chainstate.
 *
 * *Background IBD chainstate*: an IBD chainstate for which the
 *    IBD process is happening in the background while use of the
 *    active (snapshot) chainstate allows the rest of the system to function.
 *
 * *Validated chainstate*: the most-work chainstate which has been validated
 *   locally via initial block download. This will be the snapshot chainstate
 *   if a snapshot was loaded and all blocks up to the snapshot starting point
 *   have been downloaded and validated (via background validation), otherwise
 *   it will be the IBD chainstate.
 */
class ChainstateManager
{
private:
    //! The chainstate used under normal operation (i.e. "regular" IBD) or, if
    //! a snapshot is in use, for background validation.
    //!
    //! Its contents (including on-disk data) will be deleted *upon shutdown*
    //! after background validation of the snapshot has completed. We do not
    //! free the chainstate contents immediately after it finishes validation
    //! to cautiously avoid a case where some other part of the system is still
    //! using this pointer (e.g. net_processing).
    //!
    //! Once this pointer is set to a corresponding chainstate, it will not
    //! be reset until init.cpp:Shutdown().
    //!
    //! This is especially important when, e.g., calling ActivateBestChain()
    //! on all chainstates because we are not able to hold ::cs_main going into
    //! that call.
    std::unique_ptr<CChainState> m_ibd_chainstate GUARDED_BY(::cs_main);

    //! A chainstate initialized on the basis of a UTXO snapshot. If this is
    //! non-null, it is always our active chainstate.
    //!
    //! Once this pointer is set to a corresponding chainstate, it will not
    //! be reset until init.cpp:Shutdown().
    //!
    //! This is especially important when, e.g., calling ActivateBestChain()
    //! on all chainstates because we are not able to hold ::cs_main going into
    //! that call.
    std::unique_ptr<CChainState> m_snapshot_chainstate GUARDED_BY(::cs_main);

    //! Points to either the ibd or snapshot chainstate; indicates our
    //! most-work chain.
    //!
    //! Once this pointer is set to a corresponding chainstate, it will not
    //! be reset until init.cpp:Shutdown().
    //!
    //! This is especially important when, e.g., calling ActivateBestChain()
    //! on all chainstates because we are not able to hold ::cs_main going into
    //! that call.
    CChainState* m_active_chainstate GUARDED_BY(::cs_main) {nullptr};

    //! If true, the assumed-valid chainstate has been fully validated
    //! by the background validation chainstate.
    bool m_snapshot_validated{false};

    //! Internal helper for ActivateSnapshot().
    [[nodiscard]] bool PopulateAndValidateSnapshot(
        CChainState& snapshot_chainstate,
        CAutoFile& coins_file,
        const SnapshotMetadata& metadata);

public:
    std::thread m_load_block;
    //! A single BlockManager instance is shared across each constructed
    //! chainstate to avoid duplicating block metadata.
    BlockManager m_blockman GUARDED_BY(::cs_main);

    //! The total number of bytes available for us to use across all in-memory
    //! coins caches. This will be split somehow across chainstates.
    int64_t m_total_coinstip_cache{0};
    //
    //! The total number of bytes available for us to use across all leveldb
    //! coins databases. This will be split somehow across chainstates.
    int64_t m_total_coinsdb_cache{0};

    //! Instantiate a new chainstate and assign it based upon whether it is
    //! from a snapshot.
    //!
    //! @param[in] mempool              The mempool to pass to the chainstate
    //                                  constructor
    //! @param[in] snapshot_blockhash   If given, signify that this chainstate
    //!                                 is based on a snapshot.
    CChainState& InitializeChainstate(
        CTxMemPool* mempool,
        const std::optional<uint256>& snapshot_blockhash = std::nullopt)
        EXCLUSIVE_LOCKS_REQUIRED(::cs_main);

    //! Get all chainstates currently being used.
    std::vector<CChainState*> GetAll();

    //! Construct and activate a Chainstate on the basis of UTXO snapshot data.
    //!
    //! Steps:
    //!
    //! - Initialize an unused CChainState.
    //! - Load its `CoinsViews` contents from `coins_file`.
    //! - Verify that the hash of the resulting coinsdb matches the expected hash
    //!   per assumeutxo chain parameters.
    //! - Wait for our headers chain to include the base block of the snapshot.
    //! - "Fast forward" the tip of the new chainstate to the base of the snapshot,
    //!   faking nTx* block index data along the way.
    //! - Move the new chainstate to `m_snapshot_chainstate` and make it our
    //!   ChainstateActive().
    [[nodiscard]] bool ActivateSnapshot(
        CAutoFile& coins_file, const SnapshotMetadata& metadata, bool in_memory);

    //! The most-work chain.
    CChainState& ActiveChainstate() const;
    CChain& ActiveChain() const { return ActiveChainstate().m_chain; }
    int ActiveHeight() const { return ActiveChain().Height(); }
    CBlockIndex* ActiveTip() const { return ActiveChain().Tip(); }

    BlockMap& BlockIndex() EXCLUSIVE_LOCKS_REQUIRED(::cs_main)
    {
        return m_blockman.m_block_index;
    }

    //! @returns true if a snapshot-based chainstate is in use. Also implies
    //!          that a background validation chainstate is also in use.
    bool IsSnapshotActive() const;

    std::optional<uint256> SnapshotBlockhash() const;

    //! Is there a snapshot in use and has it been fully validated?
    bool IsSnapshotValidated() const { return m_snapshot_validated; }

    //! @returns true if this chainstate is being used to validate an active
    //!          snapshot in the background.
    bool IsBackgroundIBD(CChainState* chainstate) const;

    //! Return the most-work chainstate that has been fully validated.
    //!
    //! During background validation of a snapshot, this is the IBD chain. After
    //! background validation has completed, this is the snapshot chain.
    CChainState& ValidatedChainstate() const;

    CChain& ValidatedChain() const { return ValidatedChainstate().m_chain; }
    CBlockIndex* ValidatedTip() const { return ValidatedChain().Tip(); }

    /**
     * Process an incoming block. This only returns after the best known valid
     * block is made active. Note that it does not, however, guarantee that the
     * specific block passed to it has been checked for validity!
     *
     * If you want to *possibly* get feedback on whether block is valid, you must
     * install a CValidationInterface (see validationinterface.h) - this will have
     * its BlockChecked method called whenever *any* block completes validation.
     *
     * Note that we guarantee that either the proof-of-work is valid on block, or
     * (and possibly also) BlockChecked will have been called.
     *
     * May not be called in a validationinterface callback.
     *
     * @param[in]   block The block we want to process.
     * @param[in]   force_processing Process this block even if unrequested; used for non-network block sources.
     * @param[out]  new_block A boolean which is set to indicate if the block was first received via this call
     * @returns     If the block was processed, independently of block validity
     */
    bool ProcessNewBlock(const CChainParams& chainparams, const std::shared_ptr<const CBlock>& block, bool force_processing, bool* new_block) LOCKS_EXCLUDED(cs_main);

    /**
     * Process incoming block headers.
     *
     * May not be called in a
     * validationinterface callback.
     *
     * @param[in]  block The block headers themselves
     * @param[out] state This may be set to an Error state if any error occurred processing them
     * @param[in]  chainparams The params for the chain we want to connect to
     * @param[out] ppindex If set, the pointer will be set to point to the last new block index object for the given headers
     */
    bool ProcessNewBlockHeaders(const std::vector<CBlockHeader>& block, BlockValidationState& state, const CChainParams& chainparams, const CBlockIndex** ppindex = nullptr, const CBlockIndex** pindexFirst=nullptr) LOCKS_EXCLUDED(cs_main);

    //! Load the block tree and coins database from disk, initializing state if we're running with -reindex
    bool LoadBlockIndex() EXCLUSIVE_LOCKS_REQUIRED(cs_main);

    //! Unload block index and chain data before shutdown.
    void Unload() EXCLUSIVE_LOCKS_REQUIRED(::cs_main);

    //! Clear (deconstruct) chainstate data.
    void Reset();

    //! Check to see if caches are out of balance and if so, call
    //! ResizeCoinsCaches() as needed.
    void MaybeRebalanceCaches() EXCLUSIVE_LOCKS_REQUIRED(::cs_main);

    ~ChainstateManager() {
        LOCK(::cs_main);
        UnloadBlockIndex(/* mempool */ nullptr, *this);
        Reset();
    }
};

/** Global variable that points to the active block tree (protected by cs_main) */
extern std::unique_ptr<CBlockTreeDB> pblocktree;

using FopenFn = std::function<FILE*(const fs::path&, const char*)>;

/** Dump the mempool to disk. */
bool DumpMempool(const CTxMemPool& pool, FopenFn mockable_fopen_function = fsbridge::fopen, bool skip_file_commit = false);

/** Load the mempool from disk. */
bool LoadMempool(CTxMemPool& pool, CChainState& active_chainstate, FopenFn mockable_fopen_function = fsbridge::fopen);

//! Get transaction gas fee
CAmount GetTxGasFee(const CMutableTransaction& tx, const CTxMemPool& mempool, CChainState& active_chainstate);

/**
 * Return the expected assumeutxo value for a given height, if one exists.
 *
 * @param[in] height Get the assumeutxo value for this height.
 *
 * @returns empty if no assumeutxo configuration exists for the given height.
 */
const AssumeutxoData* ExpectedAssumeutxo(const int height, const CChainParams& params);

//! Get transaction gas fee
CAmount GetTxGasFee(const CMutableTransaction& tx);

#endif // BITCOIN_VALIDATION_H<|MERGE_RESOLUTION|>--- conflicted
+++ resolved
@@ -44,10 +44,7 @@
 
 /////////////////////////////////////////// qtum
 class CWalletTx;
-<<<<<<< HEAD
-=======
 class CWallet;
->>>>>>> 5ed36332
 
 #include <qtum/qtumstate.h>
 #include <qtum/qtumDGP.h>
@@ -81,26 +78,13 @@
 class CScriptCheck;
 class CTxMemPool;
 class ChainstateManager;
-<<<<<<< HEAD
-class TxValidationState;
 struct CDiskTxPos;
-class CWallet;
-=======
-struct CDiskTxPos;
->>>>>>> 5ed36332
 struct ChainTxData;
 
 struct DisconnectedBlockTransactions;
 struct PrecomputedTransactionData;
 struct LockPoints;
 struct AssumeutxoData;
-
-/** Minimum gas limit that is allowed in a transaction within a block - prevent various types of tx and mempool spam **/
-static const uint64_t MINIMUM_GAS_LIMIT = 10000;
-
-static const uint64_t MEMPOOL_MIN_GAS_LIMIT = 22000;
-
-static const uint64_t ADD_DELEGATION_MIN_GAS_LIMIT = 2200000;
 
 /** Minimum gas limit that is allowed in a transaction within a block - prevent various types of tx and mempool spam **/
 static const uint64_t MINIMUM_GAS_LIMIT = 10000;
@@ -128,10 +112,7 @@
 static const int64_t DEFAULT_MAX_TIP_AGE = 12 * 60 * 60; //Changed to 12 hours so that isInitialBlockDownload() is more accurate
 static const bool DEFAULT_CHECKPOINTS_ENABLED = true;
 static const bool DEFAULT_TXINDEX = false;
-<<<<<<< HEAD
-=======
 static constexpr bool DEFAULT_COINSTATSINDEX{false};
->>>>>>> 5ed36332
 static const bool DEFAULT_ADDRINDEX = false;
 static const bool DEFAULT_LOGEVENTS = false;
 static const char* const DEFAULT_BLOCKFILTERINDEX = "0";
@@ -165,17 +146,6 @@
 
 //! -forceinitialblocksdownloadmode default
 static const bool DEFAULT_FORCE_INITIAL_BLOCKS_DOWNLOAD_MODE = false;
-<<<<<<< HEAD
-
-struct BlockHasher
-{
-    // this used to call `GetCheapHash()` in uint256, which was later moved; the
-    // cheap hash function simply calls ReadLE64() however, so the end result is
-    // identical
-    size_t operator()(const uint256& hash) const { return ReadLE64(hash.begin()); }
-};
-=======
->>>>>>> 5ed36332
 
 /** Current sync state passed to tip changed callbacks. */
 enum class SynchronizationState {
@@ -215,24 +185,11 @@
 /** Documentation for argument 'checklevel'. */
 extern const std::vector<std::string> CHECKLEVEL_DOC;
 
-<<<<<<< HEAD
-int64_t FutureDrift(uint32_t nTime, int nHeight, const Consensus::Params& consensusParams);
-
-/** Open a block file (blk?????.dat) */
-FILE* OpenBlockFile(const FlatFilePos &pos, bool fReadOnly = false);
-/** Translation to a filesystem path */
-fs::path GetBlockPosFilename(const FlatFilePos &pos);
-/** Import blocks from an external file */
-void LoadExternalBlockFile(const CChainParams& chainparams, FILE* fileIn, FlatFilePos* dbp = nullptr);
-/** Ensures we have a genesis block in the block tree, possibly writing one to disk. */
-bool LoadGenesisBlock(const CChainParams& chainparams);
-=======
 /** The set of all seen COutPoint entries for proof of stake. */
 extern std::set<std::pair<COutPoint, unsigned int>> setStakeSeen;
 
 int64_t FutureDrift(uint32_t nTime, int nHeight, const Consensus::Params& consensusParams);
 
->>>>>>> 5ed36332
 /** Unload database information */
 void UnloadBlockIndex(CTxMemPool* mempool, ChainstateManager& chainman);
 /** Run instances of script checking worker threads */
@@ -251,18 +208,7 @@
  * @param[out] hashBlock       The hash of block_index, if the tx was found via block_index
  * @returns                    The tx if found, otherwise nullptr
  */
-<<<<<<< HEAD
-CTransactionRef GetTransaction(const CBlockIndex* const block_index, const CTxMemPool* const mempool, const uint256& hash, const Consensus::Params& consensusParams, uint256& hashBlock, bool fAllowSlow = false);
-/**
- * Find the best known block, and make it the tip of the block chain
- *
- * May not be called with cs_main held. May not be called in a
- * validationinterface callback.
- */
-bool ActivateBestChain(BlockValidationState& state, const CChainParams& chainparams, std::shared_ptr<const CBlock> pblock = std::shared_ptr<const CBlock>());
-=======
 CTransactionRef GetTransaction(const CBlockIndex* const block_index, const CTxMemPool* const mempool, const uint256& hash, const Consensus::Params& consensusParams, uint256& hashBlock, CChainState* chainstate = nullptr);
->>>>>>> 5ed36332
 CAmount GetBlockSubsidy(int nHeight, const Consensus::Params& consensusParams);
 
 bool AbortNode(BlockValidationState& state, const std::string& strMessage, const bilingual_str& userMessage = bilingual_str{});
@@ -276,13 +222,6 @@
 /** Check if the transaction is confirmed in N previous blocks */
 bool IsConfirmedInNPrevBlocks(const CDiskTxPos& txindex, const CBlockIndex* pindexFrom, int nMaxDepth, int& nActualDepth);
 
-<<<<<<< HEAD
-/** Prune block files up to a given height */
-void PruneBlockFilesManual(int nManualPruneHeight);
-/** Check if the transaction is confirmed in N previous blocks */
-bool IsConfirmedInNPrevBlocks(const CDiskTxPos& txindex, const CBlockIndex* pindexFrom, int nMaxDepth, int& nActualDepth);
-
-=======
 /**
 * Validation result for a single transaction mempool acceptance.
 */
@@ -303,7 +242,6 @@
     static MempoolAcceptResult Failure(TxValidationState state) {
         return MempoolAcceptResult(state);
     }
->>>>>>> 5ed36332
 
     static MempoolAcceptResult Success(std::list<CTransactionRef>&& replaced_txns, CAmount fees) {
         return MempoolAcceptResult(std::move(replaced_txns), fees);
@@ -462,55 +400,26 @@
                      std::vector<std::pair<CAddressIndexKey, CAmount> > &addressIndex,
                      int start = 0, int end = 0);
 
-<<<<<<< HEAD
-bool GetSpentIndex(CSpentIndexKey &key, CSpentIndexValue &value);
-=======
 bool GetSpentIndex(CSpentIndexKey &key, CSpentIndexValue &value, const CTxMemPool& mempool);
->>>>>>> 5ed36332
 
 bool GetAddressUnspent(uint256 addressHash, int type,
                        std::vector<std::pair<CAddressUnspentKey, CAddressUnspentValue> > &unspentOutputs);
 
-<<<<<<< HEAD
-bool GetTimestampIndex(const unsigned int &high, const unsigned int &low, const bool fActiveOnly, std::vector<std::pair<uint256, unsigned int> > &hashes);
+bool GetTimestampIndex(const unsigned int &high, const unsigned int &low, const bool fActiveOnly, std::vector<std::pair<uint256, unsigned int> > &hashes, ChainstateManager& chainman);
 
 bool GetAddressWeight(uint256 addressHash, int type, const std::map<COutPoint, uint32_t>& immatureStakes, int32_t nHeight, uint64_t& nWeight);
-
-std::map<COutPoint, uint32_t> GetImmatureStakes();
-/////////////////////////////////////////////////////////////////
-
-/** Functions for disk access for blocks */
-//Template function that read the whole block or the header only depending on the type (CBlock or CBlockHeader)
-template <typename Block>
-bool ReadBlockFromDisk(Block& block, const FlatFilePos& pos, const Consensus::Params& consensusParams);
-bool ReadBlockFromDisk(CBlock& block, const CBlockIndex* pindex, const Consensus::Params& consensusParams);
-bool ReadRawBlockFromDisk(std::vector<uint8_t>& block, const FlatFilePos& pos, const CMessageHeader::MessageStartChars& message_start);
-bool ReadRawBlockFromDisk(std::vector<uint8_t>& block, const CBlockIndex* pindex, const CMessageHeader::MessageStartChars& message_start);
-=======
-bool GetTimestampIndex(const unsigned int &high, const unsigned int &low, const bool fActiveOnly, std::vector<std::pair<uint256, unsigned int> > &hashes, ChainstateManager& chainman);
-
-bool GetAddressWeight(uint256 addressHash, int type, const std::map<COutPoint, uint32_t>& immatureStakes, int32_t nHeight, uint64_t& nWeight);
->>>>>>> 5ed36332
 
 std::map<COutPoint, uint32_t> GetImmatureStakes(ChainstateManager& chainman);
 /////////////////////////////////////////////////////////////////
 
 bool CheckIndexProof(const CBlockIndex& block, const Consensus::Params& consensusParams);
 
-bool CheckIndexProof(const CBlockIndex& block, const Consensus::Params& consensusParams);
-
 /** Functions for validating blocks and updating the block tree */
 
 /** Context-independent validity checks */
-<<<<<<< HEAD
-bool CheckBlock(const CBlock& block, BlockValidationState& state, const Consensus::Params& consensusParams, bool fCheckPOW = true, bool fCheckMerkleRoot = true, bool fCheckSig=true);
-bool GetBlockPublicKey(const CBlock& block, std::vector<unsigned char>& vchPubKey);
-bool GetBlockDelegation(const CBlock& block, const uint160& staker, uint160& address, uint8_t& fee, CCoinsViewCache& view);
-=======
 bool CheckBlock(const CBlock& block, BlockValidationState& state, const Consensus::Params& consensusParams, CChainState& chainstate, bool fCheckPOW = true, bool fCheckMerkleRoot = true, bool fCheckSig=true);
 bool GetBlockPublicKey(const CBlock& block, std::vector<unsigned char>& vchPubKey);
 bool GetBlockDelegation(const CBlock& block, const uint160& staker, uint160& address, uint8_t& fee, CCoinsViewCache& view, CChainState& chainstate);
->>>>>>> 5ed36332
 bool SignBlock(std::shared_ptr<CBlock> pblock, CWallet& wallet, const CAmount& nTotalFees, uint32_t nTime, std::set<std::pair<const CWalletTx*,unsigned int> >& setCoins, std::vector<COutPoint>& setSelectedCoins, std::vector<COutPoint>& setDelegateCoins, bool selectedOnly = false, bool tryOnly = false);
 bool CheckCanonicalBlockSignature(const CBlockHeader* pblock);
 
@@ -590,65 +499,9 @@
 
 class QtumTxConverter{
 
-<<<<<<< HEAD
-extern std::unique_ptr<StorageResults> pstorageresult;
-
-bool CheckReward(const CBlock& block, BlockValidationState& state, int nHeight, const Consensus::Params& consensusParams, CAmount nFees, CAmount gasRefunds, CAmount nActualStakeReward, const std::vector<CTxOut>& vouts, CAmount nValueCoinPrev, bool delegateOutputExist);
-
-bool RemoveStateBlockIndex(CBlockIndex *pindex) EXCLUSIVE_LOCKS_REQUIRED(cs_main);
-
-//////////////////////////////////////////////////////// qtum
-bool GetSpentCoinFromBlock(const CBlockIndex* pindex, COutPoint prevout, Coin* coin);
-
-bool GetSpentCoinFromMainChain(const CBlockIndex* pforkPrev, COutPoint prevoutStake, Coin* coin);
-
-unsigned int GetContractScriptFlags(int nHeight, const Consensus::Params& consensusparams);
-
-std::vector<ResultExecute> CallContract(const dev::Address& addrContract, std::vector<unsigned char> opcode, const dev::Address& sender = dev::Address(), uint64_t gasLimit=0, CAmount nAmount=0);
-
-bool CheckOpSender(const CTransaction& tx, const CChainParams& chainparams, int nHeight);
-
-bool CheckSenderScript(const CCoinsViewCache& view, const CTransaction& tx);
-
-bool CheckMinGasPrice(std::vector<EthTransactionParams>& etps, const uint64_t& minGasPrice);
-
-void writeVMlog(const std::vector<ResultExecute>& res, const CTransaction& tx = CTransaction(), const CBlock& block = CBlock());
-
-std::string exceptedMessage(const dev::eth::TransactionException& excepted, const dev::bytes& output);
-
-struct EthTransactionParams{
-    VersionVM version;
-    dev::u256 gasLimit;
-    dev::u256 gasPrice;
-    valtype code;
-    dev::Address receiveAddress;
-
-    bool operator!=(EthTransactionParams etp){
-        if(this->version.toRaw() != etp.version.toRaw() || this->gasLimit != etp.gasLimit ||
-        this->gasPrice != etp.gasPrice || this->code != etp.code ||
-        this->receiveAddress != etp.receiveAddress)
-            return true;
-        return false;
-    }
-};
-
-struct ByteCodeExecResult{
-    uint64_t usedGas = 0;
-    CAmount refundSender = 0;
-    std::vector<CTxOut> refundOutputs;
-    std::vector<CTransaction> valueTransfers;
-};
-
-class QtumTxConverter{
-
 public:
 
-    QtumTxConverter(CTransaction tx, CCoinsViewCache* v = NULL, const std::vector<CTransactionRef>* blockTxs = NULL, unsigned int flags = SCRIPT_EXEC_BYTE_CODE) : txBit(tx), view(v), blockTransactions(blockTxs), sender(false), nFlags(flags){}
-=======
-public:
-
     QtumTxConverter(CTransaction tx, CChainState& _chainstate, const CTxMemPool* _mempool, CCoinsViewCache* v = NULL, const std::vector<CTransactionRef>* blockTxs = NULL, unsigned int flags = SCRIPT_EXEC_BYTE_CODE) : txBit(tx), view(v), blockTransactions(blockTxs), sender(false), nFlags(flags), chainstate(_chainstate), mempool(_mempool){}
->>>>>>> 5ed36332
 
     bool extractionQtumTransactions(ExtractQtumTX& qtumTx);
 
@@ -670,11 +523,8 @@
     bool sender;
     dev::Address refundSender;
     unsigned int nFlags;
-<<<<<<< HEAD
-=======
     CChainState& chainstate;
     const CTxMemPool* mempool;
->>>>>>> 5ed36332
 };
 
 class LastHashes: public dev::eth::LastBlockHashesFace
@@ -696,11 +546,7 @@
 
 public:
 
-<<<<<<< HEAD
-    ByteCodeExec(const CBlock& _block, std::vector<QtumTransaction> _txs, const uint64_t _blockGasLimit, CBlockIndex* _pindex) : txs(_txs), block(_block), blockGasLimit(_blockGasLimit), pindex(_pindex) {}
-=======
     ByteCodeExec(const CBlock& _block, std::vector<QtumTransaction> _txs, const uint64_t _blockGasLimit, CBlockIndex* _pindex, CChain& _chain) : txs(_txs), block(_block), blockGasLimit(_blockGasLimit), pindex(_pindex), chain(_chain) {}
->>>>>>> 5ed36332
 
     bool performByteCode(dev::eth::Permanence type = dev::eth::Permanence::Committed);
 
@@ -725,16 +571,9 @@
     CBlockIndex* pindex;
 
     LastHashes lastHashes;
-<<<<<<< HEAD
-};
-
-/** Find the last common block between the parameter chain and a locator. */
-CBlockIndex* FindForkInGlobalIndex(const CChain& chain, const CBlockLocator& locator) EXCLUSIVE_LOCKS_REQUIRED(cs_main);
-=======
 
     CChain& chain;
 };
->>>>>>> 5ed36332
 
 enum DisconnectResult
 {
@@ -1028,11 +867,6 @@
      */
     std::set<CBlockIndex*, CBlockIndexWorkComparator> setBlockIndexCandidates;
 
-    /**
-     * The set of all seen COutPoint entries for proof of stake.
-     */
-    std::set<std::pair<COutPoint, unsigned int>> setStakeSeen;
-
     //! @returns A reference to the in-memory cache of the UTXO set.
     CCoinsViewCache& CoinsTip() EXCLUSIVE_LOCKS_REQUIRED(cs_main)
     {
@@ -1117,11 +951,7 @@
     // Block (dis)connection on a given view:
     DisconnectResult DisconnectBlock(const CBlock& block, const CBlockIndex* pindex, CCoinsViewCache& view, bool* pfClean);
     bool ConnectBlock(const CBlock& block, BlockValidationState& state, CBlockIndex* pindex,
-<<<<<<< HEAD
-                      CCoinsViewCache& view, const CChainParams& chainparams, bool fJustCheck = false) EXCLUSIVE_LOCKS_REQUIRED(cs_main);
-=======
                       CCoinsViewCache& view, bool fJustCheck = false) EXCLUSIVE_LOCKS_REQUIRED(cs_main);
->>>>>>> 5ed36332
     bool UpdateHashProof(const CBlock& block, BlockValidationState& state, const Consensus::Params& consensusParams, CBlockIndex* pindex, CCoinsViewCache& view);
 
     // Apply the effects of a block disconnection on the UTXO set.
@@ -1178,8 +1008,6 @@
         size_t max_mempool_size_bytes) EXCLUSIVE_LOCKS_REQUIRED(::cs_main);
 
     std::string ToString() EXCLUSIVE_LOCKS_REQUIRED(::cs_main);
-
-    CTxMemPool& Mempool();
 
 private:
     bool ActivateBestChainStep(BlockValidationState& state, CBlockIndex* pindexMostWork, const std::shared_ptr<const CBlock>& pblock, bool& fInvalidFound, ConnectTrace& connectTrace) EXCLUSIVE_LOCKS_REQUIRED(cs_main, m_mempool->cs);
@@ -1466,7 +1294,4 @@
  */
 const AssumeutxoData* ExpectedAssumeutxo(const int height, const CChainParams& params);
 
-//! Get transaction gas fee
-CAmount GetTxGasFee(const CMutableTransaction& tx);
-
 #endif // BITCOIN_VALIDATION_H