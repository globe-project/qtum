// Copyright (c) 2016-2020 The Bitcoin Core developers
// Distributed under the MIT software license, see the accompanying
// file COPYING or http://www.opensource.org/licenses/mit-license.php.

#include <amount.h>
#include <policy/feerate.h>

#include <limits>

#include <boost/test/unit_test.hpp>

BOOST_AUTO_TEST_SUITE(amount_tests)

BOOST_AUTO_TEST_CASE(MoneyRangeTest)
{
    BOOST_CHECK_EQUAL(MoneyRange(CAmount(-1)), false);
    BOOST_CHECK_EQUAL(MoneyRange(CAmount(0)), true);
    BOOST_CHECK_EQUAL(MoneyRange(CAmount(1)), true);
    BOOST_CHECK_EQUAL(MoneyRange(MAX_MONEY), true);
    BOOST_CHECK_EQUAL(MoneyRange(MAX_MONEY + CAmount(1)), false);
}

BOOST_AUTO_TEST_CASE(GetFeeTest)
{
    CFeeRate feeRate, altFeeRate;

    feeRate = CFeeRate(0);
    // Must always return 0
    BOOST_CHECK_EQUAL(feeRate.GetFee(0), CAmount(0));
    BOOST_CHECK_EQUAL(feeRate.GetFee(1e5), CAmount(0));

    feeRate = CFeeRate(1000);
    // Must always just return the arg
    BOOST_CHECK_EQUAL(feeRate.GetFee(0), CAmount(0));
    BOOST_CHECK_EQUAL(feeRate.GetFee(1), CAmount(1));
    BOOST_CHECK_EQUAL(feeRate.GetFee(121), CAmount(121));
    BOOST_CHECK_EQUAL(feeRate.GetFee(999), CAmount(999));
    BOOST_CHECK_EQUAL(feeRate.GetFee(1e3), CAmount(1e3));
    BOOST_CHECK_EQUAL(feeRate.GetFee(9e3), CAmount(9e3));

    feeRate = CFeeRate(-1000);
    // Must always just return -1 * arg
    BOOST_CHECK_EQUAL(feeRate.GetFee(0), CAmount(0));
    BOOST_CHECK_EQUAL(feeRate.GetFee(1), CAmount(-1));
    BOOST_CHECK_EQUAL(feeRate.GetFee(121), CAmount(-121));
    BOOST_CHECK_EQUAL(feeRate.GetFee(999), CAmount(-999));
    BOOST_CHECK_EQUAL(feeRate.GetFee(1e3), CAmount(-1e3));
    BOOST_CHECK_EQUAL(feeRate.GetFee(9e3), CAmount(-9e3));

    feeRate = CFeeRate(123);
    // Truncates the result, if not integer
    BOOST_CHECK_EQUAL(feeRate.GetFee(0), CAmount(0));
    BOOST_CHECK_EQUAL(feeRate.GetFee(8), CAmount(1)); // Special case: returns 1 instead of 0
    BOOST_CHECK_EQUAL(feeRate.GetFee(9), CAmount(1));
    BOOST_CHECK_EQUAL(feeRate.GetFee(121), CAmount(14));
    BOOST_CHECK_EQUAL(feeRate.GetFee(122), CAmount(15));
    BOOST_CHECK_EQUAL(feeRate.GetFee(999), CAmount(122));
    BOOST_CHECK_EQUAL(feeRate.GetFee(1e3), CAmount(123));
    BOOST_CHECK_EQUAL(feeRate.GetFee(9e3), CAmount(1107));

    feeRate = CFeeRate(-123);
    // Truncates the result, if not integer
    BOOST_CHECK_EQUAL(feeRate.GetFee(0), CAmount(0));
    BOOST_CHECK_EQUAL(feeRate.GetFee(8), CAmount(-1)); // Special case: returns -1 instead of 0
    BOOST_CHECK_EQUAL(feeRate.GetFee(9), CAmount(-1));

    // check alternate constructor
    feeRate = CFeeRate(1000);
    altFeeRate = CFeeRate(feeRate);
    BOOST_CHECK_EQUAL(feeRate.GetFee(100), altFeeRate.GetFee(100));

    // Check full constructor
    BOOST_CHECK(CFeeRate(CAmount(-1), 0) == CFeeRate(0));
    BOOST_CHECK(CFeeRate(CAmount(0), 0) == CFeeRate(0));
    BOOST_CHECK(CFeeRate(CAmount(1), 0) == CFeeRate(0));
    // default value
    BOOST_CHECK(CFeeRate(CAmount(-1), 1000) == CFeeRate(-1));
    BOOST_CHECK(CFeeRate(CAmount(0), 1000) == CFeeRate(0));
    BOOST_CHECK(CFeeRate(CAmount(1), 1000) == CFeeRate(1));
    // lost precision (can only resolve satoshis per kB)
    BOOST_CHECK(CFeeRate(CAmount(1), 1001) == CFeeRate(0));
    BOOST_CHECK(CFeeRate(CAmount(2), 1001) == CFeeRate(1));
    // some more integer checks
    BOOST_CHECK(CFeeRate(CAmount(26), 789) == CFeeRate(32));
    BOOST_CHECK(CFeeRate(CAmount(27), 789) == CFeeRate(34));
    // Maximum size in bytes, should not crash
<<<<<<< HEAD
    CFeeRate(MAX_MONEY * 0.85, std::numeric_limits<size_t>::max() >> 1).GetFeePerK();
=======
    CFeeRate(MAX_MONEY * 0.85, std::numeric_limits<uint32_t>::max()).GetFeePerK();
>>>>>>> 5ed36332
}

BOOST_AUTO_TEST_CASE(BinaryOperatorTest)
{
    CFeeRate a, b;
    a = CFeeRate(1);
    b = CFeeRate(2);
    BOOST_CHECK(a < b);
    BOOST_CHECK(b > a);
    BOOST_CHECK(a == a);
    BOOST_CHECK(a <= b);
    BOOST_CHECK(a <= a);
    BOOST_CHECK(b >= a);
    BOOST_CHECK(b >= b);
    // a should be 0.00000002 BTC/kvB now
    a += a;
    BOOST_CHECK(a == b);
}

BOOST_AUTO_TEST_CASE(ToStringTest)
{
    CFeeRate feeRate;
    feeRate = CFeeRate(1);
    BOOST_CHECK_EQUAL(feeRate.ToString(), "0.00000001 QTUM/kvB");
    BOOST_CHECK_EQUAL(feeRate.ToString(FeeEstimateMode::BTC_KVB), "0.00000001 QTUM/kvB");
    BOOST_CHECK_EQUAL(feeRate.ToString(FeeEstimateMode::SAT_VB), "0.001 sat/vB");
}

BOOST_AUTO_TEST_SUITE_END()<|MERGE_RESOLUTION|>--- conflicted
+++ resolved
@@ -84,11 +84,7 @@
     BOOST_CHECK(CFeeRate(CAmount(26), 789) == CFeeRate(32));
     BOOST_CHECK(CFeeRate(CAmount(27), 789) == CFeeRate(34));
     // Maximum size in bytes, should not crash
-<<<<<<< HEAD
-    CFeeRate(MAX_MONEY * 0.85, std::numeric_limits<size_t>::max() >> 1).GetFeePerK();
-=======
     CFeeRate(MAX_MONEY * 0.85, std::numeric_limits<uint32_t>::max()).GetFeePerK();
->>>>>>> 5ed36332
 }
 
 BOOST_AUTO_TEST_CASE(BinaryOperatorTest)
