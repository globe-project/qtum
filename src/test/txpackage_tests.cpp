--- conflicted
+++ resolved
@@ -175,11 +175,7 @@
             package.emplace_back(parent);
             child.vin.emplace_back(COutPoint(parent->GetHash(), 0));
         }
-<<<<<<< HEAD
-        child.vout.push_back(CTxOut(19997 * COIN, spk2));
-=======
         child.vout.emplace_back(19997 * COIN, spk2);
->>>>>>> 86d0551a
 
         // The child must be in the package.
         BOOST_CHECK(!IsChildWithParents(package));
@@ -585,11 +581,7 @@
     auto mtx_parent3 = CreateValidMempoolTransaction(/*input_transaction=*/m_coinbase_txns[3], /*input_vout=*/0,
                                                      /*input_height=*/0, /*input_signing_key=*/coinbaseKey,
                                                      /*output_destination=*/acs_spk,
-<<<<<<< HEAD
-                                                     /*output_amount=*/CAmount(20000 * COIN), /*submit=*/false);
-=======
                                                      /*output_amount=*/CAmount(20000 * COIN - low_fee_amt), /*submit=*/false);
->>>>>>> 86d0551a
     CTransactionRef ptx_parent3 = MakeTransactionRef(mtx_parent3);
     package_mixed.push_back(ptx_parent3);
     BOOST_CHECK(m_node.mempool->GetMinFee().GetFee(GetVirtualTransactionSize(*ptx_parent3)) > low_fee_amt);
@@ -607,11 +599,7 @@
     mtx_mixed_child.vin[0].scriptWitness = acs_witness;
     mtx_mixed_child.vin[1].scriptWitness = acs_witness;
     mtx_mixed_child.vin[2].scriptWitness = acs_witness;
-<<<<<<< HEAD
-    mtx_mixed_child.vout.push_back(CTxOut((19998 + 19999 + 20000 - 1) * COIN, mixed_child_spk));
-=======
     mtx_mixed_child.vout.emplace_back((19998 + 19999 + 20000 - 1) * COIN, mixed_child_spk);
->>>>>>> 86d0551a
     CTransactionRef ptx_mixed_child = MakeTransactionRef(mtx_mixed_child);
     package_mixed.push_back(ptx_mixed_child);
 
@@ -668,15 +656,9 @@
     grandchild_key.MakeNewKey(true);
     CScript child_spk = GetScriptForDestination(WitnessV0KeyHash(grandchild_key.GetPubKey()));
 
-<<<<<<< HEAD
-    // zero-fee parent and high-fee child package
-    const CAmount coinbase_value{20000 * COIN};
-    const CAmount parent_value{coinbase_value - 0};
-=======
     // low-fee parent and high-fee child package
     const CAmount coinbase_value{20000 * COIN};
     const CAmount parent_value{coinbase_value - low_fee_amt};
->>>>>>> 86d0551a
     const CAmount child_value{parent_value - COIN};
 
     Package package_cpfp;
