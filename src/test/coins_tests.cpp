// Copyright (c) 2014-2021 The Bitcoin Core developers
// Distributed under the MIT software license, see the accompanying
// file COPYING or http://www.opensource.org/licenses/mit-license.php.

#include <attributes.h>
#include <clientversion.h>
#include <coins.h>
#include <script/standard.h>
#include <streams.h>
#include <test/util/setup_common.h>
#include <txdb.h>
#include <uint256.h>
#include <undo.h>
#include <util/strencodings.h>

#include <map>
#include <vector>

#include <boost/test/unit_test.hpp>

int ApplyTxInUndo(Coin&& undo, CCoinsViewCache& view, const COutPoint& out);
void UpdateCoins(const CTransaction& tx, CCoinsViewCache& inputs, CTxUndo &txundo, int nHeight);

namespace
{
//! equality test
bool operator==(const Coin &a, const Coin &b) {
    // Empty Coin objects are always equal.
    if (a.IsSpent() && b.IsSpent()) return true;
    return a.fCoinBase == b.fCoinBase &&
           a.nHeight == b.nHeight &&
           a.out == b.out;
}

class CCoinsViewTest : public CCoinsView
{
    uint256 hashBestBlock_;
    std::map<COutPoint, Coin> map_;

public:
    [[nodiscard]] bool GetCoin(const COutPoint& outpoint, Coin& coin) const override
    {
        std::map<COutPoint, Coin>::const_iterator it = map_.find(outpoint);
        if (it == map_.end()) {
            return false;
        }
        coin = it->second;
        if (coin.IsSpent() && InsecureRandBool() == 0) {
            // Randomly return false in case of an empty entry.
            return false;
        }
        return true;
    }

    uint256 GetBestBlock() const override { return hashBestBlock_; }

    bool BatchWrite(CCoinsMap& mapCoins, const uint256& hashBlock) override
    {
        for (CCoinsMap::iterator it = mapCoins.begin(); it != mapCoins.end(); ) {
            if (it->second.flags & CCoinsCacheEntry::DIRTY) {
                // Same optimization used in CCoinsViewDB is to only write dirty entries.
                map_[it->first] = it->second.coin;
                if (it->second.coin.IsSpent() && InsecureRandRange(3) == 0) {
                    // Randomly delete empty entries on write.
                    map_.erase(it->first);
                }
            }
            mapCoins.erase(it++);
        }
        if (!hashBlock.IsNull())
            hashBestBlock_ = hashBlock;
        return true;
    }
};

class CCoinsViewCacheTest : public CCoinsViewCache
{
public:
    explicit CCoinsViewCacheTest(CCoinsView* _base) : CCoinsViewCache(_base) {}

    void SelfTest() const
    {
        // Manually recompute the dynamic usage of the whole data, and compare it.
        size_t ret = memusage::DynamicUsage(cacheCoins);
        size_t count = 0;
        for (const auto& entry : cacheCoins) {
            ret += entry.second.coin.DynamicMemoryUsage();
            ++count;
        }
        BOOST_CHECK_EQUAL(GetCacheSize(), count);
        BOOST_CHECK_EQUAL(DynamicMemoryUsage(), ret);
    }

    CCoinsMap& map() const { return cacheCoins; }
    size_t& usage() const { return cachedCoinsUsage; }
};

} // namespace

BOOST_FIXTURE_TEST_SUITE(coins_tests, BasicTestingSetup)

static const unsigned int NUM_SIMULATION_ITERATIONS = 40000;

// This is a large randomized insert/remove simulation test on a variable-size
// stack of caches on top of CCoinsViewTest.
//
// It will randomly create/update/delete Coin entries to a tip of caches, with
// txids picked from a limited list of random 256-bit hashes. Occasionally, a
// new tip is added to the stack of caches, or the tip is flushed and removed.
//
// During the process, booleans are kept to make sure that the randomized
// operation hits all branches.
//
// If fake_best_block is true, assign a random uint256 to mock the recording
// of best block on flush. This is necessary when using CCoinsViewDB as the base,
// otherwise we'll hit an assertion in BatchWrite.
//
void SimulationTest(CCoinsView* base, bool fake_best_block)
{
    // Various coverage trackers.
    bool removed_all_caches = false;
    bool reached_4_caches = false;
    bool added_an_entry = false;
    bool added_an_unspendable_entry = false;
    bool removed_an_entry = false;
    bool updated_an_entry = false;
    bool found_an_entry = false;
    bool missed_an_entry = false;
    bool uncached_an_entry = false;

    // A simple map to track what we expect the cache stack to represent.
    std::map<COutPoint, Coin> result;

    // The cache stack.
    std::vector<CCoinsViewCacheTest*> stack; // A stack of CCoinsViewCaches on top.
    stack.push_back(new CCoinsViewCacheTest(base)); // Start with one cache.

    // Use a limited set of random transaction ids, so we do test overwriting entries.
    std::vector<uint256> txids;
    txids.resize(NUM_SIMULATION_ITERATIONS / 8);
    for (unsigned int i = 0; i < txids.size(); i++) {
        txids[i] = InsecureRand256();
    }

    for (unsigned int i = 0; i < NUM_SIMULATION_ITERATIONS; i++) {
        // Do a random modification.
        {
            uint256 txid = txids[InsecureRandRange(txids.size())]; // txid we're going to modify in this iteration.
            Coin& coin = result[COutPoint(txid, 0)];

            // Determine whether to test HaveCoin before or after Access* (or both). As these functions
            // can influence each other's behaviour by pulling things into the cache, all combinations
            // are tested.
            bool test_havecoin_before = InsecureRandBits(2) == 0;
            bool test_havecoin_after = InsecureRandBits(2) == 0;

            bool result_havecoin = test_havecoin_before ? stack.back()->HaveCoin(COutPoint(txid, 0)) : false;
            const Coin& entry = (InsecureRandRange(500) == 0) ? AccessByTxid(*stack.back(), txid) : stack.back()->AccessCoin(COutPoint(txid, 0));
            BOOST_CHECK(coin == entry);
            BOOST_CHECK(!test_havecoin_before || result_havecoin == !entry.IsSpent());

            if (test_havecoin_after) {
                bool ret = stack.back()->HaveCoin(COutPoint(txid, 0));
                BOOST_CHECK(ret == !entry.IsSpent());
            }

            if (InsecureRandRange(5) == 0 || coin.IsSpent()) {
                Coin newcoin;
                newcoin.out.nValue = InsecureRand32();
                newcoin.nHeight = 1;
                if (InsecureRandRange(16) == 0 && coin.IsSpent()) {
                    newcoin.out.scriptPubKey.assign(1 + InsecureRandBits(6), OP_RETURN);
                    BOOST_CHECK(newcoin.out.scriptPubKey.IsUnspendable());
                    added_an_unspendable_entry = true;
                } else {
                    newcoin.out.scriptPubKey.assign(InsecureRandBits(6), 0); // Random sizes so we can test memory usage accounting
                    (coin.IsSpent() ? added_an_entry : updated_an_entry) = true;
                    coin = newcoin;
                }
                stack.back()->AddCoin(COutPoint(txid, 0), std::move(newcoin), !coin.IsSpent() || InsecureRand32() & 1);
            } else {
                removed_an_entry = true;
                coin.Clear();
                BOOST_CHECK(stack.back()->SpendCoin(COutPoint(txid, 0)));
            }
        }

        // One every 10 iterations, remove a random entry from the cache
        if (InsecureRandRange(10) == 0) {
            COutPoint out(txids[InsecureRand32() % txids.size()], 0);
            int cacheid = InsecureRand32() % stack.size();
            stack[cacheid]->Uncache(out);
            uncached_an_entry |= !stack[cacheid]->HaveCoinInCache(out);
        }

        // Once every 1000 iterations and at the end, verify the full cache.
        if (InsecureRandRange(1000) == 1 || i == NUM_SIMULATION_ITERATIONS - 1) {
            for (const auto& entry : result) {
                bool have = stack.back()->HaveCoin(entry.first);
                const Coin& coin = stack.back()->AccessCoin(entry.first);
                BOOST_CHECK(have == !coin.IsSpent());
                BOOST_CHECK(coin == entry.second);
                if (coin.IsSpent()) {
                    missed_an_entry = true;
                } else {
                    BOOST_CHECK(stack.back()->HaveCoinInCache(entry.first));
                    found_an_entry = true;
                }
            }
            for (const CCoinsViewCacheTest *test : stack) {
                test->SelfTest();
            }
        }

        if (InsecureRandRange(100) == 0) {
            // Every 100 iterations, flush an intermediate cache
            if (stack.size() > 1 && InsecureRandBool() == 0) {
                unsigned int flushIndex = InsecureRandRange(stack.size() - 1);
                if (fake_best_block) stack[flushIndex]->SetBestBlock(InsecureRand256());
                BOOST_CHECK(stack[flushIndex]->Flush());
            }
        }
        if (InsecureRandRange(100) == 0) {
            // Every 100 iterations, change the cache stack.
            if (stack.size() > 0 && InsecureRandBool() == 0) {
                //Remove the top cache
                if (fake_best_block) stack.back()->SetBestBlock(InsecureRand256());
                BOOST_CHECK(stack.back()->Flush());
                delete stack.back();
                stack.pop_back();
            }
            if (stack.size() == 0 || (stack.size() < 4 && InsecureRandBool())) {
                //Add a new cache
                CCoinsView* tip = base;
                if (stack.size() > 0) {
                    tip = stack.back();
                } else {
                    removed_all_caches = true;
                }
                stack.push_back(new CCoinsViewCacheTest(tip));
                if (stack.size() == 4) {
                    reached_4_caches = true;
                }
            }
        }
    }

    // Clean up the stack.
    while (stack.size() > 0) {
        delete stack.back();
        stack.pop_back();
    }

    // Verify coverage.
    BOOST_CHECK(removed_all_caches);
    BOOST_CHECK(reached_4_caches);
    BOOST_CHECK(added_an_entry);
    BOOST_CHECK(added_an_unspendable_entry);
    BOOST_CHECK(removed_an_entry);
    BOOST_CHECK(updated_an_entry);
    BOOST_CHECK(found_an_entry);
    BOOST_CHECK(missed_an_entry);
    BOOST_CHECK(uncached_an_entry);
}

// Run the above simulation for multiple base types.
BOOST_AUTO_TEST_CASE(coins_cache_simulation_test)
{
    CCoinsViewTest base;
    SimulationTest(&base, false);

    CCoinsViewDB db_base{"test", /*nCacheSize=*/1 << 23, /*fMemory=*/true, /*fWipe=*/false};
    SimulationTest(&db_base, true);
}

// Store of all necessary tx and undo data for next test
typedef std::map<COutPoint, std::tuple<CTransaction,CTxUndo,Coin>> UtxoData;
UtxoData utxoData;

UtxoData::iterator FindRandomFrom(const std::set<COutPoint> &utxoSet) {
    assert(utxoSet.size());
    auto utxoSetIt = utxoSet.lower_bound(COutPoint(InsecureRand256(), 0));
    if (utxoSetIt == utxoSet.end()) {
        utxoSetIt = utxoSet.begin();
    }
    auto utxoDataIt = utxoData.find(*utxoSetIt);
    assert(utxoDataIt != utxoData.end());
    return utxoDataIt;
}


// This test is similar to the previous test
// except the emphasis is on testing the functionality of UpdateCoins
// random txs are created and UpdateCoins is used to update the cache stack
// In particular it is tested that spending a duplicate coinbase tx
// has the expected effect (the other duplicate is overwritten at all cache levels)
BOOST_AUTO_TEST_CASE(updatecoins_simulation_test)
{
    SeedInsecureRand(SeedRand::ZEROS);
    g_mock_deterministic_tests = true;

    bool spent_a_duplicate_coinbase = false;
    // A simple map to track what we expect the cache stack to represent.
    std::map<COutPoint, Coin> result;

    // The cache stack.
    CCoinsViewTest base; // A CCoinsViewTest at the bottom.
    std::vector<CCoinsViewCacheTest*> stack; // A stack of CCoinsViewCaches on top.
    stack.push_back(new CCoinsViewCacheTest(&base)); // Start with one cache.

    // Track the txids we've used in various sets
    std::set<COutPoint> coinbase_coins;
    std::set<COutPoint> disconnected_coins;
    std::set<COutPoint> duplicate_coins;
    std::set<COutPoint> utxoset;

    for (unsigned int i = 0; i < NUM_SIMULATION_ITERATIONS; i++) {
        uint32_t randiter = InsecureRand32();

        // 19/20 txs add a new transaction
        if (randiter % 20 < 19) {
            CMutableTransaction tx;
            tx.vin.resize(1);
            tx.vout.resize(1);
            tx.vout[0].nValue = i; //Keep txs unique unless intended to duplicate
            tx.vout[0].scriptPubKey.assign(InsecureRand32() & 0x3F, 0); // Random sizes so we can test memory usage accounting
            const int height{int(InsecureRand32() >> 1)};
            Coin old_coin;

            // 2/20 times create a new coinbase
            if (randiter % 20 < 2 || coinbase_coins.size() < 10) {
                // 1/10 of those times create a duplicate coinbase
                if (InsecureRandRange(10) == 0 && coinbase_coins.size()) {
                    auto utxod = FindRandomFrom(coinbase_coins);
                    // Reuse the exact same coinbase
                    tx = CMutableTransaction{std::get<0>(utxod->second)};
                    // shouldn't be available for reconnection if it's been duplicated
                    disconnected_coins.erase(utxod->first);

                    duplicate_coins.insert(utxod->first);
                }
                else {
                    coinbase_coins.insert(COutPoint(tx.GetHash(), 0));
                }
                assert(CTransaction(tx).IsCoinBase());
            }

            // 17/20 times reconnect previous or add a regular tx
            else {

                COutPoint prevout;
                // 1/20 times reconnect a previously disconnected tx
                if (randiter % 20 == 2 && disconnected_coins.size()) {
                    auto utxod = FindRandomFrom(disconnected_coins);
                    tx = CMutableTransaction{std::get<0>(utxod->second)};
                    prevout = tx.vin[0].prevout;
                    if (!CTransaction(tx).IsCoinBase() && !utxoset.count(prevout)) {
                        disconnected_coins.erase(utxod->first);
                        continue;
                    }

                    // If this tx is already IN the UTXO, then it must be a coinbase, and it must be a duplicate
                    if (utxoset.count(utxod->first)) {
                        assert(CTransaction(tx).IsCoinBase());
                        assert(duplicate_coins.count(utxod->first));
                    }
                    disconnected_coins.erase(utxod->first);
                }

                // 16/20 times create a regular tx
                else {
                    auto utxod = FindRandomFrom(utxoset);
                    prevout = utxod->first;

                    // Construct the tx to spend the coins of prevouthash
                    tx.vin[0].prevout = prevout;
                    assert(!CTransaction(tx).IsCoinBase());
                }
                // In this simple test coins only have two states, spent or unspent, save the unspent state to restore
                old_coin = result[prevout];
                // Update the expected result of prevouthash to know these coins are spent
                result[prevout].Clear();

                utxoset.erase(prevout);

                // The test is designed to ensure spending a duplicate coinbase will work properly
                // if that ever happens and not resurrect the previously overwritten coinbase
                if (duplicate_coins.count(prevout)) {
                    spent_a_duplicate_coinbase = true;
                }

            }
            // Update the expected result to know about the new output coins
            assert(tx.vout.size() == 1);
            const COutPoint outpoint(tx.GetHash(), 0);
<<<<<<< HEAD
            result[outpoint] = Coin(tx.vout[0], height, CTransaction(tx).IsCoinBase(), CTransaction(tx).IsCoinStake());
=======
            result[outpoint] = Coin{tx.vout[0], height, CTransaction{tx}.IsCoinBase(), CTransaction{tx}.IsCoinStake()};
>>>>>>> ec86f1e9

            // Call UpdateCoins on the top cache
            CTxUndo undo;
            UpdateCoins(CTransaction{tx}, *(stack.back()), undo, height);

            // Update the utxo set for future spends
            utxoset.insert(outpoint);

            // Track this tx and undo info to use later
            utxoData.emplace(outpoint, std::make_tuple(tx,undo,old_coin));
        } else if (utxoset.size()) {
            //1/20 times undo a previous transaction
            auto utxod = FindRandomFrom(utxoset);

            CTransaction &tx = std::get<0>(utxod->second);
            CTxUndo &undo = std::get<1>(utxod->second);
            Coin &orig_coin = std::get<2>(utxod->second);

            // Update the expected result
            // Remove new outputs
            result[utxod->first].Clear();
            // If not coinbase restore prevout
            if (!tx.IsCoinBase()) {
                result[tx.vin[0].prevout] = orig_coin;
            }

            // Disconnect the tx from the current UTXO
            // See code in DisconnectBlock
            // remove outputs
            BOOST_CHECK(stack.back()->SpendCoin(utxod->first));
            // restore inputs
            if (!tx.IsCoinBase()) {
                const COutPoint &out = tx.vin[0].prevout;
                Coin coin = undo.vprevout[0];
                ApplyTxInUndo(std::move(coin), *(stack.back()), out);
            }
            // Store as a candidate for reconnection
            disconnected_coins.insert(utxod->first);

            // Update the utxoset
            utxoset.erase(utxod->first);
            if (!tx.IsCoinBase())
                utxoset.insert(tx.vin[0].prevout);
        }

        // Once every 1000 iterations and at the end, verify the full cache.
        if (InsecureRandRange(1000) == 1 || i == NUM_SIMULATION_ITERATIONS - 1) {
            for (const auto& entry : result) {
                bool have = stack.back()->HaveCoin(entry.first);
                const Coin& coin = stack.back()->AccessCoin(entry.first);
                BOOST_CHECK(have == !coin.IsSpent());
                BOOST_CHECK(coin == entry.second);
            }
        }

        // One every 10 iterations, remove a random entry from the cache
        if (utxoset.size() > 1 && InsecureRandRange(30) == 0) {
            stack[InsecureRand32() % stack.size()]->Uncache(FindRandomFrom(utxoset)->first);
        }
        if (disconnected_coins.size() > 1 && InsecureRandRange(30) == 0) {
            stack[InsecureRand32() % stack.size()]->Uncache(FindRandomFrom(disconnected_coins)->first);
        }
        if (duplicate_coins.size() > 1 && InsecureRandRange(30) == 0) {
            stack[InsecureRand32() % stack.size()]->Uncache(FindRandomFrom(duplicate_coins)->first);
        }

        if (InsecureRandRange(100) == 0) {
            // Every 100 iterations, flush an intermediate cache
            if (stack.size() > 1 && InsecureRandBool() == 0) {
                unsigned int flushIndex = InsecureRandRange(stack.size() - 1);
                BOOST_CHECK(stack[flushIndex]->Flush());
            }
        }
        if (InsecureRandRange(100) == 0) {
            // Every 100 iterations, change the cache stack.
            if (stack.size() > 0 && InsecureRandBool() == 0) {
                BOOST_CHECK(stack.back()->Flush());
                delete stack.back();
                stack.pop_back();
            }
            if (stack.size() == 0 || (stack.size() < 4 && InsecureRandBool())) {
                CCoinsView* tip = &base;
                if (stack.size() > 0) {
                    tip = stack.back();
                }
                stack.push_back(new CCoinsViewCacheTest(tip));
            }
        }
    }

    // Clean up the stack.
    while (stack.size() > 0) {
        delete stack.back();
        stack.pop_back();
    }

    // Verify coverage.
    BOOST_CHECK(spent_a_duplicate_coinbase);

    g_mock_deterministic_tests = false;
}

BOOST_AUTO_TEST_CASE(ccoins_serialization)
{
    // Good example
    CDataStream ss1(ParseHex("97f23c835800816115944e077fe7c803cfa57f29b36bf87c1d35"), SER_DISK, CLIENT_VERSION);
    Coin cc1;
    ss1 >> cc1;
    BOOST_CHECK_EQUAL(cc1.fCoinBase, false);
    BOOST_CHECK_EQUAL(cc1.nHeight, 101999U);
    BOOST_CHECK_EQUAL(cc1.out.nValue, CAmount{60000000000});
    BOOST_CHECK_EQUAL(HexStr(cc1.out.scriptPubKey), HexStr(GetScriptForDestination(PKHash(uint160(ParseHex("816115944e077fe7c803cfa57f29b36bf87c1d35"))))));

    // Good example
    CDataStream ss2(ParseHex("8ddf77bbd123008c988f1a4a4de2161e0f50aac7f17e7f9555caa4"), SER_DISK, CLIENT_VERSION);
    Coin cc2;
    ss2 >> cc2;
    BOOST_CHECK_EQUAL(cc2.fCoinBase, true);
    BOOST_CHECK_EQUAL(cc2.nHeight, 60445U);
    BOOST_CHECK_EQUAL(cc2.out.nValue, 110397);
    BOOST_CHECK_EQUAL(HexStr(cc2.out.scriptPubKey), HexStr(GetScriptForDestination(PKHash(uint160(ParseHex("8c988f1a4a4de2161e0f50aac7f17e7f9555caa4"))))));

    // Smallest possible example
    CDataStream ss3(ParseHex("000006"), SER_DISK, CLIENT_VERSION);
    Coin cc3;
    ss3 >> cc3;
    BOOST_CHECK_EQUAL(cc3.fCoinBase, false);
    BOOST_CHECK_EQUAL(cc3.nHeight, 0U);
    BOOST_CHECK_EQUAL(cc3.out.nValue, 0);
    BOOST_CHECK_EQUAL(cc3.out.scriptPubKey.size(), 0U);

    // scriptPubKey that ends beyond the end of the stream
    CDataStream ss4(ParseHex("000007"), SER_DISK, CLIENT_VERSION);
    try {
        Coin cc4;
        ss4 >> cc4;
        BOOST_CHECK_MESSAGE(false, "We should have thrown");
    } catch (const std::ios_base::failure&) {
    }

    // Very large scriptPubKey (3*10^9 bytes) past the end of the stream
    CDataStream tmp(SER_DISK, CLIENT_VERSION);
    uint64_t x = 3000000000ULL;
    tmp << VARINT(x);
    BOOST_CHECK_EQUAL(HexStr(tmp), "8a95c0bb00");
    CDataStream ss5(ParseHex("00008a95c0bb00"), SER_DISK, CLIENT_VERSION);
    try {
        Coin cc5;
        ss5 >> cc5;
        BOOST_CHECK_MESSAGE(false, "We should have thrown");
    } catch (const std::ios_base::failure&) {
    }
}

const static COutPoint OUTPOINT;
const static CAmount SPENT = -1;
const static CAmount ABSENT = -2;
const static CAmount FAIL = -3;
const static CAmount VALUE1 = 100;
const static CAmount VALUE2 = 200;
const static CAmount VALUE3 = 300;
const static char DIRTY = CCoinsCacheEntry::DIRTY;
const static char FRESH = CCoinsCacheEntry::FRESH;
const static char NO_ENTRY = -1;

const static auto FLAGS = {char(0), FRESH, DIRTY, char(DIRTY | FRESH)};
const static auto CLEAN_FLAGS = {char(0), FRESH};
const static auto ABSENT_FLAGS = {NO_ENTRY};

static void SetCoinsValue(CAmount value, Coin& coin)
{
    assert(value != ABSENT);
    coin.Clear();
    assert(coin.IsSpent());
    if (value != SPENT) {
        coin.out.nValue = value;
        coin.nHeight = 1;
        assert(!coin.IsSpent());
    }
}

static size_t InsertCoinsMapEntry(CCoinsMap& map, CAmount value, char flags)
{
    if (value == ABSENT) {
        assert(flags == NO_ENTRY);
        return 0;
    }
    assert(flags != NO_ENTRY);
    CCoinsCacheEntry entry;
    entry.flags = flags;
    SetCoinsValue(value, entry.coin);
    auto inserted = map.emplace(OUTPOINT, std::move(entry));
    assert(inserted.second);
    return inserted.first->second.coin.DynamicMemoryUsage();
}

void GetCoinsMapEntry(const CCoinsMap& map, CAmount& value, char& flags)
{
    auto it = map.find(OUTPOINT);
    if (it == map.end()) {
        value = ABSENT;
        flags = NO_ENTRY;
    } else {
        if (it->second.coin.IsSpent()) {
            value = SPENT;
        } else {
            value = it->second.coin.out.nValue;
        }
        flags = it->second.flags;
        assert(flags != NO_ENTRY);
    }
}

void WriteCoinsViewEntry(CCoinsView& view, CAmount value, char flags)
{
    CCoinsMap map;
    InsertCoinsMapEntry(map, value, flags);
    BOOST_CHECK(view.BatchWrite(map, {}));
}

class SingleEntryCacheTest
{
public:
    SingleEntryCacheTest(CAmount base_value, CAmount cache_value, char cache_flags)
    {
        WriteCoinsViewEntry(base, base_value, base_value == ABSENT ? NO_ENTRY : DIRTY);
        cache.usage() += InsertCoinsMapEntry(cache.map(), cache_value, cache_flags);
    }

    CCoinsView root;
    CCoinsViewCacheTest base{&root};
    CCoinsViewCacheTest cache{&base};
};

static void CheckAccessCoin(CAmount base_value, CAmount cache_value, CAmount expected_value, char cache_flags, char expected_flags)
{
    SingleEntryCacheTest test(base_value, cache_value, cache_flags);
    test.cache.AccessCoin(OUTPOINT);
    test.cache.SelfTest();

    CAmount result_value;
    char result_flags;
    GetCoinsMapEntry(test.cache.map(), result_value, result_flags);
    BOOST_CHECK_EQUAL(result_value, expected_value);
    BOOST_CHECK_EQUAL(result_flags, expected_flags);
}

BOOST_AUTO_TEST_CASE(ccoins_access)
{
    /* Check AccessCoin behavior, requesting a coin from a cache view layered on
     * top of a base view, and checking the resulting entry in the cache after
     * the access.
     *
     *               Base    Cache   Result  Cache        Result
     *               Value   Value   Value   Flags        Flags
     */
    CheckAccessCoin(ABSENT, ABSENT, ABSENT, NO_ENTRY   , NO_ENTRY   );
    CheckAccessCoin(ABSENT, SPENT , SPENT , 0          , 0          );
    CheckAccessCoin(ABSENT, SPENT , SPENT , FRESH      , FRESH      );
    CheckAccessCoin(ABSENT, SPENT , SPENT , DIRTY      , DIRTY      );
    CheckAccessCoin(ABSENT, SPENT , SPENT , DIRTY|FRESH, DIRTY|FRESH);
    CheckAccessCoin(ABSENT, VALUE2, VALUE2, 0          , 0          );
    CheckAccessCoin(ABSENT, VALUE2, VALUE2, FRESH      , FRESH      );
    CheckAccessCoin(ABSENT, VALUE2, VALUE2, DIRTY      , DIRTY      );
    CheckAccessCoin(ABSENT, VALUE2, VALUE2, DIRTY|FRESH, DIRTY|FRESH);
    CheckAccessCoin(SPENT , ABSENT, ABSENT, NO_ENTRY   , NO_ENTRY   );
    CheckAccessCoin(SPENT , SPENT , SPENT , 0          , 0          );
    CheckAccessCoin(SPENT , SPENT , SPENT , FRESH      , FRESH      );
    CheckAccessCoin(SPENT , SPENT , SPENT , DIRTY      , DIRTY      );
    CheckAccessCoin(SPENT , SPENT , SPENT , DIRTY|FRESH, DIRTY|FRESH);
    CheckAccessCoin(SPENT , VALUE2, VALUE2, 0          , 0          );
    CheckAccessCoin(SPENT , VALUE2, VALUE2, FRESH      , FRESH      );
    CheckAccessCoin(SPENT , VALUE2, VALUE2, DIRTY      , DIRTY      );
    CheckAccessCoin(SPENT , VALUE2, VALUE2, DIRTY|FRESH, DIRTY|FRESH);
    CheckAccessCoin(VALUE1, ABSENT, VALUE1, NO_ENTRY   , 0          );
    CheckAccessCoin(VALUE1, SPENT , SPENT , 0          , 0          );
    CheckAccessCoin(VALUE1, SPENT , SPENT , FRESH      , FRESH      );
    CheckAccessCoin(VALUE1, SPENT , SPENT , DIRTY      , DIRTY      );
    CheckAccessCoin(VALUE1, SPENT , SPENT , DIRTY|FRESH, DIRTY|FRESH);
    CheckAccessCoin(VALUE1, VALUE2, VALUE2, 0          , 0          );
    CheckAccessCoin(VALUE1, VALUE2, VALUE2, FRESH      , FRESH      );
    CheckAccessCoin(VALUE1, VALUE2, VALUE2, DIRTY      , DIRTY      );
    CheckAccessCoin(VALUE1, VALUE2, VALUE2, DIRTY|FRESH, DIRTY|FRESH);
}

static void CheckSpendCoins(CAmount base_value, CAmount cache_value, CAmount expected_value, char cache_flags, char expected_flags)
{
    SingleEntryCacheTest test(base_value, cache_value, cache_flags);
    test.cache.SpendCoin(OUTPOINT);
    test.cache.SelfTest();

    CAmount result_value;
    char result_flags;
    GetCoinsMapEntry(test.cache.map(), result_value, result_flags);
    BOOST_CHECK_EQUAL(result_value, expected_value);
    BOOST_CHECK_EQUAL(result_flags, expected_flags);
};

BOOST_AUTO_TEST_CASE(ccoins_spend)
{
    /* Check SpendCoin behavior, requesting a coin from a cache view layered on
     * top of a base view, spending, and then checking
     * the resulting entry in the cache after the modification.
     *
     *              Base    Cache   Result  Cache        Result
     *              Value   Value   Value   Flags        Flags
     */
    CheckSpendCoins(ABSENT, ABSENT, ABSENT, NO_ENTRY   , NO_ENTRY   );
    CheckSpendCoins(ABSENT, SPENT , SPENT , 0          , DIRTY      );
    CheckSpendCoins(ABSENT, SPENT , ABSENT, FRESH      , NO_ENTRY   );
    CheckSpendCoins(ABSENT, SPENT , SPENT , DIRTY      , DIRTY      );
    CheckSpendCoins(ABSENT, SPENT , ABSENT, DIRTY|FRESH, NO_ENTRY   );
    CheckSpendCoins(ABSENT, VALUE2, SPENT , 0          , DIRTY      );
    CheckSpendCoins(ABSENT, VALUE2, ABSENT, FRESH      , NO_ENTRY   );
    CheckSpendCoins(ABSENT, VALUE2, SPENT , DIRTY      , DIRTY      );
    CheckSpendCoins(ABSENT, VALUE2, ABSENT, DIRTY|FRESH, NO_ENTRY   );
    CheckSpendCoins(SPENT , ABSENT, ABSENT, NO_ENTRY   , NO_ENTRY   );
    CheckSpendCoins(SPENT , SPENT , SPENT , 0          , DIRTY      );
    CheckSpendCoins(SPENT , SPENT , ABSENT, FRESH      , NO_ENTRY   );
    CheckSpendCoins(SPENT , SPENT , SPENT , DIRTY      , DIRTY      );
    CheckSpendCoins(SPENT , SPENT , ABSENT, DIRTY|FRESH, NO_ENTRY   );
    CheckSpendCoins(SPENT , VALUE2, SPENT , 0          , DIRTY      );
    CheckSpendCoins(SPENT , VALUE2, ABSENT, FRESH      , NO_ENTRY   );
    CheckSpendCoins(SPENT , VALUE2, SPENT , DIRTY      , DIRTY      );
    CheckSpendCoins(SPENT , VALUE2, ABSENT, DIRTY|FRESH, NO_ENTRY   );
    CheckSpendCoins(VALUE1, ABSENT, SPENT , NO_ENTRY   , DIRTY      );
    CheckSpendCoins(VALUE1, SPENT , SPENT , 0          , DIRTY      );
    CheckSpendCoins(VALUE1, SPENT , ABSENT, FRESH      , NO_ENTRY   );
    CheckSpendCoins(VALUE1, SPENT , SPENT , DIRTY      , DIRTY      );
    CheckSpendCoins(VALUE1, SPENT , ABSENT, DIRTY|FRESH, NO_ENTRY   );
    CheckSpendCoins(VALUE1, VALUE2, SPENT , 0          , DIRTY      );
    CheckSpendCoins(VALUE1, VALUE2, ABSENT, FRESH      , NO_ENTRY   );
    CheckSpendCoins(VALUE1, VALUE2, SPENT , DIRTY      , DIRTY      );
    CheckSpendCoins(VALUE1, VALUE2, ABSENT, DIRTY|FRESH, NO_ENTRY   );
}

static void CheckAddCoinBase(CAmount base_value, CAmount cache_value, CAmount modify_value, CAmount expected_value, char cache_flags, char expected_flags, bool coinbase)
{
    SingleEntryCacheTest test(base_value, cache_value, cache_flags);

    CAmount result_value;
    char result_flags;
    try {
        CTxOut output;
        output.nValue = modify_value;
        test.cache.AddCoin(OUTPOINT, Coin(std::move(output), 1, coinbase, false), coinbase);
        test.cache.SelfTest();
        GetCoinsMapEntry(test.cache.map(), result_value, result_flags);
    } catch (std::logic_error&) {
        result_value = FAIL;
        result_flags = NO_ENTRY;
    }

    BOOST_CHECK_EQUAL(result_value, expected_value);
    BOOST_CHECK_EQUAL(result_flags, expected_flags);
}

// Simple wrapper for CheckAddCoinBase function above that loops through
// different possible base_values, making sure each one gives the same results.
// This wrapper lets the coins_add test below be shorter and less repetitive,
// while still verifying that the CoinsViewCache::AddCoin implementation
// ignores base values.
template <typename... Args>
static void CheckAddCoin(Args&&... args)
{
    for (const CAmount base_value : {ABSENT, SPENT, VALUE1})
        CheckAddCoinBase(base_value, std::forward<Args>(args)...);
}

BOOST_AUTO_TEST_CASE(ccoins_add)
{
    /* Check AddCoin behavior, requesting a new coin from a cache view,
     * writing a modification to the coin, and then checking the resulting
     * entry in the cache after the modification. Verify behavior with the
     * AddCoin possible_overwrite argument set to false, and to true.
     *
     *           Cache   Write   Result  Cache        Result       possible_overwrite
     *           Value   Value   Value   Flags        Flags
     */
    CheckAddCoin(ABSENT, VALUE3, VALUE3, NO_ENTRY   , DIRTY|FRESH, false);
    CheckAddCoin(ABSENT, VALUE3, VALUE3, NO_ENTRY   , DIRTY      , true );
    CheckAddCoin(SPENT , VALUE3, VALUE3, 0          , DIRTY|FRESH, false);
    CheckAddCoin(SPENT , VALUE3, VALUE3, 0          , DIRTY      , true );
    CheckAddCoin(SPENT , VALUE3, VALUE3, FRESH      , DIRTY|FRESH, false);
    CheckAddCoin(SPENT , VALUE3, VALUE3, FRESH      , DIRTY|FRESH, true );
    CheckAddCoin(SPENT , VALUE3, VALUE3, DIRTY      , DIRTY      , false);
    CheckAddCoin(SPENT , VALUE3, VALUE3, DIRTY      , DIRTY      , true );
    CheckAddCoin(SPENT , VALUE3, VALUE3, DIRTY|FRESH, DIRTY|FRESH, false);
    CheckAddCoin(SPENT , VALUE3, VALUE3, DIRTY|FRESH, DIRTY|FRESH, true );
    CheckAddCoin(VALUE2, VALUE3, FAIL  , 0          , NO_ENTRY   , false);
    CheckAddCoin(VALUE2, VALUE3, VALUE3, 0          , DIRTY      , true );
    CheckAddCoin(VALUE2, VALUE3, FAIL  , FRESH      , NO_ENTRY   , false);
    CheckAddCoin(VALUE2, VALUE3, VALUE3, FRESH      , DIRTY|FRESH, true );
    CheckAddCoin(VALUE2, VALUE3, FAIL  , DIRTY      , NO_ENTRY   , false);
    CheckAddCoin(VALUE2, VALUE3, VALUE3, DIRTY      , DIRTY      , true );
    CheckAddCoin(VALUE2, VALUE3, FAIL  , DIRTY|FRESH, NO_ENTRY   , false);
    CheckAddCoin(VALUE2, VALUE3, VALUE3, DIRTY|FRESH, DIRTY|FRESH, true );
}

void CheckWriteCoins(CAmount parent_value, CAmount child_value, CAmount expected_value, char parent_flags, char child_flags, char expected_flags)
{
    SingleEntryCacheTest test(ABSENT, parent_value, parent_flags);

    CAmount result_value;
    char result_flags;
    try {
        WriteCoinsViewEntry(test.cache, child_value, child_flags);
        test.cache.SelfTest();
        GetCoinsMapEntry(test.cache.map(), result_value, result_flags);
    } catch (std::logic_error&) {
        result_value = FAIL;
        result_flags = NO_ENTRY;
    }

    BOOST_CHECK_EQUAL(result_value, expected_value);
    BOOST_CHECK_EQUAL(result_flags, expected_flags);
}

BOOST_AUTO_TEST_CASE(ccoins_write)
{
    /* Check BatchWrite behavior, flushing one entry from a child cache to a
     * parent cache, and checking the resulting entry in the parent cache
     * after the write.
     *
     *              Parent  Child   Result  Parent       Child        Result
     *              Value   Value   Value   Flags        Flags        Flags
     */
    CheckWriteCoins(ABSENT, ABSENT, ABSENT, NO_ENTRY   , NO_ENTRY   , NO_ENTRY   );
    CheckWriteCoins(ABSENT, SPENT , SPENT , NO_ENTRY   , DIRTY      , DIRTY      );
    CheckWriteCoins(ABSENT, SPENT , ABSENT, NO_ENTRY   , DIRTY|FRESH, NO_ENTRY   );
    CheckWriteCoins(ABSENT, VALUE2, VALUE2, NO_ENTRY   , DIRTY      , DIRTY      );
    CheckWriteCoins(ABSENT, VALUE2, VALUE2, NO_ENTRY   , DIRTY|FRESH, DIRTY|FRESH);
    CheckWriteCoins(SPENT , ABSENT, SPENT , 0          , NO_ENTRY   , 0          );
    CheckWriteCoins(SPENT , ABSENT, SPENT , FRESH      , NO_ENTRY   , FRESH      );
    CheckWriteCoins(SPENT , ABSENT, SPENT , DIRTY      , NO_ENTRY   , DIRTY      );
    CheckWriteCoins(SPENT , ABSENT, SPENT , DIRTY|FRESH, NO_ENTRY   , DIRTY|FRESH);
    CheckWriteCoins(SPENT , SPENT , SPENT , 0          , DIRTY      , DIRTY      );
    CheckWriteCoins(SPENT , SPENT , SPENT , 0          , DIRTY|FRESH, DIRTY      );
    CheckWriteCoins(SPENT , SPENT , ABSENT, FRESH      , DIRTY      , NO_ENTRY   );
    CheckWriteCoins(SPENT , SPENT , ABSENT, FRESH      , DIRTY|FRESH, NO_ENTRY   );
    CheckWriteCoins(SPENT , SPENT , SPENT , DIRTY      , DIRTY      , DIRTY      );
    CheckWriteCoins(SPENT , SPENT , SPENT , DIRTY      , DIRTY|FRESH, DIRTY      );
    CheckWriteCoins(SPENT , SPENT , ABSENT, DIRTY|FRESH, DIRTY      , NO_ENTRY   );
    CheckWriteCoins(SPENT , SPENT , ABSENT, DIRTY|FRESH, DIRTY|FRESH, NO_ENTRY   );
    CheckWriteCoins(SPENT , VALUE2, VALUE2, 0          , DIRTY      , DIRTY      );
    CheckWriteCoins(SPENT , VALUE2, VALUE2, 0          , DIRTY|FRESH, DIRTY      );
    CheckWriteCoins(SPENT , VALUE2, VALUE2, FRESH      , DIRTY      , DIRTY|FRESH);
    CheckWriteCoins(SPENT , VALUE2, VALUE2, FRESH      , DIRTY|FRESH, DIRTY|FRESH);
    CheckWriteCoins(SPENT , VALUE2, VALUE2, DIRTY      , DIRTY      , DIRTY      );
    CheckWriteCoins(SPENT , VALUE2, VALUE2, DIRTY      , DIRTY|FRESH, DIRTY      );
    CheckWriteCoins(SPENT , VALUE2, VALUE2, DIRTY|FRESH, DIRTY      , DIRTY|FRESH);
    CheckWriteCoins(SPENT , VALUE2, VALUE2, DIRTY|FRESH, DIRTY|FRESH, DIRTY|FRESH);
    CheckWriteCoins(VALUE1, ABSENT, VALUE1, 0          , NO_ENTRY   , 0          );
    CheckWriteCoins(VALUE1, ABSENT, VALUE1, FRESH      , NO_ENTRY   , FRESH      );
    CheckWriteCoins(VALUE1, ABSENT, VALUE1, DIRTY      , NO_ENTRY   , DIRTY      );
    CheckWriteCoins(VALUE1, ABSENT, VALUE1, DIRTY|FRESH, NO_ENTRY   , DIRTY|FRESH);
    CheckWriteCoins(VALUE1, SPENT , SPENT , 0          , DIRTY      , DIRTY      );
    CheckWriteCoins(VALUE1, SPENT , FAIL  , 0          , DIRTY|FRESH, NO_ENTRY   );
    CheckWriteCoins(VALUE1, SPENT , ABSENT, FRESH      , DIRTY      , NO_ENTRY   );
    CheckWriteCoins(VALUE1, SPENT , FAIL  , FRESH      , DIRTY|FRESH, NO_ENTRY   );
    CheckWriteCoins(VALUE1, SPENT , SPENT , DIRTY      , DIRTY      , DIRTY      );
    CheckWriteCoins(VALUE1, SPENT , FAIL  , DIRTY      , DIRTY|FRESH, NO_ENTRY   );
    CheckWriteCoins(VALUE1, SPENT , ABSENT, DIRTY|FRESH, DIRTY      , NO_ENTRY   );
    CheckWriteCoins(VALUE1, SPENT , FAIL  , DIRTY|FRESH, DIRTY|FRESH, NO_ENTRY   );
    CheckWriteCoins(VALUE1, VALUE2, VALUE2, 0          , DIRTY      , DIRTY      );
    CheckWriteCoins(VALUE1, VALUE2, FAIL  , 0          , DIRTY|FRESH, NO_ENTRY   );
    CheckWriteCoins(VALUE1, VALUE2, VALUE2, FRESH      , DIRTY      , DIRTY|FRESH);
    CheckWriteCoins(VALUE1, VALUE2, FAIL  , FRESH      , DIRTY|FRESH, NO_ENTRY   );
    CheckWriteCoins(VALUE1, VALUE2, VALUE2, DIRTY      , DIRTY      , DIRTY      );
    CheckWriteCoins(VALUE1, VALUE2, FAIL  , DIRTY      , DIRTY|FRESH, NO_ENTRY   );
    CheckWriteCoins(VALUE1, VALUE2, VALUE2, DIRTY|FRESH, DIRTY      , DIRTY|FRESH);
    CheckWriteCoins(VALUE1, VALUE2, FAIL  , DIRTY|FRESH, DIRTY|FRESH, NO_ENTRY   );

    // The checks above omit cases where the child flags are not DIRTY, since
    // they would be too repetitive (the parent cache is never updated in these
    // cases). The loop below covers these cases and makes sure the parent cache
    // is always left unchanged.
    for (const CAmount parent_value : {ABSENT, SPENT, VALUE1})
        for (const CAmount child_value : {ABSENT, SPENT, VALUE2})
            for (const char parent_flags : parent_value == ABSENT ? ABSENT_FLAGS : FLAGS)
                for (const char child_flags : child_value == ABSENT ? ABSENT_FLAGS : CLEAN_FLAGS)
                    CheckWriteCoins(parent_value, child_value, parent_value, parent_flags, child_flags, parent_flags);
}

BOOST_AUTO_TEST_SUITE_END()<|MERGE_RESOLUTION|>--- conflicted
+++ resolved
@@ -393,11 +393,7 @@
             // Update the expected result to know about the new output coins
             assert(tx.vout.size() == 1);
             const COutPoint outpoint(tx.GetHash(), 0);
-<<<<<<< HEAD
-            result[outpoint] = Coin(tx.vout[0], height, CTransaction(tx).IsCoinBase(), CTransaction(tx).IsCoinStake());
-=======
             result[outpoint] = Coin{tx.vout[0], height, CTransaction{tx}.IsCoinBase(), CTransaction{tx}.IsCoinStake()};
->>>>>>> ec86f1e9
 
             // Call UpdateCoins on the top cache
             CTxUndo undo;
