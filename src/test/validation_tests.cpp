--- conflicted
+++ resolved
@@ -261,29 +261,17 @@
         block.vtx.push_back(MakeTransactionRef(CMutableTransaction{}));
         BOOST_CHECK(is_mutated(block, /*check_witness_root=*/false));
         HashWriter hasher;
-<<<<<<< HEAD
-        hasher.write(Span(reinterpret_cast<const std::byte*>(block.vtx[0]->GetHash().data()), 32));
-        hasher.write(Span(reinterpret_cast<const std::byte*>(block.vtx[1]->GetHash().data()), 32));
-=======
         hasher.write(block.vtx[0]->GetHash());
         hasher.write(block.vtx[1]->GetHash());
->>>>>>> 258457a4
         block.hashMerkleRoot = hasher.GetHash();
         BOOST_CHECK(is_not_mutated(block, /*check_witness_root=*/false));
 
         // Block with two transactions is mutated if any node is duplicate.
         {
             block.vtx[1] = block.vtx[0];
-<<<<<<< HEAD
-            BOOST_CHECK(is_mutated(block, /*check_witness_root=*/false));
-            HashWriter hasher;
-            hasher.write(Span(reinterpret_cast<const std::byte*>(block.vtx[0]->GetHash().data()), 32));
-            hasher.write(Span(reinterpret_cast<const std::byte*>(block.vtx[1]->GetHash().data()), 32));
-=======
             HashWriter hasher;
             hasher.write(block.vtx[0]->GetHash());
             hasher.write(block.vtx[1]->GetHash());
->>>>>>> 258457a4
             block.hashMerkleRoot = hasher.GetHash();
             BOOST_CHECK(is_mutated(block, /*check_witness_root=*/false));
         }
@@ -298,11 +286,7 @@
             block.vtx.push_back(MakeTransactionRef(mtx));
             block.hashMerkleRoot = block.vtx.back()->GetHash();
             assert(block.vtx.back()->IsCoinBase());
-<<<<<<< HEAD
-            assert(GetSerializeSize(block.vtx.back(), PROTOCOL_VERSION | SERIALIZE_TRANSACTION_NO_WITNESS) == 64);
-=======
             assert(GetSerializeSize(TX_NO_WITNESS(block.vtx.back())) == 64);
->>>>>>> 258457a4
         }
         BOOST_CHECK(is_not_mutated(block, /*check_witness_root=*/false));
     }
@@ -335,19 +319,11 @@
         {
             // Verify that double_sha256(txid1||txid2) == txid3
             HashWriter hasher;
-<<<<<<< HEAD
-            hasher.write(Span(reinterpret_cast<const std::byte*>(tx1.GetHash().data()), 32));
-            hasher.write(Span(reinterpret_cast<const std::byte*>(tx2.GetHash().data()), 32));
-            assert(hasher.GetHash() == tx3.GetHash());
-            // Verify that tx3 is 64 bytes in size (without witness).
-            assert(GetSerializeSize(tx3, PROTOCOL_VERSION | SERIALIZE_TRANSACTION_NO_WITNESS) == 64);
-=======
             hasher.write(tx1.GetHash());
             hasher.write(tx2.GetHash());
             assert(hasher.GetHash() == tx3.GetHash());
             // Verify that tx3 is 64 bytes in size (without witness).
             assert(GetSerializeSize(TX_NO_WITNESS(tx3)) == 64);
->>>>>>> 258457a4
         }
 
         CBlock block;
