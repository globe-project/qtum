--- conflicted
+++ resolved
@@ -43,11 +43,7 @@
 
 BOOST_AUTO_TEST_CASE(block_subsidy_test)
 {
-<<<<<<< HEAD
-    const auto chainParams = CreateChainParams(*m_node.args, CBaseChainParams::MAIN);
-=======
     const auto chainParams = CreateChainParams(*m_node.args, ChainType::MAIN);
->>>>>>> 86d0551a
     Consensus::Params consensusParams = chainParams->GetConsensus();
     consensusParams.nReduceBlocktimeHeight = 0x7fffffff; // Check for the halving before fork for target spacing
     TestBlockSubsidyHalvings(consensusParams); // As in main
@@ -57,11 +53,7 @@
 
 BOOST_AUTO_TEST_CASE(subsidy_limit_test)
 {
-<<<<<<< HEAD
-    const auto chainParams = CreateChainParams(*m_node.args, CBaseChainParams::MAIN);
-=======
     const auto chainParams = CreateChainParams(*m_node.args, ChainType::MAIN);
->>>>>>> 86d0551a
     Consensus::Params consensusParams = chainParams->GetConsensus();
     consensusParams.nReduceBlocktimeHeight = 800000; // Check for the halving after fork for target spacing
     int nMaxHeight = 14000000 * consensusParams.nBlocktimeDownscaleFactor;
@@ -169,11 +161,7 @@
 //! Test retrieval of valid assumeutxo values.
 BOOST_AUTO_TEST_CASE(test_assumeutxo)
 {
-<<<<<<< HEAD
-    const auto params = CreateChainParams(*m_node.args, CBaseChainParams::UNITTEST);
-=======
     const auto params = CreateChainParams(*m_node.args, ChainType::UNITTEST);
->>>>>>> 86d0551a
 
     // These heights don't have assumeutxo configurations associated, per the contents
     // of kernel/chainparams.cpp.
@@ -184,15 +172,6 @@
         BOOST_CHECK(!out);
     }
 
-<<<<<<< HEAD
-    const auto out110 = *ExpectedAssumeutxo(2010, *params);
-    BOOST_CHECK_EQUAL(out110.hash_serialized.ToString(), "f3ad83776715ee9b09a7a43421b6fe17701fb2247370a4ea9fcf0b073639cac9");
-    BOOST_CHECK_EQUAL(out110.nChainTx, 2010U);
-
-    const auto out210 = *ExpectedAssumeutxo(2100, *params);
-    BOOST_CHECK_EQUAL(out210.hash_serialized.ToString(), "677f8902ca481677862d19fbe8c6214f596c8b475aabfe4273361485fc4e6fb4");
-    BOOST_CHECK_EQUAL(out210.nChainTx, 2100U);
-=======
     const auto out110 = *params->AssumeutxoForHeight(2010);
     BOOST_CHECK_EQUAL(out110.hash_serialized.ToString(), "62528c92991cbedf47bdf3f0f5a0ad1e07bce4b2a35500beabe3f87fa5cca44f");
     BOOST_CHECK_EQUAL(out110.nChainTx, 2011U);
@@ -200,7 +179,6 @@
     const auto out110_2 = *params->AssumeutxoForBlockhash(uint256S("292911929ab59409569a86bae416da0ba697fd7086b107ddd0a8eeaddba91b4d"));
     BOOST_CHECK_EQUAL(out110_2.hash_serialized.ToString(), "62528c92991cbedf47bdf3f0f5a0ad1e07bce4b2a35500beabe3f87fa5cca44f");
     BOOST_CHECK_EQUAL(out110_2.nChainTx, 2011U);
->>>>>>> 86d0551a
 }
 
 BOOST_AUTO_TEST_SUITE_END()