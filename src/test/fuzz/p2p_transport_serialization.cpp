// Copyright (c) 2019-2022 The Bitcoin Core developers
// Distributed under the MIT software license, see the accompanying
// file COPYING or http://www.opensource.org/licenses/mit-license.php.

#include <chainparams.h>
#include <hash.h>
#include <net.h>
#include <netmessagemaker.h>
#include <protocol.h>
#include <test/fuzz/FuzzedDataProvider.h>
#include <test/fuzz/fuzz.h>
#include <test/fuzz/util.h>
#include <test/util/xoroshiro128plusplus.h>
#include <util/chaintype.h>

#include <cassert>
#include <cstdint>
#include <limits>
#include <optional>
#include <vector>

namespace {

std::vector<std::string> g_all_messages;

void initialize_p2p_transport_serialization()
{
<<<<<<< HEAD
    SelectParams(CBaseChainParams::UNITTEST);
=======
    ECC_Start();
    SelectParams(ChainType::UNITTEST);
    g_all_messages = getAllNetMessageTypes();
    std::sort(g_all_messages.begin(), g_all_messages.end());
>>>>>>> 86d0551a
}

} // namespace

FUZZ_TARGET(p2p_transport_serialization, .init = initialize_p2p_transport_serialization)
{
    // Construct transports for both sides, with dummy NodeIds.
    V1Transport recv_transport{NodeId{0}, SER_NETWORK, INIT_PROTO_VERSION};
    V1Transport send_transport{NodeId{1}, SER_NETWORK, INIT_PROTO_VERSION};

    FuzzedDataProvider fuzzed_data_provider{buffer.data(), buffer.size()};

    auto checksum_assist = fuzzed_data_provider.ConsumeBool();
    auto magic_bytes_assist = fuzzed_data_provider.ConsumeBool();
    std::vector<uint8_t> mutable_msg_bytes;

    auto header_bytes_remaining = CMessageHeader::HEADER_SIZE;
    if (magic_bytes_assist) {
        auto msg_start = Params().MessageStart();
        for (size_t i = 0; i < CMessageHeader::MESSAGE_SIZE_SIZE; ++i) {
            mutable_msg_bytes.push_back(msg_start[i]);
        }
        header_bytes_remaining -= CMessageHeader::MESSAGE_SIZE_SIZE;
    }

    if (checksum_assist) {
        header_bytes_remaining -= CMessageHeader::CHECKSUM_SIZE;
    }

    auto header_random_bytes = fuzzed_data_provider.ConsumeBytes<uint8_t>(header_bytes_remaining);
    mutable_msg_bytes.insert(mutable_msg_bytes.end(), header_random_bytes.begin(), header_random_bytes.end());
    auto payload_bytes = fuzzed_data_provider.ConsumeRemainingBytes<uint8_t>();

    if (checksum_assist && mutable_msg_bytes.size() == CMessageHeader::CHECKSUM_OFFSET) {
        CHash256 hasher;
        unsigned char hsh[32];
        hasher.Write(payload_bytes);
        hasher.Finalize(hsh);
        for (size_t i = 0; i < CMessageHeader::CHECKSUM_SIZE; ++i) {
           mutable_msg_bytes.push_back(hsh[i]);
        }
    }

    mutable_msg_bytes.insert(mutable_msg_bytes.end(), payload_bytes.begin(), payload_bytes.end());
    Span<const uint8_t> msg_bytes{mutable_msg_bytes};
    while (msg_bytes.size() > 0) {
        if (!recv_transport.ReceivedBytes(msg_bytes)) {
            break;
        }
        if (recv_transport.ReceivedMessageComplete()) {
            const std::chrono::microseconds m_time{std::numeric_limits<int64_t>::max()};
            bool reject_message{false};
            CNetMessage msg = recv_transport.GetReceivedMessage(m_time, reject_message);
            assert(msg.m_type.size() <= CMessageHeader::COMMAND_SIZE);
            assert(msg.m_raw_message_size <= mutable_msg_bytes.size());
            assert(msg.m_raw_message_size == CMessageHeader::HEADER_SIZE + msg.m_message_size);
            assert(msg.m_time == m_time);

            std::vector<unsigned char> header;
            auto msg2 = CNetMsgMaker{msg.m_recv.GetVersion()}.Make(msg.m_type, Span{msg.m_recv});
            bool queued = send_transport.SetMessageToSend(msg2);
            assert(queued);
            std::optional<bool> known_more;
            while (true) {
                const auto& [to_send, more, _msg_type] = send_transport.GetBytesToSend(false);
                if (known_more) assert(!to_send.empty() == *known_more);
                if (to_send.empty()) break;
                send_transport.MarkBytesSent(to_send.size());
                known_more = more;
            }
        }
    }
}

namespace {

template<typename R>
void SimulationTest(Transport& initiator, Transport& responder, R& rng, FuzzedDataProvider& provider)
{
    // Simulation test with two Transport objects, which send messages to each other, with
    // sending and receiving fragmented into multiple pieces that may be interleaved. It primarily
    // verifies that the sending and receiving side are compatible with each other, plus a few
    // sanity checks. It does not attempt to introduce errors in the communicated data.

    // Put the transports in an array for by-index access.
    const std::array<Transport*, 2> transports = {&initiator, &responder};

    // Two vectors representing in-flight bytes. inflight[i] is from transport[i] to transport[!i].
    std::array<std::vector<uint8_t>, 2> in_flight;

    // Two queues with expected messages. expected[i] is expected to arrive in transport[!i].
    std::array<std::deque<CSerializedNetMsg>, 2> expected;

    // Vectors with bytes last returned by GetBytesToSend() on transport[i].
    std::array<std::vector<uint8_t>, 2> to_send;

    // Last returned 'more' values (if still relevant) by transport[i]->GetBytesToSend(), for
    // both have_next_message false and true.
    std::array<std::optional<bool>, 2> last_more, last_more_next;

    // Whether more bytes to be sent are expected on transport[i], before and after
    // SetMessageToSend().
    std::array<std::optional<bool>, 2> expect_more, expect_more_next;

    // Function to consume a message type.
    auto msg_type_fn = [&]() {
        uint8_t v = provider.ConsumeIntegral<uint8_t>();
        if (v == 0xFF) {
            // If v is 0xFF, construct a valid (but possibly unknown) message type from the fuzz
            // data.
            std::string ret;
            while (ret.size() < CMessageHeader::COMMAND_SIZE) {
                char c = provider.ConsumeIntegral<char>();
                // Match the allowed characters in CMessageHeader::IsCommandValid(). Any other
                // character is interpreted as end.
                if (c < ' ' || c > 0x7E) break;
                ret += c;
            }
            return ret;
        } else {
            // Otherwise, use it as index into the list of known messages.
            return g_all_messages[v % g_all_messages.size()];
        }
    };

    // Function to construct a CSerializedNetMsg to send.
    auto make_msg_fn = [&](bool first) {
        CSerializedNetMsg msg;
        if (first) {
            // Always send a "version" message as first one.
            msg.m_type = "version";
        } else {
            msg.m_type = msg_type_fn();
        }
        // Determine size of message to send (limited to 75 kB for performance reasons).
        size_t size = provider.ConsumeIntegralInRange<uint32_t>(0, 75000);
        // Get payload of message from RNG.
        msg.data.resize(size);
        for (auto& v : msg.data) v = uint8_t(rng());
        // Return.
        return msg;
    };

    // The next message to be sent (initially version messages, but will be replaced once sent).
    std::array<CSerializedNetMsg, 2> next_msg = {
        make_msg_fn(/*first=*/true),
        make_msg_fn(/*first=*/true)
    };

    // Wrapper around transport[i]->GetBytesToSend() that performs sanity checks.
    auto bytes_to_send_fn = [&](int side) -> Transport::BytesToSend {
        // Invoke GetBytesToSend twice (for have_next_message = {false, true}). This function does
        // not modify state (it's const), and only the "more" return value should differ between
        // the calls.
        const auto& [bytes, more_nonext, msg_type] = transports[side]->GetBytesToSend(false);
        const auto& [bytes_next, more_next, msg_type_next] = transports[side]->GetBytesToSend(true);
        // Compare with expected more.
        if (expect_more[side].has_value()) assert(!bytes.empty() == *expect_more[side]);
        // Verify consistency between the two results.
        assert(bytes == bytes_next);
        assert(msg_type == msg_type_next);
        if (more_nonext) assert(more_next);
        // Compare with previously reported output.
        assert(to_send[side].size() <= bytes.size());
        assert(to_send[side] == Span{bytes}.first(to_send[side].size()));
        to_send[side].resize(bytes.size());
        std::copy(bytes.begin(), bytes.end(), to_send[side].begin());
        // Remember 'more' results.
        last_more[side] = {more_nonext};
        last_more_next[side] = {more_next};
        // Return.
        return {bytes, more_nonext, msg_type};
    };

    // Function to make side send a new message.
    auto new_msg_fn = [&](int side) {
        // Don't do anything if there are too many unreceived messages already.
        if (expected[side].size() >= 16) return;
        // Try to send (a copy of) the message in next_msg[side].
        CSerializedNetMsg msg = next_msg[side].Copy();
        bool queued = transports[side]->SetMessageToSend(msg);
        // Update expected more data.
        expect_more[side] = expect_more_next[side];
        expect_more_next[side] = std::nullopt;
        // Verify consistency of GetBytesToSend after SetMessageToSend
        bytes_to_send_fn(/*side=*/side);
        if (queued) {
            // Remember that this message is now expected by the receiver.
            expected[side].emplace_back(std::move(next_msg[side]));
            // Construct a new next message to send.
            next_msg[side] = make_msg_fn(/*first=*/false);
        }
    };

    // Function to make side send out bytes (if any).
    auto send_fn = [&](int side, bool everything = false) {
        const auto& [bytes, more, msg_type] = bytes_to_send_fn(/*side=*/side);
        // Don't do anything if no bytes to send.
        if (bytes.empty()) return false;
        size_t send_now = everything ? bytes.size() : provider.ConsumeIntegralInRange<size_t>(0, bytes.size());
        if (send_now == 0) return false;
        // Add bytes to the in-flight queue, and mark those bytes as consumed.
        in_flight[side].insert(in_flight[side].end(), bytes.begin(), bytes.begin() + send_now);
        transports[side]->MarkBytesSent(send_now);
        // If all to-be-sent bytes were sent, move last_more data to expect_more data.
        if (send_now == bytes.size()) {
            expect_more[side] = last_more[side];
            expect_more_next[side] = last_more_next[side];
        }
        // Remove the bytes from the last reported to-be-sent vector.
        assert(to_send[side].size() >= send_now);
        to_send[side].erase(to_send[side].begin(), to_send[side].begin() + send_now);
        // Verify that GetBytesToSend gives a result consistent with earlier.
        bytes_to_send_fn(/*side=*/side);
        // Return whether anything was sent.
        return send_now > 0;
    };

    // Function to make !side receive bytes (if any).
    auto recv_fn = [&](int side, bool everything = false) {
        // Don't do anything if no bytes in flight.
        if (in_flight[side].empty()) return false;
        // Decide span to receive
        size_t to_recv_len = in_flight[side].size();
        if (!everything) to_recv_len = provider.ConsumeIntegralInRange<size_t>(0, to_recv_len);
        Span<const uint8_t> to_recv = Span{in_flight[side]}.first(to_recv_len);
        // Process those bytes
        while (!to_recv.empty()) {
            size_t old_len = to_recv.size();
            bool ret = transports[!side]->ReceivedBytes(to_recv);
            // Bytes must always be accepted, as this test does not introduce any errors in
            // communication.
            assert(ret);
            // Clear cached expected 'more' information: if certainly no more data was to be sent
            // before, receiving bytes makes this uncertain.
            if (expect_more[!side] == false) expect_more[!side] = std::nullopt;
            if (expect_more_next[!side] == false) expect_more_next[!side] = std::nullopt;
            // Verify consistency of GetBytesToSend after ReceivedBytes
            bytes_to_send_fn(/*side=*/!side);
            bool progress = to_recv.size() < old_len;
            if (transports[!side]->ReceivedMessageComplete()) {
                bool reject{false};
                auto received = transports[!side]->GetReceivedMessage({}, reject);
                // Receiving must succeed.
                assert(!reject);
                // There must be a corresponding expected message.
                assert(!expected[side].empty());
                // The m_message_size field must be correct.
                assert(received.m_message_size == received.m_recv.size());
                // The m_type must match what is expected.
                assert(received.m_type == expected[side].front().m_type);
                // The data must match what is expected.
                assert(MakeByteSpan(received.m_recv) == MakeByteSpan(expected[side].front().data));
                expected[side].pop_front();
                progress = true;
            }
            // Progress must be made (by processing incoming bytes and/or returning complete
            // messages) until all received bytes are processed.
            assert(progress);
        }
        // Remove the processed bytes from the in_flight buffer.
        in_flight[side].erase(in_flight[side].begin(), in_flight[side].begin() + to_recv_len);
        // Return whether anything was received.
        return to_recv_len > 0;
    };

    // Main loop, interleaving new messages, sends, and receives.
    LIMITED_WHILE(provider.remaining_bytes(), 1000) {
        CallOneOf(provider,
            // (Try to) give the next message to the transport.
            [&] { new_msg_fn(/*side=*/0); },
            [&] { new_msg_fn(/*side=*/1); },
            // (Try to) send some bytes from the transport to the network.
            [&] { send_fn(/*side=*/0); },
            [&] { send_fn(/*side=*/1); },
            // (Try to) receive bytes from the network, converting to messages.
            [&] { recv_fn(/*side=*/0); },
            [&] { recv_fn(/*side=*/1); }
        );
    }

    // When we're done, perform sends and receives of existing messages to flush anything already
    // in flight.
    while (true) {
        bool any = false;
        if (send_fn(/*side=*/0, /*everything=*/true)) any = true;
        if (send_fn(/*side=*/1, /*everything=*/true)) any = true;
        if (recv_fn(/*side=*/0, /*everything=*/true)) any = true;
        if (recv_fn(/*side=*/1, /*everything=*/true)) any = true;
        if (!any) break;
    }

    // Make sure nothing is left in flight.
    assert(in_flight[0].empty());
    assert(in_flight[1].empty());

    // Make sure all expected messages were received.
    assert(expected[0].empty());
    assert(expected[1].empty());

    // Compare session IDs.
    assert(transports[0]->GetInfo().session_id == transports[1]->GetInfo().session_id);
}

std::unique_ptr<Transport> MakeV1Transport(NodeId nodeid) noexcept
{
    return std::make_unique<V1Transport>(nodeid, SER_NETWORK, INIT_PROTO_VERSION);
}

template<typename RNG>
std::unique_ptr<Transport> MakeV2Transport(NodeId nodeid, bool initiator, RNG& rng, FuzzedDataProvider& provider)
{
    // Retrieve key
    auto key = ConsumePrivateKey(provider);
    if (!key.IsValid()) return {};
    // Construct garbage
    size_t garb_len = provider.ConsumeIntegralInRange<size_t>(0, V2Transport::MAX_GARBAGE_LEN);
    std::vector<uint8_t> garb;
    if (garb_len <= 64) {
        // When the garbage length is up to 64 bytes, read it directly from the fuzzer input.
        garb = provider.ConsumeBytes<uint8_t>(garb_len);
        garb.resize(garb_len);
    } else {
        // If it's longer, generate it from the RNG. This avoids having large amounts of
        // (hopefully) irrelevant data needing to be stored in the fuzzer data.
        for (auto& v : garb) v = uint8_t(rng());
    }
    // Retrieve entropy
    auto ent = provider.ConsumeBytes<std::byte>(32);
    ent.resize(32);
    // Use as entropy SHA256(ent || garbage). This prevents a situation where the fuzzer manages to
    // include the garbage terminator (which is a function of both ellswift keys) in the garbage.
    // This is extremely unlikely (~2^-116) with random keys/garbage, but the fuzzer can choose
    // both non-randomly and dependently. Since the entropy is hashed anyway inside the ellswift
    // computation, no coverage should be lost by using a hash as entropy, and it removes the
    // possibility of garbage that happens to contain what is effectively a hash of the keys.
    CSHA256().Write(UCharCast(ent.data()), ent.size())
             .Write(garb.data(), garb.size())
             .Finalize(UCharCast(ent.data()));

    return std::make_unique<V2Transport>(nodeid, initiator, SER_NETWORK, INIT_PROTO_VERSION, key, ent, std::move(garb));
}

} // namespace

FUZZ_TARGET(p2p_transport_bidirectional, .init = initialize_p2p_transport_serialization)
{
    // Test with two V1 transports talking to each other.
    FuzzedDataProvider provider{buffer.data(), buffer.size()};
    XoRoShiRo128PlusPlus rng(provider.ConsumeIntegral<uint64_t>());
    auto t1 = MakeV1Transport(NodeId{0});
    auto t2 = MakeV1Transport(NodeId{1});
    if (!t1 || !t2) return;
    SimulationTest(*t1, *t2, rng, provider);
}

FUZZ_TARGET(p2p_transport_bidirectional_v2, .init = initialize_p2p_transport_serialization)
{
    // Test with two V2 transports talking to each other.
    FuzzedDataProvider provider{buffer.data(), buffer.size()};
    XoRoShiRo128PlusPlus rng(provider.ConsumeIntegral<uint64_t>());
    auto t1 = MakeV2Transport(NodeId{0}, true, rng, provider);
    auto t2 = MakeV2Transport(NodeId{1}, false, rng, provider);
    if (!t1 || !t2) return;
    SimulationTest(*t1, *t2, rng, provider);
}

FUZZ_TARGET(p2p_transport_bidirectional_v1v2, .init = initialize_p2p_transport_serialization)
{
    // Test with a V1 initiator talking to a V2 responder.
    FuzzedDataProvider provider{buffer.data(), buffer.size()};
    XoRoShiRo128PlusPlus rng(provider.ConsumeIntegral<uint64_t>());
    auto t1 = MakeV1Transport(NodeId{0});
    auto t2 = MakeV2Transport(NodeId{1}, false, rng, provider);
    if (!t1 || !t2) return;
    SimulationTest(*t1, *t2, rng, provider);
}<|MERGE_RESOLUTION|>--- conflicted
+++ resolved
@@ -25,14 +25,10 @@
 
 void initialize_p2p_transport_serialization()
 {
-<<<<<<< HEAD
-    SelectParams(CBaseChainParams::UNITTEST);
-=======
     ECC_Start();
     SelectParams(ChainType::UNITTEST);
     g_all_messages = getAllNetMessageTypes();
     std::sort(g_all_messages.begin(), g_all_messages.end());
->>>>>>> 86d0551a
 }
 
 } // namespace
