--- conflicted
+++ resolved
@@ -56,11 +56,8 @@
 {
     Assert(GetNumMsgTypes() == getAllNetMessageTypes().size()); // If this fails, add or remove the message type below
 
-<<<<<<< HEAD
-=======
     static const auto testing_setup = MakeNoLogFileContext<const TestingSetup>();
     g_setup = testing_setup.get();
->>>>>>> 5ed36332
     int coinbaseMaturity = Params().GetConsensus().CoinbaseMaturity(0);
     for (int i = 0; i < 2 * coinbaseMaturity; i++) {
         MineBlock(g_setup->m_node, CScript() << OP_TRUE);
