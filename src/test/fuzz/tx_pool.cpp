--- conflicted
+++ resolved
@@ -97,13 +97,8 @@
     {
         BlockAssembler::Options options;
         options.nBlockMaxWeight = fuzzed_data_provider.ConsumeIntegralInRange(0U, dgpMaxBlockWeight);
-<<<<<<< HEAD
-        options.blockMinFeeRate = CFeeRate{ConsumeMoney(fuzzed_data_provider, /* max */ COIN)};
-        auto assembler = BlockAssembler{chainstate, *static_cast<CTxMemPool*>(&tx_pool), ::Params(), options};
-=======
         options.blockMinFeeRate = CFeeRate{ConsumeMoney(fuzzed_data_provider, /*max=*/COIN)};
         auto assembler = BlockAssembler{chainstate, *static_cast<CTxMemPool*>(&tx_pool), chainstate.m_params, options};
->>>>>>> ec86f1e9
         auto block_template = assembler.CreateNewBlock(CScript{} << OP_TRUE);
         Assert(block_template->block.vtx.size() >= 1);
     }
