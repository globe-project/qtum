// Copyright (c) 2019-2022 The Bitcoin Core developers
// Distributed under the MIT software license, see the accompanying
// file COPYING or http://www.opensource.org/licenses/mit-license.php.

#include <arith_uint256.h>
#include <common/args.h>
#include <common/system.h>
#include <compressor.h>
#include <consensus/amount.h>
#include <consensus/merkle.h>
#include <core_io.h>
#include <crypto/common.h>
#include <crypto/siphash.h>
#include <key_io.h>
#include <memusage.h>
#include <netbase.h>
#include <policy/policy.h>
#include <policy/settings.h>
#include <pow.h>
#include <protocol.h>
#include <pubkey.h>
#include <script/script.h>
#include <serialize.h>
#include <streams.h>
#include <test/fuzz/FuzzedDataProvider.h>
#include <test/fuzz/fuzz.h>
#include <test/fuzz/util.h>
#include <uint256.h>
#include <univalue.h>
#include <util/chaintype.h>
#include <util/check.h>
#include <util/moneystr.h>
#include <util/overflow.h>
#include <util/strencodings.h>
#include <util/string.h>
#include <version.h>

#include <cassert>
#include <chrono>
#include <limits>
#include <set>
#include <vector>

void initialize_integer()
{
<<<<<<< HEAD
    SelectParams(CBaseChainParams::UNITTEST);
=======
    SelectParams(ChainType::UNITTEST);
>>>>>>> 86d0551a
}

FUZZ_TARGET(integer, .init = initialize_integer)
{
    if (buffer.size() < sizeof(uint256) + sizeof(uint160)) {
        return;
    }
    FuzzedDataProvider fuzzed_data_provider(buffer.data(), buffer.size());
    const uint256 u256(fuzzed_data_provider.ConsumeBytes<unsigned char>(sizeof(uint256)));
    const uint160 u160(fuzzed_data_provider.ConsumeBytes<unsigned char>(sizeof(uint160)));
    const uint64_t u64 = fuzzed_data_provider.ConsumeIntegral<uint64_t>();
    const int64_t i64 = fuzzed_data_provider.ConsumeIntegral<int64_t>();
    const uint32_t u32 = fuzzed_data_provider.ConsumeIntegral<uint32_t>();
    const int32_t i32 = fuzzed_data_provider.ConsumeIntegral<int32_t>();
    const uint16_t u16 = fuzzed_data_provider.ConsumeIntegral<uint16_t>();
    const int16_t i16 = fuzzed_data_provider.ConsumeIntegral<int16_t>();
    const uint8_t u8 = fuzzed_data_provider.ConsumeIntegral<uint8_t>();
    const int8_t i8 = fuzzed_data_provider.ConsumeIntegral<int8_t>();
    // We cannot assume a specific value of std::is_signed<char>::value:
    // ConsumeIntegral<char>() instead of casting from {u,}int8_t.
    const char ch = fuzzed_data_provider.ConsumeIntegral<char>();
    const bool b = fuzzed_data_provider.ConsumeBool();

    const Consensus::Params& consensus_params = Params().GetConsensus();
    (void)CheckProofOfWork(u256, u32, consensus_params);
    if (u64 <= MAX_MONEY) {
        const uint64_t compressed_money_amount = CompressAmount(u64);
        assert(u64 == DecompressAmount(compressed_money_amount));
        static const uint64_t compressed_money_amount_max = CompressAmount(MAX_MONEY - 1);
        assert(compressed_money_amount <= compressed_money_amount_max);
    } else {
        (void)CompressAmount(u64);
    }
    static const uint256 u256_min(uint256S("0000000000000000000000000000000000000000000000000000000000000000"));
    static const uint256 u256_max(uint256S("ffffffffffffffffffffffffffffffffffffffffffffffffffffffffffffffff"));
    const std::vector<uint256> v256{u256, u256_min, u256_max};
    (void)ComputeMerkleRoot(v256);
    (void)CountBits(u64);
    (void)DecompressAmount(u64);
    {
        if (std::optional<CAmount> parsed = ParseMoney(FormatMoney(i64))) {
            assert(parsed.value() == i64);
        }
    }
    (void)GetSizeOfCompactSize(u64);
    (void)GetSpecialScriptSize(u32);
    if (!MultiplicationOverflow(i64, static_cast<int64_t>(u32)) && !AdditionOverflow(i64, static_cast<int64_t>(4)) && !AdditionOverflow(i64 * u32, static_cast<int64_t>(4))) {
        (void)GetVirtualTransactionSize(i64, i64, u32);
    }
    (void)HexDigit(ch);
    (void)MoneyRange(i64);
    (void)ToString(i64);
    (void)IsDigit(ch);
    (void)IsSpace(ch);
    (void)IsSwitchChar(ch);
    (void)memusage::DynamicUsage(ch);
    (void)memusage::DynamicUsage(i16);
    (void)memusage::DynamicUsage(i32);
    (void)memusage::DynamicUsage(i64);
    (void)memusage::DynamicUsage(i8);
    (void)memusage::DynamicUsage(u16);
    (void)memusage::DynamicUsage(u32);
    (void)memusage::DynamicUsage(u64);
    (void)memusage::DynamicUsage(u8);
    const unsigned char uch = static_cast<unsigned char>(u8);
    (void)memusage::DynamicUsage(uch);
    {
        const std::set<int64_t> i64s{i64, static_cast<int64_t>(u64)};
        const size_t dynamic_usage = memusage::DynamicUsage(i64s);
        const size_t incremental_dynamic_usage = memusage::IncrementalDynamicUsage(i64s);
        assert(dynamic_usage == incremental_dynamic_usage * i64s.size());
    }
    (void)MillisToTimeval(i64);
    (void)SighashToStr(uch);
    (void)SipHashUint256(u64, u64, u256);
    (void)SipHashUint256Extra(u64, u64, u256, u32);
    (void)ToLower(ch);
    (void)ToUpper(ch);
    {
        if (std::optional<CAmount> parsed = ParseMoney(ValueFromAmount(i64).getValStr())) {
            assert(parsed.value() == i64);
        }
    }
    if (i32 >= 0 && i32 <= 16) {
        assert(i32 == CScript::DecodeOP_N(CScript::EncodeOP_N(i32)));
    }

    const std::chrono::seconds seconds{i64};
    assert(count_seconds(seconds) == i64);

    const CScriptNum script_num{i64};
    (void)script_num.getint();
    (void)script_num.getvch();

    const arith_uint256 au256 = UintToArith256(u256);
    assert(ArithToUint256(au256) == u256);
    assert(uint256S(au256.GetHex()) == u256);
    (void)au256.bits();
    (void)au256.GetCompact(/* fNegative= */ false);
    (void)au256.GetCompact(/* fNegative= */ true);
    (void)au256.getdouble();
    (void)au256.GetHex();
    (void)au256.GetLow64();
    (void)au256.size();
    (void)au256.ToString();

    const CKeyID key_id{u160};
    const CScriptID script_id{u160};

    {
        DataStream stream{};

        uint256 deserialized_u256;
        stream << u256;
        stream >> deserialized_u256;
        assert(u256 == deserialized_u256 && stream.empty());

        uint160 deserialized_u160;
        stream << u160;
        stream >> deserialized_u160;
        assert(u160 == deserialized_u160 && stream.empty());

        uint64_t deserialized_u64;
        stream << u64;
        stream >> deserialized_u64;
        assert(u64 == deserialized_u64 && stream.empty());

        int64_t deserialized_i64;
        stream << i64;
        stream >> deserialized_i64;
        assert(i64 == deserialized_i64 && stream.empty());

        uint32_t deserialized_u32;
        stream << u32;
        stream >> deserialized_u32;
        assert(u32 == deserialized_u32 && stream.empty());

        int32_t deserialized_i32;
        stream << i32;
        stream >> deserialized_i32;
        assert(i32 == deserialized_i32 && stream.empty());

        uint16_t deserialized_u16;
        stream << u16;
        stream >> deserialized_u16;
        assert(u16 == deserialized_u16 && stream.empty());

        int16_t deserialized_i16;
        stream << i16;
        stream >> deserialized_i16;
        assert(i16 == deserialized_i16 && stream.empty());

        uint8_t deserialized_u8;
        stream << u8;
        stream >> deserialized_u8;
        assert(u8 == deserialized_u8 && stream.empty());

        int8_t deserialized_i8;
        stream << i8;
        stream >> deserialized_i8;
        assert(i8 == deserialized_i8 && stream.empty());

        bool deserialized_b;
        stream << b;
        stream >> deserialized_b;
        assert(b == deserialized_b && stream.empty());
    }

    {
        const ServiceFlags service_flags = (ServiceFlags)u64;
        (void)HasAllDesirableServiceFlags(service_flags);
        (void)MayHaveUsefulAddressDB(service_flags);
    }

    {
        DataStream stream{};

        ser_writedata64(stream, u64);
        const uint64_t deserialized_u64 = ser_readdata64(stream);
        assert(u64 == deserialized_u64 && stream.empty());

        ser_writedata32(stream, u32);
        const uint32_t deserialized_u32 = ser_readdata32(stream);
        assert(u32 == deserialized_u32 && stream.empty());

        ser_writedata32be(stream, u32);
        const uint32_t deserialized_u32be = ser_readdata32be(stream);
        assert(u32 == deserialized_u32be && stream.empty());

        ser_writedata16(stream, u16);
        const uint16_t deserialized_u16 = ser_readdata16(stream);
        assert(u16 == deserialized_u16 && stream.empty());

        ser_writedata16be(stream, u16);
        const uint16_t deserialized_u16be = ser_readdata16be(stream);
        assert(u16 == deserialized_u16be && stream.empty());

        ser_writedata8(stream, u8);
        const uint8_t deserialized_u8 = ser_readdata8(stream);
        assert(u8 == deserialized_u8 && stream.empty());
    }

    {
        DataStream stream{};

        WriteCompactSize(stream, u64);
        try {
            const uint64_t deserialized_u64 = ReadCompactSize(stream);
            assert(u64 == deserialized_u64 && stream.empty());
        } catch (const std::ios_base::failure&) {
        }
    }

    try {
        CHECK_NONFATAL(b);
    } catch (const NonFatalCheckError&) {
    }
}<|MERGE_RESOLUTION|>--- conflicted
+++ resolved
@@ -43,11 +43,7 @@
 
 void initialize_integer()
 {
-<<<<<<< HEAD
-    SelectParams(CBaseChainParams::UNITTEST);
-=======
     SelectParams(ChainType::UNITTEST);
->>>>>>> 86d0551a
 }
 
 FUZZ_TARGET(integer, .init = initialize_integer)
