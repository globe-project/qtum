// Copyright (c) 2019-2021 The Bitcoin Core developers
// Distributed under the MIT software license, see the accompanying
// file COPYING or http://www.opensource.org/licenses/mit-license.php.

#include <chainparams.h>
#include <consensus/merkle.h>
#include <consensus/validation.h>
#include <core_io.h>
#include <core_memusage.h>
#include <primitives/block.h>
#include <pubkey.h>
#include <streams.h>
#include <test/fuzz/fuzz.h>
#include <validation.h>
#include <version.h>
#include <test/util/setup_common.h>

#include <cassert>
#include <string>

namespace {
const TestingSetup* g_setup;

void initialize_block()
{
<<<<<<< HEAD
    static const ECCVerifyHandle verify_handle;
=======
>>>>>>> 4985b774
    SelectParams(CBaseChainParams::UNITTEST);

    static const auto testing_setup = MakeNoLogFileContext<const TestingSetup>();
    g_setup = testing_setup.get();
}

FUZZ_TARGET_INIT(block, initialize_block)
{
    CDataStream ds(buffer, SER_NETWORK, INIT_PROTO_VERSION);
    CBlock block;
    try {
        int nVersion;
        ds >> nVersion;
        ds.SetVersion(nVersion);
        ds >> block;
    } catch (const std::ios_base::failure&) {
        return;
    }
    const Consensus::Params& consensus_params = Params().GetConsensus();
    BlockValidationState validation_state_pow_and_merkle;
    auto& chainstate = g_setup->m_node.chainman->ActiveChainstate();
    const bool valid_incl_pow_and_merkle = CheckBlock(block, validation_state_pow_and_merkle, consensus_params, chainstate, /* fCheckPOW= */ true, /* fCheckMerkleRoot= */ true);
    assert(validation_state_pow_and_merkle.IsValid() || validation_state_pow_and_merkle.IsInvalid() || validation_state_pow_and_merkle.IsError());
    (void)validation_state_pow_and_merkle.Error("");
    BlockValidationState validation_state_pow;
    const bool valid_incl_pow = CheckBlock(block, validation_state_pow, consensus_params, chainstate, /* fCheckPOW= */ true, /* fCheckMerkleRoot= */ false);
    assert(validation_state_pow.IsValid() || validation_state_pow.IsInvalid() || validation_state_pow.IsError());
    BlockValidationState validation_state_merkle;
    const bool valid_incl_merkle = CheckBlock(block, validation_state_merkle, consensus_params, chainstate, /* fCheckPOW= */ false, /* fCheckMerkleRoot= */ true);
    assert(validation_state_merkle.IsValid() || validation_state_merkle.IsInvalid() || validation_state_merkle.IsError());
    BlockValidationState validation_state_none;
    const bool valid_incl_none = CheckBlock(block, validation_state_none, consensus_params, chainstate, /* fCheckPOW= */ false, /* fCheckMerkleRoot= */ false);
    assert(validation_state_none.IsValid() || validation_state_none.IsInvalid() || validation_state_none.IsError());
    if (valid_incl_pow_and_merkle) {
        assert(valid_incl_pow && valid_incl_merkle && valid_incl_none);
    } else if (valid_incl_merkle || valid_incl_pow) {
        assert(valid_incl_none);
    }
    (void)block.GetHash();
    (void)block.ToString();
    (void)BlockMerkleRoot(block);
    if (!block.vtx.empty()) {
        (void)BlockWitnessMerkleRoot(block);
    }
    (void)GetBlockWeight(block);
    (void)GetWitnessCommitmentIndex(block);
    const size_t raw_memory_size = RecursiveDynamicUsage(block);
    const size_t raw_memory_size_as_shared_ptr = RecursiveDynamicUsage(std::make_shared<CBlock>(block));
    assert(raw_memory_size_as_shared_ptr > raw_memory_size);
    CBlock block_copy = block;
    block_copy.SetNull();
    const bool is_null = block_copy.IsNull();
    assert(is_null);
}
} // namespace<|MERGE_RESOLUTION|>--- conflicted
+++ resolved
@@ -23,10 +23,6 @@
 
 void initialize_block()
 {
-<<<<<<< HEAD
-    static const ECCVerifyHandle verify_handle;
-=======
->>>>>>> 4985b774
     SelectParams(CBaseChainParams::UNITTEST);
 
     static const auto testing_setup = MakeNoLogFileContext<const TestingSetup>();
