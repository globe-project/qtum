// Copyright (c) 2021-2022 The Bitcoin Core developers
// Distributed under the MIT software license, see the accompanying
// file COPYING or http://www.opensource.org/licenses/mit-license.php.

#include <consensus/amount.h>
#include <pubkey.h>
#include <test/fuzz/util.h>
#include <test/util/script.h>
#include <util/check.h>
#include <util/overflow.h>
#include <util/rbf.h>
#include <util/time.h>
#include <version.h>

#include <memory>

CAmount ConsumeMoney(FuzzedDataProvider& fuzzed_data_provider, const std::optional<CAmount>& max) noexcept
{
    return fuzzed_data_provider.ConsumeIntegralInRange<CAmount>(0, max.value_or(MAX_MONEY));
}

int64_t ConsumeTime(FuzzedDataProvider& fuzzed_data_provider, const std::optional<int64_t>& min, const std::optional<int64_t>& max) noexcept
{
    // Avoid t=0 (1970-01-01T00:00:00Z) since SetMockTime(0) disables mocktime.
    static const int64_t time_min{946684801}; // 2000-01-01T00:00:01Z
    static const int64_t time_max{4133980799}; // 2100-12-31T23:59:59Z
    return fuzzed_data_provider.ConsumeIntegralInRange<int64_t>(min.value_or(time_min), max.value_or(time_max));
}

CMutableTransaction ConsumeTransaction(FuzzedDataProvider& fuzzed_data_provider, const std::optional<std::vector<uint256>>& prevout_txids, const int max_num_in, const int max_num_out) noexcept
{
    CMutableTransaction tx_mut;
    const auto p2wsh_op_true = fuzzed_data_provider.ConsumeBool();
    tx_mut.nVersion = fuzzed_data_provider.ConsumeBool() ?
                          CTransaction::CURRENT_VERSION :
                          fuzzed_data_provider.ConsumeIntegral<int32_t>();
    tx_mut.nLockTime = fuzzed_data_provider.ConsumeIntegral<uint32_t>();
    const auto num_in = fuzzed_data_provider.ConsumeIntegralInRange<int>(0, max_num_in);
    const auto num_out = fuzzed_data_provider.ConsumeIntegralInRange<int>(0, max_num_out);
    for (int i = 0; i < num_in; ++i) {
        const auto& txid_prev = prevout_txids ?
                                    PickValue(fuzzed_data_provider, *prevout_txids) :
                                    ConsumeUInt256(fuzzed_data_provider);
        const auto index_out = fuzzed_data_provider.ConsumeIntegralInRange<uint32_t>(0, max_num_out);
        const auto sequence = ConsumeSequence(fuzzed_data_provider);
        const auto script_sig = p2wsh_op_true ? CScript{} : ConsumeScript(fuzzed_data_provider);
        CScriptWitness script_wit;
        if (p2wsh_op_true) {
            script_wit.stack = std::vector<std::vector<uint8_t>>{WITNESS_STACK_ELEM_OP_TRUE};
        } else {
            script_wit = ConsumeScriptWitness(fuzzed_data_provider);
        }
        CTxIn in;
        in.prevout = COutPoint{txid_prev, index_out};
        in.nSequence = sequence;
        in.scriptSig = script_sig;
        in.scriptWitness = script_wit;

        tx_mut.vin.push_back(in);
    }
    for (int i = 0; i < num_out; ++i) {
        const auto amount = fuzzed_data_provider.ConsumeIntegralInRange<CAmount>(-10, 50 * COIN + 10);
        const auto script_pk = p2wsh_op_true ?
                                   P2WSH_OP_TRUE :
                                   ConsumeScript(fuzzed_data_provider, /*maybe_p2wsh=*/true);
        tx_mut.vout.emplace_back(amount, script_pk);
    }
    return tx_mut;
}

CScriptWitness ConsumeScriptWitness(FuzzedDataProvider& fuzzed_data_provider, const size_t max_stack_elem_size) noexcept
{
    CScriptWitness ret;
    const auto n_elements = fuzzed_data_provider.ConsumeIntegralInRange<size_t>(0, max_stack_elem_size);
    for (size_t i = 0; i < n_elements; ++i) {
        ret.stack.push_back(ConsumeRandomLengthByteVector(fuzzed_data_provider));
    }
    return ret;
}

CScript ConsumeScript(FuzzedDataProvider& fuzzed_data_provider, const bool maybe_p2wsh) noexcept
{
    CScript r_script{};
    {
        // Keep a buffer of bytes to allow the fuzz engine to produce smaller
        // inputs to generate CScripts with repeated data.
        static constexpr unsigned MAX_BUFFER_SZ{128};
        std::vector<uint8_t> buffer(MAX_BUFFER_SZ, uint8_t{'a'});
        while (fuzzed_data_provider.ConsumeBool()) {
            CallOneOf(
                fuzzed_data_provider,
                [&] {
                    // Insert byte vector directly to allow malformed or unparsable scripts
                    r_script.insert(r_script.end(), buffer.begin(), buffer.begin() + fuzzed_data_provider.ConsumeIntegralInRange(0U, MAX_BUFFER_SZ));
                },
                [&] {
                    // Push a byte vector from the buffer
                    r_script << std::vector<uint8_t>{buffer.begin(), buffer.begin() + fuzzed_data_provider.ConsumeIntegralInRange(0U, MAX_BUFFER_SZ)};
                },
                [&] {
                    // Push multisig
                    // There is a special case for this to aid the fuzz engine
                    // navigate the highly structured multisig format.
                    r_script << fuzzed_data_provider.ConsumeIntegralInRange<int64_t>(0, 22);
                    int num_data{fuzzed_data_provider.ConsumeIntegralInRange(1, 22)};
                    std::vector<uint8_t> pubkey_comp{buffer.begin(), buffer.begin() + CPubKey::COMPRESSED_SIZE};
                    pubkey_comp.front() = fuzzed_data_provider.ConsumeIntegralInRange(2, 3); // Set first byte for GetLen() to pass
                    std::vector<uint8_t> pubkey_uncomp{buffer.begin(), buffer.begin() + CPubKey::SIZE};
                    pubkey_uncomp.front() = fuzzed_data_provider.ConsumeIntegralInRange(4, 7); // Set first byte for GetLen() to pass
                    while (num_data--) {
                        auto& pubkey{fuzzed_data_provider.ConsumeBool() ? pubkey_uncomp : pubkey_comp};
                        if (fuzzed_data_provider.ConsumeBool()) {
                            pubkey.back() = num_data; // Make each pubkey different
                        }
                        r_script << pubkey;
                    }
                    r_script << fuzzed_data_provider.ConsumeIntegralInRange<int64_t>(0, 22);
                },
                [&] {
                    // Mutate the buffer
                    const auto vec{ConsumeRandomLengthByteVector(fuzzed_data_provider, /*max_length=*/MAX_BUFFER_SZ)};
                    std::copy(vec.begin(), vec.end(), buffer.begin());
                },
                [&] {
                    // Push an integral
                    r_script << fuzzed_data_provider.ConsumeIntegral<int64_t>();
                },
                [&] {
                    // Push an opcode
                    r_script << ConsumeOpcodeType(fuzzed_data_provider);
                },
                [&] {
                    // Push a scriptnum
                    r_script << ConsumeScriptNum(fuzzed_data_provider);
                });
        }
    }
    if (maybe_p2wsh && fuzzed_data_provider.ConsumeBool()) {
        uint256 script_hash;
        CSHA256().Write(r_script.data(), r_script.size()).Finalize(script_hash.begin());
        r_script.clear();
        r_script << OP_0 << ToByteVector(script_hash);
    }
    return r_script;
}

uint32_t ConsumeSequence(FuzzedDataProvider& fuzzed_data_provider) noexcept
{
    return fuzzed_data_provider.ConsumeBool() ?
               fuzzed_data_provider.PickValueInArray({
                   CTxIn::SEQUENCE_FINAL,
                   CTxIn::MAX_SEQUENCE_NONFINAL,
                   MAX_BIP125_RBF_SEQUENCE,
               }) :
               fuzzed_data_provider.ConsumeIntegral<uint32_t>();
}

CTxDestination ConsumeTxDestination(FuzzedDataProvider& fuzzed_data_provider) noexcept
{
    CTxDestination tx_destination;
    const size_t call_size{CallOneOf(
        fuzzed_data_provider,
        [&] {
            tx_destination = CNoDestination{};
        },
        [&] {
            tx_destination = PKHash{ConsumeUInt160(fuzzed_data_provider)};
        },
        [&] {
            tx_destination = ScriptHash{ConsumeUInt160(fuzzed_data_provider)};
        },
        [&] {
            tx_destination = WitnessV0ScriptHash{ConsumeUInt256(fuzzed_data_provider)};
        },
        [&] {
            tx_destination = WitnessV0KeyHash{ConsumeUInt160(fuzzed_data_provider)};
        },
        [&] {
            tx_destination = WitnessV1Taproot{XOnlyPubKey{ConsumeUInt256(fuzzed_data_provider)}};
        },
        [&] {
            WitnessUnknown witness_unknown{};
            witness_unknown.version = fuzzed_data_provider.ConsumeIntegralInRange(2, 16);
            std::vector<uint8_t> witness_unknown_program_1{fuzzed_data_provider.ConsumeBytes<uint8_t>(40)};
            if (witness_unknown_program_1.size() < 2) {
                witness_unknown_program_1 = {0, 0};
            }
            witness_unknown.length = witness_unknown_program_1.size();
            std::copy(witness_unknown_program_1.begin(), witness_unknown_program_1.end(), witness_unknown.program);
            tx_destination = witness_unknown;
        })};
    Assert(call_size == std::variant_size_v<CTxDestination>);
    return tx_destination;
}

<<<<<<< HEAD
CTxMemPoolEntry ConsumeTxMemPoolEntry(FuzzedDataProvider& fuzzed_data_provider, const CTransaction& tx) noexcept
{
    // Avoid:
    // policy/feerate.cpp:28:34: runtime error: signed integer overflow: 34873208148477500 * 1000 cannot be represented in type 'long'
    //
    // Reproduce using CFeeRate(348732081484775, 10).GetFeePerK()
    const CAmount fee = std::min<CAmount>(ConsumeMoney(fuzzed_data_provider), std::numeric_limits<CAmount>::max() / static_cast<CAmount>(100000));
    assert(MoneyRange(fee));
    const int64_t time = fuzzed_data_provider.ConsumeIntegral<int64_t>();
    const unsigned int entry_height = fuzzed_data_provider.ConsumeIntegral<unsigned int>();
    const bool spends_coinbase = fuzzed_data_provider.ConsumeBool();
    const unsigned int sig_op_cost = fuzzed_data_provider.ConsumeIntegralInRange<unsigned int>(0, dgpMaxBlockSigOps);
    return CTxMemPoolEntry{MakeTransactionRef(tx), fee, time, entry_height, spends_coinbase, sig_op_cost, {}};
}

=======
>>>>>>> 4985b774
bool ContainsSpentInput(const CTransaction& tx, const CCoinsViewCache& inputs) noexcept
{
    for (const CTxIn& tx_in : tx.vin) {
        const Coin& coin = inputs.AccessCoin(tx_in.prevout);
        if (coin.IsSpent()) {
            return true;
        }
    }
    return false;
}

FILE* FuzzedFileProvider::open()
{
    SetFuzzedErrNo(m_fuzzed_data_provider);
    if (m_fuzzed_data_provider.ConsumeBool()) {
        return nullptr;
    }
    std::string mode;
    CallOneOf(
        m_fuzzed_data_provider,
        [&] {
            mode = "r";
        },
        [&] {
            mode = "r+";
        },
        [&] {
            mode = "w";
        },
        [&] {
            mode = "w+";
        },
        [&] {
            mode = "a";
        },
        [&] {
            mode = "a+";
        });
#if defined _GNU_SOURCE && !defined __ANDROID__
    const cookie_io_functions_t io_hooks = {
        FuzzedFileProvider::read,
        FuzzedFileProvider::write,
        FuzzedFileProvider::seek,
        FuzzedFileProvider::close,
    };
    return fopencookie(this, mode.c_str(), io_hooks);
#else
    (void)mode;
    return nullptr;
#endif
}

ssize_t FuzzedFileProvider::read(void* cookie, char* buf, size_t size)
{
    FuzzedFileProvider* fuzzed_file = (FuzzedFileProvider*)cookie;
    SetFuzzedErrNo(fuzzed_file->m_fuzzed_data_provider);
    if (buf == nullptr || size == 0 || fuzzed_file->m_fuzzed_data_provider.ConsumeBool()) {
        return fuzzed_file->m_fuzzed_data_provider.ConsumeBool() ? 0 : -1;
    }
    const std::vector<uint8_t> random_bytes = fuzzed_file->m_fuzzed_data_provider.ConsumeBytes<uint8_t>(size);
    if (random_bytes.empty()) {
        return 0;
    }
    std::memcpy(buf, random_bytes.data(), random_bytes.size());
    if (AdditionOverflow(fuzzed_file->m_offset, (int64_t)random_bytes.size())) {
        return fuzzed_file->m_fuzzed_data_provider.ConsumeBool() ? 0 : -1;
    }
    fuzzed_file->m_offset += random_bytes.size();
    return random_bytes.size();
}

ssize_t FuzzedFileProvider::write(void* cookie, const char* buf, size_t size)
{
    FuzzedFileProvider* fuzzed_file = (FuzzedFileProvider*)cookie;
    SetFuzzedErrNo(fuzzed_file->m_fuzzed_data_provider);
    const ssize_t n = fuzzed_file->m_fuzzed_data_provider.ConsumeIntegralInRange<ssize_t>(0, size);
    if (AdditionOverflow(fuzzed_file->m_offset, (int64_t)n)) {
        return 0;
    }
    fuzzed_file->m_offset += n;
    return n;
}

int FuzzedFileProvider::seek(void* cookie, int64_t* offset, int whence)
{
    assert(whence == SEEK_SET || whence == SEEK_CUR || whence == SEEK_END);
    FuzzedFileProvider* fuzzed_file = (FuzzedFileProvider*)cookie;
    SetFuzzedErrNo(fuzzed_file->m_fuzzed_data_provider);
    int64_t new_offset = 0;
    if (whence == SEEK_SET) {
        new_offset = *offset;
    } else if (whence == SEEK_CUR) {
        if (AdditionOverflow(fuzzed_file->m_offset, *offset)) {
            return -1;
        }
        new_offset = fuzzed_file->m_offset + *offset;
    } else if (whence == SEEK_END) {
        const int64_t n = fuzzed_file->m_fuzzed_data_provider.ConsumeIntegralInRange<int64_t>(0, 4096);
        if (AdditionOverflow(n, *offset)) {
            return -1;
        }
        new_offset = n + *offset;
    }
    if (new_offset < 0) {
        return -1;
    }
    fuzzed_file->m_offset = new_offset;
    *offset = new_offset;
    return fuzzed_file->m_fuzzed_data_provider.ConsumeIntegralInRange<int>(-1, 0);
}

int FuzzedFileProvider::close(void* cookie)
{
    FuzzedFileProvider* fuzzed_file = (FuzzedFileProvider*)cookie;
    SetFuzzedErrNo(fuzzed_file->m_fuzzed_data_provider);
    return fuzzed_file->m_fuzzed_data_provider.ConsumeIntegralInRange<int>(-1, 0);
}<|MERGE_RESOLUTION|>--- conflicted
+++ resolved
@@ -193,24 +193,6 @@
     return tx_destination;
 }
 
-<<<<<<< HEAD
-CTxMemPoolEntry ConsumeTxMemPoolEntry(FuzzedDataProvider& fuzzed_data_provider, const CTransaction& tx) noexcept
-{
-    // Avoid:
-    // policy/feerate.cpp:28:34: runtime error: signed integer overflow: 34873208148477500 * 1000 cannot be represented in type 'long'
-    //
-    // Reproduce using CFeeRate(348732081484775, 10).GetFeePerK()
-    const CAmount fee = std::min<CAmount>(ConsumeMoney(fuzzed_data_provider), std::numeric_limits<CAmount>::max() / static_cast<CAmount>(100000));
-    assert(MoneyRange(fee));
-    const int64_t time = fuzzed_data_provider.ConsumeIntegral<int64_t>();
-    const unsigned int entry_height = fuzzed_data_provider.ConsumeIntegral<unsigned int>();
-    const bool spends_coinbase = fuzzed_data_provider.ConsumeBool();
-    const unsigned int sig_op_cost = fuzzed_data_provider.ConsumeIntegralInRange<unsigned int>(0, dgpMaxBlockSigOps);
-    return CTxMemPoolEntry{MakeTransactionRef(tx), fee, time, entry_height, spends_coinbase, sig_op_cost, {}};
-}
-
-=======
->>>>>>> 4985b774
 bool ContainsSpentInput(const CTransaction& tx, const CCoinsViewCache& inputs) noexcept
 {
     for (const CTxIn& tx_in : tx.vin) {
