// Copyright (c) 2023 The Bitcoin Core developers
// Distributed under the MIT software license, see the accompanying
// file COPYING or http://www.opensource.org/licenses/mit-license.php.

#include <consensus/validation.h>
#include <node/context.h>
#include <node/mempool_args.h>
#include <node/miner.h>
#include <policy/v3_policy.h>
#include <test/fuzz/FuzzedDataProvider.h>
#include <test/fuzz/fuzz.h>
#include <test/fuzz/util.h>
#include <test/fuzz/util/mempool.h>
#include <test/util/mining.h>
#include <test/util/script.h>
#include <test/util/setup_common.h>
#include <test/util/txmempool.h>
#include <util/rbf.h>
#include <validation.h>
#include <validationinterface.h>
#include <chainparams.h>

using node::NodeContext;

namespace {

const TestingSetup* g_setup;
std::vector<COutPoint> g_outpoints_coinbase_init_mature;

struct MockedTxPool : public CTxMemPool {
    void RollingFeeUpdate() EXCLUSIVE_LOCKS_REQUIRED(!cs)
    {
        LOCK(cs);
        lastRollingFeeUpdate = GetTime();
        blockSinceLastRollingFeeBump = true;
    }
};

void initialize_tx_pool()
{
    static const auto testing_setup = MakeNoLogFileContext<const TestingSetup>();
    g_setup = testing_setup.get();

    int coinbaseMaturity = Params().GetConsensus().CoinbaseMaturity(0);
    for (int i = 0; i < 2 * coinbaseMaturity; ++i) {
<<<<<<< HEAD
        COutPoint prevout{MineBlock(g_setup->m_node, P2WSH_OP_TRUE)};
=======
        COutPoint prevout{MineBlock(g_setup->m_node, P2WSH_EMPTY)};
>>>>>>> 258457a4
        if (i < coinbaseMaturity) {
            // Remember the txids to avoid expensive disk access later on
            g_outpoints_coinbase_init_mature.push_back(prevout);
        }
    }
    SyncWithValidationInterfaceQueue();
}

struct OutpointsUpdater final : public CValidationInterface {
    std::set<COutPoint>& m_mempool_outpoints;

    explicit OutpointsUpdater(std::set<COutPoint>& r)
        : m_mempool_outpoints{r} {}

    void TransactionAddedToMempool(const NewMempoolTransactionInfo& tx, uint64_t /* mempool_sequence */) override
    {
        // for coins spent we always want to be able to rbf so they're not removed

        // outputs from this tx can now be spent
        for (uint32_t index{0}; index < tx.info.m_tx->vout.size(); ++index) {
            m_mempool_outpoints.insert(COutPoint{tx.info.m_tx->GetHash(), index});
        }
    }

    void TransactionRemovedFromMempool(const CTransactionRef& tx, MemPoolRemovalReason reason, uint64_t /* mempool_sequence */) override
    {
        // outpoints spent by this tx are now available
        for (const auto& input : tx->vin) {
            // Could already exist if this was a replacement
            m_mempool_outpoints.insert(input.prevout);
        }
        // outpoints created by this tx no longer exist
        for (uint32_t index{0}; index < tx->vout.size(); ++index) {
            m_mempool_outpoints.erase(COutPoint{tx->GetHash(), index});
        }
    }
};

struct TransactionsDelta final : public CValidationInterface {
    std::set<CTransactionRef>& m_added;

    explicit TransactionsDelta(std::set<CTransactionRef>& a)
        : m_added{a} {}

    void TransactionAddedToMempool(const NewMempoolTransactionInfo& tx, uint64_t /* mempool_sequence */) override
    {
        // Transactions may be entered and booted any number of times
        m_added.insert(tx.info.m_tx);
    }

    void TransactionRemovedFromMempool(const CTransactionRef& tx, MemPoolRemovalReason reason, uint64_t /* mempool_sequence */) override
    {
        // Transactions may be entered and booted any number of times
         m_added.erase(tx);
    }
};

void MockTime(FuzzedDataProvider& fuzzed_data_provider, const Chainstate& chainstate)
{
    const auto time = ConsumeTime(fuzzed_data_provider,
                                  chainstate.m_chain.Tip()->GetMedianTimePast() + 1,
                                  std::numeric_limits<decltype(chainstate.m_chain.Tip()->nTime)>::max());
    SetMockTime(time);
}

CTxMemPool MakeMempool(FuzzedDataProvider& fuzzed_data_provider, const NodeContext& node)
{
    // Take the default options for tests...
    CTxMemPool::Options mempool_opts{MemPoolOptionsForTest(node)};


    // ...override specific options for this specific fuzz suite
    mempool_opts.limits.ancestor_count = fuzzed_data_provider.ConsumeIntegralInRange<unsigned>(0, 50);
    mempool_opts.limits.ancestor_size_vbytes = fuzzed_data_provider.ConsumeIntegralInRange<unsigned>(0, 202) * 1'000;
    mempool_opts.limits.descendant_count = fuzzed_data_provider.ConsumeIntegralInRange<unsigned>(0, 50);
    mempool_opts.limits.descendant_size_vbytes = fuzzed_data_provider.ConsumeIntegralInRange<unsigned>(0, 202) * 1'000;
    mempool_opts.max_size_bytes = fuzzed_data_provider.ConsumeIntegralInRange<unsigned>(0, 200) * 1'000'000;
    mempool_opts.expiry = std::chrono::hours{fuzzed_data_provider.ConsumeIntegralInRange<unsigned>(0, 999)};
    // Only interested in 2 cases: sigop cost 0 or when single legacy sigop cost is >> 1KvB
    nBytesPerSigOp = fuzzed_data_provider.ConsumeIntegralInRange<unsigned>(0, 1) * 10'000;

    mempool_opts.check_ratio = 1;
    mempool_opts.require_standard = fuzzed_data_provider.ConsumeBool();

    // ...and construct a CTxMemPool from it
    return CTxMemPool{mempool_opts};
}

FUZZ_TARGET(tx_package_eval, .init = initialize_tx_pool)
{
    FuzzedDataProvider fuzzed_data_provider(buffer.data(), buffer.size());
    const auto& node = g_setup->m_node;
    auto& chainstate{static_cast<DummyChainState&>(node.chainman->ActiveChainstate())};

    MockTime(fuzzed_data_provider, chainstate);

    // All RBF-spendable outpoints outside of the unsubmitted package
    std::set<COutPoint> mempool_outpoints;
    std::map<COutPoint, CAmount> outpoints_value;
    for (const auto& outpoint : g_outpoints_coinbase_init_mature) {
        Assert(mempool_outpoints.insert(outpoint).second);
        outpoints_value[outpoint] = 50 * COIN;
    }

    auto outpoints_updater = std::make_shared<OutpointsUpdater>(mempool_outpoints);
    RegisterSharedValidationInterface(outpoints_updater);

    CTxMemPool tx_pool_{MakeMempool(fuzzed_data_provider, node)};
    MockedTxPool& tx_pool = *static_cast<MockedTxPool*>(&tx_pool_);

    chainstate.SetMempool(&tx_pool);

    LIMITED_WHILE(fuzzed_data_provider.ConsumeBool(), 300)
    {
        Assert(!mempool_outpoints.empty());

        std::vector<CTransactionRef> txs;

        // Make packages of 1-to-26 transactions
        const auto num_txs = (size_t) fuzzed_data_provider.ConsumeIntegralInRange<int>(1, 26);
        std::set<COutPoint> package_outpoints;
        while (txs.size() < num_txs) {

            // Last transaction in a package needs to be a child of parents to get further in validation
            // so the last transaction to be generated(in a >1 package) must spend all package-made outputs
            // Note that this test currently only spends package outputs in last transaction.
            bool last_tx = num_txs > 1 && txs.size() == num_txs - 1;

            // Create transaction to add to the mempool
            const CTransactionRef tx = [&] {
                CMutableTransaction tx_mut;
                tx_mut.nVersion = fuzzed_data_provider.ConsumeBool() ? 3 : CTransaction::CURRENT_VERSION;
                tx_mut.nLockTime = fuzzed_data_provider.ConsumeBool() ? 0 : fuzzed_data_provider.ConsumeIntegral<uint32_t>();
                // Last tx will sweep all outpoints in package
                const auto num_in = last_tx ? package_outpoints.size()  : fuzzed_data_provider.ConsumeIntegralInRange<int>(1, mempool_outpoints.size());
                auto num_out = fuzzed_data_provider.ConsumeIntegralInRange<int>(1, mempool_outpoints.size() * 2);

                auto& outpoints = last_tx ? package_outpoints : mempool_outpoints;

                Assert(!outpoints.empty());

                CAmount amount_in{0};
                for (size_t i = 0; i < num_in; ++i) {
                    // Pop random outpoint
                    auto pop = outpoints.begin();
                    std::advance(pop, fuzzed_data_provider.ConsumeIntegralInRange<size_t>(0, outpoints.size() - 1));
                    const auto outpoint = *pop;
                    outpoints.erase(pop);
                    // no need to update or erase from outpoints_value
                    amount_in += outpoints_value.at(outpoint);

                    // Create input
                    const auto sequence = ConsumeSequence(fuzzed_data_provider);
                    const auto script_sig = CScript{};
                    const auto script_wit_stack = fuzzed_data_provider.ConsumeBool() ? P2WSH_EMPTY_TRUE_STACK : P2WSH_EMPTY_TWO_STACK;

                    CTxIn in;
                    in.prevout = outpoint;
                    in.nSequence = sequence;
                    in.scriptSig = script_sig;
                    in.scriptWitness.stack = script_wit_stack;

                    tx_mut.vin.push_back(in);
                }

                // Duplicate an input
                bool dup_input = fuzzed_data_provider.ConsumeBool();
                if (dup_input) {
                    tx_mut.vin.push_back(tx_mut.vin.back());
                }

                // Refer to a non-existent input
                if (fuzzed_data_provider.ConsumeBool()) {
                    tx_mut.vin.emplace_back();
                }

                // Make a p2pk output to make sigops adjusted vsize to violate v3, potentially, which is never spent
                if (last_tx && amount_in > 1000 && fuzzed_data_provider.ConsumeBool()) {
                    tx_mut.vout.emplace_back(1000, CScript() << std::vector<unsigned char>(33, 0x02) << OP_CHECKSIG);
                    // Don't add any other outputs.
                    num_out = 1;
                    amount_in -= 1000;
                }

                const auto amount_fee = fuzzed_data_provider.ConsumeIntegralInRange<CAmount>(0, amount_in);
                const auto amount_out = (amount_in - amount_fee) / num_out;
                for (int i = 0; i < num_out; ++i) {
                    tx_mut.vout.emplace_back(amount_out, P2WSH_EMPTY);
                }
                auto tx = MakeTransactionRef(tx_mut);
                // Restore previously removed outpoints, except in-package outpoints
                if (!last_tx) {
                    for (const auto& in : tx->vin) {
                        // It's a fake input, or a new input, or a duplicate
                        Assert(in == CTxIn() || outpoints.insert(in.prevout).second || dup_input);
                    }
                    // Cache the in-package outpoints being made
                    for (size_t i = 0; i < tx->vout.size(); ++i) {
                        package_outpoints.emplace(tx->GetHash(), i);
                    }
                }
                // We need newly-created values for the duration of this run
                for (size_t i = 0; i < tx->vout.size(); ++i) {
                    outpoints_value[COutPoint(tx->GetHash(), i)] = tx->vout[i].nValue;
                }
                return tx;
            }();
            txs.push_back(tx);
        }

        if (fuzzed_data_provider.ConsumeBool()) {
            MockTime(fuzzed_data_provider, chainstate);
        }
        if (fuzzed_data_provider.ConsumeBool()) {
            tx_pool.RollingFeeUpdate();
        }
        if (fuzzed_data_provider.ConsumeBool()) {
            const auto& txid = fuzzed_data_provider.ConsumeBool() ?
                                   txs.back()->GetHash() :
                                   PickValue(fuzzed_data_provider, mempool_outpoints).hash;
            const auto delta = fuzzed_data_provider.ConsumeIntegralInRange<CAmount>(-50 * COIN, +50 * COIN);
            tx_pool.PrioritiseTransaction(txid.ToUint256(), delta);
        }

        // Remember all added transactions
        std::set<CTransactionRef> added;
        auto txr = std::make_shared<TransactionsDelta>(added);
        RegisterSharedValidationInterface(txr);

        // When there are multiple transactions in the package, we call ProcessNewPackage(txs, test_accept=false)
        // and AcceptToMemoryPool(txs.back(), test_accept=true). When there is only 1 transaction, we might flip it
        // (the package is a test accept and ATMP is a submission).
        auto single_submit = txs.size() == 1 && fuzzed_data_provider.ConsumeBool();

        const auto result_package = WITH_LOCK(::cs_main,
                                    return ProcessNewPackage(chainstate, tx_pool, txs, /*test_accept=*/single_submit));

        // Always set bypass_limits to false because it is not supported in ProcessNewPackage and
        // can be a source of divergence.
        const auto res = WITH_LOCK(::cs_main, return AcceptToMemoryPool(chainstate, txs.back(), GetTime(),
                                   /*bypass_limits=*/false, /*test_accept=*/!single_submit));
        const bool passed = res.m_result_type == MempoolAcceptResult::ResultType::VALID;

        SyncWithValidationInterfaceQueue();
        UnregisterSharedValidationInterface(txr);

        // There is only 1 transaction in the package. We did a test-package-accept and a ATMP
        if (single_submit) {
            Assert(passed != added.empty());
            Assert(passed == res.m_state.IsValid());
            if (passed) {
                Assert(added.size() == 1);
                Assert(txs.back() == *added.begin());
            }
        } else if (result_package.m_state.GetResult() != PackageValidationResult::PCKG_POLICY) {
            // We don't know anything about the validity since transactions were randomly generated, so
            // just use result_package.m_state here. This makes the expect_valid check meaningless, but
            // we can still verify that the contents of m_tx_results are consistent with m_state.
            const bool expect_valid{result_package.m_state.IsValid()};
            Assert(!CheckPackageMempoolAcceptResult(txs, result_package, expect_valid, nullptr));
        } else {
            // This is empty if it fails early checks, or "full" if transactions are looked at deeper
            Assert(result_package.m_tx_results.size() == txs.size() || result_package.m_tx_results.empty());
        }

        CheckMempoolV3Invariants(tx_pool);
    }

    UnregisterSharedValidationInterface(outpoints_updater);

    WITH_LOCK(::cs_main, tx_pool.check(chainstate.CoinsTip(), chainstate.m_chain.Height() + 1));
}
} // namespace<|MERGE_RESOLUTION|>--- conflicted
+++ resolved
@@ -43,11 +43,7 @@
 
     int coinbaseMaturity = Params().GetConsensus().CoinbaseMaturity(0);
     for (int i = 0; i < 2 * coinbaseMaturity; ++i) {
-<<<<<<< HEAD
-        COutPoint prevout{MineBlock(g_setup->m_node, P2WSH_OP_TRUE)};
-=======
         COutPoint prevout{MineBlock(g_setup->m_node, P2WSH_EMPTY)};
->>>>>>> 258457a4
         if (i < coinbaseMaturity) {
             // Remember the txids to avoid expensive disk access later on
             g_outpoints_coinbase_init_mature.push_back(prevout);
