// Copyright (c) 2020 The Bitcoin Core developers
// Distributed under the MIT software license, see the accompanying
// file COPYING or http://www.opensource.org/licenses/mit-license.php.

#include <chainparams.h>
#include <key_io.h>
#include <test/fuzz/FuzzedDataProvider.h>
#include <test/fuzz/fuzz.h>
#include <test/fuzz/util.h>
#include <util/chaintype.h>
#include <util/message.h>
#include <util/strencodings.h>

#include <cassert>
#include <cstdint>
#include <iostream>
#include <string>
#include <vector>

void initialize_message()
{
    ECC_Start();
<<<<<<< HEAD
    SelectParams(CBaseChainParams::UNITTEST);
=======
    SelectParams(ChainType::UNITTEST);
>>>>>>> 86d0551a
}

FUZZ_TARGET(message, .init = initialize_message)
{
    FuzzedDataProvider fuzzed_data_provider(buffer.data(), buffer.size());
    const std::string random_message = fuzzed_data_provider.ConsumeRandomLengthString(1024);
    {
        CKey private_key = ConsumePrivateKey(fuzzed_data_provider);
        std::string signature;
        const bool message_signed = MessageSign(private_key, random_message, signature);
        if (private_key.IsValid()) {
            assert(message_signed);
            const MessageVerificationResult verification_result = MessageVerify(EncodeDestination(PKHash(private_key.GetPubKey().GetID())), signature, random_message);
            assert(verification_result == MessageVerificationResult::OK);
        }
    }
    {
        (void)MessageHash(random_message);
        (void)MessageVerify(fuzzed_data_provider.ConsumeRandomLengthString(1024), fuzzed_data_provider.ConsumeRandomLengthString(1024), random_message);
        (void)SigningResultString(fuzzed_data_provider.PickValueInArray({SigningResult::OK, SigningResult::PRIVATE_KEY_NOT_AVAILABLE, SigningResult::SIGNING_FAILED}));
    }
}<|MERGE_RESOLUTION|>--- conflicted
+++ resolved
@@ -20,11 +20,7 @@
 void initialize_message()
 {
     ECC_Start();
-<<<<<<< HEAD
-    SelectParams(CBaseChainParams::UNITTEST);
-=======
     SelectParams(ChainType::UNITTEST);
->>>>>>> 86d0551a
 }
 
 FUZZ_TARGET(message, .init = initialize_message)
