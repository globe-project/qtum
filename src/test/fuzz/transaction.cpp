--- conflicted
+++ resolved
@@ -24,11 +24,7 @@
 
 void initialize_transaction()
 {
-<<<<<<< HEAD
-    SelectParams(CBaseChainParams::UNITTEST);
-=======
     SelectParams(ChainType::UNITTEST);
->>>>>>> 86d0551a
 }
 
 FUZZ_TARGET(transaction, .init = initialize_transaction)
