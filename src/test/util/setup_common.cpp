--- conflicted
+++ resolved
@@ -124,11 +124,7 @@
     }
     m_args.SoftSetBoolArg("-staking", false);
     gArgs.SoftSetBoolArg("-staking", false);
-<<<<<<< HEAD
-    SelectParams(chainName);
-=======
     SelectParams(chainType);
->>>>>>> 86d0551a
     SeedInsecureRand();
     if (G_TEST_LOG_FUN) LogInstance().PushBackCallback(G_TEST_LOG_FUN);
     InitLogging(*m_node.args);
@@ -305,11 +301,7 @@
         const std::vector<const char*>& extra_args,
         const bool coins_db_in_memory,
         const bool block_tree_db_in_memory)
-<<<<<<< HEAD
-    : TestingSetup{CBaseChainParams::UNITTEST, extra_args, coins_db_in_memory, block_tree_db_in_memory}
-=======
     : TestingSetup{ChainType::UNITTEST, extra_args, coins_db_in_memory, block_tree_db_in_memory}
->>>>>>> 86d0551a
 {
     SetMockTime(1598887952);
     constexpr std::array<unsigned char, 32> vchKey = {
