--- conflicted
+++ resolved
@@ -33,10 +33,7 @@
 #include <util/vector.h>
 #include <validation.h>
 #include <validationinterface.h>
-<<<<<<< HEAD
-=======
 #include <walletinitinterface.h>
->>>>>>> da23532c
 #include <util/convert.h>
 
 #include <functional>
@@ -164,27 +161,6 @@
     pstorageresult.reset(new StorageResults(pathTemp.string()));
 //////////////////////////////////////////////////////////////
 
-////////////////////////////////////////////////////////////// qtum
-    fRequireStandard = !gArgs.GetBoolArg("-acceptnonstdtxn", !chainparams.RequireStandard());
-    dev::eth::NoProof::init();		
-    boost::filesystem::path pathTemp = fs::temp_directory_path() / strprintf("test_qtum_%lu_%i", (unsigned long)GetTime(), (int)(GetRand(100000)));
-    boost::filesystem::create_directories(pathTemp);
-    const dev::h256 hashDB(dev::sha3(dev::rlp("")));
-    globalState = std::unique_ptr<QtumState>(new QtumState(dev::u256(0), QtumState::openDB(pathTemp.string(), hashDB, dev::WithExisting::Trust), pathTemp.string(), dev::eth::BaseState::Empty));
-    dev::eth::ChainParams cp(chainparams.EVMGenesisInfo());
-    cp.EIP150ForkBlock = 0xffffffffffffffff;
-    cp.EIP158ForkBlock = 0xffffffffffffffff;
-    cp.byzantiumForkBlock = 0xffffffffffffffff;
-    cp.constantinopleForkBlock = 0xffffffffffffffff;
-    cp.constantinopleFixForkBlock = 0xffffffffffffffff;
-    globalSealEngine = std::unique_ptr<dev::eth::SealEngineFace>(cp.createSealEngine());
-    globalState->populateFrom(cp.genesisState);
-    globalState->setRootUTXO(uintToh256(chainparams.GenesisBlock().hashUTXORoot));
-    globalState->db().commit();
-    globalState->dbUtxo().commit();
-    pstorageresult.reset(new StorageResults(pathTemp.string()));
-//////////////////////////////////////////////////////////////
-
     pblocktree.reset(new CBlockTreeDB(1 << 20, true));
 
     m_node.mempool = MakeUnique<CTxMemPool>(&::feeEstimator);
@@ -248,26 +224,11 @@
 
 TestChain100Setup::TestChain100Setup()
 {
-<<<<<<< HEAD
-    // CreateAndProcessBlock() does not support building SegWit blocks, so don't activate in these tests.
-    // TODO: fix the code to support SegWit blocks.
-    gArgs.ForceSetArg("-segwitheight", "3732");
-    // Need to recreate chainparams
-    SelectParams(CBaseChainParams::UNITTEST);
-
-    // Generate a 100-block chain:
-    coinbaseKey.MakeNewKey(true);
-    CScript scriptPubKey = CScript() <<  ToByteVector(coinbaseKey.GetPubKey()) << OP_CHECKSIG;
-    int coinbaseMaturity = Params().GetConsensus().CoinbaseMaturity(0);
-    for (int i = 0; i < coinbaseMaturity; i++)
-    {
-=======
     // Generate a 100-block chain:
     coinbaseKey.MakeNewKey(true);
     CScript scriptPubKey = CScript() << ToByteVector(coinbaseKey.GetPubKey()) << OP_CHECKSIG;
     int coinbaseMaturity = Params().GetConsensus().CoinbaseMaturity(0);
     for (int i = 0; i < coinbaseMaturity; i++) {
->>>>>>> da23532c
         std::vector<CMutableTransaction> noTxns;
         CBlock b = CreateAndProcessBlock(noTxns, scriptPubKey);
         m_coinbase_txns.push_back(b.vtx[0]);
