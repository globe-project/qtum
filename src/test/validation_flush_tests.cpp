// Copyright (c) 2019-2020 The Bitcoin Core developers
// Distributed under the MIT software license, see the accompanying
// file COPYING or http://www.opensource.org/licenses/mit-license.php.
//
#include <sync.h>
#include <test/util/setup_common.h>
#include <txmempool.h>
#include <validation.h>

#include <boost/test/unit_test.hpp>

BOOST_FIXTURE_TEST_SUITE(validation_flush_tests, BasicTestingSetup)

//! Test utilities for detecting when we need to flush the coins cache based
//! on estimated memory usage.
//!
//! @sa CChainState::GetCoinsCacheSizeState()
//!
BOOST_AUTO_TEST_CASE(getcoinscachesizestate)
{
    CTxMemPool mempool;
    BlockManager blockman{};
<<<<<<< HEAD
    CChainState chainstate{blockman};
    constexpr int CACHE_SIZE_BYTES = 1664;
    chainstate.InitCoinsDB(/*cache_size_bytes*/ CACHE_SIZE_BYTES, /*in_memory*/ true, /*should_wipe*/ false);
    WITH_LOCK(::cs_main, chainstate.InitCoinsCache());
=======
    CChainState chainstate{mempool, blockman};
    constexpr int CACHE_SIZE_BYTES = 1664;
    chainstate.InitCoinsDB(/*cache_size_bytes*/ CACHE_SIZE_BYTES, /*in_memory*/ true, /*should_wipe*/ false);
    WITH_LOCK(::cs_main, chainstate.InitCoinsCache(CACHE_SIZE_BYTES));
>>>>>>> da23532c
    CTxMemPool tx_pool{};

    constexpr bool is_64_bit = sizeof(void*) == 8;

    LOCK(::cs_main);
    auto& view = chainstate.CoinsTip();

    //! Create and add a Coin with DynamicMemoryUsage of 80 bytes to the given view.
    auto add_coin = [](CCoinsViewCache& coins_view) -> COutPoint {
        Coin newcoin;
        uint256 txid = InsecureRand256();
        COutPoint outp{txid, 0};
        newcoin.nHeight = 1;
        newcoin.out.nValue = InsecureRand32();
        newcoin.out.scriptPubKey.assign((uint32_t)56, 1);
        coins_view.AddCoin(outp, std::move(newcoin), false);

        return outp;
    };

    // The number of bytes consumed by coin's heap data, i.e. CScript
    // (prevector<28, unsigned char>) when assigned 56 bytes of data per above.
    //
    // See also: Coin::DynamicMemoryUsage().
    constexpr unsigned int COIN_SIZE = is_64_bit ? 80 : 64;

    auto print_view_mem_usage = [](CCoinsViewCache& view) {
        BOOST_TEST_MESSAGE("CCoinsViewCache memory usage: " << view.DynamicMemoryUsage());
    };

    constexpr size_t MAX_COINS_CACHE_BYTES = 1672;

    // Without any coins in the cache, we shouldn't need to flush.
    BOOST_CHECK_EQUAL(
        chainstate.GetCoinsCacheSizeState(&tx_pool, MAX_COINS_CACHE_BYTES, /*max_mempool_size_bytes*/ 0),
        CoinsCacheSizeState::OK);

    // If the initial memory allocations of cacheCoins don't match these common
    // cases, we can't really continue to make assertions about memory usage.
    // End the test early.
    if (view.DynamicMemoryUsage() != 32 && view.DynamicMemoryUsage() != 16) {
        // Add a bunch of coins to see that we at least flip over to CRITICAL.

        for (int i{0}; i < 1000; ++i) {
            COutPoint res = add_coin(view);
            BOOST_CHECK_EQUAL(view.AccessCoin(res).DynamicMemoryUsage(), COIN_SIZE);
        }

        BOOST_CHECK_EQUAL(
            chainstate.GetCoinsCacheSizeState(&tx_pool, MAX_COINS_CACHE_BYTES, /*max_mempool_size_bytes*/ 0),
            CoinsCacheSizeState::CRITICAL);

        BOOST_TEST_MESSAGE("Exiting cache flush tests early due to unsupported arch");
        return;
    }

    print_view_mem_usage(view);
    BOOST_CHECK_EQUAL(view.DynamicMemoryUsage(), is_64_bit ? 32U : 16U);

    // We should be able to add COINS_UNTIL_CRITICAL coins to the cache before going CRITICAL.
    // This is contingent not only on the dynamic memory usage of the Coins
    // that we're adding (COIN_SIZE bytes per), but also on how much memory the
    // cacheCoins (unordered_map) preallocates.
    constexpr int COINS_UNTIL_CRITICAL{3};

    for (int i{0}; i < COINS_UNTIL_CRITICAL; ++i) {
        COutPoint res = add_coin(view);
        print_view_mem_usage(view);
        BOOST_CHECK_EQUAL(view.AccessCoin(res).DynamicMemoryUsage(), COIN_SIZE);
        BOOST_CHECK_EQUAL(
            chainstate.GetCoinsCacheSizeState(&tx_pool, MAX_COINS_CACHE_BYTES, /*max_mempool_size_bytes*/ 0),
            CoinsCacheSizeState::OK);
    }

    // Adding some additional coins will push us over the edge to CRITICAL.
    for (int i{0}; i < 4; ++i) {
        add_coin(view);
        print_view_mem_usage(view);
        if (chainstate.GetCoinsCacheSizeState(&tx_pool, MAX_COINS_CACHE_BYTES, /*max_mempool_size_bytes*/ 0) ==
            CoinsCacheSizeState::CRITICAL) {
            break;
        }
    }

    BOOST_CHECK_EQUAL(
        chainstate.GetCoinsCacheSizeState(&tx_pool, MAX_COINS_CACHE_BYTES, /*max_mempool_size_bytes*/ 0),
        CoinsCacheSizeState::CRITICAL);

    // Passing non-zero max mempool usage should allow us more headroom.
    BOOST_CHECK_EQUAL(
<<<<<<< HEAD
        chainstate.GetCoinsCacheSizeState(tx_pool, MAX_COINS_CACHE_BYTES, /*max_mempool_size_bytes*/ CACHE_SIZE_BYTES),
=======
        chainstate.GetCoinsCacheSizeState(&tx_pool, MAX_COINS_CACHE_BYTES, /*max_mempool_size_bytes*/ CACHE_SIZE_BYTES),
>>>>>>> da23532c
        CoinsCacheSizeState::OK);

    for (int i{0}; i < 2; ++i) {
        add_coin(view);
        print_view_mem_usage(view);
        BOOST_CHECK_EQUAL(
<<<<<<< HEAD
            chainstate.GetCoinsCacheSizeState(tx_pool, MAX_COINS_CACHE_BYTES, /*max_mempool_size_bytes*/ CACHE_SIZE_BYTES),
=======
            chainstate.GetCoinsCacheSizeState(&tx_pool, MAX_COINS_CACHE_BYTES, /*max_mempool_size_bytes*/ CACHE_SIZE_BYTES),
>>>>>>> da23532c
            CoinsCacheSizeState::OK);
    }

    // Adding another coin with the additional mempool room will put us >90%
    // but not yet critical.
    add_coin(view);
    print_view_mem_usage(view);

    // Only perform these checks on 64 bit hosts; I haven't done the math for 32.
    if (is_64_bit) {
        float usage_percentage = (float)view.DynamicMemoryUsage() / (MAX_COINS_CACHE_BYTES + CACHE_SIZE_BYTES);
        BOOST_TEST_MESSAGE("CoinsTip usage percentage: " << usage_percentage);
        BOOST_CHECK(usage_percentage >= 0.45);
        BOOST_CHECK(usage_percentage < 1);
        BOOST_CHECK_EQUAL(
<<<<<<< HEAD
            chainstate.GetCoinsCacheSizeState(tx_pool, MAX_COINS_CACHE_BYTES, CACHE_SIZE_BYTES),
=======
            chainstate.GetCoinsCacheSizeState(&tx_pool, MAX_COINS_CACHE_BYTES, CACHE_SIZE_BYTES),
>>>>>>> da23532c
            CoinsCacheSizeState::LARGE);
    }

    // Using the default max_* values permits way more coins to be added.
    for (int i{0}; i < 1000; ++i) {
        add_coin(view);
        BOOST_CHECK_EQUAL(
            chainstate.GetCoinsCacheSizeState(&tx_pool),
            CoinsCacheSizeState::OK);
    }

    // Flushing the view doesn't take us back to OK because cacheCoins has
    // preallocated memory that doesn't get reclaimed even after flush.

    BOOST_CHECK_EQUAL(
        chainstate.GetCoinsCacheSizeState(&tx_pool, MAX_COINS_CACHE_BYTES, 0),
        CoinsCacheSizeState::CRITICAL);

    view.SetBestBlock(InsecureRand256());
    BOOST_CHECK(view.Flush());
    print_view_mem_usage(view);

    BOOST_CHECK_EQUAL(
        chainstate.GetCoinsCacheSizeState(&tx_pool, MAX_COINS_CACHE_BYTES, 0),
        CoinsCacheSizeState::CRITICAL);
}

BOOST_AUTO_TEST_SUITE_END()<|MERGE_RESOLUTION|>--- conflicted
+++ resolved
@@ -20,17 +20,10 @@
 {
     CTxMemPool mempool;
     BlockManager blockman{};
-<<<<<<< HEAD
-    CChainState chainstate{blockman};
-    constexpr int CACHE_SIZE_BYTES = 1664;
-    chainstate.InitCoinsDB(/*cache_size_bytes*/ CACHE_SIZE_BYTES, /*in_memory*/ true, /*should_wipe*/ false);
-    WITH_LOCK(::cs_main, chainstate.InitCoinsCache());
-=======
     CChainState chainstate{mempool, blockman};
     constexpr int CACHE_SIZE_BYTES = 1664;
     chainstate.InitCoinsDB(/*cache_size_bytes*/ CACHE_SIZE_BYTES, /*in_memory*/ true, /*should_wipe*/ false);
     WITH_LOCK(::cs_main, chainstate.InitCoinsCache(CACHE_SIZE_BYTES));
->>>>>>> da23532c
     CTxMemPool tx_pool{};
 
     constexpr bool is_64_bit = sizeof(void*) == 8;
@@ -121,22 +114,14 @@
 
     // Passing non-zero max mempool usage should allow us more headroom.
     BOOST_CHECK_EQUAL(
-<<<<<<< HEAD
-        chainstate.GetCoinsCacheSizeState(tx_pool, MAX_COINS_CACHE_BYTES, /*max_mempool_size_bytes*/ CACHE_SIZE_BYTES),
-=======
         chainstate.GetCoinsCacheSizeState(&tx_pool, MAX_COINS_CACHE_BYTES, /*max_mempool_size_bytes*/ CACHE_SIZE_BYTES),
->>>>>>> da23532c
         CoinsCacheSizeState::OK);
 
     for (int i{0}; i < 2; ++i) {
         add_coin(view);
         print_view_mem_usage(view);
         BOOST_CHECK_EQUAL(
-<<<<<<< HEAD
-            chainstate.GetCoinsCacheSizeState(tx_pool, MAX_COINS_CACHE_BYTES, /*max_mempool_size_bytes*/ CACHE_SIZE_BYTES),
-=======
             chainstate.GetCoinsCacheSizeState(&tx_pool, MAX_COINS_CACHE_BYTES, /*max_mempool_size_bytes*/ CACHE_SIZE_BYTES),
->>>>>>> da23532c
             CoinsCacheSizeState::OK);
     }
 
@@ -152,11 +137,7 @@
         BOOST_CHECK(usage_percentage >= 0.45);
         BOOST_CHECK(usage_percentage < 1);
         BOOST_CHECK_EQUAL(
-<<<<<<< HEAD
-            chainstate.GetCoinsCacheSizeState(tx_pool, MAX_COINS_CACHE_BYTES, CACHE_SIZE_BYTES),
-=======
             chainstate.GetCoinsCacheSizeState(&tx_pool, MAX_COINS_CACHE_BYTES, CACHE_SIZE_BYTES),
->>>>>>> da23532c
             CoinsCacheSizeState::LARGE);
     }
 
