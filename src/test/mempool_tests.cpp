// Copyright (c) 2011-2017 The Bitcoin Core developers
// Distributed under the MIT software license, see the accompanying
// file COPYING or http://www.opensource.org/licenses/mit-license.php.

#include <policy/policy.h>
#include <txmempool.h>
#include <util.h>

#include <test/test_bitcoin.h>

#include <boost/test/unit_test.hpp>
#include <list>
#include <vector>

BOOST_FIXTURE_TEST_SUITE(mempool_tests, TestingSetup)

BOOST_AUTO_TEST_CASE(MempoolRemoveTest)
{
    // Test CTxMemPool::remove functionality

    TestMemPoolEntryHelper entry;
    // Parent transaction with three children,
    // and three grand-children:
    CMutableTransaction txParent;
    txParent.vin.resize(1);
    txParent.vin[0].scriptSig = CScript() << OP_11;
    txParent.vout.resize(3);
    for (int i = 0; i < 3; i++)
    {
        txParent.vout[i].scriptPubKey = CScript() << OP_11 << OP_EQUAL;
        txParent.vout[i].nValue = 33000LL;
    }
    CMutableTransaction txChild[3];
    for (int i = 0; i < 3; i++)
    {
        txChild[i].vin.resize(1);
        txChild[i].vin[0].scriptSig = CScript() << OP_11;
        txChild[i].vin[0].prevout.hash = txParent.GetHash();
        txChild[i].vin[0].prevout.n = i;
        txChild[i].vout.resize(1);
        txChild[i].vout[0].scriptPubKey = CScript() << OP_11 << OP_EQUAL;
        txChild[i].vout[0].nValue = 11000LL;
    }
    CMutableTransaction txGrandChild[3];
    for (int i = 0; i < 3; i++)
    {
        txGrandChild[i].vin.resize(1);
        txGrandChild[i].vin[0].scriptSig = CScript() << OP_11;
        txGrandChild[i].vin[0].prevout.hash = txChild[i].GetHash();
        txGrandChild[i].vin[0].prevout.n = 0;
        txGrandChild[i].vout.resize(1);
        txGrandChild[i].vout[0].scriptPubKey = CScript() << OP_11 << OP_EQUAL;
        txGrandChild[i].vout[0].nValue = 11000LL;
    }


    CTxMemPool testPool;

    // Nothing in pool, remove should do nothing:
    unsigned int poolSize = testPool.size();
    testPool.removeRecursive(txParent);
    BOOST_CHECK_EQUAL(testPool.size(), poolSize);

    // Just the parent:
    testPool.addUnchecked(txParent.GetHash(), entry.FromTx(txParent));
    poolSize = testPool.size();
    testPool.removeRecursive(txParent);
    BOOST_CHECK_EQUAL(testPool.size(), poolSize - 1);
    
    // Parent, children, grandchildren:
    testPool.addUnchecked(txParent.GetHash(), entry.FromTx(txParent));
    for (int i = 0; i < 3; i++)
    {
        testPool.addUnchecked(txChild[i].GetHash(), entry.FromTx(txChild[i]));
        testPool.addUnchecked(txGrandChild[i].GetHash(), entry.FromTx(txGrandChild[i]));
    }
    // Remove Child[0], GrandChild[0] should be removed:
    poolSize = testPool.size();
    testPool.removeRecursive(txChild[0]);
    BOOST_CHECK_EQUAL(testPool.size(), poolSize - 2);
    // ... make sure grandchild and child are gone:
    poolSize = testPool.size();
    testPool.removeRecursive(txGrandChild[0]);
    BOOST_CHECK_EQUAL(testPool.size(), poolSize);
    poolSize = testPool.size();
    testPool.removeRecursive(txChild[0]);
    BOOST_CHECK_EQUAL(testPool.size(), poolSize);
    // Remove parent, all children/grandchildren should go:
    poolSize = testPool.size();
    testPool.removeRecursive(txParent);
    BOOST_CHECK_EQUAL(testPool.size(), poolSize - 5);
    BOOST_CHECK_EQUAL(testPool.size(), 0);

    // Add children and grandchildren, but NOT the parent (simulate the parent being in a block)
    for (int i = 0; i < 3; i++)
    {
        testPool.addUnchecked(txChild[i].GetHash(), entry.FromTx(txChild[i]));
        testPool.addUnchecked(txGrandChild[i].GetHash(), entry.FromTx(txGrandChild[i]));
    }
    // Now remove the parent, as might happen if a block-re-org occurs but the parent cannot be
    // put into the mempool (maybe because it is non-standard):
    poolSize = testPool.size();
    testPool.removeRecursive(txParent);
    BOOST_CHECK_EQUAL(testPool.size(), poolSize - 6);
    BOOST_CHECK_EQUAL(testPool.size(), 0);
}

template<typename name>
void CheckSort(CTxMemPool &pool, std::vector<std::string> &sortedOrder)
{
    BOOST_CHECK_EQUAL(pool.size(), sortedOrder.size());
    typename CTxMemPool::indexed_transaction_set::index<name>::type::iterator it = pool.mapTx.get<name>().begin();
    int count=0;
    for (; it != pool.mapTx.get<name>().end(); ++it, ++count) {
        BOOST_CHECK_EQUAL(it->GetTx().GetHash().ToString(), sortedOrder[count]);
    }
}

BOOST_AUTO_TEST_CASE(MempoolIndexingTest)
{
    CTxMemPool pool;
    TestMemPoolEntryHelper entry;

    /* 3rd highest fee */
    CMutableTransaction tx1 = CMutableTransaction();
    tx1.vout.resize(1);
    tx1.vout[0].scriptPubKey = CScript() << OP_11 << OP_EQUAL;
    tx1.vout[0].nValue = 10 * COIN;
    pool.addUnchecked(tx1.GetHash(), entry.Fee(10000LL).FromTx(tx1));

    /* highest fee */
    CMutableTransaction tx2 = CMutableTransaction();
    tx2.vout.resize(1);
    tx2.vout[0].scriptPubKey = CScript() << OP_11 << OP_EQUAL;
    tx2.vout[0].nValue = 2 * COIN;
    pool.addUnchecked(tx2.GetHash(), entry.Fee(20000LL).FromTx(tx2));

    /* lowest fee */
    CMutableTransaction tx3 = CMutableTransaction();
    tx3.vout.resize(1);
    tx3.vout[0].scriptPubKey = CScript() << OP_11 << OP_EQUAL;
    tx3.vout[0].nValue = 5 * COIN;
    pool.addUnchecked(tx3.GetHash(), entry.Fee(0LL).FromTx(tx3));

    /* 2nd highest fee */
    CMutableTransaction tx4 = CMutableTransaction();
    tx4.vout.resize(1);
    tx4.vout[0].scriptPubKey = CScript() << OP_11 << OP_EQUAL;
    tx4.vout[0].nValue = 6 * COIN;
    pool.addUnchecked(tx4.GetHash(), entry.Fee(15000LL).FromTx(tx4));

    /* equal fee rate to tx1, but newer */
    CMutableTransaction tx5 = CMutableTransaction();
    tx5.vout.resize(1);
    tx5.vout[0].scriptPubKey = CScript() << OP_11 << OP_EQUAL;
    tx5.vout[0].nValue = 11 * COIN;
    entry.nTime = 1;
    pool.addUnchecked(tx5.GetHash(), entry.Fee(10000LL).FromTx(tx5));
    BOOST_CHECK_EQUAL(pool.size(), 5);

    std::vector<std::string> sortedOrder;
    sortedOrder.resize(5);
    sortedOrder[0] = tx3.GetHash().ToString(); // 0
    sortedOrder[1] = tx5.GetHash().ToString(); // 10000
    sortedOrder[2] = tx1.GetHash().ToString(); // 10000
    sortedOrder[3] = tx4.GetHash().ToString(); // 15000
    sortedOrder[4] = tx2.GetHash().ToString(); // 20000
    LOCK(pool.cs);
    CheckSort<descendant_score>(pool, sortedOrder);

    /* low fee but with high fee child */
    /* tx6 -> tx7 -> tx8, tx9 -> tx10 */
    CMutableTransaction tx6 = CMutableTransaction();
    tx6.vout.resize(1);
    tx6.vout[0].scriptPubKey = CScript() << OP_11 << OP_EQUAL;
    tx6.vout[0].nValue = 20 * COIN;
    pool.addUnchecked(tx6.GetHash(), entry.Fee(0LL).FromTx(tx6));
    BOOST_CHECK_EQUAL(pool.size(), 6);
    // Check that at this point, tx6 is sorted low
    sortedOrder.insert(sortedOrder.begin(), tx6.GetHash().ToString());
    CheckSort<descendant_score>(pool, sortedOrder);

    CTxMemPool::setEntries setAncestors;
    setAncestors.insert(pool.mapTx.find(tx6.GetHash()));
    CMutableTransaction tx7 = CMutableTransaction();
    tx7.vin.resize(1);
    tx7.vin[0].prevout = COutPoint(tx6.GetHash(), 0);
    tx7.vin[0].scriptSig = CScript() << OP_11;
    tx7.vout.resize(2);
    tx7.vout[0].scriptPubKey = CScript() << OP_11 << OP_EQUAL;
    tx7.vout[0].nValue = 10 * COIN;
    tx7.vout[1].scriptPubKey = CScript() << OP_11 << OP_EQUAL;
    tx7.vout[1].nValue = 1 * COIN;

    CTxMemPool::setEntries setAncestorsCalculated;
    std::string dummy;
    BOOST_CHECK_EQUAL(pool.CalculateMemPoolAncestors(entry.Fee(2000000LL).FromTx(tx7), setAncestorsCalculated, 100, 1000000, 1000, 1000000, dummy), true);
    BOOST_CHECK(setAncestorsCalculated == setAncestors);

    pool.addUnchecked(tx7.GetHash(), entry.FromTx(tx7), setAncestors);
    BOOST_CHECK_EQUAL(pool.size(), 7);

    // Now tx6 should be sorted higher (high fee child): tx7, tx6, tx2, ...
    sortedOrder.erase(sortedOrder.begin());
    sortedOrder.push_back(tx6.GetHash().ToString());
    sortedOrder.push_back(tx7.GetHash().ToString());
    CheckSort<descendant_score>(pool, sortedOrder);

    /* low fee child of tx7 */
    CMutableTransaction tx8 = CMutableTransaction();
    tx8.vin.resize(1);
    tx8.vin[0].prevout = COutPoint(tx7.GetHash(), 0);
    tx8.vin[0].scriptSig = CScript() << OP_11;
    tx8.vout.resize(1);
    tx8.vout[0].scriptPubKey = CScript() << OP_11 << OP_EQUAL;
    tx8.vout[0].nValue = 10 * COIN;
    setAncestors.insert(pool.mapTx.find(tx7.GetHash()));
    pool.addUnchecked(tx8.GetHash(), entry.Fee(0LL).Time(2).FromTx(tx8), setAncestors);

    // Now tx8 should be sorted low, but tx6/tx both high
    sortedOrder.insert(sortedOrder.begin(), tx8.GetHash().ToString());
    CheckSort<descendant_score>(pool, sortedOrder);

    /* low fee child of tx7 */
    CMutableTransaction tx9 = CMutableTransaction();
    tx9.vin.resize(1);
    tx9.vin[0].prevout = COutPoint(tx7.GetHash(), 1);
    tx9.vin[0].scriptSig = CScript() << OP_11;
    tx9.vout.resize(1);
    tx9.vout[0].scriptPubKey = CScript() << OP_11 << OP_EQUAL;
    tx9.vout[0].nValue = 1 * COIN;
    pool.addUnchecked(tx9.GetHash(), entry.Fee(0LL).Time(3).FromTx(tx9), setAncestors);

    // tx9 should be sorted low
    BOOST_CHECK_EQUAL(pool.size(), 9);
    sortedOrder.insert(sortedOrder.begin(), tx9.GetHash().ToString());
    CheckSort<descendant_score>(pool, sortedOrder);

    std::vector<std::string> snapshotOrder = sortedOrder;

    setAncestors.insert(pool.mapTx.find(tx8.GetHash()));
    setAncestors.insert(pool.mapTx.find(tx9.GetHash()));
    /* tx10 depends on tx8 and tx9 and has a high fee*/
    CMutableTransaction tx10 = CMutableTransaction();
    tx10.vin.resize(2);
    tx10.vin[0].prevout = COutPoint(tx8.GetHash(), 0);
    tx10.vin[0].scriptSig = CScript() << OP_11;
    tx10.vin[1].prevout = COutPoint(tx9.GetHash(), 0);
    tx10.vin[1].scriptSig = CScript() << OP_11;
    tx10.vout.resize(1);
    tx10.vout[0].scriptPubKey = CScript() << OP_11 << OP_EQUAL;
    tx10.vout[0].nValue = 10 * COIN;

    setAncestorsCalculated.clear();
    BOOST_CHECK_EQUAL(pool.CalculateMemPoolAncestors(entry.Fee(200000LL).Time(4).FromTx(tx10), setAncestorsCalculated, 100, 1000000, 1000, 1000000, dummy), true);
    BOOST_CHECK(setAncestorsCalculated == setAncestors);

    pool.addUnchecked(tx10.GetHash(), entry.FromTx(tx10), setAncestors);

    /**
     *  tx8 and tx9 should both now be sorted higher
     *  Final order after tx10 is added:
     *
     *  tx3 = 0 (1)
     *  tx5 = 10000 (1)
     *  tx1 = 10000 (1)
     *  tx4 = 15000 (1)
     *  tx2 = 20000 (1)
     *  tx9 = 200k (2 txs)
     *  tx8 = 200k (2 txs)
     *  tx10 = 200k (1 tx)
     *  tx6 = 2.2M (5 txs)
     *  tx7 = 2.2M (4 txs)
     */
    sortedOrder.erase(sortedOrder.begin(), sortedOrder.begin()+2); // take out tx9, tx8 from the beginning
    sortedOrder.insert(sortedOrder.begin()+5, tx9.GetHash().ToString());
    sortedOrder.insert(sortedOrder.begin()+6, tx8.GetHash().ToString());
    sortedOrder.insert(sortedOrder.begin()+7, tx10.GetHash().ToString()); // tx10 is just before tx6
    CheckSort<descendant_score>(pool, sortedOrder);

    // there should be 10 transactions in the mempool
    BOOST_CHECK_EQUAL(pool.size(), 10);

    // Now try removing tx10 and verify the sort order returns to normal
    pool.removeRecursive(pool.mapTx.find(tx10.GetHash())->GetTx());
    CheckSort<descendant_score>(pool, snapshotOrder);

    pool.removeRecursive(pool.mapTx.find(tx9.GetHash())->GetTx());
    pool.removeRecursive(pool.mapTx.find(tx8.GetHash())->GetTx());
}

BOOST_AUTO_TEST_CASE(MempoolAncestorIndexingTest)
{
    CTxMemPool pool;
    TestMemPoolEntryHelper entry;

    /* 3rd highest fee */
    CMutableTransaction tx1 = CMutableTransaction();
    tx1.vout.resize(1);
    tx1.vout[0].scriptPubKey = CScript() << OP_11 << OP_EQUAL;
    tx1.vout[0].nValue = 10 * COIN;
    pool.addUnchecked(tx1.GetHash(), entry.Fee(10000LL).FromTx(tx1));

    /* highest fee */
    CMutableTransaction tx2 = CMutableTransaction();
    tx2.vout.resize(1);
    tx2.vout[0].scriptPubKey = CScript() << OP_11 << OP_EQUAL;
    tx2.vout[0].nValue = 2 * COIN;
    pool.addUnchecked(tx2.GetHash(), entry.Fee(20000LL).FromTx(tx2));
    uint64_t tx2Size = GetVirtualTransactionSize(tx2);

    /* lowest fee */
    CMutableTransaction tx3 = CMutableTransaction();
    tx3.vout.resize(1);
    tx3.vout[0].scriptPubKey = CScript() << OP_11 << OP_EQUAL;
    tx3.vout[0].nValue = 5 * COIN;
    pool.addUnchecked(tx3.GetHash(), entry.Fee(0LL).FromTx(tx3));

    /* 2nd highest fee */
    CMutableTransaction tx4 = CMutableTransaction();
    tx4.vout.resize(1);
    tx4.vout[0].scriptPubKey = CScript() << OP_11 << OP_EQUAL;
    tx4.vout[0].nValue = 6 * COIN;
    pool.addUnchecked(tx4.GetHash(), entry.Fee(15000LL).FromTx(tx4));

    /* equal fee rate to tx1, but newer */
    CMutableTransaction tx5 = CMutableTransaction();
    tx5.vout.resize(1);
    tx5.vout[0].scriptPubKey = CScript() << OP_11 << OP_EQUAL;
    tx5.vout[0].nValue = 11 * COIN;
    pool.addUnchecked(tx5.GetHash(), entry.Fee(10000LL).FromTx(tx5));
    BOOST_CHECK_EQUAL(pool.size(), 5);

    std::vector<std::string> sortedOrder;
    sortedOrder.resize(5);
    sortedOrder[0] = tx2.GetHash().ToString(); // 20000
    sortedOrder[1] = tx4.GetHash().ToString(); // 15000
    // tx1 and tx5 are both 10000
    // Ties are broken by hash, not timestamp, so determine which
    // hash comes first.
    if (tx1.GetHash() < tx5.GetHash()) {
        sortedOrder[2] = tx1.GetHash().ToString();
        sortedOrder[3] = tx5.GetHash().ToString();
    } else {
        sortedOrder[2] = tx5.GetHash().ToString();
        sortedOrder[3] = tx1.GetHash().ToString();
    }
    sortedOrder[4] = tx3.GetHash().ToString(); // 0

    LOCK(pool.cs);
    CheckSort<ancestor_score>(pool, sortedOrder);

    /* low fee parent with high fee child */
    /* tx6 (0) -> tx7 (high) */
    CMutableTransaction tx6 = CMutableTransaction();
    tx6.vout.resize(1);
    tx6.vout[0].scriptPubKey = CScript() << OP_11 << OP_EQUAL;
    tx6.vout[0].nValue = 20 * COIN;
    uint64_t tx6Size = GetVirtualTransactionSize(tx6);

    pool.addUnchecked(tx6.GetHash(), entry.Fee(0LL).FromTx(tx6));
    BOOST_CHECK_EQUAL(pool.size(), 6);
    // Ties are broken by hash
    if (tx3.GetHash() < tx6.GetHash())
        sortedOrder.push_back(tx6.GetHash().ToString());
    else
        sortedOrder.insert(sortedOrder.end()-1,tx6.GetHash().ToString());

    CheckSort<ancestor_score>(pool, sortedOrder);

    CMutableTransaction tx7 = CMutableTransaction();
    tx7.vin.resize(1);
    tx7.vin[0].prevout = COutPoint(tx6.GetHash(), 0);
    tx7.vin[0].scriptSig = CScript() << OP_11;
    tx7.vout.resize(1);
    tx7.vout[0].scriptPubKey = CScript() << OP_11 << OP_EQUAL;
    tx7.vout[0].nValue = 10 * COIN;
    uint64_t tx7Size = GetVirtualTransactionSize(tx7);

    /* set the fee to just below tx2's feerate when including ancestor */
    CAmount fee = (20000/tx2Size)*(tx7Size + tx6Size) - 1;

    pool.addUnchecked(tx7.GetHash(), entry.Fee(fee).FromTx(tx7));
    BOOST_CHECK_EQUAL(pool.size(), 7);
    sortedOrder.insert(sortedOrder.begin()+1, tx7.GetHash().ToString());
    CheckSort<ancestor_score>(pool, sortedOrder);

    /* after tx6 is mined, tx7 should move up in the sort */
    std::vector<CTransactionRef> vtx;
    vtx.push_back(MakeTransactionRef(tx6));
    pool.removeForBlock(vtx, 1);

    sortedOrder.erase(sortedOrder.begin()+1);
    // Ties are broken by hash
    if (tx3.GetHash() < tx6.GetHash())
        sortedOrder.pop_back();
    else
        sortedOrder.erase(sortedOrder.end()-2);
    sortedOrder.insert(sortedOrder.begin(), tx7.GetHash().ToString());
    CheckSort<ancestor_score>(pool, sortedOrder);

    // High-fee parent, low-fee child
    // tx7 -> tx8
    CMutableTransaction tx8 = CMutableTransaction();
    tx8.vin.resize(1);
    tx8.vin[0].prevout  = COutPoint(tx7.GetHash(), 0);
    tx8.vin[0].scriptSig = CScript() << OP_11;
    tx8.vout.resize(1);
    tx8.vout[0].scriptPubKey = CScript() << OP_11 << OP_EQUAL;
    tx8.vout[0].nValue = 10*COIN;

    // Check that we sort by min(feerate, ancestor_feerate):
    // set the fee so that the ancestor feerate is above tx1/5,
    // but the transaction's own feerate is lower
    pool.addUnchecked(tx8.GetHash(), entry.Fee(5000LL).FromTx(tx8));
    sortedOrder.insert(sortedOrder.end()-1, tx8.GetHash().ToString());
    CheckSort<ancestor_score>(pool, sortedOrder);
}


BOOST_AUTO_TEST_CASE(MempoolSizeLimitTest)
{
    CTxMemPool pool;
    TestMemPoolEntryHelper entry;

    CMutableTransaction tx1 = CMutableTransaction();
    tx1.vin.resize(1);
    tx1.vin[0].scriptSig = CScript() << OP_1;
    tx1.vout.resize(1);
    tx1.vout[0].scriptPubKey = CScript() << OP_1 << OP_EQUAL;
    tx1.vout[0].nValue = 10 * COIN;
    pool.addUnchecked(tx1.GetHash(), entry.Fee(100000).FromTx(tx1));

    CMutableTransaction tx2 = CMutableTransaction();
    tx2.vin.resize(1);
    tx2.vin[0].scriptSig = CScript() << OP_2;
    tx2.vout.resize(1);
    tx2.vout[0].scriptPubKey = CScript() << OP_2 << OP_EQUAL;
    tx2.vout[0].nValue = 10 * COIN;
    pool.addUnchecked(tx2.GetHash(), entry.Fee(50000).FromTx(tx2));

    pool.TrimToSize(pool.DynamicMemoryUsage()); // should do nothing
    BOOST_CHECK(pool.exists(tx1.GetHash()));
    BOOST_CHECK(pool.exists(tx2.GetHash()));

    pool.TrimToSize(pool.DynamicMemoryUsage() * 3 / 4); // should remove the lower-feerate transaction
    BOOST_CHECK(pool.exists(tx1.GetHash()));
    BOOST_CHECK(!pool.exists(tx2.GetHash()));

    pool.addUnchecked(tx2.GetHash(), entry.FromTx(tx2));
    CMutableTransaction tx3 = CMutableTransaction();
    tx3.vin.resize(1);
    tx3.vin[0].prevout = COutPoint(tx2.GetHash(), 0);
    tx3.vin[0].scriptSig = CScript() << OP_2;
    tx3.vout.resize(1);
    tx3.vout[0].scriptPubKey = CScript() << OP_3 << OP_EQUAL;
    tx3.vout[0].nValue = 10 * COIN;
    pool.addUnchecked(tx3.GetHash(), entry.Fee(200000).FromTx(tx3));

    pool.TrimToSize(pool.DynamicMemoryUsage() * 3 / 4); // tx3 should pay for tx2 (CPFP)
    BOOST_CHECK(!pool.exists(tx1.GetHash()));
    BOOST_CHECK(pool.exists(tx2.GetHash()));
    BOOST_CHECK(pool.exists(tx3.GetHash()));

    pool.TrimToSize(GetVirtualTransactionSize(tx1)); // mempool is limited to tx1's size in memory usage, so nothing fits
    BOOST_CHECK(!pool.exists(tx1.GetHash()));
    BOOST_CHECK(!pool.exists(tx2.GetHash()));
    BOOST_CHECK(!pool.exists(tx3.GetHash()));

    CFeeRate maxFeeRateRemoved(250000, GetVirtualTransactionSize(tx3) + GetVirtualTransactionSize(tx2));
    BOOST_CHECK_EQUAL(pool.GetMinFee(1).GetFeePerK(), maxFeeRateRemoved.GetFeePerK() + 10000);

    CMutableTransaction tx4 = CMutableTransaction();
    tx4.vin.resize(2);
    tx4.vin[0].prevout.SetNull();
    tx4.vin[0].scriptSig = CScript() << OP_4;
    tx4.vin[1].prevout.SetNull();
    tx4.vin[1].scriptSig = CScript() << OP_4;
    tx4.vout.resize(2);
    tx4.vout[0].scriptPubKey = CScript() << OP_4 << OP_EQUAL;
    tx4.vout[0].nValue = 10 * COIN;
    tx4.vout[1].scriptPubKey = CScript() << OP_4 << OP_EQUAL;
    tx4.vout[1].nValue = 10 * COIN;

    CMutableTransaction tx5 = CMutableTransaction();
    tx5.vin.resize(2);
    tx5.vin[0].prevout = COutPoint(tx4.GetHash(), 0);
    tx5.vin[0].scriptSig = CScript() << OP_4;
    tx5.vin[1].prevout.SetNull();
    tx5.vin[1].scriptSig = CScript() << OP_5;
    tx5.vout.resize(2);
    tx5.vout[0].scriptPubKey = CScript() << OP_5 << OP_EQUAL;
    tx5.vout[0].nValue = 10 * COIN;
    tx5.vout[1].scriptPubKey = CScript() << OP_5 << OP_EQUAL;
    tx5.vout[1].nValue = 10 * COIN;

    CMutableTransaction tx6 = CMutableTransaction();
    tx6.vin.resize(2);
    tx6.vin[0].prevout = COutPoint(tx4.GetHash(), 1);
    tx6.vin[0].scriptSig = CScript() << OP_4;
    tx6.vin[1].prevout.SetNull();
    tx6.vin[1].scriptSig = CScript() << OP_6;
    tx6.vout.resize(2);
    tx6.vout[0].scriptPubKey = CScript() << OP_6 << OP_EQUAL;
    tx6.vout[0].nValue = 10 * COIN;
    tx6.vout[1].scriptPubKey = CScript() << OP_6 << OP_EQUAL;
    tx6.vout[1].nValue = 10 * COIN;

    CMutableTransaction tx7 = CMutableTransaction();
    tx7.vin.resize(2);
    tx7.vin[0].prevout = COutPoint(tx5.GetHash(), 0);
    tx7.vin[0].scriptSig = CScript() << OP_5;
    tx7.vin[1].prevout = COutPoint(tx6.GetHash(), 0);
    tx7.vin[1].scriptSig = CScript() << OP_6;
    tx7.vout.resize(2);
    tx7.vout[0].scriptPubKey = CScript() << OP_7 << OP_EQUAL;
    tx7.vout[0].nValue = 10 * COIN;
    tx7.vout[1].scriptPubKey = CScript() << OP_7 << OP_EQUAL;
    tx7.vout[1].nValue = 10 * COIN;

    pool.addUnchecked(tx4.GetHash(), entry.Fee(70000).FromTx(tx4));
    pool.addUnchecked(tx5.GetHash(), entry.Fee(10000).FromTx(tx5));
    pool.addUnchecked(tx6.GetHash(), entry.Fee(11000).FromTx(tx6));
    pool.addUnchecked(tx7.GetHash(), entry.Fee(90000).FromTx(tx7));

    // we only require this remove, at max, 2 txn, because its not clear what we're really optimizing for aside from that
    pool.TrimToSize(pool.DynamicMemoryUsage() - 1);
    BOOST_CHECK(pool.exists(tx4.GetHash()));
    BOOST_CHECK(pool.exists(tx6.GetHash()));
    BOOST_CHECK(!pool.exists(tx7.GetHash()));

    if (!pool.exists(tx5.GetHash()))
        pool.addUnchecked(tx5.GetHash(), entry.Fee(10000).FromTx(tx5));
    pool.addUnchecked(tx7.GetHash(), entry.Fee(90000).FromTx(tx7));

    pool.TrimToSize(pool.DynamicMemoryUsage() / 2); // should maximize mempool size by only removing 5/7
    BOOST_CHECK(pool.exists(tx4.GetHash()));
    BOOST_CHECK(!pool.exists(tx5.GetHash()));
    BOOST_CHECK(pool.exists(tx6.GetHash()));
    BOOST_CHECK(!pool.exists(tx7.GetHash()));

    pool.addUnchecked(tx5.GetHash(), entry.Fee(10000).FromTx(tx5));
    pool.addUnchecked(tx7.GetHash(), entry.Fee(90000).FromTx(tx7));

    std::vector<CTransactionRef> vtx;
    SetMockTime(42);
    SetMockTime(42 + CTxMemPool::ROLLING_FEE_HALFLIFE);
    BOOST_CHECK_EQUAL(pool.GetMinFee(1).GetFeePerK(), maxFeeRateRemoved.GetFeePerK() + 10000);
    // ... we should keep the same min fee until we get a block
    pool.removeForBlock(vtx, 1);
    SetMockTime(42 + 2*CTxMemPool::ROLLING_FEE_HALFLIFE);
<<<<<<< HEAD
    BOOST_CHECK_EQUAL(pool.GetMinFee(1).GetFeePerK(), (maxFeeRateRemoved.GetFeePerK() + 10000)/2);
    // ... then feerate should drop 1/2 each halflife

    SetMockTime(42 + 2*CTxMemPool::ROLLING_FEE_HALFLIFE + CTxMemPool::ROLLING_FEE_HALFLIFE/2);
    BOOST_CHECK_EQUAL(pool.GetMinFee(pool.DynamicMemoryUsage() * 5 / 2).GetFeePerK(), (maxFeeRateRemoved.GetFeePerK() + 10000)/4);
    // ... with a 1/2 halflife when mempool is < 1/2 its target size

    SetMockTime(42 + 2*CTxMemPool::ROLLING_FEE_HALFLIFE + CTxMemPool::ROLLING_FEE_HALFLIFE/2 + CTxMemPool::ROLLING_FEE_HALFLIFE/4);
    BOOST_CHECK_EQUAL(pool.GetMinFee(pool.DynamicMemoryUsage() * 9 / 2).GetFeePerK(), (maxFeeRateRemoved.GetFeePerK() + 10000)/8);
=======
    BOOST_CHECK_EQUAL(pool.GetMinFee(1).GetFeePerK(), llround((maxFeeRateRemoved.GetFeePerK() + 10000)/2.0));
    // ... then feerate should drop 1/2 each halflife

    SetMockTime(42 + 2*CTxMemPool::ROLLING_FEE_HALFLIFE + CTxMemPool::ROLLING_FEE_HALFLIFE/2);
    BOOST_CHECK_EQUAL(pool.GetMinFee(pool.DynamicMemoryUsage() * 5 / 2).GetFeePerK(), llround((maxFeeRateRemoved.GetFeePerK() + 10000)/4.0));
    // ... with a 1/2 halflife when mempool is < 1/2 its target size

    SetMockTime(42 + 2*CTxMemPool::ROLLING_FEE_HALFLIFE + CTxMemPool::ROLLING_FEE_HALFLIFE/2 + CTxMemPool::ROLLING_FEE_HALFLIFE/4);
    BOOST_CHECK_EQUAL(pool.GetMinFee(pool.DynamicMemoryUsage() * 9 / 2).GetFeePerK(), llround((maxFeeRateRemoved.GetFeePerK() + 10000)/8.0));
>>>>>>> a68962c4
    // ... with a 1/4 halflife when mempool is < 1/4 its target size

    SetMockTime(42 + 7*CTxMemPool::ROLLING_FEE_HALFLIFE + CTxMemPool::ROLLING_FEE_HALFLIFE/2 + CTxMemPool::ROLLING_FEE_HALFLIFE/4);
    BOOST_CHECK_EQUAL(pool.GetMinFee(1).GetFeePerK(), 10000);
    // ... but feerate should never drop below 1000

    SetMockTime(42 + 8*CTxMemPool::ROLLING_FEE_HALFLIFE + CTxMemPool::ROLLING_FEE_HALFLIFE/2 + CTxMemPool::ROLLING_FEE_HALFLIFE/4);
    BOOST_CHECK_EQUAL(pool.GetMinFee(1).GetFeePerK(), 0);
    // ... unless it has gone all the way to 0 (after getting past 1000/2)

    SetMockTime(0);
}

BOOST_AUTO_TEST_SUITE_END()<|MERGE_RESOLUTION|>--- conflicted
+++ resolved
@@ -549,17 +549,6 @@
     // ... we should keep the same min fee until we get a block
     pool.removeForBlock(vtx, 1);
     SetMockTime(42 + 2*CTxMemPool::ROLLING_FEE_HALFLIFE);
-<<<<<<< HEAD
-    BOOST_CHECK_EQUAL(pool.GetMinFee(1).GetFeePerK(), (maxFeeRateRemoved.GetFeePerK() + 10000)/2);
-    // ... then feerate should drop 1/2 each halflife
-
-    SetMockTime(42 + 2*CTxMemPool::ROLLING_FEE_HALFLIFE + CTxMemPool::ROLLING_FEE_HALFLIFE/2);
-    BOOST_CHECK_EQUAL(pool.GetMinFee(pool.DynamicMemoryUsage() * 5 / 2).GetFeePerK(), (maxFeeRateRemoved.GetFeePerK() + 10000)/4);
-    // ... with a 1/2 halflife when mempool is < 1/2 its target size
-
-    SetMockTime(42 + 2*CTxMemPool::ROLLING_FEE_HALFLIFE + CTxMemPool::ROLLING_FEE_HALFLIFE/2 + CTxMemPool::ROLLING_FEE_HALFLIFE/4);
-    BOOST_CHECK_EQUAL(pool.GetMinFee(pool.DynamicMemoryUsage() * 9 / 2).GetFeePerK(), (maxFeeRateRemoved.GetFeePerK() + 10000)/8);
-=======
     BOOST_CHECK_EQUAL(pool.GetMinFee(1).GetFeePerK(), llround((maxFeeRateRemoved.GetFeePerK() + 10000)/2.0));
     // ... then feerate should drop 1/2 each halflife
 
@@ -569,7 +558,6 @@
 
     SetMockTime(42 + 2*CTxMemPool::ROLLING_FEE_HALFLIFE + CTxMemPool::ROLLING_FEE_HALFLIFE/2 + CTxMemPool::ROLLING_FEE_HALFLIFE/4);
     BOOST_CHECK_EQUAL(pool.GetMinFee(pool.DynamicMemoryUsage() * 9 / 2).GetFeePerK(), llround((maxFeeRateRemoved.GetFeePerK() + 10000)/8.0));
->>>>>>> a68962c4
     // ... with a 1/4 halflife when mempool is < 1/4 its target size
 
     SetMockTime(42 + 7*CTxMemPool::ROLLING_FEE_HALFLIFE + CTxMemPool::ROLLING_FEE_HALFLIFE/2 + CTxMemPool::ROLLING_FEE_HALFLIFE/4);
