// Copyright (c) 2011-2021 The Bitcoin Core developers
// Distributed under the MIT software license, see the accompanying
// file COPYING or http://www.opensource.org/licenses/mit-license.php.

#include <policy/policy.h>
#include <txmempool.h>
#include <util/system.h>
#include <util/time.h>

#include <test/util/setup_common.h>

#include <boost/test/unit_test.hpp>
#include <vector>

BOOST_FIXTURE_TEST_SUITE(mempool_tests, TestingSetup)

static constexpr auto REMOVAL_REASON_DUMMY = MemPoolRemovalReason::REPLACED;

BOOST_AUTO_TEST_CASE(MempoolRemoveTest)
{
    // Test CTxMemPool::remove functionality

    TestMemPoolEntryHelper entry;
    // Parent transaction with three children,
    // and three grand-children:
    CMutableTransaction txParent;
    txParent.vin.resize(1);
    txParent.vin[0].scriptSig = CScript() << OP_11;
    txParent.vout.resize(3);
    for (int i = 0; i < 3; i++)
    {
        txParent.vout[i].scriptPubKey = CScript() << OP_11 << OP_EQUAL;
        txParent.vout[i].nValue = 33000LL;
    }
    CMutableTransaction txChild[3];
    for (int i = 0; i < 3; i++)
    {
        txChild[i].vin.resize(1);
        txChild[i].vin[0].scriptSig = CScript() << OP_11;
        txChild[i].vin[0].prevout.hash = txParent.GetHash();
        txChild[i].vin[0].prevout.n = i;
        txChild[i].vout.resize(1);
        txChild[i].vout[0].scriptPubKey = CScript() << OP_11 << OP_EQUAL;
        txChild[i].vout[0].nValue = 11000LL;
    }
    CMutableTransaction txGrandChild[3];
    for (int i = 0; i < 3; i++)
    {
        txGrandChild[i].vin.resize(1);
        txGrandChild[i].vin[0].scriptSig = CScript() << OP_11;
        txGrandChild[i].vin[0].prevout.hash = txChild[i].GetHash();
        txGrandChild[i].vin[0].prevout.n = 0;
        txGrandChild[i].vout.resize(1);
        txGrandChild[i].vout[0].scriptPubKey = CScript() << OP_11 << OP_EQUAL;
        txGrandChild[i].vout[0].nValue = 11000LL;
    }


    CTxMemPool testPool;
    LOCK2(cs_main, testPool.cs);

    // Nothing in pool, remove should do nothing:
    unsigned int poolSize = testPool.size();
    testPool.removeRecursive(CTransaction(txParent), REMOVAL_REASON_DUMMY);
    BOOST_CHECK_EQUAL(testPool.size(), poolSize);

    // Just the parent:
    testPool.addUnchecked(entry.FromTx(txParent));
    poolSize = testPool.size();
    testPool.removeRecursive(CTransaction(txParent), REMOVAL_REASON_DUMMY);
    BOOST_CHECK_EQUAL(testPool.size(), poolSize - 1);

    // Parent, children, grandchildren:
    testPool.addUnchecked(entry.FromTx(txParent));
    for (int i = 0; i < 3; i++)
    {
        testPool.addUnchecked(entry.FromTx(txChild[i]));
        testPool.addUnchecked(entry.FromTx(txGrandChild[i]));
    }
    // Remove Child[0], GrandChild[0] should be removed:
    poolSize = testPool.size();
    testPool.removeRecursive(CTransaction(txChild[0]), REMOVAL_REASON_DUMMY);
    BOOST_CHECK_EQUAL(testPool.size(), poolSize - 2);
    // ... make sure grandchild and child are gone:
    poolSize = testPool.size();
    testPool.removeRecursive(CTransaction(txGrandChild[0]), REMOVAL_REASON_DUMMY);
    BOOST_CHECK_EQUAL(testPool.size(), poolSize);
    poolSize = testPool.size();
    testPool.removeRecursive(CTransaction(txChild[0]), REMOVAL_REASON_DUMMY);
    BOOST_CHECK_EQUAL(testPool.size(), poolSize);
    // Remove parent, all children/grandchildren should go:
    poolSize = testPool.size();
    testPool.removeRecursive(CTransaction(txParent), REMOVAL_REASON_DUMMY);
    BOOST_CHECK_EQUAL(testPool.size(), poolSize - 5);
    BOOST_CHECK_EQUAL(testPool.size(), 0U);

    // Add children and grandchildren, but NOT the parent (simulate the parent being in a block)
    for (int i = 0; i < 3; i++)
    {
        testPool.addUnchecked(entry.FromTx(txChild[i]));
        testPool.addUnchecked(entry.FromTx(txGrandChild[i]));
    }
    // Now remove the parent, as might happen if a block-re-org occurs but the parent cannot be
    // put into the mempool (maybe because it is non-standard):
    poolSize = testPool.size();
    testPool.removeRecursive(CTransaction(txParent), REMOVAL_REASON_DUMMY);
    BOOST_CHECK_EQUAL(testPool.size(), poolSize - 6);
    BOOST_CHECK_EQUAL(testPool.size(), 0U);
}

template<typename name>
static void CheckSort(CTxMemPool &pool, std::vector<std::string> &sortedOrder) EXCLUSIVE_LOCKS_REQUIRED(pool.cs)
{
    BOOST_CHECK_EQUAL(pool.size(), sortedOrder.size());
    typename CTxMemPool::indexed_transaction_set::index<name>::type::iterator it = pool.mapTx.get<name>().begin();
    int count=0;
    for (; it != pool.mapTx.get<name>().end(); ++it, ++count) {
        BOOST_CHECK_EQUAL(it->GetTx().GetHash().ToString(), sortedOrder[count]);
    }
}

BOOST_AUTO_TEST_CASE(MempoolIndexingTest)
{
    CTxMemPool pool;
    LOCK2(cs_main, pool.cs);
    TestMemPoolEntryHelper entry;

    /* 3rd highest fee */
    CMutableTransaction tx1 = CMutableTransaction();
    tx1.vout.resize(1);
    tx1.vout[0].scriptPubKey = CScript() << OP_11 << OP_EQUAL;
    tx1.vout[0].nValue = 10 * COIN;
    pool.addUnchecked(entry.Fee(10000LL).FromTx(tx1));

    /* highest fee */
    CMutableTransaction tx2 = CMutableTransaction();
    tx2.vout.resize(1);
    tx2.vout[0].scriptPubKey = CScript() << OP_11 << OP_EQUAL;
    tx2.vout[0].nValue = 2 * COIN;
    pool.addUnchecked(entry.Fee(20000LL).FromTx(tx2));

    /* lowest fee */
    CMutableTransaction tx3 = CMutableTransaction();
    tx3.vout.resize(1);
    tx3.vout[0].scriptPubKey = CScript() << OP_11 << OP_EQUAL;
    tx3.vout[0].nValue = 5 * COIN;
    pool.addUnchecked(entry.Fee(0LL).FromTx(tx3));

    /* 2nd highest fee */
    CMutableTransaction tx4 = CMutableTransaction();
    tx4.vout.resize(1);
    tx4.vout[0].scriptPubKey = CScript() << OP_11 << OP_EQUAL;
    tx4.vout[0].nValue = 6 * COIN;
    pool.addUnchecked(entry.Fee(15000LL).FromTx(tx4));

    /* equal fee rate to tx1, but newer */
    CMutableTransaction tx5 = CMutableTransaction();
    tx5.vout.resize(1);
    tx5.vout[0].scriptPubKey = CScript() << OP_11 << OP_EQUAL;
    tx5.vout[0].nValue = 11 * COIN;
    entry.nTime = 1;
    pool.addUnchecked(entry.Fee(10000LL).FromTx(tx5));
    BOOST_CHECK_EQUAL(pool.size(), 5U);

    std::vector<std::string> sortedOrder;
    sortedOrder.resize(5);
    sortedOrder[0] = tx3.GetHash().ToString(); // 0
    sortedOrder[1] = tx5.GetHash().ToString(); // 10000
    sortedOrder[2] = tx1.GetHash().ToString(); // 10000
    sortedOrder[3] = tx4.GetHash().ToString(); // 15000
    sortedOrder[4] = tx2.GetHash().ToString(); // 20000
    CheckSort<descendant_score>(pool, sortedOrder);

    /* low fee but with high fee child */
    /* tx6 -> tx7 -> tx8, tx9 -> tx10 */
    CMutableTransaction tx6 = CMutableTransaction();
    tx6.vout.resize(1);
    tx6.vout[0].scriptPubKey = CScript() << OP_11 << OP_EQUAL;
    tx6.vout[0].nValue = 20 * COIN;
    pool.addUnchecked(entry.Fee(0LL).FromTx(tx6));
    BOOST_CHECK_EQUAL(pool.size(), 6U);
    // Check that at this point, tx6 is sorted low
    sortedOrder.insert(sortedOrder.begin(), tx6.GetHash().ToString());
    CheckSort<descendant_score>(pool, sortedOrder);

    CTxMemPool::setEntries setAncestors;
    setAncestors.insert(pool.mapTx.find(tx6.GetHash()));
    CMutableTransaction tx7 = CMutableTransaction();
    tx7.vin.resize(1);
    tx7.vin[0].prevout = COutPoint(tx6.GetHash(), 0);
    tx7.vin[0].scriptSig = CScript() << OP_11;
    tx7.vout.resize(2);
    tx7.vout[0].scriptPubKey = CScript() << OP_11 << OP_EQUAL;
    tx7.vout[0].nValue = 10 * COIN;
    tx7.vout[1].scriptPubKey = CScript() << OP_11 << OP_EQUAL;
    tx7.vout[1].nValue = 1 * COIN;

    CTxMemPool::setEntries setAncestorsCalculated;
    std::string dummy;
    BOOST_CHECK_EQUAL(pool.CalculateMemPoolAncestors(entry.Fee(2000000LL).FromTx(tx7), setAncestorsCalculated, 100, 1000000, 1000, 1000000, dummy), true);
    BOOST_CHECK(setAncestorsCalculated == setAncestors);

    pool.addUnchecked(entry.FromTx(tx7), setAncestors);
    BOOST_CHECK_EQUAL(pool.size(), 7U);

    // Now tx6 should be sorted higher (high fee child): tx7, tx6, tx2, ...
    sortedOrder.erase(sortedOrder.begin());
    sortedOrder.push_back(tx6.GetHash().ToString());
    sortedOrder.push_back(tx7.GetHash().ToString());
    CheckSort<descendant_score>(pool, sortedOrder);

    /* low fee child of tx7 */
    CMutableTransaction tx8 = CMutableTransaction();
    tx8.vin.resize(1);
    tx8.vin[0].prevout = COutPoint(tx7.GetHash(), 0);
    tx8.vin[0].scriptSig = CScript() << OP_11;
    tx8.vout.resize(1);
    tx8.vout[0].scriptPubKey = CScript() << OP_11 << OP_EQUAL;
    tx8.vout[0].nValue = 10 * COIN;
    setAncestors.insert(pool.mapTx.find(tx7.GetHash()));
    pool.addUnchecked(entry.Fee(0LL).Time(2).FromTx(tx8), setAncestors);

    // Now tx8 should be sorted low, but tx6/tx both high
    sortedOrder.insert(sortedOrder.begin(), tx8.GetHash().ToString());
    CheckSort<descendant_score>(pool, sortedOrder);

    /* low fee child of tx7 */
    CMutableTransaction tx9 = CMutableTransaction();
    tx9.vin.resize(1);
    tx9.vin[0].prevout = COutPoint(tx7.GetHash(), 1);
    tx9.vin[0].scriptSig = CScript() << OP_11;
    tx9.vout.resize(1);
    tx9.vout[0].scriptPubKey = CScript() << OP_11 << OP_EQUAL;
    tx9.vout[0].nValue = 1 * COIN;
    pool.addUnchecked(entry.Fee(0LL).Time(3).FromTx(tx9), setAncestors);

    // tx9 should be sorted low
    BOOST_CHECK_EQUAL(pool.size(), 9U);
    sortedOrder.insert(sortedOrder.begin(), tx9.GetHash().ToString());
    CheckSort<descendant_score>(pool, sortedOrder);

    std::vector<std::string> snapshotOrder = sortedOrder;

    setAncestors.insert(pool.mapTx.find(tx8.GetHash()));
    setAncestors.insert(pool.mapTx.find(tx9.GetHash()));
    /* tx10 depends on tx8 and tx9 and has a high fee*/
    CMutableTransaction tx10 = CMutableTransaction();
    tx10.vin.resize(2);
    tx10.vin[0].prevout = COutPoint(tx8.GetHash(), 0);
    tx10.vin[0].scriptSig = CScript() << OP_11;
    tx10.vin[1].prevout = COutPoint(tx9.GetHash(), 0);
    tx10.vin[1].scriptSig = CScript() << OP_11;
    tx10.vout.resize(1);
    tx10.vout[0].scriptPubKey = CScript() << OP_11 << OP_EQUAL;
    tx10.vout[0].nValue = 10 * COIN;

    setAncestorsCalculated.clear();
    BOOST_CHECK_EQUAL(pool.CalculateMemPoolAncestors(entry.Fee(200000LL).Time(4).FromTx(tx10), setAncestorsCalculated, 100, 1000000, 1000, 1000000, dummy), true);
    BOOST_CHECK(setAncestorsCalculated == setAncestors);

    pool.addUnchecked(entry.FromTx(tx10), setAncestors);

    /**
     *  tx8 and tx9 should both now be sorted higher
     *  Final order after tx10 is added:
     *
     *  tx3 = 0 (1)
     *  tx5 = 10000 (1)
     *  tx1 = 10000 (1)
     *  tx4 = 15000 (1)
     *  tx2 = 20000 (1)
     *  tx9 = 200k (2 txs)
     *  tx8 = 200k (2 txs)
     *  tx10 = 200k (1 tx)
     *  tx6 = 2.2M (5 txs)
     *  tx7 = 2.2M (4 txs)
     */
    sortedOrder.erase(sortedOrder.begin(), sortedOrder.begin()+2); // take out tx9, tx8 from the beginning
    sortedOrder.insert(sortedOrder.begin()+5, tx9.GetHash().ToString());
    sortedOrder.insert(sortedOrder.begin()+6, tx8.GetHash().ToString());
    sortedOrder.insert(sortedOrder.begin()+7, tx10.GetHash().ToString()); // tx10 is just before tx6
    CheckSort<descendant_score>(pool, sortedOrder);

    // there should be 10 transactions in the mempool
    BOOST_CHECK_EQUAL(pool.size(), 10U);

    // Now try removing tx10 and verify the sort order returns to normal
    pool.removeRecursive(pool.mapTx.find(tx10.GetHash())->GetTx(), REMOVAL_REASON_DUMMY);
    CheckSort<descendant_score>(pool, snapshotOrder);

    pool.removeRecursive(pool.mapTx.find(tx9.GetHash())->GetTx(), REMOVAL_REASON_DUMMY);
    pool.removeRecursive(pool.mapTx.find(tx8.GetHash())->GetTx(), REMOVAL_REASON_DUMMY);
}

BOOST_AUTO_TEST_CASE(MempoolAncestorIndexingTest)
{
    CTxMemPool pool;
    LOCK2(cs_main, pool.cs);
    TestMemPoolEntryHelper entry;

    /* 3rd highest fee */
    CMutableTransaction tx1 = CMutableTransaction();
    tx1.vout.resize(1);
    tx1.vout[0].scriptPubKey = CScript() << OP_11 << OP_EQUAL;
    tx1.vout[0].nValue = 10 * COIN;
    pool.addUnchecked(entry.Fee(10000LL).FromTx(tx1));

    /* highest fee */
    CMutableTransaction tx2 = CMutableTransaction();
    tx2.vout.resize(1);
    tx2.vout[0].scriptPubKey = CScript() << OP_11 << OP_EQUAL;
    tx2.vout[0].nValue = 2 * COIN;
    pool.addUnchecked(entry.Fee(20000LL).FromTx(tx2));
    uint64_t tx2Size = GetVirtualTransactionSize(CTransaction(tx2));

    /* lowest fee */
    CMutableTransaction tx3 = CMutableTransaction();
    tx3.vout.resize(1);
    tx3.vout[0].scriptPubKey = CScript() << OP_11 << OP_EQUAL;
    tx3.vout[0].nValue = 5 * COIN;
    pool.addUnchecked(entry.Fee(0LL).FromTx(tx3));

    /* 2nd highest fee */
    CMutableTransaction tx4 = CMutableTransaction();
    tx4.vout.resize(1);
    tx4.vout[0].scriptPubKey = CScript() << OP_11 << OP_EQUAL;
    tx4.vout[0].nValue = 6 * COIN;
    pool.addUnchecked(entry.Fee(15000LL).FromTx(tx4));

    /* equal fee rate to tx1, but newer */
    CMutableTransaction tx5 = CMutableTransaction();
    tx5.vout.resize(1);
    tx5.vout[0].scriptPubKey = CScript() << OP_11 << OP_EQUAL;
    tx5.vout[0].nValue = 11 * COIN;
    pool.addUnchecked(entry.Fee(10000LL).FromTx(tx5));
    BOOST_CHECK_EQUAL(pool.size(), 5U);

    std::vector<std::string> sortedOrder;
    sortedOrder.resize(5);
    sortedOrder[0] = tx2.GetHash().ToString(); // 20000
    sortedOrder[1] = tx4.GetHash().ToString(); // 15000
    // tx1 and tx5 are both 10000
    // Ties are broken by hash, not timestamp, so determine which
    // hash comes first.
    if (tx1.GetHash() < tx5.GetHash()) {
        sortedOrder[2] = tx1.GetHash().ToString();
        sortedOrder[3] = tx5.GetHash().ToString();
    } else {
        sortedOrder[2] = tx5.GetHash().ToString();
        sortedOrder[3] = tx1.GetHash().ToString();
    }
    sortedOrder[4] = tx3.GetHash().ToString(); // 0

    CheckSort<ancestor_score>(pool, sortedOrder);

    /* low fee parent with high fee child */
    /* tx6 (0) -> tx7 (high) */
    CMutableTransaction tx6 = CMutableTransaction();
    tx6.vout.resize(1);
    tx6.vout[0].scriptPubKey = CScript() << OP_11 << OP_EQUAL;
    tx6.vout[0].nValue = 20 * COIN;
    uint64_t tx6Size = GetVirtualTransactionSize(CTransaction(tx6));

    pool.addUnchecked(entry.Fee(0LL).FromTx(tx6));
    BOOST_CHECK_EQUAL(pool.size(), 6U);
    // Ties are broken by hash
    if (tx3.GetHash() < tx6.GetHash())
        sortedOrder.push_back(tx6.GetHash().ToString());
    else
        sortedOrder.insert(sortedOrder.end()-1,tx6.GetHash().ToString());

    CheckSort<ancestor_score>(pool, sortedOrder);

    CMutableTransaction tx7 = CMutableTransaction();
    tx7.vin.resize(1);
    tx7.vin[0].prevout = COutPoint(tx6.GetHash(), 0);
    tx7.vin[0].scriptSig = CScript() << OP_11;
    tx7.vout.resize(1);
    tx7.vout[0].scriptPubKey = CScript() << OP_11 << OP_EQUAL;
    tx7.vout[0].nValue = 10 * COIN;
    uint64_t tx7Size = GetVirtualTransactionSize(CTransaction(tx7));

    /* set the fee to just below tx2's feerate when including ancestor */
    CAmount fee = (20000/tx2Size)*(tx7Size + tx6Size) - 1;

    pool.addUnchecked(entry.Fee(fee).FromTx(tx7));
    BOOST_CHECK_EQUAL(pool.size(), 7U);
    sortedOrder.insert(sortedOrder.begin()+1, tx7.GetHash().ToString());
    CheckSort<ancestor_score>(pool, sortedOrder);

    /* after tx6 is mined, tx7 should move up in the sort */
    std::vector<CTransactionRef> vtx;
    vtx.push_back(MakeTransactionRef(tx6));
    pool.removeForBlock(vtx, 1);

    sortedOrder.erase(sortedOrder.begin()+1);
    // Ties are broken by hash
    if (tx3.GetHash() < tx6.GetHash())
        sortedOrder.pop_back();
    else
        sortedOrder.erase(sortedOrder.end()-2);
    sortedOrder.insert(sortedOrder.begin(), tx7.GetHash().ToString());
    CheckSort<ancestor_score>(pool, sortedOrder);

    // High-fee parent, low-fee child
    // tx7 -> tx8
    CMutableTransaction tx8 = CMutableTransaction();
    tx8.vin.resize(1);
    tx8.vin[0].prevout  = COutPoint(tx7.GetHash(), 0);
    tx8.vin[0].scriptSig = CScript() << OP_11;
    tx8.vout.resize(1);
    tx8.vout[0].scriptPubKey = CScript() << OP_11 << OP_EQUAL;
    tx8.vout[0].nValue = 10*COIN;

    // Check that we sort by min(feerate, ancestor_feerate):
    // set the fee so that the ancestor feerate is above tx1/5,
    // but the transaction's own feerate is lower
    pool.addUnchecked(entry.Fee(5000LL).FromTx(tx8));
    sortedOrder.insert(sortedOrder.end()-1, tx8.GetHash().ToString());
    CheckSort<ancestor_score>(pool, sortedOrder);
}


BOOST_AUTO_TEST_CASE(MempoolSizeLimitTest)
{
    CTxMemPool pool;
    LOCK2(cs_main, pool.cs);
    TestMemPoolEntryHelper entry;

    CMutableTransaction tx1 = CMutableTransaction();
    tx1.vin.resize(1);
    tx1.vin[0].scriptSig = CScript() << OP_1;
    tx1.vout.resize(1);
    tx1.vout[0].scriptPubKey = CScript() << OP_1 << OP_EQUAL;
    tx1.vout[0].nValue = 10 * COIN;
    pool.addUnchecked(entry.Fee(100000LL).FromTx(tx1));

    CMutableTransaction tx2 = CMutableTransaction();
    tx2.vin.resize(1);
    tx2.vin[0].scriptSig = CScript() << OP_2;
    tx2.vout.resize(1);
    tx2.vout[0].scriptPubKey = CScript() << OP_2 << OP_EQUAL;
    tx2.vout[0].nValue = 10 * COIN;
    pool.addUnchecked(entry.Fee(50000LL).FromTx(tx2));

    pool.TrimToSize(pool.DynamicMemoryUsage()); // should do nothing
    BOOST_CHECK(pool.exists(GenTxid::Txid(tx1.GetHash())));
    BOOST_CHECK(pool.exists(GenTxid::Txid(tx2.GetHash())));

    pool.TrimToSize(pool.DynamicMemoryUsage() * 3 / 4); // should remove the lower-feerate transaction
    BOOST_CHECK(pool.exists(GenTxid::Txid(tx1.GetHash())));
    BOOST_CHECK(!pool.exists(GenTxid::Txid(tx2.GetHash())));

    pool.addUnchecked(entry.FromTx(tx2));
    CMutableTransaction tx3 = CMutableTransaction();
    tx3.vin.resize(1);
    tx3.vin[0].prevout = COutPoint(tx2.GetHash(), 0);
    tx3.vin[0].scriptSig = CScript() << OP_2;
    tx3.vout.resize(1);
    tx3.vout[0].scriptPubKey = CScript() << OP_3 << OP_EQUAL;
    tx3.vout[0].nValue = 10 * COIN;
    pool.addUnchecked(entry.Fee(200000LL).FromTx(tx3));

    pool.TrimToSize(pool.DynamicMemoryUsage() * 3 / 4); // tx3 should pay for tx2 (CPFP)
    BOOST_CHECK(!pool.exists(GenTxid::Txid(tx1.GetHash())));
    BOOST_CHECK(pool.exists(GenTxid::Txid(tx2.GetHash())));
    BOOST_CHECK(pool.exists(GenTxid::Txid(tx3.GetHash())));

    pool.TrimToSize(GetVirtualTransactionSize(CTransaction(tx1))); // mempool is limited to tx1's size in memory usage, so nothing fits
    BOOST_CHECK(!pool.exists(GenTxid::Txid(tx1.GetHash())));
    BOOST_CHECK(!pool.exists(GenTxid::Txid(tx2.GetHash())));
    BOOST_CHECK(!pool.exists(GenTxid::Txid(tx3.GetHash())));

    CFeeRate maxFeeRateRemoved(250000, GetVirtualTransactionSize(CTransaction(tx3)) + GetVirtualTransactionSize(CTransaction(tx2)));
    BOOST_CHECK_EQUAL(pool.GetMinFee(1).GetFeePerK(), maxFeeRateRemoved.GetFeePerK() + 10000);

    CMutableTransaction tx4 = CMutableTransaction();
    tx4.vin.resize(2);
    tx4.vin[0].prevout.SetNull();
    tx4.vin[0].scriptSig = CScript() << OP_4;
    tx4.vin[1].prevout.SetNull();
    tx4.vin[1].scriptSig = CScript() << OP_4;
    tx4.vout.resize(2);
    tx4.vout[0].scriptPubKey = CScript() << OP_4 << OP_EQUAL;
    tx4.vout[0].nValue = 10 * COIN;
    tx4.vout[1].scriptPubKey = CScript() << OP_4 << OP_EQUAL;
    tx4.vout[1].nValue = 10 * COIN;

    CMutableTransaction tx5 = CMutableTransaction();
    tx5.vin.resize(2);
    tx5.vin[0].prevout = COutPoint(tx4.GetHash(), 0);
    tx5.vin[0].scriptSig = CScript() << OP_4;
    tx5.vin[1].prevout.SetNull();
    tx5.vin[1].scriptSig = CScript() << OP_5;
    tx5.vout.resize(2);
    tx5.vout[0].scriptPubKey = CScript() << OP_5 << OP_EQUAL;
    tx5.vout[0].nValue = 10 * COIN;
    tx5.vout[1].scriptPubKey = CScript() << OP_5 << OP_EQUAL;
    tx5.vout[1].nValue = 10 * COIN;

    CMutableTransaction tx6 = CMutableTransaction();
    tx6.vin.resize(2);
    tx6.vin[0].prevout = COutPoint(tx4.GetHash(), 1);
    tx6.vin[0].scriptSig = CScript() << OP_4;
    tx6.vin[1].prevout.SetNull();
    tx6.vin[1].scriptSig = CScript() << OP_6;
    tx6.vout.resize(2);
    tx6.vout[0].scriptPubKey = CScript() << OP_6 << OP_EQUAL;
    tx6.vout[0].nValue = 10 * COIN;
    tx6.vout[1].scriptPubKey = CScript() << OP_6 << OP_EQUAL;
    tx6.vout[1].nValue = 10 * COIN;

    CMutableTransaction tx7 = CMutableTransaction();
    tx7.vin.resize(2);
    tx7.vin[0].prevout = COutPoint(tx5.GetHash(), 0);
    tx7.vin[0].scriptSig = CScript() << OP_5;
    tx7.vin[1].prevout = COutPoint(tx6.GetHash(), 0);
    tx7.vin[1].scriptSig = CScript() << OP_6;
    tx7.vout.resize(2);
    tx7.vout[0].scriptPubKey = CScript() << OP_7 << OP_EQUAL;
    tx7.vout[0].nValue = 10 * COIN;
    tx7.vout[1].scriptPubKey = CScript() << OP_7 << OP_EQUAL;
    tx7.vout[1].nValue = 10 * COIN;

    pool.addUnchecked(entry.Fee(70000LL).FromTx(tx4));
    pool.addUnchecked(entry.Fee(10000LL).FromTx(tx5));
    pool.addUnchecked(entry.Fee(11000LL).FromTx(tx6));
    pool.addUnchecked(entry.Fee(90000LL).FromTx(tx7));

    // we only require this to remove, at max, 2 txn, because it's not clear what we're really optimizing for aside from that
    pool.TrimToSize(pool.DynamicMemoryUsage() - 1);
    BOOST_CHECK(pool.exists(GenTxid::Txid(tx4.GetHash())));
    BOOST_CHECK(pool.exists(GenTxid::Txid(tx6.GetHash())));
    BOOST_CHECK(!pool.exists(GenTxid::Txid(tx7.GetHash())));

<<<<<<< HEAD
    if (!pool.exists(tx5.GetHash()))
=======
    if (!pool.exists(GenTxid::Txid(tx5.GetHash())))
>>>>>>> ec86f1e9
        pool.addUnchecked(entry.Fee(10000LL).FromTx(tx5));
    pool.addUnchecked(entry.Fee(90000LL).FromTx(tx7));

    pool.TrimToSize(pool.DynamicMemoryUsage() / 2); // should maximize mempool size by only removing 5/7
    BOOST_CHECK(pool.exists(GenTxid::Txid(tx4.GetHash())));
    BOOST_CHECK(!pool.exists(GenTxid::Txid(tx5.GetHash())));
    BOOST_CHECK(pool.exists(GenTxid::Txid(tx6.GetHash())));
    BOOST_CHECK(!pool.exists(GenTxid::Txid(tx7.GetHash())));

    pool.addUnchecked(entry.Fee(10000LL).FromTx(tx5));
    pool.addUnchecked(entry.Fee(90000LL).FromTx(tx7));

    std::vector<CTransactionRef> vtx;
    SetMockTime(42);
    SetMockTime(42 + CTxMemPool::ROLLING_FEE_HALFLIFE);
    BOOST_CHECK_EQUAL(pool.GetMinFee(1).GetFeePerK(), maxFeeRateRemoved.GetFeePerK() + 10000);
    // ... we should keep the same min fee until we get a block
    pool.removeForBlock(vtx, 1);
    SetMockTime(42 + 2*CTxMemPool::ROLLING_FEE_HALFLIFE);
    BOOST_CHECK_EQUAL(pool.GetMinFee(1).GetFeePerK(), llround((maxFeeRateRemoved.GetFeePerK() + 10000)/2.0));
    // ... then feerate should drop 1/2 each halflife

    SetMockTime(42 + 2*CTxMemPool::ROLLING_FEE_HALFLIFE + CTxMemPool::ROLLING_FEE_HALFLIFE/2);
    BOOST_CHECK_EQUAL(pool.GetMinFee(pool.DynamicMemoryUsage() * 5 / 2).GetFeePerK(), llround((maxFeeRateRemoved.GetFeePerK() + 10000)/4.0));
    // ... with a 1/2 halflife when mempool is < 1/2 its target size

    SetMockTime(42 + 2*CTxMemPool::ROLLING_FEE_HALFLIFE + CTxMemPool::ROLLING_FEE_HALFLIFE/2 + CTxMemPool::ROLLING_FEE_HALFLIFE/4);
    BOOST_CHECK_EQUAL(pool.GetMinFee(pool.DynamicMemoryUsage() * 9 / 2).GetFeePerK(), llround((maxFeeRateRemoved.GetFeePerK() + 10000)/8.0));
    // ... with a 1/4 halflife when mempool is < 1/4 its target size

    SetMockTime(42 + 7*CTxMemPool::ROLLING_FEE_HALFLIFE + CTxMemPool::ROLLING_FEE_HALFLIFE/2 + CTxMemPool::ROLLING_FEE_HALFLIFE/4);
    BOOST_CHECK_EQUAL(pool.GetMinFee(1).GetFeePerK(), 10000);
    // ... but feerate should never drop below 1000

    SetMockTime(42 + 8*CTxMemPool::ROLLING_FEE_HALFLIFE + CTxMemPool::ROLLING_FEE_HALFLIFE/2 + CTxMemPool::ROLLING_FEE_HALFLIFE/4);
    BOOST_CHECK_EQUAL(pool.GetMinFee(1).GetFeePerK(), 0);
    // ... unless it has gone all the way to 0 (after getting past 1000/2)
}

inline CTransactionRef make_tx(std::vector<CAmount>&& output_values, std::vector<CTransactionRef>&& inputs=std::vector<CTransactionRef>(), std::vector<uint32_t>&& input_indices=std::vector<uint32_t>())
{
    CMutableTransaction tx = CMutableTransaction();
    tx.vin.resize(inputs.size());
    tx.vout.resize(output_values.size());
    for (size_t i = 0; i < inputs.size(); ++i) {
        tx.vin[i].prevout.hash = inputs[i]->GetHash();
        tx.vin[i].prevout.n = input_indices.size() > i ? input_indices[i] : 0;
    }
    for (size_t i = 0; i < output_values.size(); ++i) {
        tx.vout[i].scriptPubKey = CScript() << OP_11 << OP_EQUAL;
        tx.vout[i].nValue = output_values[i];
    }
    return MakeTransactionRef(tx);
}


BOOST_AUTO_TEST_CASE(MempoolAncestryTests)
{
    size_t ancestors, descendants;

    CTxMemPool pool;
    LOCK2(cs_main, pool.cs);
    TestMemPoolEntryHelper entry;

    /* Base transaction */
    //
    // [tx1]
    //
    CTransactionRef tx1 = make_tx(/*output_values=*/{10 * COIN});
    pool.addUnchecked(entry.Fee(10000LL).FromTx(tx1));

    // Ancestors / descendants should be 1 / 1 (itself / itself)
    pool.GetTransactionAncestry(tx1->GetHash(), ancestors, descendants);
    BOOST_CHECK_EQUAL(ancestors, 1ULL);
    BOOST_CHECK_EQUAL(descendants, 1ULL);

    /* Child transaction */
    //
    // [tx1].0 <- [tx2]
    //
    CTransactionRef tx2 = make_tx(/*output_values=*/{495 * CENT, 5 * COIN}, /*inputs=*/{tx1});
    pool.addUnchecked(entry.Fee(10000LL).FromTx(tx2));

    // Ancestors / descendants should be:
    // transaction  ancestors   descendants
    // ============ =========== ===========
    // tx1          1 (tx1)     2 (tx1,2)
    // tx2          2 (tx1,2)   2 (tx1,2)
    pool.GetTransactionAncestry(tx1->GetHash(), ancestors, descendants);
    BOOST_CHECK_EQUAL(ancestors, 1ULL);
    BOOST_CHECK_EQUAL(descendants, 2ULL);
    pool.GetTransactionAncestry(tx2->GetHash(), ancestors, descendants);
    BOOST_CHECK_EQUAL(ancestors, 2ULL);
    BOOST_CHECK_EQUAL(descendants, 2ULL);

    /* Grand-child 1 */
    //
    // [tx1].0 <- [tx2].0 <- [tx3]
    //
    CTransactionRef tx3 = make_tx(/*output_values=*/{290 * CENT, 200 * CENT}, /*inputs=*/{tx2});
    pool.addUnchecked(entry.Fee(10000LL).FromTx(tx3));

    // Ancestors / descendants should be:
    // transaction  ancestors   descendants
    // ============ =========== ===========
    // tx1          1 (tx1)     3 (tx1,2,3)
    // tx2          2 (tx1,2)   3 (tx1,2,3)
    // tx3          3 (tx1,2,3) 3 (tx1,2,3)
    pool.GetTransactionAncestry(tx1->GetHash(), ancestors, descendants);
    BOOST_CHECK_EQUAL(ancestors, 1ULL);
    BOOST_CHECK_EQUAL(descendants, 3ULL);
    pool.GetTransactionAncestry(tx2->GetHash(), ancestors, descendants);
    BOOST_CHECK_EQUAL(ancestors, 2ULL);
    BOOST_CHECK_EQUAL(descendants, 3ULL);
    pool.GetTransactionAncestry(tx3->GetHash(), ancestors, descendants);
    BOOST_CHECK_EQUAL(ancestors, 3ULL);
    BOOST_CHECK_EQUAL(descendants, 3ULL);

    /* Grand-child 2 */
    //
    // [tx1].0 <- [tx2].0 <- [tx3]
    //              |
    //              \---1 <- [tx4]
    //
    CTransactionRef tx4 = make_tx(/*output_values=*/{290 * CENT, 250 * CENT}, /*inputs=*/{tx2}, /*input_indices=*/{1});
    pool.addUnchecked(entry.Fee(10000LL).FromTx(tx4));

    // Ancestors / descendants should be:
    // transaction  ancestors   descendants
    // ============ =========== ===========
    // tx1          1 (tx1)     4 (tx1,2,3,4)
    // tx2          2 (tx1,2)   4 (tx1,2,3,4)
    // tx3          3 (tx1,2,3) 4 (tx1,2,3,4)
    // tx4          3 (tx1,2,4) 4 (tx1,2,3,4)
    pool.GetTransactionAncestry(tx1->GetHash(), ancestors, descendants);
    BOOST_CHECK_EQUAL(ancestors, 1ULL);
    BOOST_CHECK_EQUAL(descendants, 4ULL);
    pool.GetTransactionAncestry(tx2->GetHash(), ancestors, descendants);
    BOOST_CHECK_EQUAL(ancestors, 2ULL);
    BOOST_CHECK_EQUAL(descendants, 4ULL);
    pool.GetTransactionAncestry(tx3->GetHash(), ancestors, descendants);
    BOOST_CHECK_EQUAL(ancestors, 3ULL);
    BOOST_CHECK_EQUAL(descendants, 4ULL);
    pool.GetTransactionAncestry(tx4->GetHash(), ancestors, descendants);
    BOOST_CHECK_EQUAL(ancestors, 3ULL);
    BOOST_CHECK_EQUAL(descendants, 4ULL);

    /* Make an alternate branch that is longer and connect it to tx3 */
    //
    // [ty1].0 <- [ty2].0 <- [ty3].0 <- [ty4].0 <- [ty5].0
    //                                              |
    // [tx1].0 <- [tx2].0 <- [tx3].0 <- [ty6] --->--/
    //              |
    //              \---1 <- [tx4]
    //
    CTransactionRef ty1, ty2, ty3, ty4, ty5;
    CTransactionRef* ty[5] = {&ty1, &ty2, &ty3, &ty4, &ty5};
    CAmount v = 5 * COIN;
    for (uint64_t i = 0; i < 5; i++) {
        CTransactionRef& tyi = *ty[i];
        tyi = make_tx(/*output_values=*/{v}, /*inputs=*/i > 0 ? std::vector<CTransactionRef>{*ty[i - 1]} : std::vector<CTransactionRef>{});
        v -= 50 * CENT;
        pool.addUnchecked(entry.Fee(10000LL).FromTx(tyi));
        pool.GetTransactionAncestry(tyi->GetHash(), ancestors, descendants);
        BOOST_CHECK_EQUAL(ancestors, i+1);
        BOOST_CHECK_EQUAL(descendants, i+1);
    }
    CTransactionRef ty6 = make_tx(/*output_values=*/{5 * COIN}, /*inputs=*/{tx3, ty5});
    pool.addUnchecked(entry.Fee(10000LL).FromTx(ty6));

    // Ancestors / descendants should be:
    // transaction  ancestors           descendants
    // ============ =================== ===========
    // tx1          1 (tx1)             5 (tx1,2,3,4, ty6)
    // tx2          2 (tx1,2)           5 (tx1,2,3,4, ty6)
    // tx3          3 (tx1,2,3)         5 (tx1,2,3,4, ty6)
    // tx4          3 (tx1,2,4)         5 (tx1,2,3,4, ty6)
    // ty1          1 (ty1)             6 (ty1,2,3,4,5,6)
    // ty2          2 (ty1,2)           6 (ty1,2,3,4,5,6)
    // ty3          3 (ty1,2,3)         6 (ty1,2,3,4,5,6)
    // ty4          4 (y1234)           6 (ty1,2,3,4,5,6)
    // ty5          5 (y12345)          6 (ty1,2,3,4,5,6)
    // ty6          9 (tx123, ty123456) 6 (ty1,2,3,4,5,6)
    pool.GetTransactionAncestry(tx1->GetHash(), ancestors, descendants);
    BOOST_CHECK_EQUAL(ancestors, 1ULL);
    BOOST_CHECK_EQUAL(descendants, 5ULL);
    pool.GetTransactionAncestry(tx2->GetHash(), ancestors, descendants);
    BOOST_CHECK_EQUAL(ancestors, 2ULL);
    BOOST_CHECK_EQUAL(descendants, 5ULL);
    pool.GetTransactionAncestry(tx3->GetHash(), ancestors, descendants);
    BOOST_CHECK_EQUAL(ancestors, 3ULL);
    BOOST_CHECK_EQUAL(descendants, 5ULL);
    pool.GetTransactionAncestry(tx4->GetHash(), ancestors, descendants);
    BOOST_CHECK_EQUAL(ancestors, 3ULL);
    BOOST_CHECK_EQUAL(descendants, 5ULL);
    pool.GetTransactionAncestry(ty1->GetHash(), ancestors, descendants);
    BOOST_CHECK_EQUAL(ancestors, 1ULL);
    BOOST_CHECK_EQUAL(descendants, 6ULL);
    pool.GetTransactionAncestry(ty2->GetHash(), ancestors, descendants);
    BOOST_CHECK_EQUAL(ancestors, 2ULL);
    BOOST_CHECK_EQUAL(descendants, 6ULL);
    pool.GetTransactionAncestry(ty3->GetHash(), ancestors, descendants);
    BOOST_CHECK_EQUAL(ancestors, 3ULL);
    BOOST_CHECK_EQUAL(descendants, 6ULL);
    pool.GetTransactionAncestry(ty4->GetHash(), ancestors, descendants);
    BOOST_CHECK_EQUAL(ancestors, 4ULL);
    BOOST_CHECK_EQUAL(descendants, 6ULL);
    pool.GetTransactionAncestry(ty5->GetHash(), ancestors, descendants);
    BOOST_CHECK_EQUAL(ancestors, 5ULL);
    BOOST_CHECK_EQUAL(descendants, 6ULL);
    pool.GetTransactionAncestry(ty6->GetHash(), ancestors, descendants);
    BOOST_CHECK_EQUAL(ancestors, 9ULL);
    BOOST_CHECK_EQUAL(descendants, 6ULL);

    /* Ancestors represented more than once ("diamond") */
    //
    // [ta].0 <- [tb].0 -----<------- [td].0
    //            |                    |
    //            \---1 <- [tc].0 --<--/
    //
    CTransactionRef ta, tb, tc, td;
    ta = make_tx(/*output_values=*/{10 * COIN});
    tb = make_tx(/*output_values=*/{5 * COIN, 3 * COIN}, /*inputs=*/ {ta});
    tc = make_tx(/*output_values=*/{2 * COIN}, /*inputs=*/{tb}, /*input_indices=*/{1});
    td = make_tx(/*output_values=*/{6 * COIN}, /*inputs=*/{tb, tc}, /*input_indices=*/{0, 0});
    pool.clear();
    pool.addUnchecked(entry.Fee(10000LL).FromTx(ta));
    pool.addUnchecked(entry.Fee(10000LL).FromTx(tb));
    pool.addUnchecked(entry.Fee(10000LL).FromTx(tc));
    pool.addUnchecked(entry.Fee(10000LL).FromTx(td));

    // Ancestors / descendants should be:
    // transaction  ancestors           descendants
    // ============ =================== ===========
    // ta           1 (ta               4 (ta,tb,tc,td)
    // tb           2 (ta,tb)           4 (ta,tb,tc,td)
    // tc           3 (ta,tb,tc)        4 (ta,tb,tc,td)
    // td           4 (ta,tb,tc,td)     4 (ta,tb,tc,td)
    pool.GetTransactionAncestry(ta->GetHash(), ancestors, descendants);
    BOOST_CHECK_EQUAL(ancestors, 1ULL);
    BOOST_CHECK_EQUAL(descendants, 4ULL);
    pool.GetTransactionAncestry(tb->GetHash(), ancestors, descendants);
    BOOST_CHECK_EQUAL(ancestors, 2ULL);
    BOOST_CHECK_EQUAL(descendants, 4ULL);
    pool.GetTransactionAncestry(tc->GetHash(), ancestors, descendants);
    BOOST_CHECK_EQUAL(ancestors, 3ULL);
    BOOST_CHECK_EQUAL(descendants, 4ULL);
    pool.GetTransactionAncestry(td->GetHash(), ancestors, descendants);
    BOOST_CHECK_EQUAL(ancestors, 4ULL);
    BOOST_CHECK_EQUAL(descendants, 4ULL);
}

BOOST_AUTO_TEST_SUITE_END()<|MERGE_RESOLUTION|>--- conflicted
+++ resolved
@@ -533,11 +533,7 @@
     BOOST_CHECK(pool.exists(GenTxid::Txid(tx6.GetHash())));
     BOOST_CHECK(!pool.exists(GenTxid::Txid(tx7.GetHash())));
 
-<<<<<<< HEAD
-    if (!pool.exists(tx5.GetHash()))
-=======
     if (!pool.exists(GenTxid::Txid(tx5.GetHash())))
->>>>>>> ec86f1e9
         pool.addUnchecked(entry.Fee(10000LL).FromTx(tx5));
     pool.addUnchecked(entry.Fee(90000LL).FromTx(tx7));
 
