--- conflicted
+++ resolved
@@ -136,11 +136,7 @@
         std::string exp_base58string = test[0].get_str();
 
         // must be invalid as public and as private key
-<<<<<<< HEAD
-        for (const auto& chain : { CBaseChainParams::MAIN, CBaseChainParams::TESTNET, CBaseChainParams::UNITTEST }) {
-=======
         for (const auto& chain : { CBaseChainParams::MAIN, CBaseChainParams::TESTNET, CBaseChainParams::SIGNET, CBaseChainParams::UNITTEST }) {
->>>>>>> da23532c
             SelectParams(chain);
             destination = DecodeDestination(exp_base58string);
             BOOST_CHECK_MESSAGE(!IsValidDestination(destination), "IsValid pubkey in mainnet:" + strTest);
