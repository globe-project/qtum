// Copyright (c) 2011-2022 The Bitcoin Core developers
// Distributed under the MIT software license, see the accompanying
// file COPYING or http://www.opensource.org/licenses/mit-license.php.

#include <test/data/tx_invalid.json.h>
#include <test/data/tx_valid.json.h>
#include <test/util/setup_common.h>

#include <checkqueue.h>
#include <clientversion.h>
#include <consensus/amount.h>
#include <consensus/tx_check.h>
#include <consensus/validation.h>
#include <core_io.h>
#include <key.h>
#include <policy/policy.h>
#include <policy/settings.h>
#include <script/script.h>
#include <script/script_error.h>
#include <script/sign.h>
#include <script/signingprovider.h>
#include <script/standard.h>
#include <streams.h>
#include <test/util/json.h>
#include <test/util/random.h>
#include <test/util/script.h>
#include <test/util/transaction_utils.h>
#include <util/strencodings.h>
#include <util/string.h>
#include <validation.h>

#include <functional>
#include <map>
#include <string>

#include <boost/test/unit_test.hpp>

#include <univalue.h>

typedef std::vector<unsigned char> valtype;

static CFeeRate g_dust{DUST_RELAY_TX_FEE};
static bool g_bare_multi{DEFAULT_PERMIT_BAREMULTISIG};

static std::map<std::string, unsigned int> mapFlagNames = {
    {std::string("P2SH"), (unsigned int)SCRIPT_VERIFY_P2SH},
    {std::string("STRICTENC"), (unsigned int)SCRIPT_VERIFY_STRICTENC},
    {std::string("DERSIG"), (unsigned int)SCRIPT_VERIFY_DERSIG},
    {std::string("LOW_S"), (unsigned int)SCRIPT_VERIFY_LOW_S},
    {std::string("SIGPUSHONLY"), (unsigned int)SCRIPT_VERIFY_SIGPUSHONLY},
    {std::string("MINIMALDATA"), (unsigned int)SCRIPT_VERIFY_MINIMALDATA},
    {std::string("NULLDUMMY"), (unsigned int)SCRIPT_VERIFY_NULLDUMMY},
    {std::string("DISCOURAGE_UPGRADABLE_NOPS"), (unsigned int)SCRIPT_VERIFY_DISCOURAGE_UPGRADABLE_NOPS},
    {std::string("CLEANSTACK"), (unsigned int)SCRIPT_VERIFY_CLEANSTACK},
    {std::string("MINIMALIF"), (unsigned int)SCRIPT_VERIFY_MINIMALIF},
    {std::string("NULLFAIL"), (unsigned int)SCRIPT_VERIFY_NULLFAIL},
    {std::string("CHECKLOCKTIMEVERIFY"), (unsigned int)SCRIPT_VERIFY_CHECKLOCKTIMEVERIFY},
    {std::string("CHECKSEQUENCEVERIFY"), (unsigned int)SCRIPT_VERIFY_CHECKSEQUENCEVERIFY},
    {std::string("WITNESS"), (unsigned int)SCRIPT_VERIFY_WITNESS},
    {std::string("DISCOURAGE_UPGRADABLE_WITNESS_PROGRAM"), (unsigned int)SCRIPT_VERIFY_DISCOURAGE_UPGRADABLE_WITNESS_PROGRAM},
    {std::string("WITNESS_PUBKEYTYPE"), (unsigned int)SCRIPT_VERIFY_WITNESS_PUBKEYTYPE},
    {std::string("CONST_SCRIPTCODE"), (unsigned int)SCRIPT_VERIFY_CONST_SCRIPTCODE},
    {std::string("TAPROOT"), (unsigned int)SCRIPT_VERIFY_TAPROOT},
    {std::string("DISCOURAGE_UPGRADABLE_PUBKEYTYPE"), (unsigned int)SCRIPT_VERIFY_DISCOURAGE_UPGRADABLE_PUBKEYTYPE},
    {std::string("DISCOURAGE_OP_SUCCESS"), (unsigned int)SCRIPT_VERIFY_DISCOURAGE_OP_SUCCESS},
    {std::string("DISCOURAGE_UPGRADABLE_TAPROOT_VERSION"), (unsigned int)SCRIPT_VERIFY_DISCOURAGE_UPGRADABLE_TAPROOT_VERSION},
};

unsigned int ParseScriptFlags(std::string strFlags)
{
    if (strFlags.empty() || strFlags == "NONE") return 0;
    unsigned int flags = 0;
    std::vector<std::string> words = SplitString(strFlags, ',');

    for (const std::string& word : words)
    {
        if (!mapFlagNames.count(word))
            BOOST_ERROR("Bad test: unknown verification flag '" << word << "'");
        flags |= mapFlagNames[word];
    }

    return flags;
}

// Check that all flags in STANDARD_SCRIPT_VERIFY_FLAGS are present in mapFlagNames.
bool CheckMapFlagNames()
{
    unsigned int standard_flags_missing{STANDARD_SCRIPT_VERIFY_FLAGS};
    for (const auto& pair : mapFlagNames) {
        standard_flags_missing &= ~(pair.second);
    }
    return standard_flags_missing == 0;
}

std::string FormatScriptFlags(unsigned int flags)
{
    if (flags == 0) {
        return "";
    }
    std::string ret;
    std::map<std::string, unsigned int>::const_iterator it = mapFlagNames.begin();
    while (it != mapFlagNames.end()) {
        if (flags & it->second) {
            ret += it->first + ",";
        }
        it++;
    }
    return ret.substr(0, ret.size() - 1);
}

/*
* Check that the input scripts of a transaction are valid/invalid as expected.
*/
bool CheckTxScripts(const CTransaction& tx, const std::map<COutPoint, CScript>& map_prevout_scriptPubKeys,
    const std::map<COutPoint, int64_t>& map_prevout_values, unsigned int flags,
    const PrecomputedTransactionData& txdata, const std::string& strTest, bool expect_valid)
{
    bool tx_valid = true;
    ScriptError err = expect_valid ? SCRIPT_ERR_UNKNOWN_ERROR : SCRIPT_ERR_OK;
    for (unsigned int i = 0; i < tx.vin.size() && tx_valid; ++i) {
        const CTxIn input = tx.vin[i];
        const CAmount amount = map_prevout_values.count(input.prevout) ? map_prevout_values.at(input.prevout) : 0;
        try {
            tx_valid = VerifyScript(input.scriptSig, map_prevout_scriptPubKeys.at(input.prevout),
                &input.scriptWitness, flags, TransactionSignatureChecker(&tx, i, amount, txdata, MissingDataBehavior::ASSERT_FAIL), &err);
        } catch (...) {
            BOOST_ERROR("Bad test: " << strTest);
            return true; // The test format is bad and an error is thrown. Return true to silence further error.
        }
        if (expect_valid) {
            BOOST_CHECK_MESSAGE(tx_valid, strTest);
            BOOST_CHECK_MESSAGE((err == SCRIPT_ERR_OK), ScriptErrorString(err));
            err = SCRIPT_ERR_UNKNOWN_ERROR;
        }
    }
    if (!expect_valid) {
        BOOST_CHECK_MESSAGE(!tx_valid, strTest);
        BOOST_CHECK_MESSAGE((err != SCRIPT_ERR_OK), ScriptErrorString(err));
    }
    return (tx_valid == expect_valid);
}

/*
 * Trim or fill flags to make the combination valid:
 * WITNESS must be used with P2SH
 * CLEANSTACK must be used WITNESS and P2SH
 */

unsigned int TrimFlags(unsigned int flags)
{
    // WITNESS requires P2SH
    if (!(flags & SCRIPT_VERIFY_P2SH)) flags &= ~(unsigned int)SCRIPT_VERIFY_WITNESS;

    // CLEANSTACK requires WITNESS (and transitively CLEANSTACK requires P2SH)
    if (!(flags & SCRIPT_VERIFY_WITNESS)) flags &= ~(unsigned int)SCRIPT_VERIFY_CLEANSTACK;
    Assert(IsValidFlagCombination(flags));
    return flags;
}

unsigned int FillFlags(unsigned int flags)
{
    // CLEANSTACK implies WITNESS
    if (flags & SCRIPT_VERIFY_CLEANSTACK) flags |= SCRIPT_VERIFY_WITNESS;

    // WITNESS implies P2SH (and transitively CLEANSTACK implies P2SH)
    if (flags & SCRIPT_VERIFY_WITNESS) flags |= SCRIPT_VERIFY_P2SH;
    Assert(IsValidFlagCombination(flags));
    return flags;
}

// Exclude each possible script verify flag from flags. Returns a set of these flag combinations
// that are valid and without duplicates. For example: if flags=1111 and the 4 possible flags are
// 0001, 0010, 0100, and 1000, this should return the set {0111, 1011, 1101, 1110}.
// Assumes that mapFlagNames contains all script verify flags.
std::set<unsigned int> ExcludeIndividualFlags(unsigned int flags)
{
    std::set<unsigned int> flags_combos;
    for (const auto& pair : mapFlagNames) {
        const unsigned int flags_excluding_one = TrimFlags(flags & ~(pair.second));
        if (flags != flags_excluding_one) {
            flags_combos.insert(flags_excluding_one);
        }
    }
    return flags_combos;
}

BOOST_FIXTURE_TEST_SUITE(transaction_tests, BasicTestingSetup)

BOOST_AUTO_TEST_CASE(tx_valid)
{
    BOOST_CHECK_MESSAGE(CheckMapFlagNames(), "mapFlagNames is missing a script verification flag");
    // Read tests from test/data/tx_valid.json
    UniValue tests = read_json(std::string(json_tests::tx_valid, json_tests::tx_valid + sizeof(json_tests::tx_valid)));

    for (unsigned int idx = 0; idx < tests.size(); idx++) {
        const UniValue& test = tests[idx];
        std::string strTest = test.write();
        if (test[0].isArray())
        {
            if (test.size() != 3 || !test[1].isStr() || !test[2].isStr())
            {
                BOOST_ERROR("Bad test: " << strTest);
                continue;
            }

            std::map<COutPoint, CScript> mapprevOutScriptPubKeys;
            std::map<COutPoint, int64_t> mapprevOutValues;
            UniValue inputs = test[0].get_array();
            bool fValid = true;
            for (unsigned int inpIdx = 0; inpIdx < inputs.size(); inpIdx++) {
                const UniValue& input = inputs[inpIdx];
                if (!input.isArray()) {
                    fValid = false;
                    break;
                }
                const UniValue& vinput = input.get_array();
                if (vinput.size() < 3 || vinput.size() > 4)
                {
                    fValid = false;
                    break;
                }
                COutPoint outpoint{uint256S(vinput[0].get_str()), uint32_t(vinput[1].getInt<int>())};
                mapprevOutScriptPubKeys[outpoint] = ParseScript(vinput[2].get_str());
                if (vinput.size() >= 4)
                {
                    mapprevOutValues[outpoint] = vinput[3].getInt<int64_t>();
                }
            }
            if (!fValid)
            {
                BOOST_ERROR("Bad test: " << strTest);
                continue;
            }

            std::string transaction = test[1].get_str();
            CDataStream stream(ParseHex(transaction), SER_NETWORK, PROTOCOL_VERSION);
            CTransaction tx(deserialize, stream);

            TxValidationState state;
            BOOST_CHECK_MESSAGE(CheckTransaction(tx, state), strTest);
            BOOST_CHECK(state.IsValid());

            PrecomputedTransactionData txdata(tx);
            unsigned int verify_flags = ParseScriptFlags(test[2].get_str());

            // Check that the test gives a valid combination of flags (otherwise VerifyScript will throw). Don't edit the flags.
            if (~verify_flags != FillFlags(~verify_flags)) {
                BOOST_ERROR("Bad test flags: " << strTest);
            }

            BOOST_CHECK_MESSAGE(CheckTxScripts(tx, mapprevOutScriptPubKeys, mapprevOutValues, ~verify_flags, txdata, strTest, /*expect_valid=*/true),
                                "Tx unexpectedly failed: " << strTest);

            // Backwards compatibility of script verification flags: Removing any flag(s) should not invalidate a valid transaction
            for (const auto& [name, flag] : mapFlagNames) {
                // Removing individual flags
                unsigned int flags = TrimFlags(~(verify_flags | flag));
                if (!CheckTxScripts(tx, mapprevOutScriptPubKeys, mapprevOutValues, flags, txdata, strTest, /*expect_valid=*/true)) {
                    BOOST_ERROR("Tx unexpectedly failed with flag " << name << " unset: " << strTest);
                }
                // Removing random combinations of flags
                flags = TrimFlags(~(verify_flags | (unsigned int)InsecureRandBits(mapFlagNames.size())));
                if (!CheckTxScripts(tx, mapprevOutScriptPubKeys, mapprevOutValues, flags, txdata, strTest, /*expect_valid=*/true)) {
                    BOOST_ERROR("Tx unexpectedly failed with random flags " << ToString(flags) << ": " << strTest);
                }
            }

            // Check that flags are maximal: transaction should fail if any unset flags are set.
            for (auto flags_excluding_one : ExcludeIndividualFlags(verify_flags)) {
                if (!CheckTxScripts(tx, mapprevOutScriptPubKeys, mapprevOutValues, ~flags_excluding_one, txdata, strTest, /*expect_valid=*/false)) {
                    BOOST_ERROR("Too many flags unset: " << strTest);
                }
            }
        }
    }
}

BOOST_AUTO_TEST_CASE(tx_invalid)
{
    // Read tests from test/data/tx_invalid.json
    UniValue tests = read_json(std::string(json_tests::tx_invalid, json_tests::tx_invalid + sizeof(json_tests::tx_invalid)));

    for (unsigned int idx = 0; idx < tests.size(); idx++) {
        const UniValue& test = tests[idx];
        std::string strTest = test.write();
        if (test[0].isArray())
        {
            if (test.size() != 3 || !test[1].isStr() || !test[2].isStr())
            {
                BOOST_ERROR("Bad test: " << strTest);
                continue;
            }

            std::map<COutPoint, CScript> mapprevOutScriptPubKeys;
            std::map<COutPoint, int64_t> mapprevOutValues;
            UniValue inputs = test[0].get_array();
            bool fValid = true;
            for (unsigned int inpIdx = 0; inpIdx < inputs.size(); inpIdx++) {
                const UniValue& input = inputs[inpIdx];
                if (!input.isArray()) {
                    fValid = false;
                    break;
                }
                const UniValue& vinput = input.get_array();
                if (vinput.size() < 3 || vinput.size() > 4)
                {
                    fValid = false;
                    break;
                }
                COutPoint outpoint{uint256S(vinput[0].get_str()), uint32_t(vinput[1].getInt<int>())};
                mapprevOutScriptPubKeys[outpoint] = ParseScript(vinput[2].get_str());
                if (vinput.size() >= 4)
                {
                    mapprevOutValues[outpoint] = vinput[3].getInt<int64_t>();
                }
            }
            if (!fValid)
            {
                BOOST_ERROR("Bad test: " << strTest);
                continue;
            }

            std::string transaction = test[1].get_str();
            CDataStream stream(ParseHex(transaction), SER_NETWORK, PROTOCOL_VERSION );
            CTransaction tx(deserialize, stream);

            TxValidationState state;
            if (!CheckTransaction(tx, state) || state.IsInvalid()) {
                BOOST_CHECK_MESSAGE(test[2].get_str() == "BADTX", strTest);
                continue;
            }

            PrecomputedTransactionData txdata(tx);
            unsigned int verify_flags = ParseScriptFlags(test[2].get_str());

            // Check that the test gives a valid combination of flags (otherwise VerifyScript will throw). Don't edit the flags.
            if (verify_flags != FillFlags(verify_flags)) {
                BOOST_ERROR("Bad test flags: " << strTest);
            }

            // Not using FillFlags() in the main test, in order to detect invalid verifyFlags combination
            BOOST_CHECK_MESSAGE(CheckTxScripts(tx, mapprevOutScriptPubKeys, mapprevOutValues, verify_flags, txdata, strTest, /*expect_valid=*/false),
                                "Tx unexpectedly passed: " << strTest);

            // Backwards compatibility of script verification flags: Adding any flag(s) should not validate an invalid transaction
            for (const auto& [name, flag] : mapFlagNames) {
                unsigned int flags = FillFlags(verify_flags | flag);
                // Adding individual flags
                if (!CheckTxScripts(tx, mapprevOutScriptPubKeys, mapprevOutValues, flags, txdata, strTest, /*expect_valid=*/false)) {
                    BOOST_ERROR("Tx unexpectedly passed with flag " << name << " set: " << strTest);
                }
                // Adding random combinations of flags
                flags = FillFlags(verify_flags | (unsigned int)InsecureRandBits(mapFlagNames.size()));
                if (!CheckTxScripts(tx, mapprevOutScriptPubKeys, mapprevOutValues, flags, txdata, strTest, /*expect_valid=*/false)) {
                    BOOST_ERROR("Tx unexpectedly passed with random flags " << name << ": " << strTest);
                }
            }

            // Check that flags are minimal: transaction should succeed if any set flags are unset.
            for (auto flags_excluding_one : ExcludeIndividualFlags(verify_flags)) {
                if (!CheckTxScripts(tx, mapprevOutScriptPubKeys, mapprevOutValues, flags_excluding_one, txdata, strTest, /*expect_valid=*/true)) {
                    BOOST_ERROR("Too many flags set: " << strTest);
                }
            }
        }
    }
}

BOOST_AUTO_TEST_CASE(basic_transaction_tests)
{
    // Random real transaction (e2769b09e784f32f62ef849763d4f45b98e07ba658647343b915ff832b110436)
    unsigned char ch[] = {0x01, 0x00, 0x00, 0x00, 0x01, 0x6b, 0xff, 0x7f, 0xcd, 0x4f, 0x85, 0x65, 0xef, 0x40, 0x6d, 0xd5, 0xd6, 0x3d, 0x4f, 0xf9, 0x4f, 0x31, 0x8f, 0xe8, 0x20, 0x27, 0xfd, 0x4d, 0xc4, 0x51, 0xb0, 0x44, 0x74, 0x01, 0x9f, 0x74, 0xb4, 0x00, 0x00, 0x00, 0x00, 0x8c, 0x49, 0x30, 0x46, 0x02, 0x21, 0x00, 0xda, 0x0d, 0xc6, 0xae, 0xce, 0xfe, 0x1e, 0x06, 0xef, 0xdf, 0x05, 0x77, 0x37, 0x57, 0xde, 0xb1, 0x68, 0x82, 0x09, 0x30, 0xe3, 0xb0, 0xd0, 0x3f, 0x46, 0xf5, 0xfc, 0xf1, 0x50, 0xbf, 0x99, 0x0c, 0x02, 0x21, 0x00, 0xd2, 0x5b, 0x5c, 0x87, 0x04, 0x00, 0x76, 0xe4, 0xf2, 0x53, 0xf8, 0x26, 0x2e, 0x76, 0x3e, 0x2d, 0xd5, 0x1e, 0x7f, 0xf0, 0xbe, 0x15, 0x77, 0x27, 0xc4, 0xbc, 0x42, 0x80, 0x7f, 0x17, 0xbd, 0x39, 0x01, 0x41, 0x04, 0xe6, 0xc2, 0x6e, 0xf6, 0x7d, 0xc6, 0x10, 0xd2, 0xcd, 0x19, 0x24, 0x84, 0x78, 0x9a, 0x6c, 0xf9, 0xae, 0xa9, 0x93, 0x0b, 0x94, 0x4b, 0x7e, 0x2d, 0xb5, 0x34, 0x2b, 0x9d, 0x9e, 0x5b, 0x9f, 0xf7, 0x9a, 0xff, 0x9a, 0x2e, 0xe1, 0x97, 0x8d, 0xd7, 0xfd, 0x01, 0xdf, 0xc5, 0x22, 0xee, 0x02, 0x28, 0x3d, 0x3b, 0x06, 0xa9, 0xd0, 0x3a, 0xcf, 0x80, 0x96, 0x96, 0x8d, 0x7d, 0xbb, 0x0f, 0x91, 0x78, 0xff, 0xff, 0xff, 0xff, 0x02, 0x8b, 0xa7, 0x94, 0x0e, 0x00, 0x00, 0x00, 0x00, 0x19, 0x76, 0xa9, 0x14, 0xba, 0xde, 0xec, 0xfd, 0xef, 0x05, 0x07, 0x24, 0x7f, 0xc8, 0xf7, 0x42, 0x41, 0xd7, 0x3b, 0xc0, 0x39, 0x97, 0x2d, 0x7b, 0x88, 0xac, 0x40, 0x94, 0xa8, 0x02, 0x00, 0x00, 0x00, 0x00, 0x19, 0x76, 0xa9, 0x14, 0xc1, 0x09, 0x32, 0x48, 0x3f, 0xec, 0x93, 0xed, 0x51, 0xf5, 0xfe, 0x95, 0xe7, 0x25, 0x59, 0xf2, 0xcc, 0x70, 0x43, 0xf9, 0x88, 0xac, 0x00, 0x00, 0x00, 0x00, 0x00};
    std::vector<unsigned char> vch(ch, ch + sizeof(ch) -1);
    CDataStream stream(vch, SER_DISK, CLIENT_VERSION);
    CMutableTransaction tx;
    stream >> tx;
    TxValidationState state;
    BOOST_CHECK_MESSAGE(CheckTransaction(CTransaction(tx), state) && state.IsValid(), "Simple deserialized transaction should be valid.");

    // Check that duplicate txins fail
    tx.vin.push_back(tx.vin[0]);
    BOOST_CHECK_MESSAGE(!CheckTransaction(CTransaction(tx), state) || !state.IsValid(), "Transaction with duplicate txins should be invalid.");
}

BOOST_AUTO_TEST_CASE(test_Get)
{
    FillableSigningProvider keystore;
    CCoinsView coinsDummy;
    CCoinsViewCache coins(&coinsDummy);
    std::vector<CMutableTransaction> dummyTransactions =
        SetupDummyInputs(keystore, coins, {11*CENT, 50*CENT, 21*CENT, 22*CENT});

    CMutableTransaction t1;
    t1.vin.resize(3);
    t1.vin[0].prevout.hash = dummyTransactions[0].GetHash();
    t1.vin[0].prevout.n = 1;
    t1.vin[0].scriptSig << std::vector<unsigned char>(65, 0);
    t1.vin[1].prevout.hash = dummyTransactions[1].GetHash();
    t1.vin[1].prevout.n = 0;
    t1.vin[1].scriptSig << std::vector<unsigned char>(65, 0) << std::vector<unsigned char>(33, 4);
    t1.vin[2].prevout.hash = dummyTransactions[1].GetHash();
    t1.vin[2].prevout.n = 1;
    t1.vin[2].scriptSig << std::vector<unsigned char>(65, 0) << std::vector<unsigned char>(33, 4);
    t1.vout.resize(2);
    t1.vout[0].nValue = 90*CENT;
    t1.vout[0].scriptPubKey << OP_1;

    BOOST_CHECK(AreInputsStandard(CTransaction(t1), coins));
}

static void CreateCreditAndSpend(const FillableSigningProvider& keystore, const CScript& outscript, CTransactionRef& output, CMutableTransaction& input, bool success = true)
{
    CMutableTransaction outputm;
    outputm.nVersion = 1;
    outputm.vin.resize(1);
    outputm.vin[0].prevout.SetNull();
    outputm.vin[0].scriptSig = CScript();
    outputm.vout.resize(1);
    outputm.vout[0].nValue = 1;
    outputm.vout[0].scriptPubKey = outscript;
    CDataStream ssout(SER_NETWORK, PROTOCOL_VERSION);
    ssout << outputm;
    ssout >> output;
    assert(output->vin.size() == 1);
    assert(output->vin[0] == outputm.vin[0]);
    assert(output->vout.size() == 1);
    assert(output->vout[0] == outputm.vout[0]);

    CMutableTransaction inputm;
    inputm.nVersion = 1;
    inputm.vin.resize(1);
    inputm.vin[0].prevout.hash = output->GetHash();
    inputm.vin[0].prevout.n = 0;
    inputm.vout.resize(1);
    inputm.vout[0].nValue = 1;
    inputm.vout[0].scriptPubKey = CScript();
    SignatureData empty;
    bool ret = SignSignature(keystore, *output, inputm, 0, SIGHASH_ALL, empty);
    assert(ret == success);
    CDataStream ssin(SER_NETWORK, PROTOCOL_VERSION);
    ssin << inputm;
    ssin >> input;
    assert(input.vin.size() == 1);
    assert(input.vin[0] == inputm.vin[0]);
    assert(input.vout.size() == 1);
    assert(input.vout[0] == inputm.vout[0]);
    assert(input.vin[0].scriptWitness.stack == inputm.vin[0].scriptWitness.stack);
}

static void CheckWithFlag(const CTransactionRef& output, const CMutableTransaction& input, uint32_t flags, bool success)
{
    ScriptError error;
    CTransaction inputi(input);
    bool ret = VerifyScript(inputi.vin[0].scriptSig, output->vout[0].scriptPubKey, &inputi.vin[0].scriptWitness, flags, TransactionSignatureChecker(&inputi, 0, output->vout[0].nValue, MissingDataBehavior::ASSERT_FAIL), &error);
    assert(ret == success);
}

static CScript PushAll(const std::vector<valtype>& values)
{
    CScript result;
    for (const valtype& v : values) {
        if (v.size() == 0) {
            result << OP_0;
        } else if (v.size() == 1 && v[0] >= 1 && v[0] <= 16) {
            result << CScript::EncodeOP_N(v[0]);
        } else if (v.size() == 1 && v[0] == 0x81) {
            result << OP_1NEGATE;
        } else {
            result << v;
        }
    }
    return result;
}

static void ReplaceRedeemScript(CScript& script, const CScript& redeemScript)
{
    std::vector<valtype> stack;
    EvalScript(stack, script, SCRIPT_VERIFY_STRICTENC, BaseSignatureChecker(), SigVersion::BASE);
    assert(stack.size() > 0);
    stack.back() = std::vector<unsigned char>(redeemScript.begin(), redeemScript.end());
    script = PushAll(stack);
}

BOOST_AUTO_TEST_CASE(test_big_witness_transaction)
{
    CMutableTransaction mtx;
    mtx.nVersion = 1;

    CKey key;
    key.MakeNewKey(true); // Need to use compressed keys in segwit or the signing will fail
    FillableSigningProvider keystore;
    BOOST_CHECK(keystore.AddKeyPubKey(key, key.GetPubKey()));
    CKeyID hash = key.GetPubKey().GetID();
    CScript scriptPubKey = CScript() << OP_0 << std::vector<unsigned char>(hash.begin(), hash.end());

    std::vector<int> sigHashes;
    sigHashes.push_back(SIGHASH_NONE | SIGHASH_ANYONECANPAY);
    sigHashes.push_back(SIGHASH_SINGLE | SIGHASH_ANYONECANPAY);
    sigHashes.push_back(SIGHASH_ALL | SIGHASH_ANYONECANPAY);
    sigHashes.push_back(SIGHASH_NONE);
    sigHashes.push_back(SIGHASH_SINGLE);
    sigHashes.push_back(SIGHASH_ALL);

    // create a big transaction of 4500 inputs signed by the same key
    for(uint32_t ij = 0; ij < 4500; ij++) {
        uint32_t i = mtx.vin.size();
        uint256 prevId;
        prevId.SetHex("0000000000000000000000000000000000000000000000000000000000000100");
        COutPoint outpoint(prevId, i);

        mtx.vin.resize(mtx.vin.size() + 1);
        mtx.vin[i].prevout = outpoint;
        mtx.vin[i].scriptSig = CScript();

        mtx.vout.resize(mtx.vout.size() + 1);
        mtx.vout[i].nValue = 1000;
        mtx.vout[i].scriptPubKey = CScript() << OP_1;
    }

    // sign all inputs
    for(uint32_t i = 0; i < mtx.vin.size(); i++) {
        SignatureData empty;
        bool hashSigned = SignSignature(keystore, scriptPubKey, mtx, i, 1000, sigHashes.at(i % sigHashes.size()), empty);
        assert(hashSigned);
    }

    CDataStream ssout(SER_NETWORK, PROTOCOL_VERSION);
    ssout << mtx;
    CTransaction tx(deserialize, ssout);

    // check all inputs concurrently, with the cache
    PrecomputedTransactionData txdata(tx);
    CCheckQueue<CScriptCheck> scriptcheckqueue(128);
    CCheckQueueControl<CScriptCheck> control(&scriptcheckqueue);

    scriptcheckqueue.StartWorkerThreads(20);

    std::vector<Coin> coins;
    for(uint32_t i = 0; i < mtx.vin.size(); i++) {
        Coin coin;
        coin.nHeight = 1;
        coin.fCoinBase = false;
        coin.out.nValue = 1000;
        coin.out.scriptPubKey = scriptPubKey;
        coins.emplace_back(std::move(coin));
    }

    for(uint32_t i = 0; i < mtx.vin.size(); i++) {
        std::vector<CScriptCheck> vChecks;
        vChecks.emplace_back(coins[tx.vin[i].prevout.n].out, tx, i, SCRIPT_VERIFY_P2SH | SCRIPT_VERIFY_WITNESS, false, &txdata);
        control.Add(std::move(vChecks));
    }

    bool controlCheck = control.Wait();
    assert(controlCheck);
    scriptcheckqueue.StopWorkerThreads();
}

SignatureData CombineSignatures(const CMutableTransaction& input1, const CMutableTransaction& input2, const CTransactionRef tx)
{
    SignatureData sigdata;
    sigdata = DataFromTransaction(input1, 0, tx->vout[0]);
    sigdata.MergeSignatureData(DataFromTransaction(input2, 0, tx->vout[0]));
    ProduceSignature(DUMMY_SIGNING_PROVIDER, MutableTransactionSignatureCreator(input1, 0, tx->vout[0].nValue, SIGHASH_ALL), tx->vout[0].scriptPubKey, sigdata);
    return sigdata;
}

BOOST_AUTO_TEST_CASE(test_witness)
{
    FillableSigningProvider keystore, keystore2;
    CKey key1, key2, key3, key1L, key2L;
    CPubKey pubkey1, pubkey2, pubkey3, pubkey1L, pubkey2L;
    key1.MakeNewKey(true);
    key2.MakeNewKey(true);
    key3.MakeNewKey(true);
    key1L.MakeNewKey(false);
    key2L.MakeNewKey(false);
    pubkey1 = key1.GetPubKey();
    pubkey2 = key2.GetPubKey();
    pubkey3 = key3.GetPubKey();
    pubkey1L = key1L.GetPubKey();
    pubkey2L = key2L.GetPubKey();
    BOOST_CHECK(keystore.AddKeyPubKey(key1, pubkey1));
    BOOST_CHECK(keystore.AddKeyPubKey(key2, pubkey2));
    BOOST_CHECK(keystore.AddKeyPubKey(key1L, pubkey1L));
    BOOST_CHECK(keystore.AddKeyPubKey(key2L, pubkey2L));
    CScript scriptPubkey1, scriptPubkey2, scriptPubkey1L, scriptPubkey2L, scriptMulti;
    scriptPubkey1 << ToByteVector(pubkey1) << OP_CHECKSIG;
    scriptPubkey2 << ToByteVector(pubkey2) << OP_CHECKSIG;
    scriptPubkey1L << ToByteVector(pubkey1L) << OP_CHECKSIG;
    scriptPubkey2L << ToByteVector(pubkey2L) << OP_CHECKSIG;
    std::vector<CPubKey> oneandthree;
    oneandthree.push_back(pubkey1);
    oneandthree.push_back(pubkey3);
    scriptMulti = GetScriptForMultisig(2, oneandthree);
    BOOST_CHECK(keystore.AddCScript(scriptPubkey1));
    BOOST_CHECK(keystore.AddCScript(scriptPubkey2));
    BOOST_CHECK(keystore.AddCScript(scriptPubkey1L));
    BOOST_CHECK(keystore.AddCScript(scriptPubkey2L));
    BOOST_CHECK(keystore.AddCScript(scriptMulti));
    CScript destination_script_1, destination_script_2, destination_script_1L, destination_script_2L, destination_script_multi;
    destination_script_1 = GetScriptForDestination(WitnessV0KeyHash(pubkey1));
    destination_script_2 = GetScriptForDestination(WitnessV0KeyHash(pubkey2));
    destination_script_1L = GetScriptForDestination(WitnessV0KeyHash(pubkey1L));
    destination_script_2L = GetScriptForDestination(WitnessV0KeyHash(pubkey2L));
    destination_script_multi = GetScriptForDestination(WitnessV0ScriptHash(scriptMulti));
    BOOST_CHECK(keystore.AddCScript(destination_script_1));
    BOOST_CHECK(keystore.AddCScript(destination_script_2));
    BOOST_CHECK(keystore.AddCScript(destination_script_1L));
    BOOST_CHECK(keystore.AddCScript(destination_script_2L));
    BOOST_CHECK(keystore.AddCScript(destination_script_multi));
    BOOST_CHECK(keystore2.AddCScript(scriptMulti));
    BOOST_CHECK(keystore2.AddCScript(destination_script_multi));
    BOOST_CHECK(keystore2.AddKeyPubKey(key3, pubkey3));

    CTransactionRef output1, output2;
    CMutableTransaction input1, input2;

    // Normal pay-to-compressed-pubkey.
    CreateCreditAndSpend(keystore, scriptPubkey1, output1, input1);
    CreateCreditAndSpend(keystore, scriptPubkey2, output2, input2);
    CheckWithFlag(output1, input1, 0, true);
    CheckWithFlag(output1, input1, SCRIPT_VERIFY_P2SH, true);
    CheckWithFlag(output1, input1, SCRIPT_VERIFY_WITNESS | SCRIPT_VERIFY_P2SH, true);
    CheckWithFlag(output1, input1, STANDARD_SCRIPT_VERIFY_FLAGS, true);
    CheckWithFlag(output1, input2, 0, false);
    CheckWithFlag(output1, input2, SCRIPT_VERIFY_P2SH, false);
    CheckWithFlag(output1, input2, SCRIPT_VERIFY_WITNESS | SCRIPT_VERIFY_P2SH, false);
    CheckWithFlag(output1, input2, STANDARD_SCRIPT_VERIFY_FLAGS, false);

    // P2SH pay-to-compressed-pubkey.
    CreateCreditAndSpend(keystore, GetScriptForDestination(ScriptHash(scriptPubkey1)), output1, input1);
    CreateCreditAndSpend(keystore, GetScriptForDestination(ScriptHash(scriptPubkey2)), output2, input2);
    ReplaceRedeemScript(input2.vin[0].scriptSig, scriptPubkey1);
    CheckWithFlag(output1, input1, 0, true);
    CheckWithFlag(output1, input1, SCRIPT_VERIFY_P2SH, true);
    CheckWithFlag(output1, input1, SCRIPT_VERIFY_WITNESS | SCRIPT_VERIFY_P2SH, true);
    CheckWithFlag(output1, input1, STANDARD_SCRIPT_VERIFY_FLAGS, true);
    CheckWithFlag(output1, input2, 0, true);
    CheckWithFlag(output1, input2, SCRIPT_VERIFY_P2SH, false);
    CheckWithFlag(output1, input2, SCRIPT_VERIFY_WITNESS | SCRIPT_VERIFY_P2SH, false);
    CheckWithFlag(output1, input2, STANDARD_SCRIPT_VERIFY_FLAGS, false);

    // Witness pay-to-compressed-pubkey (v0).
    CreateCreditAndSpend(keystore, destination_script_1, output1, input1);
    CreateCreditAndSpend(keystore, destination_script_2, output2, input2);
    CheckWithFlag(output1, input1, 0, true);
    CheckWithFlag(output1, input1, SCRIPT_VERIFY_P2SH, true);
    CheckWithFlag(output1, input1, SCRIPT_VERIFY_WITNESS | SCRIPT_VERIFY_P2SH, true);
    CheckWithFlag(output1, input1, STANDARD_SCRIPT_VERIFY_FLAGS, true);
    CheckWithFlag(output1, input2, 0, true);
    CheckWithFlag(output1, input2, SCRIPT_VERIFY_P2SH, true);
    CheckWithFlag(output1, input2, SCRIPT_VERIFY_WITNESS | SCRIPT_VERIFY_P2SH, false);
    CheckWithFlag(output1, input2, STANDARD_SCRIPT_VERIFY_FLAGS, false);

    // P2SH witness pay-to-compressed-pubkey (v0).
    CreateCreditAndSpend(keystore, GetScriptForDestination(ScriptHash(destination_script_1)), output1, input1);
    CreateCreditAndSpend(keystore, GetScriptForDestination(ScriptHash(destination_script_2)), output2, input2);
    ReplaceRedeemScript(input2.vin[0].scriptSig, destination_script_1);
    CheckWithFlag(output1, input1, 0, true);
    CheckWithFlag(output1, input1, SCRIPT_VERIFY_P2SH, true);
    CheckWithFlag(output1, input1, SCRIPT_VERIFY_WITNESS | SCRIPT_VERIFY_P2SH, true);
    CheckWithFlag(output1, input1, STANDARD_SCRIPT_VERIFY_FLAGS, true);
    CheckWithFlag(output1, input2, 0, true);
    CheckWithFlag(output1, input2, SCRIPT_VERIFY_P2SH, true);
    CheckWithFlag(output1, input2, SCRIPT_VERIFY_WITNESS | SCRIPT_VERIFY_P2SH, false);
    CheckWithFlag(output1, input2, STANDARD_SCRIPT_VERIFY_FLAGS, false);

    // Normal pay-to-uncompressed-pubkey.
    CreateCreditAndSpend(keystore, scriptPubkey1L, output1, input1);
    CreateCreditAndSpend(keystore, scriptPubkey2L, output2, input2);
    CheckWithFlag(output1, input1, 0, true);
    CheckWithFlag(output1, input1, SCRIPT_VERIFY_P2SH, true);
    CheckWithFlag(output1, input1, SCRIPT_VERIFY_WITNESS | SCRIPT_VERIFY_P2SH, true);
    CheckWithFlag(output1, input1, STANDARD_SCRIPT_VERIFY_FLAGS, true);
    CheckWithFlag(output1, input2, 0, false);
    CheckWithFlag(output1, input2, SCRIPT_VERIFY_P2SH, false);
    CheckWithFlag(output1, input2, SCRIPT_VERIFY_WITNESS | SCRIPT_VERIFY_P2SH, false);
    CheckWithFlag(output1, input2, STANDARD_SCRIPT_VERIFY_FLAGS, false);

    // P2SH pay-to-uncompressed-pubkey.
    CreateCreditAndSpend(keystore, GetScriptForDestination(ScriptHash(scriptPubkey1L)), output1, input1);
    CreateCreditAndSpend(keystore, GetScriptForDestination(ScriptHash(scriptPubkey2L)), output2, input2);
    ReplaceRedeemScript(input2.vin[0].scriptSig, scriptPubkey1L);
    CheckWithFlag(output1, input1, 0, true);
    CheckWithFlag(output1, input1, SCRIPT_VERIFY_P2SH, true);
    CheckWithFlag(output1, input1, SCRIPT_VERIFY_WITNESS | SCRIPT_VERIFY_P2SH, true);
    CheckWithFlag(output1, input1, STANDARD_SCRIPT_VERIFY_FLAGS, true);
    CheckWithFlag(output1, input2, 0, true);
    CheckWithFlag(output1, input2, SCRIPT_VERIFY_P2SH, false);
    CheckWithFlag(output1, input2, SCRIPT_VERIFY_WITNESS | SCRIPT_VERIFY_P2SH, false);
    CheckWithFlag(output1, input2, STANDARD_SCRIPT_VERIFY_FLAGS, false);

    // Signing disabled for witness pay-to-uncompressed-pubkey (v1).
    CreateCreditAndSpend(keystore, destination_script_1L, output1, input1, false);
    CreateCreditAndSpend(keystore, destination_script_2L, output2, input2, false);

    // Signing disabled for P2SH witness pay-to-uncompressed-pubkey (v1).
    CreateCreditAndSpend(keystore, GetScriptForDestination(ScriptHash(destination_script_1L)), output1, input1, false);
    CreateCreditAndSpend(keystore, GetScriptForDestination(ScriptHash(destination_script_2L)), output2, input2, false);

    // Normal 2-of-2 multisig
    CreateCreditAndSpend(keystore, scriptMulti, output1, input1, false);
    CheckWithFlag(output1, input1, 0, false);
    CreateCreditAndSpend(keystore2, scriptMulti, output2, input2, false);
    CheckWithFlag(output2, input2, 0, false);
    BOOST_CHECK(*output1 == *output2);
    UpdateInput(input1.vin[0], CombineSignatures(input1, input2, output1));
    CheckWithFlag(output1, input1, STANDARD_SCRIPT_VERIFY_FLAGS, true);

    // P2SH 2-of-2 multisig
    CreateCreditAndSpend(keystore, GetScriptForDestination(ScriptHash(scriptMulti)), output1, input1, false);
    CheckWithFlag(output1, input1, 0, true);
    CheckWithFlag(output1, input1, SCRIPT_VERIFY_P2SH, false);
    CreateCreditAndSpend(keystore2, GetScriptForDestination(ScriptHash(scriptMulti)), output2, input2, false);
    CheckWithFlag(output2, input2, 0, true);
    CheckWithFlag(output2, input2, SCRIPT_VERIFY_P2SH, false);
    BOOST_CHECK(*output1 == *output2);
    UpdateInput(input1.vin[0], CombineSignatures(input1, input2, output1));
    CheckWithFlag(output1, input1, SCRIPT_VERIFY_P2SH, true);
    CheckWithFlag(output1, input1, STANDARD_SCRIPT_VERIFY_FLAGS, true);

    // Witness 2-of-2 multisig
    CreateCreditAndSpend(keystore, destination_script_multi, output1, input1, false);
    CheckWithFlag(output1, input1, 0, true);
    CheckWithFlag(output1, input1, SCRIPT_VERIFY_P2SH | SCRIPT_VERIFY_WITNESS, false);
    CreateCreditAndSpend(keystore2, destination_script_multi, output2, input2, false);
    CheckWithFlag(output2, input2, 0, true);
    CheckWithFlag(output2, input2, SCRIPT_VERIFY_P2SH | SCRIPT_VERIFY_WITNESS, false);
    BOOST_CHECK(*output1 == *output2);
    UpdateInput(input1.vin[0], CombineSignatures(input1, input2, output1));
    CheckWithFlag(output1, input1, SCRIPT_VERIFY_P2SH | SCRIPT_VERIFY_WITNESS, true);
    CheckWithFlag(output1, input1, STANDARD_SCRIPT_VERIFY_FLAGS, true);

    // P2SH witness 2-of-2 multisig
    CreateCreditAndSpend(keystore, GetScriptForDestination(ScriptHash(destination_script_multi)), output1, input1, false);
    CheckWithFlag(output1, input1, SCRIPT_VERIFY_P2SH, true);
    CheckWithFlag(output1, input1, SCRIPT_VERIFY_P2SH | SCRIPT_VERIFY_WITNESS, false);
    CreateCreditAndSpend(keystore2, GetScriptForDestination(ScriptHash(destination_script_multi)), output2, input2, false);
    CheckWithFlag(output2, input2, SCRIPT_VERIFY_P2SH, true);
    CheckWithFlag(output2, input2, SCRIPT_VERIFY_P2SH | SCRIPT_VERIFY_WITNESS, false);
    BOOST_CHECK(*output1 == *output2);
    UpdateInput(input1.vin[0], CombineSignatures(input1, input2, output1));
    CheckWithFlag(output1, input1, SCRIPT_VERIFY_P2SH | SCRIPT_VERIFY_WITNESS, true);
    CheckWithFlag(output1, input1, STANDARD_SCRIPT_VERIFY_FLAGS, true);
}

BOOST_AUTO_TEST_CASE(test_IsStandard)
{
    FillableSigningProvider keystore;
    CCoinsView coinsDummy;
    CCoinsViewCache coins(&coinsDummy);
    std::vector<CMutableTransaction> dummyTransactions =
        SetupDummyInputs(keystore, coins, {11*CENT, 50*CENT, 21*CENT, 22*CENT});

    CMutableTransaction t;
    t.vin.resize(1);
    t.vin[0].prevout.hash = dummyTransactions[0].GetHash();
    t.vin[0].prevout.n = 1;
    t.vin[0].scriptSig << std::vector<unsigned char>(65, 0);
    t.vout.resize(1);
    t.vout[0].nValue = 90*CENT;
    CKey key;
    key.MakeNewKey(true);
    t.vout[0].scriptPubKey = GetScriptForDestination(PKHash(key.GetPubKey()));

    constexpr auto CheckIsStandard = [](const auto& t) {
        std::string reason;
        BOOST_CHECK(IsStandardTx(CTransaction{t}, MAX_OP_RETURN_RELAY, g_bare_multi, g_dust, reason));
        BOOST_CHECK(reason.empty());
    };
    constexpr auto CheckIsNotStandard = [](const auto& t, const std::string& reason_in) {
        std::string reason;
        BOOST_CHECK(!IsStandardTx(CTransaction{t}, MAX_OP_RETURN_RELAY, g_bare_multi, g_dust, reason));
        BOOST_CHECK_EQUAL(reason_in, reason);
    };

    CheckIsStandard(t);

    // Check dust with default relay fee:
    CAmount nDustThreshold = 182 * g_dust.GetFeePerK() / 1000;
    BOOST_CHECK_EQUAL(nDustThreshold, 72800);
    // dust:
    t.vout[0].nValue = nDustThreshold - 1;
    CheckIsNotStandard(t, "dust");
    // not dust:
    t.vout[0].nValue = nDustThreshold;
    CheckIsStandard(t);

    // Disallowed nVersion
    t.nVersion = -1;
    CheckIsNotStandard(t, "version");

    t.nVersion = 0;
    CheckIsNotStandard(t, "version");

    t.nVersion = 3;
    CheckIsNotStandard(t, "version");

    // Allowed nVersion
    t.nVersion = 1;
    CheckIsStandard(t);

    t.nVersion = 2;
    CheckIsStandard(t);

    // Check dust with odd relay fee to verify rounding:
    // nDustThreshold = 182 * 3702 / 1000
    g_dust = CFeeRate(3702);
    // dust:
    t.vout[0].nValue = 674 - 1;
    CheckIsNotStandard(t, "dust");
    // not dust:
    t.vout[0].nValue = 674;
    CheckIsStandard(t);
    g_dust = CFeeRate{DUST_RELAY_TX_FEE};

    t.vout[0].scriptPubKey = CScript() << OP_1;
    CheckIsNotStandard(t, "scriptpubkey");

    // MAX_OP_RETURN_RELAY-byte TxoutType::NULL_DATA (standard)
    t.vout[0].scriptPubKey = CScript() << OP_RETURN << ParseHex("04678afdb0fe5548271967f1a67130b7105cd6a828e03909a67962e0ea1f61deb649f6bc3f4cef3804678afdb0fe5548271967f1a67130b7105cd6a828e03909a67962e0ea1f61deb649f6bc3f4cef38");
    BOOST_CHECK_EQUAL(MAX_OP_RETURN_RELAY, t.vout[0].scriptPubKey.size());
    CheckIsStandard(t);

    // MAX_OP_RETURN_RELAY+1-byte TxoutType::NULL_DATA (non-standard)
    t.vout[0].scriptPubKey = CScript() << OP_RETURN << ParseHex("04678afdb0fe5548271967f1a67130b7105cd6a828e03909a67962e0ea1f61deb649f6bc3f4cef3804678afdb0fe5548271967f1a67130b7105cd6a828e03909a67962e0ea1f61deb649f6bc3f4cef3800");
    BOOST_CHECK_EQUAL(MAX_OP_RETURN_RELAY + 1, t.vout[0].scriptPubKey.size());
    CheckIsNotStandard(t, "scriptpubkey");

    // Data payload can be encoded in any way...
    t.vout[0].scriptPubKey = CScript() << OP_RETURN << ParseHex("");
    CheckIsStandard(t);
    t.vout[0].scriptPubKey = CScript() << OP_RETURN << ParseHex("00") << ParseHex("01");
    CheckIsStandard(t);
    // OP_RESERVED *is* considered to be a PUSHDATA type opcode by IsPushOnly()!
    t.vout[0].scriptPubKey = CScript() << OP_RETURN << OP_RESERVED << -1 << 0 << ParseHex("01") << 2 << 3 << 4 << 5 << 6 << 7 << 8 << 9 << 10 << 11 << 12 << 13 << 14 << 15 << 16;
    CheckIsStandard(t);
    t.vout[0].scriptPubKey = CScript() << OP_RETURN << 0 << ParseHex("01") << 2 << ParseHex("ffffffffffffffffffffffffffffffffffffffffffffffffffffffffffffffffffffffff");
    CheckIsStandard(t);

    // ...so long as it only contains PUSHDATA's
    t.vout[0].scriptPubKey = CScript() << OP_RETURN << OP_RETURN;
    CheckIsNotStandard(t, "scriptpubkey");

    // TxoutType::NULL_DATA w/o PUSHDATA
    t.vout.resize(1);
    t.vout[0].scriptPubKey = CScript() << OP_RETURN;
    CheckIsStandard(t);

    // Only one TxoutType::NULL_DATA permitted in all cases
    t.vout.resize(2);
    t.vout[0].scriptPubKey = CScript() << OP_RETURN << ParseHex("04678afdb0fe5548271967f1a67130b7105cd6a828e03909a67962e0ea1f61deb649f6bc3f4cef38");
    t.vout[0].nValue = 0;
    t.vout[1].scriptPubKey = CScript() << OP_RETURN << ParseHex("04678afdb0fe5548271967f1a67130b7105cd6a828e03909a67962e0ea1f61deb649f6bc3f4cef38");
    t.vout[1].nValue = 0;
    CheckIsNotStandard(t, "multi-op-return");

    t.vout[0].scriptPubKey = CScript() << OP_RETURN << ParseHex("04678afdb0fe5548271967f1a67130b7105cd6a828e03909a67962e0ea1f61deb649f6bc3f4cef38");
    t.vout[1].scriptPubKey = CScript() << OP_RETURN;
    CheckIsNotStandard(t, "multi-op-return");

    t.vout[0].scriptPubKey = CScript() << OP_RETURN;
    t.vout[1].scriptPubKey = CScript() << OP_RETURN;
    CheckIsNotStandard(t, "multi-op-return");

    // Check large scriptSig (non-standard if size is >1650 bytes)
    t.vout.resize(1);
    t.vout[0].nValue = MAX_MONEY;
    t.vout[0].scriptPubKey = GetScriptForDestination(PKHash(key.GetPubKey()));
    // OP_PUSHDATA2 with len (3 bytes) + data (1647 bytes) = 1650 bytes
    t.vin[0].scriptSig = CScript() << std::vector<unsigned char>(1647, 0); // 1650
    CheckIsStandard(t);

    t.vin[0].scriptSig = CScript() << std::vector<unsigned char>(1648, 0); // 1651
    CheckIsNotStandard(t, "scriptsig-size");

    // Check scriptSig format (non-standard if there are any other ops than just PUSHs)
    t.vin[0].scriptSig = CScript()
        << OP_TRUE << OP_0 << OP_1NEGATE << OP_16 // OP_n (single byte pushes: n = 1, 0, -1, 16)
        << std::vector<unsigned char>(75, 0)      // OP_PUSHx [...x bytes...]
        << std::vector<unsigned char>(235, 0)     // OP_PUSHDATA1 x [...x bytes...]
        << std::vector<unsigned char>(1234, 0)    // OP_PUSHDATA2 x [...x bytes...]
        << OP_9;
    CheckIsStandard(t);

    const std::vector<unsigned char> non_push_ops = { // arbitrary set of non-push operations
        OP_NOP, OP_VERIFY, OP_IF, OP_ROT, OP_3DUP, OP_SIZE, OP_EQUAL, OP_ADD, OP_SUB,
        OP_HASH256, OP_CODESEPARATOR, OP_CHECKSIG, OP_CHECKLOCKTIMEVERIFY };

    CScript::const_iterator pc = t.vin[0].scriptSig.begin();
    while (pc < t.vin[0].scriptSig.end()) {
        opcodetype opcode;
        CScript::const_iterator prev_pc = pc;
        t.vin[0].scriptSig.GetOp(pc, opcode); // advance to next op
        // for the sake of simplicity, we only replace single-byte push operations
        if (opcode >= 1 && opcode <= OP_PUSHDATA4)
            continue;

        int index = prev_pc - t.vin[0].scriptSig.begin();
        unsigned char orig_op = *prev_pc; // save op
        // replace current push-op with each non-push-op
        for (auto op : non_push_ops) {
            t.vin[0].scriptSig[index] = op;
            CheckIsNotStandard(t, "scriptsig-not-pushonly");
        }
        t.vin[0].scriptSig[index] = orig_op; // restore op
        CheckIsStandard(t);
    }

    // Check tx-size (non-standard if transaction weight is > MAX_STANDARD_TX_WEIGHT)
    t.vin.clear();
    t.vin.resize(2438); // size per input (empty scriptSig): 41 bytes
    t.vout[0].scriptPubKey = CScript() << OP_RETURN << std::vector<unsigned char>(19, 0); // output size: 30 bytes
    // tx header:                12 bytes =>     48 vbytes
    // 2438 inputs: 2438*41 = 99958 bytes => 399832 vbytes
    //    1 output:              30 bytes =>    120 vbytes
    //                      ===============================
    //                                total: 400000 vbytes
    BOOST_CHECK_EQUAL(GetTransactionWeight(CTransaction(t)), 400000);
    CheckIsStandard(t);

    // increase output size by one byte, so we end up with 400004 vbytes
    t.vout[0].scriptPubKey = CScript() << OP_RETURN << std::vector<unsigned char>(20, 0); // output size: 31 bytes
    BOOST_CHECK_EQUAL(GetTransactionWeight(CTransaction(t)), 400004);
    CheckIsNotStandard(t, "tx-size");

    // Check bare multisig (standard if policy flag g_bare_multi is set)
    g_bare_multi = true;
    t.vout[0].scriptPubKey = GetScriptForMultisig(1, {key.GetPubKey()}); // simple 1-of-1
    t.vin.resize(1);
    t.vin[0].scriptSig = CScript() << std::vector<unsigned char>(65, 0);
    CheckIsStandard(t);

    g_bare_multi = false;
    CheckIsNotStandard(t, "bare-multisig");
    g_bare_multi = DEFAULT_PERMIT_BAREMULTISIG;

    // Check compressed P2PK outputs dust threshold (must have leading 02 or 03)
    t.vout[0].scriptPubKey = CScript() << std::vector<unsigned char>(33, 0x02) << OP_CHECKSIG;
    t.vout[0].nValue = 76800;
    CheckIsStandard(t);
    t.vout[0].nValue = 76799;
    CheckIsNotStandard(t, "dust");

    // Check uncompressed P2PK outputs dust threshold (must have leading 04/06/07)
    t.vout[0].scriptPubKey = CScript() << std::vector<unsigned char>(65, 0x04) << OP_CHECKSIG;
    t.vout[0].nValue = 89600;
    CheckIsStandard(t);
    t.vout[0].nValue = 89599;
    CheckIsNotStandard(t, "dust");

    // Check P2PKH outputs dust threshold
    t.vout[0].scriptPubKey = CScript() << OP_DUP << OP_HASH160 << std::vector<unsigned char>(20, 0) << OP_EQUALVERIFY << OP_CHECKSIG;
    t.vout[0].nValue = 72800;
    CheckIsStandard(t);
    t.vout[0].nValue = 72799;
    CheckIsNotStandard(t, "dust");

    // Check P2SH outputs dust threshold
    t.vout[0].scriptPubKey = CScript() << OP_HASH160 << std::vector<unsigned char>(20, 0) << OP_EQUAL;
    t.vout[0].nValue = 72000;
    CheckIsStandard(t);
    t.vout[0].nValue = 71999;
    CheckIsNotStandard(t, "dust");

    // Check P2WPKH outputs dust threshold
<<<<<<< HEAD
    t.vout[0].scriptPubKey = CScript() << OP_0 << ParseHex("ffffffffffffffffffffffffffffffffffffffff");
=======
    t.vout[0].scriptPubKey = CScript() << OP_0 << std::vector<unsigned char>(20, 0);
>>>>>>> 4985b774
    t.vout[0].nValue = 39200;
    CheckIsStandard(t);
    t.vout[0].nValue = 39199;
    CheckIsNotStandard(t, "dust");

    // Check P2WSH outputs dust threshold
<<<<<<< HEAD
    t.vout[0].scriptPubKey = CScript() << OP_0 << ParseHex("ffffffffffffffffffffffffffffffffffffffffffffffffffffffffffffffff");
=======
    t.vout[0].scriptPubKey = CScript() << OP_0 << std::vector<unsigned char>(32, 0);
    t.vout[0].nValue = 44000;
    CheckIsStandard(t);
    t.vout[0].nValue = 43999;
    CheckIsNotStandard(t, "dust");

    // Check P2TR outputs dust threshold (Invalid xonly key ok!)
    t.vout[0].scriptPubKey = CScript() << OP_1 << std::vector<unsigned char>(32, 0);
>>>>>>> 4985b774
    t.vout[0].nValue = 44000;
    CheckIsStandard(t);
    t.vout[0].nValue = 43999;
    CheckIsNotStandard(t, "dust");

<<<<<<< HEAD
    // Check future Witness Program versions dust threshold
    for (int op = OP_2; op <= OP_16; op += 1) {
        t.vout[0].scriptPubKey = CScript() << (opcodetype)op << ParseHex("ffff");
=======
    // Check future Witness Program versions dust threshold (non-32-byte pushes are undefined for version 1)
    for (int op = OP_1; op <= OP_16; op += 1) {
        t.vout[0].scriptPubKey = CScript() << (opcodetype)op << std::vector<unsigned char>(2, 0);
>>>>>>> 4985b774
        t.vout[0].nValue = 32000;
        CheckIsStandard(t);

        t.vout[0].nValue = 31999;
        CheckIsNotStandard(t, "dust");
    }
}

BOOST_AUTO_TEST_SUITE_END()<|MERGE_RESOLUTION|>--- conflicted
+++ resolved
@@ -965,20 +965,13 @@
     CheckIsNotStandard(t, "dust");
 
     // Check P2WPKH outputs dust threshold
-<<<<<<< HEAD
-    t.vout[0].scriptPubKey = CScript() << OP_0 << ParseHex("ffffffffffffffffffffffffffffffffffffffff");
-=======
     t.vout[0].scriptPubKey = CScript() << OP_0 << std::vector<unsigned char>(20, 0);
->>>>>>> 4985b774
     t.vout[0].nValue = 39200;
     CheckIsStandard(t);
     t.vout[0].nValue = 39199;
     CheckIsNotStandard(t, "dust");
 
     // Check P2WSH outputs dust threshold
-<<<<<<< HEAD
-    t.vout[0].scriptPubKey = CScript() << OP_0 << ParseHex("ffffffffffffffffffffffffffffffffffffffffffffffffffffffffffffffff");
-=======
     t.vout[0].scriptPubKey = CScript() << OP_0 << std::vector<unsigned char>(32, 0);
     t.vout[0].nValue = 44000;
     CheckIsStandard(t);
@@ -987,21 +980,14 @@
 
     // Check P2TR outputs dust threshold (Invalid xonly key ok!)
     t.vout[0].scriptPubKey = CScript() << OP_1 << std::vector<unsigned char>(32, 0);
->>>>>>> 4985b774
     t.vout[0].nValue = 44000;
     CheckIsStandard(t);
     t.vout[0].nValue = 43999;
     CheckIsNotStandard(t, "dust");
 
-<<<<<<< HEAD
-    // Check future Witness Program versions dust threshold
-    for (int op = OP_2; op <= OP_16; op += 1) {
-        t.vout[0].scriptPubKey = CScript() << (opcodetype)op << ParseHex("ffff");
-=======
     // Check future Witness Program versions dust threshold (non-32-byte pushes are undefined for version 1)
     for (int op = OP_1; op <= OP_16; op += 1) {
         t.vout[0].scriptPubKey = CScript() << (opcodetype)op << std::vector<unsigned char>(2, 0);
->>>>>>> 4985b774
         t.vout[0].nValue = 32000;
         CheckIsStandard(t);
 
