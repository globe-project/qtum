--- conflicted
+++ resolved
@@ -323,69 +323,14 @@
     return sumVout - fee;
 }
 
-<<<<<<< HEAD
-// NOTE: These tests rely on CreateNewBlock doing its own self-validation!
-BOOST_AUTO_TEST_CASE(CreateNewBlock_validity)
-{
-    // Note that by default, these tests run with size accounting enabled.
-    const auto chainParams = CreateChainParams(*m_node.args, CBaseChainParams::MAIN);
-    const CChainParams& chainparams = *chainParams;
-    const Consensus::Params& consensusParams = chainparams.GetConsensus();
-    CScript scriptPubKey = CScript() << ParseHex("040d61d8653448c98731ee5fffd303c15e71ec2057b77f11ab3601979728cdaff2d68afbba14e4fa0bc44f2072b0b23ef63717f8cdfbe58dcd33f32b6afe98741a") << OP_CHECKSIG;
-    std::unique_ptr<CBlockTemplate> pblocktemplate;
-    CMutableTransaction tx;
-    CScript script;
-=======
 void MinerTestingSetup::TestBasicMining(const CChainParams& chainparams, const CScript& scriptPubKey, const std::vector<CTransactionRef>& txFirst, int baseheight)
 {
->>>>>>> d82fec21
     uint256 hash;
     CMutableTransaction tx;
     TestMemPoolEntryHelper entry;
     entry.nFee = 11;
     entry.nHeight = 11;
-<<<<<<< HEAD
-
-    fCheckpointsEnabled = false;
-
-    // Simple block creation, nothing special yet:
-    BOOST_CHECK(pblocktemplate = AssemblerForTest(chainparams).CreateNewBlock(scriptPubKey));
-
-    // We can't make transactions until we have inputs
-    // Therefore, load 550 blocks :)
-    static_assert(std::size(BLOCKINFO) == 550, "Should have 550 blocks to import");
-    int baseheight = 0;
-    std::vector<CTransactionRef> txFirst;
-    unsigned int i = 0;
-    for (const auto& bi : BLOCKINFO) {
-        CBlock *pblock = &pblocktemplate->block; // pointer for convenience
-        {
-            LOCK(cs_main);
-            pblock->nVersion = 4; //use version 4 as we enable BIP34, BIP65 and BIP66 since genesis
-            pblock->nTime = m_node.chainman->ActiveChain().Tip()->GetMedianTimePast()+1+i++;
-            CMutableTransaction txCoinbase(*pblock->vtx[0]);
-            txCoinbase.nVersion = 1;
-            txCoinbase.vin[0].scriptSig = CScript{} << (m_node.chainman->ActiveChain().Height() + 1) << bi.extranonce;
-            txCoinbase.vout.resize(1); // Ignore the (optional) segwit commitment added by CreateNewBlock (as the hardcoded nonces don't account for this)
-            txCoinbase.vout[0].scriptPubKey = CScript();
-            pblock->vtx[0] = MakeTransactionRef(std::move(txCoinbase));
-            if (txFirst.size() == 0)
-                baseheight = m_node.chainman->ActiveChain().Height();
-            if (txFirst.size() < 4)
-                txFirst.push_back(pblock->vtx[0]);
-            pblock->hashMerkleRoot = BlockMerkleRoot(*pblock);
-            pblock->nNonce = bi.nonce;
-        }
-        std::shared_ptr<const CBlock> shared_pblock = std::make_shared<const CBlock>(*pblock);
-        BOOST_CHECK(Assert(m_node.chainman)->ProcessNewBlock(chainparams, shared_pblock, true, nullptr));
-        pblock->hashPrevBlock = pblock->GetHash();
-    }
-
-    LOCK(cs_main);
-    LOCK(m_node.mempool->cs);
-=======
     const Consensus::Params& consensusParams = chainparams.GetConsensus();
->>>>>>> d82fec21
 
     // Just to make sure we can still make simple blocks
     auto pblocktemplate = AssemblerForTest(chainparams).CreateNewBlock(scriptPubKey);
@@ -513,11 +458,7 @@
         m_node.chainman->ActiveChain().SetTip(*next);
     }
     int blocktimeDownscaleFactor = consensusParams.BlocktimeDownscaleFactor(m_node.chainman->ActiveChain().Tip()->nHeight + 1);
-<<<<<<< HEAD
-    BOOST_CHECK(pblocktemplate = AssemblerForTest(chainparams).CreateNewBlock(scriptPubKey, true, true));
-=======
     BOOST_CHECK(pblocktemplate = AssemblerForTest(chainparams).CreateNewBlock(scriptPubKey, true));
->>>>>>> d82fec21
     BOOST_CHECK(calculateReward(pblocktemplate->block, *m_node.chainman) == 400000000/blocktimeDownscaleFactor);
     // Extend to a 210000-long block chain.
     while (m_node.chainman->ActiveChain().Tip()->nHeight < 1427004) {
@@ -531,11 +472,7 @@
         m_node.chainman->ActiveChain().SetTip(*next);
     }
     blocktimeDownscaleFactor = consensusParams.BlocktimeDownscaleFactor(m_node.chainman->ActiveChain().Tip()->nHeight + 1);
-<<<<<<< HEAD
-    BOOST_CHECK(pblocktemplate = AssemblerForTest(chainparams).CreateNewBlock(scriptPubKey, true, true));
-=======
     BOOST_CHECK(pblocktemplate = AssemblerForTest(chainparams).CreateNewBlock(scriptPubKey, true));
->>>>>>> d82fec21
     BOOST_CHECK(calculateReward(pblocktemplate->block, *m_node.chainman) == 200000000/blocktimeDownscaleFactor);
 
     // invalid p2sh txn in *m_node.mempool, template creation fails
