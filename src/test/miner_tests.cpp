--- conflicted
+++ resolved
@@ -210,11 +210,7 @@
               {2, 0x0220c642}, {1, 0x0220f703}, {1, 0x022397a0}, {1, 0x022663a5},
               {2, 0x022681d6}, {2, 0x0227a53a}};
 
-<<<<<<< HEAD
-static CBlockIndex CreateBlockIndex(int nHeight, CBlockIndex* active_chain_tip) EXCLUSIVE_LOCKS_REQUIRED(cs_main)
-=======
 static std::unique_ptr<CBlockIndex> CreateBlockIndex(int nHeight, CBlockIndex* active_chain_tip) EXCLUSIVE_LOCKS_REQUIRED(cs_main)
->>>>>>> 4985b774
 {
     auto index{std::make_unique<CBlockIndex>()};
     index->nHeight = nHeight;
@@ -243,31 +239,19 @@
     tx.vout[0].nValue = 5000000000LL - 400000;
     // This tx has a low fee: 1000 satoshis
     uint256 hashParentTx = tx.GetHash(); // save this txid for later use
-<<<<<<< HEAD
-    m_node.mempool->addUnchecked(entry.Fee(400000).Time(GetTime()).SpendsCoinbase(true).FromTx(tx));
-=======
     tx_mempool.addUnchecked(entry.Fee(400000).Time(Now<NodeSeconds>()).SpendsCoinbase(true).FromTx(tx));
->>>>>>> 4985b774
 
     // This tx has a medium fee: 10000 satoshis
     tx.vin[0].prevout.hash = txFirst[1]->GetHash();
     tx.vout[0].nValue = 5000000000LL - 4000000;
     uint256 hashMediumFeeTx = tx.GetHash();
-<<<<<<< HEAD
-    m_node.mempool->addUnchecked(entry.Fee(4000000).Time(GetTime()).SpendsCoinbase(true).FromTx(tx));
-=======
     tx_mempool.addUnchecked(entry.Fee(4000000).Time(Now<NodeSeconds>()).SpendsCoinbase(true).FromTx(tx));
->>>>>>> 4985b774
 
     // This tx has a high fee, but depends on the first transaction
     tx.vin[0].prevout.hash = hashParentTx;
     tx.vout[0].nValue = 5000000000LL - 10000 - 400000 * 50; // 50k satoshi fee
     uint256 hashHighFeeTx = tx.GetHash();
-<<<<<<< HEAD
-    m_node.mempool->addUnchecked(entry.Fee(400000 * 50).Time(GetTime()).SpendsCoinbase(false).FromTx(tx));
-=======
     tx_mempool.addUnchecked(entry.Fee(400000 * 50).Time(Now<NodeSeconds>()).SpendsCoinbase(false).FromTx(tx));
->>>>>>> 4985b774
 
     std::unique_ptr<CBlockTemplate> pblocktemplate = AssemblerForTest(tx_mempool).CreateNewBlock(scriptPubKey);
     BOOST_REQUIRE_EQUAL(pblocktemplate->block.vtx.size(), 4U);
@@ -338,13 +322,8 @@
     // as well.
     tx.vin[0].prevout.n = 1;
     tx.vout[0].nValue = 100000000 - 4000000; // 10k satoshi fee
-<<<<<<< HEAD
-    m_node.mempool->addUnchecked(entry.Fee(4000000).FromTx(tx));
-    pblocktemplate = AssemblerForTest(chainparams).CreateNewBlock(scriptPubKey);
-=======
     tx_mempool.addUnchecked(entry.Fee(4000000).FromTx(tx));
     pblocktemplate = AssemblerForTest(tx_mempool).CreateNewBlock(scriptPubKey);
->>>>>>> 4985b774
     BOOST_REQUIRE_EQUAL(pblocktemplate->block.vtx.size(), 9U);
     BOOST_CHECK(pblocktemplate->block.vtx[8]->GetHash() == hashLowFeeTx2);
 }
@@ -359,22 +338,14 @@
     return sumVout - fee;
 }
 
-<<<<<<< HEAD
-void MinerTestingSetup::TestBasicMining(const CChainParams& chainparams, const CScript& scriptPubKey, const std::vector<CTransactionRef>& txFirst, int baseheight)
-=======
 void MinerTestingSetup::TestBasicMining(const CScript& scriptPubKey, const std::vector<CTransactionRef>& txFirst, int baseheight)
->>>>>>> 4985b774
 {
     uint256 hash;
     CMutableTransaction tx;
     TestMemPoolEntryHelper entry;
     entry.nFee = 11;
     entry.nHeight = 11;
-<<<<<<< HEAD
-    const Consensus::Params& consensusParams = chainparams.GetConsensus();
-=======
     const Consensus::Params& consensusParams = Params().GetConsensus();
->>>>>>> 4985b774
 
     const CAmount BLOCKSUBSIDY = 50 * COIN;
     const CAmount LOWFEE = CENT;
@@ -449,23 +420,7 @@
         }
         BOOST_CHECK(AssemblerForTest(tx_mempool).CreateNewBlock(scriptPubKey));
     }
-<<<<<<< HEAD
-    BOOST_CHECK(pblocktemplate = AssemblerForTest(chainparams).CreateNewBlock(scriptPubKey));
-    m_node.mempool->clear();
-
-    // block size > limit
-    tx.vin[0].scriptSig = CScript();
-    // 18 * (520char + DROP) + OP_1 = 9433 bytes
-    std::vector<unsigned char> vchData(52);
-    for (unsigned int i = 0; i < 18; ++i)
-        tx.vin[0].scriptSig << vchData << OP_DROP;
-    tx.vin[0].scriptSig << OP_1;
-    tx.vin[0].prevout.hash = txFirst[0]->GetHash();
-    tx.vout[0].nValue = BLOCKSUBSIDY;
-    for (unsigned int i = 0; i < 128; ++i)
-=======
-
->>>>>>> 4985b774
+
     {
         CTxMemPool& tx_mempool{MakeMempool()};
         LOCK(tx_mempool.cs);
@@ -497,77 +452,6 @@
         BOOST_CHECK(AssemblerForTest(tx_mempool).CreateNewBlock(scriptPubKey));
     }
 
-<<<<<<< HEAD
-    // double spend txn pair in *m_node.mempool, template creation fails
-    tx.vin[0].prevout.hash = txFirst[0]->GetHash();
-    tx.vin[0].scriptSig = CScript() << OP_1;
-    tx.vout[0].nValue = BLOCKSUBSIDY-HIGHFEE;
-    tx.vout[0].scriptPubKey = CScript() << OP_1;
-    hash = tx.GetHash();
-    m_node.mempool->addUnchecked(entry.Fee(HIGHFEE).Time(GetTime()).SpendsCoinbase(true).FromTx(tx));
-    tx.vout[0].scriptPubKey = CScript() << OP_2;
-    hash = tx.GetHash();
-    m_node.mempool->addUnchecked(entry.Fee(HIGHFEE).Time(GetTime()).SpendsCoinbase(true).FromTx(tx));
-    BOOST_CHECK_EXCEPTION(AssemblerForTest(chainparams).CreateNewBlock(scriptPubKey), std::runtime_error, HasReason("bad-txns-inputs-missingorspent"));
-    m_node.mempool->clear();
-
-    // subsidy changing
-    int nHeight = m_node.chainman->ActiveChain().Height();
-    // Create an actual 209999-long block chain (without valid blocks).
-    while (m_node.chainman->ActiveChain().Tip()->nHeight < 1427002) {
-        CBlockIndex* prev = m_node.chainman->ActiveChain().Tip();
-        CBlockIndex* next = new CBlockIndex();
-        next->phashBlock = new uint256(InsecureRand256());
-        m_node.chainman->ActiveChainstate().CoinsTip().SetBestBlock(next->GetBlockHash());
-        next->pprev = prev;
-        next->nHeight = prev->nHeight + 1;
-        next->BuildSkip();
-        m_node.chainman->ActiveChain().SetTip(*next);
-    }
-    int blocktimeDownscaleFactor = consensusParams.BlocktimeDownscaleFactor(m_node.chainman->ActiveChain().Tip()->nHeight + 1);
-    BOOST_CHECK(pblocktemplate = AssemblerForTest(chainparams).CreateNewBlock(scriptPubKey, true));
-    BOOST_CHECK(calculateReward(pblocktemplate->block, *m_node.chainman) == 400000000/blocktimeDownscaleFactor);
-    // Extend to a 210000-long block chain.
-    while (m_node.chainman->ActiveChain().Tip()->nHeight < 1427004) {
-        CBlockIndex* prev = m_node.chainman->ActiveChain().Tip();
-        CBlockIndex* next = new CBlockIndex();
-        next->phashBlock = new uint256(InsecureRand256());
-        m_node.chainman->ActiveChainstate().CoinsTip().SetBestBlock(next->GetBlockHash());
-        next->pprev = prev;
-        next->nHeight = prev->nHeight + 1;
-        next->BuildSkip();
-        m_node.chainman->ActiveChain().SetTip(*next);
-    }
-    blocktimeDownscaleFactor = consensusParams.BlocktimeDownscaleFactor(m_node.chainman->ActiveChain().Tip()->nHeight + 1);
-    BOOST_CHECK(pblocktemplate = AssemblerForTest(chainparams).CreateNewBlock(scriptPubKey, true));
-    BOOST_CHECK(calculateReward(pblocktemplate->block, *m_node.chainman) == 200000000/blocktimeDownscaleFactor);
-
-    // invalid p2sh txn in *m_node.mempool, template creation fails
-    tx.vin[0].prevout.hash = txFirst[0]->GetHash();
-    tx.vin[0].prevout.n = 0;
-    tx.vin[0].scriptSig = CScript() << OP_1;
-    tx.vout[0].nValue = BLOCKSUBSIDY-LOWFEE;
-    CScript script = CScript() << OP_0;
-    tx.vout[0].scriptPubKey = GetScriptForDestination(ScriptHash(script));
-    hash = tx.GetHash();
-    m_node.mempool->addUnchecked(entry.Fee(LOWFEE).Time(GetTime()).SpendsCoinbase(true).FromTx(tx));
-    tx.vin[0].prevout.hash = hash;
-    tx.vin[0].scriptSig = CScript() << std::vector<unsigned char>(script.begin(), script.end());
-    tx.vout[0].nValue -= LOWFEE;
-    hash = tx.GetHash();
-    m_node.mempool->addUnchecked(entry.Fee(LOWFEE).Time(GetTime()).SpendsCoinbase(false).FromTx(tx));
-    // Should throw block-validation-failed
-    BOOST_CHECK_EXCEPTION(AssemblerForTest(chainparams).CreateNewBlock(scriptPubKey), std::runtime_error, HasReason("TestBlockValidity failed"));
-    m_node.mempool->clear();
-
-    // Delete the dummy blocks again.
-    while (m_node.chainman->ActiveChain().Tip()->nHeight > nHeight) {
-        CBlockIndex* del = m_node.chainman->ActiveChain().Tip();
-        m_node.chainman->ActiveChain().SetTip(*Assert(del->pprev));
-        m_node.chainman->ActiveChainstate().CoinsTip().SetBestBlock(del->pprev->GetBlockHash());
-        delete del->phashBlock;
-        delete del;
-=======
     {
         CTxMemPool& tx_mempool{MakeMempool()};
         LOCK(tx_mempool.cs);
@@ -663,7 +547,6 @@
             delete del->phashBlock;
             delete del;
         }
->>>>>>> 4985b774
     }
 
     CTxMemPool& tx_mempool{MakeMempool()};
@@ -858,11 +741,6 @@
 BOOST_AUTO_TEST_CASE(CreateNewBlock_validity)
 {
     // Note that by default, these tests run with size accounting enabled.
-<<<<<<< HEAD
-    const auto chainParams = CreateChainParams(*m_node.args, CBaseChainParams::MAIN);
-    const CChainParams& chainparams = *chainParams;
-=======
->>>>>>> 4985b774
     CScript scriptPubKey = CScript() << ParseHex("040d61d8653448c98731ee5fffd303c15e71ec2057b77f11ab3601979728cdaff2d68afbba14e4fa0bc44f2072b0b23ef63717f8cdfbe58dcd33f32b6afe98741a") << OP_CHECKSIG;
     std::unique_ptr<CBlockTemplate> pblocktemplate;
 
@@ -881,12 +759,8 @@
         {
             LOCK(cs_main);
             pblock->nVersion = 4; //use version 4 as we enable BIP34, BIP65 and BIP66 since genesis
-<<<<<<< HEAD
-            pblock->nTime = m_node.chainman->ActiveChain().Tip()->GetMedianTimePast()+1+i++;            CMutableTransaction txCoinbase(*pblock->vtx[0]);
-=======
             pblock->nTime = m_node.chainman->ActiveChain().Tip()->GetMedianTimePast()+1+i++;
             CMutableTransaction txCoinbase(*pblock->vtx[0]);
->>>>>>> 4985b774
             txCoinbase.nVersion = 1;
             txCoinbase.vin[0].scriptSig = CScript{} << (m_node.chainman->ActiveChain().Height() + 1) << bi.extranonce;
             txCoinbase.vout.resize(1); // Ignore the (optional) segwit commitment added by CreateNewBlock (as the hardcoded nonces don't account for this)
