// Copyright (c) 2011-2022 The Bitcoin Core developers
// Distributed under the MIT software license, see the accompanying
// file COPYING or http://www.opensource.org/licenses/mit-license.php.

#include <chainparams.h>
#include <addresstype.h>
#include <coins.h>
#include <common/system.h>
#include <consensus/consensus.h>
#include <consensus/merkle.h>
#include <consensus/tx_verify.h>
#include <node/miner.h>
#include <policy/policy.h>
#include <test/util/random.h>
#include <test/util/txmempool.h>
#include <txmempool.h>
#include <uint256.h>
#include <util/strencodings.h>
#include <util/time.h>
#include <validation.h>
#include <versionbits.h>

#include <test/util/setup_common.h>

#include <memory>

#include <boost/test/unit_test.hpp>

using node::BlockAssembler;
using node::CBlockTemplate;

namespace miner_tests {
struct MinerTestingSetup : public TestingSetup {
    void TestPackageSelection(const CScript& scriptPubKey, const std::vector<CTransactionRef>& txFirst) EXCLUSIVE_LOCKS_REQUIRED(::cs_main);
    void TestBasicMining(const CScript& scriptPubKey, const std::vector<CTransactionRef>& txFirst, int baseheight) EXCLUSIVE_LOCKS_REQUIRED(::cs_main);
    void TestPrioritisedMining(const CScript& scriptPubKey, const std::vector<CTransactionRef>& txFirst) EXCLUSIVE_LOCKS_REQUIRED(::cs_main);
    bool TestSequenceLocks(const CTransaction& tx, CTxMemPool& tx_mempool) EXCLUSIVE_LOCKS_REQUIRED(::cs_main)
    {
        CCoinsViewMemPool view_mempool{&m_node.chainman->ActiveChainstate().CoinsTip(), tx_mempool};
        CBlockIndex* tip{m_node.chainman->ActiveChain().Tip()};
        const std::optional<LockPoints> lock_points{CalculateLockPointsAtTip(tip, view_mempool, tx)};
        return lock_points.has_value() && CheckSequenceLocksAtTip(tip, *lock_points);
    }
    CTxMemPool& MakeMempool()
    {
        // Delete the previous mempool to ensure with valgrind that the old
        // pointer is not accessed, when the new one should be accessed
        // instead.
        m_node.mempool.reset();
        m_node.mempool = std::make_unique<CTxMemPool>(MemPoolOptionsForTest(m_node));
        return *m_node.mempool;
    }
    BlockAssembler AssemblerForTest(CTxMemPool& tx_mempool);
};
} // namespace miner_tests

BOOST_FIXTURE_TEST_SUITE(miner_tests, MinerTestingSetup)

static CFeeRate blockMinFeeRate = CFeeRate(DEFAULT_BLOCK_MIN_TX_FEE);

BlockAssembler MinerTestingSetup::AssemblerForTest(CTxMemPool& tx_mempool)
{
    BlockAssembler::Options options;

    options.nBlockMaxWeight = dgpMaxBlockWeight;
    options.blockMinFeeRate = blockMinFeeRate;
    return BlockAssembler{m_node.chainman->ActiveChainstate(), &tx_mempool, options};
}

constexpr static struct {
    unsigned char extranonce;
    unsigned int nonce;
} BLOCKINFO[]{{4, 0x000135b5}, {2, 0x0001535a}, {1, 0x00029f51}, {1, 0x000447a7},
              {2, 0x00046a5d}, {2, 0x000452af}, {1, 0x000463ec}, {2, 0x00062f5e},
              {2, 0x00079e2c}, {1, 0x0008a304}, {1, 0x000ae9a9}, {2, 0x000a6c15},
              {2, 0x000b38f8}, {1, 0x000c58a1}, {2, 0x000ba426}, {2, 0x000dfb38},
              {1, 0x000eb164}, {2, 0x000e46d9}, {1, 0x000e38c7}, {1, 0x000e4ff9},
              {3, 0x00102efa}, {2, 0x0011c056}, {2, 0x001158b9}, {1, 0x00144969},
              {2, 0x00146f39}, {1, 0x0014d8e8}, {2, 0x001601bc}, {2, 0x0016551d},
              {2, 0x00177b22}, {2, 0x0018e947}, {2, 0x0019bb2d}, {2, 0x001bdc48},
              {1, 0x0019fac5}, {2, 0x001b724d}, {2, 0x001b3967}, {1, 0x001dddb0},
              {2, 0x001fb782}, {1, 0x001fb80f}, {2, 0x00220adb}, {1, 0x0023a504},
              {1, 0x0024a22d}, {3, 0x00250dd7}, {2, 0x0025ee99}, {5, 0x0027b428},
              {1, 0x002b2a28}, {5, 0x00299ac8}, {1, 0x0028a6cb}, {1, 0x002adf44},
              {1, 0x002a8060}, {2, 0x002b99be}, {1, 0x002e9f05}, {1, 0x00306140},
              {1, 0x002fa812}, {1, 0x0031ba13}, {5, 0x0033d7c8}, {5, 0x0032f635},
              {1, 0x00361303}, {1, 0x0035ec1e}, {6, 0x003ac161}, {2, 0x003b8c90},
              {2, 0x003a8544}, {1, 0x003befbf}, {1, 0x003c4593}, {1, 0x003dc673},
              {2, 0x003c86fe}, {2, 0x003d6942}, {1, 0x003ffb6e}, {1, 0x0040b722},
              {1, 0x004395ba}, {5, 0x004aa396}, {5, 0x004c338c}, {1, 0x004cb1cb},
              {1, 0x004f17fd}, {2, 0x004e5b2a}, {2, 0x004f5944}, {1, 0x00503c96},
              {2, 0x004f265c}, {1, 0x004f4d4d}, {2, 0x005058c9}, {2, 0x0052148c},
              {1, 0x005489f8}, {1, 0x0054dd61}, {1, 0x005686fb}, {5, 0x00598f70},
              {1, 0x0059064b}, {1, 0x005b574c}, {1, 0x005bc594}, {1, 0x005e65fe},
              {1, 0x005e9c05}, {1, 0x0060c7a3}, {1, 0x005ef50f}, {2, 0x00607240},
              {0, 0x0060f60f}, {1, 0x00626677}, {2, 0x0061feb9}, {2, 0x00644c94},
              {2, 0x00655ec3}, {1, 0x006632cd}, {1, 0x006a4091}, {1, 0x006a5d59},
              {1, 0x006b4be0}, {1, 0x006bd08f}, {1, 0x006dd899}, {5, 0x0075b7ce},
              {2, 0x006dd957}, {1, 0x006ddd91}, {1, 0x00700ff2}, {1, 0x007177dd},
              {2, 0x0070ef64}, {2, 0x0072fdfe}, {4, 0x0076ecfb}, {2, 0x0076bfe7},
              {1, 0x0078a1c1}, {1, 0x00795659}, {2, 0x007989e8}, {2, 0x007d378e},
              {1, 0x007ac186}, {2, 0x007afd06}, {2, 0x007b3640}, {1, 0x007bcbd8},
              {1, 0x007bebf5}, {2, 0x00811938}, {2, 0x007f1a60}, {1, 0x007f59b6},
              {2, 0x008020b2}, {2, 0x0082919a}, {1, 0x0082d03d}, {2, 0x008372ff},
              {1, 0x0083d1bc}, {1, 0x0083a951}, {3, 0x008456c3}, {2, 0x008983bf},
              {2, 0x0089d194}, {1, 0x008c74a1}, {2, 0x008b9d71}, {1, 0x008daf24},
              {2, 0x008d97b1}, {2, 0x008e3f8c}, {2, 0x008e18ea}, {2, 0x0091d324},
              {2, 0x00940a83}, {2, 0x009446ed}, {1, 0x00958602}, {2, 0x00957089},
              {2, 0x00955338}, {1, 0x009721cc}, {2, 0x0096284d}, {1, 0x0095e5b9},
              {2, 0x009772cb}, {1, 0x0099d53b}, {1, 0x0099860c}, {3, 0x009a3b3b},
              {2, 0x009e6597}, {5, 0x009b44be}, {1, 0x009ae757}, {5, 0x009c89bf},
              {1, 0x009cd503}, {1, 0x009d9a08}, {1, 0x009dbc32}, {2, 0x009fae8a},
              {1, 0x009fa89d}, {1, 0x00a0f881}, {1, 0x00a08f52}, {1, 0x00a0cfb2},
              {5, 0x00a0b3d9}, {5, 0x00a189d6}, {1, 0x00a3f1e4}, {1, 0x00a34149},
              {6, 0x00a54ae6}, {2, 0x00a76413}, {2, 0x00a731ac}, {1, 0x00aa1e61},
              {1, 0x00aae545}, {1, 0x00ae616e}, {2, 0x00af8b04}, {2, 0x00b15897},
              {1, 0x00b1d797}, {1, 0x00b2514a}, {1, 0x00b6da2c}, {5, 0x00b5d69d},
              {5, 0x00b60f8b}, {1, 0x00b7ddf4}, {1, 0x00b7f2d6}, {2, 0x00b9f1b8},
              {2, 0x00bb1328}, {1, 0x00c3b765}, {2, 0x00c3c4c1}, {1, 0x00c35e83},
              {2, 0x00c3299f}, {2, 0x00c6d7ca}, {1, 0x00c8cf93}, {1, 0x00c80b8c},
              {1, 0x00c72875}, {5, 0x00c7a637}, {1, 0x00c8e4b7}, {1, 0x00ca7818},
              {1, 0x00cbf135}, {1, 0x00cc76e1}, {1, 0x00cda36a}, {1, 0x00cc8307},
              {1, 0x00ce5bac}, {2, 0x00cf4fd3}, {0, 0x00cf91a4}, {1, 0x00d03423},
              {2, 0x00d06969}, {2, 0x00d07d66}, {2, 0x00d0302f}, {1, 0x00d13474},
              {1, 0x00d3155e}, {1, 0x00d1b9bc}, {1, 0x00d25df2}, {1, 0x00d1f159},
              {1, 0x00d3007c}, {5, 0x00d3bf36}, {2, 0x00d70c84}, {1, 0x00d5e3d4},
              {1, 0x00db4fbc}, {1, 0x00d9267f}, {2, 0x00d8ac8a}, {2, 0x00d9a8b9},
              {4, 0x00d94ff2}, {2, 0x00d94334}, {1, 0x00dab723}, {1, 0x00e09787},
              {2, 0x00dfec52}, {2, 0x00e0a697}, {1, 0x00e0527b}, {2, 0x00e13147},
              {2, 0x00e3fcbd}, {1, 0x00e457fd}, {1, 0x00e52160}, {2, 0x00e5ee55},
              {2, 0x00e63f4f}, {1, 0x00e6c82f}, {2, 0x00e85025}, {2, 0x00ed6541},
              {1, 0x00edb959}, {2, 0x00ef2b7f}, {1, 0x00f3949a}, {1, 0x00f440bf},
              {3, 0x00f745dc}, {2, 0x00f6fe41}, {2, 0x00fa4ae2}, {1, 0x00faa6a6},
              {2, 0x00fd1c9a}, {1, 0x00fbe743}, {2, 0x00fcf092}, {2, 0x00fe2a3e},
              {2, 0x00fd7cc5}, {2, 0x00ff701e}, {2, 0x0100e795}, {2, 0x0100942d},
              {1, 0x01021e8c}, {2, 0x01037e9a}, {2, 0x0104892d}, {1, 0x0108794c},
              {2, 0x01096d59}, {1, 0x0109f51d}, {2, 0x010b3152}, {1, 0x010d491b},
              {1, 0x010eda18}, {3, 0x010eae14}, {2, 0x01124e31}, {5, 0x01104819},
              {1, 0x0112cbc8}, {5, 0x01123ea2}, {1, 0x0112e2ce}, {1, 0x01129f34},
              {1, 0x0114ff67}, {2, 0x0116ec09}, {1, 0x011664b4}, {1, 0x011984af},
              {1, 0x011b8afc}, {1, 0x011cbfc9}, {5, 0x011f52cf}, {5, 0x011d569a},
              {1, 0x011da9ed}, {1, 0x0121dd81}, {6, 0x01201296}, {2, 0x01207bd7},
              {2, 0x0124163c}, {1, 0x01275484}, {1, 0x0124e21a}, {1, 0x0125f068},
              {2, 0x0126614a}, {2, 0x0127a6fe}, {1, 0x012865fb}, {1, 0x012a4f19},
              {1, 0x012b3841}, {5, 0x012c7c35}, {5, 0x012fbe45}, {1, 0x01306e93},
              {1, 0x0131cbc4}, {2, 0x01323e3d}, {2, 0x013698a4}, {1, 0x01349f3c},
              {2, 0x01360791}, {1, 0x01372a89}, {2, 0x01374e37}, {2, 0x0138ce82},
              {1, 0x01381729}, {1, 0x013a4922}, {1, 0x013b21ea}, {5, 0x013c035d},
              {1, 0x013c2648}, {1, 0x013cea75}, {1, 0x013f953a}, {1, 0x013d409a},
              {1, 0x013e2eba}, {1, 0x01406e6d}, {1, 0x013e9b18}, {2, 0x013ea1e7},
              {0, 0x0146472a}, {1, 0x01453129}, {2, 0x01444e90}, {2, 0x014558c3},
              {2, 0x0145c66a}, {1, 0x0146a5c5}, {1, 0x01499c5c}, {1, 0x014b3719},
              {1, 0x014c82d6}, {1, 0x014c61fe}, {1, 0x014d7d29}, {5, 0x014f6021},
              {2, 0x014f8391}, {1, 0x014faa01}, {1, 0x0150f07f}, {1, 0x01508eec},
              {2, 0x015339f7}, {2, 0x01522946}, {4, 0x0153d413}, {2, 0x01531132},
              {1, 0x01539c10}, {1, 0x01538fa3}, {2, 0x01568d50}, {2, 0x01570520},
              {1, 0x01598663}, {2, 0x0158f956}, {2, 0x0159de4c}, {1, 0x015e2e2a},
              {1, 0x015e0f39}, {2, 0x015dc1aa}, {2, 0x015e7ef0}, {1, 0x015dd8e4},
              {2, 0x0160427f}, {2, 0x015fd33e}, {1, 0x015fcd11}, {2, 0x016129e2},
              {1, 0x01608d9f}, {1, 0x01618bb9}, {3, 0x0161c62c}, {2, 0x0162cb31},
              {2, 0x0165398b}, {1, 0x0166ad09}, {2, 0x0167610e}, {1, 0x016727cb},
              {2, 0x01675f3d}, {2, 0x016b1e1b}, {2, 0x016afabc}, {2, 0x016ad30c},
              {2, 0x016c733b}, {2, 0x016e02ae}, {1, 0x016ccb3b}, {2, 0x016e68ac},
              {2, 0x016eb853}, {1, 0x016fd28c}, {2, 0x017208c1}, {1, 0x017129d5},
              {2, 0x0173c8a5}, {1, 0x01742270}, {1, 0x017409d7}, {3, 0x01744606},
              {2, 0x0178d4de}, {5, 0x017755fd}, {1, 0x0177bae9}, {5, 0x017a98f4},
              {1, 0x017abf35}, {1, 0x017a273e}, {1, 0x0179dab0}, {2, 0x017c1698},
              {1, 0x017b6e4c}, {1, 0x017aa311}, {1, 0x017dc7a0}, {1, 0x017e5421},
              {5, 0x017fc31a}, {5, 0x01814d53}, {1, 0x017eafba}, {1, 0x017f20cc},
              {6, 0x017fa19c}, {2, 0x0180a3b1}, {2, 0x0180ba39}, {1, 0x0180cbaa},
              {1, 0x01815cfb}, {1, 0x0185280d}, {2, 0x018583ff}, {2, 0x0184e4fc},
              {1, 0x018518cf}, {1, 0x0186370b}, {1, 0x0186ef77}, {5, 0x01867169},
              {5, 0x01891212}, {1, 0x01894126}, {1, 0x018b5f43}, {2, 0x018e5a9f},
              {2, 0x018df690}, {1, 0x018f6ef1}, {2, 0x018dd6ec}, {1, 0x018e4acc},
              {2, 0x01910d40}, {2, 0x0191cd46}, {1, 0x0191a3fb}, {1, 0x0193ad3d},
              {1, 0x01935a45}, {5, 0x01945f12}, {1, 0x0196817e}, {1, 0x0197f5a4},
              {1, 0x0199189a}, {1, 0x0198f075}, {1, 0x01988ec0}, {1, 0x0199a26e},
              {1, 0x019b0f64}, {2, 0x019aeb8b}, {0, 0x019d464e}, {1, 0x019cb645},
              {2, 0x019e7492}, {2, 0x019ec4b2}, {2, 0x01a059c5}, {1, 0x01a15c8d},
              {1, 0x01a1c1de}, {1, 0x01a35e34}, {1, 0x01a42613}, {1, 0x01a315c1},
              {1, 0x01a6136d}, {5, 0x01a4ed09}, {2, 0x01a3d3e2}, {1, 0x01a56163},
              {1, 0x01a4b140}, {1, 0x01a75dff}, {2, 0x01a8445e}, {2, 0x01aa1963},
              {4, 0x01a8b072}, {2, 0x01aa2810}, {1, 0x01ab5524}, {1, 0x01abc7e6},
              {2, 0x01ab49ba}, {2, 0x01afc536}, {1, 0x01ae9fa1}, {2, 0x01af41c8},
              {2, 0x01b0be8f}, {1, 0x01af032f}, {1, 0x01b2ce20}, {2, 0x01b23d60},
              {2, 0x01b52c9c}, {1, 0x01b41f2d}, {2, 0x01b4bb56}, {2, 0x01b6535f},
              {1, 0x01b559d1}, {2, 0x01b63797}, {1, 0x01b6a188}, {1, 0x01b6ef01},
              {3, 0x01b742e4}, {2, 0x01b9d0c9}, {2, 0x01b909fd}, {1, 0x01b97990},
              {2, 0x01be4857}, {1, 0x01bdb55a}, {2, 0x01bdb46f}, {2, 0x01be3d77},
              {2, 0x01bf503e}, {2, 0x01beb04e}, {2, 0x01bf00c2}, {2, 0x01c34b6f},
              {1, 0x01c3f337}, {2, 0x01c568ea}, {2, 0x01c6bafb}, {1, 0x01c7f571},
              {2, 0x01c7630d}, {1, 0x01c8360c}, {2, 0x01c8f730}, {1, 0x01ca19e8},
              {1, 0x01cb719c}, {3, 0x01cfc1a7}, {2, 0x01d1f198}, {5, 0x01d106ca},
              {1, 0x01d3c805}, {5, 0x01d55380}, {1, 0x01d60c07}, {1, 0x01d87f3d},
              {1, 0x01d977a5}, {2, 0x01db79fd}, {1, 0x01ddc7ec}, {1, 0x01e041e9},
              {1, 0x01e01084}, {1, 0x01e228ce}, {5, 0x01e5386d}, {5, 0x01e6f35e},
              {1, 0x01e9dac0}, {1, 0x01e9185d}, {6, 0x01e93c13}, {2, 0x01e90352},
              {2, 0x01ea4add}, {1, 0x01ea5884}, {1, 0x01eacdc6}, {1, 0x01ec02a3},
              {2, 0x01ec6ca1}, {2, 0x01edd3b8}, {1, 0x01eee113}, {1, 0x01ede61e},
              {1, 0x01edd5a9}, {5, 0x01ef71ab}, {5, 0x01f3fe61}, {1, 0x01f43899},
              {1, 0x01f45068}, {2, 0x01f7965c}, {2, 0x01f56398}, {1, 0x01f71b25},
              {2, 0x01f6a0da}, {1, 0x01f850ee}, {2, 0x01fcde96}, {2, 0x01fce16e},
              {1, 0x01ff1acb}, {1, 0x02041cf4}, {1, 0x0204836f}, {5, 0x0205be24},
              {1, 0x0206413c}, {1, 0x020a65ee}, {1, 0x02081188}, {1, 0x020b6c15},
              {1, 0x02085954}, {1, 0x0209426a}, {1, 0x020adb63}, {2, 0x020cf735},
              {0, 0x020ed674}, {1, 0x0211fa9a}, {2, 0x02141c0b}, {2, 0x0213c1b0},
              {2, 0x021a0e52}, {1, 0x0219e24e}, {1, 0x021a49ad}, {1, 0x021ab401},
              {1, 0x021b6158}, {1, 0x021c9ad7}, {1, 0x021f9bbf}, {5, 0x0220bdb1},
              {2, 0x0220c642}, {1, 0x0220f703}, {1, 0x022397a0}, {1, 0x022663a5},
              {2, 0x022681d6}, {2, 0x0227a53a}};

static std::unique_ptr<CBlockIndex> CreateBlockIndex(int nHeight, CBlockIndex* active_chain_tip) EXCLUSIVE_LOCKS_REQUIRED(cs_main)
{
    auto index{std::make_unique<CBlockIndex>()};
    index->nHeight = nHeight;
    index->pprev = active_chain_tip;
    return index;
}

// Test suite for ancestor feerate transaction selection.
// Implemented as an additional function, rather than a separate test case,
// to allow reusing the blockchain created in CreateNewBlock_validity.
void MinerTestingSetup::TestPackageSelection(const CScript& scriptPubKey, const std::vector<CTransactionRef>& txFirst)
{
    CTxMemPool& tx_mempool{MakeMempool()};
    LOCK(tx_mempool.cs);
    // Test the ancestor feerate transaction selection.
    TestMemPoolEntryHelper entry;

    // Test that a medium fee transaction will be selected after a higher fee
    // rate package with a low fee rate parent.
    CMutableTransaction tx;
    tx.vin.resize(1);
    tx.vin[0].scriptSig = CScript() << OP_1;
    tx.vin[0].prevout.hash = txFirst[0]->GetHash();
    tx.vin[0].prevout.n = 0;
    tx.vout.resize(1);
    tx.vout[0].nValue = 5000000000LL - 400000;
    // This tx has a low fee: 1000 satoshis
<<<<<<< HEAD
    uint256 hashParentTx = tx.GetHash(); // save this txid for later use
=======
    Txid hashParentTx = tx.GetHash(); // save this txid for later use
>>>>>>> 258457a4
    tx_mempool.addUnchecked(entry.Fee(400000).Time(Now<NodeSeconds>()).SpendsCoinbase(true).FromTx(tx));

    // This tx has a medium fee: 10000 satoshis
    tx.vin[0].prevout.hash = txFirst[1]->GetHash();
    tx.vout[0].nValue = 5000000000LL - 4000000;
<<<<<<< HEAD
    uint256 hashMediumFeeTx = tx.GetHash();
=======
    Txid hashMediumFeeTx = tx.GetHash();
>>>>>>> 258457a4
    tx_mempool.addUnchecked(entry.Fee(4000000).Time(Now<NodeSeconds>()).SpendsCoinbase(true).FromTx(tx));

    // This tx has a high fee, but depends on the first transaction
    tx.vin[0].prevout.hash = hashParentTx;
    tx.vout[0].nValue = 5000000000LL - 10000 - 400000 * 50; // 50k satoshi fee
<<<<<<< HEAD
    uint256 hashHighFeeTx = tx.GetHash();
=======
    Txid hashHighFeeTx = tx.GetHash();
>>>>>>> 258457a4
    tx_mempool.addUnchecked(entry.Fee(400000 * 50).Time(Now<NodeSeconds>()).SpendsCoinbase(false).FromTx(tx));

    std::unique_ptr<CBlockTemplate> pblocktemplate = AssemblerForTest(tx_mempool).CreateNewBlock(scriptPubKey);
    BOOST_REQUIRE_EQUAL(pblocktemplate->block.vtx.size(), 4U);
    BOOST_CHECK(pblocktemplate->block.vtx[1]->GetHash() == hashParentTx);
    BOOST_CHECK(pblocktemplate->block.vtx[2]->GetHash() == hashHighFeeTx);
    BOOST_CHECK(pblocktemplate->block.vtx[3]->GetHash() == hashMediumFeeTx);

    // Test that a package below the block min tx fee doesn't get included
    tx.vin[0].prevout.hash = hashHighFeeTx;
    tx.vout[0].nValue = 5000000000LL - 10000 - 20000000; // 0 fee
<<<<<<< HEAD
    uint256 hashFreeTx = tx.GetHash();
=======
    Txid hashFreeTx = tx.GetHash();
>>>>>>> 258457a4
    tx_mempool.addUnchecked(entry.Fee(0).FromTx(tx));
    size_t freeTxSize = ::GetSerializeSize(TX_WITH_WITNESS(tx));

    // Calculate a fee on child transaction that will put the package just
    // below the block min tx fee (assuming 1 child tx of the same size).
    CAmount feeToUse = blockMinFeeRate.GetFee(2*freeTxSize) - 1;

    tx.vin[0].prevout.hash = hashFreeTx;
    tx.vout[0].nValue = 5000000000LL - 10000 - 20000000 - feeToUse;
<<<<<<< HEAD
    uint256 hashLowFeeTx = tx.GetHash();
=======
    Txid hashLowFeeTx = tx.GetHash();
>>>>>>> 258457a4
    tx_mempool.addUnchecked(entry.Fee(feeToUse).FromTx(tx));
    pblocktemplate = AssemblerForTest(tx_mempool).CreateNewBlock(scriptPubKey);
    // Verify that the free tx and the low fee tx didn't get selected
    for (size_t i=0; i<pblocktemplate->block.vtx.size(); ++i) {
        BOOST_CHECK(pblocktemplate->block.vtx[i]->GetHash() != hashFreeTx);
        BOOST_CHECK(pblocktemplate->block.vtx[i]->GetHash() != hashLowFeeTx);
    }

    // Test that packages above the min relay fee do get included, even if one
    // of the transactions is below the min relay fee
    // Remove the low fee transaction and replace with a higher fee transaction
    tx_mempool.removeRecursive(CTransaction(tx), MemPoolRemovalReason::REPLACED);
    tx.vout[0].nValue -= 2; // Now we should be just over the min relay fee
    hashLowFeeTx = tx.GetHash();
    tx_mempool.addUnchecked(entry.Fee(feeToUse + 2).FromTx(tx));
    pblocktemplate = AssemblerForTest(tx_mempool).CreateNewBlock(scriptPubKey);
    BOOST_REQUIRE_EQUAL(pblocktemplate->block.vtx.size(), 6U);
    BOOST_CHECK(pblocktemplate->block.vtx[4]->GetHash() == hashFreeTx);
    BOOST_CHECK(pblocktemplate->block.vtx[5]->GetHash() == hashLowFeeTx);

    // Test that transaction selection properly updates ancestor fee
    // calculations as ancestor transactions get included in a block.
    // Add a 0-fee transaction that has 2 outputs.
    tx.vin[0].prevout.hash = txFirst[2]->GetHash();
    tx.vout.resize(2);
    tx.vout[0].nValue = 5000000000LL - 100000000;
    tx.vout[1].nValue = 100000000; // 1BTC output
    Txid hashFreeTx2 = tx.GetHash();
    tx_mempool.addUnchecked(entry.Fee(0).SpendsCoinbase(true).FromTx(tx));

    // This tx can't be mined by itself
    tx.vin[0].prevout.hash = hashFreeTx2;
    tx.vout.resize(1);
    feeToUse = blockMinFeeRate.GetFee(freeTxSize);
    tx.vout[0].nValue = 5000000000LL - 100000000 - feeToUse;
    Txid hashLowFeeTx2 = tx.GetHash();
    tx_mempool.addUnchecked(entry.Fee(feeToUse).SpendsCoinbase(false).FromTx(tx));
    pblocktemplate = AssemblerForTest(tx_mempool).CreateNewBlock(scriptPubKey);

    // Verify that this tx isn't selected.
    for (size_t i=0; i<pblocktemplate->block.vtx.size(); ++i) {
        BOOST_CHECK(pblocktemplate->block.vtx[i]->GetHash() != hashFreeTx2);
        BOOST_CHECK(pblocktemplate->block.vtx[i]->GetHash() != hashLowFeeTx2);
    }

    // This tx will be mineable, and should cause hashLowFeeTx2 to be selected
    // as well.
    tx.vin[0].prevout.n = 1;
    tx.vout[0].nValue = 100000000 - 4000000; // 10k satoshi fee
    tx_mempool.addUnchecked(entry.Fee(4000000).FromTx(tx));
    pblocktemplate = AssemblerForTest(tx_mempool).CreateNewBlock(scriptPubKey);
    BOOST_REQUIRE_EQUAL(pblocktemplate->block.vtx.size(), 9U);
    BOOST_CHECK(pblocktemplate->block.vtx[8]->GetHash() == hashLowFeeTx2);
}

CAmount calculateReward(const CBlock& block, ChainstateManager& chainman){
    LOCK(cs_main);
    CAmount sumVout = 0, fee = 0;
    for(const CTransactionRef t : block.vtx){
        fee += chainman.ActiveChainstate().CoinsTip().GetValueIn(*t);
        sumVout += t->GetValueOut();
    }
    return sumVout - fee;
}

void MinerTestingSetup::TestBasicMining(const CScript& scriptPubKey, const std::vector<CTransactionRef>& txFirst, int baseheight)
{
    Txid hash;
    CMutableTransaction tx;
    TestMemPoolEntryHelper entry;
    entry.nFee = 11;
    entry.nHeight = 11;
    const Consensus::Params& consensusParams = Params().GetConsensus();

    const CAmount BLOCKSUBSIDY = 50 * COIN;
    const CAmount LOWFEE = CENT;
    const CAmount HIGHFEE = COIN;
    const CAmount HIGHERFEE = 4 * COIN;

    {
        CTxMemPool& tx_mempool{MakeMempool()};
        LOCK(tx_mempool.cs);

        // Just to make sure we can still make simple blocks
        auto pblocktemplate = AssemblerForTest(tx_mempool).CreateNewBlock(scriptPubKey);
        BOOST_CHECK(pblocktemplate);

        // block sigops > limit: 1000 CHECKMULTISIG + 1
        tx.vin.resize(1);
        // NOTE: OP_NOP is used to force 20 SigOps for the CHECKMULTISIG
        tx.vin[0].scriptSig = CScript() << OP_0 << OP_0 << OP_0 << OP_NOP << OP_CHECKMULTISIG << OP_1;
        tx.vin[0].prevout.hash = txFirst[0]->GetHash();
        tx.vin[0].prevout.n = 0;
        tx.vout.resize(1);
        tx.vout[0].nValue = BLOCKSUBSIDY;
        for (unsigned int i = 0; i < 1001; ++i) {
            tx.vout[0].nValue -= LOWFEE;
            hash = tx.GetHash();
            bool spendsCoinbase = i == 0; // only first tx spends coinbase
            // If we don't set the # of sig ops in the CTxMemPoolEntry, template creation fails
            tx_mempool.addUnchecked(entry.Fee(LOWFEE).Time(Now<NodeSeconds>()).SpendsCoinbase(spendsCoinbase).FromTx(tx));
            tx.vin[0].prevout.hash = hash;
        }

        BOOST_CHECK_EXCEPTION(AssemblerForTest(tx_mempool).CreateNewBlock(scriptPubKey), std::runtime_error, HasReason("bad-blk-sigops"));
    }

    {
        CTxMemPool& tx_mempool{MakeMempool()};
        LOCK(tx_mempool.cs);

        tx.vin[0].prevout.hash = txFirst[0]->GetHash();
        tx.vout[0].nValue = BLOCKSUBSIDY;
        for (unsigned int i = 0; i < 1001; ++i) {
            tx.vout[0].nValue -= LOWFEE;
            hash = tx.GetHash();
            bool spendsCoinbase = i == 0; // only first tx spends coinbase
            // If we do set the # of sig ops in the CTxMemPoolEntry, template creation passes
            tx_mempool.addUnchecked(entry.Fee(LOWFEE).Time(Now<NodeSeconds>()).SpendsCoinbase(spendsCoinbase).SigOpsCost(80).FromTx(tx));
            tx.vin[0].prevout.hash = hash;
        }
        BOOST_CHECK(AssemblerForTest(tx_mempool).CreateNewBlock(scriptPubKey));
    }

    {
        CTxMemPool& tx_mempool{MakeMempool()};
        LOCK(tx_mempool.cs);

        // block size > limit
        tx.vin[0].scriptSig = CScript();
        // 18 * (520char + DROP) + OP_1 = 9433 bytes
        std::vector<unsigned char> vchData(52);
        for (unsigned int i = 0; i < 18; ++i) {
            tx.vin[0].scriptSig << vchData << OP_DROP;
        }
        tx.vin[0].scriptSig << OP_1;
        tx.vin[0].prevout.hash = txFirst[0]->GetHash();
        tx.vout[0].nValue = BLOCKSUBSIDY;
        for (unsigned int i = 0; i < 128; ++i) {
            tx.vout[0].nValue -= LOWFEE;
            hash = tx.GetHash();
            bool spendsCoinbase = i == 0; // only first tx spends coinbase
            tx_mempool.addUnchecked(entry.Fee(LOWFEE).Time(Now<NodeSeconds>()).SpendsCoinbase(spendsCoinbase).FromTx(tx));
            tx.vin[0].prevout.hash = hash;
        }
        BOOST_CHECK(AssemblerForTest(tx_mempool).CreateNewBlock(scriptPubKey));
    }

    {
        CTxMemPool& tx_mempool{MakeMempool()};
        LOCK(tx_mempool.cs);

        // orphan in tx_mempool, template creation fails
        hash = tx.GetHash();
        tx_mempool.addUnchecked(entry.Fee(LOWFEE).Time(Now<NodeSeconds>()).FromTx(tx));
        BOOST_CHECK_EXCEPTION(AssemblerForTest(tx_mempool).CreateNewBlock(scriptPubKey), std::runtime_error, HasReason("bad-txns-inputs-missingorspent"));
    }

    {
        CTxMemPool& tx_mempool{MakeMempool()};
        LOCK(tx_mempool.cs);

        // child with higher feerate than parent
        tx.vin[0].scriptSig = CScript() << OP_1;
        tx.vin[0].prevout.hash = txFirst[1]->GetHash();
        tx.vout[0].nValue = BLOCKSUBSIDY - HIGHFEE;
        hash = tx.GetHash();
        tx_mempool.addUnchecked(entry.Fee(HIGHFEE).Time(Now<NodeSeconds>()).SpendsCoinbase(true).FromTx(tx));
        tx.vin[0].prevout.hash = hash;
        tx.vin.resize(2);
        tx.vin[1].scriptSig = CScript() << OP_1;
        tx.vin[1].prevout.hash = txFirst[0]->GetHash();
        tx.vin[1].prevout.n = 0;
        tx.vout[0].nValue = tx.vout[0].nValue + BLOCKSUBSIDY - HIGHERFEE; // First txn output + fresh coinbase - new txn fee
        hash = tx.GetHash();
        tx_mempool.addUnchecked(entry.Fee(HIGHERFEE).Time(Now<NodeSeconds>()).SpendsCoinbase(true).FromTx(tx));
        BOOST_CHECK(AssemblerForTest(tx_mempool).CreateNewBlock(scriptPubKey));
    }

    {
        CTxMemPool& tx_mempool{MakeMempool()};
        LOCK(tx_mempool.cs);

        // coinbase in tx_mempool, template creation fails
        tx.vin.resize(1);
        tx.vin[0].prevout.SetNull();
        tx.vin[0].scriptSig = CScript() << OP_0 << OP_1;
        tx.vout[0].nValue = 0;
        hash = tx.GetHash();
        // give it a fee so it'll get mined
        tx_mempool.addUnchecked(entry.Fee(LOWFEE).Time(Now<NodeSeconds>()).SpendsCoinbase(false).FromTx(tx));
        // Should throw bad-cb-multiple
        BOOST_CHECK_EXCEPTION(AssemblerForTest(tx_mempool).CreateNewBlock(scriptPubKey), std::runtime_error, HasReason("bad-cb-multiple"));
    }

    {
        CTxMemPool& tx_mempool{MakeMempool()};
        LOCK(tx_mempool.cs);

        // double spend txn pair in tx_mempool, template creation fails
        tx.vin[0].prevout.hash = txFirst[0]->GetHash();
        tx.vin[0].scriptSig = CScript() << OP_1;
        tx.vout[0].nValue = BLOCKSUBSIDY - HIGHFEE;
        tx.vout[0].scriptPubKey = CScript() << OP_1;
        hash = tx.GetHash();
        tx_mempool.addUnchecked(entry.Fee(HIGHFEE).Time(Now<NodeSeconds>()).SpendsCoinbase(true).FromTx(tx));
        tx.vout[0].scriptPubKey = CScript() << OP_2;
        hash = tx.GetHash();
        tx_mempool.addUnchecked(entry.Fee(HIGHFEE).Time(Now<NodeSeconds>()).SpendsCoinbase(true).FromTx(tx));
        BOOST_CHECK_EXCEPTION(AssemblerForTest(tx_mempool).CreateNewBlock(scriptPubKey), std::runtime_error, HasReason("bad-txns-inputs-missingorspent"));
    }

    {
        CTxMemPool& tx_mempool{MakeMempool()};
        LOCK(tx_mempool.cs);

        // subsidy changing
        int nHeight = m_node.chainman->ActiveChain().Height();
        // Create an actual 1427002-long block chain (without valid blocks).
        while (m_node.chainman->ActiveChain().Tip()->nHeight < 1427002) {
            CBlockIndex* prev = m_node.chainman->ActiveChain().Tip();
            CBlockIndex* next = new CBlockIndex();
            next->phashBlock = new uint256(InsecureRand256());
            m_node.chainman->ActiveChainstate().CoinsTip().SetBestBlock(next->GetBlockHash());
            next->pprev = prev;
            next->nHeight = prev->nHeight + 1;
            next->BuildSkip();
            m_node.chainman->ActiveChain().SetTip(*next);
        }
        int blocktimeDownscaleFactor = consensusParams.BlocktimeDownscaleFactor(m_node.chainman->ActiveChain().Tip()->nHeight + 1);
        auto pblocktemplate = AssemblerForTest(tx_mempool).CreateNewBlock(scriptPubKey, true);
        BOOST_CHECK(pblocktemplate);
        BOOST_CHECK(calculateReward(pblocktemplate->block, *m_node.chainman) == 400000000/blocktimeDownscaleFactor);
        // Extend to a 1427004-long block chain.
        while (m_node.chainman->ActiveChain().Tip()->nHeight < 1427004) {
            CBlockIndex* prev = m_node.chainman->ActiveChain().Tip();
            CBlockIndex* next = new CBlockIndex();
            next->phashBlock = new uint256(InsecureRand256());
            m_node.chainman->ActiveChainstate().CoinsTip().SetBestBlock(next->GetBlockHash());
            next->pprev = prev;
            next->nHeight = prev->nHeight + 1;
            next->BuildSkip();
            m_node.chainman->ActiveChain().SetTip(*next);
        }
        blocktimeDownscaleFactor = consensusParams.BlocktimeDownscaleFactor(m_node.chainman->ActiveChain().Tip()->nHeight + 1);
        pblocktemplate = AssemblerForTest(tx_mempool).CreateNewBlock(scriptPubKey, true);
        BOOST_CHECK(pblocktemplate);
        BOOST_CHECK(calculateReward(pblocktemplate->block, *m_node.chainman) == 200000000/blocktimeDownscaleFactor);

        // invalid p2sh txn in tx_mempool, template creation fails
        tx.vin[0].prevout.hash = txFirst[0]->GetHash();
        tx.vin[0].prevout.n = 0;
        tx.vin[0].scriptSig = CScript() << OP_1;
        tx.vout[0].nValue = BLOCKSUBSIDY - LOWFEE;
        CScript script = CScript() << OP_0;
        tx.vout[0].scriptPubKey = GetScriptForDestination(ScriptHash(script));
        hash = tx.GetHash();
        tx_mempool.addUnchecked(entry.Fee(LOWFEE).Time(Now<NodeSeconds>()).SpendsCoinbase(true).FromTx(tx));
        tx.vin[0].prevout.hash = hash;
        tx.vin[0].scriptSig = CScript() << std::vector<unsigned char>(script.begin(), script.end());
        tx.vout[0].nValue -= LOWFEE;
        hash = tx.GetHash();
        tx_mempool.addUnchecked(entry.Fee(LOWFEE).Time(Now<NodeSeconds>()).SpendsCoinbase(false).FromTx(tx));
        // Should throw TestBlockValidity failed
        BOOST_CHECK_EXCEPTION(AssemblerForTest(tx_mempool).CreateNewBlock(scriptPubKey), std::runtime_error, HasReason("TestBlockValidity failed"));

        // Delete the dummy blocks again.
        while (m_node.chainman->ActiveChain().Tip()->nHeight > nHeight) {
            CBlockIndex* del = m_node.chainman->ActiveChain().Tip();
            m_node.chainman->ActiveChain().SetTip(*Assert(del->pprev));
            m_node.chainman->ActiveChainstate().CoinsTip().SetBestBlock(del->pprev->GetBlockHash());
            delete del->phashBlock;
            delete del;
        }
    }

    CTxMemPool& tx_mempool{MakeMempool()};
    LOCK(tx_mempool.cs);

    // non-final txs in mempool
    SetMockTime(m_node.chainman->ActiveChain().Tip()->GetMedianTimePast() + 1);
    const int flags{LOCKTIME_VERIFY_SEQUENCE};
    // height map
    std::vector<int> prevheights;

    // relative height locked
    tx.nVersion = 2;
    tx.vin.resize(1);
    prevheights.resize(1);
    tx.vin[0].prevout.hash = txFirst[0]->GetHash(); // only 1 transaction
    tx.vin[0].prevout.n = 0;
    tx.vin[0].scriptSig = CScript() << OP_1;
    tx.vin[0].nSequence = m_node.chainman->ActiveChain().Tip()->nHeight + 1; // txFirst[0] is the 2nd block
    prevheights[0] = baseheight + 1;
    tx.vout.resize(1);
    tx.vout[0].nValue = BLOCKSUBSIDY-HIGHFEE;
    tx.vout[0].scriptPubKey = CScript() << OP_1;
    tx.nLockTime = 0;
    hash = tx.GetHash();
    tx_mempool.addUnchecked(entry.Fee(HIGHFEE).Time(Now<NodeSeconds>()).SpendsCoinbase(true).FromTx(tx));
    BOOST_CHECK(CheckFinalTxAtTip(*Assert(m_node.chainman->ActiveChain().Tip()), CTransaction{tx})); // Locktime passes
    BOOST_CHECK(!TestSequenceLocks(CTransaction{tx}, tx_mempool)); // Sequence locks fail

    {
        CBlockIndex* active_chain_tip = m_node.chainman->ActiveChain().Tip();
        BOOST_CHECK(SequenceLocks(CTransaction(tx), flags, prevheights, *CreateBlockIndex(active_chain_tip->nHeight + 2, active_chain_tip))); // Sequence locks pass on 2nd block
    }

    // relative time locked
    tx.vin[0].prevout.hash = txFirst[1]->GetHash();
    tx.vin[0].nSequence = CTxIn::SEQUENCE_LOCKTIME_TYPE_FLAG | (((m_node.chainman->ActiveChain().Tip()->GetMedianTimePast()+1-m_node.chainman->ActiveChain()[1]->GetMedianTimePast()) >> CTxIn::SEQUENCE_LOCKTIME_GRANULARITY) + 1); // txFirst[1] is the 3rd block
    prevheights[0] = baseheight + 2;
    hash = tx.GetHash();
    tx_mempool.addUnchecked(entry.Time(Now<NodeSeconds>()).FromTx(tx));
    BOOST_CHECK(CheckFinalTxAtTip(*Assert(m_node.chainman->ActiveChain().Tip()), CTransaction{tx})); // Locktime passes
    BOOST_CHECK(!TestSequenceLocks(CTransaction{tx}, tx_mempool)); // Sequence locks fail

    const int SEQUENCE_LOCK_TIME = 512; // Sequence locks pass 512 seconds later
    for (int i = 0; i < CBlockIndex::nMedianTimeSpan; ++i)
        m_node.chainman->ActiveChain().Tip()->GetAncestor(m_node.chainman->ActiveChain().Tip()->nHeight - i)->nTime += SEQUENCE_LOCK_TIME; // Trick the MedianTimePast
    {
        CBlockIndex* active_chain_tip = m_node.chainman->ActiveChain().Tip();
        BOOST_CHECK(SequenceLocks(CTransaction(tx), flags, prevheights, *CreateBlockIndex(active_chain_tip->nHeight + 1, active_chain_tip)));
    }

    for (int i = 0; i < CBlockIndex::nMedianTimeSpan; ++i) {
        CBlockIndex* ancestor{Assert(m_node.chainman->ActiveChain().Tip()->GetAncestor(m_node.chainman->ActiveChain().Tip()->nHeight - i))};
        ancestor->nTime -= SEQUENCE_LOCK_TIME; // undo tricked MTP
    }

    // absolute height locked
    tx.vin[0].prevout.hash = txFirst[2]->GetHash();
    tx.vin[0].nSequence = CTxIn::MAX_SEQUENCE_NONFINAL;
    prevheights[0] = baseheight + 3;
    tx.nLockTime = m_node.chainman->ActiveChain().Tip()->nHeight + 1;
    hash = tx.GetHash();
    tx_mempool.addUnchecked(entry.Time(Now<NodeSeconds>()).FromTx(tx));
    BOOST_CHECK(!CheckFinalTxAtTip(*Assert(m_node.chainman->ActiveChain().Tip()), CTransaction{tx})); // Locktime fails
    BOOST_CHECK(TestSequenceLocks(CTransaction{tx}, tx_mempool)); // Sequence locks pass
    BOOST_CHECK(IsFinalTx(CTransaction(tx), m_node.chainman->ActiveChain().Tip()->nHeight + 2, m_node.chainman->ActiveChain().Tip()->GetMedianTimePast())); // Locktime passes on 2nd block

    // absolute time locked
    tx.vin[0].prevout.hash = txFirst[3]->GetHash();
    tx.nLockTime = m_node.chainman->ActiveChain().Tip()->GetMedianTimePast();
    prevheights.resize(1);
    prevheights[0] = baseheight + 4;
    hash = tx.GetHash();
    tx_mempool.addUnchecked(entry.Time(Now<NodeSeconds>()).FromTx(tx));
    BOOST_CHECK(!CheckFinalTxAtTip(*Assert(m_node.chainman->ActiveChain().Tip()), CTransaction{tx})); // Locktime fails
    BOOST_CHECK(TestSequenceLocks(CTransaction{tx}, tx_mempool)); // Sequence locks pass
    BOOST_CHECK(IsFinalTx(CTransaction(tx), m_node.chainman->ActiveChain().Tip()->nHeight + 2, m_node.chainman->ActiveChain().Tip()->GetMedianTimePast() + 1)); // Locktime passes 1 second later

    // mempool-dependent transactions (not added)
    tx.vin[0].prevout.hash = hash;
    prevheights[0] = m_node.chainman->ActiveChain().Tip()->nHeight + 1;
    tx.nLockTime = 0;
    tx.vin[0].nSequence = 0;
    BOOST_CHECK(CheckFinalTxAtTip(*Assert(m_node.chainman->ActiveChain().Tip()), CTransaction{tx})); // Locktime passes
    BOOST_CHECK(TestSequenceLocks(CTransaction{tx}, tx_mempool)); // Sequence locks pass
    tx.vin[0].nSequence = 1;
    BOOST_CHECK(!TestSequenceLocks(CTransaction{tx}, tx_mempool)); // Sequence locks fail
    tx.vin[0].nSequence = CTxIn::SEQUENCE_LOCKTIME_TYPE_FLAG;
    BOOST_CHECK(TestSequenceLocks(CTransaction{tx}, tx_mempool)); // Sequence locks pass
    tx.vin[0].nSequence = CTxIn::SEQUENCE_LOCKTIME_TYPE_FLAG | 1;
    BOOST_CHECK(!TestSequenceLocks(CTransaction{tx}, tx_mempool)); // Sequence locks fail

    auto pblocktemplate = AssemblerForTest(tx_mempool).CreateNewBlock(scriptPubKey);
    BOOST_CHECK(pblocktemplate);

    // None of the of the absolute height/time locked tx should have made
    // it into the template because we still check IsFinalTx in CreateNewBlock,
    // but relative locked txs will if inconsistently added to mempool.
    // For now these will still generate a valid template until BIP68 soft fork
    BOOST_CHECK_EQUAL(pblocktemplate->block.vtx.size(), 3U);
    // However if we advance height by 1 and time by SEQUENCE_LOCK_TIME, all of them should be mined
    for (int i = 0; i < CBlockIndex::nMedianTimeSpan; ++i) {
        CBlockIndex* ancestor{Assert(m_node.chainman->ActiveChain().Tip()->GetAncestor(m_node.chainman->ActiveChain().Tip()->nHeight - i))};
        ancestor->nTime += SEQUENCE_LOCK_TIME; // Trick the MedianTimePast
    }
    m_node.chainman->ActiveChain().Tip()->nHeight++;
    SetMockTime(m_node.chainman->ActiveChain().Tip()->GetMedianTimePast() + 1);

    BOOST_CHECK(pblocktemplate = AssemblerForTest(tx_mempool).CreateNewBlock(scriptPubKey));
    BOOST_CHECK_EQUAL(pblocktemplate->block.vtx.size(), 5U);
}

void MinerTestingSetup::TestPrioritisedMining(const CScript& scriptPubKey, const std::vector<CTransactionRef>& txFirst)
{
    CTxMemPool& tx_mempool{MakeMempool()};
    LOCK(tx_mempool.cs);

    TestMemPoolEntryHelper entry;

    // Test that a tx below min fee but prioritised is included
    CMutableTransaction tx;
    tx.vin.resize(1);
    tx.vin[0].prevout.hash = txFirst[0]->GetHash();
    tx.vin[0].prevout.n = 0;
    tx.vin[0].scriptSig = CScript() << OP_1;
    tx.vout.resize(1);
    tx.vout[0].nValue = 5000000000LL; // 0 fee
    uint256 hashFreePrioritisedTx = tx.GetHash();
    tx_mempool.addUnchecked(entry.Fee(0).Time(Now<NodeSeconds>()).SpendsCoinbase(true).FromTx(tx));
    tx_mempool.PrioritiseTransaction(hashFreePrioritisedTx, 5 * COIN);

    tx.vin[0].prevout.hash = txFirst[1]->GetHash();
    tx.vin[0].prevout.n = 0;
    tx.vout[0].nValue = 5000000000LL - 1000;
    // This tx has a low fee: 1000 satoshis
    Txid hashParentTx = tx.GetHash(); // save this txid for later use
    tx_mempool.addUnchecked(entry.Fee(1000).Time(Now<NodeSeconds>()).SpendsCoinbase(true).FromTx(tx));

    // This tx has a medium fee: 10000 satoshis
    tx.vin[0].prevout.hash = txFirst[2]->GetHash();
    tx.vout[0].nValue = 5000000000LL - 10000;
    Txid hashMediumFeeTx = tx.GetHash();
    tx_mempool.addUnchecked(entry.Fee(10000).Time(Now<NodeSeconds>()).SpendsCoinbase(true).FromTx(tx));
    tx_mempool.PrioritiseTransaction(hashMediumFeeTx, -5 * COIN);

    // This tx also has a low fee, but is prioritised
    tx.vin[0].prevout.hash = hashParentTx;
    tx.vout[0].nValue = 5000000000LL - 1000 - 1000; // 1000 satoshi fee
    Txid hashPrioritsedChild = tx.GetHash();
    tx_mempool.addUnchecked(entry.Fee(1000).Time(Now<NodeSeconds>()).SpendsCoinbase(false).FromTx(tx));
    tx_mempool.PrioritiseTransaction(hashPrioritsedChild, 2 * COIN);

    // Test that transaction selection properly updates ancestor fee calculations as prioritised
    // parents get included in a block. Create a transaction with two prioritised ancestors, each
    // included by itself: FreeParent <- FreeChild <- FreeGrandchild.
    // When FreeParent is added, a modified entry will be created for FreeChild + FreeGrandchild
    // FreeParent's prioritisation should not be included in that entry.
    // When FreeChild is included, FreeChild's prioritisation should also not be included.
    tx.vin[0].prevout.hash = txFirst[3]->GetHash();
    tx.vout[0].nValue = 5000000000LL; // 0 fee
    Txid hashFreeParent = tx.GetHash();
    tx_mempool.addUnchecked(entry.Fee(0).SpendsCoinbase(true).FromTx(tx));
    tx_mempool.PrioritiseTransaction(hashFreeParent, 10 * COIN);

    tx.vin[0].prevout.hash = hashFreeParent;
    tx.vout[0].nValue = 5000000000LL; // 0 fee
    Txid hashFreeChild = tx.GetHash();
    tx_mempool.addUnchecked(entry.Fee(0).SpendsCoinbase(false).FromTx(tx));
    tx_mempool.PrioritiseTransaction(hashFreeChild, 1 * COIN);

    tx.vin[0].prevout.hash = hashFreeChild;
    tx.vout[0].nValue = 5000000000LL; // 0 fee
    Txid hashFreeGrandchild = tx.GetHash();
    tx_mempool.addUnchecked(entry.Fee(0).SpendsCoinbase(false).FromTx(tx));

    auto pblocktemplate = AssemblerForTest(tx_mempool).CreateNewBlock(scriptPubKey);
    BOOST_REQUIRE_EQUAL(pblocktemplate->block.vtx.size(), 6U);
    BOOST_CHECK(pblocktemplate->block.vtx[1]->GetHash() == hashFreeParent);
    BOOST_CHECK(pblocktemplate->block.vtx[2]->GetHash() == hashFreePrioritisedTx);
    BOOST_CHECK(pblocktemplate->block.vtx[3]->GetHash() == hashParentTx);
    BOOST_CHECK(pblocktemplate->block.vtx[4]->GetHash() == hashPrioritsedChild);
    BOOST_CHECK(pblocktemplate->block.vtx[5]->GetHash() == hashFreeChild);
    for (size_t i=0; i<pblocktemplate->block.vtx.size(); ++i) {
        // The FreeParent and FreeChild's prioritisations should not impact the child.
        BOOST_CHECK(pblocktemplate->block.vtx[i]->GetHash() != hashFreeGrandchild);
        // De-prioritised transaction should not be included.
        BOOST_CHECK(pblocktemplate->block.vtx[i]->GetHash() != hashMediumFeeTx);
    }
}

// NOTE: These tests rely on CreateNewBlock doing its own self-validation!
BOOST_AUTO_TEST_CASE(CreateNewBlock_validity)
{
    // Note that by default, these tests run with size accounting enabled.
    CScript scriptPubKey = CScript() << ParseHex("040d61d8653448c98731ee5fffd303c15e71ec2057b77f11ab3601979728cdaff2d68afbba14e4fa0bc44f2072b0b23ef63717f8cdfbe58dcd33f32b6afe98741a") << OP_CHECKSIG;
    std::unique_ptr<CBlockTemplate> pblocktemplate;

    CTxMemPool& tx_mempool{*m_node.mempool};
    // Simple block creation, nothing special yet:
    BOOST_CHECK(pblocktemplate = AssemblerForTest(tx_mempool).CreateNewBlock(scriptPubKey));

    // We can't make transactions until we have inputs
    // Therefore, load 110 blocks :)
    static_assert(std::size(BLOCKINFO) == 550, "Should have 550 blocks to import");
    int baseheight = 0;
    std::vector<CTransactionRef> txFirst;
    unsigned int i = 0;
    for (const auto& bi : BLOCKINFO) {
        CBlock *pblock = &pblocktemplate->block; // pointer for convenience
        {
            LOCK(cs_main);
            pblock->nVersion = 4; //use version 4 as we enable BIP34, BIP65 and BIP66 since genesis
            pblock->nTime = m_node.chainman->ActiveChain().Tip()->GetMedianTimePast()+1+i++;
            CMutableTransaction txCoinbase(*pblock->vtx[0]);
            txCoinbase.nVersion = 1;
            txCoinbase.vin[0].scriptSig = CScript{} << (m_node.chainman->ActiveChain().Height() + 1) << bi.extranonce;
            txCoinbase.vout.resize(1); // Ignore the (optional) segwit commitment added by CreateNewBlock (as the hardcoded nonces don't account for this)
            txCoinbase.vout[0].scriptPubKey = CScript();
            pblock->vtx[0] = MakeTransactionRef(std::move(txCoinbase));
            if (txFirst.size() == 0)
                baseheight = m_node.chainman->ActiveChain().Height();
            if (txFirst.size() < 4)
                txFirst.push_back(pblock->vtx[0]);
            pblock->hashMerkleRoot = BlockMerkleRoot(*pblock);
            pblock->nNonce = bi.nonce;
        }
        std::shared_ptr<const CBlock> shared_pblock = std::make_shared<const CBlock>(*pblock);
        BOOST_CHECK(Assert(m_node.chainman)->ProcessNewBlock(shared_pblock, true, true, nullptr));
        pblock->hashPrevBlock = pblock->GetHash();
    }

    LOCK(cs_main);

    TestBasicMining(scriptPubKey, txFirst, baseheight);

    m_node.chainman->ActiveChain().Tip()->nHeight--;
    SetMockTime(0);

    TestPackageSelection(scriptPubKey, txFirst);

    m_node.chainman->ActiveChain().Tip()->nHeight--;
    SetMockTime(0);

    TestPrioritisedMining(scriptPubKey, txFirst);
}

BOOST_AUTO_TEST_SUITE_END()<|MERGE_RESOLUTION|>--- conflicted
+++ resolved
@@ -237,31 +237,19 @@
     tx.vout.resize(1);
     tx.vout[0].nValue = 5000000000LL - 400000;
     // This tx has a low fee: 1000 satoshis
-<<<<<<< HEAD
-    uint256 hashParentTx = tx.GetHash(); // save this txid for later use
-=======
     Txid hashParentTx = tx.GetHash(); // save this txid for later use
->>>>>>> 258457a4
     tx_mempool.addUnchecked(entry.Fee(400000).Time(Now<NodeSeconds>()).SpendsCoinbase(true).FromTx(tx));
 
     // This tx has a medium fee: 10000 satoshis
     tx.vin[0].prevout.hash = txFirst[1]->GetHash();
     tx.vout[0].nValue = 5000000000LL - 4000000;
-<<<<<<< HEAD
-    uint256 hashMediumFeeTx = tx.GetHash();
-=======
     Txid hashMediumFeeTx = tx.GetHash();
->>>>>>> 258457a4
     tx_mempool.addUnchecked(entry.Fee(4000000).Time(Now<NodeSeconds>()).SpendsCoinbase(true).FromTx(tx));
 
     // This tx has a high fee, but depends on the first transaction
     tx.vin[0].prevout.hash = hashParentTx;
     tx.vout[0].nValue = 5000000000LL - 10000 - 400000 * 50; // 50k satoshi fee
-<<<<<<< HEAD
-    uint256 hashHighFeeTx = tx.GetHash();
-=======
     Txid hashHighFeeTx = tx.GetHash();
->>>>>>> 258457a4
     tx_mempool.addUnchecked(entry.Fee(400000 * 50).Time(Now<NodeSeconds>()).SpendsCoinbase(false).FromTx(tx));
 
     std::unique_ptr<CBlockTemplate> pblocktemplate = AssemblerForTest(tx_mempool).CreateNewBlock(scriptPubKey);
@@ -273,11 +261,7 @@
     // Test that a package below the block min tx fee doesn't get included
     tx.vin[0].prevout.hash = hashHighFeeTx;
     tx.vout[0].nValue = 5000000000LL - 10000 - 20000000; // 0 fee
-<<<<<<< HEAD
-    uint256 hashFreeTx = tx.GetHash();
-=======
     Txid hashFreeTx = tx.GetHash();
->>>>>>> 258457a4
     tx_mempool.addUnchecked(entry.Fee(0).FromTx(tx));
     size_t freeTxSize = ::GetSerializeSize(TX_WITH_WITNESS(tx));
 
@@ -287,11 +271,7 @@
 
     tx.vin[0].prevout.hash = hashFreeTx;
     tx.vout[0].nValue = 5000000000LL - 10000 - 20000000 - feeToUse;
-<<<<<<< HEAD
-    uint256 hashLowFeeTx = tx.GetHash();
-=======
     Txid hashLowFeeTx = tx.GetHash();
->>>>>>> 258457a4
     tx_mempool.addUnchecked(entry.Fee(feeToUse).FromTx(tx));
     pblocktemplate = AssemblerForTest(tx_mempool).CreateNewBlock(scriptPubKey);
     // Verify that the free tx and the low fee tx didn't get selected
