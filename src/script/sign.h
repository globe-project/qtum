--- conflicted
+++ resolved
@@ -56,32 +56,21 @@
 
 /** A signature creator for transactions outputs. */
 class MutableTransactionSignatureOutputCreator : public BaseSignatureCreator {
-<<<<<<< HEAD
-    const CMutableTransaction* txTo;
-=======
     const CMutableTransaction& m_txto;
->>>>>>> d82fec21
     unsigned int nOut;
     int nHashType;
     CAmount amount;
     const MutableTransactionSignatureOutputChecker checker;
 
 public:
-<<<<<<< HEAD
-    MutableTransactionSignatureOutputCreator(const CMutableTransaction* txToIn, unsigned int nOutIn, const CAmount& amountIn, int nHashTypeIn = SIGHASH_ALL);
-=======
     MutableTransactionSignatureOutputCreator(const CMutableTransaction& txToIn LIFETIMEBOUND, unsigned int nOutIn, const CAmount& amountIn, int nHashTypeIn = SIGHASH_ALL);
->>>>>>> d82fec21
     const BaseSignatureChecker& Checker() const override { return checker; }
     bool CreateSig(const SigningProvider& provider, std::vector<unsigned char>& vchSig, const CKeyID& keyid, const CScript& scriptCode, SigVersion sigversion) const override;
     bool CreateSchnorrSig(const SigningProvider& provider, std::vector<unsigned char>& sig, const XOnlyPubKey& pubkey, const uint256* leaf_hash, const uint256* merkle_root, SigVersion sigversion) const override;
 };
 
-<<<<<<< HEAD
-=======
 /** A signature checker that accepts all signatures */
 extern const BaseSignatureChecker& DUMMY_CHECKER;
->>>>>>> d82fec21
 /** A signature creator that just produces 71-byte empty signatures. */
 extern const BaseSignatureCreator& DUMMY_SIGNATURE_CREATOR;
 /** A signature creator that just produces 72-byte empty signatures. */
@@ -130,15 +119,6 @@
 void UpdateInput(CTxIn& input, const SignatureData& data);
 
 bool UpdateOutput(CTxOut& output, const SignatureData& data);
-<<<<<<< HEAD
-
-/* Check whether we know how to sign for an output like this, assuming we
- * have all private keys. While this function does not need private keys, the passed
- * provider is used to look up public keys and redeemscripts by hash.
- * Solvability is unrelated to whether we consider this output to be ours. */
-bool IsSolvable(const SigningProvider& provider, const CScript& script);
-=======
->>>>>>> d82fec21
 
 /** Check whether a scriptPubKey is known to be segwit. */
 bool IsSegWitOutput(const SigningProvider& provider, const CScript& script);
