// Copyright (c) 2009-2010 Satoshi Nakamoto
// Copyright (c) 2009-2020 The Bitcoin Core developers
// Distributed under the MIT software license, see the accompanying
// file COPYING or http://www.opensource.org/licenses/mit-license.php.

#include <script/standard.h>

#include <crypto/sha256.h>
#include <hash.h>
#include <pubkey.h>
#include <script/interpreter.h>
#include <script/script.h>
#include <util/strencodings.h>

#include <qtum/qtumstate.h>
#include <qtum/qtumDGP.h>
#include <qtum/qtumtransaction.h>
#include <validation.h>
#include <streams.h>

#include <qtum/qtumstate.h>
#include <qtum/qtumDGP.h>
#include <qtum/qtumtransaction.h>
#include <validation.h>
#include <streams.h>

#include <string>
#include <variant>

typedef std::vector<unsigned char> valtype;

bool fAcceptDatacarrier = DEFAULT_ACCEPT_DATACARRIER;
unsigned nMaxDatacarrierBytes = MAX_OP_RETURN_RELAY;

CScriptID::CScriptID(const CScript& in) : BaseHash(Hash160(in)) {}
CScriptID::CScriptID(const ScriptHash& in) : BaseHash(static_cast<uint160>(in)) {}

ScriptHash::ScriptHash(const CScript& in) : BaseHash(Hash160(in)) {}
ScriptHash::ScriptHash(const CScriptID& in) : BaseHash(static_cast<uint160>(in)) {}

PKHash::PKHash(const CPubKey& pubkey) : BaseHash(pubkey.GetID()) {}
PKHash::PKHash(const CKeyID& pubkey_id) : BaseHash(pubkey_id) {}

WitnessV0KeyHash::WitnessV0KeyHash(const CPubKey& pubkey) : BaseHash(pubkey.GetID()) {}
WitnessV0KeyHash::WitnessV0KeyHash(const PKHash& pubkey_hash) : BaseHash(static_cast<uint160>(pubkey_hash)) {}

CKeyID ToKeyID(const PKHash& key_hash)
{
    return CKeyID{static_cast<uint160>(key_hash)};
}

CKeyID ToKeyID(const WitnessV0KeyHash& key_hash)
{
    return CKeyID{static_cast<uint160>(key_hash)};
}

WitnessV0ScriptHash::WitnessV0ScriptHash(const CScript& in)
{
    CSHA256().Write(in.data(), in.size()).Finalize(begin());
}

std::string GetTxnOutputType(TxoutType t)
{
    switch (t) {
    case TxoutType::NONSTANDARD: return "nonstandard";
    case TxoutType::PUBKEY: return "pubkey";
    case TxoutType::PUBKEYHASH: return "pubkeyhash";
    case TxoutType::SCRIPTHASH: return "scripthash";
    case TxoutType::MULTISIG: return "multisig";
    case TxoutType::NULL_DATA: return "nulldata";
    case TxoutType::WITNESS_V0_KEYHASH: return "witness_v0_keyhash";
    case TxoutType::WITNESS_V0_SCRIPTHASH: return "witness_v0_scripthash";
    case TxoutType::WITNESS_V1_TAPROOT: return "witness_v1_taproot";
    case TxoutType::WITNESS_UNKNOWN: return "witness_unknown";
    case TxoutType::CREATE_SENDER: return "create_sender";
    case TxoutType::CALL_SENDER: return "call_sender";
    case TxoutType::CREATE: return "create";
    case TxoutType::CALL: return "call";
    } // no default case, so the compiler can warn about missing cases
    assert(false);
}

static bool MatchPayToPubkey(const CScript& script, valtype& pubkey)
{
    if (script.size() == CPubKey::SIZE + 2 && script[0] == CPubKey::SIZE && script.back() == OP_CHECKSIG) {
        pubkey = valtype(script.begin() + 1, script.begin() + CPubKey::SIZE + 1);
        return CPubKey::ValidSize(pubkey);
    }
    if (script.size() == CPubKey::COMPRESSED_SIZE + 2 && script[0] == CPubKey::COMPRESSED_SIZE && script.back() == OP_CHECKSIG) {
        pubkey = valtype(script.begin() + 1, script.begin() + CPubKey::COMPRESSED_SIZE + 1);
        return CPubKey::ValidSize(pubkey);
    }
    return false;
}

static bool MatchPayToPubkeyHash(const CScript& script, valtype& pubkeyhash)
{
    if (script.size() == 25 && script[0] == OP_DUP && script[1] == OP_HASH160 && script[2] == 20 && script[23] == OP_EQUALVERIFY && script[24] == OP_CHECKSIG) {
        pubkeyhash = valtype(script.begin () + 3, script.begin() + 23);
        return true;
    }
    return false;
}

/** Test for "small positive integer" script opcodes - OP_1 through OP_16. */
static constexpr bool IsSmallInteger(opcodetype opcode)
{
    return opcode >= OP_1 && opcode <= OP_16;
}

static constexpr bool IsPushdataOp(opcodetype opcode)
{
    return opcode > OP_FALSE && opcode <= OP_PUSHDATA4;
}

static constexpr bool IsValidMultisigKeyCount(int n_keys)
{
    return n_keys > 0 && n_keys <= MAX_PUBKEYS_PER_MULTISIG;
}

static bool GetMultisigKeyCount(opcodetype opcode, valtype data, int& count)
{
    if (IsSmallInteger(opcode)) {
        count = CScript::DecodeOP_N(opcode);
        return IsValidMultisigKeyCount(count);
    }

    if (IsPushdataOp(opcode)) {
        if (!CheckMinimalPush(data, opcode)) return false;
        try {
            count = CScriptNum(data, /* fRequireMinimal = */ true).getint();
            return IsValidMultisigKeyCount(count);
        } catch (const scriptnum_error&) {
            return false;
        }
    }

    return false;
}

static bool MatchMultisig(const CScript& script, int& required_sigs, std::vector<valtype>& pubkeys)
{
    opcodetype opcode;
    valtype data;
    int num_keys;

    CScript::const_iterator it = script.begin();
    if (script.size() < 1 || script.back() != OP_CHECKMULTISIG) return false;

    if (!script.GetOp(it, opcode, data) || !GetMultisigKeyCount(opcode, data, required_sigs)) return false;
    while (script.GetOp(it, opcode, data) && CPubKey::ValidSize(data)) {
        pubkeys.emplace_back(std::move(data));
    }
    if (!GetMultisigKeyCount(opcode, data, num_keys)) return false;

    if (pubkeys.size() != static_cast<unsigned long>(num_keys) || num_keys < required_sigs) return false;

    return (it + 1 == script.end());
}

static bool MatchContract(const CScript& scriptPubKey, std::vector<std::vector<unsigned char>>& vSolutionsRet, bool contractConsensus, bool allowEmptySenderSig, TxoutType& typeRet )
{
    //contractConsesus is true when evaluating if a contract tx is "standard" for consensus purposes
    //It is false in all other cases, so to prevent a particular contract tx from being broadcast on mempool, but allowed in blocks,
    //one should ensure that contractConsensus is false

    // Templates
    static std::multimap<TxoutType, CScript> mTemplates;
    if (mTemplates.empty())
    {
        // Contract creation tx with sender
        mTemplates.insert(std::make_pair(TxoutType::CREATE_SENDER, CScript() << OP_ADDRESS_TYPE << OP_ADDRESS << OP_SCRIPT_SIG << OP_SENDER << OP_VERSION << OP_GAS_LIMIT << OP_GAS_PRICE << OP_DATA << OP_CREATE));

        // Call contract tx with sender
        mTemplates.insert(std::make_pair(TxoutType::CALL_SENDER, CScript() << OP_ADDRESS_TYPE << OP_ADDRESS << OP_SCRIPT_SIG << OP_SENDER << OP_VERSION << OP_GAS_LIMIT << OP_GAS_PRICE << OP_DATA << OP_PUBKEYHASH << OP_CALL));

        // Contract creation tx
        mTemplates.insert(std::make_pair(TxoutType::CREATE, CScript() << OP_VERSION << OP_GAS_LIMIT << OP_GAS_PRICE << OP_DATA << OP_CREATE));

        // Call contract tx
        mTemplates.insert(std::make_pair(TxoutType::CALL, CScript() << OP_VERSION << OP_GAS_LIMIT << OP_GAS_PRICE << OP_DATA << OP_PUBKEYHASH << OP_CALL));
    }

    // Scan templates
    typeRet = TxoutType::NONSTANDARD;
    const CScript& script1 = scriptPubKey;
    for (const std::pair<TxoutType, CScript>& tplate : mTemplates)
    {
        const CScript& script2 = tplate.second;
        vSolutionsRet.clear();

        opcodetype opcode1, opcode2;
        std::vector<unsigned char> vch1, vch2;

        uint64_t addressType = 0;
        VersionVM version;
        version.rootVM=20; //set to some invalid value

        // Compare
        CScript::const_iterator pc1 = script1.begin();
        CScript::const_iterator pc2 = script2.begin();
        while (true)
        {
            if (pc1 == script1.end() && pc2 == script2.end())
            {
                // Found a match
                typeRet =  tplate.first;
                return true;
            }
            if (!script1.GetOp(pc1, opcode1, vch1))
                break;
            if (!script2.GetOp(pc2, opcode2, vch2))
                break;

            // Template matching opcodes:
            if (opcode2 == OP_PUBKEYS)
            {
                while (vch1.size() >= 33 && vch1.size() <= 65)
                {
                    vSolutionsRet.push_back(vch1);
                    if (!script1.GetOp(pc1, opcode1, vch1))
                        break;
                }
                if (!script2.GetOp(pc2, opcode2, vch2))
                    break;
                // Normal situation is to fall through
                // to other if/else statements
            }

            if (opcode2 == OP_PUBKEY)
            {
                if (vch1.size() < 33 || vch1.size() > 65)
                    break;
                vSolutionsRet.push_back(vch1);
            }
            else if (opcode2 == OP_PUBKEYHASH)
            {
                if (vch1.size() != sizeof(uint160))
                    break;
                vSolutionsRet.push_back(vch1);
            }
            else if (opcode2 == OP_SMALLINTEGER)
            {   // Single-byte small integer pushed onto vSolutions
                if (opcode1 == OP_0 ||
                    (opcode1 >= OP_1 && opcode1 <= OP_16))
                {
                    char n = (char)CScript::DecodeOP_N(opcode1);
                    vSolutionsRet.push_back(valtype(1, n));
                }
                else
                    break;
            }
            else if (opcode2 == OP_VERSION)
            {
                if(0 <= opcode1 && opcode1 <= OP_PUSHDATA4)
                {
                    if(vch1.empty() || vch1.size() > 4 || (vch1.back() & 0x80))
                        return false;

                    version = VersionVM::fromRaw(CScriptNum::vch_to_uint64(vch1));
                    if(!(version.toRaw() == VersionVM::GetEVMDefault().toRaw() || version.toRaw() == VersionVM::GetNoExec().toRaw())){
                        // only allow standard EVM and no-exec transactions to live in mempool
                        return false;
                    }
                }
            }
            else if(opcode2 == OP_GAS_LIMIT) {
                try {
                    uint64_t val = CScriptNum::vch_to_uint64(vch1);
                    if(contractConsensus) {
                        //consensus rules (this is checked more in depth later using DGP)
                        if (version.rootVM != 0 && val < 1) {
                            return false;
                        }
                        if (val > MAX_BLOCK_GAS_LIMIT_DGP) {
                            //do not allow transactions that could use more gas than is in a block
                            return false;
                        }
                    }else{
                        //standard mempool rules for contracts
                        //consensus rules for contracts
                        if (version.rootVM != 0 && val < STANDARD_MINIMUM_GAS_LIMIT) {
                            return false;
                        }
                        if (val > DEFAULT_BLOCK_GAS_LIMIT_DGP / 2) {
                            //don't allow transactions that use more than 1/2 block of gas to be broadcast on the mempool
                            return false;
                        }

                    }
                }
                catch (const scriptnum_error &err) {
                    return false;
                }
            }
            else if(opcode2 == OP_GAS_PRICE) {
                try {
                    uint64_t val = CScriptNum::vch_to_uint64(vch1);
                    if(contractConsensus) {
                        //consensus rules (this is checked more in depth later using DGP)
                        if (version.rootVM != 0 && val < 1) {
                            return false;
                        }
                    }else{
                        //standard mempool rules
                        if (version.rootVM != 0 && val < STANDARD_MINIMUM_GAS_PRICE) {
                            return false;
                        }
                    }
                }
                catch (const scriptnum_error &err) {
                    return false;
                }
            }
            else if(opcode2 == OP_DATA)
            {
                if(0 <= opcode1 && opcode1 <= OP_PUSHDATA4)
                {
                    if(vch1.empty())
                        break;
                }
            }
            else if(opcode2 == OP_ADDRESS_TYPE)
            {
                try {
                    uint64_t val = CScriptNum::vch_to_uint64(vch1);
                    if(val < addresstype::PUBKEYHASH || val > addresstype::NONSTANDARD)
                        break;

                    addressType = val;
                }
                catch (const scriptnum_error &err) {
                    break;
                }
            }
            else if(opcode2 == OP_ADDRESS)
            {
                // Get the destination
                CTxDestination dest;
                if(addressType == addresstype::PUBKEYHASH && vch1.size() == sizeof(PKHash))
                {
                    dest = PKHash(uint160(vch1));
                }
                else
                    break;

                // Get the public key for the destination
                CScript senderPubKey = GetScriptForDestination(dest);
                CDataStream ss(SER_NETWORK, PROTOCOL_VERSION);
                ss << senderPubKey;
                vSolutionsRet.push_back(std::vector<unsigned char>(ss.begin(), ss.end()));
            }
            else if(opcode2 == OP_SCRIPT_SIG)
            {
                if(0 <= opcode1 && opcode1 <= OP_PUSHDATA4)
                {
                    if(!allowEmptySenderSig && vch1.empty())
                        break;

                    // Check the max size of the signature script
                    if(vch1.size() > MAX_BASE_SCRIPT_SIZE)
                        return false;

                    vSolutionsRet.push_back(vch1);
                }
            }
            else if (opcode1 != opcode2 || vch1 != vch2)
            {
                // Others must match exactly
                break;
            }
        }
    }

    return false;
}

TxoutType Solver(const CScript& scriptPubKey, std::vector<std::vector<unsigned char>>& vSolutionsRet, bool contractConsensus, bool allowEmptySenderSig)
{
    vSolutionsRet.clear();

    // Shortcut for pay-to-script-hash, which are more constrained than the other types:
    // it is always OP_HASH160 20 [20 byte hash] OP_EQUAL
    if (scriptPubKey.IsPayToScriptHash())
    {
        std::vector<unsigned char> hashBytes(scriptPubKey.begin()+2, scriptPubKey.begin()+22);
        vSolutionsRet.push_back(hashBytes);
        return TxoutType::SCRIPTHASH;
    }

    int witnessversion;
    std::vector<unsigned char> witnessprogram;
    if (scriptPubKey.IsWitnessProgram(witnessversion, witnessprogram)) {
        if (witnessversion == 0 && witnessprogram.size() == WITNESS_V0_KEYHASH_SIZE) {
            vSolutionsRet.push_back(std::move(witnessprogram));
            return TxoutType::WITNESS_V0_KEYHASH;
        }
        if (witnessversion == 0 && witnessprogram.size() == WITNESS_V0_SCRIPTHASH_SIZE) {
            vSolutionsRet.push_back(std::move(witnessprogram));
            return TxoutType::WITNESS_V0_SCRIPTHASH;
        }
        if (witnessversion == 1 && witnessprogram.size() == WITNESS_V1_TAPROOT_SIZE) {
            vSolutionsRet.push_back(std::move(witnessprogram));
            return TxoutType::WITNESS_V1_TAPROOT;
        }
        if (witnessversion != 0) {
            vSolutionsRet.push_back(std::vector<unsigned char>{(unsigned char)witnessversion});
            vSolutionsRet.push_back(std::move(witnessprogram));
            return TxoutType::WITNESS_UNKNOWN;
        }
        return TxoutType::NONSTANDARD;
    }

    // Provably prunable, data-carrying output
    //
    // So long as script passes the IsUnspendable() test and all but the first
    // byte passes the IsPushOnly() test we don't care what exactly is in the
    // script.
    if (scriptPubKey.size() >= 1 && scriptPubKey[0] == OP_RETURN && scriptPubKey.IsPushOnly(scriptPubKey.begin()+1)) {
        return TxoutType::NULL_DATA;
    }

    std::vector<unsigned char> data;
    if (MatchPayToPubkey(scriptPubKey, data)) {
        vSolutionsRet.push_back(std::move(data));
        return TxoutType::PUBKEY;
    }

    if (MatchPayToPubkeyHash(scriptPubKey, data)) {
        vSolutionsRet.push_back(std::move(data));
        return TxoutType::PUBKEYHASH;
    }

    int required;
    std::vector<std::vector<unsigned char>> keys;
    if (MatchMultisig(scriptPubKey, required, keys)) {
        vSolutionsRet.push_back({static_cast<unsigned char>(required)}); // safe as required is in range 1..20
        vSolutionsRet.insert(vSolutionsRet.end(), keys.begin(), keys.end());
        vSolutionsRet.push_back({static_cast<unsigned char>(keys.size())}); // safe as size is in range 1..20
        return TxoutType::MULTISIG;
    }

    TxoutType typeContract = TxoutType::NONSTANDARD;
    if(MatchContract(scriptPubKey, vSolutionsRet, contractConsensus, allowEmptySenderSig, typeContract))
    {
        return typeContract;
    }

    vSolutionsRet.clear();
    return TxoutType::NONSTANDARD;
}

bool ExtractDestination(const CScript& scriptPubKey, CTxDestination& addressRet, TxoutType *typeRet)
{
    std::vector<valtype> vSolutions;
    TxoutType whichType = Solver(scriptPubKey, vSolutions);

    if(typeRet){
        *typeRet = whichType;
    }

<<<<<<< HEAD
    if (whichType == TxoutType::PUBKEY) {
=======
    switch (whichType) {
    case TxoutType::PUBKEY: {
>>>>>>> 5ed36332
        CPubKey pubKey(vSolutions[0]);
        if (!pubKey.IsValid())
            return false;

        addressRet = PKHash(pubKey);
        return true;
    }
    case TxoutType::PUBKEYHASH: {
        addressRet = PKHash(uint160(vSolutions[0]));
        return true;
    }
    case TxoutType::SCRIPTHASH: {
        addressRet = ScriptHash(uint160(vSolutions[0]));
        return true;
    }
    case TxoutType::WITNESS_V0_KEYHASH: {
        WitnessV0KeyHash hash;
        std::copy(vSolutions[0].begin(), vSolutions[0].end(), hash.begin());
        addressRet = hash;
        return true;
    }
    case TxoutType::WITNESS_V0_SCRIPTHASH: {
        WitnessV0ScriptHash hash;
        std::copy(vSolutions[0].begin(), vSolutions[0].end(), hash.begin());
        addressRet = hash;
        return true;
    }
    case TxoutType::WITNESS_V1_TAPROOT: {
        WitnessV1Taproot tap;
        std::copy(vSolutions[0].begin(), vSolutions[0].end(), tap.begin());
        addressRet = tap;
        return true;
    }
    case TxoutType::WITNESS_UNKNOWN: {
        WitnessUnknown unk;
        unk.version = vSolutions[0][0];
        std::copy(vSolutions[1].begin(), vSolutions[1].end(), unk.program);
        unk.length = vSolutions[1].size();
        addressRet = unk;
        return true;
    }
    case TxoutType::MULTISIG:
    case TxoutType::NULL_DATA:
    case TxoutType::NONSTANDARD:
    case TxoutType::CREATE_SENDER:
    case TxoutType::CALL_SENDER:
    case TxoutType::CREATE:
    case TxoutType::CALL:
        return false;
    } // no default case, so the compiler can warn about missing cases
    assert(false);
}

<<<<<<< HEAD
=======
// TODO: from v23 ("addresses" and "reqSigs" deprecated) "ExtractDestinations" should be removed
>>>>>>> 5ed36332
bool ExtractDestinations(const CScript& scriptPubKey, TxoutType& typeRet, std::vector<CTxDestination>& addressRet, int& nRequiredRet, bool contractConsensus)
{
    addressRet.clear();
    std::vector<valtype> vSolutions;
    typeRet = Solver(scriptPubKey, vSolutions, contractConsensus);
    if (typeRet == TxoutType::NONSTANDARD) {
        return false;
    } else if (typeRet == TxoutType::NULL_DATA) {
        // This is data, not addresses
        return false;
    }

    if (typeRet == TxoutType::MULTISIG)
    {
        nRequiredRet = vSolutions.front()[0];
        for (unsigned int i = 1; i < vSolutions.size()-1; i++)
        {
            CPubKey pubKey(vSolutions[i]);
            if (!pubKey.IsValid())
                continue;

            CTxDestination address = PKHash(pubKey);
            addressRet.push_back(address);
        }

        if (addressRet.empty())
            return false;
    }
    else
    {
        nRequiredRet = 1;
        CTxDestination address;
        if (!ExtractDestination(scriptPubKey, address))
           return false;
        addressRet.push_back(address);
    }

    return true;
}

namespace {
class CScriptVisitor
{
public:
    CScript operator()(const CNoDestination& dest) const
    {
        return CScript();
    }

    CScript operator()(const PKHash& keyID) const
    {
        return CScript() << OP_DUP << OP_HASH160 << ToByteVector(keyID) << OP_EQUALVERIFY << OP_CHECKSIG;
    }

    CScript operator()(const ScriptHash& scriptID) const
    {
        return CScript() << OP_HASH160 << ToByteVector(scriptID) << OP_EQUAL;
    }

    CScript operator()(const WitnessV0KeyHash& id) const
    {
        return CScript() << OP_0 << ToByteVector(id);
    }

    CScript operator()(const WitnessV0ScriptHash& id) const
    {
        return CScript() << OP_0 << ToByteVector(id);
    }

    CScript operator()(const WitnessV1Taproot& tap) const
    {
        return CScript() << OP_1 << ToByteVector(tap);
    }

    CScript operator()(const WitnessUnknown& id) const
    {
        return CScript() << CScript::EncodeOP_N(id.version) << std::vector<unsigned char>(id.program, id.program + id.length);
    }
};
} // namespace

CScript GetScriptForDestination(const CTxDestination& dest)
{
    return std::visit(CScriptVisitor(), dest);
}

CScript GetScriptForRawPubKey(const CPubKey& pubKey)
{
    return CScript() << std::vector<unsigned char>(pubKey.begin(), pubKey.end()) << OP_CHECKSIG;
}

CScript GetScriptForMultisig(int nRequired, const std::vector<CPubKey>& keys)
{
    CScript script;

    script << nRequired;
    for (const CPubKey& key : keys)
        script << ToByteVector(key);
    script << keys.size() << OP_CHECKMULTISIG;

    return script;
}

bool IsValidDestination(const CTxDestination& dest) {
<<<<<<< HEAD
    return dest.which() != 0;
=======
    return dest.index() != 0;
}

/*static*/ TaprootBuilder::NodeInfo TaprootBuilder::Combine(NodeInfo&& a, NodeInfo&& b)
{
    NodeInfo ret;
    /* Iterate over all tracked leaves in a, add b's hash to their Merkle branch, and move them to ret. */
    for (auto& leaf : a.leaves) {
        leaf.merkle_branch.push_back(b.hash);
        ret.leaves.emplace_back(std::move(leaf));
    }
    /* Iterate over all tracked leaves in b, add a's hash to their Merkle branch, and move them to ret. */
    for (auto& leaf : b.leaves) {
        leaf.merkle_branch.push_back(a.hash);
        ret.leaves.emplace_back(std::move(leaf));
    }
    /* Lexicographically sort a and b's hash, and compute parent hash. */
    if (a.hash < b.hash) {
        ret.hash = (CHashWriter(HASHER_TAPBRANCH) << a.hash << b.hash).GetSHA256();
    } else {
        ret.hash = (CHashWriter(HASHER_TAPBRANCH) << b.hash << a.hash).GetSHA256();
    }
    return ret;
}

void TaprootSpendData::Merge(TaprootSpendData other)
{
    // TODO: figure out how to better deal with conflicting information
    // being merged.
    if (internal_key.IsNull() && !other.internal_key.IsNull()) {
        internal_key = other.internal_key;
    }
    if (merkle_root.IsNull() && !other.merkle_root.IsNull()) {
        merkle_root = other.merkle_root;
    }
    for (auto& [key, control_blocks] : other.scripts) {
        // Once P0083R3 is supported by all our targeted platforms,
        // this loop body can be replaced with:
        // scripts[key].merge(std::move(control_blocks));
        auto& target = scripts[key];
        for (auto& control_block: control_blocks) {
            target.insert(std::move(control_block));
        }
    }
}

void TaprootBuilder::Insert(TaprootBuilder::NodeInfo&& node, int depth)
{
    assert(depth >= 0 && (size_t)depth <= TAPROOT_CONTROL_MAX_NODE_COUNT);
    /* We cannot insert a leaf at a lower depth while a deeper branch is unfinished. Doing
     * so would mean the Add() invocations do not correspond to a DFS traversal of a
     * binary tree. */
    if ((size_t)depth + 1 < m_branch.size()) {
        m_valid = false;
        return;
    }
    /* As long as an entry in the branch exists at the specified depth, combine it and propagate up.
     * The 'node' variable is overwritten here with the newly combined node. */
    while (m_valid && m_branch.size() > (size_t)depth && m_branch[depth].has_value()) {
        node = Combine(std::move(node), std::move(*m_branch[depth]));
        m_branch.pop_back();
        if (depth == 0) m_valid = false; /* Can't propagate further up than the root */
        --depth;
    }
    if (m_valid) {
        /* Make sure the branch is big enough to place the new node. */
        if (m_branch.size() <= (size_t)depth) m_branch.resize((size_t)depth + 1);
        assert(!m_branch[depth].has_value());
        m_branch[depth] = std::move(node);
    }
}

/*static*/ bool TaprootBuilder::ValidDepths(const std::vector<int>& depths)
{
    std::vector<bool> branch;
    for (int depth : depths) {
        // This inner loop corresponds to effectively the same logic on branch
        // as what Insert() performs on the m_branch variable. Instead of
        // storing a NodeInfo object, just remember whether or not there is one
        // at that depth.
        if (depth < 0 || (size_t)depth > TAPROOT_CONTROL_MAX_NODE_COUNT) return false;
        if ((size_t)depth + 1 < branch.size()) return false;
        while (branch.size() > (size_t)depth && branch[depth]) {
            branch.pop_back();
            if (depth == 0) return false;
            --depth;
        }
        if (branch.size() <= (size_t)depth) branch.resize((size_t)depth + 1);
        assert(!branch[depth]);
        branch[depth] = true;
    }
    // And this check corresponds to the IsComplete() check on m_branch.
    return branch.size() == 0 || (branch.size() == 1 && branch[0]);
}

TaprootBuilder& TaprootBuilder::Add(int depth, const CScript& script, int leaf_version, bool track)
{
    assert((leaf_version & ~TAPROOT_LEAF_MASK) == 0);
    if (!IsValid()) return *this;
    /* Construct NodeInfo object with leaf hash and (if track is true) also leaf information. */
    NodeInfo node;
    node.hash = (CHashWriter{HASHER_TAPLEAF} << uint8_t(leaf_version) << script).GetSHA256();
    if (track) node.leaves.emplace_back(LeafInfo{script, leaf_version, {}});
    /* Insert into the branch. */
    Insert(std::move(node), depth);
    return *this;
}

TaprootBuilder& TaprootBuilder::AddOmitted(int depth, const uint256& hash)
{
    if (!IsValid()) return *this;
    /* Construct NodeInfo object with the hash directly, and insert it into the branch. */
    NodeInfo node;
    node.hash = hash;
    Insert(std::move(node), depth);
    return *this;
}

TaprootBuilder& TaprootBuilder::Finalize(const XOnlyPubKey& internal_key)
{
    /* Can only call this function when IsComplete() is true. */
    assert(IsComplete());
    m_internal_key = internal_key;
    auto ret = m_internal_key.CreateTapTweak(m_branch.size() == 0 ? nullptr : &m_branch[0]->hash);
    assert(ret.has_value());
    std::tie(m_output_key, m_parity) = *ret;
    return *this;
}

WitnessV1Taproot TaprootBuilder::GetOutput() { return WitnessV1Taproot{m_output_key}; }

TaprootSpendData TaprootBuilder::GetSpendData() const
{
    TaprootSpendData spd;
    spd.merkle_root = m_branch.size() == 0 ? uint256() : m_branch[0]->hash;
    spd.internal_key = m_internal_key;
    if (m_branch.size()) {
        // If any script paths exist, they have been combined into the root m_branch[0]
        // by now. Compute the control block for each of its tracked leaves, and put them in
        // spd.scripts.
        for (const auto& leaf : m_branch[0]->leaves) {
            std::vector<unsigned char> control_block;
            control_block.resize(TAPROOT_CONTROL_BASE_SIZE + TAPROOT_CONTROL_NODE_SIZE * leaf.merkle_branch.size());
            control_block[0] = leaf.leaf_version | (m_parity ? 1 : 0);
            std::copy(m_internal_key.begin(), m_internal_key.end(), control_block.begin() + 1);
            if (leaf.merkle_branch.size()) {
                std::copy(leaf.merkle_branch[0].begin(),
                          leaf.merkle_branch[0].begin() + TAPROOT_CONTROL_NODE_SIZE * leaf.merkle_branch.size(),
                          control_block.begin() + TAPROOT_CONTROL_BASE_SIZE);
            }
            spd.scripts[{leaf.script, leaf.leaf_version}].insert(std::move(control_block));
        }
    }
    return spd;
}

std::optional<std::vector<std::tuple<int, CScript, int>>> InferTaprootTree(const TaprootSpendData& spenddata, const XOnlyPubKey& output)
{
    // Verify that the output matches the assumed Merkle root and internal key.
    auto tweak = spenddata.internal_key.CreateTapTweak(spenddata.merkle_root.IsNull() ? nullptr : &spenddata.merkle_root);
    if (!tweak || tweak->first != output) return std::nullopt;
    // If the Merkle root is 0, the tree is empty, and we're done.
    std::vector<std::tuple<int, CScript, int>> ret;
    if (spenddata.merkle_root.IsNull()) return ret;

    /** Data structure to represent the nodes of the tree we're going to build. */
    struct TreeNode {
        /** Hash of this node, if known; 0 otherwise. */
        uint256 hash;
        /** The left and right subtrees (note that their order is irrelevant). */
        std::unique_ptr<TreeNode> sub[2];
        /** If this is known to be a leaf node, a pointer to the (script, leaf_ver) pair.
         *  nullptr otherwise. */
        const std::pair<CScript, int>* leaf = nullptr;
        /** Whether or not this node has been explored (is known to be a leaf, or known to have children). */
        bool explored = false;
        /** Whether or not this node is an inner node (unknown until explored = true). */
        bool inner;
        /** Whether or not we have produced output for this subtree. */
        bool done = false;
    };

    // Build tree from the provided branches.
    TreeNode root;
    root.hash = spenddata.merkle_root;
    for (const auto& [key, control_blocks] : spenddata.scripts) {
        const auto& [script, leaf_ver] = key;
        for (const auto& control : control_blocks) {
            // Skip script records with nonsensical leaf version.
            if (leaf_ver < 0 || leaf_ver >= 0x100 || leaf_ver & 1) continue;
            // Skip script records with invalid control block sizes.
            if (control.size() < TAPROOT_CONTROL_BASE_SIZE || control.size() > TAPROOT_CONTROL_MAX_SIZE ||
                ((control.size() - TAPROOT_CONTROL_BASE_SIZE) % TAPROOT_CONTROL_NODE_SIZE) != 0) continue;
            // Skip script records that don't match the control block.
            if ((control[0] & TAPROOT_LEAF_MASK) != leaf_ver) continue;
            // Skip script records that don't match the provided Merkle root.
            const uint256 leaf_hash = ComputeTapleafHash(leaf_ver, script);
            const uint256 merkle_root = ComputeTaprootMerkleRoot(control, leaf_hash);
            if (merkle_root != spenddata.merkle_root) continue;

            TreeNode* node = &root;
            size_t levels = (control.size() - TAPROOT_CONTROL_BASE_SIZE) / TAPROOT_CONTROL_NODE_SIZE;
            for (size_t depth = 0; depth < levels; ++depth) {
                // Can't descend into a node which we already know is a leaf.
                if (node->explored && !node->inner) return std::nullopt;

                // Extract partner hash from Merkle branch in control block.
                uint256 hash;
                std::copy(control.begin() + TAPROOT_CONTROL_BASE_SIZE + (levels - 1 - depth) * TAPROOT_CONTROL_NODE_SIZE,
                          control.begin() + TAPROOT_CONTROL_BASE_SIZE + (levels - depth) * TAPROOT_CONTROL_NODE_SIZE,
                          hash.begin());

                if (node->sub[0]) {
                    // Descend into the existing left or right branch.
                    bool desc = false;
                    for (int i = 0; i < 2; ++i) {
                        if (node->sub[i]->hash == hash || (node->sub[i]->hash.IsNull() && node->sub[1-i]->hash != hash)) {
                            node->sub[i]->hash = hash;
                            node = &*node->sub[1-i];
                            desc = true;
                            break;
                        }
                    }
                    if (!desc) return std::nullopt; // This probably requires a hash collision to hit.
                } else {
                    // We're in an unexplored node. Create subtrees and descend.
                    node->explored = true;
                    node->inner = true;
                    node->sub[0] = std::make_unique<TreeNode>();
                    node->sub[1] = std::make_unique<TreeNode>();
                    node->sub[1]->hash = hash;
                    node = &*node->sub[0];
                }
            }
            // Cannot turn a known inner node into a leaf.
            if (node->sub[0]) return std::nullopt;
            node->explored = true;
            node->inner = false;
            node->leaf = &key;
            node->hash = leaf_hash;
        }
    }

    // Recursive processing to turn the tree into flattened output. Use an explicit stack here to avoid
    // overflowing the call stack (the tree may be 128 levels deep).
    std::vector<TreeNode*> stack{&root};
    while (!stack.empty()) {
        TreeNode& node = *stack.back();
        if (!node.explored) {
            // Unexplored node, which means the tree is incomplete.
            return std::nullopt;
        } else if (!node.inner) {
            // Leaf node; produce output.
            ret.emplace_back(stack.size() - 1, node.leaf->first, node.leaf->second);
            node.done = true;
            stack.pop_back();
        } else if (node.sub[0]->done && !node.sub[1]->done && !node.sub[1]->explored && !node.sub[1]->hash.IsNull() &&
                   (CHashWriter{HASHER_TAPBRANCH} << node.sub[1]->hash << node.sub[1]->hash).GetSHA256() == node.hash) {
            // Whenever there are nodes with two identical subtrees under it, we run into a problem:
            // the control blocks for the leaves underneath those will be identical as well, and thus
            // they will all be matched to the same path in the tree. The result is that at the location
            // where the duplicate occurred, the left child will contain a normal tree that can be explored
            // and processed, but the right one will remain unexplored.
            //
            // This situation can be detected, by encountering an inner node with unexplored right subtree
            // with known hash, and H_TapBranch(hash, hash) is equal to the parent node (this node)'s hash.
            //
            // To deal with this, simply process the left tree a second time (set its done flag to false;
            // noting that the done flag of its children have already been set to false after processing
            // those). To avoid ending up in an infinite loop, set the done flag of the right (unexplored)
            // subtree to true.
            node.sub[0]->done = false;
            node.sub[1]->done = true;
        } else if (node.sub[0]->done && node.sub[1]->done) {
            // An internal node which we're finished with.
            node.sub[0]->done = false;
            node.sub[1]->done = false;
            node.done = true;
            stack.pop_back();
        } else if (!node.sub[0]->done) {
            // An internal node whose left branch hasn't been processed yet. Do so first.
            stack.push_back(&*node.sub[0]);
        } else if (!node.sub[1]->done) {
            // An internal node whose right branch hasn't been processed yet. Do so first.
            stack.push_back(&*node.sub[1]);
        }
    }

    return ret;
>>>>>>> 5ed36332
}

bool IsValidContractSenderAddress(const CTxDestination &dest)
{
<<<<<<< HEAD
    const PKHash *keyID = boost::get<PKHash>(&dest);
    return keyID != 0;
=======
    return std::holds_alternative<PKHash>(dest);
>>>>>>> 5ed36332
}

bool ExtractSenderData(const CScript &outputPubKey, CScript *senderPubKey, CScript *senderSig)
{
    if(outputPubKey.HasOpSender())
    {
        try
        {
            // Solve the contract with or without contract consensus
            std::vector<valtype> vSolutions;
            if (TxoutType::NONSTANDARD == Solver(outputPubKey, vSolutions, true) &&
                    TxoutType::NONSTANDARD == Solver(outputPubKey, vSolutions, false))
                return false;

            // Check the size of the returned data
            if(vSolutions.size() < 2)
                return false;

            // Get the sender public key
            if(senderPubKey)
            {
                CDataStream ss(vSolutions[0], SER_NETWORK, PROTOCOL_VERSION);
                ss >> *senderPubKey;
            }

            // Get the sender signature
            if(senderSig)
            {
                CDataStream ss(vSolutions[1], SER_NETWORK, PROTOCOL_VERSION);
                ss >> *senderSig;
            }
        }
        catch(...)
        {
            return false;
        }

        return true;
    }
    return false;
}

bool GetSenderPubKey(const CScript &outputPubKey, CScript &senderPubKey)
{
    if(outputPubKey.HasOpSender())
    {
        try
        {
            // Solve the contract with or without contract consensus
            std::vector<valtype> vSolutions;
            if (TxoutType::NONSTANDARD == Solver(outputPubKey, vSolutions, true, true) &&
                    TxoutType::NONSTANDARD == Solver(outputPubKey, vSolutions, false, true))
                return false;

            // Check the size of the returned data
            if(vSolutions.size() < 1)
                return false;

            // Get the sender public key
            CDataStream ss(vSolutions[0], SER_NETWORK, PROTOCOL_VERSION);
            ss >> senderPubKey;
        }
        catch(...)
        {
            return false;
        }

        return true;
    }
    return false;
}

PKHash ExtractPublicKeyHash(const CScript& scriptPubKey, bool* OK)
{
    if(OK) *OK = false;
    CTxDestination address;
    TxoutType txType=TxoutType::NONSTANDARD;
    if(ExtractDestination(scriptPubKey, address, &txType)){
<<<<<<< HEAD
        if ((txType == TxoutType::PUBKEY || txType == TxoutType::PUBKEYHASH) && address.type() == typeid(PKHash)) {
            if(OK) *OK = true;
            return boost::get<PKHash>(address);
=======
        if ((txType == TxoutType::PUBKEY || txType == TxoutType::PUBKEYHASH) && std::holds_alternative<PKHash>(address)) {
            if(OK) *OK = true;
            return std::get<PKHash>(address);
>>>>>>> 5ed36332
        }
    }

    return PKHash();
}

valtype DataVisitor::operator()(const CNoDestination& noDest) const { return valtype(); }
valtype DataVisitor::operator()(const PKHash& keyID) const { return valtype(keyID.begin(), keyID.end()); }
valtype DataVisitor::operator()(const ScriptHash& scriptID) const { return valtype(scriptID.begin(), scriptID.end()); }
valtype DataVisitor::operator()(const WitnessV0ScriptHash& witnessScriptHash) const { return valtype(witnessScriptHash.begin(), witnessScriptHash.end()); }
valtype DataVisitor::operator()(const WitnessV0KeyHash& witnessKeyHash) const { return valtype(witnessKeyHash.begin(), witnessKeyHash.end()); }
<<<<<<< HEAD
=======
valtype DataVisitor::operator()(const WitnessV1Taproot& witnessTaproot) const { return valtype(witnessTaproot.begin(), witnessTaproot.end()); }
>>>>>>> 5ed36332
valtype DataVisitor::operator()(const WitnessUnknown&) const { return valtype(); }

bool ExtractDestination(const COutPoint& prevout, const CScript& scriptPubKey, CTxDestination& addressRet, TxoutType* typeRet)
{
    std::vector<valtype> vSolutions;
    TxoutType whichType = Solver(scriptPubKey, vSolutions);

    if(typeRet){
        *typeRet = whichType;
    }


    if (whichType == TxoutType::PUBKEY)
    {
        CPubKey pubKey(vSolutions[0]);
        if (!pubKey.IsValid())
            return false;

        addressRet = PKHash(pubKey);
        return true;
    }
    else if (whichType == TxoutType::PUBKEYHASH)
    {
        addressRet = PKHash(uint160(vSolutions[0]));
        return true;
    }
    else if (whichType == TxoutType::SCRIPTHASH)
    {
        addressRet = ScriptHash(uint160(vSolutions[0]));
        return true;
    }
    else if(whichType == TxoutType::CALL){
        addressRet = PKHash(uint160(vSolutions[0]));
        return true;
    }
    else if(whichType == TxoutType::WITNESS_V0_KEYHASH)
    {
        addressRet = WitnessV0KeyHash(uint160(vSolutions[0]));
        return true;
    }
    else if(whichType == TxoutType::WITNESS_V0_SCRIPTHASH)
    {
        addressRet = WitnessV0ScriptHash(uint256(vSolutions[0]));
        return true;
    }
<<<<<<< HEAD
=======
    else if(whichType == TxoutType::WITNESS_V1_TAPROOT)
    {
        WitnessV1Taproot tap;
        std::copy(vSolutions[0].begin(), vSolutions[0].end(), tap.begin());
        addressRet = tap;
        return true;
    }
>>>>>>> 5ed36332
    else if (whichType == TxoutType::WITNESS_UNKNOWN) {
        WitnessUnknown unk;
        unk.version = vSolutions[0][0];
        std::copy(vSolutions[1].begin(), vSolutions[1].end(), unk.program);
        unk.length = vSolutions[1].size();
        addressRet = unk;
        return true;
    }
    else if (whichType == TxoutType::CREATE) {
        addressRet = PKHash(uint160(QtumState::createQtumAddress(uintToh256(prevout.hash), prevout.n).asBytes()));
        return true;
    }
    return false;
}<|MERGE_RESOLUTION|>--- conflicted
+++ resolved
@@ -11,12 +11,6 @@
 #include <script/interpreter.h>
 #include <script/script.h>
 #include <util/strencodings.h>
-
-#include <qtum/qtumstate.h>
-#include <qtum/qtumDGP.h>
-#include <qtum/qtumtransaction.h>
-#include <validation.h>
-#include <streams.h>
 
 #include <qtum/qtumstate.h>
 #include <qtum/qtumDGP.h>
@@ -459,12 +453,8 @@
         *typeRet = whichType;
     }
 
-<<<<<<< HEAD
-    if (whichType == TxoutType::PUBKEY) {
-=======
     switch (whichType) {
     case TxoutType::PUBKEY: {
->>>>>>> 5ed36332
         CPubKey pubKey(vSolutions[0]);
         if (!pubKey.IsValid())
             return false;
@@ -518,10 +508,7 @@
     assert(false);
 }
 
-<<<<<<< HEAD
-=======
 // TODO: from v23 ("addresses" and "reqSigs" deprecated) "ExtractDestinations" should be removed
->>>>>>> 5ed36332
 bool ExtractDestinations(const CScript& scriptPubKey, TxoutType& typeRet, std::vector<CTxDestination>& addressRet, int& nRequiredRet, bool contractConsensus)
 {
     addressRet.clear();
@@ -626,9 +613,6 @@
 }
 
 bool IsValidDestination(const CTxDestination& dest) {
-<<<<<<< HEAD
-    return dest.which() != 0;
-=======
     return dest.index() != 0;
 }
 
@@ -918,17 +902,11 @@
     }
 
     return ret;
->>>>>>> 5ed36332
 }
 
 bool IsValidContractSenderAddress(const CTxDestination &dest)
 {
-<<<<<<< HEAD
-    const PKHash *keyID = boost::get<PKHash>(&dest);
-    return keyID != 0;
-=======
     return std::holds_alternative<PKHash>(dest);
->>>>>>> 5ed36332
 }
 
 bool ExtractSenderData(const CScript &outputPubKey, CScript *senderPubKey, CScript *senderSig)
@@ -1007,15 +985,9 @@
     CTxDestination address;
     TxoutType txType=TxoutType::NONSTANDARD;
     if(ExtractDestination(scriptPubKey, address, &txType)){
-<<<<<<< HEAD
-        if ((txType == TxoutType::PUBKEY || txType == TxoutType::PUBKEYHASH) && address.type() == typeid(PKHash)) {
-            if(OK) *OK = true;
-            return boost::get<PKHash>(address);
-=======
         if ((txType == TxoutType::PUBKEY || txType == TxoutType::PUBKEYHASH) && std::holds_alternative<PKHash>(address)) {
             if(OK) *OK = true;
             return std::get<PKHash>(address);
->>>>>>> 5ed36332
         }
     }
 
@@ -1027,10 +999,7 @@
 valtype DataVisitor::operator()(const ScriptHash& scriptID) const { return valtype(scriptID.begin(), scriptID.end()); }
 valtype DataVisitor::operator()(const WitnessV0ScriptHash& witnessScriptHash) const { return valtype(witnessScriptHash.begin(), witnessScriptHash.end()); }
 valtype DataVisitor::operator()(const WitnessV0KeyHash& witnessKeyHash) const { return valtype(witnessKeyHash.begin(), witnessKeyHash.end()); }
-<<<<<<< HEAD
-=======
 valtype DataVisitor::operator()(const WitnessV1Taproot& witnessTaproot) const { return valtype(witnessTaproot.begin(), witnessTaproot.end()); }
->>>>>>> 5ed36332
 valtype DataVisitor::operator()(const WitnessUnknown&) const { return valtype(); }
 
 bool ExtractDestination(const COutPoint& prevout, const CScript& scriptPubKey, CTxDestination& addressRet, TxoutType* typeRet)
@@ -1076,8 +1045,6 @@
         addressRet = WitnessV0ScriptHash(uint256(vSolutions[0]));
         return true;
     }
-<<<<<<< HEAD
-=======
     else if(whichType == TxoutType::WITNESS_V1_TAPROOT)
     {
         WitnessV1Taproot tap;
@@ -1085,7 +1052,6 @@
         addressRet = tap;
         return true;
     }
->>>>>>> 5ed36332
     else if (whichType == TxoutType::WITNESS_UNKNOWN) {
         WitnessUnknown unk;
         unk.version = vSolutions[0][0];
