// Copyright (c) 2009-2010 Satoshi Nakamoto
// Copyright (c) 2009-2019 The Bitcoin Core developers
// Distributed under the MIT software license, see the accompanying
// file COPYING or http://www.opensource.org/licenses/mit-license.php.

#include <script/standard.h>

#include <crypto/sha256.h>
#include <pubkey.h>
#include <script/script.h>

#include <qtum/qtumstate.h>
#include <qtum/qtumDGP.h>
#include <qtum/qtumtransaction.h>
#include <validation.h>
#include <streams.h>

<<<<<<< HEAD
=======
#include <string>

>>>>>>> da23532c
typedef std::vector<unsigned char> valtype;

bool fAcceptDatacarrier = DEFAULT_ACCEPT_DATACARRIER;
unsigned nMaxDatacarrierBytes = MAX_OP_RETURN_RELAY;

CScriptID::CScriptID(const CScript& in) : BaseHash(Hash160(in)) {}
CScriptID::CScriptID(const ScriptHash& in) : BaseHash(static_cast<uint160>(in)) {}

ScriptHash::ScriptHash(const CScript& in) : BaseHash(Hash160(in)) {}
ScriptHash::ScriptHash(const CScriptID& in) : BaseHash(static_cast<uint160>(in)) {}

PKHash::PKHash(const CPubKey& pubkey) : BaseHash(pubkey.GetID()) {}
PKHash::PKHash(const CKeyID& pubkey_id) : BaseHash(pubkey_id) {}

WitnessV0KeyHash::WitnessV0KeyHash(const CPubKey& pubkey) : BaseHash(pubkey.GetID()) {}
WitnessV0KeyHash::WitnessV0KeyHash(const PKHash& pubkey_hash) : BaseHash(static_cast<uint160>(pubkey_hash)) {}

CKeyID ToKeyID(const PKHash& key_hash)
{
    return CKeyID{static_cast<uint160>(key_hash)};
}

CKeyID ToKeyID(const WitnessV0KeyHash& key_hash)
{
    return CKeyID{static_cast<uint160>(key_hash)};
}

WitnessV0ScriptHash::WitnessV0ScriptHash(const CScript& in)
{
    CSHA256().Write(in.data(), in.size()).Finalize(begin());
}

std::string GetTxnOutputType(TxoutType t)
{
    switch (t)
    {
<<<<<<< HEAD
    case TX_NONSTANDARD: return "nonstandard";
    case TX_PUBKEY: return "pubkey";
    case TX_PUBKEYHASH: return "pubkeyhash";
    case TX_SCRIPTHASH: return "scripthash";
    case TX_MULTISIG: return "multisig";
    case TX_NULL_DATA: return "nulldata";
    case TX_WITNESS_V0_KEYHASH: return "witness_v0_keyhash";
    case TX_WITNESS_V0_SCRIPTHASH: return "witness_v0_scripthash";
    case TX_WITNESS_UNKNOWN: return "witness_unknown";
    case TX_CREATE_SENDER: return "create_sender";
    case TX_CALL_SENDER: return "call_sender";
    case TX_CREATE: return "create";
    case TX_CALL: return "call";
    }
    return nullptr;
=======
    case TxoutType::NONSTANDARD: return "nonstandard";
    case TxoutType::PUBKEY: return "pubkey";
    case TxoutType::PUBKEYHASH: return "pubkeyhash";
    case TxoutType::SCRIPTHASH: return "scripthash";
    case TxoutType::MULTISIG: return "multisig";
    case TxoutType::NULL_DATA: return "nulldata";
    case TxoutType::WITNESS_V0_KEYHASH: return "witness_v0_keyhash";
    case TxoutType::WITNESS_V0_SCRIPTHASH: return "witness_v0_scripthash";
    case TxoutType::WITNESS_V1_TAPROOT: return "witness_v1_taproot";
    case TxoutType::WITNESS_UNKNOWN: return "witness_unknown";
    case TxoutType::CREATE_SENDER: return "create_sender";
    case TxoutType::CALL_SENDER: return "call_sender";
    case TxoutType::CREATE: return "create";
    case TxoutType::CALL: return "call";
    } // no default case, so the compiler can warn about missing cases
    assert(false);
>>>>>>> da23532c
}

txnouttype Solver(const CScript& scriptPubKey, std::vector<std::vector<unsigned char>>& vSolutionsRet, bool contractConsensus, bool allowEmptySenderSig)
{
    //contractConsesus is true when evaluating if a contract tx is "standard" for consensus purposes
    //It is false in all other cases, so to prevent a particular contract tx from being broadcast on mempool, but allowed in blocks,
    //one should ensure that contractConsensus is false

    // Templates
    static std::multimap<txnouttype, CScript> mTemplates;
    if (mTemplates.empty())
    {
        // Standard tx, sender provides pubkey, receiver adds signature
        mTemplates.insert(std::make_pair(TX_PUBKEY, CScript() << OP_PUBKEY << OP_CHECKSIG));

        // Bitcoin address tx, sender provides hash of pubkey, receiver provides signature and pubkey
        mTemplates.insert(std::make_pair(TX_PUBKEYHASH, CScript() << OP_DUP << OP_HASH160 << OP_PUBKEYHASH << OP_EQUALVERIFY << OP_CHECKSIG));

        // Sender provides N pubkeys, receivers provides M signatures
        mTemplates.insert(std::make_pair(TX_MULTISIG, CScript() << OP_SMALLINTEGER << OP_PUBKEYS << OP_SMALLINTEGER << OP_CHECKMULTISIG));

        // Contract creation tx with sender
        mTemplates.insert(std::make_pair(TX_CREATE_SENDER, CScript() << OP_ADDRESS_TYPE << OP_ADDRESS << OP_SCRIPT_SIG << OP_SENDER << OP_VERSION << OP_GAS_LIMIT << OP_GAS_PRICE << OP_DATA << OP_CREATE));

        // Call contract tx with sender
        mTemplates.insert(std::make_pair(TX_CALL_SENDER, CScript() << OP_ADDRESS_TYPE << OP_ADDRESS << OP_SCRIPT_SIG << OP_SENDER << OP_VERSION << OP_GAS_LIMIT << OP_GAS_PRICE << OP_DATA << OP_PUBKEYHASH << OP_CALL));

        // Contract creation tx
        mTemplates.insert(std::make_pair(TX_CREATE, CScript() << OP_VERSION << OP_GAS_LIMIT << OP_GAS_PRICE << OP_DATA << OP_CREATE));

        // Call contract tx
        mTemplates.insert(std::make_pair(TX_CALL, CScript() << OP_VERSION << OP_GAS_LIMIT << OP_GAS_PRICE << OP_DATA << OP_PUBKEYHASH << OP_CALL));
    }

<<<<<<< HEAD
=======
static bool MatchContract(const CScript& scriptPubKey, std::vector<std::vector<unsigned char>>& vSolutionsRet, bool contractConsensus, bool allowEmptySenderSig, TxoutType& typeRet )
{
    //contractConsesus is true when evaluating if a contract tx is "standard" for consensus purposes
    //It is false in all other cases, so to prevent a particular contract tx from being broadcast on mempool, but allowed in blocks,
    //one should ensure that contractConsensus is false

    // Templates
    static std::multimap<TxoutType, CScript> mTemplates;
    if (mTemplates.empty())
    {
        // Contract creation tx with sender
        mTemplates.insert(std::make_pair(TxoutType::CREATE_SENDER, CScript() << OP_ADDRESS_TYPE << OP_ADDRESS << OP_SCRIPT_SIG << OP_SENDER << OP_VERSION << OP_GAS_LIMIT << OP_GAS_PRICE << OP_DATA << OP_CREATE));

        // Call contract tx with sender
        mTemplates.insert(std::make_pair(TxoutType::CALL_SENDER, CScript() << OP_ADDRESS_TYPE << OP_ADDRESS << OP_SCRIPT_SIG << OP_SENDER << OP_VERSION << OP_GAS_LIMIT << OP_GAS_PRICE << OP_DATA << OP_PUBKEYHASH << OP_CALL));

        // Contract creation tx
        mTemplates.insert(std::make_pair(TxoutType::CREATE, CScript() << OP_VERSION << OP_GAS_LIMIT << OP_GAS_PRICE << OP_DATA << OP_CREATE));

        // Call contract tx
        mTemplates.insert(std::make_pair(TxoutType::CALL, CScript() << OP_VERSION << OP_GAS_LIMIT << OP_GAS_PRICE << OP_DATA << OP_PUBKEYHASH << OP_CALL));
    }

    // Scan templates
    typeRet = TxoutType::NONSTANDARD;
    const CScript& script1 = scriptPubKey;
    for (const std::pair<TxoutType, CScript>& tplate : mTemplates)
    {
        const CScript& script2 = tplate.second;
        vSolutionsRet.clear();

        opcodetype opcode1, opcode2;
        std::vector<unsigned char> vch1, vch2;

        uint64_t addressType = 0;
        VersionVM version;
        version.rootVM=20; //set to some invalid value

        // Compare
        CScript::const_iterator pc1 = script1.begin();
        CScript::const_iterator pc2 = script2.begin();
        while (true)
        {
            if (pc1 == script1.end() && pc2 == script2.end())
            {
                // Found a match
                typeRet =  tplate.first;
                return true;
            }
            if (!script1.GetOp(pc1, opcode1, vch1))
                break;
            if (!script2.GetOp(pc2, opcode2, vch2))
                break;

            // Template matching opcodes:
            if (opcode2 == OP_PUBKEYS)
            {
                while (vch1.size() >= 33 && vch1.size() <= 65)
                {
                    vSolutionsRet.push_back(vch1);
                    if (!script1.GetOp(pc1, opcode1, vch1))
                        break;
                }
                if (!script2.GetOp(pc2, opcode2, vch2))
                    break;
                // Normal situation is to fall through
                // to other if/else statements
            }

            if (opcode2 == OP_PUBKEY)
            {
                if (vch1.size() < 33 || vch1.size() > 65)
                    break;
                vSolutionsRet.push_back(vch1);
            }
            else if (opcode2 == OP_PUBKEYHASH)
            {
                if (vch1.size() != sizeof(uint160))
                    break;
                vSolutionsRet.push_back(vch1);
            }
            else if (opcode2 == OP_SMALLINTEGER)
            {   // Single-byte small integer pushed onto vSolutions
                if (opcode1 == OP_0 ||
                    (opcode1 >= OP_1 && opcode1 <= OP_16))
                {
                    char n = (char)CScript::DecodeOP_N(opcode1);
                    vSolutionsRet.push_back(valtype(1, n));
                }
                else
                    break;
            }
            else if (opcode2 == OP_VERSION)
            {
                if(0 <= opcode1 && opcode1 <= OP_PUSHDATA4)
                {
                    if(vch1.empty() || vch1.size() > 4 || (vch1.back() & 0x80))
                        return false;

                    version = VersionVM::fromRaw(CScriptNum::vch_to_uint64(vch1));
                    if(!(version.toRaw() == VersionVM::GetEVMDefault().toRaw() || version.toRaw() == VersionVM::GetNoExec().toRaw())){
                        // only allow standard EVM and no-exec transactions to live in mempool
                        return false;
                    }
                }
            }
            else if(opcode2 == OP_GAS_LIMIT) {
                try {
                    uint64_t val = CScriptNum::vch_to_uint64(vch1);
                    if(contractConsensus) {
                        //consensus rules (this is checked more in depth later using DGP)
                        if (version.rootVM != 0 && val < 1) {
                            return false;
                        }
                        if (val > MAX_BLOCK_GAS_LIMIT_DGP) {
                            //do not allow transactions that could use more gas than is in a block
                            return false;
                        }
                    }else{
                        //standard mempool rules for contracts
                        //consensus rules for contracts
                        if (version.rootVM != 0 && val < STANDARD_MINIMUM_GAS_LIMIT) {
                            return false;
                        }
                        if (val > DEFAULT_BLOCK_GAS_LIMIT_DGP / 2) {
                            //don't allow transactions that use more than 1/2 block of gas to be broadcast on the mempool
                            return false;
                        }

                    }
                }
                catch (const scriptnum_error &err) {
                    return false;
                }
            }
            else if(opcode2 == OP_GAS_PRICE) {
                try {
                    uint64_t val = CScriptNum::vch_to_uint64(vch1);
                    if(contractConsensus) {
                        //consensus rules (this is checked more in depth later using DGP)
                        if (version.rootVM != 0 && val < 1) {
                            return false;
                        }
                    }else{
                        //standard mempool rules
                        if (version.rootVM != 0 && val < STANDARD_MINIMUM_GAS_PRICE) {
                            return false;
                        }
                    }
                }
                catch (const scriptnum_error &err) {
                    return false;
                }
            }
            else if(opcode2 == OP_DATA)
            {
                if(0 <= opcode1 && opcode1 <= OP_PUSHDATA4)
                {
                    if(vch1.empty())
                        break;
                }
            }
            else if(opcode2 == OP_ADDRESS_TYPE)
            {
                try {
                    uint64_t val = CScriptNum::vch_to_uint64(vch1);
                    if(val < addresstype::PUBKEYHASH || val > addresstype::NONSTANDARD)
                        break;

                    addressType = val;
                }
                catch (const scriptnum_error &err) {
                    break;
                }
            }
            else if(opcode2 == OP_ADDRESS)
            {
                // Get the destination
                CTxDestination dest;
                if(addressType == addresstype::PUBKEYHASH && vch1.size() == sizeof(PKHash))
                {
                    dest = PKHash(uint160(vch1));
                }
                else
                    break;

                // Get the public key for the destination
                CScript senderPubKey = GetScriptForDestination(dest);
                CDataStream ss(SER_NETWORK, PROTOCOL_VERSION);
                ss << senderPubKey;
                vSolutionsRet.push_back(std::vector<unsigned char>(ss.begin(), ss.end()));
            }
            else if(opcode2 == OP_SCRIPT_SIG)
            {
                if(0 <= opcode1 && opcode1 <= OP_PUSHDATA4)
                {
                    if(!allowEmptySenderSig && vch1.empty())
                        break;

                    // Check the max size of the signature script
                    if(vch1.size() > MAX_BASE_SCRIPT_SIZE)
                        return false;

                    vSolutionsRet.push_back(vch1);
                }
            }
            else if (opcode1 != opcode2 || vch1 != vch2)
            {
                // Others must match exactly
                break;
            }
        }
    }

    return false;
}

TxoutType Solver(const CScript& scriptPubKey, std::vector<std::vector<unsigned char>>& vSolutionsRet, bool contractConsensus, bool allowEmptySenderSig)
{
>>>>>>> da23532c
    vSolutionsRet.clear();

    // Shortcut for pay-to-script-hash, which are more constrained than the other types:
    // it is always OP_HASH160 20 [20 byte hash] OP_EQUAL
    if (scriptPubKey.IsPayToScriptHash())
    {
        std::vector<unsigned char> hashBytes(scriptPubKey.begin()+2, scriptPubKey.begin()+22);
        vSolutionsRet.push_back(hashBytes);
        return TxoutType::SCRIPTHASH;
    }

    int witnessversion;
    std::vector<unsigned char> witnessprogram;
    if (scriptPubKey.IsWitnessProgram(witnessversion, witnessprogram)) {
        if (witnessversion == 0 && witnessprogram.size() == WITNESS_V0_KEYHASH_SIZE) {
            vSolutionsRet.push_back(witnessprogram);
            return TxoutType::WITNESS_V0_KEYHASH;
        }
        if (witnessversion == 0 && witnessprogram.size() == WITNESS_V0_SCRIPTHASH_SIZE) {
            vSolutionsRet.push_back(witnessprogram);
            return TxoutType::WITNESS_V0_SCRIPTHASH;
        }
        if (witnessversion == 1 && witnessprogram.size() == WITNESS_V1_TAPROOT_SIZE) {
            vSolutionsRet.push_back(std::vector<unsigned char>{(unsigned char)witnessversion});
            vSolutionsRet.push_back(std::move(witnessprogram));
            return TxoutType::WITNESS_V1_TAPROOT;
        }
        if (witnessversion != 0) {
            vSolutionsRet.push_back(std::vector<unsigned char>{(unsigned char)witnessversion});
            vSolutionsRet.push_back(std::move(witnessprogram));
            return TxoutType::WITNESS_UNKNOWN;
        }
        return TxoutType::NONSTANDARD;
    }

    // Provably prunable, data-carrying output
    //
    // So long as script passes the IsUnspendable() test and all but the first
    // byte passes the IsPushOnly() test we don't care what exactly is in the
    // script.
    if (scriptPubKey.size() >= 1 && scriptPubKey[0] == OP_RETURN && scriptPubKey.IsPushOnly(scriptPubKey.begin()+1)) {
        return TxoutType::NULL_DATA;
    }

<<<<<<< HEAD
    // Scan templates
    const CScript& script1 = scriptPubKey;
    for (const std::pair<txnouttype, CScript>& tplate : mTemplates)
    {
        const CScript& script2 = tplate.second;
        vSolutionsRet.clear();

        opcodetype opcode1, opcode2;
        std::vector<unsigned char> vch1, vch2;

        uint64_t addressType = 0;

        VersionVM version;
        version.rootVM=20; //set to some invalid value

        // Compare
        CScript::const_iterator pc1 = script1.begin();
        CScript::const_iterator pc2 = script2.begin();
        while (true)
        {
            if (pc1 == script1.end() && pc2 == script2.end())
            {
                // Found a match
                if (tplate.first == TX_MULTISIG)
                {
                    // Additional checks for TX_MULTISIG:
                    unsigned char m = vSolutionsRet.front()[0];
                    unsigned char n = vSolutionsRet.back()[0];
                    if (m < 1 || n < 1 || m > n || vSolutionsRet.size()-2 != n)
                        return TX_NONSTANDARD;
                }
                return tplate.first;
            }
            if (!script1.GetOp(pc1, opcode1, vch1))
                break;
            if (!script2.GetOp(pc2, opcode2, vch2))
                break;

            // Template matching opcodes:
            if (opcode2 == OP_PUBKEYS)
            {
                while (vch1.size() >= 33 && vch1.size() <= 65)
                {
                    vSolutionsRet.push_back(vch1);
                    if (!script1.GetOp(pc1, opcode1, vch1))
                        break;
                }
                if (!script2.GetOp(pc2, opcode2, vch2))
                    break;
                // Normal situation is to fall through
                // to other if/else statements
            }

            if (opcode2 == OP_PUBKEY)
            {
                if (vch1.size() < 33 || vch1.size() > 65)
                    break;
                vSolutionsRet.push_back(vch1);
            }
            else if (opcode2 == OP_PUBKEYHASH)
            {
                if (vch1.size() != sizeof(uint160))
                    break;
                vSolutionsRet.push_back(vch1);
            }
            else if (opcode2 == OP_SMALLINTEGER)
            {   // Single-byte small integer pushed onto vSolutions
                if (opcode1 == OP_0 ||
                    (opcode1 >= OP_1 && opcode1 <= OP_16))
                {
                    char n = (char)CScript::DecodeOP_N(opcode1);
                    vSolutionsRet.push_back(valtype(1, n));
                }
                else
                    break;
            }
            /////////////////////////////////////////////////////////// qtum
            else if (opcode2 == OP_VERSION)
            {
                if(0 <= opcode1 && opcode1 <= OP_PUSHDATA4)
                {
                    if(vch1.empty() || vch1.size() > 4 || (vch1.back() & 0x80))
                        return TX_NONSTANDARD;

                    version = VersionVM::fromRaw(CScriptNum::vch_to_uint64(vch1));
                    if(!(version.toRaw() == VersionVM::GetEVMDefault().toRaw() || version.toRaw() == VersionVM::GetNoExec().toRaw())){
                        // only allow standard EVM and no-exec transactions to live in mempool
                        return TX_NONSTANDARD;
                    }
                }
            }
            else if(opcode2 == OP_GAS_LIMIT) {
                try {
                    uint64_t val = CScriptNum::vch_to_uint64(vch1);
                    if(contractConsensus) {
                        //consensus rules (this is checked more in depth later using DGP)
                        if (version.rootVM != 0 && val < 1) {
                            return TX_NONSTANDARD;
                        }
                        if (val > MAX_BLOCK_GAS_LIMIT_DGP) {
                            //do not allow transactions that could use more gas than is in a block
                            return TX_NONSTANDARD;
                        }
                    }else{
                        //standard mempool rules for contracts
                        //consensus rules for contracts
                        if (version.rootVM != 0 && val < STANDARD_MINIMUM_GAS_LIMIT) {
                            return TX_NONSTANDARD;
                        }
                        if (val > DEFAULT_BLOCK_GAS_LIMIT_DGP / 2) {
                            //don't allow transactions that use more than 1/2 block of gas to be broadcast on the mempool
                            return TX_NONSTANDARD;
                        }

                    }
                }
                catch (const scriptnum_error &err) {
                    return TX_NONSTANDARD;
                }
            }
            else if(opcode2 == OP_GAS_PRICE) {
                try {
                    uint64_t val = CScriptNum::vch_to_uint64(vch1);
                    if(contractConsensus) {
                        //consensus rules (this is checked more in depth later using DGP)
                        if (version.rootVM != 0 && val < 1) {
                            return TX_NONSTANDARD;
                        }
                    }else{
                        //standard mempool rules
                        if (version.rootVM != 0 && val < STANDARD_MINIMUM_GAS_PRICE) {
                            return TX_NONSTANDARD;
                        }
                    }
                }
                catch (const scriptnum_error &err) {
                    return TX_NONSTANDARD;
                }
            }
            else if(opcode2 == OP_DATA)
            {
                if(0 <= opcode1 && opcode1 <= OP_PUSHDATA4)
                {
                    if(vch1.empty())
                        break;
                }
            }
            else if(opcode2 == OP_ADDRESS_TYPE)
            {
                try {
                    uint64_t val = CScriptNum::vch_to_uint64(vch1);
                    if(val < addresstype::PUBKEYHASH || val > addresstype::NONSTANDARD)
                        break;

                    addressType = val;
                }
                catch (const scriptnum_error &err) {
                    break;
                }
            }
            else if(opcode2 == OP_ADDRESS)
            {
                // Get the destination
                CTxDestination dest;
                if(addressType == addresstype::PUBKEYHASH && vch1.size() == sizeof(PKHash))
                {
                    dest = PKHash(uint160(vch1));
                }
                else
                    break;

                // Get the public key for the destination
                CScript senderPubKey = GetScriptForDestination(dest);
                CDataStream ss(SER_NETWORK, PROTOCOL_VERSION);
                ss << senderPubKey;
                vSolutionsRet.push_back(std::vector<unsigned char>(ss.begin(), ss.end()));
            }
            else if(opcode2 == OP_SCRIPT_SIG)
            {
                if(0 <= opcode1 && opcode1 <= OP_PUSHDATA4)
                {
                    if(!allowEmptySenderSig && vch1.empty())
                        break;

                    // Check the max size of the signature script
                    if(vch1.size() > MAX_BASE_SCRIPT_SIZE)
                        return TX_NONSTANDARD;

                    vSolutionsRet.push_back(vch1);
                }
            }
            ///////////////////////////////////////////////////////////
            else if (opcode1 != opcode2 || vch1 != vch2)
            {
                // Others must match exactly
                break;
            }
        }
=======
    std::vector<unsigned char> data;
    if (MatchPayToPubkey(scriptPubKey, data)) {
        vSolutionsRet.push_back(std::move(data));
        return TxoutType::PUBKEY;
    }

    if (MatchPayToPubkeyHash(scriptPubKey, data)) {
        vSolutionsRet.push_back(std::move(data));
        return TxoutType::PUBKEYHASH;
    }

    unsigned int required;
    std::vector<std::vector<unsigned char>> keys;
    if (MatchMultisig(scriptPubKey, required, keys)) {
        vSolutionsRet.push_back({static_cast<unsigned char>(required)}); // safe as required is in range 1..16
        vSolutionsRet.insert(vSolutionsRet.end(), keys.begin(), keys.end());
        vSolutionsRet.push_back({static_cast<unsigned char>(keys.size())}); // safe as size is in range 1..16
        return TxoutType::MULTISIG;
    }

    TxoutType typeContract = TxoutType::NONSTANDARD;
    if(MatchContract(scriptPubKey, vSolutionsRet, contractConsensus, allowEmptySenderSig, typeContract))
    {
        return typeContract;
>>>>>>> da23532c
    }

    vSolutionsRet.clear();
    return TxoutType::NONSTANDARD;
}

<<<<<<< HEAD
bool ExtractDestination(const CScript& scriptPubKey, CTxDestination& addressRet, txnouttype *typeRet)
=======
bool ExtractDestination(const CScript& scriptPubKey, CTxDestination& addressRet, TxoutType *typeRet)
>>>>>>> da23532c
{
    std::vector<valtype> vSolutions;
    TxoutType whichType = Solver(scriptPubKey, vSolutions);

    if(typeRet){
        *typeRet = whichType;
    }

<<<<<<< HEAD
    if(typeRet){
        *typeRet = whichType;
    }

    if (whichType == TX_PUBKEY) {
=======
    if (whichType == TxoutType::PUBKEY) {
>>>>>>> da23532c
        CPubKey pubKey(vSolutions[0]);
        if (!pubKey.IsValid())
            return false;

        addressRet = PKHash(pubKey);
        return true;
    }
    else if (whichType == TxoutType::PUBKEYHASH)
    {
        addressRet = PKHash(uint160(vSolutions[0]));
        return true;
    }
    else if (whichType == TxoutType::SCRIPTHASH)
    {
        addressRet = ScriptHash(uint160(vSolutions[0]));
        return true;
    } else if (whichType == TxoutType::WITNESS_V0_KEYHASH) {
        WitnessV0KeyHash hash;
        std::copy(vSolutions[0].begin(), vSolutions[0].end(), hash.begin());
        addressRet = hash;
        return true;
    } else if (whichType == TxoutType::WITNESS_V0_SCRIPTHASH) {
        WitnessV0ScriptHash hash;
        std::copy(vSolutions[0].begin(), vSolutions[0].end(), hash.begin());
        addressRet = hash;
        return true;
    } else if (whichType == TxoutType::WITNESS_UNKNOWN || whichType == TxoutType::WITNESS_V1_TAPROOT) {
        WitnessUnknown unk;
        unk.version = vSolutions[0][0];
        std::copy(vSolutions[1].begin(), vSolutions[1].end(), unk.program);
        unk.length = vSolutions[1].size();
        addressRet = unk;
        return true;
    }
    // Multisig txns have more than one address...
    return false;
}

<<<<<<< HEAD
bool ExtractDestinations(const CScript& scriptPubKey, txnouttype& typeRet, std::vector<CTxDestination>& addressRet, int& nRequiredRet, bool contractConsensus)
=======
bool ExtractDestinations(const CScript& scriptPubKey, TxoutType& typeRet, std::vector<CTxDestination>& addressRet, int& nRequiredRet, bool contractConsensus)
>>>>>>> da23532c
{
    addressRet.clear();
    std::vector<valtype> vSolutions;
    typeRet = Solver(scriptPubKey, vSolutions, contractConsensus);
<<<<<<< HEAD
    if (typeRet == TX_NONSTANDARD) {
=======
    if (typeRet == TxoutType::NONSTANDARD) {
>>>>>>> da23532c
        return false;
    } else if (typeRet == TxoutType::NULL_DATA) {
        // This is data, not addresses
        return false;
    }

    if (typeRet == TxoutType::MULTISIG)
    {
        nRequiredRet = vSolutions.front()[0];
        for (unsigned int i = 1; i < vSolutions.size()-1; i++)
        {
            CPubKey pubKey(vSolutions[i]);
            if (!pubKey.IsValid())
                continue;

            CTxDestination address = PKHash(pubKey);
            addressRet.push_back(address);
        }

        if (addressRet.empty())
            return false;
    }
    else
    {
        nRequiredRet = 1;
        CTxDestination address;
        if (!ExtractDestination(scriptPubKey, address))
           return false;
        addressRet.push_back(address);
    }

    return true;
}

namespace
{
class CScriptVisitor : public boost::static_visitor<CScript>
{
public:
    CScript operator()(const CNoDestination& dest) const
    {
        return CScript();
    }

    CScript operator()(const PKHash& keyID) const
    {
        return CScript() << OP_DUP << OP_HASH160 << ToByteVector(keyID) << OP_EQUALVERIFY << OP_CHECKSIG;
    }

    CScript operator()(const ScriptHash& scriptID) const
    {
        return CScript() << OP_HASH160 << ToByteVector(scriptID) << OP_EQUAL;
    }

    CScript operator()(const WitnessV0KeyHash& id) const
    {
        return CScript() << OP_0 << ToByteVector(id);
    }

    CScript operator()(const WitnessV0ScriptHash& id) const
    {
        return CScript() << OP_0 << ToByteVector(id);
    }

    CScript operator()(const WitnessUnknown& id) const
    {
        return CScript() << CScript::EncodeOP_N(id.version) << std::vector<unsigned char>(id.program, id.program + id.length);
    }
};
} // namespace

CScript GetScriptForDestination(const CTxDestination& dest)
{
    return boost::apply_visitor(CScriptVisitor(), dest);
}

CScript GetScriptForRawPubKey(const CPubKey& pubKey)
{
    return CScript() << std::vector<unsigned char>(pubKey.begin(), pubKey.end()) << OP_CHECKSIG;
}

CScript GetScriptForMultisig(int nRequired, const std::vector<CPubKey>& keys)
{
    CScript script;

    script << CScript::EncodeOP_N(nRequired);
    for (const CPubKey& key : keys)
        script << ToByteVector(key);
    script << CScript::EncodeOP_N(keys.size()) << OP_CHECKMULTISIG;
    return script;
}

bool IsValidDestination(const CTxDestination& dest) {
    return dest.which() != 0;
}

bool IsValidContractSenderAddress(const CTxDestination &dest)
{
    const PKHash *keyID = boost::get<PKHash>(&dest);
    return keyID != 0;
}

<<<<<<< HEAD
bool IsValidDestination(const CTxDestination& dest) {
    return dest.which() != 0;
}

bool IsValidContractSenderAddress(const CTxDestination &dest)
{
    const PKHash *keyID = boost::get<PKHash>(&dest);
    return keyID != 0;
}

=======
>>>>>>> da23532c
bool ExtractSenderData(const CScript &outputPubKey, CScript *senderPubKey, CScript *senderSig)
{
    if(outputPubKey.HasOpSender())
    {
        try
        {
            // Solve the contract with or without contract consensus
            std::vector<valtype> vSolutions;
<<<<<<< HEAD
            if (TX_NONSTANDARD == Solver(outputPubKey, vSolutions, true) &&
                    TX_NONSTANDARD == Solver(outputPubKey, vSolutions, false))
=======
            if (TxoutType::NONSTANDARD == Solver(outputPubKey, vSolutions, true) &&
                    TxoutType::NONSTANDARD == Solver(outputPubKey, vSolutions, false))
>>>>>>> da23532c
                return false;

            // Check the size of the returned data
            if(vSolutions.size() < 2)
                return false;

            // Get the sender public key
            if(senderPubKey)
            {
                CDataStream ss(vSolutions[0], SER_NETWORK, PROTOCOL_VERSION);
                ss >> *senderPubKey;
            }

            // Get the sender signature
            if(senderSig)
            {
                CDataStream ss(vSolutions[1], SER_NETWORK, PROTOCOL_VERSION);
                ss >> *senderSig;
            }
        }
        catch(...)
        {
            return false;
        }

        return true;
    }
    return false;
}

bool GetSenderPubKey(const CScript &outputPubKey, CScript &senderPubKey)
{
    if(outputPubKey.HasOpSender())
    {
        try
        {
            // Solve the contract with or without contract consensus
            std::vector<valtype> vSolutions;
<<<<<<< HEAD
            if (TX_NONSTANDARD == Solver(outputPubKey, vSolutions, true, true) &&
                    TX_NONSTANDARD == Solver(outputPubKey, vSolutions, false, true))
=======
            if (TxoutType::NONSTANDARD == Solver(outputPubKey, vSolutions, true, true) &&
                    TxoutType::NONSTANDARD == Solver(outputPubKey, vSolutions, false, true))
>>>>>>> da23532c
                return false;

            // Check the size of the returned data
            if(vSolutions.size() < 1)
                return false;

            // Get the sender public key
            CDataStream ss(vSolutions[0], SER_NETWORK, PROTOCOL_VERSION);
            ss >> senderPubKey;
        }
        catch(...)
        {
            return false;
        }

        return true;
    }
    return false;
}

PKHash ExtractPublicKeyHash(const CScript& scriptPubKey, bool* OK)
{
    if(OK) *OK = false;
    CTxDestination address;
<<<<<<< HEAD
    txnouttype txType=TX_NONSTANDARD;
    if(ExtractDestination(scriptPubKey, address, &txType)){
        if ((txType == TX_PUBKEY || txType == TX_PUBKEYHASH) && address.type() == typeid(PKHash)) {
=======
    TxoutType txType=TxoutType::NONSTANDARD;
    if(ExtractDestination(scriptPubKey, address, &txType)){
        if ((txType == TxoutType::PUBKEY || txType == TxoutType::PUBKEYHASH) && address.type() == typeid(PKHash)) {
>>>>>>> da23532c
            if(OK) *OK = true;
            return boost::get<PKHash>(address);
        }
    }

    return PKHash();
}

valtype DataVisitor::operator()(const CNoDestination& noDest) const { return valtype(); }
valtype DataVisitor::operator()(const PKHash& keyID) const { return valtype(keyID.begin(), keyID.end()); }
valtype DataVisitor::operator()(const ScriptHash& scriptID) const { return valtype(scriptID.begin(), scriptID.end()); }
valtype DataVisitor::operator()(const WitnessV0ScriptHash& witnessScriptHash) const { return valtype(witnessScriptHash.begin(), witnessScriptHash.end()); }
valtype DataVisitor::operator()(const WitnessV0KeyHash& witnessKeyHash) const { return valtype(witnessKeyHash.begin(), witnessKeyHash.end()); }
valtype DataVisitor::operator()(const WitnessUnknown&) const { return valtype(); }

<<<<<<< HEAD
bool ExtractDestination(const COutPoint& prevout, const CScript& scriptPubKey, CTxDestination& addressRet, txnouttype* typeRet)
{
    std::vector<valtype> vSolutions;
    txnouttype whichType = Solver(scriptPubKey, vSolutions);
=======
bool ExtractDestination(const COutPoint& prevout, const CScript& scriptPubKey, CTxDestination& addressRet, TxoutType* typeRet)
{
    std::vector<valtype> vSolutions;
    TxoutType whichType = Solver(scriptPubKey, vSolutions);
>>>>>>> da23532c

    if(typeRet){
        *typeRet = whichType;
    }


<<<<<<< HEAD
    if (whichType == TX_PUBKEY)
=======
    if (whichType == TxoutType::PUBKEY)
>>>>>>> da23532c
    {
        CPubKey pubKey(vSolutions[0]);
        if (!pubKey.IsValid())
            return false;

        addressRet = PKHash(pubKey);
        return true;
    }
<<<<<<< HEAD
    else if (whichType == TX_PUBKEYHASH)
=======
    else if (whichType == TxoutType::PUBKEYHASH)
>>>>>>> da23532c
    {
        addressRet = PKHash(uint160(vSolutions[0]));
        return true;
    }
<<<<<<< HEAD
    else if (whichType == TX_SCRIPTHASH)
=======
    else if (whichType == TxoutType::SCRIPTHASH)
>>>>>>> da23532c
    {
        addressRet = ScriptHash(uint160(vSolutions[0]));
        return true;
    }
<<<<<<< HEAD
    else if(whichType == TX_CALL){
        addressRet = PKHash(uint160(vSolutions[0]));
        return true;
    }
    else if(whichType == TX_WITNESS_V0_KEYHASH)
=======
    else if(whichType == TxoutType::CALL){
        addressRet = PKHash(uint160(vSolutions[0]));
        return true;
    }
    else if(whichType == TxoutType::WITNESS_V0_KEYHASH)
>>>>>>> da23532c
    {
        addressRet = WitnessV0KeyHash(uint160(vSolutions[0]));
        return true;
    }
<<<<<<< HEAD
    else if(whichType == TX_WITNESS_V0_SCRIPTHASH)
=======
    else if(whichType == TxoutType::WITNESS_V0_SCRIPTHASH)
>>>>>>> da23532c
    {
        addressRet = WitnessV0ScriptHash(uint256(vSolutions[0]));
        return true;
    }
<<<<<<< HEAD
    else if (whichType == TX_WITNESS_UNKNOWN) {
=======
    else if (whichType == TxoutType::WITNESS_UNKNOWN) {
>>>>>>> da23532c
        WitnessUnknown unk;
        unk.version = vSolutions[0][0];
        std::copy(vSolutions[1].begin(), vSolutions[1].end(), unk.program);
        unk.length = vSolutions[1].size();
        addressRet = unk;
        return true;
    }
<<<<<<< HEAD
    else if (whichType == TX_CREATE) {
=======
    else if (whichType == TxoutType::CREATE) {
>>>>>>> da23532c
        addressRet = PKHash(uint160(QtumState::createQtumAddress(uintToh256(prevout.hash), prevout.n).asBytes()));
        return true;
    }
    return false;
}<|MERGE_RESOLUTION|>--- conflicted
+++ resolved
@@ -15,11 +15,8 @@
 #include <validation.h>
 #include <streams.h>
 
-<<<<<<< HEAD
-=======
 #include <string>
 
->>>>>>> da23532c
 typedef std::vector<unsigned char> valtype;
 
 bool fAcceptDatacarrier = DEFAULT_ACCEPT_DATACARRIER;
@@ -56,23 +53,6 @@
 {
     switch (t)
     {
-<<<<<<< HEAD
-    case TX_NONSTANDARD: return "nonstandard";
-    case TX_PUBKEY: return "pubkey";
-    case TX_PUBKEYHASH: return "pubkeyhash";
-    case TX_SCRIPTHASH: return "scripthash";
-    case TX_MULTISIG: return "multisig";
-    case TX_NULL_DATA: return "nulldata";
-    case TX_WITNESS_V0_KEYHASH: return "witness_v0_keyhash";
-    case TX_WITNESS_V0_SCRIPTHASH: return "witness_v0_scripthash";
-    case TX_WITNESS_UNKNOWN: return "witness_unknown";
-    case TX_CREATE_SENDER: return "create_sender";
-    case TX_CALL_SENDER: return "call_sender";
-    case TX_CREATE: return "create";
-    case TX_CALL: return "call";
-    }
-    return nullptr;
-=======
     case TxoutType::NONSTANDARD: return "nonstandard";
     case TxoutType::PUBKEY: return "pubkey";
     case TxoutType::PUBKEYHASH: return "pubkeyhash";
@@ -89,43 +69,54 @@
     case TxoutType::CALL: return "call";
     } // no default case, so the compiler can warn about missing cases
     assert(false);
->>>>>>> da23532c
-}
-
-txnouttype Solver(const CScript& scriptPubKey, std::vector<std::vector<unsigned char>>& vSolutionsRet, bool contractConsensus, bool allowEmptySenderSig)
-{
-    //contractConsesus is true when evaluating if a contract tx is "standard" for consensus purposes
-    //It is false in all other cases, so to prevent a particular contract tx from being broadcast on mempool, but allowed in blocks,
-    //one should ensure that contractConsensus is false
-
-    // Templates
-    static std::multimap<txnouttype, CScript> mTemplates;
-    if (mTemplates.empty())
-    {
-        // Standard tx, sender provides pubkey, receiver adds signature
-        mTemplates.insert(std::make_pair(TX_PUBKEY, CScript() << OP_PUBKEY << OP_CHECKSIG));
-
-        // Bitcoin address tx, sender provides hash of pubkey, receiver provides signature and pubkey
-        mTemplates.insert(std::make_pair(TX_PUBKEYHASH, CScript() << OP_DUP << OP_HASH160 << OP_PUBKEYHASH << OP_EQUALVERIFY << OP_CHECKSIG));
-
-        // Sender provides N pubkeys, receivers provides M signatures
-        mTemplates.insert(std::make_pair(TX_MULTISIG, CScript() << OP_SMALLINTEGER << OP_PUBKEYS << OP_SMALLINTEGER << OP_CHECKMULTISIG));
-
-        // Contract creation tx with sender
-        mTemplates.insert(std::make_pair(TX_CREATE_SENDER, CScript() << OP_ADDRESS_TYPE << OP_ADDRESS << OP_SCRIPT_SIG << OP_SENDER << OP_VERSION << OP_GAS_LIMIT << OP_GAS_PRICE << OP_DATA << OP_CREATE));
-
-        // Call contract tx with sender
-        mTemplates.insert(std::make_pair(TX_CALL_SENDER, CScript() << OP_ADDRESS_TYPE << OP_ADDRESS << OP_SCRIPT_SIG << OP_SENDER << OP_VERSION << OP_GAS_LIMIT << OP_GAS_PRICE << OP_DATA << OP_PUBKEYHASH << OP_CALL));
-
-        // Contract creation tx
-        mTemplates.insert(std::make_pair(TX_CREATE, CScript() << OP_VERSION << OP_GAS_LIMIT << OP_GAS_PRICE << OP_DATA << OP_CREATE));
-
-        // Call contract tx
-        mTemplates.insert(std::make_pair(TX_CALL, CScript() << OP_VERSION << OP_GAS_LIMIT << OP_GAS_PRICE << OP_DATA << OP_PUBKEYHASH << OP_CALL));
-    }
-
-<<<<<<< HEAD
-=======
+}
+
+static bool MatchPayToPubkey(const CScript& script, valtype& pubkey)
+{
+    if (script.size() == CPubKey::SIZE + 2 && script[0] == CPubKey::SIZE && script.back() == OP_CHECKSIG) {
+        pubkey = valtype(script.begin() + 1, script.begin() + CPubKey::SIZE + 1);
+        return CPubKey::ValidSize(pubkey);
+    }
+    if (script.size() == CPubKey::COMPRESSED_SIZE + 2 && script[0] == CPubKey::COMPRESSED_SIZE && script.back() == OP_CHECKSIG) {
+        pubkey = valtype(script.begin() + 1, script.begin() + CPubKey::COMPRESSED_SIZE + 1);
+        return CPubKey::ValidSize(pubkey);
+    }
+    return false;
+}
+
+static bool MatchPayToPubkeyHash(const CScript& script, valtype& pubkeyhash)
+{
+    if (script.size() == 25 && script[0] == OP_DUP && script[1] == OP_HASH160 && script[2] == 20 && script[23] == OP_EQUALVERIFY && script[24] == OP_CHECKSIG) {
+        pubkeyhash = valtype(script.begin () + 3, script.begin() + 23);
+        return true;
+    }
+    return false;
+}
+
+/** Test for "small positive integer" script opcodes - OP_1 through OP_16. */
+static constexpr bool IsSmallInteger(opcodetype opcode)
+{
+    return opcode >= OP_1 && opcode <= OP_16;
+}
+
+static bool MatchMultisig(const CScript& script, unsigned int& required, std::vector<valtype>& pubkeys)
+{
+    opcodetype opcode;
+    valtype data;
+    CScript::const_iterator it = script.begin();
+    if (script.size() < 1 || script.back() != OP_CHECKMULTISIG) return false;
+
+    if (!script.GetOp(it, opcode, data) || !IsSmallInteger(opcode)) return false;
+    required = CScript::DecodeOP_N(opcode);
+    while (script.GetOp(it, opcode, data) && CPubKey::ValidSize(data)) {
+        pubkeys.emplace_back(std::move(data));
+    }
+    if (!IsSmallInteger(opcode)) return false;
+    unsigned int keys = CScript::DecodeOP_N(opcode);
+    if (pubkeys.size() != keys || keys < required) return false;
+    return (it + 1 == script.end());
+}
+
 static bool MatchContract(const CScript& scriptPubKey, std::vector<std::vector<unsigned char>>& vSolutionsRet, bool contractConsensus, bool allowEmptySenderSig, TxoutType& typeRet )
 {
     //contractConsesus is true when evaluating if a contract tx is "standard" for consensus purposes
@@ -345,7 +336,6 @@
 
 TxoutType Solver(const CScript& scriptPubKey, std::vector<std::vector<unsigned char>>& vSolutionsRet, bool contractConsensus, bool allowEmptySenderSig)
 {
->>>>>>> da23532c
     vSolutionsRet.clear();
 
     // Shortcut for pay-to-script-hash, which are more constrained than the other types:
@@ -390,206 +380,6 @@
         return TxoutType::NULL_DATA;
     }
 
-<<<<<<< HEAD
-    // Scan templates
-    const CScript& script1 = scriptPubKey;
-    for (const std::pair<txnouttype, CScript>& tplate : mTemplates)
-    {
-        const CScript& script2 = tplate.second;
-        vSolutionsRet.clear();
-
-        opcodetype opcode1, opcode2;
-        std::vector<unsigned char> vch1, vch2;
-
-        uint64_t addressType = 0;
-
-        VersionVM version;
-        version.rootVM=20; //set to some invalid value
-
-        // Compare
-        CScript::const_iterator pc1 = script1.begin();
-        CScript::const_iterator pc2 = script2.begin();
-        while (true)
-        {
-            if (pc1 == script1.end() && pc2 == script2.end())
-            {
-                // Found a match
-                if (tplate.first == TX_MULTISIG)
-                {
-                    // Additional checks for TX_MULTISIG:
-                    unsigned char m = vSolutionsRet.front()[0];
-                    unsigned char n = vSolutionsRet.back()[0];
-                    if (m < 1 || n < 1 || m > n || vSolutionsRet.size()-2 != n)
-                        return TX_NONSTANDARD;
-                }
-                return tplate.first;
-            }
-            if (!script1.GetOp(pc1, opcode1, vch1))
-                break;
-            if (!script2.GetOp(pc2, opcode2, vch2))
-                break;
-
-            // Template matching opcodes:
-            if (opcode2 == OP_PUBKEYS)
-            {
-                while (vch1.size() >= 33 && vch1.size() <= 65)
-                {
-                    vSolutionsRet.push_back(vch1);
-                    if (!script1.GetOp(pc1, opcode1, vch1))
-                        break;
-                }
-                if (!script2.GetOp(pc2, opcode2, vch2))
-                    break;
-                // Normal situation is to fall through
-                // to other if/else statements
-            }
-
-            if (opcode2 == OP_PUBKEY)
-            {
-                if (vch1.size() < 33 || vch1.size() > 65)
-                    break;
-                vSolutionsRet.push_back(vch1);
-            }
-            else if (opcode2 == OP_PUBKEYHASH)
-            {
-                if (vch1.size() != sizeof(uint160))
-                    break;
-                vSolutionsRet.push_back(vch1);
-            }
-            else if (opcode2 == OP_SMALLINTEGER)
-            {   // Single-byte small integer pushed onto vSolutions
-                if (opcode1 == OP_0 ||
-                    (opcode1 >= OP_1 && opcode1 <= OP_16))
-                {
-                    char n = (char)CScript::DecodeOP_N(opcode1);
-                    vSolutionsRet.push_back(valtype(1, n));
-                }
-                else
-                    break;
-            }
-            /////////////////////////////////////////////////////////// qtum
-            else if (opcode2 == OP_VERSION)
-            {
-                if(0 <= opcode1 && opcode1 <= OP_PUSHDATA4)
-                {
-                    if(vch1.empty() || vch1.size() > 4 || (vch1.back() & 0x80))
-                        return TX_NONSTANDARD;
-
-                    version = VersionVM::fromRaw(CScriptNum::vch_to_uint64(vch1));
-                    if(!(version.toRaw() == VersionVM::GetEVMDefault().toRaw() || version.toRaw() == VersionVM::GetNoExec().toRaw())){
-                        // only allow standard EVM and no-exec transactions to live in mempool
-                        return TX_NONSTANDARD;
-                    }
-                }
-            }
-            else if(opcode2 == OP_GAS_LIMIT) {
-                try {
-                    uint64_t val = CScriptNum::vch_to_uint64(vch1);
-                    if(contractConsensus) {
-                        //consensus rules (this is checked more in depth later using DGP)
-                        if (version.rootVM != 0 && val < 1) {
-                            return TX_NONSTANDARD;
-                        }
-                        if (val > MAX_BLOCK_GAS_LIMIT_DGP) {
-                            //do not allow transactions that could use more gas than is in a block
-                            return TX_NONSTANDARD;
-                        }
-                    }else{
-                        //standard mempool rules for contracts
-                        //consensus rules for contracts
-                        if (version.rootVM != 0 && val < STANDARD_MINIMUM_GAS_LIMIT) {
-                            return TX_NONSTANDARD;
-                        }
-                        if (val > DEFAULT_BLOCK_GAS_LIMIT_DGP / 2) {
-                            //don't allow transactions that use more than 1/2 block of gas to be broadcast on the mempool
-                            return TX_NONSTANDARD;
-                        }
-
-                    }
-                }
-                catch (const scriptnum_error &err) {
-                    return TX_NONSTANDARD;
-                }
-            }
-            else if(opcode2 == OP_GAS_PRICE) {
-                try {
-                    uint64_t val = CScriptNum::vch_to_uint64(vch1);
-                    if(contractConsensus) {
-                        //consensus rules (this is checked more in depth later using DGP)
-                        if (version.rootVM != 0 && val < 1) {
-                            return TX_NONSTANDARD;
-                        }
-                    }else{
-                        //standard mempool rules
-                        if (version.rootVM != 0 && val < STANDARD_MINIMUM_GAS_PRICE) {
-                            return TX_NONSTANDARD;
-                        }
-                    }
-                }
-                catch (const scriptnum_error &err) {
-                    return TX_NONSTANDARD;
-                }
-            }
-            else if(opcode2 == OP_DATA)
-            {
-                if(0 <= opcode1 && opcode1 <= OP_PUSHDATA4)
-                {
-                    if(vch1.empty())
-                        break;
-                }
-            }
-            else if(opcode2 == OP_ADDRESS_TYPE)
-            {
-                try {
-                    uint64_t val = CScriptNum::vch_to_uint64(vch1);
-                    if(val < addresstype::PUBKEYHASH || val > addresstype::NONSTANDARD)
-                        break;
-
-                    addressType = val;
-                }
-                catch (const scriptnum_error &err) {
-                    break;
-                }
-            }
-            else if(opcode2 == OP_ADDRESS)
-            {
-                // Get the destination
-                CTxDestination dest;
-                if(addressType == addresstype::PUBKEYHASH && vch1.size() == sizeof(PKHash))
-                {
-                    dest = PKHash(uint160(vch1));
-                }
-                else
-                    break;
-
-                // Get the public key for the destination
-                CScript senderPubKey = GetScriptForDestination(dest);
-                CDataStream ss(SER_NETWORK, PROTOCOL_VERSION);
-                ss << senderPubKey;
-                vSolutionsRet.push_back(std::vector<unsigned char>(ss.begin(), ss.end()));
-            }
-            else if(opcode2 == OP_SCRIPT_SIG)
-            {
-                if(0 <= opcode1 && opcode1 <= OP_PUSHDATA4)
-                {
-                    if(!allowEmptySenderSig && vch1.empty())
-                        break;
-
-                    // Check the max size of the signature script
-                    if(vch1.size() > MAX_BASE_SCRIPT_SIZE)
-                        return TX_NONSTANDARD;
-
-                    vSolutionsRet.push_back(vch1);
-                }
-            }
-            ///////////////////////////////////////////////////////////
-            else if (opcode1 != opcode2 || vch1 != vch2)
-            {
-                // Others must match exactly
-                break;
-            }
-        }
-=======
     std::vector<unsigned char> data;
     if (MatchPayToPubkey(scriptPubKey, data)) {
         vSolutionsRet.push_back(std::move(data));
@@ -614,18 +404,13 @@
     if(MatchContract(scriptPubKey, vSolutionsRet, contractConsensus, allowEmptySenderSig, typeContract))
     {
         return typeContract;
->>>>>>> da23532c
     }
 
     vSolutionsRet.clear();
     return TxoutType::NONSTANDARD;
 }
 
-<<<<<<< HEAD
-bool ExtractDestination(const CScript& scriptPubKey, CTxDestination& addressRet, txnouttype *typeRet)
-=======
 bool ExtractDestination(const CScript& scriptPubKey, CTxDestination& addressRet, TxoutType *typeRet)
->>>>>>> da23532c
 {
     std::vector<valtype> vSolutions;
     TxoutType whichType = Solver(scriptPubKey, vSolutions);
@@ -634,15 +419,7 @@
         *typeRet = whichType;
     }
 
-<<<<<<< HEAD
-    if(typeRet){
-        *typeRet = whichType;
-    }
-
-    if (whichType == TX_PUBKEY) {
-=======
     if (whichType == TxoutType::PUBKEY) {
->>>>>>> da23532c
         CPubKey pubKey(vSolutions[0]);
         if (!pubKey.IsValid())
             return false;
@@ -681,20 +458,12 @@
     return false;
 }
 
-<<<<<<< HEAD
-bool ExtractDestinations(const CScript& scriptPubKey, txnouttype& typeRet, std::vector<CTxDestination>& addressRet, int& nRequiredRet, bool contractConsensus)
-=======
 bool ExtractDestinations(const CScript& scriptPubKey, TxoutType& typeRet, std::vector<CTxDestination>& addressRet, int& nRequiredRet, bool contractConsensus)
->>>>>>> da23532c
 {
     addressRet.clear();
     std::vector<valtype> vSolutions;
     typeRet = Solver(scriptPubKey, vSolutions, contractConsensus);
-<<<<<<< HEAD
-    if (typeRet == TX_NONSTANDARD) {
-=======
     if (typeRet == TxoutType::NONSTANDARD) {
->>>>>>> da23532c
         return false;
     } else if (typeRet == TxoutType::NULL_DATA) {
         // This is data, not addresses
@@ -797,19 +566,6 @@
     return keyID != 0;
 }
 
-<<<<<<< HEAD
-bool IsValidDestination(const CTxDestination& dest) {
-    return dest.which() != 0;
-}
-
-bool IsValidContractSenderAddress(const CTxDestination &dest)
-{
-    const PKHash *keyID = boost::get<PKHash>(&dest);
-    return keyID != 0;
-}
-
-=======
->>>>>>> da23532c
 bool ExtractSenderData(const CScript &outputPubKey, CScript *senderPubKey, CScript *senderSig)
 {
     if(outputPubKey.HasOpSender())
@@ -818,13 +574,8 @@
         {
             // Solve the contract with or without contract consensus
             std::vector<valtype> vSolutions;
-<<<<<<< HEAD
-            if (TX_NONSTANDARD == Solver(outputPubKey, vSolutions, true) &&
-                    TX_NONSTANDARD == Solver(outputPubKey, vSolutions, false))
-=======
             if (TxoutType::NONSTANDARD == Solver(outputPubKey, vSolutions, true) &&
                     TxoutType::NONSTANDARD == Solver(outputPubKey, vSolutions, false))
->>>>>>> da23532c
                 return false;
 
             // Check the size of the returned data
@@ -863,13 +614,8 @@
         {
             // Solve the contract with or without contract consensus
             std::vector<valtype> vSolutions;
-<<<<<<< HEAD
-            if (TX_NONSTANDARD == Solver(outputPubKey, vSolutions, true, true) &&
-                    TX_NONSTANDARD == Solver(outputPubKey, vSolutions, false, true))
-=======
             if (TxoutType::NONSTANDARD == Solver(outputPubKey, vSolutions, true, true) &&
                     TxoutType::NONSTANDARD == Solver(outputPubKey, vSolutions, false, true))
->>>>>>> da23532c
                 return false;
 
             // Check the size of the returned data
@@ -894,15 +640,9 @@
 {
     if(OK) *OK = false;
     CTxDestination address;
-<<<<<<< HEAD
-    txnouttype txType=TX_NONSTANDARD;
-    if(ExtractDestination(scriptPubKey, address, &txType)){
-        if ((txType == TX_PUBKEY || txType == TX_PUBKEYHASH) && address.type() == typeid(PKHash)) {
-=======
     TxoutType txType=TxoutType::NONSTANDARD;
     if(ExtractDestination(scriptPubKey, address, &txType)){
         if ((txType == TxoutType::PUBKEY || txType == TxoutType::PUBKEYHASH) && address.type() == typeid(PKHash)) {
->>>>>>> da23532c
             if(OK) *OK = true;
             return boost::get<PKHash>(address);
         }
@@ -918,28 +658,17 @@
 valtype DataVisitor::operator()(const WitnessV0KeyHash& witnessKeyHash) const { return valtype(witnessKeyHash.begin(), witnessKeyHash.end()); }
 valtype DataVisitor::operator()(const WitnessUnknown&) const { return valtype(); }
 
-<<<<<<< HEAD
-bool ExtractDestination(const COutPoint& prevout, const CScript& scriptPubKey, CTxDestination& addressRet, txnouttype* typeRet)
-{
-    std::vector<valtype> vSolutions;
-    txnouttype whichType = Solver(scriptPubKey, vSolutions);
-=======
 bool ExtractDestination(const COutPoint& prevout, const CScript& scriptPubKey, CTxDestination& addressRet, TxoutType* typeRet)
 {
     std::vector<valtype> vSolutions;
     TxoutType whichType = Solver(scriptPubKey, vSolutions);
->>>>>>> da23532c
 
     if(typeRet){
         *typeRet = whichType;
     }
 
 
-<<<<<<< HEAD
-    if (whichType == TX_PUBKEY)
-=======
     if (whichType == TxoutType::PUBKEY)
->>>>>>> da23532c
     {
         CPubKey pubKey(vSolutions[0]);
         if (!pubKey.IsValid())
@@ -948,55 +677,31 @@
         addressRet = PKHash(pubKey);
         return true;
     }
-<<<<<<< HEAD
-    else if (whichType == TX_PUBKEYHASH)
-=======
     else if (whichType == TxoutType::PUBKEYHASH)
->>>>>>> da23532c
     {
         addressRet = PKHash(uint160(vSolutions[0]));
         return true;
     }
-<<<<<<< HEAD
-    else if (whichType == TX_SCRIPTHASH)
-=======
     else if (whichType == TxoutType::SCRIPTHASH)
->>>>>>> da23532c
     {
         addressRet = ScriptHash(uint160(vSolutions[0]));
         return true;
     }
-<<<<<<< HEAD
-    else if(whichType == TX_CALL){
-        addressRet = PKHash(uint160(vSolutions[0]));
-        return true;
-    }
-    else if(whichType == TX_WITNESS_V0_KEYHASH)
-=======
     else if(whichType == TxoutType::CALL){
         addressRet = PKHash(uint160(vSolutions[0]));
         return true;
     }
     else if(whichType == TxoutType::WITNESS_V0_KEYHASH)
->>>>>>> da23532c
     {
         addressRet = WitnessV0KeyHash(uint160(vSolutions[0]));
         return true;
     }
-<<<<<<< HEAD
-    else if(whichType == TX_WITNESS_V0_SCRIPTHASH)
-=======
     else if(whichType == TxoutType::WITNESS_V0_SCRIPTHASH)
->>>>>>> da23532c
     {
         addressRet = WitnessV0ScriptHash(uint256(vSolutions[0]));
         return true;
     }
-<<<<<<< HEAD
-    else if (whichType == TX_WITNESS_UNKNOWN) {
-=======
     else if (whichType == TxoutType::WITNESS_UNKNOWN) {
->>>>>>> da23532c
         WitnessUnknown unk;
         unk.version = vSolutions[0][0];
         std::copy(vSolutions[1].begin(), vSolutions[1].end(), unk.program);
@@ -1004,11 +709,7 @@
         addressRet = unk;
         return true;
     }
-<<<<<<< HEAD
-    else if (whichType == TX_CREATE) {
-=======
     else if (whichType == TxoutType::CREATE) {
->>>>>>> da23532c
         addressRet = PKHash(uint160(QtumState::createQtumAddress(uintToh256(prevout.hash), prevout.n).asBytes()));
         return true;
     }
