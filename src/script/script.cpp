--- conflicted
+++ resolved
@@ -140,12 +140,9 @@
     case OP_NOP9                   : return "OP_NOP9";
     case OP_NOP10                  : return "OP_NOP10";
 
-<<<<<<< HEAD
-=======
     // Opcode added by BIP 342 (Tapscript)
     case OP_CHECKSIGADD            : return "OP_CHECKSIGADD";
 
->>>>>>> da23532c
     // byte code execution
     case OP_CREATE                 : return "OP_CREATE";
     case OP_CALL                   : return "OP_CALL";
@@ -367,8 +364,6 @@
     return true;
 }
 
-<<<<<<< HEAD
-=======
 bool IsOpSuccess(const opcodetype& opcode)
 {
     return opcode == 80 || opcode == 98 || (opcode >= 126 && opcode <= 129) ||
@@ -377,7 +372,6 @@
            (opcode >= 187 && opcode <= 254);
 }
 
->>>>>>> da23532c
 bool CScript::ReplaceParam(opcodetype findOp, int posBefore, const std::vector<unsigned char> &vchParam, CScript &scriptRet) const
 {
     if(posBefore < 0)
