--- conflicted
+++ resolved
@@ -150,13 +150,10 @@
     // Performs the compiled byte code
     //
     SCRIPT_EXEC_BYTE_CODE = (1U << 30),
-<<<<<<< HEAD
-=======
 
     // Constants to point to the highest flag in use. Add new flags above this line.
     //
     SCRIPT_VERIFY_END_MARKER
->>>>>>> ec86f1e9
 };
 
 bool CheckSignatureEncoding(const std::vector<unsigned char> &vchSig, unsigned int flags, ScriptError* serror);
