// Copyright (c) 2009-2010 Satoshi Nakamoto
// Copyright (c) 2009-2020 The Bitcoin Core developers
// Distributed under the MIT software license, see the accompanying
// file COPYING or http://www.opensource.org/licenses/mit-license.php.

#include <script/sign.h>

#include <key.h>
#include <policy/policy.h>
#include <primitives/transaction.h>
#include <script/signingprovider.h>
#include <script/standard.h>
#include <uint256.h>
#include <util/vector.h>

typedef std::vector<unsigned char> valtype;

MutableTransactionSignatureCreator::MutableTransactionSignatureCreator(const CMutableTransaction* txToIn, unsigned int nInIn, const CAmount& amountIn, int nHashTypeIn)
    : txTo(txToIn), nIn(nInIn), nHashType(nHashTypeIn), amount(amountIn), checker(txTo, nIn, amountIn, MissingDataBehavior::FAIL),
      m_txdata(nullptr)
{
}

MutableTransactionSignatureCreator::MutableTransactionSignatureCreator(const CMutableTransaction* txToIn, unsigned int nInIn, const CAmount& amountIn, const PrecomputedTransactionData* txdata, int nHashTypeIn)
    : txTo(txToIn), nIn(nInIn), nHashType(nHashTypeIn), amount(amountIn),
      checker(txdata ? MutableTransactionSignatureChecker(txTo, nIn, amount, *txdata, MissingDataBehavior::FAIL) :
          MutableTransactionSignatureChecker(txTo, nIn, amount, MissingDataBehavior::FAIL)),
      m_txdata(txdata)
{
}

bool MutableTransactionSignatureCreator::CreateSig(const SigningProvider& provider, std::vector<unsigned char>& vchSig, const CKeyID& address, const CScript& scriptCode, SigVersion sigversion) const
{
    assert(sigversion == SigVersion::BASE || sigversion == SigVersion::WITNESS_V0);

    CKey key;
    if (!provider.GetKey(address, key))
        return false;

    // Signing with uncompressed keys is disabled in witness scripts
    if (sigversion == SigVersion::WITNESS_V0 && !key.IsCompressed())
        return false;

    // Signing without known amount does not work in witness scripts.
    if (sigversion == SigVersion::WITNESS_V0 && !MoneyRange(amount)) return false;

    // BASE/WITNESS_V0 signatures don't support explicit SIGHASH_DEFAULT, use SIGHASH_ALL instead.
    const int hashtype = nHashType == SIGHASH_DEFAULT ? SIGHASH_ALL : nHashType;

    uint256 hash = SignatureHash(scriptCode, *txTo, nIn, hashtype, amount, sigversion, m_txdata);
    if (!key.Sign(hash, vchSig))
        return false;
    vchSig.push_back((unsigned char)hashtype);
    return true;
}

bool MutableTransactionSignatureCreator::CreateSchnorrSig(const SigningProvider& provider, std::vector<unsigned char>& sig, const XOnlyPubKey& pubkey, const uint256* leaf_hash, const uint256* merkle_root, SigVersion sigversion) const
{
    assert(sigversion == SigVersion::TAPROOT || sigversion == SigVersion::TAPSCRIPT);

    CKey key;
    {
        // For now, use the old full pubkey-based key derivation logic. As it indexed by
        // Hash160(full pubkey), we need to try both a version prefixed with 0x02, and one
        // with 0x03.
        unsigned char b[33] = {0x02};
        std::copy(pubkey.begin(), pubkey.end(), b + 1);
        CPubKey fullpubkey;
        fullpubkey.Set(b, b + 33);
        CKeyID keyid = fullpubkey.GetID();
        if (!provider.GetKey(keyid, key)) {
            b[0] = 0x03;
            fullpubkey.Set(b, b + 33);
            CKeyID keyid = fullpubkey.GetID();
            if (!provider.GetKey(keyid, key)) return false;
        }
    }

    // BIP341/BIP342 signing needs lots of precomputed transaction data. While some
    // (non-SIGHASH_DEFAULT) sighash modes exist that can work with just some subset
    // of data present, for now, only support signing when everything is provided.
    if (!m_txdata || !m_txdata->m_bip341_taproot_ready || !m_txdata->m_spent_outputs_ready) return false;

    ScriptExecutionData execdata;
    execdata.m_annex_init = true;
    execdata.m_annex_present = false; // Only support annex-less signing for now.
    if (sigversion == SigVersion::TAPSCRIPT) {
        execdata.m_codeseparator_pos_init = true;
        execdata.m_codeseparator_pos = 0xFFFFFFFF; // Only support non-OP_CODESEPARATOR BIP342 signing for now.
        if (!leaf_hash) return false; // BIP342 signing needs leaf hash.
        execdata.m_tapleaf_hash_init = true;
        execdata.m_tapleaf_hash = *leaf_hash;
    }
    uint256 hash;
    if (!SignatureHashSchnorr(hash, execdata, *txTo, nIn, nHashType, sigversion, *m_txdata, MissingDataBehavior::FAIL)) return false;
    sig.resize(64);
    if (!key.SignSchnorr(hash, sig, merkle_root, nullptr)) return false;
    if (nHashType) sig.push_back(nHashType);
    return true;
}

MutableTransactionSignatureOutputCreator::MutableTransactionSignatureOutputCreator(const CMutableTransaction* txToIn, unsigned int nOutIn, const CAmount& amountIn, int nHashTypeIn) : txTo(txToIn), nOut(nOutIn), nHashType(nHashTypeIn), amount(amountIn), checker(txTo, nOut, amountIn) {}

bool MutableTransactionSignatureOutputCreator::CreateSig(const SigningProvider& provider, std::vector<unsigned char>& vchSig, const CKeyID& address, const CScript& scriptCode, SigVersion sigversion) const
{
    CKey key;
    if (!provider.GetKey(address, key))
        return false;

    uint256 hash = SignatureHashOutput(scriptCode, *txTo, nOut, nHashType, amount, sigversion);
    if (!key.Sign(hash, vchSig))
        return false;
    vchSig.push_back((unsigned char)nHashType);
    return true;
}

<<<<<<< HEAD
MutableTransactionSignatureOutputCreator::MutableTransactionSignatureOutputCreator(const CMutableTransaction* txToIn, unsigned int nOutIn, const CAmount& amountIn, int nHashTypeIn) : txTo(txToIn), nOut(nOutIn), nHashType(nHashTypeIn), amount(amountIn), checker(txTo, nOut, amountIn) {}

bool MutableTransactionSignatureOutputCreator::CreateSig(const SigningProvider& provider, std::vector<unsigned char>& vchSig, const CKeyID& address, const CScript& scriptCode, SigVersion sigversion) const
{
    CKey key;
    if (!provider.GetKey(address, key))
        return false;

    uint256 hash = SignatureHashOutput(scriptCode, *txTo, nOut, nHashType, amount, sigversion);
    if (!key.Sign(hash, vchSig))
        return false;
    vchSig.push_back((unsigned char)nHashType);
    return true;
=======
bool MutableTransactionSignatureOutputCreator::CreateSchnorrSig(const SigningProvider &, std::vector<unsigned char> &, const XOnlyPubKey &, const uint256 *, const uint256 *, SigVersion ) const
{
    return false;
>>>>>>> 5ed36332
}

static bool GetCScript(const SigningProvider& provider, const SignatureData& sigdata, const CScriptID& scriptid, CScript& script)
{
    if (provider.GetCScript(scriptid, script)) {
        return true;
    }
    // Look for scripts in SignatureData
    if (CScriptID(sigdata.redeem_script) == scriptid) {
        script = sigdata.redeem_script;
        return true;
    } else if (CScriptID(sigdata.witness_script) == scriptid) {
        script = sigdata.witness_script;
        return true;
    }
    return false;
}

static bool GetPubKey(const SigningProvider& provider, const SignatureData& sigdata, const CKeyID& address, CPubKey& pubkey)
{
    // Look for pubkey in all partial sigs
    const auto it = sigdata.signatures.find(address);
    if (it != sigdata.signatures.end()) {
        pubkey = it->second.first;
        return true;
    }
    // Look for pubkey in pubkey list
    const auto& pk_it = sigdata.misc_pubkeys.find(address);
    if (pk_it != sigdata.misc_pubkeys.end()) {
        pubkey = pk_it->second.first;
        return true;
    }
    // Query the underlying provider
    return provider.GetPubKey(address, pubkey);
}

static bool CreateSig(const BaseSignatureCreator& creator, SignatureData& sigdata, const SigningProvider& provider, std::vector<unsigned char>& sig_out, const CPubKey& pubkey, const CScript& scriptcode, SigVersion sigversion)
{
    CKeyID keyid = pubkey.GetID();
    const auto it = sigdata.signatures.find(keyid);
    if (it != sigdata.signatures.end()) {
        sig_out = it->second.second;
        return true;
    }
    KeyOriginInfo info;
    if (provider.GetKeyOrigin(keyid, info)) {
        sigdata.misc_pubkeys.emplace(keyid, std::make_pair(pubkey, std::move(info)));
    }
    if (creator.CreateSig(provider, sig_out, keyid, scriptcode, sigversion)) {
        auto i = sigdata.signatures.emplace(keyid, SigPair(pubkey, sig_out));
        assert(i.second);
        return true;
    }
    // Could not make signature or signature not found, add keyid to missing
    sigdata.missing_sigs.push_back(keyid);
    return false;
}

static bool CreateTaprootScriptSig(const BaseSignatureCreator& creator, SignatureData& sigdata, const SigningProvider& provider, std::vector<unsigned char>& sig_out, const XOnlyPubKey& pubkey, const uint256& leaf_hash, SigVersion sigversion)
{
    auto lookup_key = std::make_pair(pubkey, leaf_hash);
    auto it = sigdata.taproot_script_sigs.find(lookup_key);
    if (it != sigdata.taproot_script_sigs.end()) {
        sig_out = it->second;
    }
    if (creator.CreateSchnorrSig(provider, sig_out, pubkey, &leaf_hash, nullptr, sigversion)) {
        sigdata.taproot_script_sigs[lookup_key] = sig_out;
        return true;
    }
    return false;
}

static bool SignTaprootScript(const SigningProvider& provider, const BaseSignatureCreator& creator, SignatureData& sigdata, int leaf_version, const CScript& script, std::vector<valtype>& result)
{
    // Only BIP342 tapscript signing is supported for now.
    if (leaf_version != TAPROOT_LEAF_TAPSCRIPT) return false;
    SigVersion sigversion = SigVersion::TAPSCRIPT;

    uint256 leaf_hash = (CHashWriter(HASHER_TAPLEAF) << uint8_t(leaf_version) << script).GetSHA256();

    // <xonly pubkey> OP_CHECKSIG
    if (script.size() == 34 && script[33] == OP_CHECKSIG && script[0] == 0x20) {
        XOnlyPubKey pubkey(MakeSpan(script).subspan(1, 32));
        std::vector<unsigned char> sig;
        if (CreateTaprootScriptSig(creator, sigdata, provider, sig, pubkey, leaf_hash, sigversion)) {
            result = Vector(std::move(sig));
            return true;
        }
    }

    return false;
}

static bool SignTaproot(const SigningProvider& provider, const BaseSignatureCreator& creator, const WitnessV1Taproot& output, SignatureData& sigdata, std::vector<valtype>& result)
{
    TaprootSpendData spenddata;

    // Gather information about this output.
    if (provider.GetTaprootSpendData(output, spenddata)) {
        sigdata.tr_spenddata.Merge(spenddata);
    }

    // Try key path spending.
    {
        std::vector<unsigned char> sig;
        if (sigdata.taproot_key_path_sig.size() == 0) {
            if (creator.CreateSchnorrSig(provider, sig, spenddata.internal_key, nullptr, &spenddata.merkle_root, SigVersion::TAPROOT)) {
                sigdata.taproot_key_path_sig = sig;
            }
        }
        if (sigdata.taproot_key_path_sig.size()) {
            result = Vector(sigdata.taproot_key_path_sig);
            return true;
        }
    }

    // Try script path spending.
    std::vector<std::vector<unsigned char>> smallest_result_stack;
    for (const auto& [key, control_blocks] : sigdata.tr_spenddata.scripts) {
        const auto& [script, leaf_ver] = key;
        std::vector<std::vector<unsigned char>> result_stack;
        if (SignTaprootScript(provider, creator, sigdata, leaf_ver, script, result_stack)) {
            result_stack.emplace_back(std::begin(script), std::end(script)); // Push the script
            result_stack.push_back(*control_blocks.begin()); // Push the smallest control block
            if (smallest_result_stack.size() == 0 ||
                GetSerializeSize(result_stack, PROTOCOL_VERSION) < GetSerializeSize(smallest_result_stack, PROTOCOL_VERSION)) {
                smallest_result_stack = std::move(result_stack);
            }
        }
    }
    if (smallest_result_stack.size() != 0) {
        result = std::move(smallest_result_stack);
        return true;
    }

    return false;
}

/**
 * Sign scriptPubKey using signature made with creator.
 * Signatures are returned in scriptSigRet (or returns false if scriptPubKey can't be signed),
 * unless whichTypeRet is TxoutType::SCRIPTHASH, in which case scriptSigRet is the redemption script.
 * Returns false if scriptPubKey could not be completely satisfied.
 */
static bool SignStep(const SigningProvider& provider, const BaseSignatureCreator& creator, const CScript& scriptPubKey,
                     std::vector<valtype>& ret, TxoutType& whichTypeRet, SigVersion sigversion, SignatureData& sigdata)
{
    CScript scriptRet;
    uint160 h160;
    ret.clear();
    std::vector<unsigned char> sig;

    std::vector<valtype> vSolutions;
    whichTypeRet = Solver(scriptPubKey, vSolutions);

    switch (whichTypeRet) {
    case TxoutType::NONSTANDARD:
    case TxoutType::NULL_DATA:
    case TxoutType::WITNESS_UNKNOWN:
    case TxoutType::CREATE_SENDER:
    case TxoutType::CALL_SENDER:
    case TxoutType::CREATE:
    case TxoutType::CALL:
        return false;
    case TxoutType::PUBKEY:
        if (!CreateSig(creator, sigdata, provider, sig, CPubKey(vSolutions[0]), scriptPubKey, sigversion)) return false;
        ret.push_back(std::move(sig));
        return true;
    case TxoutType::PUBKEYHASH: {
        CKeyID keyID = CKeyID(uint160(vSolutions[0]));
        CPubKey pubkey;
        if (!GetPubKey(provider, sigdata, keyID, pubkey)) {
            // Pubkey could not be found, add to missing
            sigdata.missing_pubkeys.push_back(keyID);
            return false;
        }
        if (!CreateSig(creator, sigdata, provider, sig, pubkey, scriptPubKey, sigversion)) return false;
        ret.push_back(std::move(sig));
        ret.push_back(ToByteVector(pubkey));
        return true;
    }
    case TxoutType::SCRIPTHASH:
        h160 = uint160(vSolutions[0]);
        if (GetCScript(provider, sigdata, CScriptID{h160}, scriptRet)) {
            ret.push_back(std::vector<unsigned char>(scriptRet.begin(), scriptRet.end()));
            return true;
        }
        // Could not find redeemScript, add to missing
        sigdata.missing_redeem_script = h160;
        return false;

    case TxoutType::MULTISIG: {
        size_t required = vSolutions.front()[0];
        ret.push_back(valtype()); // workaround CHECKMULTISIG bug
        for (size_t i = 1; i < vSolutions.size() - 1; ++i) {
            CPubKey pubkey = CPubKey(vSolutions[i]);
            // We need to always call CreateSig in order to fill sigdata with all
            // possible signatures that we can create. This will allow further PSBT
            // processing to work as it needs all possible signature and pubkey pairs
            if (CreateSig(creator, sigdata, provider, sig, pubkey, scriptPubKey, sigversion)) {
                if (ret.size() < required + 1) {
                    ret.push_back(std::move(sig));
                }
            }
        }
        bool ok = ret.size() == required + 1;
        for (size_t i = 0; i + ret.size() < required + 1; ++i) {
            ret.push_back(valtype());
        }
        return ok;
    }
    case TxoutType::WITNESS_V0_KEYHASH:
        ret.push_back(vSolutions[0]);
        return true;

    case TxoutType::WITNESS_V0_SCRIPTHASH:
        CRIPEMD160().Write(vSolutions[0].data(), vSolutions[0].size()).Finalize(h160.begin());
        if (GetCScript(provider, sigdata, CScriptID{h160}, scriptRet)) {
            ret.push_back(std::vector<unsigned char>(scriptRet.begin(), scriptRet.end()));
            return true;
        }
        // Could not find witnessScript, add to missing
        sigdata.missing_witness_script = uint256(vSolutions[0]);
        return false;

    case TxoutType::WITNESS_V1_TAPROOT:
        return SignTaproot(provider, creator, WitnessV1Taproot(XOnlyPubKey{vSolutions[0]}), sigdata, ret);
    } // no default case, so the compiler can warn about missing cases
    assert(false);
}

static CScript PushAll(const std::vector<valtype>& values)
{
    CScript result;
    for (const valtype& v : values) {
        if (v.size() == 0) {
            result << OP_0;
        } else if (v.size() == 1 && v[0] >= 1 && v[0] <= 16) {
            result << CScript::EncodeOP_N(v[0]);
        } else if (v.size() == 1 && v[0] == 0x81) {
            result << OP_1NEGATE;
        } else {
            result << v;
        }
    }
    return result;
}

bool ProduceSignature(const SigningProvider& provider, const BaseSignatureCreator& creator, const CScript& fromPubKey, SignatureData& sigdata)
{
    if (sigdata.complete) return true;

    std::vector<valtype> result;
    TxoutType whichType;
    bool solved = SignStep(provider, creator, fromPubKey, result, whichType, SigVersion::BASE, sigdata);
    bool P2SH = false;
    CScript subscript;

    if (solved && whichType == TxoutType::SCRIPTHASH)
    {
        // Solver returns the subscript that needs to be evaluated;
        // the final scriptSig is the signatures from that
        // and then the serialized subscript:
        subscript = CScript(result[0].begin(), result[0].end());
        sigdata.redeem_script = subscript;
        solved = solved && SignStep(provider, creator, subscript, result, whichType, SigVersion::BASE, sigdata) && whichType != TxoutType::SCRIPTHASH;
        P2SH = true;
    }

    if (solved && whichType == TxoutType::WITNESS_V0_KEYHASH)
    {
        CScript witnessscript;
        witnessscript << OP_DUP << OP_HASH160 << ToByteVector(result[0]) << OP_EQUALVERIFY << OP_CHECKSIG;
        TxoutType subType;
        solved = solved && SignStep(provider, creator, witnessscript, result, subType, SigVersion::WITNESS_V0, sigdata);
        sigdata.scriptWitness.stack = result;
        sigdata.witness = true;
        result.clear();
    }
    else if (solved && whichType == TxoutType::WITNESS_V0_SCRIPTHASH)
    {
        CScript witnessscript(result[0].begin(), result[0].end());
        sigdata.witness_script = witnessscript;
        TxoutType subType;
        solved = solved && SignStep(provider, creator, witnessscript, result, subType, SigVersion::WITNESS_V0, sigdata) && subType != TxoutType::SCRIPTHASH && subType != TxoutType::WITNESS_V0_SCRIPTHASH && subType != TxoutType::WITNESS_V0_KEYHASH;
        result.push_back(std::vector<unsigned char>(witnessscript.begin(), witnessscript.end()));
        sigdata.scriptWitness.stack = result;
        sigdata.witness = true;
        result.clear();
    } else if (whichType == TxoutType::WITNESS_V1_TAPROOT && !P2SH) {
        sigdata.witness = true;
        if (solved) {
            sigdata.scriptWitness.stack = std::move(result);
        }
        result.clear();
    } else if (solved && whichType == TxoutType::WITNESS_UNKNOWN) {
        sigdata.witness = true;
    }

    if (!sigdata.witness) sigdata.scriptWitness.stack.clear();
    if (P2SH) {
        result.push_back(std::vector<unsigned char>(subscript.begin(), subscript.end()));
    }
    sigdata.scriptSig = PushAll(result);

    // Test solution
    sigdata.complete = solved && VerifyScript(sigdata.scriptSig, fromPubKey, &sigdata.scriptWitness, STANDARD_SCRIPT_VERIFY_FLAGS, creator.Checker());
    return sigdata.complete;
}

namespace {
class SignatureExtractorChecker final : public DeferringSignatureChecker
{
private:
    SignatureData& sigdata;

public:
    SignatureExtractorChecker(SignatureData& sigdata, BaseSignatureChecker& checker) : DeferringSignatureChecker(checker), sigdata(sigdata) {}

    bool CheckECDSASignature(const std::vector<unsigned char>& scriptSig, const std::vector<unsigned char>& vchPubKey, const CScript& scriptCode, SigVersion sigversion) const override
    {
        if (m_checker.CheckECDSASignature(scriptSig, vchPubKey, scriptCode, sigversion)) {
            CPubKey pubkey(vchPubKey);
            sigdata.signatures.emplace(pubkey.GetID(), SigPair(pubkey, scriptSig));
            return true;
        }
        return false;
    }
};

struct Stacks
{
    std::vector<valtype> script;
    std::vector<valtype> witness;

    Stacks() = delete;
    Stacks(const Stacks&) = delete;
    explicit Stacks(const SignatureData& data) : witness(data.scriptWitness.stack) {
        EvalScript(script, data.scriptSig, SCRIPT_VERIFY_STRICTENC, BaseSignatureChecker(), SigVersion::BASE);
    }
};
}

// Extracts signatures and scripts from incomplete scriptSigs. Please do not extend this, use PSBT instead
SignatureData DataFromTransaction(const CMutableTransaction& tx, unsigned int nIn, const CTxOut& txout)
{
    SignatureData data;
    assert(tx.vin.size() > nIn);
    data.scriptSig = tx.vin[nIn].scriptSig;
    data.scriptWitness = tx.vin[nIn].scriptWitness;
    Stacks stack(data);

    // Get signatures
    MutableTransactionSignatureChecker tx_checker(&tx, nIn, txout.nValue, MissingDataBehavior::FAIL);
    SignatureExtractorChecker extractor_checker(data, tx_checker);
    if (VerifyScript(data.scriptSig, txout.scriptPubKey, &data.scriptWitness, STANDARD_SCRIPT_VERIFY_FLAGS, extractor_checker)) {
        data.complete = true;
        return data;
    }

    // Get scripts
    std::vector<std::vector<unsigned char>> solutions;
    TxoutType script_type = Solver(txout.scriptPubKey, solutions);
    SigVersion sigversion = SigVersion::BASE;
    CScript next_script = txout.scriptPubKey;

    if (script_type == TxoutType::SCRIPTHASH && !stack.script.empty() && !stack.script.back().empty()) {
        // Get the redeemScript
        CScript redeem_script(stack.script.back().begin(), stack.script.back().end());
        data.redeem_script = redeem_script;
        next_script = std::move(redeem_script);

        // Get redeemScript type
        script_type = Solver(next_script, solutions);
        stack.script.pop_back();
    }
    if (script_type == TxoutType::WITNESS_V0_SCRIPTHASH && !stack.witness.empty() && !stack.witness.back().empty()) {
        // Get the witnessScript
        CScript witness_script(stack.witness.back().begin(), stack.witness.back().end());
        data.witness_script = witness_script;
        next_script = std::move(witness_script);

        // Get witnessScript type
        script_type = Solver(next_script, solutions);
        stack.witness.pop_back();
        stack.script = std::move(stack.witness);
        stack.witness.clear();
        sigversion = SigVersion::WITNESS_V0;
    }
    if (script_type == TxoutType::MULTISIG && !stack.script.empty()) {
        // Build a map of pubkey -> signature by matching sigs to pubkeys:
        assert(solutions.size() > 1);
        unsigned int num_pubkeys = solutions.size()-2;
        unsigned int last_success_key = 0;
        for (const valtype& sig : stack.script) {
            for (unsigned int i = last_success_key; i < num_pubkeys; ++i) {
                const valtype& pubkey = solutions[i+1];
                // We either have a signature for this pubkey, or we have found a signature and it is valid
                if (data.signatures.count(CPubKey(pubkey).GetID()) || extractor_checker.CheckECDSASignature(sig, pubkey, next_script, sigversion)) {
                    last_success_key = i + 1;
                    break;
                }
            }
        }
    }

    return data;
}

void UpdateInput(CTxIn& input, const SignatureData& data)
{
    input.scriptSig = data.scriptSig;
    input.scriptWitness = data.scriptWitness;
}

void SignatureData::MergeSignatureData(SignatureData sigdata)
{
    if (complete) return;
    if (sigdata.complete) {
        *this = std::move(sigdata);
        return;
    }
    if (redeem_script.empty() && !sigdata.redeem_script.empty()) {
        redeem_script = sigdata.redeem_script;
    }
    if (witness_script.empty() && !sigdata.witness_script.empty()) {
        witness_script = sigdata.witness_script;
    }
    signatures.insert(std::make_move_iterator(sigdata.signatures.begin()), std::make_move_iterator(sigdata.signatures.end()));
}

bool SignSignature(const SigningProvider &provider, const CScript& fromPubKey, CMutableTransaction& txTo, unsigned int nIn, const CAmount& amount, int nHashType)
{
    assert(nIn < txTo.vin.size());

    MutableTransactionSignatureCreator creator(&txTo, nIn, amount, nHashType);

    SignatureData sigdata;
    bool ret = ProduceSignature(provider, creator, fromPubKey, sigdata);
    UpdateInput(txTo.vin.at(nIn), sigdata);
    return ret;
}

bool SignSignature(const SigningProvider &provider, const CTransaction& txFrom, CMutableTransaction& txTo, unsigned int nIn, int nHashType)
{
    assert(nIn < txTo.vin.size());
    const CTxIn& txin = txTo.vin[nIn];
    assert(txin.prevout.n < txFrom.vout.size());
    const CTxOut& txout = txFrom.vout[txin.prevout.n];

    return SignSignature(provider, txout.scriptPubKey, txTo, nIn, txout.nValue, nHashType);
}

bool VerifySignature(const Coin& coin, const uint256 txFromHash, const CTransaction& txTo, unsigned int nIn, unsigned int flags)
{
<<<<<<< HEAD
    TransactionSignatureChecker checker(&txTo, nIn, 0);
=======
    TransactionSignatureChecker checker(&txTo, nIn, 0, MissingDataBehavior::FAIL);
>>>>>>> 5ed36332
	
    const CTxIn& txin = txTo.vin[nIn];
//    if (txin.prevout.n >= txFrom.vout.size())
//        return false;
//    const CTxOut& txout = txFrom.vout[txin.prevout.n];

    const CTxOut& txout = coin.out;

    if (txin.prevout.hash != txFromHash)
        return false;
		
    return VerifyScript(txin.scriptSig, txout.scriptPubKey, NULL, flags, checker);
}

bool VerifySignature(const CScript& fromPubKey, const uint256 txFromHash, const CTransaction& txTo, unsigned int nIn, unsigned int flags)
{
<<<<<<< HEAD
    TransactionSignatureChecker checker(&txTo, nIn, 0);
=======
    TransactionSignatureChecker checker(&txTo, nIn, 0, MissingDataBehavior::FAIL);
>>>>>>> 5ed36332
	
    const CTxIn& txin = txTo.vin[nIn];

    if (txin.prevout.hash != txFromHash)
        return false;
		
    return VerifyScript(txin.scriptSig, fromPubKey, NULL, flags, checker);
}

namespace {
/** Dummy signature checker which accepts all signatures. */
class DummySignatureChecker final : public BaseSignatureChecker
{
public:
    DummySignatureChecker() {}
    bool CheckECDSASignature(const std::vector<unsigned char>& scriptSig, const std::vector<unsigned char>& vchPubKey, const CScript& scriptCode, SigVersion sigversion) const override { return true; }
    bool CheckSchnorrSignature(Span<const unsigned char> sig, Span<const unsigned char> pubkey, SigVersion sigversion, const ScriptExecutionData& execdata, ScriptError* serror) const override { return true; }
};
const DummySignatureChecker DUMMY_CHECKER;

class DummySignatureCreator final : public BaseSignatureCreator {
private:
    char m_r_len = 32;
    char m_s_len = 32;
public:
    DummySignatureCreator(char r_len, char s_len) : m_r_len(r_len), m_s_len(s_len) {}
    const BaseSignatureChecker& Checker() const override { return DUMMY_CHECKER; }
    bool CreateSig(const SigningProvider& provider, std::vector<unsigned char>& vchSig, const CKeyID& keyid, const CScript& scriptCode, SigVersion sigversion) const override
    {
        // Create a dummy signature that is a valid DER-encoding
        vchSig.assign(m_r_len + m_s_len + 7, '\000');
        vchSig[0] = 0x30;
        vchSig[1] = m_r_len + m_s_len + 4;
        vchSig[2] = 0x02;
        vchSig[3] = m_r_len;
        vchSig[4] = 0x01;
        vchSig[4 + m_r_len] = 0x02;
        vchSig[5 + m_r_len] = m_s_len;
        vchSig[6 + m_r_len] = 0x01;
        vchSig[6 + m_r_len + m_s_len] = SIGHASH_ALL;
        return true;
    }
    bool CreateSchnorrSig(const SigningProvider& provider, std::vector<unsigned char>& sig, const XOnlyPubKey& pubkey, const uint256* leaf_hash, const uint256* tweak, SigVersion sigversion) const override
    {
        sig.assign(64, '\000');
        return true;
    }
};

}

const BaseSignatureCreator& DUMMY_SIGNATURE_CREATOR = DummySignatureCreator(32, 32);
const BaseSignatureCreator& DUMMY_MAXIMUM_SIGNATURE_CREATOR = DummySignatureCreator(33, 32);

bool IsSolvable(const SigningProvider& provider, const CScript& script)
{
    // This check is to make sure that the script we created can actually be solved for and signed by us
    // if we were to have the private keys. This is just to make sure that the script is valid and that,
    // if found in a transaction, we would still accept and relay that transaction. In particular,
    // it will reject witness outputs that require signing with an uncompressed public key.
    SignatureData sigs;
    // Make sure that STANDARD_SCRIPT_VERIFY_FLAGS includes SCRIPT_VERIFY_WITNESS_PUBKEYTYPE, the most
    // important property this function is designed to test for.
    static_assert(STANDARD_SCRIPT_VERIFY_FLAGS & SCRIPT_VERIFY_WITNESS_PUBKEYTYPE, "IsSolvable requires standard script flags to include WITNESS_PUBKEYTYPE");
    if (ProduceSignature(provider, DUMMY_SIGNATURE_CREATOR, script, sigs)) {
        // VerifyScript check is just defensive, and should never fail.
        bool verified = VerifyScript(sigs.scriptSig, script, &sigs.scriptWitness, STANDARD_SCRIPT_VERIFY_FLAGS, DUMMY_CHECKER);
        assert(verified);
        return true;
    }
    return false;
}

bool IsSegWitOutput(const SigningProvider& provider, const CScript& script)
{
    int version;
    valtype program;
    if (script.IsWitnessProgram(version, program)) return true;
    if (script.IsPayToScriptHash()) {
        std::vector<valtype> solutions;
        auto whichtype = Solver(script, solutions);
        if (whichtype == TxoutType::SCRIPTHASH) {
            auto h160 = uint160(solutions[0]);
            CScript subscript;
            if (provider.GetCScript(CScriptID{h160}, subscript)) {
                if (subscript.IsWitnessProgram(version, program)) return true;
            }
        }
    }
    return false;
}

bool SignTransaction(CMutableTransaction& mtx, const SigningProvider* keystore, const std::map<COutPoint, Coin>& coins, int nHashType, std::map<int, std::string>& input_errors)
{
    bool fHashSingle = ((nHashType & ~SIGHASH_ANYONECANPAY) == SIGHASH_SINGLE);

    // Use CTransaction for the constant parts of the
    // transaction to avoid rehashing.
    const CTransaction txConst(mtx);

    PrecomputedTransactionData txdata;
    std::vector<CTxOut> spent_outputs;
    spent_outputs.resize(mtx.vin.size());
    bool have_all_spent_outputs = true;
    for (unsigned int i = 0; i < mtx.vin.size(); i++) {
        CTxIn& txin = mtx.vin[i];
        auto coin = coins.find(txin.prevout);
        if (coin == coins.end() || coin->second.IsSpent()) {
            have_all_spent_outputs = false;
        } else {
            spent_outputs[i] = CTxOut(coin->second.out.nValue, coin->second.out.scriptPubKey);
        }
    }
    if (have_all_spent_outputs) {
        txdata.Init(txConst, std::move(spent_outputs), true);
    } else {
        txdata.Init(txConst, {}, true);
    }

    // Sign what we can:
    for (unsigned int i = 0; i < mtx.vin.size(); i++) {
        CTxIn& txin = mtx.vin[i];
        auto coin = coins.find(txin.prevout);
        if (coin == coins.end() || coin->second.IsSpent()) {
            input_errors[i] = "Input not found or already spent";
            continue;
        }
        const CScript& prevPubKey = coin->second.out.scriptPubKey;
        const CAmount& amount = coin->second.out.nValue;

        SignatureData sigdata = DataFromTransaction(mtx, i, coin->second.out);
        // Only sign SIGHASH_SINGLE if there's a corresponding output:
        if (!fHashSingle || (i < mtx.vout.size())) {
            ProduceSignature(*keystore, MutableTransactionSignatureCreator(&mtx, i, amount, &txdata, nHashType), prevPubKey, sigdata);
        }

        UpdateInput(txin, sigdata);

        // amount must be specified for valid segwit signature
        if (amount == MAX_MONEY && !txin.scriptWitness.IsNull()) {
            input_errors[i] = "Missing amount";
            continue;
        }

        ScriptError serror = SCRIPT_ERR_OK;
        if (!VerifyScript(txin.scriptSig, prevPubKey, &txin.scriptWitness, STANDARD_SCRIPT_VERIFY_FLAGS, TransactionSignatureChecker(&txConst, i, amount, txdata, MissingDataBehavior::FAIL), &serror)) {
            if (serror == SCRIPT_ERR_INVALID_STACK_OPERATION) {
                // Unable to sign input and verification failed (possible attempt to partially sign).
                input_errors[i] = "Unable to sign input, invalid stack size (possibly missing key)";
            } else if (serror == SCRIPT_ERR_SIG_NULLFAIL) {
                // Verification failed (possibly due to insufficient signatures).
                input_errors[i] = "CHECK(MULTI)SIG failing with non-zero signature (possibly need more signatures)";
            } else {
                input_errors[i] = ScriptErrorString(serror);
            }
        } else {
            // If this input succeeds, make sure there is no error set for it
            input_errors.erase(i);
        }
    }
    return input_errors.empty();
}

bool UpdateOutput(CTxOut &output, const SignatureData &data)
{
    bool ret = false;
    CDataStream streamSig(SER_NETWORK, PROTOCOL_VERSION);
    streamSig << data.scriptSig;
    CScript scriptPubKey;
    if(output.scriptPubKey.UpdateSenderSig(ToByteVector(streamSig), scriptPubKey))
    {
        output.scriptPubKey = scriptPubKey;
        ret = true;
    }
    return ret;
}<|MERGE_RESOLUTION|>--- conflicted
+++ resolved
@@ -114,25 +114,9 @@
     return true;
 }
 
-<<<<<<< HEAD
-MutableTransactionSignatureOutputCreator::MutableTransactionSignatureOutputCreator(const CMutableTransaction* txToIn, unsigned int nOutIn, const CAmount& amountIn, int nHashTypeIn) : txTo(txToIn), nOut(nOutIn), nHashType(nHashTypeIn), amount(amountIn), checker(txTo, nOut, amountIn) {}
-
-bool MutableTransactionSignatureOutputCreator::CreateSig(const SigningProvider& provider, std::vector<unsigned char>& vchSig, const CKeyID& address, const CScript& scriptCode, SigVersion sigversion) const
-{
-    CKey key;
-    if (!provider.GetKey(address, key))
-        return false;
-
-    uint256 hash = SignatureHashOutput(scriptCode, *txTo, nOut, nHashType, amount, sigversion);
-    if (!key.Sign(hash, vchSig))
-        return false;
-    vchSig.push_back((unsigned char)nHashType);
-    return true;
-=======
 bool MutableTransactionSignatureOutputCreator::CreateSchnorrSig(const SigningProvider &, std::vector<unsigned char> &, const XOnlyPubKey &, const uint256 *, const uint256 *, SigVersion ) const
 {
     return false;
->>>>>>> 5ed36332
 }
 
 static bool GetCScript(const SigningProvider& provider, const SignatureData& sigdata, const CScriptID& scriptid, CScript& script)
@@ -588,11 +572,7 @@
 
 bool VerifySignature(const Coin& coin, const uint256 txFromHash, const CTransaction& txTo, unsigned int nIn, unsigned int flags)
 {
-<<<<<<< HEAD
-    TransactionSignatureChecker checker(&txTo, nIn, 0);
-=======
     TransactionSignatureChecker checker(&txTo, nIn, 0, MissingDataBehavior::FAIL);
->>>>>>> 5ed36332
 	
     const CTxIn& txin = txTo.vin[nIn];
 //    if (txin.prevout.n >= txFrom.vout.size())
@@ -609,11 +589,7 @@
 
 bool VerifySignature(const CScript& fromPubKey, const uint256 txFromHash, const CTransaction& txTo, unsigned int nIn, unsigned int flags)
 {
-<<<<<<< HEAD
-    TransactionSignatureChecker checker(&txTo, nIn, 0);
-=======
     TransactionSignatureChecker checker(&txTo, nIn, 0, MissingDataBehavior::FAIL);
->>>>>>> 5ed36332
 	
     const CTxIn& txin = txTo.vin[nIn];
 
