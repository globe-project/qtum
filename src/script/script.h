--- conflicted
+++ resolved
@@ -32,10 +32,6 @@
 /** The limit of keys in OP_CHECKSIGADD-based scripts. It is due to the stack limit in BIP342. */
 static constexpr unsigned int MAX_PUBKEYS_PER_MULTI_A = 999;
 
-<<<<<<< HEAD
-// Maximum script length in bytes
-=======
->>>>>>> 4985b774
 static const int MAX_SCRIPT_SIZE = 129000; // (129 kb)
 
 // Maximum base script length in bytes
