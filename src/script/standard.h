// Copyright (c) 2009-2010 Satoshi Nakamoto
// Copyright (c) 2009-2020 The Bitcoin Core developers
// Distributed under the MIT software license, see the accompanying
// file COPYING or http://www.opensource.org/licenses/mit-license.php.

#ifndef BITCOIN_SCRIPT_STANDARD_H
#define BITCOIN_SCRIPT_STANDARD_H

#include <script/interpreter.h>
#include <uint256.h>

#include <boost/variant.hpp>

#include <string>


static const bool DEFAULT_ACCEPT_DATACARRIER = true;

//contract executions with less gas than this are not standard
//Make sure is always equal or greater than MINIMUM_GAS_LIMIT (which we can't reference here due to insane header dependency chains)
static const uint64_t STANDARD_MINIMUM_GAS_LIMIT = 10000;
//contract executions with a price cheaper than this (in satoshis) are not standard
//TODO this needs to be controlled by DGP and needs to be propogated from consensus parameters
static const uint64_t STANDARD_MINIMUM_GAS_PRICE = 1;

class CKeyID;
class CScript;
struct ScriptHash;

typedef std::vector<unsigned char> valtype;

template<typename HashType>
class BaseHash
{
protected:
    HashType m_hash;

public:
    BaseHash() : m_hash() {}
    BaseHash(const HashType& in) : m_hash(in) {}

    unsigned char* begin()
    {
        return m_hash.begin();
    }

    const unsigned char* begin() const
    {
        return m_hash.begin();
    }

    unsigned char* end()
    {
        return m_hash.end();
    }

    const unsigned char* end() const
    {
        return m_hash.end();
    }

    operator std::vector<unsigned char>() const
    {
        return std::vector<unsigned char>{m_hash.begin(), m_hash.end()};
    }

    std::string ToString() const
    {
        return m_hash.ToString();
    }

    bool operator==(const BaseHash<HashType>& other) const noexcept
    {
        return m_hash == other.m_hash;
    }

    bool operator!=(const BaseHash<HashType>& other) const noexcept
    {
        return !(m_hash == other.m_hash);
    }

    bool operator<(const BaseHash<HashType>& other) const noexcept
    {
        return m_hash < other.m_hash;
    }

    size_t size() const
    {
        return m_hash.size();
    }

    unsigned char* data() { return m_hash.data(); }
    const unsigned char* data() const { return m_hash.data(); }
};

/** A reference to a CScript: the Hash160 of its serialization (see script.h) */
class CScriptID : public BaseHash<uint160>
{
public:
    CScriptID() : BaseHash() {}
    explicit CScriptID(const CScript& in);
    explicit CScriptID(const uint160& in) : BaseHash(in) {}
    explicit CScriptID(const ScriptHash& in);
};

/**
 * Default setting for nMaxDatacarrierBytes. 80 bytes of data, +1 for OP_RETURN,
 * +2 for the pushdata opcodes.
 */
static const unsigned int MAX_OP_RETURN_RELAY = 83;

/**
 * A data carrying output is an unspendable output containing data. The script
 * type is designated as TxoutType::NULL_DATA.
 */
extern bool fAcceptDatacarrier;

/** Maximum size of TxoutType::NULL_DATA scripts that this node considers standard. */
extern unsigned nMaxDatacarrierBytes;

/**
 * Mandatory script verification flags that all new blocks must comply with for
 * them to be valid. (but old blocks may not comply with) Currently just P2SH,
 * but in the future other flags may be added.
 *
 * Failing one of these tests may trigger a DoS ban - see CheckInputScripts() for
 * details.
 */
static const unsigned int MANDATORY_SCRIPT_VERIFY_FLAGS = SCRIPT_VERIFY_P2SH;

enum class TxoutType {
    NONSTANDARD,
    // 'standard' transaction types:
<<<<<<< HEAD
    TX_PUBKEY,
    TX_PUBKEYHASH,
    TX_SCRIPTHASH,
    TX_MULTISIG,
    TX_NULL_DATA, //!< unspendable OP_RETURN script that carries data
    TX_WITNESS_V0_SCRIPTHASH,
    TX_WITNESS_V0_KEYHASH,
    TX_WITNESS_UNKNOWN, //!< Only for Witness versions not already defined above
    TX_CREATE_SENDER,
    TX_CALL_SENDER,
    TX_CREATE,
    TX_CALL,
=======
    PUBKEY,
    PUBKEYHASH,
    SCRIPTHASH,
    MULTISIG,
    NULL_DATA, //!< unspendable OP_RETURN script that carries data
    WITNESS_V0_SCRIPTHASH,
    WITNESS_V0_KEYHASH,
    WITNESS_V1_TAPROOT,
    WITNESS_UNKNOWN, //!< Only for Witness versions not already defined above
    CREATE_SENDER,
    CALL_SENDER,
    CREATE,
    CALL,
>>>>>>> da23532c
};

class CNoDestination {
public:
    friend bool operator==(const CNoDestination &a, const CNoDestination &b) { return true; }
    friend bool operator<(const CNoDestination &a, const CNoDestination &b) { return true; }
};

struct PKHash : public BaseHash<uint160>
{
    PKHash() : BaseHash() {}
    explicit PKHash(const uint160& hash) : BaseHash(hash) {}
    explicit PKHash(const CPubKey& pubkey);
    explicit PKHash(const CKeyID& pubkey_id);
};
CKeyID ToKeyID(const PKHash& key_hash);

struct WitnessV0KeyHash;
struct ScriptHash : public BaseHash<uint160>
{
    ScriptHash() : BaseHash() {}
    // These don't do what you'd expect.
    // Use ScriptHash(GetScriptForDestination(...)) instead.
    explicit ScriptHash(const WitnessV0KeyHash& hash) = delete;
    explicit ScriptHash(const PKHash& hash) = delete;

    explicit ScriptHash(const uint160& hash) : BaseHash(hash) {}
    explicit ScriptHash(const CScript& script);
    explicit ScriptHash(const CScriptID& script);
};

struct WitnessV0ScriptHash : public BaseHash<uint256>
{
    WitnessV0ScriptHash() : BaseHash() {}
    explicit WitnessV0ScriptHash(const uint256& hash) : BaseHash(hash) {}
    explicit WitnessV0ScriptHash(const CScript& script);
};

struct WitnessV0KeyHash : public BaseHash<uint160>
{
    WitnessV0KeyHash() : BaseHash() {}
    explicit WitnessV0KeyHash(const uint160& hash) : BaseHash(hash) {}
    explicit WitnessV0KeyHash(const CPubKey& pubkey);
    explicit WitnessV0KeyHash(const PKHash& pubkey_hash);
};
CKeyID ToKeyID(const WitnessV0KeyHash& key_hash);

//! CTxDestination subtype to encode any future Witness version
struct WitnessUnknown
{
    unsigned int version;
    unsigned int length;
    unsigned char program[40];

    friend bool operator==(const WitnessUnknown& w1, const WitnessUnknown& w2) {
        if (w1.version != w2.version) return false;
        if (w1.length != w2.length) return false;
        return std::equal(w1.program, w1.program + w1.length, w2.program);
    }

    friend bool operator<(const WitnessUnknown& w1, const WitnessUnknown& w2) {
        if (w1.version < w2.version) return true;
        if (w1.version > w2.version) return false;
        if (w1.length < w2.length) return true;
        if (w1.length > w2.length) return false;
        return std::lexicographical_compare(w1.program, w1.program + w1.length, w2.program, w2.program + w2.length);
    }
};

/**
 * A txout script template with a specific destination. It is either:
 *  * CNoDestination: no destination set
 *  * PKHash: TxoutType::PUBKEYHASH destination (P2PKH)
 *  * ScriptHash: TxoutType::SCRIPTHASH destination (P2SH)
 *  * WitnessV0ScriptHash: TxoutType::WITNESS_V0_SCRIPTHASH destination (P2WSH)
 *  * WitnessV0KeyHash: TxoutType::WITNESS_V0_KEYHASH destination (P2WPKH)
 *  * WitnessUnknown: TxoutType::WITNESS_UNKNOWN/WITNESS_V1_TAPROOT destination (P2W???)
 *    (taproot outputs do not require their own type as long as no wallet support exists)
 *  A CTxDestination is the internal data type encoded in a bitcoin address
 */
typedef boost::variant<CNoDestination, PKHash, ScriptHash, WitnessV0ScriptHash, WitnessV0KeyHash, WitnessUnknown> CTxDestination;

enum addresstype
{
    PUBKEYHASH = 1,
    SCRIPTHASH = 2,
    WITNESSSCRIPTHASH = 3,
    WITNESSPUBKEYHASH = 4,
    NONSTANDARD = 5
};

/** Check whether a CTxDestination is a CNoDestination. */
bool IsValidDestination(const CTxDestination& dest);

<<<<<<< HEAD
=======
/** Get the name of a TxoutType as a string */
std::string GetTxnOutputType(TxoutType t);

>>>>>>> da23532c
/** Check whether a CTxDestination can be used as contract sender address. */
bool IsValidContractSenderAddress(const CTxDestination& dest);

/** Parse a output public key for the sender public key and sender signature. */
bool ExtractSenderData(const CScript& outputPubKey, CScript* senderPubKey, CScript* senderSig);

bool GetSenderPubKey(const CScript& outputPubKey, CScript& senderPubKey);

PKHash ExtractPublicKeyHash(const CScript& scriptPubKey, bool* OK = nullptr);
<<<<<<< HEAD

/** Get the name of a txnouttype as a C string, or nullptr if unknown. */
const char* GetTxnOutputType(txnouttype t);
=======
>>>>>>> da23532c

/**
 * Parse a scriptPubKey and identify script type for standard scripts. If
 * successful, returns script type and parsed pubkeys or hashes, depending on
 * the type. For example, for a P2SH script, vSolutionsRet will contain the
 * script hash, for P2PKH it will contain the key hash, etc.
 *
 * @param[in]   scriptPubKey   Script to parse
 * @param[out]  vSolutionsRet  Vector of parsed pubkeys and hashes
 * @return                     The script type. TxoutType::NONSTANDARD represents a failed solve.
 */
<<<<<<< HEAD
txnouttype Solver(const CScript& scriptPubKey, std::vector<std::vector<unsigned char>>& vSolutionsRet, bool contractConsensus=false, bool allowEmptySenderSig=false);
=======
TxoutType Solver(const CScript& scriptPubKey, std::vector<std::vector<unsigned char>>& vSolutionsRet, bool contractConsensus=false, bool allowEmptySenderSig=false);
>>>>>>> da23532c

/**
 * Parse a standard scriptPubKey for the destination address. Assigns result to
 * the addressRet parameter and returns true if successful. For multisig
 * scripts, instead use ExtractDestinations. Currently only works for P2PK,
 * P2PKH, P2SH, P2WPKH, and P2WSH scripts.
 */
<<<<<<< HEAD
bool ExtractDestination(const CScript& scriptPubKey, CTxDestination& addressRet, txnouttype* typeRet = NULL);
=======
bool ExtractDestination(const CScript& scriptPubKey, CTxDestination& addressRet, TxoutType* typeRet = NULL);
>>>>>>> da23532c

/**
 * Parse a standard scriptPubKey with one or more destination addresses. For
 * multisig scripts, this populates the addressRet vector with the pubkey IDs
 * and nRequiredRet with the n required to spend. For other destinations,
 * addressRet is populated with a single value and nRequiredRet is set to 1.
 * Returns true if successful.
 *
 * Note: this function confuses destinations (a subset of CScripts that are
 * encodable as an address) with key identifiers (of keys involved in a
 * CScript), and its use should be phased out.
 */
<<<<<<< HEAD
bool ExtractDestinations(const CScript& scriptPubKey, txnouttype& typeRet, std::vector<CTxDestination>& addressRet, int& nRequiredRet, bool contractConsensus=false);
=======
bool ExtractDestinations(const CScript& scriptPubKey, TxoutType& typeRet, std::vector<CTxDestination>& addressRet, int& nRequiredRet, bool contractConsensus=false);
>>>>>>> da23532c

/**
 * Generate a Bitcoin scriptPubKey for the given CTxDestination. Returns a P2PKH
 * script for a CKeyID destination, a P2SH script for a CScriptID, and an empty
 * script for CNoDestination.
 */
CScript GetScriptForDestination(const CTxDestination& dest);

/** Generate a P2PK script for the given pubkey. */
CScript GetScriptForRawPubKey(const CPubKey& pubkey);

/** Generate a multisig script. */
CScript GetScriptForMultisig(int nRequired, const std::vector<CPubKey>& keys);

struct DataVisitor : public boost::static_visitor<valtype>
{
    valtype operator()(const CNoDestination& noDest) const;
    valtype operator()(const PKHash& keyID) const;
    valtype operator()(const ScriptHash& scriptID) const;
    valtype operator()(const WitnessV0ScriptHash& witnessScriptHash) const;
    valtype operator()(const WitnessV0KeyHash& witnessKeyHash) const;
    valtype operator()(const WitnessUnknown& witnessUnknown) const;
};

bool ExtractDestination(const COutPoint& prevout, const CScript& scriptPubKey, CTxDestination& addressRet, TxoutType* typeRet = NULL);

struct DataVisitor : public boost::static_visitor<valtype>
{
    valtype operator()(const CNoDestination& noDest) const;
    valtype operator()(const PKHash& keyID) const;
    valtype operator()(const ScriptHash& scriptID) const;
    valtype operator()(const WitnessV0ScriptHash& witnessScriptHash) const;
    valtype operator()(const WitnessV0KeyHash& witnessKeyHash) const;
    valtype operator()(const WitnessUnknown& witnessUnknown) const;
};

bool ExtractDestination(const COutPoint& prevout, const CScript& scriptPubKey, CTxDestination& addressRet, txnouttype* typeRet = NULL);

#endif // BITCOIN_SCRIPT_STANDARD_H<|MERGE_RESOLUTION|>--- conflicted
+++ resolved
@@ -131,20 +131,6 @@
 enum class TxoutType {
     NONSTANDARD,
     // 'standard' transaction types:
-<<<<<<< HEAD
-    TX_PUBKEY,
-    TX_PUBKEYHASH,
-    TX_SCRIPTHASH,
-    TX_MULTISIG,
-    TX_NULL_DATA, //!< unspendable OP_RETURN script that carries data
-    TX_WITNESS_V0_SCRIPTHASH,
-    TX_WITNESS_V0_KEYHASH,
-    TX_WITNESS_UNKNOWN, //!< Only for Witness versions not already defined above
-    TX_CREATE_SENDER,
-    TX_CALL_SENDER,
-    TX_CREATE,
-    TX_CALL,
-=======
     PUBKEY,
     PUBKEYHASH,
     SCRIPTHASH,
@@ -158,7 +144,6 @@
     CALL_SENDER,
     CREATE,
     CALL,
->>>>>>> da23532c
 };
 
 class CNoDestination {
@@ -253,12 +238,9 @@
 /** Check whether a CTxDestination is a CNoDestination. */
 bool IsValidDestination(const CTxDestination& dest);
 
-<<<<<<< HEAD
-=======
 /** Get the name of a TxoutType as a string */
 std::string GetTxnOutputType(TxoutType t);
 
->>>>>>> da23532c
 /** Check whether a CTxDestination can be used as contract sender address. */
 bool IsValidContractSenderAddress(const CTxDestination& dest);
 
@@ -268,12 +250,6 @@
 bool GetSenderPubKey(const CScript& outputPubKey, CScript& senderPubKey);
 
 PKHash ExtractPublicKeyHash(const CScript& scriptPubKey, bool* OK = nullptr);
-<<<<<<< HEAD
-
-/** Get the name of a txnouttype as a C string, or nullptr if unknown. */
-const char* GetTxnOutputType(txnouttype t);
-=======
->>>>>>> da23532c
 
 /**
  * Parse a scriptPubKey and identify script type for standard scripts. If
@@ -285,11 +261,7 @@
  * @param[out]  vSolutionsRet  Vector of parsed pubkeys and hashes
  * @return                     The script type. TxoutType::NONSTANDARD represents a failed solve.
  */
-<<<<<<< HEAD
-txnouttype Solver(const CScript& scriptPubKey, std::vector<std::vector<unsigned char>>& vSolutionsRet, bool contractConsensus=false, bool allowEmptySenderSig=false);
-=======
 TxoutType Solver(const CScript& scriptPubKey, std::vector<std::vector<unsigned char>>& vSolutionsRet, bool contractConsensus=false, bool allowEmptySenderSig=false);
->>>>>>> da23532c
 
 /**
  * Parse a standard scriptPubKey for the destination address. Assigns result to
@@ -297,11 +269,7 @@
  * scripts, instead use ExtractDestinations. Currently only works for P2PK,
  * P2PKH, P2SH, P2WPKH, and P2WSH scripts.
  */
-<<<<<<< HEAD
-bool ExtractDestination(const CScript& scriptPubKey, CTxDestination& addressRet, txnouttype* typeRet = NULL);
-=======
 bool ExtractDestination(const CScript& scriptPubKey, CTxDestination& addressRet, TxoutType* typeRet = NULL);
->>>>>>> da23532c
 
 /**
  * Parse a standard scriptPubKey with one or more destination addresses. For
@@ -314,11 +282,7 @@
  * encodable as an address) with key identifiers (of keys involved in a
  * CScript), and its use should be phased out.
  */
-<<<<<<< HEAD
-bool ExtractDestinations(const CScript& scriptPubKey, txnouttype& typeRet, std::vector<CTxDestination>& addressRet, int& nRequiredRet, bool contractConsensus=false);
-=======
 bool ExtractDestinations(const CScript& scriptPubKey, TxoutType& typeRet, std::vector<CTxDestination>& addressRet, int& nRequiredRet, bool contractConsensus=false);
->>>>>>> da23532c
 
 /**
  * Generate a Bitcoin scriptPubKey for the given CTxDestination. Returns a P2PKH
@@ -345,16 +309,4 @@
 
 bool ExtractDestination(const COutPoint& prevout, const CScript& scriptPubKey, CTxDestination& addressRet, TxoutType* typeRet = NULL);
 
-struct DataVisitor : public boost::static_visitor<valtype>
-{
-    valtype operator()(const CNoDestination& noDest) const;
-    valtype operator()(const PKHash& keyID) const;
-    valtype operator()(const ScriptHash& scriptID) const;
-    valtype operator()(const WitnessV0ScriptHash& witnessScriptHash) const;
-    valtype operator()(const WitnessV0KeyHash& witnessKeyHash) const;
-    valtype operator()(const WitnessUnknown& witnessUnknown) const;
-};
-
-bool ExtractDestination(const COutPoint& prevout, const CScript& scriptPubKey, CTxDestination& addressRet, txnouttype* typeRet = NULL);
-
 #endif // BITCOIN_SCRIPT_STANDARD_H