// Copyright (c) 2009-2010 Satoshi Nakamoto
// Copyright (c) 2009-2018 The Bitcoin Core developers
// Distributed under the MIT software license, see the accompanying
// file COPYING or http://www.opensource.org/licenses/mit-license.php.

#ifndef BITCOIN_SCRIPT_STANDARD_H
#define BITCOIN_SCRIPT_STANDARD_H

#include <script/interpreter.h>
#include <uint256.h>

#include <boost/variant.hpp>

#include <stdint.h>

static const bool DEFAULT_ACCEPT_DATACARRIER = true;

//contract executions with less gas than this are not standard
//Make sure is always equal or greater than MINIMUM_GAS_LIMIT (which we can't reference here due to insane header dependency chains)
static const uint64_t STANDARD_MINIMUM_GAS_LIMIT = 10000;
//contract executions with a price cheaper than this (in satoshis) are not standard
//TODO this needs to be controlled by DGP and needs to be propogated from consensus parameters
static const uint64_t STANDARD_MINIMUM_GAS_PRICE = 1;

class CKeyID;
class CScript;

/** A reference to a CScript: the Hash160 of its serialization (see script.h) */
class CScriptID : public uint160
{
public:
    CScriptID() : uint160() {}
    explicit CScriptID(const CScript& in);
    CScriptID(const uint160& in) : uint160(in) {}
};

/**
 * Default setting for nMaxDatacarrierBytes. 80 bytes of data, +1 for OP_RETURN,
 * +2 for the pushdata opcodes.
 */
static const unsigned int MAX_OP_RETURN_RELAY = 83;

/**
 * A data carrying output is an unspendable output containing data. The script
 * type is designated as TX_NULL_DATA.
 */
extern bool fAcceptDatacarrier;

/** Maximum size of TX_NULL_DATA scripts that this node considers standard. */
extern unsigned nMaxDatacarrierBytes;

/**
 * Mandatory script verification flags that all new blocks must comply with for
 * them to be valid. (but old blocks may not comply with) Currently just P2SH,
 * but in the future other flags may be added, such as a soft-fork to enforce
 * strict DER encoding.
 *
 * Failing one of these tests may trigger a DoS ban - see CheckInputs() for
 * details.
 */
static const unsigned int MANDATORY_SCRIPT_VERIFY_FLAGS = SCRIPT_VERIFY_P2SH;

enum txnouttype
{
    TX_NONSTANDARD,
    // 'standard' transaction types:
    TX_PUBKEY,
    TX_PUBKEYHASH,
    TX_SCRIPTHASH,
    TX_MULTISIG,
    TX_NULL_DATA, //!< unspendable OP_RETURN script that carries data
    TX_WITNESS_V0_SCRIPTHASH,
    TX_WITNESS_V0_KEYHASH,
    TX_WITNESS_UNKNOWN, //!< Only for Witness versions not already defined above
    TX_CREATE,
    TX_CALL,
};

class CNoDestination {
public:
    friend bool operator==(const CNoDestination &a, const CNoDestination &b) { return true; }
    friend bool operator<(const CNoDestination &a, const CNoDestination &b) { return true; }
};

struct WitnessV0ScriptHash : public uint256
{
    WitnessV0ScriptHash() : uint256() {}
    explicit WitnessV0ScriptHash(const uint256& hash) : uint256(hash) {}
    explicit WitnessV0ScriptHash(const CScript& script);
    using uint256::uint256;
};

struct WitnessV0KeyHash : public uint160
{
    WitnessV0KeyHash() : uint160() {}
    explicit WitnessV0KeyHash(const uint160& hash) : uint160(hash) {}
    using uint160::uint160;
};

//! CTxDestination subtype to encode any future Witness version
struct WitnessUnknown
{
    unsigned int version;
    unsigned int length;
    unsigned char program[40];

    friend bool operator==(const WitnessUnknown& w1, const WitnessUnknown& w2) {
        if (w1.version != w2.version) return false;
        if (w1.length != w2.length) return false;
        return std::equal(w1.program, w1.program + w1.length, w2.program);
    }

    friend bool operator<(const WitnessUnknown& w1, const WitnessUnknown& w2) {
        if (w1.version < w2.version) return true;
        if (w1.version > w2.version) return false;
        if (w1.length < w2.length) return true;
        if (w1.length > w2.length) return false;
        return std::lexicographical_compare(w1.program, w1.program + w1.length, w2.program, w2.program + w2.length);
    }
};

/**
 * A txout script template with a specific destination. It is either:
 *  * CNoDestination: no destination set
 *  * CKeyID: TX_PUBKEYHASH destination (P2PKH)
 *  * CScriptID: TX_SCRIPTHASH destination (P2SH)
 *  * WitnessV0ScriptHash: TX_WITNESS_V0_SCRIPTHASH destination (P2WSH)
 *  * WitnessV0KeyHash: TX_WITNESS_V0_KEYHASH destination (P2WPKH)
 *  * WitnessUnknown: TX_WITNESS_UNKNOWN destination (P2W???)
 *  A CTxDestination is the internal data type encoded in a bitcoin address
 */
typedef boost::variant<CNoDestination, CKeyID, CScriptID, WitnessV0ScriptHash, WitnessV0KeyHash, WitnessUnknown> CTxDestination;

/** Check whether a CTxDestination is a CNoDestination. */
bool IsValidDestination(const CTxDestination& dest);

/** Check whether a CTxDestination can be used as contract sender address. */
bool IsValidContractSenderAddress(const CTxDestination& dest);

/** Get the name of a txnouttype as a C string, or nullptr if unknown. */
const char* GetTxnOutputType(txnouttype t);

/**
 * Parse a scriptPubKey and identify script type for standard scripts. If
 * successful, returns script type and parsed pubkeys or hashes, depending on
 * the type. For example, for a P2SH script, vSolutionsRet will contain the
 * script hash, for P2PKH it will contain the key hash, etc.
 *
 * @param[in]   scriptPubKey   Script to parse
 * @param[out]  vSolutionsRet  Vector of parsed pubkeys and hashes
 * @return                     The script type. TX_NONSTANDARD represents a failed solve.
 */
<<<<<<< HEAD
bool Solver(const CScript& scriptPubKey, txnouttype& typeRet, std::vector<std::vector<unsigned char> >& vSolutionsRet, bool contractConsensus=false);
=======
txnouttype Solver(const CScript& scriptPubKey, std::vector<std::vector<unsigned char>>& vSolutionsRet, bool contractConsensus=false);
>>>>>>> 9e306671

/**
 * Parse a standard scriptPubKey for the destination address. Assigns result to
 * the addressRet parameter and returns true if successful. For multisig
 * scripts, instead use ExtractDestinations. Currently only works for P2PK,
 * P2PKH, P2SH, P2WPKH, and P2WSH scripts.
 */
bool ExtractDestination(const CScript& scriptPubKey, CTxDestination& addressRet, txnouttype* typeRet = NULL);

/**
 * Parse a standard scriptPubKey with one or more destination addresses. For
 * multisig scripts, this populates the addressRet vector with the pubkey IDs
 * and nRequiredRet with the n required to spend. For other destinations,
 * addressRet is populated with a single value and nRequiredRet is set to 1.
 * Returns true if successful. Currently does not extract address from
 * pay-to-witness scripts.
 *
 * Note: this function confuses destinations (a subset of CScripts that are
 * encodable as an address) with key identifiers (of keys involved in a
 * CScript), and its use should be phased out.
 */
bool ExtractDestinations(const CScript& scriptPubKey, txnouttype& typeRet, std::vector<CTxDestination>& addressRet, int& nRequiredRet);

/**
 * Generate a Bitcoin scriptPubKey for the given CTxDestination. Returns a P2PKH
 * script for a CKeyID destination, a P2SH script for a CScriptID, and an empty
 * script for CNoDestination.
 */
CScript GetScriptForDestination(const CTxDestination& dest);

/** Generate a P2PK script for the given pubkey. */
CScript GetScriptForRawPubKey(const CPubKey& pubkey);

/** Generate a multisig script. */
CScript GetScriptForMultisig(int nRequired, const std::vector<CPubKey>& keys);

/**
 * Generate a pay-to-witness script for the given redeem script. If the redeem
 * script is P2PK or P2PKH, this returns a P2WPKH script, otherwise it returns a
 * P2WSH script.
 *
 * TODO: replace calls to GetScriptForWitness with GetScriptForDestination using
 * the various witness-specific CTxDestination subtypes.
 */
CScript GetScriptForWitness(const CScript& redeemscript);

#endif // BITCOIN_SCRIPT_STANDARD_H<|MERGE_RESOLUTION|>--- conflicted
+++ resolved
@@ -150,11 +150,7 @@
  * @param[out]  vSolutionsRet  Vector of parsed pubkeys and hashes
  * @return                     The script type. TX_NONSTANDARD represents a failed solve.
  */
-<<<<<<< HEAD
-bool Solver(const CScript& scriptPubKey, txnouttype& typeRet, std::vector<std::vector<unsigned char> >& vSolutionsRet, bool contractConsensus=false);
-=======
 txnouttype Solver(const CScript& scriptPubKey, std::vector<std::vector<unsigned char>>& vSolutionsRet, bool contractConsensus=false);
->>>>>>> 9e306671
 
 /**
  * Parse a standard scriptPubKey for the destination address. Assigns result to
