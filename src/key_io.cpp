--- conflicted
+++ resolved
@@ -53,8 +53,6 @@
         data.reserve(53);
         ConvertBits<8, 5, true>([&](unsigned char c) { data.push_back(c); }, id.begin(), id.end());
         return bech32::Encode(bech32::Encoding::BECH32, m_params.Bech32HRP(), data);
-<<<<<<< HEAD
-=======
     }
 
     std::string operator()(const WitnessV1Taproot& tap) const
@@ -63,7 +61,6 @@
         data.reserve(53);
         ConvertBits<8, 5, true>([&](unsigned char c) { data.push_back(c); }, tap.begin(), tap.end());
         return bech32::Encode(bech32::Encoding::BECH32M, m_params.Bech32HRP(), data);
->>>>>>> 5ed36332
     }
 
     std::string operator()(const WitnessUnknown& id) const
@@ -108,15 +105,6 @@
     }
     data.clear();
     const auto dec = bech32::Decode(str);
-<<<<<<< HEAD
-    if ((dec.encoding == bech32::Encoding::BECH32 || dec.encoding == bech32::Encoding::BECH32M) && dec.data.size() > 0 && dec.hrp == params.Bech32HRP()) {
-        // Bech32 decoding
-        int version = dec.data[0]; // The first 5 bit symbol is the witness version (0-16)
-        if (version == 0 && dec.encoding != bech32::Encoding::BECH32) {
-            return CNoDestination();
-        }
-        if (version != 0 && dec.encoding != bech32::Encoding::BECH32M) {
-=======
     if ((dec.encoding == bech32::Encoding::BECH32 || dec.encoding == bech32::Encoding::BECH32M) && dec.data.size() > 0) {
         // Bech32 decoding
         error_str = "";
@@ -131,7 +119,6 @@
         }
         if (version != 0 && dec.encoding != bech32::Encoding::BECH32M) {
             error_str = "Version 1+ witness address must use Bech32m checksum";
->>>>>>> 5ed36332
             return CNoDestination();
         }
         // The rest of the symbols are converted witness program bytes.
@@ -304,58 +291,32 @@
     CTxDestination dest = DecodeDestination(str);
     if (IsValidDestination(dest))
     {
-<<<<<<< HEAD
-        const PKHash *keyID = boost::get<PKHash>(&dest);
-        if(keyID)
-        {
-            memcpy(hashBytes.data(), keyID, 20);
-=======
         if(std::holds_alternative<PKHash>(dest))
         {
             PKHash keyID = std::get<PKHash>(dest);
             memcpy(hashBytes.data(), &keyID, 20);
->>>>>>> 5ed36332
             type = 1;
             return true;
         }
 
-<<<<<<< HEAD
-        const ScriptHash *scriptID = boost::get<ScriptHash>(&dest);
-        if(scriptID)
-        {
-            memcpy(hashBytes.data(), scriptID, 20);
-=======
         if(std::holds_alternative<ScriptHash>(dest))
         {
             ScriptHash scriptID = std::get<ScriptHash>(dest);
             memcpy(hashBytes.data(), &scriptID, 20);
->>>>>>> 5ed36332
             type = 2;
             return true;
         }
 
-<<<<<<< HEAD
-        const WitnessV0ScriptHash *witnessV0ScriptID = boost::get<WitnessV0ScriptHash>(&dest);
-        if (witnessV0ScriptID) {
-            memcpy(hashBytes.data(), witnessV0ScriptID, 32);
-=======
         if (std::holds_alternative<WitnessV0ScriptHash>(dest)) {
             WitnessV0ScriptHash witnessV0ScriptID = std::get<WitnessV0ScriptHash>(dest);
             memcpy(hashBytes.data(), &witnessV0ScriptID, 32);
->>>>>>> 5ed36332
             type = 3;
             return true;
         }
 
-<<<<<<< HEAD
-        const WitnessV0KeyHash *witnessV0KeyID = boost::get<WitnessV0KeyHash>(&dest);
-        if (witnessV0KeyID) {
-            memcpy(hashBytes.data(), witnessV0KeyID, 20);
-=======
         if (std::holds_alternative<WitnessV0KeyHash>(dest)) {
             const WitnessV0KeyHash witnessV0KeyID = std::get<WitnessV0KeyHash>(dest);
             memcpy(hashBytes.data(), &witnessV0KeyID, 20);
->>>>>>> 5ed36332
             type = 4;
             return true;
         }
