--- conflicted
+++ resolved
@@ -10,10 +10,7 @@
 #include <serialize.h>
 #include <util/strencodings.h>
 #include <regex>
-<<<<<<< HEAD
 #include <iomanip>
-=======
->>>>>>> c68d5cfb
 
 #include <stdarg.h>
 
@@ -1252,19 +1249,6 @@
 }
 
 std::string toHexString(int64_t intValue) {
-<<<<<<< HEAD
-
-    std::string hexStr;
-
-    // Integer value to hex string
-    std::stringstream sstream;
-    sstream << "0x" << std::setfill ('0') << std::setw(2) << std::hex << (int64_t)intValue;
-
-    hexStr= sstream.str();
-    sstream.clear();
-
-    return hexStr;
-=======
     //Store big endian representation in a vector
     uint64_t num = (uint64_t)intValue;
     std::vector<unsigned char> bigEndian;
@@ -1274,7 +1258,6 @@
 
     //Convert the vector into hex string
     return "0x" + HexStr(bigEndian.begin(), bigEndian.end());
->>>>>>> c68d5cfb
 }
 
 void ReplaceInt(const int64_t& number, const std::string& key, std::string& str)
