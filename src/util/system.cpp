// Copyright (c) 2009-2010 Satoshi Nakamoto
// Copyright (c) 2009-2021 The Bitcoin Core developers
// Distributed under the MIT software license, see the accompanying
// file COPYING or http://www.opensource.org/licenses/mit-license.php.

#include <util/system.h>

#ifdef ENABLE_EXTERNAL_SIGNER
#if defined(__GNUC__)
// Boost 1.78 requires the following workaround.
// See: https://github.com/boostorg/process/issues/235
#pragma GCC diagnostic push
#pragma GCC diagnostic ignored "-Wnarrowing"
#endif
#include <boost/process.hpp>
#if defined(__GNUC__)
#pragma GCC diagnostic pop
#endif
#endif // ENABLE_EXTERNAL_SIGNER

#include <chainparamsbase.h>
#include <fs.h>
#include <sync.h>
#include <util/check.h>
#include <util/getuniquepath.h>
#include <util/strencodings.h>
#include <util/string.h>
#include <util/syserror.h>
#include <util/translation.h>
#include <iomanip>


#if (defined(__FreeBSD__) || defined(__OpenBSD__) || defined(__DragonFly__))
#include <pthread.h>
#include <pthread_np.h>
#endif

#ifndef WIN32
// for posix_fallocate, in configure.ac we check if it is present after this
#ifdef __linux__

#ifdef _POSIX_C_SOURCE
#undef _POSIX_C_SOURCE
#endif

#define _POSIX_C_SOURCE 200112L

#endif // __linux__

#include <algorithm>
#include <cassert>
#include <fcntl.h>
#include <sched.h>
#include <sys/resource.h>
#include <sys/stat.h>

#else

#include <codecvt>

#include <io.h> /* for _commit */
#include <shellapi.h>
#include <shlobj.h>
#endif

#ifdef HAVE_MALLOPT_ARENA_MAX
#include <malloc.h>
#endif

#include <univalue.h>

#include <fstream>
#include <map>
#include <memory>
#include <optional>
#include <string>
#include <system_error>
#include <thread>
#include <typeinfo>

// Application startup time (used for uptime calculation)
const int64_t nStartupTime = GetTime();

const char * const BITCOIN_CONF_FILENAME = "qtum.conf";
const char * const BITCOIN_SETTINGS_FILENAME = "settings.json";

ArgsManager gArgs;

/** Mutex to protect dir_locks. */
static GlobalMutex cs_dir_locks;
/** A map that contains all the currently held directory locks. After
 * successful locking, these will be held here until the global destructor
 * cleans them up and thus automatically unlocks them, or ReleaseDirectoryLocks
 * is called.
 */
static std::map<std::string, std::unique_ptr<fsbridge::FileLock>> dir_locks GUARDED_BY(cs_dir_locks);

<<<<<<< HEAD
bool LockDirectory(const fs::path& directory, const std::string lockfile_name, bool probe_only, bool try_lock)
=======
bool LockDirectory(const fs::path& directory, const fs::path& lockfile_name, bool probe_only, bool try_lock)
>>>>>>> d82fec21
{
    LOCK(cs_dir_locks);
    fs::path pathLockFile = directory / lockfile_name;

    // If a lock for this directory already exists in the map, don't try to re-lock it
    if (dir_locks.count(fs::PathToString(pathLockFile))) {
        return true;
    }

    // Create empty lock file if it doesn't exist.
    FILE* file = fsbridge::fopen(pathLockFile, "a");
    if (file) fclose(file);
    auto lock = std::make_unique<fsbridge::FileLock>(pathLockFile);
    if (try_lock && !lock->TryLock()) {
        return error("Error while attempting to lock directory %s: %s", fs::PathToString(directory), lock->GetReason());
    }
    if (!probe_only) {
        // Lock successful and we're not just probing, put it into the map
        dir_locks.emplace(fs::PathToString(pathLockFile), std::move(lock));
    }
    return true;
}

void UnlockDirectory(const fs::path& directory, const fs::path& lockfile_name)
{
    LOCK(cs_dir_locks);
    dir_locks.erase(fs::PathToString(directory / lockfile_name));
}

void ReleaseDirectoryLocks()
{
    LOCK(cs_dir_locks);
    dir_locks.clear();
}

bool DirIsWritable(const fs::path& directory)
{
    fs::path tmpFile = GetUniquePath(directory);

    FILE* file = fsbridge::fopen(tmpFile, "a");
    if (!file) return false;

    fclose(file);
    remove(tmpFile);

    return true;
}

bool CheckDiskSpace(const fs::path& dir, uint64_t additional_bytes)
{
    constexpr uint64_t min_disk_space = 52428800; // 50 MiB

    uint64_t free_bytes_available = fs::space(dir).available;
    return free_bytes_available >= min_disk_space + additional_bytes;
}

std::streampos GetFileSize(const char* path, std::streamsize max) {
    std::ifstream file{path, std::ios::binary};
    file.ignore(max);
    return file.gcount();
}

/**
 * Interpret a string argument as a boolean.
 *
 * The definition of LocaleIndependentAtoi<int>() requires that non-numeric string values
 * like "foo", return 0. This means that if a user unintentionally supplies a
 * non-integer argument here, the return value is always false. This means that
 * -foo=false does what the user probably expects, but -foo=true is well defined
 * but does not do what they probably expected.
 *
 * The return value of LocaleIndependentAtoi<int>(...) is zero when given input not
 * representable as an int.
 *
 * For a more extensive discussion of this topic (and a wide range of opinions
 * on the Right Way to change this code), see PR12713.
 */
static bool InterpretBool(const std::string& strValue)
{
    if (strValue.empty())
        return true;
    return (LocaleIndependentAtoi<int>(strValue) != 0);
}

static std::string SettingName(const std::string& arg)
{
    return arg.size() > 0 && arg[0] == '-' ? arg.substr(1) : arg;
}

struct KeyInfo {
    std::string name;
    std::string section;
    bool negated{false};
};

/**
 * Parse "name", "section.name", "noname", "section.noname" settings keys.
 *
 * @note Where an option was negated can be later checked using the
 * IsArgNegated() method. One use case for this is to have a way to disable
 * options that are not normally boolean (e.g. using -nodebuglogfile to request
 * that debug log output is not sent to any file at all).
 */
KeyInfo InterpretKey(std::string key)
{
    KeyInfo result;
    // Split section name from key name for keys like "testnet.foo" or "regtest.bar"
    size_t option_index = key.find('.');
    if (option_index != std::string::npos) {
        result.section = key.substr(0, option_index);
        key.erase(0, option_index + 1);
    }
    if (key.substr(0, 2) == "no") {
        key.erase(0, 2);
        result.negated = true;
    }
    result.name = key;
    return result;
}

/**
 * Interpret settings value based on registered flags.
 *
 * @param[in]   key      key information to know if key was negated
 * @param[in]   value    string value of setting to be parsed
 * @param[in]   flags    ArgsManager registered argument flags
 * @param[out]  error    Error description if settings value is not valid
 *
 * @return parsed settings value if it is valid, otherwise nullopt accompanied
 * by a descriptive error string
 */
static std::optional<util::SettingsValue> InterpretValue(const KeyInfo& key, const std::string* value,
                                                         unsigned int flags, std::string& error)
{
    // Return negated settings as false values.
    if (key.negated) {
        if (flags & ArgsManager::DISALLOW_NEGATION) {
            error = strprintf("Negating of -%s is meaningless and therefore forbidden", key.name);
            return std::nullopt;
        }
        // Double negatives like -nofoo=0 are supported (but discouraged)
        if (value && !InterpretBool(*value)) {
            LogPrintf("Warning: parsed potentially confusing double-negative -%s=%s\n", key.name, *value);
            return true;
        }
        return false;
    }
    if (!value && (flags & ArgsManager::DISALLOW_ELISION)) {
        error = strprintf("Can not set -%s with no value. Please specify value with -%s=value.", key.name, key.name);
        return std::nullopt;
    }
    return value ? *value : "";
}

// Define default constructor and destructor that are not inline, so code instantiating this class doesn't need to
// #include class definitions for all members.
// For example, m_settings has an internal dependency on univalue.
ArgsManager::ArgsManager() = default;
ArgsManager::~ArgsManager() = default;

const std::set<std::string> ArgsManager::GetUnsuitableSectionOnlyArgs() const
{
    std::set<std::string> unsuitables;

    LOCK(cs_args);

    // if there's no section selected, don't worry
    if (m_network.empty()) return std::set<std::string> {};

    // if it's okay to use the default section for this network, don't worry
    if (m_network == CBaseChainParams::MAIN) return std::set<std::string> {};

    for (const auto& arg : m_network_only_args) {
        if (OnlyHasDefaultSectionSetting(m_settings, m_network, SettingName(arg))) {
            unsuitables.insert(arg);
        }
    }
    return unsuitables;
}

const std::list<SectionInfo> ArgsManager::GetUnrecognizedSections() const
{
    // Section names to be recognized in the config file.
    static const std::set<std::string> available_sections{
        CBaseChainParams::REGTEST,
        CBaseChainParams::SIGNET,
        CBaseChainParams::TESTNET,
        CBaseChainParams::MAIN
    };

    LOCK(cs_args);
    std::list<SectionInfo> unrecognized = m_config_sections;
    unrecognized.remove_if([](const SectionInfo& appeared){ return available_sections.find(appeared.m_name) != available_sections.end(); });
    return unrecognized;
}

void ArgsManager::SelectConfigNetwork(const std::string& network)
{
    LOCK(cs_args);
    m_network = network;
}

bool ArgsManager::ParseParameters(int argc, const char* const argv[], std::string& error)
{
    LOCK(cs_args);
    m_settings.command_line_options.clear();

    for (int i = 1; i < argc; i++) {
        std::string key(argv[i]);

#ifdef MAC_OSX
        // At the first time when a user gets the "App downloaded from the
        // internet" warning, and clicks the Open button, macOS passes
        // a unique process serial number (PSN) as -psn_... command-line
        // argument, which we filter out.
        if (key.substr(0, 5) == "-psn_") continue;
#endif

        if (key == "-") break; //bitcoin-tx using stdin
        std::optional<std::string> val;
        size_t is_index = key.find('=');
        if (is_index != std::string::npos) {
            val = key.substr(is_index + 1);
            key.erase(is_index);
        }
#ifdef WIN32
        key = ToLower(key);
        if (key[0] == '/')
            key[0] = '-';
#endif

        if (key[0] != '-') {
            if (!m_accept_any_command && m_command.empty()) {
                // The first non-dash arg is a registered command
                std::optional<unsigned int> flags = GetArgFlags(key);
                if (!flags || !(*flags & ArgsManager::COMMAND)) {
                    error = strprintf("Invalid command '%s'", argv[i]);
                    return false;
                }
            }
            m_command.push_back(key);
            while (++i < argc) {
                // The remaining args are command args
                m_command.push_back(argv[i]);
            }
            break;
        }

        // Transform --foo to -foo
        if (key.length() > 1 && key[1] == '-')
            key.erase(0, 1);

        // Transform -foo to foo
        key.erase(0, 1);
        KeyInfo keyinfo = InterpretKey(key);
        std::optional<unsigned int> flags = GetArgFlags('-' + keyinfo.name);

        // Unknown command line options and command line options with dot
        // characters (which are returned from InterpretKey with nonempty
        // section strings) are not valid.
        if (!flags || !keyinfo.section.empty()) {
            error = strprintf("Invalid parameter %s", argv[i]);
            return false;
        }

        std::optional<util::SettingsValue> value = InterpretValue(keyinfo, val ? &*val : nullptr, *flags, error);
        if (!value) return false;

        m_settings.command_line_options[keyinfo.name].push_back(*value);
    }

    // we do not allow -includeconf from command line, only -noincludeconf
    if (auto* includes = util::FindKey(m_settings.command_line_options, "includeconf")) {
        const util::SettingsSpan values{*includes};
        // Range may be empty if -noincludeconf was passed
        if (!values.empty()) {
            error = "-includeconf cannot be used from commandline; -includeconf=" + values.begin()->write();
            return false; // pick first value as example
        }
    }
    return true;
}

std::optional<unsigned int> ArgsManager::GetArgFlags(const std::string& name) const
{
    LOCK(cs_args);
    for (const auto& arg_map : m_available_args) {
        const auto search = arg_map.second.find(name);
        if (search != arg_map.second.end()) {
            return search->second.m_flags;
        }
    }
    return std::nullopt;
}

fs::path ArgsManager::GetPathArg(std::string arg, const fs::path& default_value) const
{
    if (IsArgNegated(arg)) return fs::path{};
    std::string path_str = GetArg(arg, "");
    if (path_str.empty()) return default_value;
    fs::path result = fs::PathFromString(path_str).lexically_normal();
    // Remove trailing slash, if present.
    return result.has_filename() ? result : result.parent_path();
}

const fs::path& ArgsManager::GetBlocksDirPath() const
{
    LOCK(cs_args);
    fs::path& path = m_cached_blocks_path;

    // Cache the path to avoid calling fs::create_directories on every call of
    // this function
    if (!path.empty()) return path;

    if (IsArgSet("-blocksdir")) {
        path = fs::absolute(GetPathArg("-blocksdir"));
        if (!fs::is_directory(path)) {
            path = "";
            return path;
        }
    } else {
        path = GetDataDirBase();
    }

    path /= fs::PathFromString(BaseParams().DataDir());
    path /= "blocks";
    fs::create_directories(path);
    return path;
}

const fs::path& ArgsManager::GetDataDir(bool net_specific) const
{
    LOCK(cs_args);
    fs::path& path = net_specific ? m_cached_network_datadir_path : m_cached_datadir_path;

    // Cache the path to avoid calling fs::create_directories on every call of
    // this function
    if (!path.empty()) return path;

    const fs::path datadir{GetPathArg("-datadir")};
    if (!datadir.empty()) {
        path = fs::absolute(datadir);
        if (!fs::is_directory(path)) {
            path = "";
            return path;
        }
    } else {
        path = GetDefaultDataDir();
    }

    if (!fs::exists(path)) {
        fs::create_directories(path / "wallets");
    }

    if (net_specific && !BaseParams().DataDir().empty()) {
        path /= fs::PathFromString(BaseParams().DataDir());
        if (!fs::exists(path)) {
            fs::create_directories(path / "wallets");
        }
    }

    return path;
}

void ArgsManager::ClearPathCache()
{
    LOCK(cs_args);

    m_cached_datadir_path = fs::path();
    m_cached_network_datadir_path = fs::path();
    m_cached_blocks_path = fs::path();
}

std::optional<const ArgsManager::Command> ArgsManager::GetCommand() const
{
    Command ret;
    LOCK(cs_args);
    auto it = m_command.begin();
    if (it == m_command.end()) {
        // No command was passed
        return std::nullopt;
    }
    if (!m_accept_any_command) {
        // The registered command
        ret.command = *(it++);
    }
    while (it != m_command.end()) {
        // The unregistered command and args (if any)
        ret.args.push_back(*(it++));
    }
    return ret;
}

std::vector<std::string> ArgsManager::GetArgs(const std::string& strArg) const
{
    std::vector<std::string> result;
    for (const util::SettingsValue& value : GetSettingsList(strArg)) {
        result.push_back(value.isFalse() ? "0" : value.isTrue() ? "1" : value.get_str());
    }
    return result;
}

bool ArgsManager::IsArgSet(const std::string& strArg) const
{
    return !GetSetting(strArg).isNull();
}

bool ArgsManager::InitSettings(std::string& error)
{
    if (!GetSettingsPath()) {
        return true; // Do nothing if settings file disabled.
    }

    std::vector<std::string> errors;
    if (!ReadSettingsFile(&errors)) {
        error = strprintf("Failed loading settings file:\n%s\n", MakeUnorderedList(errors));
        return false;
    }
    if (!WriteSettingsFile(&errors)) {
        error = strprintf("Failed saving settings file:\n%s\n", MakeUnorderedList(errors));
        return false;
    }
    return true;
}

bool ArgsManager::GetSettingsPath(fs::path* filepath, bool temp, bool backup) const
{
    fs::path settings = GetPathArg("-settings", BITCOIN_SETTINGS_FILENAME);
    if (settings.empty()) {
        return false;
    }
    if (backup) {
        settings += ".bak";
    }
    if (filepath) {
        *filepath = fsbridge::AbsPathJoin(GetDataDirNet(), temp ? settings + ".tmp" : settings);
    }
    return true;
}

static void SaveErrors(const std::vector<std::string> errors, std::vector<std::string>* error_out)
{
    for (const auto& error : errors) {
        if (error_out) {
            error_out->emplace_back(error);
        } else {
            LogPrintf("%s\n", error);
        }
    }
}

bool ArgsManager::ReadSettingsFile(std::vector<std::string>* errors)
{
    fs::path path;
    if (!GetSettingsPath(&path, /* temp= */ false)) {
        return true; // Do nothing if settings file disabled.
    }

    LOCK(cs_args);
    m_settings.rw_settings.clear();
    std::vector<std::string> read_errors;
    if (!util::ReadSettings(path, m_settings.rw_settings, read_errors)) {
        SaveErrors(read_errors, errors);
        return false;
    }
    for (const auto& setting : m_settings.rw_settings) {
        KeyInfo key = InterpretKey(setting.first); // Split setting key into section and argname
        if (!GetArgFlags('-' + key.name)) {
            LogPrintf("Ignoring unknown rw_settings value %s\n", setting.first);
        }
    }
    return true;
}

bool ArgsManager::WriteSettingsFile(std::vector<std::string>* errors, bool backup) const
{
    fs::path path, path_tmp;
    if (!GetSettingsPath(&path, /*temp=*/false, backup) || !GetSettingsPath(&path_tmp, /*temp=*/true, backup)) {
        throw std::logic_error("Attempt to write settings file when dynamic settings are disabled.");
    }

    LOCK(cs_args);
    std::vector<std::string> write_errors;
    if (!util::WriteSettings(path_tmp, m_settings.rw_settings, write_errors)) {
        SaveErrors(write_errors, errors);
        return false;
    }
    if (!RenameOver(path_tmp, path)) {
        SaveErrors({strprintf("Failed renaming settings file %s to %s\n", fs::PathToString(path_tmp), fs::PathToString(path))}, errors);
        return false;
    }
    return true;
}

util::SettingsValue ArgsManager::GetPersistentSetting(const std::string& name) const
{
    LOCK(cs_args);
    return util::GetSetting(m_settings, m_network, name, !UseDefaultSection("-" + name),
        /*ignore_nonpersistent=*/true, /*get_chain_name=*/false);
}

bool ArgsManager::IsArgNegated(const std::string& strArg) const
{
    return GetSetting(strArg).isFalse();
}

std::string ArgsManager::GetArg(const std::string& strArg, const std::string& strDefault) const
{
    return GetArg(strArg).value_or(strDefault);
}

std::optional<std::string> ArgsManager::GetArg(const std::string& strArg) const
{
    const util::SettingsValue value = GetSetting(strArg);
<<<<<<< HEAD
    return value.isNull() ? strDefault : value.isFalse() ? "0" : value.isTrue() ? "1" : value.isNum() ? value.getValStr() : value.get_str();
=======
    return SettingToString(value);
}

std::optional<std::string> SettingToString(const util::SettingsValue& value)
{
    if (value.isNull()) return std::nullopt;
    if (value.isFalse()) return "0";
    if (value.isTrue()) return "1";
    if (value.isNum()) return value.getValStr();
    return value.get_str();
}

std::string SettingToString(const util::SettingsValue& value, const std::string& strDefault)
{
    return SettingToString(value).value_or(strDefault);
>>>>>>> d82fec21
}

int64_t ArgsManager::GetIntArg(const std::string& strArg, int64_t nDefault) const
{
    return GetIntArg(strArg).value_or(nDefault);
}

std::optional<int64_t> ArgsManager::GetIntArg(const std::string& strArg) const
{
    const util::SettingsValue value = GetSetting(strArg);
    return SettingToInt(value);
}

std::optional<int64_t> SettingToInt(const util::SettingsValue& value)
{
    if (value.isNull()) return std::nullopt;
    if (value.isFalse()) return 0;
    if (value.isTrue()) return 1;
    if (value.isNum()) return value.getInt<int64_t>();
    return LocaleIndependentAtoi<int64_t>(value.get_str());
}

int64_t SettingToInt(const util::SettingsValue& value, int64_t nDefault)
{
    return SettingToInt(value).value_or(nDefault);
}

bool ArgsManager::GetBoolArg(const std::string& strArg, bool fDefault) const
{
    return GetBoolArg(strArg).value_or(fDefault);
}

std::optional<bool> ArgsManager::GetBoolArg(const std::string& strArg) const
{
    const util::SettingsValue value = GetSetting(strArg);
    return SettingToBool(value);
}

std::optional<bool> SettingToBool(const util::SettingsValue& value)
{
    if (value.isNull()) return std::nullopt;
    if (value.isBool()) return value.get_bool();
    return InterpretBool(value.get_str());
}

bool SettingToBool(const util::SettingsValue& value, bool fDefault)
{
    return SettingToBool(value).value_or(fDefault);
}

bool ArgsManager::SoftSetArg(const std::string& strArg, const std::string& strValue)
{
    LOCK(cs_args);
    if (IsArgSet(strArg)) return false;
    ForceSetArg(strArg, strValue);
    return true;
}

bool ArgsManager::SoftSetBoolArg(const std::string& strArg, bool fValue)
{
    if (fValue)
        return SoftSetArg(strArg, std::string("1"));
    else
        return SoftSetArg(strArg, std::string("0"));
}

void ArgsManager::ForceSetArg(const std::string& strArg, const std::string& strValue)
{
    LOCK(cs_args);
    m_settings.forced_settings[SettingName(strArg)] = strValue;
}

void ArgsManager::AddCommand(const std::string& cmd, const std::string& help)
{
    Assert(cmd.find('=') == std::string::npos);
    Assert(cmd.at(0) != '-');

    LOCK(cs_args);
    m_accept_any_command = false; // latch to false
    std::map<std::string, Arg>& arg_map = m_available_args[OptionsCategory::COMMANDS];
    auto ret = arg_map.emplace(cmd, Arg{"", help, ArgsManager::COMMAND});
    Assert(ret.second); // Fail on duplicate commands
}

void ArgsManager::AddArg(const std::string& name, const std::string& help, unsigned int flags, const OptionsCategory& cat)
{
    Assert((flags & ArgsManager::COMMAND) == 0); // use AddCommand

    // Split arg name from its help param
    size_t eq_index = name.find('=');
    if (eq_index == std::string::npos) {
        eq_index = name.size();
    }
    std::string arg_name = name.substr(0, eq_index);

    LOCK(cs_args);
    std::map<std::string, Arg>& arg_map = m_available_args[cat];
    auto ret = arg_map.emplace(arg_name, Arg{name.substr(eq_index, name.size() - eq_index), help, flags});
    assert(ret.second); // Make sure an insertion actually happened

    if (flags & ArgsManager::NETWORK_ONLY) {
        m_network_only_args.emplace(arg_name);
    }
}

void ArgsManager::AddHiddenArgs(const std::vector<std::string>& names)
{
    for (const std::string& name : names) {
        AddArg(name, "", ArgsManager::ALLOW_ANY, OptionsCategory::HIDDEN);
    }
}

std::string ArgsManager::GetHelpMessage() const
{
    const bool show_debug = GetBoolArg("-help-debug", false);

    std::string usage;
    LOCK(cs_args);
    for (const auto& arg_map : m_available_args) {
        switch(arg_map.first) {
            case OptionsCategory::OPTIONS:
                usage += HelpMessageGroup("Options:");
                break;
            case OptionsCategory::CONNECTION:
                usage += HelpMessageGroup("Connection options:");
                break;
            case OptionsCategory::ZMQ:
                usage += HelpMessageGroup("ZeroMQ notification options:");
                break;
            case OptionsCategory::DEBUG_TEST:
                usage += HelpMessageGroup("Debugging/Testing options:");
                break;
            case OptionsCategory::NODE_RELAY:
                usage += HelpMessageGroup("Node relay options:");
                break;
            case OptionsCategory::BLOCK_CREATION:
                usage += HelpMessageGroup("Block creation options:");
                break;
            case OptionsCategory::RPC:
                usage += HelpMessageGroup("RPC server options:");
                break;
            case OptionsCategory::WALLET:
                usage += HelpMessageGroup("Wallet options:");
                break;
            case OptionsCategory::WALLET_DEBUG_TEST:
                if (show_debug) usage += HelpMessageGroup("Wallet debugging/testing options:");
                break;
            case OptionsCategory::CHAINPARAMS:
                usage += HelpMessageGroup("Chain selection options:");
                break;
            case OptionsCategory::GUI:
                usage += HelpMessageGroup("UI Options:");
                break;
            case OptionsCategory::COMMANDS:
                usage += HelpMessageGroup("Commands:");
                break;
            case OptionsCategory::REGISTER_COMMANDS:
                usage += HelpMessageGroup("Register Commands:");
                break;
            default:
                break;
        }

        // When we get to the hidden options, stop
        if (arg_map.first == OptionsCategory::HIDDEN) break;

        for (const auto& arg : arg_map.second) {
            if (show_debug || !(arg.second.m_flags & ArgsManager::DEBUG_ONLY)) {
                std::string name;
                if (arg.second.m_help_param.empty()) {
                    name = arg.first;
                } else {
                    name = arg.first + arg.second.m_help_param;
                }
                usage += HelpMessageOpt(name, arg.second.m_help_text);
            }
        }
    }
    return usage;
}

bool HelpRequested(const ArgsManager& args)
{
    return args.IsArgSet("-?") || args.IsArgSet("-h") || args.IsArgSet("-help") || args.IsArgSet("-help-debug");
}

void SetupHelpOptions(ArgsManager& args)
{
    args.AddArg("-?", "Print this help message and exit", ArgsManager::ALLOW_ANY, OptionsCategory::OPTIONS);
    args.AddHiddenArgs({"-h", "-help"});
}

static const int screenWidth = 79;
static const int optIndent = 2;
static const int msgIndent = 7;

std::string HelpMessageGroup(const std::string &message) {
    return std::string(message) + std::string("\n\n");
}

std::string HelpMessageOpt(const std::string &option, const std::string &message) {
    return std::string(optIndent,' ') + std::string(option) +
           std::string("\n") + std::string(msgIndent,' ') +
           FormatParagraph(message, screenWidth - msgIndent, msgIndent) +
           std::string("\n\n");
}

static std::string FormatException(const std::exception* pex, std::string_view thread_name)
{
#ifdef WIN32
    char pszModule[MAX_PATH] = "";
    GetModuleFileNameA(nullptr, pszModule, sizeof(pszModule));
#else
    const char* pszModule = "bitcoin";
#endif
    if (pex)
        return strprintf(
            "EXCEPTION: %s       \n%s       \n%s in %s       \n", typeid(*pex).name(), pex->what(), pszModule, thread_name);
    else
        return strprintf(
            "UNKNOWN EXCEPTION       \n%s in %s       \n", pszModule, thread_name);
}

void PrintExceptionContinue(const std::exception* pex, std::string_view thread_name)
{
    std::string message = FormatException(pex, thread_name);
    LogPrintf("\n\n************************\n%s\n", message);
    tfm::format(std::cerr, "\n\n************************\n%s\n", message);
}

fs::path GetDefaultDataDir()
{
    // Windows: C:\Users\Username\AppData\Roaming\Qtum
    // macOS: ~/Library/Application Support/Qtum
    // Unix-like: ~/.qtum
#ifdef WIN32
    // Windows
    return GetSpecialFolderPath(CSIDL_APPDATA) / "Qtum";
#else
    fs::path pathRet;
    char* pszHome = getenv("HOME");
    if (pszHome == nullptr || strlen(pszHome) == 0)
        pathRet = fs::path("/");
    else
        pathRet = fs::path(pszHome);
#ifdef MAC_OSX
    // macOS
    return pathRet / "Library/Application Support/Qtum";
#else
    // Unix-like
    return pathRet / ".qtum";
#endif
#endif
}

bool CheckDataDirOption()
{
    const fs::path datadir{gArgs.GetPathArg("-datadir")};
    return datadir.empty() || fs::is_directory(fs::absolute(datadir));
}

fs::path GetConfigFile(const fs::path& configuration_file_path)
{
    return AbsPathForConfigVal(configuration_file_path, /*net_specific=*/false);
}

static bool GetConfigOptions(std::istream& stream, const std::string& filepath, std::string& error, std::vector<std::pair<std::string, std::string>>& options, std::list<SectionInfo>& sections)
{
    std::string str, prefix;
    std::string::size_type pos;
    int linenr = 1;
    while (std::getline(stream, str)) {
        bool used_hash = false;
        if ((pos = str.find('#')) != std::string::npos) {
            str = str.substr(0, pos);
            used_hash = true;
        }
        const static std::string pattern = " \t\r\n";
        str = TrimString(str, pattern);
        if (!str.empty()) {
            if (*str.begin() == '[' && *str.rbegin() == ']') {
                const std::string section = str.substr(1, str.size() - 2);
                sections.emplace_back(SectionInfo{section, filepath, linenr});
                prefix = section + '.';
            } else if (*str.begin() == '-') {
                error = strprintf("parse error on line %i: %s, options in configuration file must be specified without leading -", linenr, str);
                return false;
            } else if ((pos = str.find('=')) != std::string::npos) {
                std::string name = prefix + TrimString(std::string_view{str}.substr(0, pos), pattern);
                std::string_view value = TrimStringView(std::string_view{str}.substr(pos + 1), pattern);
                if (used_hash && name.find("rpcpassword") != std::string::npos) {
                    error = strprintf("parse error on line %i, using # in rpcpassword can be ambiguous and should be avoided", linenr);
                    return false;
                }
                options.emplace_back(name, value);
                if ((pos = name.rfind('.')) != std::string::npos && prefix.length() <= pos) {
                    sections.emplace_back(SectionInfo{name.substr(0, pos), filepath, linenr});
                }
            } else {
                error = strprintf("parse error on line %i: %s", linenr, str);
                if (str.size() >= 2 && str.substr(0, 2) == "no") {
                    error += strprintf(", if you intended to specify a negated option, use %s=1 instead", str);
                }
                return false;
            }
        }
        ++linenr;
    }
    return true;
}

bool ArgsManager::ReadConfigStream(std::istream& stream, const std::string& filepath, std::string& error, bool ignore_invalid_keys)
{
    LOCK(cs_args);
    std::vector<std::pair<std::string, std::string>> options;
    if (!GetConfigOptions(stream, filepath, error, options, m_config_sections)) {
        return false;
    }
    for (const std::pair<std::string, std::string>& option : options) {
        KeyInfo key = InterpretKey(option.first);
        std::optional<unsigned int> flags = GetArgFlags('-' + key.name);
        if (flags) {
            std::optional<util::SettingsValue> value = InterpretValue(key, &option.second, *flags, error);
            if (!value) {
                return false;
            }
            m_settings.ro_config[key.section][key.name].push_back(*value);
        } else {
            if (ignore_invalid_keys) {
                LogPrintf("Ignoring unknown configuration value %s\n", option.first);
            } else {
                error = strprintf("Invalid configuration value %s", option.first);
                return false;
            }
        }
    }
    return true;
}

bool ArgsManager::ReadConfigFiles(std::string& error, bool ignore_invalid_keys)
{
    {
        LOCK(cs_args);
        m_settings.ro_config.clear();
        m_config_sections.clear();
    }

    const fs::path conf_path = GetPathArg("-conf", BITCOIN_CONF_FILENAME);
    std::ifstream stream{GetConfigFile(conf_path)};

    // not ok to have a config file specified that cannot be opened
    if (IsArgSet("-conf") && !stream.good()) {
        error = strprintf("specified config file \"%s\" could not be opened.", fs::PathToString(conf_path));
        return false;
    }
    // ok to not have a config file
    if (stream.good()) {
        if (!ReadConfigStream(stream, fs::PathToString(conf_path), error, ignore_invalid_keys)) {
            return false;
        }
        // `-includeconf` cannot be included in the command line arguments except
        // as `-noincludeconf` (which indicates that no included conf file should be used).
        bool use_conf_file{true};
        {
            LOCK(cs_args);
            if (auto* includes = util::FindKey(m_settings.command_line_options, "includeconf")) {
                // ParseParameters() fails if a non-negated -includeconf is passed on the command-line
                assert(util::SettingsSpan(*includes).last_negated());
                use_conf_file = false;
            }
        }
        if (use_conf_file) {
            std::string chain_id = GetChainName();
            std::vector<std::string> conf_file_names;

            auto add_includes = [&](const std::string& network, size_t skip = 0) {
                size_t num_values = 0;
                LOCK(cs_args);
                if (auto* section = util::FindKey(m_settings.ro_config, network)) {
                    if (auto* values = util::FindKey(*section, "includeconf")) {
                        for (size_t i = std::max(skip, util::SettingsSpan(*values).negated()); i < values->size(); ++i) {
                            conf_file_names.push_back((*values)[i].get_str());
                        }
                        num_values = values->size();
                    }
                }
                return num_values;
            };

            // We haven't set m_network yet (that happens in SelectParams()), so manually check
            // for network.includeconf args.
            const size_t chain_includes = add_includes(chain_id);
            const size_t default_includes = add_includes({});

            for (const std::string& conf_file_name : conf_file_names) {
                std::ifstream conf_file_stream{GetConfigFile(fs::PathFromString(conf_file_name))};
                if (conf_file_stream.good()) {
                    if (!ReadConfigStream(conf_file_stream, conf_file_name, error, ignore_invalid_keys)) {
                        return false;
                    }
                    LogPrintf("Included configuration file %s\n", conf_file_name);
                } else {
                    error = "Failed to include configuration file " + conf_file_name;
                    return false;
                }
            }

            // Warn about recursive -includeconf
            conf_file_names.clear();
            add_includes(chain_id, /* skip= */ chain_includes);
            add_includes({}, /* skip= */ default_includes);
            std::string chain_id_final = GetChainName();
            if (chain_id_final != chain_id) {
                // Also warn about recursive includeconf for the chain that was specified in one of the includeconfs
                add_includes(chain_id_final);
            }
            for (const std::string& conf_file_name : conf_file_names) {
                tfm::format(std::cerr, "warning: -includeconf cannot be used from included files; ignoring -includeconf=%s\n", conf_file_name);
            }
        }
    }

    // If datadir is changed in .conf file:
    gArgs.ClearPathCache();
    if (!CheckDataDirOption()) {
        error = strprintf("specified data directory \"%s\" does not exist.", GetArg("-datadir", ""));
        return false;
    }
    return true;
}

std::string ArgsManager::GetChainName() const
{
    auto get_net = [&](const std::string& arg) {
        LOCK(cs_args);
        util::SettingsValue value = util::GetSetting(m_settings, /* section= */ "", SettingName(arg),
            /* ignore_default_section_config= */ false,
            /*ignore_nonpersistent=*/false,
            /* get_chain_name= */ true);
        return value.isNull() ? false : value.isBool() ? value.get_bool() : InterpretBool(value.get_str());
    };

    const bool fRegTest = get_net("-regtest");
    const bool fSigNet  = get_net("-signet");
    const bool fTestNet = get_net("-testnet");
    const bool is_chain_arg_set = IsArgSet("-chain");

    if ((int)is_chain_arg_set + (int)fRegTest + (int)fSigNet + (int)fTestNet > 1) {
        throw std::runtime_error("Invalid combination of -regtest, -signet, -testnet and -chain. Can use at most one.");
    }
    if (fRegTest)
        return CBaseChainParams::REGTEST;
    if (fSigNet) {
        return CBaseChainParams::SIGNET;
    }
    if (fTestNet)
        return CBaseChainParams::TESTNET;

    return GetArg("-chain", CBaseChainParams::MAIN);
}

bool ArgsManager::UseDefaultSection(const std::string& arg) const
{
    return m_network == CBaseChainParams::MAIN || m_network_only_args.count(arg) == 0;
}

util::SettingsValue ArgsManager::GetSetting(const std::string& arg) const
{
    LOCK(cs_args);
    return util::GetSetting(
        m_settings, m_network, SettingName(arg), !UseDefaultSection(arg),
        /*ignore_nonpersistent=*/false, /*get_chain_name=*/false);
}

std::vector<util::SettingsValue> ArgsManager::GetSettingsList(const std::string& arg) const
{
    LOCK(cs_args);
    return util::GetSettingsList(m_settings, m_network, SettingName(arg), !UseDefaultSection(arg));
}

void ArgsManager::logArgsPrefix(
    const std::string& prefix,
    const std::string& section,
    const std::map<std::string, std::vector<util::SettingsValue>>& args) const
{
    std::string section_str = section.empty() ? "" : "[" + section + "] ";
    for (const auto& arg : args) {
        for (const auto& value : arg.second) {
            std::optional<unsigned int> flags = GetArgFlags('-' + arg.first);
            if (flags) {
                std::string value_str = (*flags & SENSITIVE) ? "****" : value.write();
                LogPrintf("%s %s%s=%s\n", prefix, section_str, arg.first, value_str);
            }
        }
    }
}

void ArgsManager::LogArgs() const
{
    LOCK(cs_args);
    for (const auto& section : m_settings.ro_config) {
        logArgsPrefix("Config file arg:", section.first, section.second);
    }
    for (const auto& setting : m_settings.rw_settings) {
        LogPrintf("Setting file arg: %s = %s\n", setting.first, setting.second.write());
    }
    logArgsPrefix("Command-line arg:", "", m_settings.command_line_options);
}

std::map<std::string, std::vector<std::string>> ArgsManager::getArgsList(const std::vector<std::string>& paramListType) const
{
    LOCK(cs_args);
    // Get argument list
    std::map<std::string, bool> args;
    for (const auto& arg : m_settings.forced_settings) {
        args[arg.first] = true;
    }
    for (const auto& arg : m_settings.command_line_options) {
        args[arg.first] = true;
    }
    for (const auto& arg : m_settings.ro_config) {
        for(const auto& confArg : arg.second)
            args[confArg.first] = true;
    }

    // Fill argument list with values
    std::map<std::string, std::vector<std::string>> ret;
    for (const auto& arg : args) {
        std::string paramName = '-' + arg.first;
        std::vector<std::string> paramValue;
        bool isList = std::find(std::begin(paramListType), std::end(paramListType), paramName) != std::end(paramListType);
        if(isList) {
            paramValue = GetArgs(paramName);
        }
        else {
            paramValue.push_back(GetArg(paramName, ""));
        }
        ret[arg.first] = paramValue;
    }

    return ret;
}

bool RenameOver(fs::path src, fs::path dest)
{
#ifdef __MINGW64__
    // This is a workaround for a bug in libstdc++ which
    // implements std::filesystem::rename with _wrename function.
    // This bug has been fixed in upstream:
    //  - GCC 10.3: 8dd1c1085587c9f8a21bb5e588dfe1e8cdbba79e
    //  - GCC 11.1: 1dfd95f0a0ca1d9e6cbc00e6cbfd1fa20a98f312
    // For more details see the commits mentioned above.
    return MoveFileExW(src.wstring().c_str(), dest.wstring().c_str(),
                       MOVEFILE_REPLACE_EXISTING) != 0;
#else
    std::error_code error;
    fs::rename(src, dest, error);
    return !error;
#endif
}

/**
 * Ignores exceptions thrown by create_directories if the requested directory exists.
 * Specifically handles case where path p exists, but it wasn't possible for the user to
 * write to the parent directory.
 */
bool TryCreateDirectories(const fs::path& p)
{
    try
    {
        return fs::create_directories(p);
    } catch (const fs::filesystem_error&) {
        if (!fs::exists(p) || !fs::is_directory(p))
            throw;
    }

    // create_directories didn't create the directory, it had to have existed already
    return false;
}

bool FileCommit(FILE *file)
{
    if (fflush(file) != 0) { // harmless if redundantly called
        LogPrintf("%s: fflush failed: %d\n", __func__, errno);
        return false;
    }
#ifdef WIN32
    HANDLE hFile = (HANDLE)_get_osfhandle(_fileno(file));
    if (FlushFileBuffers(hFile) == 0) {
        LogPrintf("%s: FlushFileBuffers failed: %d\n", __func__, GetLastError());
        return false;
    }
#elif defined(MAC_OSX) && defined(F_FULLFSYNC)
    if (fcntl(fileno(file), F_FULLFSYNC, 0) == -1) { // Manpage says "value other than -1" is returned on success
        LogPrintf("%s: fcntl F_FULLFSYNC failed: %d\n", __func__, errno);
        return false;
    }
#elif HAVE_FDATASYNC
    if (fdatasync(fileno(file)) != 0 && errno != EINVAL) { // Ignore EINVAL for filesystems that don't support sync
        LogPrintf("%s: fdatasync failed: %d\n", __func__, errno);
        return false;
    }
#else
    if (fsync(fileno(file)) != 0 && errno != EINVAL) {
        LogPrintf("%s: fsync failed: %d\n", __func__, errno);
        return false;
    }
#endif
    return true;
}

void DirectoryCommit(const fs::path &dirname)
{
#ifndef WIN32
    FILE* file = fsbridge::fopen(dirname, "r");
    if (file) {
        fsync(fileno(file));
        fclose(file);
    }
#endif
}

bool TruncateFile(FILE *file, unsigned int length) {
#if defined(WIN32)
    return _chsize(_fileno(file), length) == 0;
#else
    return ftruncate(fileno(file), length) == 0;
#endif
}

/**
 * this function tries to raise the file descriptor limit to the requested number.
 * It returns the actual file descriptor limit (which may be more or less than nMinFD)
 */
int RaiseFileDescriptorLimit(int nMinFD) {
#if defined(WIN32)
    return 2048;
#else
    struct rlimit limitFD;
    if (getrlimit(RLIMIT_NOFILE, &limitFD) != -1) {
        if (limitFD.rlim_cur < (rlim_t)nMinFD) {
            limitFD.rlim_cur = nMinFD;
            if (limitFD.rlim_cur > limitFD.rlim_max)
                limitFD.rlim_cur = limitFD.rlim_max;
            setrlimit(RLIMIT_NOFILE, &limitFD);
            getrlimit(RLIMIT_NOFILE, &limitFD);
        }
        return limitFD.rlim_cur;
    }
    return nMinFD; // getrlimit failed, assume it's fine
#endif
}

/**
 * this function tries to make a particular range of a file allocated (corresponding to disk space)
 * it is advisory, and the range specified in the arguments will never contain live data
 */
void AllocateFileRange(FILE *file, unsigned int offset, unsigned int length) {
#if defined(WIN32)
    // Windows-specific version
    HANDLE hFile = (HANDLE)_get_osfhandle(_fileno(file));
    LARGE_INTEGER nFileSize;
    int64_t nEndPos = (int64_t)offset + length;
    nFileSize.u.LowPart = nEndPos & 0xFFFFFFFF;
    nFileSize.u.HighPart = nEndPos >> 32;
    SetFilePointerEx(hFile, nFileSize, 0, FILE_BEGIN);
    SetEndOfFile(hFile);
#elif defined(MAC_OSX)
    // OSX specific version
    // NOTE: Contrary to other OS versions, the OSX version assumes that
    // NOTE: offset is the size of the file.
    fstore_t fst;
    fst.fst_flags = F_ALLOCATECONTIG;
    fst.fst_posmode = F_PEOFPOSMODE;
    fst.fst_offset = 0;
    fst.fst_length = length; // mac os fst_length takes the # of free bytes to allocate, not desired file size
    fst.fst_bytesalloc = 0;
    if (fcntl(fileno(file), F_PREALLOCATE, &fst) == -1) {
        fst.fst_flags = F_ALLOCATEALL;
        fcntl(fileno(file), F_PREALLOCATE, &fst);
    }
    ftruncate(fileno(file), static_cast<off_t>(offset) + length);
#else
    #if defined(HAVE_POSIX_FALLOCATE)
    // Version using posix_fallocate
    off_t nEndPos = (off_t)offset + length;
    if (0 == posix_fallocate(fileno(file), 0, nEndPos)) return;
    #endif
    // Fallback version
    // TODO: just write one byte per block
    static const char buf[65536] = {};
    if (fseek(file, offset, SEEK_SET)) {
        return;
    }
    while (length > 0) {
        unsigned int now = 65536;
        if (length < now)
            now = length;
        fwrite(buf, 1, now, file); // allowed to fail; this function is advisory anyway
        length -= now;
    }
#endif
}

#ifdef WIN32
fs::path GetSpecialFolderPath(int nFolder, bool fCreate)
{
    WCHAR pszPath[MAX_PATH] = L"";

    if(SHGetSpecialFolderPathW(nullptr, pszPath, nFolder, fCreate))
    {
        return fs::path(pszPath);
    }

    LogPrintf("SHGetSpecialFolderPathW() failed, could not obtain requested path.\n");
    return fs::path("");
}
#endif

#ifndef WIN32
std::string ShellEscape(const std::string& arg)
{
    std::string escaped = arg;
    ReplaceAll(escaped, "'", "'\"'\"'");
    return "'" + escaped + "'";
}
#endif

#if HAVE_SYSTEM
void runCommand(const std::string& strCommand)
{
    if (strCommand.empty()) return;
#ifndef WIN32
    int nErr = ::system(strCommand.c_str());
#else
    int nErr = ::_wsystem(std::wstring_convert<std::codecvt_utf8_utf16<wchar_t>,wchar_t>().from_bytes(strCommand).c_str());
#endif
    if (nErr)
        LogPrintf("runCommand error: system(%s) returned %d\n", strCommand, nErr);
}
#endif

UniValue RunCommandParseJSON(const std::string& str_command, const std::string& str_std_in)
{
#ifdef ENABLE_EXTERNAL_SIGNER
    namespace bp = boost::process;

    UniValue result_json;
    bp::opstream stdin_stream;
    bp::ipstream stdout_stream;
    bp::ipstream stderr_stream;

    if (str_command.empty()) return UniValue::VNULL;

    bp::child c(
        str_command,
        bp::std_out > stdout_stream,
        bp::std_err > stderr_stream,
        bp::std_in < stdin_stream
    );
    if (!str_std_in.empty()) {
        stdin_stream << str_std_in << std::endl;
    }
    stdin_stream.pipe().close();

    std::string result;
    std::string error;
    std::getline(stdout_stream, result);
    std::getline(stderr_stream, error);

    c.wait();
    const int n_error = c.exit_code();
    if (n_error) throw std::runtime_error(strprintf("RunCommandParseJSON error: process(%s) returned %d: %s\n", str_command, n_error, error));
    if (!result_json.read(result)) throw std::runtime_error("Unable to parse JSON: " + result);

    return result_json;
#else
    throw std::runtime_error("Compiled without external signing support (required for external signing).");
#endif // ENABLE_EXTERNAL_SIGNER
}

void SetupEnvironment()
{
#ifdef HAVE_MALLOPT_ARENA_MAX
    // glibc-specific: On 32-bit systems set the number of arenas to 1.
    // By default, since glibc 2.10, the C library will create up to two heap
    // arenas per core. This is known to cause excessive virtual address space
    // usage in our usage. Work around it by setting the maximum number of
    // arenas to 1.
    if (sizeof(void*) == 4) {
        mallopt(M_ARENA_MAX, 1);
    }
#endif
    // On most POSIX systems (e.g. Linux, but not BSD) the environment's locale
    // may be invalid, in which case the "C.UTF-8" locale is used as fallback.
#if !defined(WIN32) && !defined(MAC_OSX) && !defined(__FreeBSD__) && !defined(__OpenBSD__) && !defined(__NetBSD__)
    try {
        std::locale(""); // Raises a runtime error if current locale is invalid
    } catch (const std::runtime_error&) {
        setenv("LC_ALL", "C.UTF-8", 1);
    }
#elif defined(WIN32)
    // Set the default input/output charset is utf-8
    SetConsoleCP(CP_UTF8);
    SetConsoleOutputCP(CP_UTF8);
#endif
}

bool SetupNetworking()
{
#ifdef WIN32
    // Initialize Windows Sockets
    WSADATA wsadata;
    int ret = WSAStartup(MAKEWORD(2,2), &wsadata);
    if (ret != NO_ERROR || LOBYTE(wsadata.wVersion ) != 2 || HIBYTE(wsadata.wVersion) != 2)
        return false;
#endif
    return true;
}

int GetNumCores()
{
    return std::thread::hardware_concurrency();
}

bool CheckHex(const std::string& str) {
    size_t data=0;
    if(str.size() > 2 && (str.compare(0, 2, "0x") == 0 || str.compare(0, 2, "0X") == 0)){
        data=2;
    }
    return str.size() > data && str.find_first_not_of("0123456789abcdefABCDEF", data) == std::string::npos;
}

// Obtain the application startup time (used for uptime calculation)
int64_t GetStartupTime()
{
    return nStartupTime;
}

fs::path AbsPathForConfigVal(const fs::path& path, bool net_specific)
{
    if (path.is_absolute()) {
        return path;
    }
    return fsbridge::AbsPathJoin(net_specific ? gArgs.GetDataDirNet() : gArgs.GetDataDirBase(), path);
}

void ScheduleBatchPriority()
{
#ifdef SCHED_BATCH
    const static sched_param param{};
    const int rc = pthread_setschedparam(pthread_self(), SCHED_BATCH, &param);
    if (rc != 0) {
        LogPrintf("Failed to pthread_setschedparam: %s\n", SysErrorString(rc));
    }
#endif
}

namespace util {
#ifdef WIN32
WinCmdLineArgs::WinCmdLineArgs()
{
    wchar_t** wargv = CommandLineToArgvW(GetCommandLineW(), &argc);
    std::wstring_convert<std::codecvt_utf8_utf16<wchar_t>, wchar_t> utf8_cvt;
    argv = new char*[argc];
    args.resize(argc);
    for (int i = 0; i < argc; i++) {
        args[i] = utf8_cvt.to_bytes(wargv[i]);
        argv[i] = &*args[i].begin();
    }
    LocalFree(wargv);
}

WinCmdLineArgs::~WinCmdLineArgs()
{
    delete[] argv;
}

std::pair<int, char**> WinCmdLineArgs::get()
{
    return std::make_pair(argc, argv);
}
#endif
} // namespace util<|MERGE_RESOLUTION|>--- conflicted
+++ resolved
@@ -95,11 +95,7 @@
  */
 static std::map<std::string, std::unique_ptr<fsbridge::FileLock>> dir_locks GUARDED_BY(cs_dir_locks);
 
-<<<<<<< HEAD
-bool LockDirectory(const fs::path& directory, const std::string lockfile_name, bool probe_only, bool try_lock)
-=======
 bool LockDirectory(const fs::path& directory, const fs::path& lockfile_name, bool probe_only, bool try_lock)
->>>>>>> d82fec21
 {
     LOCK(cs_dir_locks);
     fs::path pathLockFile = directory / lockfile_name;
@@ -614,9 +610,6 @@
 std::optional<std::string> ArgsManager::GetArg(const std::string& strArg) const
 {
     const util::SettingsValue value = GetSetting(strArg);
-<<<<<<< HEAD
-    return value.isNull() ? strDefault : value.isFalse() ? "0" : value.isTrue() ? "1" : value.isNum() ? value.getValStr() : value.get_str();
-=======
     return SettingToString(value);
 }
 
@@ -632,7 +625,6 @@
 std::string SettingToString(const util::SettingsValue& value, const std::string& strDefault)
 {
     return SettingToString(value).value_or(strDefault);
->>>>>>> d82fec21
 }
 
 int64_t ArgsManager::GetIntArg(const std::string& strArg, int64_t nDefault) const
