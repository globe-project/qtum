// Copyright (c) 2009-2010 Satoshi Nakamoto
// Copyright (c) 2009-2020 The Bitcoin Core developers
// Distributed under the MIT software license, see the accompanying
// file COPYING or http://www.opensource.org/licenses/mit-license.php.

/**
 * Server/client environment: argument handling, config file parsing,
 * thread wrappers, startup time
 */
#ifndef BITCOIN_UTIL_SYSTEM_H
#define BITCOIN_UTIL_SYSTEM_H

#if defined(HAVE_CONFIG_H)
#include <config/bitcoin-config.h>
#endif

#include <attributes.h>
#include <compat.h>
#include <compat/assumptions.h>
#include <fs.h>
#include <logging.h>
#include <optional.h>
#include <sync.h>
#include <tinyformat.h>
#include <util/memory.h>
#include <util/settings.h>
#include <util/threadnames.h>
#include <util/time.h>

#include <exception>
#include <map>
#include <set>
#include <stdint.h>
#include <string>
#include <utility>
#include <vector>

#include <boost/thread/condition_variable.hpp> // for boost::thread_interrupted

#ifndef WIN32
#include <sys/types.h>
#include <sys/time.h>
#include <sys/resource.h>
#endif

// Application startup time (used for uptime calculation)
int64_t GetStartupTime();

extern const char * const BITCOIN_CONF_FILENAME;

void SetupEnvironment();
bool SetupNetworking();

template<typename... Args>
bool error(const char* fmt, const Args&... args)
{
    LogPrintf("ERROR: %s\n", tfm::format(fmt, args...));
    return false;
}

void PrintExceptionContinue(const std::exception *pex, const char* pszThread);
bool FileCommit(FILE *file);
bool TruncateFile(FILE *file, unsigned int length);
int RaiseFileDescriptorLimit(int nMinFD);
void AllocateFileRange(FILE *file, unsigned int offset, unsigned int length);
bool RenameOver(fs::path src, fs::path dest);
bool LockDirectory(const fs::path& directory, const std::string lockfile_name, bool probe_only=false, bool try_lock = true);
void UnlockDirectory(const fs::path& directory, const std::string& lockfile_name);
bool DirIsWritable(const fs::path& directory);
bool CheckDiskSpace(const fs::path& dir, uint64_t additional_bytes = 0);

/** Release all directory locks. This is used for unit testing only, at runtime
 * the global destructor will take care of the locks.
 */
void ReleaseDirectoryLocks();

bool TryCreateDirectories(const fs::path& p);
fs::path GetDefaultDataDir();
// The blocks directory is always net specific.
const fs::path &GetBlocksDir();
const fs::path &GetDataDir(bool fNetSpecific = true);
// Return true if -datadir option points to a valid directory or is not specified.
bool CheckDataDirOption();
/** Tests only */
void ClearDatadirCache();
fs::path GetConfigFile(const std::string& confPath);
#ifdef WIN32
fs::path GetSpecialFolderPath(int nFolder, bool fCreate = true);
#endif
#ifndef WIN32
std::string ShellEscape(const std::string& arg);
#endif
#if HAVE_SYSTEM
void runCommand(const std::string& strCommand);
#endif

/**
 * Most paths passed as configuration arguments are treated as relative to
 * the datadir if they are not absolute.
 *
 * @param path The path to be conditionally prefixed with datadir.
 * @param net_specific Forwarded to GetDataDir().
 * @return The normalized path.
 */
fs::path AbsPathForConfigVal(const fs::path& path, bool net_specific = true);

inline bool IsSwitchChar(char c)
{
#ifdef WIN32
    return c == '-' || c == '/';
#else
    return c == '-';
#endif
}

enum class OptionsCategory {
    OPTIONS,
    CONNECTION,
    WALLET,
    WALLET_DEBUG_TEST,
    ZMQ,
    DEBUG_TEST,
    CHAINPARAMS,
    NODE_RELAY,
    BLOCK_CREATION,
    RPC,
    GUI,
    COMMANDS,
    REGISTER_COMMANDS,

    HIDDEN // Always the last option to avoid printing these in the help
};

struct SectionInfo
{
    std::string m_name;
    std::string m_file;
    int m_line;
};

class ArgsManager
{
public:
    enum Flags {
        // Boolean options can accept negation syntax -noOPTION or -noOPTION=1
        ALLOW_BOOL = 0x01,
        ALLOW_INT = 0x02,
        ALLOW_STRING = 0x04,
        ALLOW_ANY = ALLOW_BOOL | ALLOW_INT | ALLOW_STRING,
        DEBUG_ONLY = 0x100,
        /* Some options would cause cross-contamination if values for
         * mainnet were used while running on regtest/testnet (or vice-versa).
         * Setting them as NETWORK_ONLY ensures that sharing a config file
         * between mainnet and regtest/testnet won't cause problems due to these
         * parameters by accident. */
        NETWORK_ONLY = 0x200,
        // This argument's value is sensitive (such as a password).
        SENSITIVE = 0x400,
    };

protected:
    struct Arg
    {
        std::string m_help_param;
        std::string m_help_text;
        unsigned int m_flags;
    };

    mutable RecursiveMutex cs_args;
    util::Settings m_settings GUARDED_BY(cs_args);
    std::string m_network GUARDED_BY(cs_args);
    std::set<std::string> m_network_only_args GUARDED_BY(cs_args);
    std::map<OptionsCategory, std::map<std::string, Arg>> m_available_args GUARDED_BY(cs_args);
    std::list<SectionInfo> m_config_sections GUARDED_BY(cs_args);

    NODISCARD bool ReadConfigStream(std::istream& stream, const std::string& filepath, std::string& error, bool ignore_invalid_keys = false);

    /**
     * Returns true if settings values from the default section should be used,
     * depending on the current network and whether the setting is
     * network-specific.
     */
    bool UseDefaultSection(const std::string& arg) const EXCLUSIVE_LOCKS_REQUIRED(cs_args);

    /**
     * Get setting value.
     *
     * Result will be null if setting was unset, true if "-setting" argument was passed
     * false if "-nosetting" argument was passed, and a string if a "-setting=value"
     * argument was passed.
     */
    util::SettingsValue GetSetting(const std::string& arg) const;

    /**
     * Get list of setting values.
     */
    std::vector<util::SettingsValue> GetSettingsList(const std::string& arg) const;

public:
    ArgsManager();

    /**
     * Select the network in use
     */
    void SelectConfigNetwork(const std::string& network);

    NODISCARD bool ParseParameters(int argc, const char* const argv[], std::string& error);
    NODISCARD bool ReadConfigFiles(std::string& error, bool ignore_invalid_keys = false);

    /**
     * Log warnings for options in m_section_only_args when
     * they are specified in the default section but not overridden
     * on the command line or in a network-specific section in the
     * config file.
     */
    const std::set<std::string> GetUnsuitableSectionOnlyArgs() const;

    /**
     * Log warnings for unrecognized section names in the config file.
     */
    const std::list<SectionInfo> GetUnrecognizedSections() const;

    /**
     * Return a vector of strings of the given argument
     *
     * @param strArg Argument to get (e.g. "-foo")
     * @return command-line arguments
     */
    std::vector<std::string> GetArgs(const std::string& strArg) const;

    /**
     * Return true if the given argument has been manually set
     *
     * @param strArg Argument to get (e.g. "-foo")
     * @return true if the argument has been set
     */
    bool IsArgSet(const std::string& strArg) const;

    /**
     * Return true if the argument was originally passed as a negated option,
     * i.e. -nofoo.
     *
     * @param strArg Argument to get (e.g. "-foo")
     * @return true if the argument was passed negated
     */
    bool IsArgNegated(const std::string& strArg) const;

    /**
     * Return string argument or default value
     *
     * @param strArg Argument to get (e.g. "-foo")
     * @param strDefault (e.g. "1")
     * @return command-line argument or default value
     */
    std::string GetArg(const std::string& strArg, const std::string& strDefault) const;

    /**
     * Return integer argument or default value
     *
     * @param strArg Argument to get (e.g. "-foo")
     * @param nDefault (e.g. 1)
     * @return command-line argument (0 if invalid number) or default value
     */
    int64_t GetArg(const std::string& strArg, int64_t nDefault) const;

    /**
     * Return boolean argument or default value
     *
     * @param strArg Argument to get (e.g. "-foo")
     * @param fDefault (true or false)
     * @return command-line argument or default value
     */
    bool GetBoolArg(const std::string& strArg, bool fDefault) const;

    /**
     * Set an argument if it doesn't already have a value
     *
     * @param strArg Argument to set (e.g. "-foo")
     * @param strValue Value (e.g. "1")
     * @return true if argument gets set, false if it already had a value
     */
    bool SoftSetArg(const std::string& strArg, const std::string& strValue);

    /**
     * Set a boolean argument if it doesn't already have a value
     *
     * @param strArg Argument to set (e.g. "-foo")
     * @param fValue Value (e.g. false)
     * @return true if argument gets set, false if it already had a value
     */
    bool SoftSetBoolArg(const std::string& strArg, bool fValue);

    // Forces an arg setting. Called by SoftSetArg() if the arg hasn't already
    // been set. Also called directly in testing.
    void ForceSetArg(const std::string& strArg, const std::string& strValue);

    /**
     * Returns the appropriate chain name from the program arguments.
     * @return CBaseChainParams::MAIN by default; raises runtime error if an invalid combination is given.
     */
    std::string GetChainName() const;

    /**
     * Add argument
     */
    void AddArg(const std::string& name, const std::string& help, unsigned int flags, const OptionsCategory& cat);

    /**
     * Add many hidden arguments
     */
    void AddHiddenArgs(const std::vector<std::string>& args);

    /**
     * Clear available arguments
     */
    void ClearArgs() {
        LOCK(cs_args);
        m_available_args.clear();
        m_network_only_args.clear();
    }

    /**
     * Get the help string
     */
    std::string GetHelpMessage() const;

    /**
     * Return Flags for known arg.
     * Return nullopt for unknown arg.
     */
    Optional<unsigned int> GetArgFlags(const std::string& name) const;

    /**
     * Log the config file options and the command line arguments,
     * useful for troubleshooting.
     */
    void LogArgs() const;

private:
    // Helper function for LogArgs().
    void logArgsPrefix(
        const std::string& prefix,
        const std::string& section,
        const std::map<std::string, std::vector<util::SettingsValue>>& args) const;
};

extern ArgsManager gArgs;

/**
 * @return true if help has been requested via a command-line arg
 */
bool HelpRequested(const ArgsManager& args);

/** Add help options to the args manager */
void SetupHelpOptions(ArgsManager& args);

/**
 * Format a string to be used as group of options in help messages
 *
 * @param message Group name (e.g. "RPC server options:")
 * @return the formatted string
 */
std::string HelpMessageGroup(const std::string& message);

/**
 * Format a string to be used as option description in help messages
 *
 * @param option Option message (e.g. "-rpcuser=<user>")
 * @param message Option description (e.g. "Username for JSON-RPC connections")
 * @return the formatted string
 */
std::string HelpMessageOpt(const std::string& option, const std::string& message);

/**
 * Return the number of cores available on the current system.
 * @note This does count virtual cores, such as those provided by HyperThreading.
 */
int GetNumCores();

#ifdef WIN32
inline void SetThreadPriority(int nPriority)
{
    SetThreadPriority(GetCurrentThread(), nPriority);
}
#else

#define THREAD_PRIORITY_LOWEST          PRIO_MAX
#define THREAD_PRIORITY_BELOW_NORMAL    2
#define THREAD_PRIORITY_NORMAL          0
#define THREAD_PRIORITY_ABOVE_NORMAL    0

inline void SetThreadPriority(int nPriority)
{
    // It's unclear if it's even possible to change thread priorities on Linux,
    // but we really and truly need it for the generation threads.
#ifdef PRIO_THREAD
    setpriority(PRIO_THREAD, 0, nPriority);
#else
    setpriority(PRIO_PROCESS, 0, nPriority);
#endif
}
#endif
<<<<<<< HEAD
=======

>>>>>>> ee8ca219
/**
 * .. and a wrapper that just calls func once
 */
template <typename Callable> void TraceThread(const char* name,  Callable func)
{
    util::ThreadRename(name);
    try
    {
        LogPrintf("%s thread start\n", name);
        func();
        LogPrintf("%s thread exit\n", name);
    }
    catch (const boost::thread_interrupted&)
    {
        LogPrintf("%s thread interrupt\n", name);
        throw;
    }
    catch (const std::exception& e) {
        PrintExceptionContinue(&e, name);
        throw;
    }
    catch (...) {
        PrintExceptionContinue(nullptr, name);
        throw;
    }
}

std::string CopyrightHolders(const std::string& strPrefix);

bool CheckHex(const std::string& str);

void ReplaceInt(const int64_t& number, const std::string& key, std::string& str);

/**
 * On platforms that support it, tell the kernel the calling thread is
 * CPU-intensive and non-interactive. See SCHED_BATCH in sched(7) for details.
 *
 */
void ScheduleBatchPriority();

namespace util {

//! Simplification of std insertion
template <typename Tdst, typename Tsrc>
inline void insert(Tdst& dst, const Tsrc& src) {
    dst.insert(dst.begin(), src.begin(), src.end());
}
template <typename TsetT, typename Tsrc>
inline void insert(std::set<TsetT>& dst, const Tsrc& src) {
    dst.insert(src.begin(), src.end());
}

#ifdef WIN32
class WinCmdLineArgs
{
public:
    WinCmdLineArgs();
    ~WinCmdLineArgs();
    std::pair<int, char**> get();

private:
    int argc;
    char** argv;
    std::vector<std::string> args;
};
#endif

} // namespace util

#endif // BITCOIN_UTIL_SYSTEM_H<|MERGE_RESOLUTION|>--- conflicted
+++ resolved
@@ -400,10 +400,7 @@
 #endif
 }
 #endif
-<<<<<<< HEAD
-=======
-
->>>>>>> ee8ca219
+
 /**
  * .. and a wrapper that just calls func once
  */
