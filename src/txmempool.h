--- conflicted
+++ resolved
@@ -94,11 +94,6 @@
                     int64_t _nTime, unsigned int _entryHeight,
                     bool spendsCoinbase,
                     int64_t nSigOpsCost, LockPoints lp, CAmount _nMinGasPrice = 0);
-<<<<<<< HEAD
-
-    CTxMemPoolEntry(const CTxMemPoolEntry& other);
-=======
->>>>>>> a68962c4
 
     const CTransaction& GetTx() const { return *this->tx; }
     CTransactionRef GetSharedTx() const { return this->tx; }
@@ -228,13 +223,8 @@
         return f1 < f2;
     }
 
-<<<<<<< HEAD
-    // Calculate which score to use for an entry (avoiding division).
-    bool UseDescendantScore(const CTxMemPoolEntry &a) const
-=======
     // Return the fee/size we're using for sorting this entry.
     void GetModFeeAndSize(const CTxMemPoolEntry &a, double &mod_fee, double &size) const
->>>>>>> a68962c4
     {
         // Compare feerate with descendants to feerate of the transaction, and
         // return the fee/size for the max.
@@ -285,12 +275,8 @@
 class CompareTxMemPoolEntryByAncestorFee
 {
 public:
-<<<<<<< HEAD
-    bool operator()(const CTxMemPoolEntry& a, const CTxMemPoolEntry& b) const
-=======
     template<typename T>
     bool operator()(const T& a, const T& b) const
->>>>>>> a68962c4
     {
         double a_mod_fee, a_size, b_mod_fee, b_size;
 
@@ -323,52 +309,6 @@
             mod_fee = a.GetModifiedFee();
             size = a.GetTxSize();
         }
-    }
-};
-
-class CompareTxMemPoolEntryByAncestorFeeOrGasPrice
-{
-public:
-    bool operator()(const CTxMemPoolEntry& a, const CTxMemPoolEntry& b) const
-    {
-        bool fAHasCreateOrCall = a.GetTx().HasCreateOrCall();
-        bool fBHasCreateOrCall = b.GetTx().HasCreateOrCall();
-
-        // If either of the two entries that we are comparing has a contract scriptPubKey, the comparison here takes precedence
-        if(fAHasCreateOrCall || fBHasCreateOrCall) {
-            // Prioritze non-contract txs
-            if(fAHasCreateOrCall != fBHasCreateOrCall) {
-                return fAHasCreateOrCall ? false : true;
-            }
-
-            // Prioritize the contract txs that have the least number of ancestors
-            // The reason for this is that otherwise it is possible to send one tx with a
-            // high gas limit but a low gas price which has a child with a low gas limit but a high gas price
-            // Without this condition that transaction chain would get priority in being included into the block.
-            if(a.GetCountWithAncestors() != b.GetCountWithAncestors()) {
-                return a.GetCountWithAncestors() < b.GetCountWithAncestors();
-            }
-
-            // Otherwise, prioritize the contract tx with the highest (minimum among its outputs) gas price
-            // The reason for using the gas price of the output that sets the minimum gas price is that there
-            // otherwise it may be possible to game the prioritization by setting a large gas price in one output
-            // that does no execution, while the real execution has a very low gas price
-            if(a.GetMinGasPrice() != b.GetMinGasPrice()) {
-                return a.GetMinGasPrice() > b.GetMinGasPrice();
-            }
-
-            // Otherwise, prioritize the tx with the minimum size
-            if(a.GetTxSize() != b.GetTxSize()) {
-                return a.GetTxSize() < b.GetTxSize();
-            }
-
-            // If the txs are identical in their minimum gas prices and tx size
-            // order based on the tx hash for consistency.
-            return a.GetTx().GetHash() < b.GetTx().GetHash();
-        }
-
-        // If neither of the txs we are comparing are contract txs, use the standard comparison based on ancestor fees / ancestor size
-        return CompareTxMemPoolEntryByAncestorFee()(a, b);
     }
 };
 
@@ -590,11 +530,7 @@
                 boost::multi_index::tag<ancestor_score_or_gas_price>,
                 boost::multi_index::identity<CTxMemPoolEntry>,
                 CompareTxMemPoolEntryByAncestorFeeOrGasPrice
-<<<<<<< HEAD
-             >
-=======
             >
->>>>>>> a68962c4
         >
     > indexed_transaction_set;
 
