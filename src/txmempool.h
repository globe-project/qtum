--- conflicted
+++ resolved
@@ -337,11 +337,6 @@
 struct ancestor_score {};
 struct index_by_wtxid {};
 struct ancestor_score_or_gas_price {};
-<<<<<<< HEAD
-
-class CBlockPolicyEstimator;
-=======
->>>>>>> 258457a4
 
 /**
  * Information about a mempool transaction.
@@ -643,17 +638,6 @@
     bool removeSpentIndex(const uint256 txhash);
     /////////////////////////////////////////////////////////
 
-    ///////////////////////////////////////////////////////// // qtum
-    void addAddressIndex(const CTxMemPoolEntry &entry, const CCoinsViewCache &view);
-    bool getAddressIndex(std::vector<std::pair<uint256, int> > &addresses,
-                         std::vector<std::pair<CMempoolAddressDeltaKey, CMempoolAddressDelta> > &results);
-    bool removeAddressIndex(const uint256 txhash);
-
-    void addSpentIndex(const CTxMemPoolEntry &entry, const CCoinsViewCache &view);
-    bool getSpentIndex(CSpentIndexKey &key, CSpentIndexValue &value) const;
-    bool removeSpentIndex(const uint256 txhash);
-    /////////////////////////////////////////////////////////
-
     void removeRecursive(const CTransaction& tx, MemPoolRemovalReason reason) EXCLUSIVE_LOCKS_REQUIRED(cs);
     /** After reorg, filter the entries that would no longer be valid in the next block, and update
      * the entries' cached LockPoints if needed.  The mempool does not have any knowledge of
@@ -862,11 +846,8 @@
         return (mapTx.count(gtxid.GetHash()) != 0);
     }
 
-<<<<<<< HEAD
-=======
     const CTxMemPoolEntry* GetEntry(const Txid& txid) const LIFETIMEBOUND EXCLUSIVE_LOCKS_REQUIRED(cs);
 
->>>>>>> 258457a4
     bool exists(const COutPoint& outpoint) const
     {
         LOCK(cs);
