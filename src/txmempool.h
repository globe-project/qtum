// Copyright (c) 2009-2010 Satoshi Nakamoto
// Copyright (c) 2009-2020 The Bitcoin Core developers
// Distributed under the MIT software license, see the accompanying
// file COPYING or http://www.opensource.org/licenses/mit-license.php.

#ifndef BITCOIN_TXMEMPOOL_H
#define BITCOIN_TXMEMPOOL_H

#include <atomic>
#include <map>
#include <set>
#include <string>
#include <utility>
#include <vector>

#include <amount.h>
#include <coins.h>
#include <crypto/siphash.h>
#include <indirectmap.h>
#include <optional.h>
#include <policy/feerate.h>
#include <primitives/transaction.h>
#include <sync.h>
#include <random.h>

#include <boost/multi_index_container.hpp>
#include <boost/multi_index/hashed_index.hpp>
#include <boost/multi_index/ordered_index.hpp>
#include <boost/multi_index/sequenced_index.hpp>

class CBlockIndex;
extern RecursiveMutex cs_main;

/** Fake height value used in Coin to signify they are only in the memory pool (since 0.8) */
static const uint32_t MEMPOOL_HEIGHT = 0x0FFFFFFF;

struct LockPoints
{
    // Will be set to the blockchain height and median time past
    // values that would be necessary to satisfy all relative locktime
    // constraints (BIP68) of this tx given our view of block chain history
    int height;
    int64_t time;
    // As long as the current chain descends from the highest height block
    // containing one of the inputs used in the calculation, then the cached
    // values are still valid even after a reorg.
    CBlockIndex* maxInputBlock;

    LockPoints() : height(0), time(0), maxInputBlock(nullptr) { }
};

<<<<<<< HEAD
=======
struct CompareIteratorByHash {
    // SFINAE for T where T is either a pointer type (e.g., a txiter) or a reference_wrapper<T>
    // (e.g. a wrapped CTxMemPoolEntry&)
    template <typename T>
    bool operator()(const std::reference_wrapper<T>& a, const std::reference_wrapper<T>& b) const
    {
        return a.get().GetTx().GetHash() < b.get().GetTx().GetHash();
    }
    template <typename T>
    bool operator()(const T& a, const T& b) const
    {
        return a->GetTx().GetHash() < b->GetTx().GetHash();
    }
};

>>>>>>> da23532c
//////////////////////////////////////////////////////// // qtum
struct CSpentIndexKeyCompare
{
    bool operator()(const CSpentIndexKey& a, const CSpentIndexKey& b) const {
        if (a.txid == b.txid) {
            return a.outputIndex < b.outputIndex;
        } else {
            return a.txid < b.txid;
        }
    }
};

struct CMempoolAddressDelta
{
    int64_t time;
    CAmount amount;
    uint256 prevhash;
    unsigned int prevout;

    CMempoolAddressDelta(int64_t t, CAmount a, uint256 hash, unsigned int out) {
        time = t;
        amount = a;
        prevhash = hash;
        prevout = out;
    }

    CMempoolAddressDelta(int64_t t, CAmount a) {
        time = t;
        amount = a;
        prevhash.SetNull();
        prevout = 0;
    }
};

struct CMempoolAddressDeltaKey
{
    int type;
    uint256 addressBytes;
    uint256 txhash;
    unsigned int index;
    int spending;

    CMempoolAddressDeltaKey(int addressType, uint256 addressHash, uint256 hash, unsigned int i, int s) {
        type = addressType;
        addressBytes = addressHash;
        txhash = hash;
        index = i;
        spending = s;
    }

    CMempoolAddressDeltaKey(int addressType, uint256 addressHash) {
        type = addressType;
        addressBytes = addressHash;
        txhash.SetNull();
        index = 0;
        spending = 0;
    }
};

struct CMempoolAddressDeltaKeyCompare
{
    bool operator()(const CMempoolAddressDeltaKey& a, const CMempoolAddressDeltaKey& b) const {
        if (a.type == b.type) {
            if (a.addressBytes == b.addressBytes) {
                if (a.txhash == b.txhash) {
                    if (a.index == b.index) {
                        return a.spending < b.spending;
                    } else {
                        return a.index < b.index;
                    }
                } else {
                    return a.txhash < b.txhash;
                }
            } else {
                return a.addressBytes < b.addressBytes;
            }
        } else {
            return a.type < b.type;
        }
    }
};
////////////////////////////////////////////////////////

/** \class CTxMemPoolEntry
 *
 * CTxMemPoolEntry stores data about the corresponding transaction, as well
 * as data about all in-mempool transactions that depend on the transaction
 * ("descendant" transactions).
 *
 * When a new entry is added to the mempool, we update the descendant state
 * (nCountWithDescendants, nSizeWithDescendants, and nModFeesWithDescendants) for
 * all ancestors of the newly added transaction.
 *
 */

class CTxMemPoolEntry
{
public:
    typedef std::reference_wrapper<const CTxMemPoolEntry> CTxMemPoolEntryRef;
    // two aliases, should the types ever diverge
    typedef std::set<CTxMemPoolEntryRef, CompareIteratorByHash> Parents;
    typedef std::set<CTxMemPoolEntryRef, CompareIteratorByHash> Children;

private:
    const CTransactionRef tx;
    mutable Parents m_parents;
    mutable Children m_children;
    const CAmount nFee;             //!< Cached to avoid expensive parent-transaction lookups
    const size_t nTxWeight;         //!< ... and avoid recomputing tx weight (also used for GetTxSize())
    const size_t nUsageSize;        //!< ... and total memory usage
    const int64_t nTime;            //!< Local time when entering the mempool
    const unsigned int entryHeight; //!< Chain height when entering the mempool
    const bool spendsCoinbase;      //!< keep track of transactions that spend a coinbase
    const int64_t sigOpCost;        //!< Total sigop cost
    int64_t feeDelta;          //!< Used for determining the priority of the transaction for mining in a block
    LockPoints lockPoints;     //!< Track the height and time at which tx was final
    CAmount nMinGasPrice;      //!< The minimum gas price among the contract outputs of the tx

    // Information about descendants of this transaction that are in the
    // mempool; if we remove this transaction we must remove all of these
    // descendants as well.
    uint64_t nCountWithDescendants;  //!< number of descendant transactions
    uint64_t nSizeWithDescendants;   //!< ... and size
    CAmount nModFeesWithDescendants; //!< ... and total fees (all including us)

    // Analogous statistics for ancestor transactions
    uint64_t nCountWithAncestors;
    uint64_t nSizeWithAncestors;
    CAmount nModFeesWithAncestors;
    int64_t nSigOpCostWithAncestors;

public:
    CTxMemPoolEntry(const CTransactionRef& _tx, const CAmount& _nFee,
                    int64_t _nTime, unsigned int _entryHeight,
                    bool spendsCoinbase,
                    int64_t nSigOpsCost, LockPoints lp, CAmount _nMinGasPrice = 0);

    const CTransaction& GetTx() const { return *this->tx; }
    CTransactionRef GetSharedTx() const { return this->tx; }
    const CAmount& GetFee() const { return nFee; }
    size_t GetTxSize() const;
    size_t GetTxWeight() const { return nTxWeight; }
    std::chrono::seconds GetTime() const { return std::chrono::seconds{nTime}; }
    unsigned int GetHeight() const { return entryHeight; }
    int64_t GetSigOpCost() const { return sigOpCost; }
    int64_t GetModifiedFee() const { return nFee + feeDelta; }
    size_t DynamicMemoryUsage() const { return nUsageSize; }
    const LockPoints& GetLockPoints() const { return lockPoints; }
    const CAmount& GetMinGasPrice() const { return nMinGasPrice; }

    // Adjusts the descendant state.
    void UpdateDescendantState(int64_t modifySize, CAmount modifyFee, int64_t modifyCount);
    // Adjusts the ancestor state
    void UpdateAncestorState(int64_t modifySize, CAmount modifyFee, int64_t modifyCount, int64_t modifySigOps);
    // Updates the fee delta used for mining priority score, and the
    // modified fees with descendants.
    void UpdateFeeDelta(int64_t feeDelta);
    // Update the LockPoints after a reorg
    void UpdateLockPoints(const LockPoints& lp);

    uint64_t GetCountWithDescendants() const { return nCountWithDescendants; }
    uint64_t GetSizeWithDescendants() const { return nSizeWithDescendants; }
    CAmount GetModFeesWithDescendants() const { return nModFeesWithDescendants; }

    bool GetSpendsCoinbase() const { return spendsCoinbase; }

    uint64_t GetCountWithAncestors() const { return nCountWithAncestors; }
    uint64_t GetSizeWithAncestors() const { return nSizeWithAncestors; }
    CAmount GetModFeesWithAncestors() const { return nModFeesWithAncestors; }
    int64_t GetSigOpCostWithAncestors() const { return nSigOpCostWithAncestors; }

    const Parents& GetMemPoolParentsConst() const { return m_parents; }
    const Children& GetMemPoolChildrenConst() const { return m_children; }
    Parents& GetMemPoolParents() const { return m_parents; }
    Children& GetMemPoolChildren() const { return m_children; }

    mutable size_t vTxHashesIdx; //!< Index in mempool's vTxHashes
    mutable uint64_t m_epoch; //!< epoch when last touched, useful for graph algorithms
};

// Helpers for modifying CTxMemPool::mapTx, which is a boost multi_index.
struct update_descendant_state
{
    update_descendant_state(int64_t _modifySize, CAmount _modifyFee, int64_t _modifyCount) :
        modifySize(_modifySize), modifyFee(_modifyFee), modifyCount(_modifyCount)
    {}

    void operator() (CTxMemPoolEntry &e)
        { e.UpdateDescendantState(modifySize, modifyFee, modifyCount); }

    private:
        int64_t modifySize;
        CAmount modifyFee;
        int64_t modifyCount;
};

struct update_ancestor_state
{
    update_ancestor_state(int64_t _modifySize, CAmount _modifyFee, int64_t _modifyCount, int64_t _modifySigOpsCost) :
        modifySize(_modifySize), modifyFee(_modifyFee), modifyCount(_modifyCount), modifySigOpsCost(_modifySigOpsCost)
    {}

    void operator() (CTxMemPoolEntry &e)
        { e.UpdateAncestorState(modifySize, modifyFee, modifyCount, modifySigOpsCost); }

    private:
        int64_t modifySize;
        CAmount modifyFee;
        int64_t modifyCount;
        int64_t modifySigOpsCost;
};

struct update_fee_delta
{
    explicit update_fee_delta(int64_t _feeDelta) : feeDelta(_feeDelta) { }

    void operator() (CTxMemPoolEntry &e) { e.UpdateFeeDelta(feeDelta); }

private:
    int64_t feeDelta;
};

struct update_lock_points
{
    explicit update_lock_points(const LockPoints& _lp) : lp(_lp) { }

    void operator() (CTxMemPoolEntry &e) { e.UpdateLockPoints(lp); }

private:
    const LockPoints& lp;
};

// extracts a transaction hash from CTxMemPoolEntry or CTransactionRef
struct mempoolentry_txid
{
    typedef uint256 result_type;
    result_type operator() (const CTxMemPoolEntry &entry) const
    {
        return entry.GetTx().GetHash();
    }

    result_type operator() (const CTransactionRef& tx) const
    {
        return tx->GetHash();
    }
};

// extracts a transaction witness-hash from CTxMemPoolEntry or CTransactionRef
struct mempoolentry_wtxid
{
    typedef uint256 result_type;
    result_type operator() (const CTxMemPoolEntry &entry) const
    {
        return entry.GetTx().GetWitnessHash();
    }

    result_type operator() (const CTransactionRef& tx) const
    {
        return tx->GetWitnessHash();
    }
};


/** \class CompareTxMemPoolEntryByDescendantScore
 *
 *  Sort an entry by max(score/size of entry's tx, score/size with all descendants).
 */
class CompareTxMemPoolEntryByDescendantScore
{
public:
    bool operator()(const CTxMemPoolEntry& a, const CTxMemPoolEntry& b) const
    {
        double a_mod_fee, a_size, b_mod_fee, b_size;

        GetModFeeAndSize(a, a_mod_fee, a_size);
        GetModFeeAndSize(b, b_mod_fee, b_size);

        // Avoid division by rewriting (a/b > c/d) as (a*d > c*b).
        double f1 = a_mod_fee * b_size;
        double f2 = a_size * b_mod_fee;

        if (f1 == f2) {
            return a.GetTime() >= b.GetTime();
        }
        return f1 < f2;
    }

    // Return the fee/size we're using for sorting this entry.
    void GetModFeeAndSize(const CTxMemPoolEntry &a, double &mod_fee, double &size) const
    {
        // Compare feerate with descendants to feerate of the transaction, and
        // return the fee/size for the max.
        double f1 = (double)a.GetModifiedFee() * a.GetSizeWithDescendants();
        double f2 = (double)a.GetModFeesWithDescendants() * a.GetTxSize();

        if (f2 > f1) {
            mod_fee = a.GetModFeesWithDescendants();
            size = a.GetSizeWithDescendants();
        } else {
            mod_fee = a.GetModifiedFee();
            size = a.GetTxSize();
        }
    }
};

/** \class CompareTxMemPoolEntryByScore
 *
 *  Sort by feerate of entry (fee/size) in descending order
 *  This is only used for transaction relay, so we use GetFee()
 *  instead of GetModifiedFee() to avoid leaking prioritization
 *  information via the sort order.
 */
class CompareTxMemPoolEntryByScore
{
public:
    bool operator()(const CTxMemPoolEntry& a, const CTxMemPoolEntry& b) const
    {
        double f1 = (double)a.GetFee() * b.GetTxSize();
        double f2 = (double)b.GetFee() * a.GetTxSize();
        if (f1 == f2) {
            return b.GetTx().GetHash() < a.GetTx().GetHash();
        }
        return f1 > f2;
    }
};

class CompareTxMemPoolEntryByEntryTime
{
public:
    bool operator()(const CTxMemPoolEntry& a, const CTxMemPoolEntry& b) const
    {
        return a.GetTime() < b.GetTime();
    }
};

/** \class CompareTxMemPoolEntryByAncestorScore
 *
 *  Sort an entry by min(score/size of entry's tx, score/size with all ancestors).
 */
class CompareTxMemPoolEntryByAncestorFee
{
public:
    template<typename T>
    bool operator()(const T& a, const T& b) const
    {
        double a_mod_fee, a_size, b_mod_fee, b_size;

        GetModFeeAndSize(a, a_mod_fee, a_size);
        GetModFeeAndSize(b, b_mod_fee, b_size);

        // Avoid division by rewriting (a/b > c/d) as (a*d > c*b).
        double f1 = a_mod_fee * b_size;
        double f2 = a_size * b_mod_fee;

        if (f1 == f2) {
            return a.GetTx().GetHash() < b.GetTx().GetHash();
        }
        return f1 > f2;
    }

    // Return the fee/size we're using for sorting this entry.
    template <typename T>
    void GetModFeeAndSize(const T &a, double &mod_fee, double &size) const
    {
        // Compare feerate with ancestors to feerate of the transaction, and
        // return the fee/size for the min.
        double f1 = (double)a.GetModifiedFee() * a.GetSizeWithAncestors();
        double f2 = (double)a.GetModFeesWithAncestors() * a.GetTxSize();

        if (f1 > f2) {
            mod_fee = a.GetModFeesWithAncestors();
            size = a.GetSizeWithAncestors();
        } else {
            mod_fee = a.GetModifiedFee();
            size = a.GetTxSize();
        }
    }
};
class CompareTxMemPoolEntryByAncestorFeeOrGasPrice
{
public:
    bool operator()(const CTxMemPoolEntry& a, const CTxMemPoolEntry& b) const
    {
        int fAHasCreateOrCall = a.GetTx().GetCreateOrCall();
        int fBHasCreateOrCall = b.GetTx().GetCreateOrCall();

        // If either of the two entries that we are comparing has a contract scriptPubKey, the comparison here takes precedence
        if(fAHasCreateOrCall || fBHasCreateOrCall) {
            // Prioritze non-contract txs
            if((fAHasCreateOrCall > CTransaction::OpNone) != (fBHasCreateOrCall > CTransaction::OpNone)) {
                return fAHasCreateOrCall > CTransaction::OpNone ? false : true;
            }

            // Prioritze create contract txs over send to contract txs
            if((fAHasCreateOrCall > CTransaction::OpNone) && (fBHasCreateOrCall > CTransaction::OpNone) &&
                    (fAHasCreateOrCall != fBHasCreateOrCall) && (fAHasCreateOrCall == CTransaction::OpCall || fBHasCreateOrCall == CTransaction::OpCall)){
                return fAHasCreateOrCall == CTransaction::OpCall ? false : true;
            }

            // Prioritize the contract txs that have the least number of ancestors
            // The reason for this is that otherwise it is possible to send one tx with a
            // high gas limit but a low gas price which has a child with a low gas limit but a high gas price
            // Without this condition that transaction chain would get priority in being included into the block.
            if(a.GetCountWithAncestors() != b.GetCountWithAncestors()) {
                return a.GetCountWithAncestors() < b.GetCountWithAncestors();
            }

            // Otherwise, prioritize the contract tx with the highest (minimum among its outputs) gas price
            // The reason for using the gas price of the output that sets the minimum gas price is that there
            // otherwise it may be possible to game the prioritization by setting a large gas price in one output
            // that does no execution, while the real execution has a very low gas price
            if(a.GetMinGasPrice() != b.GetMinGasPrice()) {
                return a.GetMinGasPrice() > b.GetMinGasPrice();
            }

            // Otherwise, prioritize the tx with the minimum size
            if(a.GetTxSize() != b.GetTxSize()) {
                return a.GetTxSize() < b.GetTxSize();
            }

            // If the txs are identical in their minimum gas prices and tx size
            // order based on the tx hash for consistency.
            return a.GetTx().GetHash() < b.GetTx().GetHash();
        }

        // If neither of the txs we are comparing are contract txs, use the standard comparison based on ancestor fees / ancestor size
        return CompareTxMemPoolEntryByAncestorFee()(a, b);
    }
};

// Multi_index tag names
struct descendant_score {};
struct entry_time {};
struct ancestor_score {};
<<<<<<< HEAD
=======
struct index_by_wtxid {};
>>>>>>> da23532c
struct ancestor_score_or_gas_price {};

class CBlockPolicyEstimator;

/**
 * Information about a mempool transaction.
 */
struct TxMempoolInfo
{
    /** The transaction itself */
    CTransactionRef tx;

    /** Time the transaction entered the mempool. */
    std::chrono::seconds m_time;

    /** Fee of the transaction. */
    CAmount fee;

    /** Virtual size of the transaction. */
    size_t vsize;

    /** The fee delta. */
    int64_t nFeeDelta;
};

/** Reason why a transaction was removed from the mempool,
 * this is passed to the notification signal.
 */
enum class MemPoolRemovalReason {
    EXPIRY,      //!< Expired from mempool
    SIZELIMIT,   //!< Removed in size limiting
    REORG,       //!< Removed for reorganization
    BLOCK,       //!< Removed for block
    CONFLICT,    //!< Removed for conflict with in-block transaction
    REPLACED,    //!< Removed for replacement
};

class SaltedTxidHasher
{
private:
    /** Salt */
    const uint64_t k0, k1;

public:
    SaltedTxidHasher();

    size_t operator()(const uint256& txid) const {
        return SipHashUint256(k0, k1, txid);
    }
};

/**
 * CTxMemPool stores valid-according-to-the-current-best-chain transactions
 * that may be included in the next block.
 *
 * Transactions are added when they are seen on the network (or created by the
 * local node), but not all transactions seen are added to the pool. For
 * example, the following new transactions will not be added to the mempool:
 * - a transaction which doesn't meet the minimum fee requirements.
 * - a new transaction that double-spends an input of a transaction already in
 * the pool where the new transaction does not meet the Replace-By-Fee
 * requirements as defined in BIP 125.
 * - a non-standard transaction.
 *
 * CTxMemPool::mapTx, and CTxMemPoolEntry bookkeeping:
 *
 * mapTx is a boost::multi_index that sorts the mempool on 5 criteria:
 * - transaction hash (txid)
 * - witness-transaction hash (wtxid)
 * - descendant feerate [we use max(feerate of tx, feerate of tx with all descendants)]
 * - time in mempool
 * - ancestor feerate [we use min(feerate of tx, feerate of tx with all unconfirmed ancestors)]
 *
 * Note: the term "descendant" refers to in-mempool transactions that depend on
 * this one, while "ancestor" refers to in-mempool transactions that a given
 * transaction depends on.
 *
 * In order for the feerate sort to remain correct, we must update transactions
 * in the mempool when new descendants arrive.  To facilitate this, we track
 * the set of in-mempool direct parents and direct children in mapLinks.  Within
 * each CTxMemPoolEntry, we track the size and fees of all descendants.
 *
 * Usually when a new transaction is added to the mempool, it has no in-mempool
 * children (because any such children would be an orphan).  So in
 * addUnchecked(), we:
 * - update a new entry's setMemPoolParents to include all in-mempool parents
 * - update the new entry's direct parents to include the new tx as a child
 * - update all ancestors of the transaction to include the new tx's size/fee
 *
 * When a transaction is removed from the mempool, we must:
 * - update all in-mempool parents to not track the tx in setMemPoolChildren
 * - update all ancestors to not include the tx's size/fees in descendant state
 * - update all in-mempool children to not include it as a parent
 *
 * These happen in UpdateForRemoveFromMempool().  (Note that when removing a
 * transaction along with its descendants, we must calculate that set of
 * transactions to be removed before doing the removal, or else the mempool can
 * be in an inconsistent state where it's impossible to walk the ancestors of
 * a transaction.)
 *
 * In the event of a reorg, the assumption that a newly added tx has no
 * in-mempool children is false.  In particular, the mempool is in an
 * inconsistent state while new transactions are being added, because there may
 * be descendant transactions of a tx coming from a disconnected block that are
 * unreachable from just looking at transactions in the mempool (the linking
 * transactions may also be in the disconnected block, waiting to be added).
 * Because of this, there's not much benefit in trying to search for in-mempool
 * children in addUnchecked().  Instead, in the special case of transactions
 * being added from a disconnected block, we require the caller to clean up the
 * state, to account for in-mempool, out-of-block descendants for all the
 * in-block transactions by calling UpdateTransactionsFromBlock().  Note that
 * until this is called, the mempool state is not consistent, and in particular
 * mapLinks may not be correct (and therefore functions like
 * CalculateMemPoolAncestors() and CalculateDescendants() that rely
 * on them to walk the mempool are not generally safe to use).
 *
 * Computational limits:
 *
 * Updating all in-mempool ancestors of a newly added transaction can be slow,
 * if no bound exists on how many in-mempool ancestors there may be.
 * CalculateMemPoolAncestors() takes configurable limits that are designed to
 * prevent these calculations from being too CPU intensive.
 *
 */
class CTxMemPool
{
private:
    uint32_t nCheckFrequency GUARDED_BY(cs); //!< Value n means that n times in 2^32 we check.
    std::atomic<unsigned int> nTransactionsUpdated; //!< Used by getblocktemplate to trigger CreateNewBlock() invocation
    CBlockPolicyEstimator* minerPolicyEstimator;

    uint64_t totalTxSize;      //!< sum of all mempool tx's virtual sizes. Differs from serialized tx size since witness data is discounted. Defined in BIP 141.
    uint64_t cachedInnerUsage; //!< sum of dynamic memory usage of all the map elements (NOT the maps themselves)

    mutable int64_t lastRollingFeeUpdate;
    mutable bool blockSinceLastRollingFeeBump;
    mutable double rollingMinimumFeeRate; //!< minimum fee to get into the pool, decreases exponentially
    mutable uint64_t m_epoch;
    mutable bool m_has_epoch_guard;

    // In-memory counter for external mempool tracking purposes.
    // This number is incremented once every time a transaction
    // is added or removed from the mempool for any reason.
    mutable uint64_t m_sequence_number{1};

    void trackPackageRemoved(const CFeeRate& rate) EXCLUSIVE_LOCKS_REQUIRED(cs);

    bool m_is_loaded GUARDED_BY(cs){false};

public:

    static const int ROLLING_FEE_HALFLIFE = 60 * 60 * 12; // public only for testing

    typedef boost::multi_index_container<
        CTxMemPoolEntry,
        boost::multi_index::indexed_by<
            // sorted by txid
            boost::multi_index::hashed_unique<mempoolentry_txid, SaltedTxidHasher>,
            // sorted by wtxid
            boost::multi_index::hashed_unique<
                boost::multi_index::tag<index_by_wtxid>,
                mempoolentry_wtxid,
                SaltedTxidHasher
            >,
            // sorted by fee rate
            boost::multi_index::ordered_non_unique<
                boost::multi_index::tag<descendant_score>,
                boost::multi_index::identity<CTxMemPoolEntry>,
                CompareTxMemPoolEntryByDescendantScore
            >,
            // sorted by entry time
            boost::multi_index::ordered_non_unique<
                boost::multi_index::tag<entry_time>,
                boost::multi_index::identity<CTxMemPoolEntry>,
                CompareTxMemPoolEntryByEntryTime
            >,
            // sorted by fee rate with ancestors
            boost::multi_index::ordered_non_unique<
                boost::multi_index::tag<ancestor_score>,
                boost::multi_index::identity<CTxMemPoolEntry>,
                CompareTxMemPoolEntryByAncestorFee
            >,
            // sorted by fee rate with gas price (if contract tx) or ancestors otherwise
            boost::multi_index::ordered_non_unique<
                boost::multi_index::tag<ancestor_score_or_gas_price>,
                boost::multi_index::identity<CTxMemPoolEntry>,
                CompareTxMemPoolEntryByAncestorFeeOrGasPrice
            >
        >
    > indexed_transaction_set;

    /**
     * This mutex needs to be locked when accessing `mapTx` or other members
     * that are guarded by it.
     *
     * @par Consistency guarantees
     *
     * By design, it is guaranteed that:
     *
     * 1. Locking both `cs_main` and `mempool.cs` will give a view of mempool
     *    that is consistent with current chain tip (`::ChainActive()` and
     *    `CoinsTip()`) and is fully populated. Fully populated means that if the
     *    current active chain is missing transactions that were present in a
     *    previously active chain, all the missing transactions will have been
     *    re-added to the mempool and should be present if they meet size and
     *    consistency constraints.
     *
     * 2. Locking `mempool.cs` without `cs_main` will give a view of a mempool
     *    consistent with some chain that was active since `cs_main` was last
     *    locked, and that is fully populated as described above. It is ok for
     *    code that only needs to query or remove transactions from the mempool
     *    to lock just `mempool.cs` without `cs_main`.
     *
     * To provide these guarantees, it is necessary to lock both `cs_main` and
     * `mempool.cs` whenever adding transactions to the mempool and whenever
     * changing the chain tip. It's necessary to keep both mutexes locked until
     * the mempool is consistent with the new chain tip and fully populated.
     */
    mutable RecursiveMutex cs;
    indexed_transaction_set mapTx GUARDED_BY(cs);

    using txiter = indexed_transaction_set::nth_index<0>::type::const_iterator;
    std::vector<std::pair<uint256, txiter>> vTxHashes GUARDED_BY(cs); //!< All tx witness hashes/entries in mapTx, in random order

    typedef std::set<txiter, CompareIteratorByHash> setEntries;

    uint64_t CalculateDescendantMaximum(txiter entry) const EXCLUSIVE_LOCKS_REQUIRED(cs);
private:
    typedef std::map<txiter, setEntries, CompareIteratorByHash> cacheMap;


    //////////////////////////////////////////////////////////////// // qtum
    typedef std::map<CMempoolAddressDeltaKey, CMempoolAddressDelta, CMempoolAddressDeltaKeyCompare> addressDeltaMap;
    addressDeltaMap mapAddress;

    typedef std::map<uint256, std::vector<CMempoolAddressDeltaKey> > addressDeltaMapInserted;
    addressDeltaMapInserted mapAddressInserted;

    typedef std::map<CSpentIndexKey, CSpentIndexValue, CSpentIndexKeyCompare> mapSpentIndex;
    mapSpentIndex mapSpent;

<<<<<<< HEAD
    //////////////////////////////////////////////////////////////// // qtum
    typedef std::map<CMempoolAddressDeltaKey, CMempoolAddressDelta, CMempoolAddressDeltaKeyCompare> addressDeltaMap;
    addressDeltaMap mapAddress;

    typedef std::map<uint256, std::vector<CMempoolAddressDeltaKey> > addressDeltaMapInserted;
    addressDeltaMapInserted mapAddressInserted;

    typedef std::map<CSpentIndexKey, CSpentIndexValue, CSpentIndexKeyCompare> mapSpentIndex;
    mapSpentIndex mapSpent;

=======
>>>>>>> da23532c
    typedef std::map<uint256, std::vector<CSpentIndexKey> > mapSpentIndexInserted;
    mapSpentIndexInserted mapSpentInserted;
    ////////////////////////////////////////////////////////////////

<<<<<<< HEAD
    void UpdateParent(txiter entry, txiter parent, bool add);
    void UpdateChild(txiter entry, txiter child, bool add);
=======
    void UpdateParent(txiter entry, txiter parent, bool add) EXCLUSIVE_LOCKS_REQUIRED(cs);
    void UpdateChild(txiter entry, txiter child, bool add) EXCLUSIVE_LOCKS_REQUIRED(cs);
>>>>>>> da23532c

    std::vector<indexed_transaction_set::const_iterator> GetSortedDepthAndScore() const EXCLUSIVE_LOCKS_REQUIRED(cs);

    /**
     * Track locally submitted transactions to periodically retry initial broadcast.
     */
    std::set<uint256> m_unbroadcast_txids GUARDED_BY(cs);

public:
    indirectmap<COutPoint, const CTransaction*> mapNextTx GUARDED_BY(cs);
    std::map<uint256, CAmount> mapDeltas;

    /** Create a new CTxMemPool.
     */
    explicit CTxMemPool(CBlockPolicyEstimator* estimator = nullptr);

    /**
     * If sanity-checking is turned on, check makes sure the pool is
     * consistent (does not contain two transactions that spend the same inputs,
     * all inputs are in the mapNextTx array). If sanity-checking is turned off,
     * check does nothing.
     */
    void check(const CCoinsViewCache *pcoins) const;
    void setSanityCheck(double dFrequency = 1.0) { LOCK(cs); nCheckFrequency = static_cast<uint32_t>(dFrequency * 4294967295.0); }

    // addUnchecked must updated state for all ancestors of a given transaction,
    // to track size/count of descendant transactions.  First version of
    // addUnchecked can be used to have it call CalculateMemPoolAncestors(), and
    // then invoke the second version.
    // Note that addUnchecked is ONLY called from ATMP outside of tests
    // and any other callers may break wallet's in-mempool tracking (due to
    // lack of CValidationInterface::TransactionAddedToMempool callbacks).
    void addUnchecked(const CTxMemPoolEntry& entry, bool validFeeEstimate = true) EXCLUSIVE_LOCKS_REQUIRED(cs, cs_main);
    void addUnchecked(const CTxMemPoolEntry& entry, setEntries& setAncestors, bool validFeeEstimate = true) EXCLUSIVE_LOCKS_REQUIRED(cs, cs_main);

    ///////////////////////////////////////////////////////// // qtum
    void addAddressIndex(const CTxMemPoolEntry &entry, const CCoinsViewCache &view);
    bool getAddressIndex(std::vector<std::pair<uint256, int> > &addresses,
                         std::vector<std::pair<CMempoolAddressDeltaKey, CMempoolAddressDelta> > &results);
    bool removeAddressIndex(const uint256 txhash);

    void addSpentIndex(const CTxMemPoolEntry &entry, const CCoinsViewCache &view);
    bool getSpentIndex(CSpentIndexKey &key, CSpentIndexValue &value);
    bool removeSpentIndex(const uint256 txhash);
    /////////////////////////////////////////////////////////

    void removeRecursive(const CTransaction& tx, MemPoolRemovalReason reason) EXCLUSIVE_LOCKS_REQUIRED(cs);
    void removeForReorg(const CCoinsViewCache* pcoins, unsigned int nMemPoolHeight, int flags) EXCLUSIVE_LOCKS_REQUIRED(cs, cs_main);
    void removeConflicts(const CTransaction& tx) EXCLUSIVE_LOCKS_REQUIRED(cs);
    void removeForBlock(const std::vector<CTransactionRef>& vtx, unsigned int nBlockHeight) EXCLUSIVE_LOCKS_REQUIRED(cs);

    void clear();
    void _clear() EXCLUSIVE_LOCKS_REQUIRED(cs); //lock free
    bool CompareDepthAndScore(const uint256& hasha, const uint256& hashb, bool wtxid=false);
    void queryHashes(std::vector<uint256>& vtxid) const;
    bool isSpent(const COutPoint& outpoint) const;
    unsigned int GetTransactionsUpdated() const;
    void AddTransactionsUpdated(unsigned int n);
    /**
     * Check that none of this transactions inputs are in the mempool, and thus
     * the tx is not dependent on other mempool transactions to be included in a block.
     */
    bool HasNoInputsOf(const CTransaction& tx) const EXCLUSIVE_LOCKS_REQUIRED(cs);

    /** Affect CreateNewBlock prioritisation of transactions */
    void PrioritiseTransaction(const uint256& hash, const CAmount& nFeeDelta);
    void ApplyDelta(const uint256& hash, CAmount &nFeeDelta) const EXCLUSIVE_LOCKS_REQUIRED(cs);
    void ClearPrioritisation(const uint256& hash) EXCLUSIVE_LOCKS_REQUIRED(cs);

    /** Get the transaction in the pool that spends the same prevout */
    const CTransaction* GetConflictTx(const COutPoint& prevout) const EXCLUSIVE_LOCKS_REQUIRED(cs);

    /** Returns an iterator to the given hash, if found */
    Optional<txiter> GetIter(const uint256& txid) const EXCLUSIVE_LOCKS_REQUIRED(cs);

    /** Translate a set of hashes into a set of pool iterators to avoid repeated lookups */
    setEntries GetIterSet(const std::set<uint256>& hashes) const EXCLUSIVE_LOCKS_REQUIRED(cs);

    /** Remove a set of transactions from the mempool.
     *  If a transaction is in this set, then all in-mempool descendants must
     *  also be in the set, unless this transaction is being removed for being
     *  in a block.
     *  Set updateDescendants to true when removing a tx that was in a block, so
     *  that any in-mempool descendants have their ancestor state updated.
     */
    void RemoveStaged(setEntries& stage, bool updateDescendants, MemPoolRemovalReason reason) EXCLUSIVE_LOCKS_REQUIRED(cs);

    /** When adding transactions from a disconnected block back to the mempool,
     *  new mempool entries may have children in the mempool (which is generally
     *  not the case when otherwise adding transactions).
     *  UpdateTransactionsFromBlock() will find child transactions and update the
     *  descendant state for each transaction in vHashesToUpdate (excluding any
     *  child transactions present in vHashesToUpdate, which are already accounted
     *  for).  Note: vHashesToUpdate should be the set of transactions from the
     *  disconnected block that have been accepted back into the mempool.
     */
    void UpdateTransactionsFromBlock(const std::vector<uint256>& vHashesToUpdate) EXCLUSIVE_LOCKS_REQUIRED(cs, cs_main);

    /** Try to calculate all in-mempool ancestors of entry.
     *  (these are all calculated including the tx itself)
     *  limitAncestorCount = max number of ancestors
     *  limitAncestorSize = max size of ancestors
     *  limitDescendantCount = max number of descendants any ancestor can have
     *  limitDescendantSize = max size of descendants any ancestor can have
     *  errString = populated with error reason if any limits are hit
     *  fSearchForParents = whether to search a tx's vin for in-mempool parents, or
     *    look up parents from mapLinks. Must be true for entries not in the mempool
     */
    bool CalculateMemPoolAncestors(const CTxMemPoolEntry& entry, setEntries& setAncestors, uint64_t limitAncestorCount, uint64_t limitAncestorSize, uint64_t limitDescendantCount, uint64_t limitDescendantSize, std::string& errString, bool fSearchForParents = true) const EXCLUSIVE_LOCKS_REQUIRED(cs);

    /** Populate setDescendants with all in-mempool descendants of hash.
     *  Assumes that setDescendants includes all in-mempool descendants of anything
     *  already in it.  */
    void CalculateDescendants(txiter it, setEntries& setDescendants) const EXCLUSIVE_LOCKS_REQUIRED(cs);

    /** The minimum fee to get into the mempool, which may itself not be enough
      *  for larger-sized transactions.
      *  The incrementalRelayFee policy variable is used to bound the time it
      *  takes the fee rate to go back down all the way to 0. When the feerate
      *  would otherwise be half of this, it is set to 0 instead.
      */
    CFeeRate GetMinFee(size_t sizelimit) const;

    /** Remove transactions from the mempool until its dynamic size is <= sizelimit.
      *  pvNoSpendsRemaining, if set, will be populated with the list of outpoints
      *  which are not in mempool which no longer have any spends in this mempool.
      */
    void TrimToSize(size_t sizelimit, std::vector<COutPoint>* pvNoSpendsRemaining = nullptr) EXCLUSIVE_LOCKS_REQUIRED(cs);

    /** Expire all transaction (and their dependencies) in the mempool older than time. Return the number of removed transactions. */
    int Expire(std::chrono::seconds time) EXCLUSIVE_LOCKS_REQUIRED(cs);

    /**
     * Calculate the ancestor and descendant count for the given transaction.
     * The counts include the transaction itself.
     */
    void GetTransactionAncestry(const uint256& txid, size_t& ancestors, size_t& descendants) const;

    /** @returns true if the mempool is fully loaded */
    bool IsLoaded() const;

    /** Sets the current loaded state */
    void SetIsLoaded(bool loaded);

    unsigned long size() const
    {
        LOCK(cs);
        return mapTx.size();
    }

    uint64_t GetTotalTxSize() const EXCLUSIVE_LOCKS_REQUIRED(cs)
    {
        AssertLockHeld(cs);
        return totalTxSize;
    }

    bool exists(const GenTxid& gtxid) const
    {
        LOCK(cs);
        if (gtxid.IsWtxid()) {
            return (mapTx.get<index_by_wtxid>().count(gtxid.GetHash()) != 0);
        }
        return (mapTx.count(gtxid.GetHash()) != 0);
    }
    bool exists(const uint256& txid) const { return exists(GenTxid{false, txid}); }

    bool exists(const COutPoint& outpoint) const
    {
        LOCK(cs);
        auto it = mapTx.find(outpoint.hash);
        return (it != mapTx.end() && outpoint.n < it->GetTx().vout.size());
    }

    bool exists(const COutPoint& outpoint) const
    {
        LOCK(cs);
        auto it = mapTx.find(outpoint.hash);
        return (it != mapTx.end() && outpoint.n < it->GetTx().vout.size());
    }

    CTransactionRef get(const uint256& hash) const;
    txiter get_iter_from_wtxid(const uint256& wtxid) const EXCLUSIVE_LOCKS_REQUIRED(cs)
    {
        AssertLockHeld(cs);
        return mapTx.project<0>(mapTx.get<index_by_wtxid>().find(wtxid));
    }
    TxMempoolInfo info(const uint256& hash) const;
    TxMempoolInfo info(const GenTxid& gtxid) const;
    std::vector<TxMempoolInfo> infoAll() const;

    size_t DynamicMemoryUsage() const;

    /** Adds a transaction to the unbroadcast set */
    void AddUnbroadcastTx(const uint256& txid)
    {
        LOCK(cs);
        // Sanity check the transaction is in the mempool & insert into
        // unbroadcast set.
        if (exists(txid)) m_unbroadcast_txids.insert(txid);
    };

    /** Removes a transaction from the unbroadcast set */
    void RemoveUnbroadcastTx(const uint256& txid, const bool unchecked = false);

    /** Returns transactions in unbroadcast set */
    std::set<uint256> GetUnbroadcastTxs() const
    {
        LOCK(cs);
        return m_unbroadcast_txids;
    }

    /** Returns whether a txid is in the unbroadcast set */
    bool IsUnbroadcastTx(const uint256& txid) const EXCLUSIVE_LOCKS_REQUIRED(cs)
    {
        AssertLockHeld(cs);
        return m_unbroadcast_txids.count(txid) != 0;
    }

    /** Guards this internal counter for external reporting */
    uint64_t GetAndIncrementSequence() const EXCLUSIVE_LOCKS_REQUIRED(cs) {
        return m_sequence_number++;
    }

    uint64_t GetSequence() const EXCLUSIVE_LOCKS_REQUIRED(cs) {
        return m_sequence_number;
    }

private:
    /** UpdateForDescendants is used by UpdateTransactionsFromBlock to update
     *  the descendants for a single transaction that has been added to the
     *  mempool but may have child transactions in the mempool, eg during a
     *  chain reorg.  setExclude is the set of descendant transactions in the
     *  mempool that must not be accounted for (because any descendants in
     *  setExclude were added to the mempool after the transaction being
     *  updated and hence their state is already reflected in the parent
     *  state).
     *
     *  cachedDescendants will be updated with the descendants of the transaction
     *  being updated, so that future invocations don't need to walk the
     *  same transaction again, if encountered in another transaction chain.
     */
    void UpdateForDescendants(txiter updateIt,
            cacheMap &cachedDescendants,
            const std::set<uint256> &setExclude) EXCLUSIVE_LOCKS_REQUIRED(cs);
    /** Update ancestors of hash to add/remove it as a descendant transaction. */
    void UpdateAncestorsOf(bool add, txiter hash, setEntries &setAncestors) EXCLUSIVE_LOCKS_REQUIRED(cs);
    /** Set ancestor state for an entry */
    void UpdateEntryForAncestors(txiter it, const setEntries &setAncestors) EXCLUSIVE_LOCKS_REQUIRED(cs);
    /** For each transaction being removed, update ancestors and any direct children.
      * If updateDescendants is true, then also update in-mempool descendants'
      * ancestor state. */
    void UpdateForRemoveFromMempool(const setEntries &entriesToRemove, bool updateDescendants) EXCLUSIVE_LOCKS_REQUIRED(cs);
    /** Sever link between specified transaction and direct children. */
    void UpdateChildrenForRemoval(txiter entry) EXCLUSIVE_LOCKS_REQUIRED(cs);

    /** Before calling removeUnchecked for a given transaction,
     *  UpdateForRemoveFromMempool must be called on the entire (dependent) set
     *  of transactions being removed at the same time.  We use each
     *  CTxMemPoolEntry's setMemPoolParents in order to walk ancestors of a
     *  given transaction that is removed, so we can't remove intermediate
     *  transactions in a chain before we've updated all the state for the
     *  removal.
     */
    void removeUnchecked(txiter entry, MemPoolRemovalReason reason) EXCLUSIVE_LOCKS_REQUIRED(cs);
public:
    /** EpochGuard: RAII-style guard for using epoch-based graph traversal algorithms.
     *     When walking ancestors or descendants, we generally want to avoid
     * visiting the same transactions twice. Some traversal algorithms use
     * std::set (or setEntries) to deduplicate the transaction we visit.
     * However, use of std::set is algorithmically undesirable because it both
     * adds an asymptotic factor of O(log n) to traverals cost and triggers O(n)
     * more dynamic memory allocations.
     *     In many algorithms we can replace std::set with an internal mempool
     * counter to track the time (or, "epoch") that we began a traversal, and
     * check + update a per-transaction epoch for each transaction we look at to
     * determine if that transaction has not yet been visited during the current
     * traversal's epoch.
     *     Algorithms using std::set can be replaced on a one by one basis.
     * Both techniques are not fundamentally incompatible across the codebase.
     * Generally speaking, however, the remaining use of std::set for mempool
     * traversal should be viewed as a TODO for replacement with an epoch based
     * traversal, rather than a preference for std::set over epochs in that
     * algorithm.
     */
    class EpochGuard {
        const CTxMemPool& pool;
        public:
        EpochGuard(const CTxMemPool& in);
        ~EpochGuard();
    };
    // N.B. GetFreshEpoch modifies mutable state via the EpochGuard construction
    // (and later destruction)
    EpochGuard GetFreshEpoch() const EXCLUSIVE_LOCKS_REQUIRED(cs);

    /** visited marks a CTxMemPoolEntry as having been traversed
     * during the lifetime of the most recently created EpochGuard
     * and returns false if we are the first visitor, true otherwise.
     *
     * An EpochGuard must be held when visited is called or an assert will be
     * triggered.
     *
     */
    bool visited(txiter it) const EXCLUSIVE_LOCKS_REQUIRED(cs) {
        assert(m_has_epoch_guard);
        bool ret = it->m_epoch >= m_epoch;
        it->m_epoch = std::max(it->m_epoch, m_epoch);
        return ret;
    }

    bool visited(Optional<txiter> it) const EXCLUSIVE_LOCKS_REQUIRED(cs) {
        assert(m_has_epoch_guard);
        return !it || visited(*it);
    }
};

/**
 * CCoinsView that brings transactions from a mempool into view.
 * It does not check for spendings by memory pool transactions.
 * Instead, it provides access to all Coins which are either unspent in the
 * base CCoinsView, or are outputs from any mempool transaction!
 * This allows transaction replacement to work as expected, as you want to
 * have all inputs "available" to check signatures, and any cycles in the
 * dependency graph are checked directly in AcceptToMemoryPool.
 * It also allows you to sign a double-spend directly in
 * signrawtransactionwithkey and signrawtransactionwithwallet,
 * as long as the conflicting transaction is not yet confirmed.
 */
class CCoinsViewMemPool : public CCoinsViewBacked
{
protected:
    const CTxMemPool& mempool;

public:
    CCoinsViewMemPool(CCoinsView* baseIn, const CTxMemPool& mempoolIn);
    bool GetCoin(const COutPoint &outpoint, Coin &coin) const override;
    bool HaveCoin(const COutPoint &outpoint) const override;
};

/**
 * DisconnectedBlockTransactions

 * During the reorg, it's desirable to re-add previously confirmed transactions
 * to the mempool, so that anything not re-confirmed in the new chain is
 * available to be mined. However, it's more efficient to wait until the reorg
 * is complete and process all still-unconfirmed transactions at that time,
 * since we expect most confirmed transactions to (typically) still be
 * confirmed in the new chain, and re-accepting to the memory pool is expensive
 * (and therefore better to not do in the middle of reorg-processing).
 * Instead, store the disconnected transactions (in order!) as we go, remove any
 * that are included in blocks in the new chain, and then process the remaining
 * still-unconfirmed transactions at the end.
 */

// multi_index tag names
struct txid_index {};
struct insertion_order {};

struct DisconnectedBlockTransactions {
    typedef boost::multi_index_container<
        CTransactionRef,
        boost::multi_index::indexed_by<
            // sorted by txid
            boost::multi_index::hashed_unique<
                boost::multi_index::tag<txid_index>,
                mempoolentry_txid,
                SaltedTxidHasher
            >,
            // sorted by order in the blockchain
            boost::multi_index::sequenced<
                boost::multi_index::tag<insertion_order>
            >
        >
    > indexed_disconnected_transactions;

    // It's almost certainly a logic bug if we don't clear out queuedTx before
    // destruction, as we add to it while disconnecting blocks, and then we
    // need to re-process remaining transactions to ensure mempool consistency.
    // For now, assert() that we've emptied out this object on destruction.
    // This assert() can always be removed if the reorg-processing code were
    // to be refactored such that this assumption is no longer true (for
    // instance if there was some other way we cleaned up the mempool after a
    // reorg, besides draining this object).
    ~DisconnectedBlockTransactions() { assert(queuedTx.empty()); }

    indexed_disconnected_transactions queuedTx;
    uint64_t cachedInnerUsage = 0;

    // Estimate the overhead of queuedTx to be 6 pointers + an allocation, as
    // no exact formula for boost::multi_index_contained is implemented.
    size_t DynamicMemoryUsage() const {
        return memusage::MallocUsage(sizeof(CTransactionRef) + 6 * sizeof(void*)) * queuedTx.size() + cachedInnerUsage;
    }

    void addTransaction(const CTransactionRef& tx)
    {
        queuedTx.insert(tx);
        cachedInnerUsage += RecursiveDynamicUsage(tx);
    }

    // Remove entries based on txid_index, and update memory usage.
    void removeForBlock(const std::vector<CTransactionRef>& vtx)
    {
        // Short-circuit in the common case of a block being added to the tip
        if (queuedTx.empty()) {
            return;
        }
        for (auto const &tx : vtx) {
            auto it = queuedTx.find(tx->GetHash());
            if (it != queuedTx.end()) {
                cachedInnerUsage -= RecursiveDynamicUsage(*it);
                queuedTx.erase(it);
            }
        }
    }

    // Remove an entry by insertion_order index, and update memory usage.
    void removeEntry(indexed_disconnected_transactions::index<insertion_order>::type::iterator entry)
    {
        cachedInnerUsage -= RecursiveDynamicUsage(*entry);
        queuedTx.get<insertion_order>().erase(entry);
    }

    void clear()
    {
        cachedInnerUsage = 0;
        queuedTx.clear();
    }
};

#endif // BITCOIN_TXMEMPOOL_H<|MERGE_RESOLUTION|>--- conflicted
+++ resolved
@@ -49,8 +49,6 @@
     LockPoints() : height(0), time(0), maxInputBlock(nullptr) { }
 };
 
-<<<<<<< HEAD
-=======
 struct CompareIteratorByHash {
     // SFINAE for T where T is either a pointer type (e.g., a txiter) or a reference_wrapper<T>
     // (e.g. a wrapped CTxMemPoolEntry&)
@@ -66,7 +64,6 @@
     }
 };
 
->>>>>>> da23532c
 //////////////////////////////////////////////////////// // qtum
 struct CSpentIndexKeyCompare
 {
@@ -501,10 +498,7 @@
 struct descendant_score {};
 struct entry_time {};
 struct ancestor_score {};
-<<<<<<< HEAD
-=======
 struct index_by_wtxid {};
->>>>>>> da23532c
 struct ancestor_score_or_gas_price {};
 
 class CBlockPolicyEstimator;
@@ -746,30 +740,12 @@
     typedef std::map<CSpentIndexKey, CSpentIndexValue, CSpentIndexKeyCompare> mapSpentIndex;
     mapSpentIndex mapSpent;
 
-<<<<<<< HEAD
-    //////////////////////////////////////////////////////////////// // qtum
-    typedef std::map<CMempoolAddressDeltaKey, CMempoolAddressDelta, CMempoolAddressDeltaKeyCompare> addressDeltaMap;
-    addressDeltaMap mapAddress;
-
-    typedef std::map<uint256, std::vector<CMempoolAddressDeltaKey> > addressDeltaMapInserted;
-    addressDeltaMapInserted mapAddressInserted;
-
-    typedef std::map<CSpentIndexKey, CSpentIndexValue, CSpentIndexKeyCompare> mapSpentIndex;
-    mapSpentIndex mapSpent;
-
-=======
->>>>>>> da23532c
     typedef std::map<uint256, std::vector<CSpentIndexKey> > mapSpentIndexInserted;
     mapSpentIndexInserted mapSpentInserted;
     ////////////////////////////////////////////////////////////////
 
-<<<<<<< HEAD
-    void UpdateParent(txiter entry, txiter parent, bool add);
-    void UpdateChild(txiter entry, txiter child, bool add);
-=======
     void UpdateParent(txiter entry, txiter parent, bool add) EXCLUSIVE_LOCKS_REQUIRED(cs);
     void UpdateChild(txiter entry, txiter child, bool add) EXCLUSIVE_LOCKS_REQUIRED(cs);
->>>>>>> da23532c
 
     std::vector<indexed_transaction_set::const_iterator> GetSortedDepthAndScore() const EXCLUSIVE_LOCKS_REQUIRED(cs);
 
@@ -935,13 +911,6 @@
         return (mapTx.count(gtxid.GetHash()) != 0);
     }
     bool exists(const uint256& txid) const { return exists(GenTxid{false, txid}); }
-
-    bool exists(const COutPoint& outpoint) const
-    {
-        LOCK(cs);
-        auto it = mapTx.find(outpoint.hash);
-        return (it != mapTx.end() && outpoint.n < it->GetTx().vout.size());
-    }
 
     bool exists(const COutPoint& outpoint) const
     {
