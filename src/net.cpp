// Copyright (c) 2009-2010 Satoshi Nakamoto
// Copyright (c) 2009-2020 The Bitcoin Core developers
// Distributed under the MIT software license, see the accompanying
// file COPYING or http://www.opensource.org/licenses/mit-license.php.

#if defined(HAVE_CONFIG_H)
#include <config/bitcoin-config.h>
#endif

#include <net.h>

#include <banman.h>
#include <clientversion.h>
#include <consensus/consensus.h>
#include <crypto/sha256.h>
#include <net_permissions.h>
#include <netbase.h>
#include <node/ui_interface.h>
#include <protocol.h>
#include <random.h>
#include <scheduler.h>
#include <util/strencodings.h>
#include <util/translation.h>

#ifdef WIN32
#include <string.h>
#else
#include <fcntl.h>
#endif

#if HAVE_DECL_GETIFADDRS && HAVE_DECL_FREEIFADDRS
#include <ifaddrs.h>
#endif

#ifdef USE_POLL
#include <poll.h>
#endif

#ifdef USE_UPNP
#include <miniupnpc/miniupnpc.h>
#include <miniupnpc/upnpcommands.h>
#include <miniupnpc/upnperrors.h>
// The minimum supported miniUPnPc API version is set to 10. This keeps compatibility
// with Ubuntu 16.04 LTS and Debian 8 libminiupnpc-dev packages.
static_assert(MINIUPNPC_API_VERSION >= 10, "miniUPnPc API version >= 10 assumed");
#endif

#include <algorithm>
#include <cstdint>
#include <unordered_map>

#include <math.h>

/** Maximum number of block-relay-only anchor connections */
static constexpr size_t MAX_BLOCK_RELAY_ONLY_ANCHORS = 2;
static_assert (MAX_BLOCK_RELAY_ONLY_ANCHORS <= static_cast<size_t>(MAX_BLOCK_RELAY_ONLY_CONNECTIONS), "MAX_BLOCK_RELAY_ONLY_ANCHORS must not exceed MAX_BLOCK_RELAY_ONLY_CONNECTIONS.");
/** Anchor IP address database file name */
const char* const ANCHORS_DATABASE_FILENAME = "anchors.dat";

// How often to dump addresses to peers.dat
static constexpr std::chrono::minutes DUMP_PEERS_INTERVAL{15};

/** Number of DNS seeds to query when the number of connections is low. */
static constexpr int DNSSEEDS_TO_QUERY_AT_ONCE = 3;

/** How long to delay before querying DNS seeds
 *
 * If we have more than THRESHOLD entries in addrman, then it's likely
 * that we got those addresses from having previously connected to the P2P
 * network, and that we'll be able to successfully reconnect to the P2P
 * network via contacting one of them. So if that's the case, spend a
 * little longer trying to connect to known peers before querying the
 * DNS seeds.
 */
static constexpr std::chrono::seconds DNSSEEDS_DELAY_FEW_PEERS{11};
static constexpr std::chrono::minutes DNSSEEDS_DELAY_MANY_PEERS{5};
static constexpr int DNSSEEDS_DELAY_PEER_THRESHOLD = 1000; // "many" vs "few" peers

// We add a random period time (0 to 1 seconds) to feeler connections to prevent synchronization.
#define FEELER_SLEEP_WINDOW 1

// MSG_NOSIGNAL is not available on some platforms, if it doesn't exist define it as 0
#if !defined(MSG_NOSIGNAL)
#define MSG_NOSIGNAL 0
#endif

// MSG_DONTWAIT is not available on some platforms, if it doesn't exist define it as 0
#if !defined(MSG_DONTWAIT)
#define MSG_DONTWAIT 0
#endif

/** Used to pass flags to the Bind() function */
enum BindFlags {
    BF_NONE         = 0,
    BF_EXPLICIT     = (1U << 0),
    BF_REPORT_ERROR = (1U << 1),
    /**
     * Do not call AddLocal() for our special addresses, e.g., for incoming
     * Tor connections, to prevent gossiping them over the network.
     */
    BF_DONT_ADVERTISE = (1U << 2),
};

// The set of sockets cannot be modified while waiting
// The sleep time needs to be small to avoid new sockets stalling
static const uint64_t SELECT_TIMEOUT_MILLISECONDS = 50;

const std::string NET_MESSAGE_COMMAND_OTHER = "*other*";

static const uint64_t RANDOMIZER_ID_NETGROUP = 0x6c0edd8036ef4036ULL; // SHA256("netgroup")[0:8]
static const uint64_t RANDOMIZER_ID_LOCALHOSTNONCE = 0xd93e69e2bbfa5735ULL; // SHA256("localhostnonce")[0:8]
static const uint64_t RANDOMIZER_ID_ADDRCACHE = 0x1cf2e4ddd306dda9ULL; // SHA256("addrcache")[0:8]
//
// Global state variables
//
bool fDiscover = true;
bool fListen = true;
bool g_relay_txes = !DEFAULT_BLOCKSONLY;
RecursiveMutex cs_mapLocalHost;
std::map<CNetAddr, LocalServiceInfo> mapLocalHost GUARDED_BY(cs_mapLocalHost);
static bool vfLimited[NET_MAX] GUARDED_BY(cs_mapLocalHost) = {};
std::string strSubVersion;

void CConnman::AddAddrFetch(const std::string& strDest)
{
    LOCK(m_addr_fetches_mutex);
    m_addr_fetches.push_back(strDest);
}

uint16_t GetListenPort()
{
    return (uint16_t)(gArgs.GetArg("-port", Params().GetDefaultPort()));
}

// find 'best' local address for a particular peer
bool GetLocal(CService& addr, const CNetAddr *paddrPeer)
{
    if (!fListen)
        return false;

    int nBestScore = -1;
    int nBestReachability = -1;
    {
        LOCK(cs_mapLocalHost);
        for (const auto& entry : mapLocalHost)
        {
            int nScore = entry.second.nScore;
            int nReachability = entry.first.GetReachabilityFrom(paddrPeer);
            if (nReachability > nBestReachability || (nReachability == nBestReachability && nScore > nBestScore))
            {
                addr = CService(entry.first, entry.second.nPort);
                nBestReachability = nReachability;
                nBestScore = nScore;
            }
        }
    }
    return nBestScore >= 0;
}

//! Convert the pnSeed6 array into usable address objects.
static std::vector<CAddress> convertSeed6(const std::vector<SeedSpec6> &vSeedsIn)
{
    // It'll only connect to one or two seed nodes because once it connects,
    // it'll get a pile of addresses with newer timestamps.
    // Seed nodes are given a random 'last seen time' of between one and two
    // weeks ago.
    const int64_t nOneWeek = 7*24*60*60;
    std::vector<CAddress> vSeedsOut;
    vSeedsOut.reserve(vSeedsIn.size());
    FastRandomContext rng;
    for (const auto& seed_in : vSeedsIn) {
        struct in6_addr ip;
        memcpy(&ip, seed_in.addr, sizeof(ip));
        CAddress addr(CService(ip, seed_in.port), GetDesirableServiceFlags(NODE_NONE));
        addr.nTime = GetTime() - rng.randrange(nOneWeek) - nOneWeek;
        vSeedsOut.push_back(addr);
    }
    return vSeedsOut;
}

// get best local address for a particular peer as a CAddress
// Otherwise, return the unroutable 0.0.0.0 but filled in with
// the normal parameters, since the IP may be changed to a useful
// one by discovery.
CAddress GetLocalAddress(const CNetAddr *paddrPeer, ServiceFlags nLocalServices)
{
    CAddress ret(CService(CNetAddr(),GetListenPort()), nLocalServices);
    CService addr;
    if (GetLocal(addr, paddrPeer))
    {
        ret = CAddress(addr, nLocalServices);
    }
    ret.nTime = GetAdjustedTime();
    return ret;
}

static int GetnScore(const CService& addr)
{
    LOCK(cs_mapLocalHost);
    if (mapLocalHost.count(addr) == 0) return 0;
    return mapLocalHost[addr].nScore;
}

// Is our peer's addrLocal potentially useful as an external IP source?
bool IsPeerAddrLocalGood(CNode *pnode)
{
    CService addrLocal = pnode->GetAddrLocal();
    return fDiscover && pnode->addr.IsRoutable() && addrLocal.IsRoutable() &&
           IsReachable(addrLocal.GetNetwork());
}

// pushes our own address to a peer
void AdvertiseLocal(CNode *pnode)
{
    if (fListen && pnode->fSuccessfullyConnected)
    {
        CAddress addrLocal = GetLocalAddress(&pnode->addr, pnode->GetLocalServices());
        if (gArgs.GetBoolArg("-addrmantest", false)) {
            // use IPv4 loopback during addrmantest
            addrLocal = CAddress(CService(LookupNumeric("127.0.0.1", GetListenPort())), pnode->GetLocalServices());
        }
        // If discovery is enabled, sometimes give our peer the address it
        // tells us that it sees us as in case it has a better idea of our
        // address than we do.
        FastRandomContext rng;
        if (IsPeerAddrLocalGood(pnode) && (!addrLocal.IsRoutable() ||
             rng.randbits((GetnScore(addrLocal) > LOCAL_MANUAL) ? 3 : 1) == 0))
        {
            addrLocal.SetIP(pnode->GetAddrLocal());
        }
        if (addrLocal.IsRoutable() || gArgs.GetBoolArg("-addrmantest", false))
        {
            LogPrint(BCLog::NET, "AdvertiseLocal: advertising address %s\n", addrLocal.ToString());
            pnode->PushAddress(addrLocal, rng);
        }
    }
}

// learn a new local address
bool AddLocal(const CService& addr, int nScore)
{
    if (!addr.IsRoutable())
        return false;

    if (!fDiscover && nScore < LOCAL_MANUAL)
        return false;

    if (!IsReachable(addr))
        return false;

    LogPrintf("AddLocal(%s,%i)\n", addr.ToString(), nScore);

    {
        LOCK(cs_mapLocalHost);
        bool fAlready = mapLocalHost.count(addr) > 0;
        LocalServiceInfo &info = mapLocalHost[addr];
        if (!fAlready || nScore >= info.nScore) {
            info.nScore = nScore + (fAlready ? 1 : 0);
            info.nPort = addr.GetPort();
        }
    }

    return true;
}

bool AddLocal(const CNetAddr &addr, int nScore)
{
    return AddLocal(CService(addr, GetListenPort()), nScore);
}

void RemoveLocal(const CService& addr)
{
    LOCK(cs_mapLocalHost);
    LogPrintf("RemoveLocal(%s)\n", addr.ToString());
    mapLocalHost.erase(addr);
}

void SetReachable(enum Network net, bool reachable)
{
    if (net == NET_UNROUTABLE || net == NET_INTERNAL)
        return;
    LOCK(cs_mapLocalHost);
    vfLimited[net] = !reachable;
}

bool IsReachable(enum Network net)
{
    LOCK(cs_mapLocalHost);
    return !vfLimited[net];
}

bool IsReachable(const CNetAddr &addr)
{
    return IsReachable(addr.GetNetwork());
}

/** vote for a local address */
bool SeenLocal(const CService& addr)
{
    {
        LOCK(cs_mapLocalHost);
        if (mapLocalHost.count(addr) == 0)
            return false;
        mapLocalHost[addr].nScore++;
    }
    return true;
}


/** check whether a given address is potentially local */
bool IsLocal(const CService& addr)
{
    LOCK(cs_mapLocalHost);
    return mapLocalHost.count(addr) > 0;
}

CNode* CConnman::FindNode(const CNetAddr& ip)
{
    LOCK(cs_vNodes);
    for (CNode* pnode : vNodes) {
      if (static_cast<CNetAddr>(pnode->addr) == ip) {
            return pnode;
        }
    }
    return nullptr;
}

CNode* CConnman::FindNode(const CSubNet& subNet)
{
    LOCK(cs_vNodes);
    for (CNode* pnode : vNodes) {
        if (subNet.Match(static_cast<CNetAddr>(pnode->addr))) {
            return pnode;
        }
    }
    return nullptr;
}

CNode* CConnman::FindNode(const std::string& addrName)
{
    LOCK(cs_vNodes);
    for (CNode* pnode : vNodes) {
        if (pnode->GetAddrName() == addrName) {
            return pnode;
        }
    }
    return nullptr;
}

CNode* CConnman::FindNode(const CService& addr)
{
    LOCK(cs_vNodes);
    for (CNode* pnode : vNodes) {
        if (static_cast<CService>(pnode->addr) == addr) {
            return pnode;
        }
    }
    return nullptr;
}

bool CConnman::AlreadyConnectedToAddress(const CAddress& addr)
{
    return FindNode(static_cast<CNetAddr>(addr)) || FindNode(addr.ToStringIPPort());
}

bool CConnman::CheckIncomingNonce(uint64_t nonce)
{
    LOCK(cs_vNodes);
    for (const CNode* pnode : vNodes) {
        if (!pnode->fSuccessfullyConnected && !pnode->IsInboundConn() && pnode->GetLocalNonce() == nonce)
            return false;
    }
    return true;
}

/** Get the bind address for a socket as CAddress */
static CAddress GetBindAddress(SOCKET sock)
{
    CAddress addr_bind;
    struct sockaddr_storage sockaddr_bind;
    socklen_t sockaddr_bind_len = sizeof(sockaddr_bind);
    if (sock != INVALID_SOCKET) {
        if (!getsockname(sock, (struct sockaddr*)&sockaddr_bind, &sockaddr_bind_len)) {
            addr_bind.SetSockAddr((const struct sockaddr*)&sockaddr_bind);
        } else {
            LogPrint(BCLog::NET, "Warning: getsockname failed\n");
        }
    }
    return addr_bind;
}

CNode* CConnman::ConnectNode(CAddress addrConnect, const char *pszDest, bool fCountFailure, ConnectionType conn_type)
{
    assert(conn_type != ConnectionType::INBOUND);

    if (pszDest == nullptr) {
        if (IsLocal(addrConnect))
            return nullptr;

        // Look for an existing connection
        CNode* pnode = FindNode(static_cast<CService>(addrConnect));
        if (pnode)
        {
            LogPrintf("Failed to open new connection, already connected\n");
            return nullptr;
        }
    }

    /// debug print
    LogPrint(BCLog::NET, "trying connection %s lastseen=%.1fhrs\n",
        pszDest ? pszDest : addrConnect.ToString(),
        pszDest ? 0.0 : (double)(GetAdjustedTime() - addrConnect.nTime)/3600.0);

    // Resolve
    const int default_port = Params().GetDefaultPort();
    if (pszDest) {
        std::vector<CService> resolved;
        if (Lookup(pszDest, resolved,  default_port, fNameLookup && !HaveNameProxy(), 256) && !resolved.empty()) {
            addrConnect = CAddress(resolved[GetRand(resolved.size())], NODE_NONE);
            if (!addrConnect.IsValid()) {
                LogPrint(BCLog::NET, "Resolver returned invalid address %s for %s\n", addrConnect.ToString(), pszDest);
                return nullptr;
            }
            // It is possible that we already have a connection to the IP/port pszDest resolved to.
            // In that case, drop the connection that was just created, and return the existing CNode instead.
            // Also store the name we used to connect in that CNode, so that future FindNode() calls to that
            // name catch this early.
            LOCK(cs_vNodes);
            CNode* pnode = FindNode(static_cast<CService>(addrConnect));
            if (pnode)
            {
                pnode->MaybeSetAddrName(std::string(pszDest));
                LogPrintf("Failed to open new connection, already connected\n");
                return nullptr;
            }
        }
    }

    // Connect
    bool connected = false;
    SOCKET hSocket = INVALID_SOCKET;
    proxyType proxy;
    if (addrConnect.IsValid()) {
        bool proxyConnectionFailed = false;

        if (GetProxy(addrConnect.GetNetwork(), proxy)) {
            hSocket = CreateSocket(proxy.proxy);
            if (hSocket == INVALID_SOCKET) {
                return nullptr;
            }
            connected = ConnectThroughProxy(proxy, addrConnect.ToStringIP(), addrConnect.GetPort(), hSocket, nConnectTimeout, proxyConnectionFailed);
        } else {
            // no proxy needed (none set for target network)
            hSocket = CreateSocket(addrConnect);
            if (hSocket == INVALID_SOCKET) {
                return nullptr;
            }
            connected = ConnectSocketDirectly(addrConnect, hSocket, nConnectTimeout, conn_type == ConnectionType::MANUAL);
        }
        if (!proxyConnectionFailed) {
            // If a connection to the node was attempted, and failure (if any) is not caused by a problem connecting to
            // the proxy, mark this as an attempt.
            addrman.Attempt(addrConnect, fCountFailure);
        }
    } else if (pszDest && GetNameProxy(proxy)) {
        hSocket = CreateSocket(proxy.proxy);
        if (hSocket == INVALID_SOCKET) {
            return nullptr;
        }
        std::string host;
        int port = default_port;
        SplitHostPort(std::string(pszDest), port, host);
        bool proxyConnectionFailed;
        connected = ConnectThroughProxy(proxy, host, port, hSocket, nConnectTimeout, proxyConnectionFailed);
    }
    if (!connected) {
        CloseSocket(hSocket);
        return nullptr;
    }

    // Add node
    NodeId id = GetNewNodeId();
    uint64_t nonce = GetDeterministicRandomizer(RANDOMIZER_ID_LOCALHOSTNONCE).Write(id).Finalize();
    CAddress addr_bind = GetBindAddress(hSocket);
    CNode* pnode = new CNode(id, nLocalServices, GetBestHeight(), hSocket, addrConnect, CalculateKeyedNetGroup(addrConnect), nonce, addr_bind, pszDest ? pszDest : "", conn_type);
    pnode->AddRef();

    // We're making a new connection, harvest entropy from the time (and our peer count)
    RandAddEvent((uint32_t)id);

    return pnode;
}

void CNode::CloseSocketDisconnect()
{
    fDisconnect = true;
    LOCK(cs_hSocket);
    if (hSocket != INVALID_SOCKET)
    {
        LogPrint(BCLog::NET, "disconnecting peer=%d\n", id);
        CloseSocket(hSocket);
    }
}

void CConnman::AddWhitelistPermissionFlags(NetPermissionFlags& flags, const CNetAddr &addr) const {
    for (const auto& subnet : vWhitelistedRange) {
        if (subnet.m_subnet.Match(addr)) NetPermissions::AddFlag(flags, subnet.m_flags);
    }
}

std::string CNode::ConnectionTypeAsString() const
{
    switch (m_conn_type) {
    case ConnectionType::INBOUND:
        return "inbound";
    case ConnectionType::MANUAL:
        return "manual";
    case ConnectionType::FEELER:
        return "feeler";
    case ConnectionType::OUTBOUND_FULL_RELAY:
        return "outbound-full-relay";
    case ConnectionType::BLOCK_RELAY:
        return "block-relay-only";
    case ConnectionType::ADDR_FETCH:
        return "addr-fetch";
    } // no default case, so the compiler can warn about missing cases

    assert(false);
}

std::string CNode::GetAddrName() const {
    LOCK(cs_addrName);
    return addrName;
}

void CNode::MaybeSetAddrName(const std::string& addrNameIn) {
    LOCK(cs_addrName);
    if (addrName.empty()) {
        addrName = addrNameIn;
    }
}

CService CNode::GetAddrLocal() const {
    LOCK(cs_addrLocal);
    return addrLocal;
}

void CNode::SetAddrLocal(const CService& addrLocalIn) {
    LOCK(cs_addrLocal);
    if (addrLocal.IsValid()) {
        error("Addr local already set for node: %i. Refusing to change from %s to %s", id, addrLocal.ToString(), addrLocalIn.ToString());
    } else {
        addrLocal = addrLocalIn;
    }
}

Network CNode::ConnectedThroughNetwork() const
{
    return IsInboundConn() && m_inbound_onion ? NET_ONION : addr.GetNetClass();
}

#undef X
#define X(name) stats.name = name
void CNode::copyStats(CNodeStats &stats, const std::vector<bool> &m_asmap)
{
    stats.nodeid = this->GetId();
    X(nServices);
    X(addr);
    X(addrBind);
    stats.m_network = GetNetworkName(ConnectedThroughNetwork());
    stats.m_mapped_as = addr.GetMappedAS(m_asmap);
    if (m_tx_relay != nullptr) {
        LOCK(m_tx_relay->cs_filter);
        stats.fRelayTxes = m_tx_relay->fRelayTxes;
    } else {
        stats.fRelayTxes = false;
    }
    X(nLastSend);
    X(nLastRecv);
    X(nLastTXTime);
    X(nLastBlockTime);
    X(nTimeConnected);
    X(nTimeOffset);
    stats.addrName = GetAddrName();
    X(nVersion);
    {
        LOCK(cs_SubVer);
        X(cleanSubVer);
    }
    stats.fInbound = IsInboundConn();
    stats.m_manual_connection = IsManualConn();
    X(nStartingHeight);
    {
        LOCK(cs_vSend);
        X(mapSendBytesPerMsgCmd);
        X(nSendBytes);
    }
    {
        LOCK(cs_vRecv);
        X(mapRecvBytesPerMsgCmd);
        X(nRecvBytes);
    }
    X(m_legacyWhitelisted);
    X(m_permissionFlags);
    if (m_tx_relay != nullptr) {
        LOCK(m_tx_relay->cs_feeFilter);
        stats.minFeeFilter = m_tx_relay->minFeeFilter;
    } else {
        stats.minFeeFilter = 0;
    }

    // It is common for nodes with good ping times to suddenly become lagged,
    // due to a new block arriving or other large transfer.
    // Merely reporting pingtime might fool the caller into thinking the node was still responsive,
    // since pingtime does not update until the ping is complete, which might take a while.
    // So, if a ping is taking an unusually long time in flight,
    // the caller can immediately detect that this is happening.
    std::chrono::microseconds ping_wait{0};
    if ((0 != nPingNonceSent) && (0 != m_ping_start.load().count())) {
        ping_wait = GetTime<std::chrono::microseconds>() - m_ping_start.load();
    }

    // Raw ping time is in microseconds, but show it to user as whole seconds (Bitcoin users should be well used to small numbers with many decimal places by now :)
    stats.m_ping_usec = nPingUsecTime;
    stats.m_min_ping_usec  = nMinPingUsecTime;
    stats.m_ping_wait_usec = count_microseconds(ping_wait);

    // Leave string empty if addrLocal invalid (not filled in yet)
    CService addrLocalUnlocked = GetAddrLocal();
    stats.addrLocal = addrLocalUnlocked.IsValid() ? addrLocalUnlocked.ToString() : "";

    stats.m_conn_type_string = ConnectionTypeAsString();
}
#undef X

/**
 * Receive bytes from the buffer and deserialize them into messages.
 *
 * @param[in]   pch         A pointer to the raw data
 * @param[in]   nBytes      Size of the data
 * @param[out]  complete    Set True if at least one message has been
 *                          deserialized and is ready to be processed
 * @return  True if the peer should stay connected,
 *          False if the peer should be disconnected from.
 */
bool CNode::ReceiveMsgBytes(const char *pch, unsigned int nBytes, bool& complete)
{
    complete = false;
    const auto time = GetTime<std::chrono::microseconds>();
    LOCK(cs_vRecv);
    nLastRecv = std::chrono::duration_cast<std::chrono::seconds>(time).count();
    nRecvBytes += nBytes;
    while (nBytes > 0) {
        // absorb network data
        int handled = m_deserializer->Read(pch, nBytes);
        if (handled < 0) {
            // Serious header problem, disconnect from the peer.
            return false;
        }

        pch += handled;
        nBytes -= handled;

        if (m_deserializer->Complete()) {
            // decompose a transport agnostic CNetMessage from the deserializer
            uint32_t out_err_raw_size{0};
            Optional<CNetMessage> result{m_deserializer->GetMessage(time, out_err_raw_size)};
            if (!result) {
                // Message deserialization failed.  Drop the message but don't disconnect the peer.
                // store the size of the corrupt message
                mapRecvBytesPerMsgCmd.find(NET_MESSAGE_COMMAND_OTHER)->second += out_err_raw_size;
                continue;
            }

            //store received bytes per message command
            //to prevent a memory DOS, only allow valid commands
            mapMsgCmdSize::iterator i = mapRecvBytesPerMsgCmd.find(result->m_command);
            if (i == mapRecvBytesPerMsgCmd.end())
                i = mapRecvBytesPerMsgCmd.find(NET_MESSAGE_COMMAND_OTHER);
            assert(i != mapRecvBytesPerMsgCmd.end());
            i->second += result->m_raw_message_size;

            // push the message to the process queue,
            vRecvMsg.push_back(std::move(*result));

            complete = true;
        }
    }

    return true;
}

int V1TransportDeserializer::readHeader(const char *pch, unsigned int nBytes)
{
    // copy data to temporary parsing buffer
    unsigned int nRemaining = CMessageHeader::HEADER_SIZE - nHdrPos;
    unsigned int nCopy = std::min(nRemaining, nBytes);

    memcpy(&hdrbuf[nHdrPos], pch, nCopy);
    nHdrPos += nCopy;

    // if header incomplete, exit
    if (nHdrPos < CMessageHeader::HEADER_SIZE)
        return nCopy;

    // deserialize to CMessageHeader
    try {
        hdrbuf >> hdr;
    }
    catch (const std::exception&) {
        LogPrint(BCLog::NET, "HEADER ERROR - UNABLE TO DESERIALIZE, peer=%d\n", m_node_id);
        return -1;
    }

<<<<<<< HEAD
    // reject messages larger than MAX_SIZE or dgpMaxProtoMsgLength
    if (hdr.nMessageSize > MAX_SIZE || hdr.nMessageSize > dgpMaxProtoMsgLength) {
=======
    // Check start string, network magic
    if (memcmp(hdr.pchMessageStart, m_chain_params.MessageStart(), CMessageHeader::MESSAGE_START_SIZE) != 0) {
        LogPrint(BCLog::NET, "HEADER ERROR - MESSAGESTART (%s, %u bytes), received %s, peer=%d\n", hdr.GetCommand(), hdr.nMessageSize, HexStr(hdr.pchMessageStart), m_node_id);
        return -1;
    }

    // reject messages larger than MAX_SIZE or dgpMaxProtoMsgLength
    if (hdr.nMessageSize > MAX_SIZE || hdr.nMessageSize > dgpMaxProtoMsgLength) {
        LogPrint(BCLog::NET, "HEADER ERROR - SIZE (%s, %u bytes), peer=%d\n", hdr.GetCommand(), hdr.nMessageSize, m_node_id);
>>>>>>> da23532c
        return -1;
    }

    // switch state to reading message data
    in_data = true;

    return nCopy;
}

int V1TransportDeserializer::readData(const char *pch, unsigned int nBytes)
{
    unsigned int nRemaining = hdr.nMessageSize - nDataPos;
    unsigned int nCopy = std::min(nRemaining, nBytes);

    if (vRecv.size() < nDataPos + nCopy) {
        // Allocate up to 256 KiB ahead, but never more than the total message size.
        vRecv.resize(std::min(hdr.nMessageSize, nDataPos + nCopy + 256 * 1024));
    }

    hasher.Write({(const unsigned char*)pch, nCopy});
    memcpy(&vRecv[nDataPos], pch, nCopy);
    nDataPos += nCopy;

    return nCopy;
}

const uint256& V1TransportDeserializer::GetMessageHash() const
{
    assert(Complete());
    if (data_hash.IsNull())
        hasher.Finalize(data_hash);
    return data_hash;
}

Optional<CNetMessage> V1TransportDeserializer::GetMessage(const std::chrono::microseconds time, uint32_t& out_err_raw_size)
{
    // decompose a single CNetMessage from the TransportDeserializer
    Optional<CNetMessage> msg(std::move(vRecv));

    // store command string, time, and sizes
    msg->m_command = hdr.GetCommand();
    msg->m_time = time;
    msg->m_message_size = hdr.nMessageSize;
    msg->m_raw_message_size = hdr.nMessageSize + CMessageHeader::HEADER_SIZE;

    uint256 hash = GetMessageHash();

    // We just received a message off the wire, harvest entropy from the time (and the message checksum)
    RandAddEvent(ReadLE32(hash.begin()));

    // Check checksum and header command string
    if (memcmp(hash.begin(), hdr.pchChecksum, CMessageHeader::CHECKSUM_SIZE) != 0) {
        LogPrint(BCLog::NET, "CHECKSUM ERROR (%s, %u bytes), expected %s was %s, peer=%d\n",
                 SanitizeString(msg->m_command), msg->m_message_size,
                 HexStr(Span<uint8_t>(hash.begin(), hash.begin() + CMessageHeader::CHECKSUM_SIZE)),
                 HexStr(hdr.pchChecksum),
                 m_node_id);
        out_err_raw_size = msg->m_raw_message_size;
        msg = nullopt;
    } else if (!hdr.IsCommandValid()) {
        LogPrint(BCLog::NET, "HEADER ERROR - COMMAND (%s, %u bytes), peer=%d\n",
                 hdr.GetCommand(), msg->m_message_size, m_node_id);
        out_err_raw_size = msg->m_raw_message_size;
        msg = nullopt;
    }

    // Always reset the network deserializer (prepare for the next message)
    Reset();
    return msg;
}

void V1TransportSerializer::prepareForTransport(CSerializedNetMsg& msg, std::vector<unsigned char>& header) {
    // create dbl-sha256 checksum
    uint256 hash = Hash(msg.data);

    // create header
    CMessageHeader hdr(Params().MessageStart(), msg.m_type.c_str(), msg.data.size());
    memcpy(hdr.pchChecksum, hash.begin(), CMessageHeader::CHECKSUM_SIZE);

    // serialize header
    header.reserve(CMessageHeader::HEADER_SIZE);
    CVectorWriter{SER_NETWORK, INIT_PROTO_VERSION, header, 0, hdr};
}

size_t CConnman::SocketSendData(CNode *pnode) const EXCLUSIVE_LOCKS_REQUIRED(pnode->cs_vSend)
{
    auto it = pnode->vSendMsg.begin();
    size_t nSentSize = 0;

    while (it != pnode->vSendMsg.end()) {
        const auto &data = *it;
        assert(data.size() > pnode->nSendOffset);
        int nBytes = 0;
        {
            LOCK(pnode->cs_hSocket);
            if (pnode->hSocket == INVALID_SOCKET)
                break;
            nBytes = send(pnode->hSocket, reinterpret_cast<const char*>(data.data()) + pnode->nSendOffset, data.size() - pnode->nSendOffset, MSG_NOSIGNAL | MSG_DONTWAIT);
        }
        if (nBytes > 0) {
            pnode->nLastSend = GetSystemTimeInSeconds();
            pnode->nSendBytes += nBytes;
            pnode->nSendOffset += nBytes;
            nSentSize += nBytes;
            if (pnode->nSendOffset == data.size()) {
                pnode->nSendOffset = 0;
                pnode->nSendSize -= data.size();
                pnode->fPauseSend = pnode->nSendSize > nSendBufferMaxSize;
                it++;
            } else {
                // could not send full message; stop sending more
                break;
            }
        } else {
            if (nBytes < 0) {
                // error
                int nErr = WSAGetLastError();
                if (nErr != WSAEWOULDBLOCK && nErr != WSAEMSGSIZE && nErr != WSAEINTR && nErr != WSAEINPROGRESS)
                {
                    LogPrintf("socket send error %s\n", NetworkErrorString(nErr));
                    pnode->CloseSocketDisconnect();
                }
            }
            // couldn't send anything at all
            break;
        }
    }

    if (it == pnode->vSendMsg.end()) {
        assert(pnode->nSendOffset == 0);
        assert(pnode->nSendSize == 0);
    }
    pnode->vSendMsg.erase(pnode->vSendMsg.begin(), it);
    return nSentSize;
}

struct NodeEvictionCandidate
{
    NodeId id;
    int64_t nTimeConnected;
    int64_t nMinPingUsecTime;
    int64_t nLastBlockTime;
    int64_t nLastTXTime;
    bool fRelevantServices;
    bool fRelayTxes;
    bool fBloomFilter;
    uint64_t nKeyedNetGroup;
    bool prefer_evict;
    bool m_is_local;
};

static bool ReverseCompareNodeMinPingTime(const NodeEvictionCandidate &a, const NodeEvictionCandidate &b)
{
    return a.nMinPingUsecTime > b.nMinPingUsecTime;
}

static bool ReverseCompareNodeTimeConnected(const NodeEvictionCandidate &a, const NodeEvictionCandidate &b)
{
    return a.nTimeConnected > b.nTimeConnected;
}

static bool CompareLocalHostTimeConnected(const NodeEvictionCandidate &a, const NodeEvictionCandidate &b)
{
    if (a.m_is_local != b.m_is_local) return b.m_is_local;
    return a.nTimeConnected > b.nTimeConnected;
}

static bool CompareNetGroupKeyed(const NodeEvictionCandidate &a, const NodeEvictionCandidate &b) {
    return a.nKeyedNetGroup < b.nKeyedNetGroup;
}

static bool CompareNodeBlockTime(const NodeEvictionCandidate &a, const NodeEvictionCandidate &b)
{
    // There is a fall-through here because it is common for a node to have many peers which have not yet relayed a block.
    if (a.nLastBlockTime != b.nLastBlockTime) return a.nLastBlockTime < b.nLastBlockTime;
    if (a.fRelevantServices != b.fRelevantServices) return b.fRelevantServices;
    return a.nTimeConnected > b.nTimeConnected;
}

static bool CompareNodeTXTime(const NodeEvictionCandidate &a, const NodeEvictionCandidate &b)
{
    // There is a fall-through here because it is common for a node to have more than a few peers that have not yet relayed txn.
    if (a.nLastTXTime != b.nLastTXTime) return a.nLastTXTime < b.nLastTXTime;
    if (a.fRelayTxes != b.fRelayTxes) return b.fRelayTxes;
    if (a.fBloomFilter != b.fBloomFilter) return a.fBloomFilter;
    return a.nTimeConnected > b.nTimeConnected;
}

// Pick out the potential block-relay only peers, and sort them by last block time.
static bool CompareNodeBlockRelayOnlyTime(const NodeEvictionCandidate &a, const NodeEvictionCandidate &b)
{
    if (a.fRelayTxes != b.fRelayTxes) return a.fRelayTxes;
    if (a.nLastBlockTime != b.nLastBlockTime) return a.nLastBlockTime < b.nLastBlockTime;
    if (a.fRelevantServices != b.fRelevantServices) return b.fRelevantServices;
    return a.nTimeConnected > b.nTimeConnected;
}

//! Sort an array by the specified comparator, then erase the last K elements.
template<typename T, typename Comparator>
static void EraseLastKElements(std::vector<T> &elements, Comparator comparator, size_t k)
{
    std::sort(elements.begin(), elements.end(), comparator);
    size_t eraseSize = std::min(k, elements.size());
    elements.erase(elements.end() - eraseSize, elements.end());
}

/** Try to find a connection to evict when the node is full.
 *  Extreme care must be taken to avoid opening the node to attacker
 *   triggered network partitioning.
 *  The strategy used here is to protect a small number of peers
 *   for each of several distinct characteristics which are difficult
 *   to forge.  In order to partition a node the attacker must be
 *   simultaneously better at all of them than honest peers.
 */
bool CConnman::AttemptToEvictConnection()
{
    std::vector<NodeEvictionCandidate> vEvictionCandidates;
    {
        LOCK(cs_vNodes);

        for (const CNode* node : vNodes) {
            if (node->HasPermission(PF_NOBAN))
                continue;
            if (!node->IsInboundConn())
                continue;
            if (node->fDisconnect)
                continue;
            bool peer_relay_txes = false;
            bool peer_filter_not_null = false;
            if (node->m_tx_relay != nullptr) {
                LOCK(node->m_tx_relay->cs_filter);
                peer_relay_txes = node->m_tx_relay->fRelayTxes;
                peer_filter_not_null = node->m_tx_relay->pfilter != nullptr;
            }
            NodeEvictionCandidate candidate = {node->GetId(), node->nTimeConnected, node->nMinPingUsecTime,
                                               node->nLastBlockTime, node->nLastTXTime,
                                               HasAllDesirableServiceFlags(node->nServices),
                                               peer_relay_txes, peer_filter_not_null, node->nKeyedNetGroup,
                                               node->m_prefer_evict, node->addr.IsLocal()};
            vEvictionCandidates.push_back(candidate);
        }
    }

    // Protect connections with certain characteristics

    // Deterministically select 4 peers to protect by netgroup.
    // An attacker cannot predict which netgroups will be protected
    EraseLastKElements(vEvictionCandidates, CompareNetGroupKeyed, 4);
    // Protect the 8 nodes with the lowest minimum ping time.
    // An attacker cannot manipulate this metric without physically moving nodes closer to the target.
    EraseLastKElements(vEvictionCandidates, ReverseCompareNodeMinPingTime, 8);
    // Protect 4 nodes that most recently sent us novel transactions accepted into our mempool.
    // An attacker cannot manipulate this metric without performing useful work.
    EraseLastKElements(vEvictionCandidates, CompareNodeTXTime, 4);
    // Protect up to 8 non-tx-relay peers that have sent us novel blocks.
    std::sort(vEvictionCandidates.begin(), vEvictionCandidates.end(), CompareNodeBlockRelayOnlyTime);
    size_t erase_size = std::min(size_t(8), vEvictionCandidates.size());
    vEvictionCandidates.erase(std::remove_if(vEvictionCandidates.end() - erase_size, vEvictionCandidates.end(), [](NodeEvictionCandidate const &n) { return !n.fRelayTxes && n.fRelevantServices; }), vEvictionCandidates.end());

    // Protect 4 nodes that most recently sent us novel blocks.
    // An attacker cannot manipulate this metric without performing useful work.
    EraseLastKElements(vEvictionCandidates, CompareNodeBlockTime, 4);

    // Protect the half of the remaining nodes which have been connected the longest.
    // This replicates the non-eviction implicit behavior, and precludes attacks that start later.
    // Reserve half of these protected spots for localhost peers, even if
    // they're not longest-uptime overall. This helps protect tor peers, which
    // tend to be otherwise disadvantaged under our eviction criteria.
    size_t initial_size = vEvictionCandidates.size();
    size_t total_protect_size = initial_size / 2;

    // Pick out up to 1/4 peers that are localhost, sorted by longest uptime.
    std::sort(vEvictionCandidates.begin(), vEvictionCandidates.end(), CompareLocalHostTimeConnected);
    size_t local_erase_size = total_protect_size / 2;
    vEvictionCandidates.erase(std::remove_if(vEvictionCandidates.end() - local_erase_size, vEvictionCandidates.end(), [](NodeEvictionCandidate const &n) { return n.m_is_local; }), vEvictionCandidates.end());
    // Calculate how many we removed, and update our total number of peers that
    // we want to protect based on uptime accordingly.
    total_protect_size -= initial_size - vEvictionCandidates.size();
    EraseLastKElements(vEvictionCandidates, ReverseCompareNodeTimeConnected, total_protect_size);

    if (vEvictionCandidates.empty()) return false;

    // If any remaining peers are preferred for eviction consider only them.
    // This happens after the other preferences since if a peer is really the best by other criteria (esp relaying blocks)
    //  then we probably don't want to evict it no matter what.
    if (std::any_of(vEvictionCandidates.begin(),vEvictionCandidates.end(),[](NodeEvictionCandidate const &n){return n.prefer_evict;})) {
        vEvictionCandidates.erase(std::remove_if(vEvictionCandidates.begin(),vEvictionCandidates.end(),
                                  [](NodeEvictionCandidate const &n){return !n.prefer_evict;}),vEvictionCandidates.end());
    }

    // Identify the network group with the most connections and youngest member.
    // (vEvictionCandidates is already sorted by reverse connect time)
    uint64_t naMostConnections;
    unsigned int nMostConnections = 0;
    int64_t nMostConnectionsTime = 0;
    std::map<uint64_t, std::vector<NodeEvictionCandidate> > mapNetGroupNodes;
    for (const NodeEvictionCandidate &node : vEvictionCandidates) {
        std::vector<NodeEvictionCandidate> &group = mapNetGroupNodes[node.nKeyedNetGroup];
        group.push_back(node);
        int64_t grouptime = group[0].nTimeConnected;

        if (group.size() > nMostConnections || (group.size() == nMostConnections && grouptime > nMostConnectionsTime)) {
            nMostConnections = group.size();
            nMostConnectionsTime = grouptime;
            naMostConnections = node.nKeyedNetGroup;
        }
    }

    // Reduce to the network group with the most connections
    vEvictionCandidates = std::move(mapNetGroupNodes[naMostConnections]);

    // Disconnect from the network group with the most connections
    NodeId evicted = vEvictionCandidates.front().id;
    LOCK(cs_vNodes);
    for (CNode* pnode : vNodes) {
        if (pnode->GetId() == evicted) {
            pnode->fDisconnect = true;
            return true;
        }
    }
    return false;
}

void CConnman::AcceptConnection(const ListenSocket& hListenSocket) {
    struct sockaddr_storage sockaddr;
    socklen_t len = sizeof(sockaddr);
    SOCKET hSocket = accept(hListenSocket.socket, (struct sockaddr*)&sockaddr, &len);
    CAddress addr;
    int nInbound = 0;
    int nMaxInbound = nMaxConnections - m_max_outbound;

    if (hSocket != INVALID_SOCKET) {
        if (!addr.SetSockAddr((const struct sockaddr*)&sockaddr)) {
            LogPrintf("Warning: Unknown socket family\n");
        }
    }

    NetPermissionFlags permissionFlags = NetPermissionFlags::PF_NONE;
    hListenSocket.AddSocketPermissionFlags(permissionFlags);
    AddWhitelistPermissionFlags(permissionFlags, addr);
    bool legacyWhitelisted = false;
    if (NetPermissions::HasFlag(permissionFlags, NetPermissionFlags::PF_ISIMPLICIT)) {
        NetPermissions::ClearFlag(permissionFlags, PF_ISIMPLICIT);
        if (gArgs.GetBoolArg("-whitelistforcerelay", DEFAULT_WHITELISTFORCERELAY)) NetPermissions::AddFlag(permissionFlags, PF_FORCERELAY);
        if (gArgs.GetBoolArg("-whitelistrelay", DEFAULT_WHITELISTRELAY)) NetPermissions::AddFlag(permissionFlags, PF_RELAY);
        NetPermissions::AddFlag(permissionFlags, PF_MEMPOOL);
        NetPermissions::AddFlag(permissionFlags, PF_NOBAN);
        legacyWhitelisted = true;
    }

    {
        LOCK(cs_vNodes);
        for (const CNode* pnode : vNodes) {
            if (pnode->IsInboundConn()) nInbound++;
        }
    }

    if (hSocket == INVALID_SOCKET)
    {
        int nErr = WSAGetLastError();
        if (nErr != WSAEWOULDBLOCK)
            LogPrintf("socket error accept failed: %s\n", NetworkErrorString(nErr));
        return;
    }

    if (!fNetworkActive) {
        LogPrintf("connection from %s dropped: not accepting new connections\n", addr.ToString());
        CloseSocket(hSocket);
        return;
    }

    if (!IsSelectableSocket(hSocket))
    {
        LogPrintf("connection from %s dropped: non-selectable socket\n", addr.ToString());
        CloseSocket(hSocket);
        return;
    }

    // According to the internet TCP_NODELAY is not carried into accepted sockets
    // on all platforms.  Set it again here just to be sure.
    SetSocketNoDelay(hSocket);

    // Don't accept connections from banned peers.
<<<<<<< HEAD
    bool banned = m_banman->IsBanned(addr);
=======
    bool banned = m_banman && m_banman->IsBanned(addr);
>>>>>>> da23532c
    if (!NetPermissions::HasFlag(permissionFlags, NetPermissionFlags::PF_NOBAN) && banned)
    {
        LogPrint(BCLog::NET, "connection from %s dropped (banned)\n", addr.ToString());
        CloseSocket(hSocket);
        return;
    }

    // Only accept connections from discouraged peers if our inbound slots aren't (almost) full.
<<<<<<< HEAD
    bool discouraged = m_banman->IsDiscouraged(addr);
=======
    bool discouraged = m_banman && m_banman->IsDiscouraged(addr);
>>>>>>> da23532c
    if (!NetPermissions::HasFlag(permissionFlags, NetPermissionFlags::PF_NOBAN) && nInbound + 1 >= nMaxInbound && discouraged)
    {
        LogPrint(BCLog::NET, "connection from %s dropped (discouraged)\n", addr.ToString());
        CloseSocket(hSocket);
        return;
    }

    if (nInbound >= nMaxInbound)
    {
        if (!AttemptToEvictConnection()) {
            // No connection to evict, disconnect the new connection
            LogPrint(BCLog::NET, "failed to find an eviction candidate - connection dropped (full)\n");
            CloseSocket(hSocket);
            return;
        }
    }

    NodeId id = GetNewNodeId();
    uint64_t nonce = GetDeterministicRandomizer(RANDOMIZER_ID_LOCALHOSTNONCE).Write(id).Finalize();
    CAddress addr_bind = GetBindAddress(hSocket);

    ServiceFlags nodeServices = nLocalServices;
    if (NetPermissions::HasFlag(permissionFlags, PF_BLOOMFILTER)) {
        nodeServices = static_cast<ServiceFlags>(nodeServices | NODE_BLOOM);
    }

    const bool inbound_onion = std::find(m_onion_binds.begin(), m_onion_binds.end(), addr_bind) != m_onion_binds.end();
    CNode* pnode = new CNode(id, nodeServices, GetBestHeight(), hSocket, addr, CalculateKeyedNetGroup(addr), nonce, addr_bind, "", ConnectionType::INBOUND, inbound_onion);
    pnode->AddRef();
    pnode->m_permissionFlags = permissionFlags;
    // If this flag is present, the user probably expect that RPC and QT report it as whitelisted (backward compatibility)
    pnode->m_legacyWhitelisted = legacyWhitelisted;
    pnode->m_prefer_evict = discouraged;
    m_msgproc->InitializeNode(pnode);

    LogPrint(BCLog::NET, "connection from %s accepted\n", addr.ToString());

    {
        LOCK(cs_vNodes);
        vNodes.push_back(pnode);
    }

    // We received a new connection, harvest entropy from the time (and our peer count)
    RandAddEvent((uint32_t)id);
}

void CConnman::DisconnectNodes()
{
    {
        LOCK(cs_vNodes);

        if (!fNetworkActive) {
            // Disconnect any connected nodes
            for (CNode* pnode : vNodes) {
                if (!pnode->fDisconnect) {
                    LogPrint(BCLog::NET, "Network not active, dropping peer=%d\n", pnode->GetId());
                    pnode->fDisconnect = true;
                }
            }
        }

        // Disconnect unused nodes
        std::vector<CNode*> vNodesCopy = vNodes;
        for (CNode* pnode : vNodesCopy)
        {
            if (pnode->fDisconnect)
            {
                // remove from vNodes
                vNodes.erase(remove(vNodes.begin(), vNodes.end(), pnode), vNodes.end());

                // release outbound grant (if any)
                pnode->grantOutbound.Release();

                // close socket and cleanup
                pnode->CloseSocketDisconnect();

                // hold in disconnected pool until all refs are released
                pnode->Release();
                vNodesDisconnected.push_back(pnode);
            }
        }
    }
    {
        // Delete disconnected nodes
        std::list<CNode*> vNodesDisconnectedCopy = vNodesDisconnected;
        for (CNode* pnode : vNodesDisconnectedCopy)
        {
            // wait until threads are done using it
            if (pnode->GetRefCount() <= 0) {
                bool fDelete = false;
                {
                    TRY_LOCK(pnode->cs_vSend, lockSend);
                    if (lockSend) {
                        fDelete = true;
                    }
                }
                if (fDelete) {
                    vNodesDisconnected.remove(pnode);
                    DeleteNode(pnode);
                }
            }
        }
    }
}

void CConnman::NotifyNumConnectionsChanged()
{
    size_t vNodesSize;
    {
        LOCK(cs_vNodes);
        vNodesSize = vNodes.size();
    }
    if(vNodesSize != nPrevNodeCount) {
        nPrevNodeCount = vNodesSize;
        if(clientInterface)
            clientInterface->NotifyNumConnectionsChanged(vNodesSize);
    }
}

void CConnman::InactivityCheck(CNode *pnode)
{
    int64_t nTime = GetSystemTimeInSeconds();
    if (nTime - pnode->nTimeConnected > m_peer_connect_timeout)
    {
        if (pnode->nLastRecv == 0 || pnode->nLastSend == 0)
        {
            LogPrint(BCLog::NET, "socket no message in first %i seconds, %d %d from %d\n", m_peer_connect_timeout, pnode->nLastRecv != 0, pnode->nLastSend != 0, pnode->GetId());
            pnode->fDisconnect = true;
        }
        else if (nTime - pnode->nLastSend > TIMEOUT_INTERVAL)
        {
            LogPrintf("socket sending timeout: %is\n", nTime - pnode->nLastSend);
            pnode->fDisconnect = true;
        }
        else if (nTime - pnode->nLastRecv > (pnode->GetCommonVersion() > BIP0031_VERSION ? TIMEOUT_INTERVAL : 90*60))
        {
            LogPrintf("socket receive timeout: %is\n", nTime - pnode->nLastRecv);
            pnode->fDisconnect = true;
        }
        else if (pnode->nPingNonceSent && pnode->m_ping_start.load() + std::chrono::seconds{TIMEOUT_INTERVAL} < GetTime<std::chrono::microseconds>())
        {
            LogPrintf("ping timeout: %fs\n", 0.000001 * count_microseconds(GetTime<std::chrono::microseconds>() - pnode->m_ping_start.load()));
            pnode->fDisconnect = true;
        }
        else if (!pnode->fSuccessfullyConnected)
        {
            LogPrint(BCLog::NET, "version handshake timeout from %d\n", pnode->GetId());
            pnode->fDisconnect = true;
        }
    }
}

bool CConnman::GenerateSelectSet(std::set<SOCKET> &recv_set, std::set<SOCKET> &send_set, std::set<SOCKET> &error_set)
{
    for (const ListenSocket& hListenSocket : vhListenSocket) {
        recv_set.insert(hListenSocket.socket);
    }

    {
        LOCK(cs_vNodes);
        for (CNode* pnode : vNodes)
        {
            // Implement the following logic:
            // * If there is data to send, select() for sending data. As this only
            //   happens when optimistic write failed, we choose to first drain the
            //   write buffer in this case before receiving more. This avoids
            //   needlessly queueing received data, if the remote peer is not themselves
            //   receiving data. This means properly utilizing TCP flow control signalling.
            // * Otherwise, if there is space left in the receive buffer, select() for
            //   receiving data.
            // * Hand off all complete messages to the processor, to be handled without
            //   blocking here.

            bool select_recv = !pnode->fPauseRecv;
            bool select_send;
            {
                LOCK(pnode->cs_vSend);
                select_send = !pnode->vSendMsg.empty();
            }

            LOCK(pnode->cs_hSocket);
            if (pnode->hSocket == INVALID_SOCKET)
                continue;

            error_set.insert(pnode->hSocket);
            if (select_send) {
                send_set.insert(pnode->hSocket);
                continue;
            }
            if (select_recv) {
                recv_set.insert(pnode->hSocket);
            }
        }
    }

    return !recv_set.empty() || !send_set.empty() || !error_set.empty();
}

#ifdef USE_POLL
void CConnman::SocketEvents(std::set<SOCKET> &recv_set, std::set<SOCKET> &send_set, std::set<SOCKET> &error_set)
{
    std::set<SOCKET> recv_select_set, send_select_set, error_select_set;
    if (!GenerateSelectSet(recv_select_set, send_select_set, error_select_set)) {
        interruptNet.sleep_for(std::chrono::milliseconds(SELECT_TIMEOUT_MILLISECONDS));
        return;
    }

    std::unordered_map<SOCKET, struct pollfd> pollfds;
    for (SOCKET socket_id : recv_select_set) {
        pollfds[socket_id].fd = socket_id;
        pollfds[socket_id].events |= POLLIN;
    }

    for (SOCKET socket_id : send_select_set) {
        pollfds[socket_id].fd = socket_id;
        pollfds[socket_id].events |= POLLOUT;
    }

    for (SOCKET socket_id : error_select_set) {
        pollfds[socket_id].fd = socket_id;
        // These flags are ignored, but we set them for clarity
        pollfds[socket_id].events |= POLLERR|POLLHUP;
    }

    std::vector<struct pollfd> vpollfds;
    vpollfds.reserve(pollfds.size());
    for (auto it : pollfds) {
        vpollfds.push_back(std::move(it.second));
    }

    if (poll(vpollfds.data(), vpollfds.size(), SELECT_TIMEOUT_MILLISECONDS) < 0) return;

    if (interruptNet) return;

    for (struct pollfd pollfd_entry : vpollfds) {
        if (pollfd_entry.revents & POLLIN)            recv_set.insert(pollfd_entry.fd);
        if (pollfd_entry.revents & POLLOUT)           send_set.insert(pollfd_entry.fd);
        if (pollfd_entry.revents & (POLLERR|POLLHUP)) error_set.insert(pollfd_entry.fd);
    }
}
#else
void CConnman::SocketEvents(std::set<SOCKET> &recv_set, std::set<SOCKET> &send_set, std::set<SOCKET> &error_set)
{
    std::set<SOCKET> recv_select_set, send_select_set, error_select_set;
    if (!GenerateSelectSet(recv_select_set, send_select_set, error_select_set)) {
        interruptNet.sleep_for(std::chrono::milliseconds(SELECT_TIMEOUT_MILLISECONDS));
        return;
    }

    //
    // Find which sockets have data to receive
    //
    struct timeval timeout;
    timeout.tv_sec  = 0;
    timeout.tv_usec = SELECT_TIMEOUT_MILLISECONDS * 1000; // frequency to poll pnode->vSend

    fd_set fdsetRecv;
    fd_set fdsetSend;
    fd_set fdsetError;
    FD_ZERO(&fdsetRecv);
    FD_ZERO(&fdsetSend);
    FD_ZERO(&fdsetError);
    SOCKET hSocketMax = 0;

    for (SOCKET hSocket : recv_select_set) {
        FD_SET(hSocket, &fdsetRecv);
        hSocketMax = std::max(hSocketMax, hSocket);
    }

    for (SOCKET hSocket : send_select_set) {
        FD_SET(hSocket, &fdsetSend);
        hSocketMax = std::max(hSocketMax, hSocket);
    }

    for (SOCKET hSocket : error_select_set) {
        FD_SET(hSocket, &fdsetError);
        hSocketMax = std::max(hSocketMax, hSocket);
    }

    int nSelect = select(hSocketMax + 1, &fdsetRecv, &fdsetSend, &fdsetError, &timeout);

    if (interruptNet)
        return;

    if (nSelect == SOCKET_ERROR)
    {
        int nErr = WSAGetLastError();
        LogPrintf("socket select error %s\n", NetworkErrorString(nErr));
        for (unsigned int i = 0; i <= hSocketMax; i++)
            FD_SET(i, &fdsetRecv);
        FD_ZERO(&fdsetSend);
        FD_ZERO(&fdsetError);
        if (!interruptNet.sleep_for(std::chrono::milliseconds(SELECT_TIMEOUT_MILLISECONDS)))
            return;
    }

    for (SOCKET hSocket : recv_select_set) {
        if (FD_ISSET(hSocket, &fdsetRecv)) {
            recv_set.insert(hSocket);
        }
    }

    for (SOCKET hSocket : send_select_set) {
        if (FD_ISSET(hSocket, &fdsetSend)) {
            send_set.insert(hSocket);
        }
    }

    for (SOCKET hSocket : error_select_set) {
        if (FD_ISSET(hSocket, &fdsetError)) {
            error_set.insert(hSocket);
        }
    }
}
#endif

void CConnman::SocketHandler()
{
    std::set<SOCKET> recv_set, send_set, error_set;
    SocketEvents(recv_set, send_set, error_set);

    if (interruptNet) return;

    //
    // Accept new connections
    //
    for (const ListenSocket& hListenSocket : vhListenSocket)
    {
        if (hListenSocket.socket != INVALID_SOCKET && recv_set.count(hListenSocket.socket) > 0)
        {
            AcceptConnection(hListenSocket);
        }
    }

    //
    // Service each socket
    //
    std::vector<CNode*> vNodesCopy;
    {
        LOCK(cs_vNodes);
        vNodesCopy = vNodes;
        for (CNode* pnode : vNodesCopy)
            pnode->AddRef();
    }
    for (CNode* pnode : vNodesCopy)
    {
        if (interruptNet)
            return;

        //
        // Receive
        //
        bool recvSet = false;
        bool sendSet = false;
        bool errorSet = false;
        {
            LOCK(pnode->cs_hSocket);
            if (pnode->hSocket == INVALID_SOCKET)
                continue;
            recvSet = recv_set.count(pnode->hSocket) > 0;
            sendSet = send_set.count(pnode->hSocket) > 0;
            errorSet = error_set.count(pnode->hSocket) > 0;
        }
        if (recvSet || errorSet)
        {
            // typical socket buffer is 8K-64K
            char pchBuf[0x10000];
            int nBytes = 0;
            {
                LOCK(pnode->cs_hSocket);
                if (pnode->hSocket == INVALID_SOCKET)
                    continue;
                nBytes = recv(pnode->hSocket, pchBuf, sizeof(pchBuf), MSG_DONTWAIT);
            }
            if (nBytes > 0)
            {
                bool notify = false;
                if (!pnode->ReceiveMsgBytes(pchBuf, nBytes, notify))
                    pnode->CloseSocketDisconnect();
                RecordBytesRecv(nBytes);
                if (notify) {
                    size_t nSizeAdded = 0;
                    auto it(pnode->vRecvMsg.begin());
                    for (; it != pnode->vRecvMsg.end(); ++it) {
                        // vRecvMsg contains only completed CNetMessage
                        // the single possible partially deserialized message are held by TransportDeserializer
                        nSizeAdded += it->m_raw_message_size;
                    }
                    {
                        LOCK(pnode->cs_vProcessMsg);
                        pnode->vProcessMsg.splice(pnode->vProcessMsg.end(), pnode->vRecvMsg, pnode->vRecvMsg.begin(), it);
                        pnode->nProcessQueueSize += nSizeAdded;
                        pnode->fPauseRecv = pnode->nProcessQueueSize > nReceiveFloodSize;
                    }
                    WakeMessageHandler();
                }
            }
            else if (nBytes == 0)
            {
                // socket closed gracefully
                if (!pnode->fDisconnect) {
                    LogPrint(BCLog::NET, "socket closed for peer=%d\n", pnode->GetId());
                }
                pnode->CloseSocketDisconnect();
            }
            else if (nBytes < 0)
            {
                // error
                int nErr = WSAGetLastError();
                if (nErr != WSAEWOULDBLOCK && nErr != WSAEMSGSIZE && nErr != WSAEINTR && nErr != WSAEINPROGRESS)
                {
                    if (!pnode->fDisconnect) {
                        LogPrint(BCLog::NET, "socket recv error for peer=%d: %s\n", pnode->GetId(), NetworkErrorString(nErr));
                    }
                    pnode->CloseSocketDisconnect();
                }
            }
        }

        //
        // Send
        //
        if (sendSet)
        {
            LOCK(pnode->cs_vSend);
            size_t nBytes = SocketSendData(pnode);
            if (nBytes) {
                RecordBytesSent(nBytes);
            }
        }

        InactivityCheck(pnode);
    }
    {
        LOCK(cs_vNodes);
        for (CNode* pnode : vNodesCopy)
            pnode->Release();
    }
}

void CConnman::ThreadSocketHandler()
{
    while (!interruptNet)
    {
        DisconnectNodes();
        NotifyNumConnectionsChanged();
        SocketHandler();
    }
}

void CConnman::WakeMessageHandler()
{
    {
        LOCK(mutexMsgProc);
        fMsgProcWake = true;
    }
    condMsgProc.notify_one();
}






#ifdef USE_UPNP
static CThreadInterrupt g_upnp_interrupt;
static std::thread g_upnp_thread;
static void ThreadMapPort()
{
    std::string port = strprintf("%u", GetListenPort());
    const char * multicastif = nullptr;
    const char * minissdpdpath = nullptr;
    struct UPNPDev * devlist = nullptr;
    char lanaddr[64];

    int error = 0;
#if MINIUPNPC_API_VERSION < 14
    devlist = upnpDiscover(2000, multicastif, minissdpdpath, 0, 0, &error);
#else
    devlist = upnpDiscover(2000, multicastif, minissdpdpath, 0, 0, 2, &error);
#endif

    struct UPNPUrls urls;
    struct IGDdatas data;
    int r;

    r = UPNP_GetValidIGD(devlist, &urls, &data, lanaddr, sizeof(lanaddr));
    if (r == 1)
    {
        if (fDiscover) {
            char externalIPAddress[40];
            r = UPNP_GetExternalIPAddress(urls.controlURL, data.first.servicetype, externalIPAddress);
            if (r != UPNPCOMMAND_SUCCESS) {
                LogPrintf("UPnP: GetExternalIPAddress() returned %d\n", r);
            } else {
                if (externalIPAddress[0]) {
                    CNetAddr resolved;
                    if (LookupHost(externalIPAddress, resolved, false)) {
                        LogPrintf("UPnP: ExternalIPAddress = %s\n", resolved.ToString());
                        AddLocal(resolved, LOCAL_UPNP);
                    }
                } else {
                    LogPrintf("UPnP: GetExternalIPAddress failed.\n");
                }
            }
        }

        std::string strDesc = PACKAGE_NAME " " + FormatFullVersion();

        do {
            r = UPNP_AddPortMapping(urls.controlURL, data.first.servicetype, port.c_str(), port.c_str(), lanaddr, strDesc.c_str(), "TCP", 0, "0");

            if (r != UPNPCOMMAND_SUCCESS) {
                LogPrintf("AddPortMapping(%s, %s, %s) failed with code %d (%s)\n", port, port, lanaddr, r, strupnperror(r));
            } else {
                LogPrintf("UPnP Port Mapping successful.\n");
            }
        } while (g_upnp_interrupt.sleep_for(std::chrono::minutes(20)));

        r = UPNP_DeletePortMapping(urls.controlURL, data.first.servicetype, port.c_str(), "TCP", 0);
        LogPrintf("UPNP_DeletePortMapping() returned: %d\n", r);
        freeUPNPDevlist(devlist); devlist = nullptr;
        FreeUPNPUrls(&urls);
    } else {
        LogPrintf("No valid UPnP IGDs found\n");
        freeUPNPDevlist(devlist); devlist = nullptr;
        if (r != 0)
            FreeUPNPUrls(&urls);
    }
}

void StartMapPort()
{
    if (!g_upnp_thread.joinable()) {
        assert(!g_upnp_interrupt);
        g_upnp_thread = std::thread((std::bind(&TraceThread<void (*)()>, "upnp", &ThreadMapPort)));
    }
}

void InterruptMapPort()
{
    if(g_upnp_thread.joinable()) {
        g_upnp_interrupt();
    }
}

void StopMapPort()
{
    if(g_upnp_thread.joinable()) {
        g_upnp_thread.join();
        g_upnp_interrupt.reset();
    }
}

#else
void StartMapPort()
{
    // Intentionally left blank.
}
void InterruptMapPort()
{
    // Intentionally left blank.
}
void StopMapPort()
{
    // Intentionally left blank.
}
#endif






void CConnman::ThreadDNSAddressSeed()
{
    FastRandomContext rng;
    std::vector<std::string> seeds = Params().DNSSeeds();
    Shuffle(seeds.begin(), seeds.end(), rng);
    int seeds_right_now = 0; // Number of seeds left before testing if we have enough connections
    int found = 0;

    if (gArgs.GetBoolArg("-forcednsseed", DEFAULT_FORCEDNSSEED)) {
        // When -forcednsseed is provided, query all.
        seeds_right_now = seeds.size();
    } else if (addrman.size() == 0) {
        // If we have no known peers, query all.
        // This will occur on the first run, or if peers.dat has been
        // deleted.
        seeds_right_now = seeds.size();
    }

    // goal: only query DNS seed if address need is acute
    // * If we have a reasonable number of peers in addrman, spend
    //   some time trying them first. This improves user privacy by
    //   creating fewer identifying DNS requests, reduces trust by
    //   giving seeds less influence on the network topology, and
    //   reduces traffic to the seeds.
    // * When querying DNS seeds query a few at once, this ensures
    //   that we don't give DNS seeds the ability to eclipse nodes
    //   that query them.
    // * If we continue having problems, eventually query all the
    //   DNS seeds, and if that fails too, also try the fixed seeds.
    //   (done in ThreadOpenConnections)
    const std::chrono::seconds seeds_wait_time = (addrman.size() >= DNSSEEDS_DELAY_PEER_THRESHOLD ? DNSSEEDS_DELAY_MANY_PEERS : DNSSEEDS_DELAY_FEW_PEERS);

    for (const std::string& seed : seeds) {
        if (seeds_right_now == 0) {
            seeds_right_now += DNSSEEDS_TO_QUERY_AT_ONCE;

            if (addrman.size() > 0) {
                LogPrintf("Waiting %d seconds before querying DNS seeds.\n", seeds_wait_time.count());
                std::chrono::seconds to_wait = seeds_wait_time;
                while (to_wait.count() > 0) {
                    // if sleeping for the MANY_PEERS interval, wake up
                    // early to see if we have enough peers and can stop
                    // this thread entirely freeing up its resources
                    std::chrono::seconds w = std::min(DNSSEEDS_DELAY_FEW_PEERS, to_wait);
                    if (!interruptNet.sleep_for(w)) return;
                    to_wait -= w;

                    int nRelevant = 0;
                    {
                        LOCK(cs_vNodes);
                        for (const CNode* pnode : vNodes) {
                            if (pnode->fSuccessfullyConnected && pnode->IsOutboundOrBlockRelayConn()) ++nRelevant;
                        }
                    }
                    if (nRelevant >= 2) {
                        if (found > 0) {
                            LogPrintf("%d addresses found from DNS seeds\n", found);
                            LogPrintf("P2P peers available. Finished DNS seeding.\n");
                        } else {
                            LogPrintf("P2P peers available. Skipped DNS seeding.\n");
                        }
                        return;
                    }
                }
            }
        }

        if (interruptNet) return;

        // hold off on querying seeds if P2P network deactivated
        if (!fNetworkActive) {
            LogPrintf("Waiting for network to be reactivated before querying DNS seeds.\n");
            do {
                if (!interruptNet.sleep_for(std::chrono::seconds{1})) return;
            } while (!fNetworkActive);
        }

        LogPrintf("Loading addresses from DNS seed %s\n", seed);
        if (HaveNameProxy()) {
            AddAddrFetch(seed);
        } else {
            std::vector<CNetAddr> vIPs;
            std::vector<CAddress> vAdd;
            ServiceFlags requiredServiceBits = GetDesirableServiceFlags(NODE_NONE);
            std::string host = strprintf("x%x.%s", requiredServiceBits, seed);
            CNetAddr resolveSource;
            if (!resolveSource.SetInternal(host)) {
                continue;
            }
            unsigned int nMaxIPs = 256; // Limits number of IPs learned from a DNS seed
            if (LookupHost(host, vIPs, nMaxIPs, true)) {
                for (const CNetAddr& ip : vIPs) {
                    int nOneDay = 24*3600;
                    CAddress addr = CAddress(CService(ip, Params().GetDefaultPort()), requiredServiceBits);
                    addr.nTime = GetTime() - 3*nOneDay - rng.randrange(4*nOneDay); // use a random age between 3 and 7 days old
                    vAdd.push_back(addr);
                    found++;
                }
                addrman.Add(vAdd, resolveSource);
            } else {
                // We now avoid directly using results from DNS Seeds which do not support service bit filtering,
                // instead using them as a addrfetch to get nodes with our desired service bits.
                AddAddrFetch(seed);
            }
        }
        --seeds_right_now;
    }
    LogPrintf("%d addresses found from DNS seeds\n", found);
}

void CConnman::DumpAddresses()
{
    int64_t nStart = GetTimeMillis();

    CAddrDB adb;
    adb.Write(addrman);

    LogPrint(BCLog::NET, "Flushed %d addresses to peers.dat  %dms\n",
           addrman.size(), GetTimeMillis() - nStart);
}

void CConnman::ProcessAddrFetch()
{
    std::string strDest;
    {
        LOCK(m_addr_fetches_mutex);
        if (m_addr_fetches.empty())
            return;
        strDest = m_addr_fetches.front();
        m_addr_fetches.pop_front();
    }
    CAddress addr;
    CSemaphoreGrant grant(*semOutbound, true);
    if (grant) {
        OpenNetworkConnection(addr, false, &grant, strDest.c_str(), ConnectionType::ADDR_FETCH);
    }
}

bool CConnman::GetTryNewOutboundPeer()
{
    return m_try_another_outbound_peer;
}

void CConnman::SetTryNewOutboundPeer(bool flag)
{
    m_try_another_outbound_peer = flag;
    LogPrint(BCLog::NET, "net: setting try another outbound peer=%s\n", flag ? "true" : "false");
}

// Return the number of peers we have over our outbound connection limit
// Exclude peers that are marked for disconnect, or are going to be
// disconnected soon (eg ADDR_FETCH and FEELER)
// Also exclude peers that haven't finished initial connection handshake yet
// (so that we don't decide we're over our desired connection limit, and then
// evict some peer that has finished the handshake)
int CConnman::GetExtraOutboundCount()
{
    int nOutbound = 0;
    {
        LOCK(cs_vNodes);
        for (const CNode* pnode : vNodes) {
            if (pnode->fSuccessfullyConnected && !pnode->fDisconnect && pnode->IsOutboundOrBlockRelayConn()) {
                ++nOutbound;
            }
        }
    }
    return std::max(nOutbound - m_max_outbound_full_relay - m_max_outbound_block_relay, 0);
}

void CConnman::ThreadOpenConnections(const std::vector<std::string> connect)
{
    // Connect to specific addresses
    if (!connect.empty())
    {
        for (int64_t nLoop = 0;; nLoop++)
        {
            ProcessAddrFetch();
            for (const std::string& strAddr : connect)
            {
                CAddress addr(CService(), NODE_NONE);
                OpenNetworkConnection(addr, false, nullptr, strAddr.c_str(), ConnectionType::MANUAL);
                for (int i = 0; i < 10 && i < nLoop; i++)
                {
                    if (!interruptNet.sleep_for(std::chrono::milliseconds(500)))
                        return;
                }
            }
            if (!interruptNet.sleep_for(std::chrono::milliseconds(500)))
                return;
        }
    }

    // Initiate network connections
    int64_t nStart = GetTime();

    // Minimum time before next feeler connection (in microseconds).
    int64_t nNextFeeler = PoissonNextSend(nStart*1000*1000, FEELER_INTERVAL);
    while (!interruptNet)
    {
        ProcessAddrFetch();

        if (!interruptNet.sleep_for(std::chrono::milliseconds(500)))
            return;

        CSemaphoreGrant grant(*semOutbound);
        if (interruptNet)
            return;

        // Add seed nodes if DNS seeds are all down (an infrastructure attack?).
        // Note that we only do this if we started with an empty peers.dat,
        // (in which case we will query DNS seeds immediately) *and* the DNS
        // seeds have not returned any results.
        if (addrman.size() == 0 && (GetTime() - nStart > 60)) {
            static bool done = false;
            if (!done) {
                LogPrintf("Adding fixed seed nodes as DNS doesn't seem to be available.\n");
                CNetAddr local;
                local.SetInternal("fixedseeds");
                addrman.Add(convertSeed6(Params().FixedSeeds()), local);
                done = true;
            }
        }

        //
        // Choose an address to connect to based on most recently seen
        //
        CAddress addrConnect;

        // Only connect out to one peer per network group (/16 for IPv4).
        int nOutboundFullRelay = 0;
        int nOutboundBlockRelay = 0;
        std::set<std::vector<unsigned char> > setConnected;

        {
            LOCK(cs_vNodes);
            for (const CNode* pnode : vNodes) {
                if (pnode->IsFullOutboundConn()) nOutboundFullRelay++;
                if (pnode->IsBlockOnlyConn()) nOutboundBlockRelay++;

                // Netgroups for inbound and manual peers are not excluded because our goal here
                // is to not use multiple of our limited outbound slots on a single netgroup
                // but inbound and manual peers do not use our outbound slots. Inbound peers
                // also have the added issue that they could be attacker controlled and used
                // to prevent us from connecting to particular hosts if we used them here.
                switch (pnode->m_conn_type) {
                    case ConnectionType::INBOUND:
                    case ConnectionType::MANUAL:
                        break;
                    case ConnectionType::OUTBOUND_FULL_RELAY:
                    case ConnectionType::BLOCK_RELAY:
                    case ConnectionType::ADDR_FETCH:
                    case ConnectionType::FEELER:
                        setConnected.insert(pnode->addr.GetGroup(addrman.m_asmap));
                } // no default case, so the compiler can warn about missing cases
            }
        }

        ConnectionType conn_type = ConnectionType::OUTBOUND_FULL_RELAY;
        int64_t nTime = GetTimeMicros();
        bool anchor = false;
        bool fFeeler = false;

        // Determine what type of connection to open. Opening
        // BLOCK_RELAY connections to addresses from anchors.dat gets the highest
        // priority. Then we open OUTBOUND_FULL_RELAY priority until we
        // meet our full-relay capacity. Then we open BLOCK_RELAY connection
        // until we hit our block-relay-only peer limit.
        // GetTryNewOutboundPeer() gets set when a stale tip is detected, so we
        // try opening an additional OUTBOUND_FULL_RELAY connection. If none of
        // these conditions are met, check the nNextFeeler timer to decide if
        // we should open a FEELER.

        if (!m_anchors.empty() && (nOutboundBlockRelay < m_max_outbound_block_relay)) {
            conn_type = ConnectionType::BLOCK_RELAY;
            anchor = true;
        } else if (nOutboundFullRelay < m_max_outbound_full_relay) {
            // OUTBOUND_FULL_RELAY
        } else if (nOutboundBlockRelay < m_max_outbound_block_relay) {
            conn_type = ConnectionType::BLOCK_RELAY;
        } else if (GetTryNewOutboundPeer()) {
            // OUTBOUND_FULL_RELAY
        } else if (nTime > nNextFeeler) {
            nNextFeeler = PoissonNextSend(nTime, FEELER_INTERVAL);
            conn_type = ConnectionType::FEELER;
            fFeeler = true;
        } else {
            // skip to next iteration of while loop
            continue;
        }

        addrman.ResolveCollisions();

        int64_t nANow = GetAdjustedTime();
        int nTries = 0;
        while (!interruptNet)
        {
            if (anchor && !m_anchors.empty()) {
                const CAddress addr = m_anchors.back();
                m_anchors.pop_back();
                if (!addr.IsValid() || IsLocal(addr) || !IsReachable(addr) ||
                    !HasAllDesirableServiceFlags(addr.nServices) ||
                    setConnected.count(addr.GetGroup(addrman.m_asmap))) continue;
                addrConnect = addr;
                LogPrint(BCLog::NET, "Trying to make an anchor connection to %s\n", addrConnect.ToString());
                break;
            }

            // If we didn't find an appropriate destination after trying 100 addresses fetched from addrman,
            // stop this loop, and let the outer loop run again (which sleeps, adds seed nodes, recalculates
            // already-connected network ranges, ...) before trying new addrman addresses.
            nTries++;
            if (nTries > 100)
                break;

            CAddrInfo addr;

            if (fFeeler) {
                // First, try to get a tried table collision address. This returns
                // an empty (invalid) address if there are no collisions to try.
                addr = addrman.SelectTriedCollision();

                if (!addr.IsValid()) {
                    // No tried table collisions. Select a new table address
                    // for our feeler.
                    addr = addrman.Select(true);
                } else if (AlreadyConnectedToAddress(addr)) {
                    // If test-before-evict logic would have us connect to a
                    // peer that we're already connected to, just mark that
                    // address as Good(). We won't be able to initiate the
                    // connection anyway, so this avoids inadvertently evicting
                    // a currently-connected peer.
                    addrman.Good(addr);
                    // Select a new table address for our feeler instead.
                    addr = addrman.Select(true);
                }
            } else {
                // Not a feeler
                addr = addrman.Select();
            }

            // Require outbound connections, other than feelers, to be to distinct network groups
            if (!fFeeler && setConnected.count(addr.GetGroup(addrman.m_asmap))) {
                break;
            }

            // if we selected an invalid or local address, restart
            if (!addr.IsValid() || IsLocal(addr)) {
                break;
            }

            if (!IsReachable(addr))
                continue;

            // only consider very recently tried nodes after 30 failed attempts
            if (nANow - addr.nLastTry < 600 && nTries < 30)
                continue;

            // for non-feelers, require all the services we'll want,
            // for feelers, only require they be a full node (only because most
            // SPV clients don't have a good address DB available)
            if (!fFeeler && !HasAllDesirableServiceFlags(addr.nServices)) {
                continue;
            } else if (fFeeler && !MayHaveUsefulAddressDB(addr.nServices)) {
                continue;
            }

            // Do not allow non-default ports, unless after 50 invalid
            // addresses selected already. This is to prevent malicious peers
            // from advertising themselves as a service on another host and
            // port, causing a DoS attack as nodes around the network attempt
            // to connect to it fruitlessly.
            if (addr.GetPort() != Params().GetDefaultPort() && nTries < 50)
                continue;

            addrConnect = addr;
            break;
        }

        if (addrConnect.IsValid()) {

            if (fFeeler) {
                // Add small amount of random noise before connection to avoid synchronization.
                int randsleep = GetRandInt(FEELER_SLEEP_WINDOW * 1000);
                if (!interruptNet.sleep_for(std::chrono::milliseconds(randsleep)))
                    return;
                LogPrint(BCLog::NET, "Making feeler connection to %s\n", addrConnect.ToString());
            }

            OpenNetworkConnection(addrConnect, (int)setConnected.size() >= std::min(nMaxConnections - 1, 2), &grant, nullptr, conn_type);
        }
    }
}

std::vector<CAddress> CConnman::GetCurrentBlockRelayOnlyConns() const
{
    std::vector<CAddress> ret;
    LOCK(cs_vNodes);
    for (const CNode* pnode : vNodes) {
        if (pnode->IsBlockOnlyConn()) {
            ret.push_back(pnode->addr);
        }
    }

    return ret;
}

std::vector<AddedNodeInfo> CConnman::GetAddedNodeInfo()
{
    std::vector<AddedNodeInfo> ret;

    std::list<std::string> lAddresses(0);
    {
        LOCK(cs_vAddedNodes);
        ret.reserve(vAddedNodes.size());
        std::copy(vAddedNodes.cbegin(), vAddedNodes.cend(), std::back_inserter(lAddresses));
    }


    // Build a map of all already connected addresses (by IP:port and by name) to inbound/outbound and resolved CService
    std::map<CService, bool> mapConnected;
    std::map<std::string, std::pair<bool, CService>> mapConnectedByName;
    {
        LOCK(cs_vNodes);
        for (const CNode* pnode : vNodes) {
            if (pnode->addr.IsValid()) {
                mapConnected[pnode->addr] = pnode->IsInboundConn();
            }
            std::string addrName = pnode->GetAddrName();
            if (!addrName.empty()) {
                mapConnectedByName[std::move(addrName)] = std::make_pair(pnode->IsInboundConn(), static_cast<const CService&>(pnode->addr));
            }
        }
    }

    for (const std::string& strAddNode : lAddresses) {
        CService service(LookupNumeric(strAddNode, Params().GetDefaultPort()));
        AddedNodeInfo addedNode{strAddNode, CService(), false, false};
        if (service.IsValid()) {
            // strAddNode is an IP:port
            auto it = mapConnected.find(service);
            if (it != mapConnected.end()) {
                addedNode.resolvedAddress = service;
                addedNode.fConnected = true;
                addedNode.fInbound = it->second;
            }
        } else {
            // strAddNode is a name
            auto it = mapConnectedByName.find(strAddNode);
            if (it != mapConnectedByName.end()) {
                addedNode.resolvedAddress = it->second.second;
                addedNode.fConnected = true;
                addedNode.fInbound = it->second.first;
            }
        }
        ret.emplace_back(std::move(addedNode));
    }

    return ret;
}

void CConnman::ThreadOpenAddedConnections()
{
    while (true)
    {
        CSemaphoreGrant grant(*semAddnode);
        std::vector<AddedNodeInfo> vInfo = GetAddedNodeInfo();
        bool tried = false;
        for (const AddedNodeInfo& info : vInfo) {
            if (!info.fConnected) {
                if (!grant.TryAcquire()) {
                    // If we've used up our semaphore and need a new one, let's not wait here since while we are waiting
                    // the addednodeinfo state might change.
                    break;
                }
                tried = true;
                CAddress addr(CService(), NODE_NONE);
                OpenNetworkConnection(addr, false, &grant, info.strAddedNode.c_str(), ConnectionType::MANUAL);
                if (!interruptNet.sleep_for(std::chrono::milliseconds(500)))
                    return;
            }
        }
        // Retry every 60 seconds if a connection was attempted, otherwise two seconds
        if (!interruptNet.sleep_for(std::chrono::seconds(tried ? 60 : 2)))
            return;
    }
}

// if successful, this moves the passed grant to the constructed node
void CConnman::OpenNetworkConnection(const CAddress& addrConnect, bool fCountFailure, CSemaphoreGrant *grantOutbound, const char *pszDest, ConnectionType conn_type)
{
    assert(conn_type != ConnectionType::INBOUND);

    //
    // Initiate outbound network connection
    //
    if (interruptNet) {
        return;
    }
    if (!fNetworkActive) {
        return;
    }
    if (!pszDest) {
        bool banned_or_discouraged = m_banman && (m_banman->IsDiscouraged(addrConnect) || m_banman->IsBanned(addrConnect));
<<<<<<< HEAD
        if (IsLocal(addrConnect) || FindNode(static_cast<CNetAddr>(addrConnect)) || banned_or_discouraged || FindNode(addrConnect.ToStringIPPort())) {
=======
        if (IsLocal(addrConnect) || banned_or_discouraged || AlreadyConnectedToAddress(addrConnect)) {
>>>>>>> da23532c
            return;
        }
    } else if (FindNode(std::string(pszDest)))
        return;

    CNode* pnode = ConnectNode(addrConnect, pszDest, fCountFailure, conn_type);

    if (!pnode)
        return;
    if (grantOutbound)
        grantOutbound->MoveTo(pnode->grantOutbound);

    m_msgproc->InitializeNode(pnode);
    {
        LOCK(cs_vNodes);
        vNodes.push_back(pnode);
    }
}

void CConnman::ThreadMessageHandler()
{
    while (!flagInterruptMsgProc)
    {
        std::vector<CNode*> vNodesCopy;
        {
            LOCK(cs_vNodes);
            vNodesCopy = vNodes;
            for (CNode* pnode : vNodesCopy) {
                pnode->AddRef();
            }
        }

        bool fMoreWork = false;

        for (CNode* pnode : vNodesCopy)
        {
            if (pnode->fDisconnect)
                continue;

            // Receive messages
            bool fMoreNodeWork = m_msgproc->ProcessMessages(pnode, flagInterruptMsgProc);
            fMoreWork |= (fMoreNodeWork && !pnode->fPauseSend);
            if (flagInterruptMsgProc)
                return;
            // Send messages
            {
                LOCK(pnode->cs_sendProcessing);
                m_msgproc->SendMessages(pnode);
            }

            if (flagInterruptMsgProc)
                return;
        }

        {
            LOCK(cs_vNodes);
            for (CNode* pnode : vNodesCopy)
                pnode->Release();
        }

        WAIT_LOCK(mutexMsgProc, lock);
        if (!fMoreWork) {
            condMsgProc.wait_until(lock, std::chrono::steady_clock::now() + std::chrono::milliseconds(100), [this]() EXCLUSIVE_LOCKS_REQUIRED(mutexMsgProc) { return fMsgProcWake; });
        }
        fMsgProcWake = false;
    }
}

bool CConnman::BindListenPort(const CService& addrBind, bilingual_str& strError, NetPermissionFlags permissions)
{
    int nOne = 1;

    // Create socket for listening for incoming connections
    struct sockaddr_storage sockaddr;
    socklen_t len = sizeof(sockaddr);
    if (!addrBind.GetSockAddr((struct sockaddr*)&sockaddr, &len))
    {
        strError = strprintf(Untranslated("Error: Bind address family for %s not supported"), addrBind.ToString());
        LogPrintf("%s\n", strError.original);
        return false;
    }

    SOCKET hListenSocket = CreateSocket(addrBind);
    if (hListenSocket == INVALID_SOCKET)
    {
        strError = strprintf(Untranslated("Error: Couldn't open socket for incoming connections (socket returned error %s)"), NetworkErrorString(WSAGetLastError()));
        LogPrintf("%s\n", strError.original);
        return false;
    }

    // Allow binding if the port is still in TIME_WAIT state after
    // the program was closed and restarted.
    setsockopt(hListenSocket, SOL_SOCKET, SO_REUSEADDR, (sockopt_arg_type)&nOne, sizeof(int));

    // some systems don't have IPV6_V6ONLY but are always v6only; others do have the option
    // and enable it by default or not. Try to enable it, if possible.
    if (addrBind.IsIPv6()) {
#ifdef IPV6_V6ONLY
        setsockopt(hListenSocket, IPPROTO_IPV6, IPV6_V6ONLY, (sockopt_arg_type)&nOne, sizeof(int));
#endif
#ifdef WIN32
        int nProtLevel = PROTECTION_LEVEL_UNRESTRICTED;
        setsockopt(hListenSocket, IPPROTO_IPV6, IPV6_PROTECTION_LEVEL, (const char*)&nProtLevel, sizeof(int));
#endif
    }

    if (::bind(hListenSocket, (struct sockaddr*)&sockaddr, len) == SOCKET_ERROR)
    {
        int nErr = WSAGetLastError();
        if (nErr == WSAEADDRINUSE)
            strError = strprintf(_("Unable to bind to %s on this computer. %s is probably already running."), addrBind.ToString(), PACKAGE_NAME);
        else
            strError = strprintf(_("Unable to bind to %s on this computer (bind returned error %s)"), addrBind.ToString(), NetworkErrorString(nErr));
        LogPrintf("%s\n", strError.original);
        CloseSocket(hListenSocket);
        return false;
    }
    LogPrintf("Bound to %s\n", addrBind.ToString());

    // Listen for incoming connections
    if (listen(hListenSocket, SOMAXCONN) == SOCKET_ERROR)
    {
        strError = strprintf(_("Error: Listening for incoming connections failed (listen returned error %s)"), NetworkErrorString(WSAGetLastError()));
        LogPrintf("%s\n", strError.original);
        CloseSocket(hListenSocket);
        return false;
    }

    vhListenSocket.push_back(ListenSocket(hListenSocket, permissions));
    return true;
}

void Discover()
{
    if (!fDiscover)
        return;

#ifdef WIN32
    // Get local host IP
    char pszHostName[256] = "";
    if (gethostname(pszHostName, sizeof(pszHostName)) != SOCKET_ERROR)
    {
        std::vector<CNetAddr> vaddr;
        if (LookupHost(pszHostName, vaddr, 0, true))
        {
            for (const CNetAddr &addr : vaddr)
            {
                if (AddLocal(addr, LOCAL_IF))
                    LogPrintf("%s: %s - %s\n", __func__, pszHostName, addr.ToString());
            }
        }
    }
#elif (HAVE_DECL_GETIFADDRS && HAVE_DECL_FREEIFADDRS)
    // Get local host ip
    struct ifaddrs* myaddrs;
    if (getifaddrs(&myaddrs) == 0)
    {
        for (struct ifaddrs* ifa = myaddrs; ifa != nullptr; ifa = ifa->ifa_next)
        {
            if (ifa->ifa_addr == nullptr) continue;
            if ((ifa->ifa_flags & IFF_UP) == 0) continue;
            if (strcmp(ifa->ifa_name, "lo") == 0) continue;
            if (strcmp(ifa->ifa_name, "lo0") == 0) continue;
            if (ifa->ifa_addr->sa_family == AF_INET)
            {
                struct sockaddr_in* s4 = (struct sockaddr_in*)(ifa->ifa_addr);
                CNetAddr addr(s4->sin_addr);
                if (AddLocal(addr, LOCAL_IF))
                    LogPrintf("%s: IPv4 %s: %s\n", __func__, ifa->ifa_name, addr.ToString());
            }
            else if (ifa->ifa_addr->sa_family == AF_INET6)
            {
                struct sockaddr_in6* s6 = (struct sockaddr_in6*)(ifa->ifa_addr);
                CNetAddr addr(s6->sin6_addr);
                if (AddLocal(addr, LOCAL_IF))
                    LogPrintf("%s: IPv6 %s: %s\n", __func__, ifa->ifa_name, addr.ToString());
            }
        }
        freeifaddrs(myaddrs);
    }
#endif
}

void CConnman::SetNetworkActive(bool active)
{
    LogPrintf("%s: %s\n", __func__, active);

    if (fNetworkActive == active) {
        return;
    }

    fNetworkActive = active;

    uiInterface.NotifyNetworkActiveChanged(fNetworkActive);
}

CConnman::CConnman(uint64_t nSeed0In, uint64_t nSeed1In, bool network_active)
    : nSeed0(nSeed0In), nSeed1(nSeed1In)
{
    SetTryNewOutboundPeer(false);

    Options connOptions;
    Init(connOptions);
    SetNetworkActive(network_active);
}

NodeId CConnman::GetNewNodeId()
{
    return nLastNodeId.fetch_add(1, std::memory_order_relaxed);
}


bool CConnman::Bind(const CService &addr, unsigned int flags, NetPermissionFlags permissions) {
    if (!(flags & BF_EXPLICIT) && !IsReachable(addr)) {
        return false;
    }
    bilingual_str strError;
    if (!BindListenPort(addr, strError, permissions)) {
        if ((flags & BF_REPORT_ERROR) && clientInterface) {
            clientInterface->ThreadSafeMessageBox(strError, "", CClientUIInterface::MSG_ERROR);
        }
        return false;
    }

    if (addr.IsRoutable() && fDiscover && !(flags & BF_DONT_ADVERTISE) && !NetPermissions::HasFlag(permissions, NetPermissionFlags::PF_NOBAN)) {
        AddLocal(addr, LOCAL_BIND);
    }

    return true;
}

bool CConnman::InitBinds(
    const std::vector<CService>& binds,
    const std::vector<NetWhitebindPermissions>& whiteBinds,
    const std::vector<CService>& onion_binds)
{
    bool fBound = false;
    for (const auto& addrBind : binds) {
        fBound |= Bind(addrBind, (BF_EXPLICIT | BF_REPORT_ERROR), NetPermissionFlags::PF_NONE);
    }
    for (const auto& addrBind : whiteBinds) {
        fBound |= Bind(addrBind.m_service, (BF_EXPLICIT | BF_REPORT_ERROR), addrBind.m_flags);
    }
    if (binds.empty() && whiteBinds.empty()) {
        struct in_addr inaddr_any;
        inaddr_any.s_addr = htonl(INADDR_ANY);
        struct in6_addr inaddr6_any = IN6ADDR_ANY_INIT;
        fBound |= Bind(CService(inaddr6_any, GetListenPort()), BF_NONE, NetPermissionFlags::PF_NONE);
        fBound |= Bind(CService(inaddr_any, GetListenPort()), !fBound ? BF_REPORT_ERROR : BF_NONE, NetPermissionFlags::PF_NONE);
    }

    for (const auto& addr_bind : onion_binds) {
        fBound |= Bind(addr_bind, BF_EXPLICIT | BF_DONT_ADVERTISE, NetPermissionFlags::PF_NONE);
    }

    return fBound;
}

bool CConnman::Start(CScheduler& scheduler, const Options& connOptions)
{
    Init(connOptions);

    {
        LOCK(cs_totalBytesRecv);
        nTotalBytesRecv = 0;
    }
    {
        LOCK(cs_totalBytesSent);
        nTotalBytesSent = 0;
        nMaxOutboundTotalBytesSentInCycle = 0;
        nMaxOutboundCycleStartTime = 0;
    }

    if (fListen && !InitBinds(connOptions.vBinds, connOptions.vWhiteBinds, connOptions.onion_binds)) {
        if (clientInterface) {
            clientInterface->ThreadSafeMessageBox(
                _("Failed to listen on any port. Use -listen=0 if you want this."),
                "", CClientUIInterface::MSG_ERROR);
        }
        return false;
    }

    for (const auto& strDest : connOptions.vSeedNodes) {
        AddAddrFetch(strDest);
    }

    if (clientInterface) {
        clientInterface->InitMessage(_("Loading P2P addresses...").translated);
    }
    // Load addresses from peers.dat
    int64_t nStart = GetTimeMillis();
    {
        CAddrDB adb;
        if (adb.Read(addrman))
            LogPrintf("Loaded %i addresses from peers.dat  %dms\n", addrman.size(), GetTimeMillis() - nStart);
        else {
            addrman.Clear(); // Addrman can be in an inconsistent state after failure, reset it
            LogPrintf("Invalid or missing peers.dat; recreating\n");
            DumpAddresses();
        }
    }

    if (m_use_addrman_outgoing) {
        // Load addresses from anchors.dat
        m_anchors = ReadAnchors(GetDataDir() / ANCHORS_DATABASE_FILENAME);
        if (m_anchors.size() > MAX_BLOCK_RELAY_ONLY_ANCHORS) {
            m_anchors.resize(MAX_BLOCK_RELAY_ONLY_ANCHORS);
        }
        LogPrintf("%i block-relay-only anchors will be tried for connections.\n", m_anchors.size());
    }

    uiInterface.InitMessage(_("Starting network threads...").translated);

    fAddressesInitialized = true;

    if (semOutbound == nullptr) {
        // initialize semaphore
        semOutbound = MakeUnique<CSemaphore>(std::min(m_max_outbound, nMaxConnections));
    }
    if (semAddnode == nullptr) {
        // initialize semaphore
        semAddnode = MakeUnique<CSemaphore>(nMaxAddnode);
    }

    //
    // Start threads
    //
    assert(m_msgproc);
    InterruptSocks5(false);
    interruptNet.reset();
    flagInterruptMsgProc = false;

    {
        LOCK(mutexMsgProc);
        fMsgProcWake = false;
    }

    // Send and receive from sockets, accept connections
    threadSocketHandler = std::thread(&TraceThread<std::function<void()> >, "net", std::function<void()>(std::bind(&CConnman::ThreadSocketHandler, this)));

    if (!gArgs.GetBoolArg("-dnsseed", true))
        LogPrintf("DNS seeding disabled\n");
    else
        threadDNSAddressSeed = std::thread(&TraceThread<std::function<void()> >, "dnsseed", std::function<void()>(std::bind(&CConnman::ThreadDNSAddressSeed, this)));

    // Initiate manual connections
    threadOpenAddedConnections = std::thread(&TraceThread<std::function<void()> >, "addcon", std::function<void()>(std::bind(&CConnman::ThreadOpenAddedConnections, this)));

    if (connOptions.m_use_addrman_outgoing && !connOptions.m_specified_outgoing.empty()) {
        if (clientInterface) {
            clientInterface->ThreadSafeMessageBox(
                _("Cannot provide specific connections and have addrman find outgoing connections at the same."),
                "", CClientUIInterface::MSG_ERROR);
        }
        return false;
    }
    if (connOptions.m_use_addrman_outgoing || !connOptions.m_specified_outgoing.empty())
        threadOpenConnections = std::thread(&TraceThread<std::function<void()> >, "opencon", std::function<void()>(std::bind(&CConnman::ThreadOpenConnections, this, connOptions.m_specified_outgoing)));

    // Process messages
    threadMessageHandler = std::thread(&TraceThread<std::function<void()> >, "msghand", std::function<void()>(std::bind(&CConnman::ThreadMessageHandler, this)));

    // Dump network addresses
    scheduler.scheduleEvery([this] { DumpAddresses(); }, DUMP_PEERS_INTERVAL);

    return true;
}

class CNetCleanup
{
public:
    CNetCleanup() {}

    ~CNetCleanup()
    {
#ifdef WIN32
        // Shutdown Windows Sockets
        WSACleanup();
#endif
    }
};
static CNetCleanup instance_of_cnetcleanup;

void CConnman::Interrupt()
{
    {
        LOCK(mutexMsgProc);
        flagInterruptMsgProc = true;
    }
    condMsgProc.notify_all();

    interruptNet();
    InterruptSocks5(true);

    if (semOutbound) {
        for (int i=0; i<m_max_outbound; i++) {
            semOutbound->post();
        }
    }

    if (semAddnode) {
        for (int i=0; i<nMaxAddnode; i++) {
            semAddnode->post();
        }
    }
}

void CConnman::StopThreads()
{
    if (threadMessageHandler.joinable())
        threadMessageHandler.join();
    if (threadOpenConnections.joinable())
        threadOpenConnections.join();
    if (threadOpenAddedConnections.joinable())
        threadOpenAddedConnections.join();
    if (threadDNSAddressSeed.joinable())
        threadDNSAddressSeed.join();
    if (threadSocketHandler.joinable())
        threadSocketHandler.join();
}

void CConnman::StopNodes()
{
    if (fAddressesInitialized) {
        DumpAddresses();
        fAddressesInitialized = false;

        if (m_use_addrman_outgoing) {
            // Anchor connections are only dumped during clean shutdown.
            std::vector<CAddress> anchors_to_dump = GetCurrentBlockRelayOnlyConns();
            if (anchors_to_dump.size() > MAX_BLOCK_RELAY_ONLY_ANCHORS) {
                anchors_to_dump.resize(MAX_BLOCK_RELAY_ONLY_ANCHORS);
            }
            DumpAnchors(GetDataDir() / ANCHORS_DATABASE_FILENAME, anchors_to_dump);
        }
    }

    // Close sockets
    LOCK(cs_vNodes);
    for (CNode* pnode : vNodes)
        pnode->CloseSocketDisconnect();
    for (ListenSocket& hListenSocket : vhListenSocket)
        if (hListenSocket.socket != INVALID_SOCKET)
            if (!CloseSocket(hListenSocket.socket))
                LogPrintf("CloseSocket(hListenSocket) failed with error %s\n", NetworkErrorString(WSAGetLastError()));

    // clean up some globals (to help leak detection)
    for (CNode* pnode : vNodes) {
        DeleteNode(pnode);
    }
    for (CNode* pnode : vNodesDisconnected) {
        DeleteNode(pnode);
    }
    vNodes.clear();
    vNodesDisconnected.clear();
    vhListenSocket.clear();
    semOutbound.reset();
    semAddnode.reset();
}

void CConnman::DeleteNode(CNode* pnode)
{
    assert(pnode);
    bool fUpdateConnectionTime = false;
    m_msgproc->FinalizeNode(*pnode, fUpdateConnectionTime);
    if (fUpdateConnectionTime) {
        addrman.Connected(pnode->addr);
    }
    delete pnode;
}

CConnman::~CConnman()
{
    Interrupt();
    Stop();
}

void CConnman::SetServices(const CService &addr, ServiceFlags nServices)
{
    addrman.SetServices(addr, nServices);
}

void CConnman::MarkAddressGood(const CAddress& addr)
{
    addrman.Good(addr);
}

bool CConnman::AddNewAddresses(const std::vector<CAddress>& vAddr, const CAddress& addrFrom, int64_t nTimePenalty)
{
    return addrman.Add(vAddr, addrFrom, nTimePenalty);
}

std::vector<CAddress> CConnman::GetAddresses(size_t max_addresses, size_t max_pct)
{
    std::vector<CAddress> addresses = addrman.GetAddr(max_addresses, max_pct);
    if (m_banman) {
        addresses.erase(std::remove_if(addresses.begin(), addresses.end(),
                        [this](const CAddress& addr){return m_banman->IsDiscouraged(addr) || m_banman->IsBanned(addr);}),
                        addresses.end());
    }
    return addresses;
}

std::vector<CAddress> CConnman::GetAddresses(CNode& requestor, size_t max_addresses, size_t max_pct)
{
    SOCKET socket;
    WITH_LOCK(requestor.cs_hSocket, socket = requestor.hSocket);
    auto local_socket_bytes = GetBindAddress(socket).GetAddrBytes();
    uint64_t cache_id = GetDeterministicRandomizer(RANDOMIZER_ID_ADDRCACHE)
        .Write(requestor.addr.GetNetwork())
        .Write(local_socket_bytes.data(), local_socket_bytes.size())
        .Finalize();
    const auto current_time = GetTime<std::chrono::microseconds>();
    auto r = m_addr_response_caches.emplace(cache_id, CachedAddrResponse{});
    CachedAddrResponse& cache_entry = r.first->second;
    if (cache_entry.m_cache_entry_expiration < current_time) { // If emplace() added new one it has expiration 0.
        cache_entry.m_addrs_response_cache = GetAddresses(max_addresses, max_pct);
        // Choosing a proper cache lifetime is a trade-off between the privacy leak minimization
        // and the usefulness of ADDR responses to honest users.
        //
        // Longer cache lifetime makes it more difficult for an attacker to scrape
        // enough AddrMan data to maliciously infer something useful.
        // By the time an attacker scraped enough AddrMan records, most of
        // the records should be old enough to not leak topology info by
        // e.g. analyzing real-time changes in timestamps.
        //
        // It takes only several hundred requests to scrape everything from an AddrMan containing 100,000 nodes,
        // so ~24 hours of cache lifetime indeed makes the data less inferable by the time
        // most of it could be scraped (considering that timestamps are updated via
        // ADDR self-announcements and when nodes communicate).
        // We also should be robust to those attacks which may not require scraping *full* victim's AddrMan
        // (because even several timestamps of the same handful of nodes may leak privacy).
        //
        // On the other hand, longer cache lifetime makes ADDR responses
        // outdated and less useful for an honest requestor, e.g. if most nodes
        // in the ADDR response are no longer active.
        //
        // However, the churn in the network is known to be rather low. Since we consider
        // nodes to be "terrible" (see IsTerrible()) if the timestamps are older than 30 days,
        // max. 24 hours of "penalty" due to cache shouldn't make any meaningful difference
        // in terms of the freshness of the response.
        cache_entry.m_cache_entry_expiration = current_time + std::chrono::hours(21) + GetRandMillis(std::chrono::hours(6));
    }
    return cache_entry.m_addrs_response_cache;
}

bool CConnman::AddNode(const std::string& strNode)
{
    LOCK(cs_vAddedNodes);
    for (const std::string& it : vAddedNodes) {
        if (strNode == it) return false;
    }

    vAddedNodes.push_back(strNode);
    return true;
}

bool CConnman::RemoveAddedNode(const std::string& strNode)
{
    LOCK(cs_vAddedNodes);
    for(std::vector<std::string>::iterator it = vAddedNodes.begin(); it != vAddedNodes.end(); ++it) {
        if (strNode == *it) {
            vAddedNodes.erase(it);
            return true;
        }
    }
    return false;
}

size_t CConnman::GetNodeCount(NumConnections flags)
{
    LOCK(cs_vNodes);
    if (flags == CConnman::CONNECTIONS_ALL) // Shortcut if we want total
        return vNodes.size();

    int nNum = 0;
    for (const auto& pnode : vNodes) {
        if (flags & (pnode->IsInboundConn() ? CONNECTIONS_IN : CONNECTIONS_OUT)) {
            nNum++;
        }
    }

    return nNum;
}

void CConnman::GetNodeStats(std::vector<CNodeStats>& vstats)
{
    vstats.clear();
    LOCK(cs_vNodes);
    vstats.reserve(vNodes.size());
    for (CNode* pnode : vNodes) {
        vstats.emplace_back();
        pnode->copyStats(vstats.back(), addrman.m_asmap);
    }
}

bool CConnman::DisconnectNode(const std::string& strNode)
{
    LOCK(cs_vNodes);
    if (CNode* pnode = FindNode(strNode)) {
        pnode->fDisconnect = true;
        return true;
    }
    return false;
}

bool CConnman::DisconnectNode(const CSubNet& subnet)
{
    bool disconnected = false;
    LOCK(cs_vNodes);
    for (CNode* pnode : vNodes) {
        if (subnet.Match(pnode->addr)) {
            pnode->fDisconnect = true;
            disconnected = true;
        }
    }
    return disconnected;
}

bool CConnman::DisconnectNode(const CNetAddr& addr)
{
    return DisconnectNode(CSubNet(addr));
}

bool CConnman::DisconnectNode(NodeId id)
{
    LOCK(cs_vNodes);
    for(CNode* pnode : vNodes) {
        if (id == pnode->GetId()) {
            pnode->fDisconnect = true;
            return true;
        }
    }
    return false;
}

void CConnman::RecordBytesRecv(uint64_t bytes)
{
    LOCK(cs_totalBytesRecv);
    nTotalBytesRecv += bytes;
}

void CConnman::RecordBytesSent(uint64_t bytes)
{
    LOCK(cs_totalBytesSent);
    nTotalBytesSent += bytes;

    uint64_t now = GetTime();
    if (nMaxOutboundCycleStartTime + nMaxOutboundTimeframe < now)
    {
        // timeframe expired, reset cycle
        nMaxOutboundCycleStartTime = now;
        nMaxOutboundTotalBytesSentInCycle = 0;
    }

    // TODO, exclude peers with download permission
    nMaxOutboundTotalBytesSentInCycle += bytes;
}

void CConnman::SetMaxOutboundTarget(uint64_t limit)
{
    LOCK(cs_totalBytesSent);
    nMaxOutboundLimit = limit;
}

uint64_t CConnman::GetMaxOutboundTarget()
{
    LOCK(cs_totalBytesSent);
    return nMaxOutboundLimit;
}

uint64_t CConnman::GetMaxOutboundTimeframe()
{
    LOCK(cs_totalBytesSent);
    return nMaxOutboundTimeframe;
}

uint64_t CConnman::GetMaxOutboundTimeLeftInCycle()
{
    LOCK(cs_totalBytesSent);
    if (nMaxOutboundLimit == 0)
        return 0;

    if (nMaxOutboundCycleStartTime == 0)
        return nMaxOutboundTimeframe;

    uint64_t cycleEndTime = nMaxOutboundCycleStartTime + nMaxOutboundTimeframe;
    uint64_t now = GetTime();
    return (cycleEndTime < now) ? 0 : cycleEndTime - GetTime();
}

void CConnman::SetMaxOutboundTimeframe(uint64_t timeframe)
{
    LOCK(cs_totalBytesSent);
    if (nMaxOutboundTimeframe != timeframe)
    {
        // reset measure-cycle in case of changing
        // the timeframe
        nMaxOutboundCycleStartTime = GetTime();
    }
    nMaxOutboundTimeframe = timeframe;
}

bool CConnman::OutboundTargetReached(bool historicalBlockServingLimit)
{
    LOCK(cs_totalBytesSent);
    if (nMaxOutboundLimit == 0)
        return false;

    if (historicalBlockServingLimit)
    {
        // keep a large enough buffer to at least relay each block once
        uint64_t timeLeftInCycle = GetMaxOutboundTimeLeftInCycle();
        uint64_t buffer = timeLeftInCycle / 600 * dgpMaxBlockSerSize;
        if (buffer >= nMaxOutboundLimit || nMaxOutboundTotalBytesSentInCycle >= nMaxOutboundLimit - buffer)
            return true;
    }
    else if (nMaxOutboundTotalBytesSentInCycle >= nMaxOutboundLimit)
        return true;

    return false;
}

uint64_t CConnman::GetOutboundTargetBytesLeft()
{
    LOCK(cs_totalBytesSent);
    if (nMaxOutboundLimit == 0)
        return 0;

    return (nMaxOutboundTotalBytesSentInCycle >= nMaxOutboundLimit) ? 0 : nMaxOutboundLimit - nMaxOutboundTotalBytesSentInCycle;
}

uint64_t CConnman::GetTotalBytesRecv()
{
    LOCK(cs_totalBytesRecv);
    return nTotalBytesRecv;
}

uint64_t CConnman::GetTotalBytesSent()
{
    LOCK(cs_totalBytesSent);
    return nTotalBytesSent;
}

ServiceFlags CConnman::GetLocalServices() const
{
    return nLocalServices;
}

void CConnman::SetBestHeight(int height)
{
    nBestHeight.store(height, std::memory_order_release);
}

int CConnman::GetBestHeight() const
{
    return nBestHeight.load(std::memory_order_acquire);
}

unsigned int CConnman::GetReceiveFloodSize() const { return nReceiveFloodSize; }

CNode::CNode(NodeId idIn, ServiceFlags nLocalServicesIn, int nMyStartingHeightIn, SOCKET hSocketIn, const CAddress& addrIn, uint64_t nKeyedNetGroupIn, uint64_t nLocalHostNonceIn, const CAddress& addrBindIn, const std::string& addrNameIn, ConnectionType conn_type_in, bool inbound_onion)
    : nTimeConnected(GetSystemTimeInSeconds()),
    addr(addrIn),
    addrBind(addrBindIn),
    nKeyedNetGroup(nKeyedNetGroupIn),
    // Don't relay addr messages to peers that we connect to as block-relay-only
    // peers (to prevent adversaries from inferring these links from addr
    // traffic).
    id(idIn),
    nLocalHostNonce(nLocalHostNonceIn),
    m_conn_type(conn_type_in),
    nLocalServices(nLocalServicesIn),
    nMyStartingHeight(nMyStartingHeightIn),
    m_inbound_onion(inbound_onion)
{
    hSocket = hSocketIn;
    addrName = addrNameIn == "" ? addr.ToStringIPPort() : addrNameIn;
    hashContinue = uint256();
    if (conn_type_in != ConnectionType::BLOCK_RELAY) {
        m_tx_relay = MakeUnique<TxRelay>();
    }

    if (RelayAddrsWithConn()) {
        m_addr_known = MakeUnique<CRollingBloomFilter>(5000, 0.001);
    }

    for (const std::string &msg : getAllNetMessageTypes())
        mapRecvBytesPerMsgCmd[msg] = 0;
    mapRecvBytesPerMsgCmd[NET_MESSAGE_COMMAND_OTHER] = 0;

    if (fLogIPs) {
        LogPrint(BCLog::NET, "Added connection to %s peer=%d\n", addrName, id);
    } else {
        LogPrint(BCLog::NET, "Added connection peer=%d\n", id);
    }

    m_deserializer = MakeUnique<V1TransportDeserializer>(V1TransportDeserializer(Params(), GetId(), SER_NETWORK, INIT_PROTO_VERSION));
    m_serializer = MakeUnique<V1TransportSerializer>(V1TransportSerializer());
}

CNode::~CNode()
{
    CloseSocket(hSocket);
}

bool CConnman::NodeFullyConnected(const CNode* pnode)
{
    return pnode && pnode->fSuccessfullyConnected && !pnode->fDisconnect;
}

void CConnman::PushMessage(CNode* pnode, CSerializedNetMsg&& msg)
{
    size_t nMessageSize = msg.data.size();
    LogPrint(BCLog::NET, "sending %s (%d bytes) peer=%d\n",  SanitizeString(msg.m_type), nMessageSize, pnode->GetId());

    // make sure we use the appropriate network transport format
    std::vector<unsigned char> serializedHeader;
    pnode->m_serializer->prepareForTransport(msg, serializedHeader);
    size_t nTotalSize = nMessageSize + serializedHeader.size();

    size_t nBytesSent = 0;
    {
        LOCK(pnode->cs_vSend);
        bool optimisticSend(pnode->vSendMsg.empty());

        //log total amount of bytes per message type
        pnode->mapSendBytesPerMsgCmd[msg.m_type] += nTotalSize;
        pnode->nSendSize += nTotalSize;

        if (pnode->nSendSize > nSendBufferMaxSize)
            pnode->fPauseSend = true;
        pnode->vSendMsg.push_back(std::move(serializedHeader));
        if (nMessageSize)
            pnode->vSendMsg.push_back(std::move(msg.data));

        // If write queue empty, attempt "optimistic write"
        if (optimisticSend == true)
            nBytesSent = SocketSendData(pnode);
    }
    if (nBytesSent)
        RecordBytesSent(nBytesSent);
}

bool CConnman::ForNode(NodeId id, std::function<bool(CNode* pnode)> func)
{
    CNode* found = nullptr;
    LOCK(cs_vNodes);
    for (auto&& pnode : vNodes) {
        if(pnode->GetId() == id) {
            found = pnode;
            break;
        }
    }
    return found != nullptr && NodeFullyConnected(found) && func(found);
}

int64_t CConnman::PoissonNextSendInbound(int64_t now, int average_interval_seconds)
{
    if (m_next_send_inv_to_incoming < now) {
        // If this function were called from multiple threads simultaneously
        // it would possible that both update the next send variable, and return a different result to their caller.
        // This is not possible in practice as only the net processing thread invokes this function.
        m_next_send_inv_to_incoming = PoissonNextSend(now, average_interval_seconds);
    }
    return m_next_send_inv_to_incoming;
}

int64_t PoissonNextSend(int64_t now, int average_interval_seconds)
{
    return now + (int64_t)(log1p(GetRand(1ULL << 48) * -0.0000000000000035527136788 /* -1/2^48 */) * average_interval_seconds * -1000000.0 + 0.5);
}

CSipHasher CConnman::GetDeterministicRandomizer(uint64_t id) const
{
    return CSipHasher(nSeed0, nSeed1).Write(id);
}

uint64_t CConnman::CalculateKeyedNetGroup(const CAddress& ad) const
{
    std::vector<unsigned char> vchNetGroup(ad.GetGroup(addrman.m_asmap));

    return GetDeterministicRandomizer(RANDOMIZER_ID_NETGROUP).Write(vchNetGroup.data(), vchNetGroup.size()).Finalize();
}<|MERGE_RESOLUTION|>--- conflicted
+++ resolved
@@ -712,10 +712,6 @@
         return -1;
     }
 
-<<<<<<< HEAD
-    // reject messages larger than MAX_SIZE or dgpMaxProtoMsgLength
-    if (hdr.nMessageSize > MAX_SIZE || hdr.nMessageSize > dgpMaxProtoMsgLength) {
-=======
     // Check start string, network magic
     if (memcmp(hdr.pchMessageStart, m_chain_params.MessageStart(), CMessageHeader::MESSAGE_START_SIZE) != 0) {
         LogPrint(BCLog::NET, "HEADER ERROR - MESSAGESTART (%s, %u bytes), received %s, peer=%d\n", hdr.GetCommand(), hdr.nMessageSize, HexStr(hdr.pchMessageStart), m_node_id);
@@ -725,7 +721,6 @@
     // reject messages larger than MAX_SIZE or dgpMaxProtoMsgLength
     if (hdr.nMessageSize > MAX_SIZE || hdr.nMessageSize > dgpMaxProtoMsgLength) {
         LogPrint(BCLog::NET, "HEADER ERROR - SIZE (%s, %u bytes), peer=%d\n", hdr.GetCommand(), hdr.nMessageSize, m_node_id);
->>>>>>> da23532c
         return -1;
     }
 
@@ -1109,11 +1104,7 @@
     SetSocketNoDelay(hSocket);
 
     // Don't accept connections from banned peers.
-<<<<<<< HEAD
-    bool banned = m_banman->IsBanned(addr);
-=======
     bool banned = m_banman && m_banman->IsBanned(addr);
->>>>>>> da23532c
     if (!NetPermissions::HasFlag(permissionFlags, NetPermissionFlags::PF_NOBAN) && banned)
     {
         LogPrint(BCLog::NET, "connection from %s dropped (banned)\n", addr.ToString());
@@ -1122,11 +1113,7 @@
     }
 
     // Only accept connections from discouraged peers if our inbound slots aren't (almost) full.
-<<<<<<< HEAD
-    bool discouraged = m_banman->IsDiscouraged(addr);
-=======
     bool discouraged = m_banman && m_banman->IsDiscouraged(addr);
->>>>>>> da23532c
     if (!NetPermissions::HasFlag(permissionFlags, NetPermissionFlags::PF_NOBAN) && nInbound + 1 >= nMaxInbound && discouraged)
     {
         LogPrint(BCLog::NET, "connection from %s dropped (discouraged)\n", addr.ToString());
@@ -2204,11 +2191,7 @@
     }
     if (!pszDest) {
         bool banned_or_discouraged = m_banman && (m_banman->IsDiscouraged(addrConnect) || m_banman->IsBanned(addrConnect));
-<<<<<<< HEAD
-        if (IsLocal(addrConnect) || FindNode(static_cast<CNetAddr>(addrConnect)) || banned_or_discouraged || FindNode(addrConnect.ToStringIPPort())) {
-=======
         if (IsLocal(addrConnect) || banned_or_discouraged || AlreadyConnectedToAddress(addrConnect)) {
->>>>>>> da23532c
             return;
         }
     } else if (FindNode(std::string(pszDest)))
