// Copyright (c) 2009-2010 Satoshi Nakamoto
// Copyright (c) 2009-2020 The Bitcoin Core developers
// Distributed under the MIT software license, see the accompanying
// file COPYING or http://www.opensource.org/licenses/mit-license.php.

#if defined(HAVE_CONFIG_H)
#include <config/bitcoin-config.h>
#endif

#include <net.h>

#include <banman.h>
#include <chainparams.h>
#include <clientversion.h>
#include <consensus/consensus.h>
#include <crypto/sha256.h>
#include <netbase.h>
#include <net_permissions.h>
#include <random.h>
#include <scheduler.h>
#include <ui_interface.h>
#include <util/strencodings.h>
#include <util/translation.h>

#ifdef WIN32
#include <string.h>
#else
#include <fcntl.h>
#endif

#ifdef USE_POLL
#include <poll.h>
#endif

#ifdef USE_UPNP
#include <miniupnpc/miniupnpc.h>
#include <miniupnpc/upnpcommands.h>
#include <miniupnpc/upnperrors.h>
// The minimum supported miniUPnPc API version is set to 10. This keeps compatibility
// with Ubuntu 16.04 LTS and Debian 8 libminiupnpc-dev packages.
static_assert(MINIUPNPC_API_VERSION >= 10, "miniUPnPc API version >= 10 assumed");
#endif

#include <unordered_map>

#include <math.h>

// How often to dump addresses to peers.dat
static constexpr std::chrono::minutes DUMP_PEERS_INTERVAL{15};

/** Number of DNS seeds to query when the number of connections is low. */
static constexpr int DNSSEEDS_TO_QUERY_AT_ONCE = 3;

// We add a random period time (0 to 1 seconds) to feeler connections to prevent synchronization.
#define FEELER_SLEEP_WINDOW 1

// MSG_NOSIGNAL is not available on some platforms, if it doesn't exist define it as 0
#if !defined(MSG_NOSIGNAL)
#define MSG_NOSIGNAL 0
#endif

// MSG_DONTWAIT is not available on some platforms, if it doesn't exist define it as 0
#if !defined(MSG_DONTWAIT)
#define MSG_DONTWAIT 0
#endif

/** Used to pass flags to the Bind() function */
enum BindFlags {
    BF_NONE         = 0,
    BF_EXPLICIT     = (1U << 0),
    BF_REPORT_ERROR = (1U << 1),
};

// The set of sockets cannot be modified while waiting
// The sleep time needs to be small to avoid new sockets stalling
static const uint64_t SELECT_TIMEOUT_MILLISECONDS = 50;

const std::string NET_MESSAGE_COMMAND_OTHER = "*other*";

static const uint64_t RANDOMIZER_ID_NETGROUP = 0x6c0edd8036ef4036ULL; // SHA256("netgroup")[0:8]
static const uint64_t RANDOMIZER_ID_LOCALHOSTNONCE = 0xd93e69e2bbfa5735ULL; // SHA256("localhostnonce")[0:8]
//
// Global state variables
//
bool fDiscover = true;
bool fListen = true;
bool g_relay_txes = !DEFAULT_BLOCKSONLY;
RecursiveMutex cs_mapLocalHost;
std::map<CNetAddr, LocalServiceInfo> mapLocalHost GUARDED_BY(cs_mapLocalHost);
static bool vfLimited[NET_MAX] GUARDED_BY(cs_mapLocalHost) = {};
std::string strSubVersion;

void CConnman::AddOneShot(const std::string& strDest)
{
    LOCK(cs_vOneShots);
    vOneShots.push_back(strDest);
}

unsigned short GetListenPort()
{
    return (unsigned short)(gArgs.GetArg("-port", Params().GetDefaultPort()));
}

// find 'best' local address for a particular peer
bool GetLocal(CService& addr, const CNetAddr *paddrPeer)
{
    if (!fListen)
        return false;

    int nBestScore = -1;
    int nBestReachability = -1;
    {
        LOCK(cs_mapLocalHost);
        for (const auto& entry : mapLocalHost)
        {
            int nScore = entry.second.nScore;
            int nReachability = entry.first.GetReachabilityFrom(paddrPeer);
            if (nReachability > nBestReachability || (nReachability == nBestReachability && nScore > nBestScore))
            {
                addr = CService(entry.first, entry.second.nPort);
                nBestReachability = nReachability;
                nBestScore = nScore;
            }
        }
    }
    return nBestScore >= 0;
}

//! Convert the pnSeed6 array into usable address objects.
static std::vector<CAddress> convertSeed6(const std::vector<SeedSpec6> &vSeedsIn)
{
    // It'll only connect to one or two seed nodes because once it connects,
    // it'll get a pile of addresses with newer timestamps.
    // Seed nodes are given a random 'last seen time' of between one and two
    // weeks ago.
    const int64_t nOneWeek = 7*24*60*60;
    std::vector<CAddress> vSeedsOut;
    vSeedsOut.reserve(vSeedsIn.size());
    FastRandomContext rng;
    for (const auto& seed_in : vSeedsIn) {
        struct in6_addr ip;
        memcpy(&ip, seed_in.addr, sizeof(ip));
        CAddress addr(CService(ip, seed_in.port), GetDesirableServiceFlags(NODE_NONE));
        addr.nTime = GetTime() - rng.randrange(nOneWeek) - nOneWeek;
        vSeedsOut.push_back(addr);
    }
    return vSeedsOut;
}

// get best local address for a particular peer as a CAddress
// Otherwise, return the unroutable 0.0.0.0 but filled in with
// the normal parameters, since the IP may be changed to a useful
// one by discovery.
CAddress GetLocalAddress(const CNetAddr *paddrPeer, ServiceFlags nLocalServices)
{
    CAddress ret(CService(CNetAddr(),GetListenPort()), nLocalServices);
    CService addr;
    if (GetLocal(addr, paddrPeer))
    {
        ret = CAddress(addr, nLocalServices);
    }
    ret.nTime = GetAdjustedTime();
    return ret;
}

static int GetnScore(const CService& addr)
{
    LOCK(cs_mapLocalHost);
    if (mapLocalHost.count(addr) == 0) return 0;
    return mapLocalHost[addr].nScore;
}

// Is our peer's addrLocal potentially useful as an external IP source?
bool IsPeerAddrLocalGood(CNode *pnode)
{
    CService addrLocal = pnode->GetAddrLocal();
    return fDiscover && pnode->addr.IsRoutable() && addrLocal.IsRoutable() &&
           IsReachable(addrLocal.GetNetwork());
}

// pushes our own address to a peer
void AdvertiseLocal(CNode *pnode)
{
    if (fListen && pnode->fSuccessfullyConnected)
    {
        CAddress addrLocal = GetLocalAddress(&pnode->addr, pnode->GetLocalServices());
        if (gArgs.GetBoolArg("-addrmantest", false)) {
            // use IPv4 loopback during addrmantest
            addrLocal = CAddress(CService(LookupNumeric("127.0.0.1", GetListenPort())), pnode->GetLocalServices());
        }
        // If discovery is enabled, sometimes give our peer the address it
        // tells us that it sees us as in case it has a better idea of our
        // address than we do.
        FastRandomContext rng;
        if (IsPeerAddrLocalGood(pnode) && (!addrLocal.IsRoutable() ||
             rng.randbits((GetnScore(addrLocal) > LOCAL_MANUAL) ? 3 : 1) == 0))
        {
            addrLocal.SetIP(pnode->GetAddrLocal());
        }
        if (addrLocal.IsRoutable() || gArgs.GetBoolArg("-addrmantest", false))
        {
            LogPrint(BCLog::NET, "AdvertiseLocal: advertising address %s\n", addrLocal.ToString());
            pnode->PushAddress(addrLocal, rng);
        }
    }
}

// learn a new local address
bool AddLocal(const CService& addr, int nScore)
{
    if (!addr.IsRoutable())
        return false;

    if (!fDiscover && nScore < LOCAL_MANUAL)
        return false;

    if (!IsReachable(addr))
        return false;

    LogPrintf("AddLocal(%s,%i)\n", addr.ToString(), nScore);

    {
        LOCK(cs_mapLocalHost);
        bool fAlready = mapLocalHost.count(addr) > 0;
        LocalServiceInfo &info = mapLocalHost[addr];
        if (!fAlready || nScore >= info.nScore) {
            info.nScore = nScore + (fAlready ? 1 : 0);
            info.nPort = addr.GetPort();
        }
    }

    return true;
}

bool AddLocal(const CNetAddr &addr, int nScore)
{
    return AddLocal(CService(addr, GetListenPort()), nScore);
}

void RemoveLocal(const CService& addr)
{
    LOCK(cs_mapLocalHost);
    LogPrintf("RemoveLocal(%s)\n", addr.ToString());
    mapLocalHost.erase(addr);
}

void SetReachable(enum Network net, bool reachable)
{
    if (net == NET_UNROUTABLE || net == NET_INTERNAL)
        return;
    LOCK(cs_mapLocalHost);
    vfLimited[net] = !reachable;
}

bool IsReachable(enum Network net)
{
    LOCK(cs_mapLocalHost);
    return !vfLimited[net];
}

bool IsReachable(const CNetAddr &addr)
{
    return IsReachable(addr.GetNetwork());
}

/** vote for a local address */
bool SeenLocal(const CService& addr)
{
    {
        LOCK(cs_mapLocalHost);
        if (mapLocalHost.count(addr) == 0)
            return false;
        mapLocalHost[addr].nScore++;
    }
    return true;
}


/** check whether a given address is potentially local */
bool IsLocal(const CService& addr)
{
    LOCK(cs_mapLocalHost);
    return mapLocalHost.count(addr) > 0;
}

CNode* CConnman::FindNode(const CNetAddr& ip)
{
    LOCK(cs_vNodes);
    for (CNode* pnode : vNodes) {
      if (static_cast<CNetAddr>(pnode->addr) == ip) {
            return pnode;
        }
    }
    return nullptr;
}

CNode* CConnman::FindNode(const CSubNet& subNet)
{
    LOCK(cs_vNodes);
    for (CNode* pnode : vNodes) {
        if (subNet.Match(static_cast<CNetAddr>(pnode->addr))) {
            return pnode;
        }
    }
    return nullptr;
}

CNode* CConnman::FindNode(const std::string& addrName)
{
    LOCK(cs_vNodes);
    for (CNode* pnode : vNodes) {
        if (pnode->GetAddrName() == addrName) {
            return pnode;
        }
    }
    return nullptr;
}

CNode* CConnman::FindNode(const CService& addr)
{
    LOCK(cs_vNodes);
    for (CNode* pnode : vNodes) {
        if (static_cast<CService>(pnode->addr) == addr) {
            return pnode;
        }
    }
    return nullptr;
}

bool CConnman::CheckIncomingNonce(uint64_t nonce)
{
    LOCK(cs_vNodes);
    for (const CNode* pnode : vNodes) {
        if (!pnode->fSuccessfullyConnected && !pnode->fInbound && pnode->GetLocalNonce() == nonce)
            return false;
    }
    return true;
}

/** Get the bind address for a socket as CAddress */
static CAddress GetBindAddress(SOCKET sock)
{
    CAddress addr_bind;
    struct sockaddr_storage sockaddr_bind;
    socklen_t sockaddr_bind_len = sizeof(sockaddr_bind);
    if (sock != INVALID_SOCKET) {
        if (!getsockname(sock, (struct sockaddr*)&sockaddr_bind, &sockaddr_bind_len)) {
            addr_bind.SetSockAddr((const struct sockaddr*)&sockaddr_bind);
        } else {
            LogPrint(BCLog::NET, "Warning: getsockname failed\n");
        }
    }
    return addr_bind;
}

CNode* CConnman::ConnectNode(CAddress addrConnect, const char *pszDest, bool fCountFailure, bool manual_connection, bool block_relay_only)
{
    if (pszDest == nullptr) {
        if (IsLocal(addrConnect))
            return nullptr;

        // Look for an existing connection
        CNode* pnode = FindNode(static_cast<CService>(addrConnect));
        if (pnode)
        {
            LogPrintf("Failed to open new connection, already connected\n");
            return nullptr;
        }
    }

    /// debug print
    LogPrint(BCLog::NET, "trying connection %s lastseen=%.1fhrs\n",
        pszDest ? pszDest : addrConnect.ToString(),
        pszDest ? 0.0 : (double)(GetAdjustedTime() - addrConnect.nTime)/3600.0);

    // Resolve
    const int default_port = Params().GetDefaultPort();
    if (pszDest) {
        std::vector<CService> resolved;
        if (Lookup(pszDest, resolved,  default_port, fNameLookup && !HaveNameProxy(), 256) && !resolved.empty()) {
            addrConnect = CAddress(resolved[GetRand(resolved.size())], NODE_NONE);
            if (!addrConnect.IsValid()) {
                LogPrint(BCLog::NET, "Resolver returned invalid address %s for %s\n", addrConnect.ToString(), pszDest);
                return nullptr;
            }
            // It is possible that we already have a connection to the IP/port pszDest resolved to.
            // In that case, drop the connection that was just created, and return the existing CNode instead.
            // Also store the name we used to connect in that CNode, so that future FindNode() calls to that
            // name catch this early.
            LOCK(cs_vNodes);
            CNode* pnode = FindNode(static_cast<CService>(addrConnect));
            if (pnode)
            {
                pnode->MaybeSetAddrName(std::string(pszDest));
                LogPrintf("Failed to open new connection, already connected\n");
                return nullptr;
            }
        }
    }

    // Connect
    bool connected = false;
    SOCKET hSocket = INVALID_SOCKET;
    proxyType proxy;
    if (addrConnect.IsValid()) {
        bool proxyConnectionFailed = false;

        if (GetProxy(addrConnect.GetNetwork(), proxy)) {
            hSocket = CreateSocket(proxy.proxy);
            if (hSocket == INVALID_SOCKET) {
                return nullptr;
            }
            connected = ConnectThroughProxy(proxy, addrConnect.ToStringIP(), addrConnect.GetPort(), hSocket, nConnectTimeout, proxyConnectionFailed);
        } else {
            // no proxy needed (none set for target network)
            hSocket = CreateSocket(addrConnect);
            if (hSocket == INVALID_SOCKET) {
                return nullptr;
            }
            connected = ConnectSocketDirectly(addrConnect, hSocket, nConnectTimeout, manual_connection);
        }
        if (!proxyConnectionFailed) {
            // If a connection to the node was attempted, and failure (if any) is not caused by a problem connecting to
            // the proxy, mark this as an attempt.
            addrman.Attempt(addrConnect, fCountFailure);
        }
    } else if (pszDest && GetNameProxy(proxy)) {
        hSocket = CreateSocket(proxy.proxy);
        if (hSocket == INVALID_SOCKET) {
            return nullptr;
        }
        std::string host;
        int port = default_port;
        SplitHostPort(std::string(pszDest), port, host);
        bool proxyConnectionFailed;
        connected = ConnectThroughProxy(proxy, host, port, hSocket, nConnectTimeout, proxyConnectionFailed);
    }
    if (!connected) {
        CloseSocket(hSocket);
        return nullptr;
    }

    // Add node
    NodeId id = GetNewNodeId();
    uint64_t nonce = GetDeterministicRandomizer(RANDOMIZER_ID_LOCALHOSTNONCE).Write(id).Finalize();
    CAddress addr_bind = GetBindAddress(hSocket);
    CNode* pnode = new CNode(id, nLocalServices, GetBestHeight(), hSocket, addrConnect, CalculateKeyedNetGroup(addrConnect), nonce, addr_bind, pszDest ? pszDest : "", false, block_relay_only);
    pnode->AddRef();

    // We're making a new connection, harvest entropy from the time (and our peer count)
    RandAddEvent((uint32_t)id);

    return pnode;
}

void CNode::CloseSocketDisconnect()
{
    fDisconnect = true;
    LOCK(cs_hSocket);
    if (hSocket != INVALID_SOCKET)
    {
        LogPrint(BCLog::NET, "disconnecting peer=%d\n", id);
        CloseSocket(hSocket);
    }
}

void CConnman::AddWhitelistPermissionFlags(NetPermissionFlags& flags, const CNetAddr &addr) const {
    for (const auto& subnet : vWhitelistedRange) {
        if (subnet.m_subnet.Match(addr)) NetPermissions::AddFlag(flags, subnet.m_flags);
    }
}

std::string CNode::GetAddrName() const {
    LOCK(cs_addrName);
    return addrName;
}

void CNode::MaybeSetAddrName(const std::string& addrNameIn) {
    LOCK(cs_addrName);
    if (addrName.empty()) {
        addrName = addrNameIn;
    }
}

CService CNode::GetAddrLocal() const {
    LOCK(cs_addrLocal);
    return addrLocal;
}

void CNode::SetAddrLocal(const CService& addrLocalIn) {
    LOCK(cs_addrLocal);
    if (addrLocal.IsValid()) {
        error("Addr local already set for node: %i. Refusing to change from %s to %s", id, addrLocal.ToString(), addrLocalIn.ToString());
    } else {
        addrLocal = addrLocalIn;
    }
}

#undef X
#define X(name) stats.name = name
void CNode::copyStats(CNodeStats &stats, const std::vector<bool> &m_asmap)
{
    stats.nodeid = this->GetId();
    X(nServices);
    X(addr);
    X(addrBind);
    stats.m_mapped_as = addr.GetMappedAS(m_asmap);
    if (m_tx_relay != nullptr) {
        LOCK(m_tx_relay->cs_filter);
        stats.fRelayTxes = m_tx_relay->fRelayTxes;
    } else {
        stats.fRelayTxes = false;
    }
    X(nLastSend);
    X(nLastRecv);
    X(nTimeConnected);
    X(nTimeOffset);
    stats.addrName = GetAddrName();
    X(nVersion);
    {
        LOCK(cs_SubVer);
        X(cleanSubVer);
    }
    X(fInbound);
    X(m_manual_connection);
    X(nStartingHeight);
    {
        LOCK(cs_vSend);
        X(mapSendBytesPerMsgCmd);
        X(nSendBytes);
    }
    {
        LOCK(cs_vRecv);
        X(mapRecvBytesPerMsgCmd);
        X(nRecvBytes);
    }
    X(m_legacyWhitelisted);
    X(m_permissionFlags);
    if (m_tx_relay != nullptr) {
        LOCK(m_tx_relay->cs_feeFilter);
        stats.minFeeFilter = m_tx_relay->minFeeFilter;
    } else {
        stats.minFeeFilter = 0;
    }

    // It is common for nodes with good ping times to suddenly become lagged,
    // due to a new block arriving or other large transfer.
    // Merely reporting pingtime might fool the caller into thinking the node was still responsive,
    // since pingtime does not update until the ping is complete, which might take a while.
    // So, if a ping is taking an unusually long time in flight,
    // the caller can immediately detect that this is happening.
    int64_t nPingUsecWait = 0;
    if ((0 != nPingNonceSent) && (0 != nPingUsecStart)) {
        nPingUsecWait = GetTimeMicros() - nPingUsecStart;
    }

    // Raw ping time is in microseconds, but show it to user as whole seconds (Bitcoin users should be well used to small numbers with many decimal places by now :)
    stats.m_ping_usec = nPingUsecTime;
    stats.m_min_ping_usec  = nMinPingUsecTime;
    stats.m_ping_wait_usec = nPingUsecWait;

    // Leave string empty if addrLocal invalid (not filled in yet)
    CService addrLocalUnlocked = GetAddrLocal();
    stats.addrLocal = addrLocalUnlocked.IsValid() ? addrLocalUnlocked.ToString() : "";
}
#undef X

bool CNode::ReceiveMsgBytes(const char *pch, unsigned int nBytes, bool& complete)
{
    complete = false;
    int64_t nTimeMicros = GetTimeMicros();
    LOCK(cs_vRecv);
    nLastRecv = nTimeMicros / 1000000;
    nRecvBytes += nBytes;
    while (nBytes > 0) {
        // absorb network data
<<<<<<< HEAD
        int handled;
        if (!msg.in_data)
            handled = msg.readHeader(pch, nBytes);
        else
            handled = msg.readData(pch, nBytes);

        if (handled < 0)
            return false;

        if (msg.in_data && msg.hdr.nMessageSize > dgpMaxProtoMsgLength) {
            LogPrint(BCLog::NET, "Oversized message from peer=%i, disconnecting\n", GetId());
            return false;
        }
=======
        int handled = m_deserializer->Read(pch, nBytes);
        if (handled < 0) return false;
>>>>>>> ee8ca219

        pch += handled;
        nBytes -= handled;

        if (m_deserializer->Complete()) {
            // decompose a transport agnostic CNetMessage from the deserializer
            CNetMessage msg = m_deserializer->GetMessage(Params().MessageStart(), nTimeMicros);

            //store received bytes per message command
            //to prevent a memory DOS, only allow valid commands
            mapMsgCmdSize::iterator i = mapRecvBytesPerMsgCmd.find(msg.m_command);
            if (i == mapRecvBytesPerMsgCmd.end())
                i = mapRecvBytesPerMsgCmd.find(NET_MESSAGE_COMMAND_OTHER);
            assert(i != mapRecvBytesPerMsgCmd.end());
            i->second += msg.m_raw_message_size;

            // push the message to the process queue,
            vRecvMsg.push_back(std::move(msg));

            complete = true;
        }
    }

    return true;
}

void CNode::SetSendVersion(int nVersionIn)
{
    // Send version may only be changed in the version message, and
    // only one version message is allowed per session. We can therefore
    // treat this value as const and even atomic as long as it's only used
    // once a version message has been successfully processed. Any attempt to
    // set this twice is an error.
    if (nSendVersion != 0) {
        error("Send version already set for node: %i. Refusing to change from %i to %i", id, nSendVersion, nVersionIn);
    } else {
        nSendVersion = nVersionIn;
    }
}

int CNode::GetSendVersion() const
{
    // The send version should always be explicitly set to
    // INIT_PROTO_VERSION rather than using this value until SetSendVersion
    // has been called.
    if (nSendVersion == 0) {
        error("Requesting unset send version for node: %i. Using %i", id, INIT_PROTO_VERSION);
        return INIT_PROTO_VERSION;
    }
    return nSendVersion;
}

int V1TransportDeserializer::readHeader(const char *pch, unsigned int nBytes)
{
    // copy data to temporary parsing buffer
    unsigned int nRemaining = 24 - nHdrPos;
    unsigned int nCopy = std::min(nRemaining, nBytes);

    memcpy(&hdrbuf[nHdrPos], pch, nCopy);
    nHdrPos += nCopy;

    // if header incomplete, exit
    if (nHdrPos < 24)
        return nCopy;

    // deserialize to CMessageHeader
    try {
        hdrbuf >> hdr;
    }
    catch (const std::exception&) {
        return -1;
    }

    // reject messages larger than MAX_SIZE or dgpMaxProtoMsgLength
    if (hdr.nMessageSize > MAX_SIZE || hdr.nMessageSize > dgpMaxProtoMsgLength) {
        return -1;
    }

    // switch state to reading message data
    in_data = true;

    return nCopy;
}

int V1TransportDeserializer::readData(const char *pch, unsigned int nBytes)
{
    unsigned int nRemaining = hdr.nMessageSize - nDataPos;
    unsigned int nCopy = std::min(nRemaining, nBytes);

    if (vRecv.size() < nDataPos + nCopy) {
        // Allocate up to 256 KiB ahead, but never more than the total message size.
        vRecv.resize(std::min(hdr.nMessageSize, nDataPos + nCopy + 256 * 1024));
    }

    hasher.Write((const unsigned char*)pch, nCopy);
    memcpy(&vRecv[nDataPos], pch, nCopy);
    nDataPos += nCopy;

    return nCopy;
}

const uint256& V1TransportDeserializer::GetMessageHash() const
{
    assert(Complete());
    if (data_hash.IsNull())
        hasher.Finalize(data_hash.begin());
    return data_hash;
}

CNetMessage V1TransportDeserializer::GetMessage(const CMessageHeader::MessageStartChars& message_start, int64_t time) {
    // decompose a single CNetMessage from the TransportDeserializer
    CNetMessage msg(std::move(vRecv));

    // store state about valid header, netmagic and checksum
    msg.m_valid_header = hdr.IsValid(message_start);
    msg.m_valid_netmagic = (memcmp(hdr.pchMessageStart, message_start, CMessageHeader::MESSAGE_START_SIZE) == 0);
    uint256 hash = GetMessageHash();

    // store command string, payload size
    msg.m_command = hdr.GetCommand();
    msg.m_message_size = hdr.nMessageSize;
    msg.m_raw_message_size = hdr.nMessageSize + CMessageHeader::HEADER_SIZE;

    // We just received a message off the wire, harvest entropy from the time (and the message checksum)
    RandAddEvent(ReadLE32(hash.begin()));

    msg.m_valid_checksum = (memcmp(hash.begin(), hdr.pchChecksum, CMessageHeader::CHECKSUM_SIZE) == 0);
    if (!msg.m_valid_checksum) {
        LogPrint(BCLog::NET, "CHECKSUM ERROR (%s, %u bytes), expected %s was %s\n",
                 SanitizeString(msg.m_command), msg.m_message_size,
                 HexStr(hash.begin(), hash.begin()+CMessageHeader::CHECKSUM_SIZE),
                 HexStr(hdr.pchChecksum, hdr.pchChecksum+CMessageHeader::CHECKSUM_SIZE));
    }

    // store receive time
    msg.m_time = time;

    // reset the network deserializer (prepare for the next message)
    Reset();
    return msg;
}

void V1TransportSerializer::prepareForTransport(CSerializedNetMsg& msg, std::vector<unsigned char>& header) {
    // create dbl-sha256 checksum
    uint256 hash = Hash(msg.data.begin(), msg.data.end());

    // create header
    CMessageHeader hdr(Params().MessageStart(), msg.command.c_str(), msg.data.size());
    memcpy(hdr.pchChecksum, hash.begin(), CMessageHeader::CHECKSUM_SIZE);

    // serialize header
    header.reserve(CMessageHeader::HEADER_SIZE);
    CVectorWriter{SER_NETWORK, INIT_PROTO_VERSION, header, 0, hdr};
}

size_t CConnman::SocketSendData(CNode *pnode) const EXCLUSIVE_LOCKS_REQUIRED(pnode->cs_vSend)
{
    auto it = pnode->vSendMsg.begin();
    size_t nSentSize = 0;

    while (it != pnode->vSendMsg.end()) {
        const auto &data = *it;
        assert(data.size() > pnode->nSendOffset);
        int nBytes = 0;
        {
            LOCK(pnode->cs_hSocket);
            if (pnode->hSocket == INVALID_SOCKET)
                break;
            nBytes = send(pnode->hSocket, reinterpret_cast<const char*>(data.data()) + pnode->nSendOffset, data.size() - pnode->nSendOffset, MSG_NOSIGNAL | MSG_DONTWAIT);
        }
        if (nBytes > 0) {
            pnode->nLastSend = GetSystemTimeInSeconds();
            pnode->nSendBytes += nBytes;
            pnode->nSendOffset += nBytes;
            nSentSize += nBytes;
            if (pnode->nSendOffset == data.size()) {
                pnode->nSendOffset = 0;
                pnode->nSendSize -= data.size();
                pnode->fPauseSend = pnode->nSendSize > nSendBufferMaxSize;
                it++;
            } else {
                // could not send full message; stop sending more
                break;
            }
        } else {
            if (nBytes < 0) {
                // error
                int nErr = WSAGetLastError();
                if (nErr != WSAEWOULDBLOCK && nErr != WSAEMSGSIZE && nErr != WSAEINTR && nErr != WSAEINPROGRESS)
                {
                    LogPrintf("socket send error %s\n", NetworkErrorString(nErr));
                    pnode->CloseSocketDisconnect();
                }
            }
            // couldn't send anything at all
            break;
        }
    }

    if (it == pnode->vSendMsg.end()) {
        assert(pnode->nSendOffset == 0);
        assert(pnode->nSendSize == 0);
    }
    pnode->vSendMsg.erase(pnode->vSendMsg.begin(), it);
    return nSentSize;
}

struct NodeEvictionCandidate
{
    NodeId id;
    int64_t nTimeConnected;
    int64_t nMinPingUsecTime;
    int64_t nLastBlockTime;
    int64_t nLastTXTime;
    bool fRelevantServices;
    bool fRelayTxes;
    bool fBloomFilter;
    CAddress addr;
    uint64_t nKeyedNetGroup;
    bool prefer_evict;
};

static bool ReverseCompareNodeMinPingTime(const NodeEvictionCandidate &a, const NodeEvictionCandidate &b)
{
    return a.nMinPingUsecTime > b.nMinPingUsecTime;
}

static bool ReverseCompareNodeTimeConnected(const NodeEvictionCandidate &a, const NodeEvictionCandidate &b)
{
    return a.nTimeConnected > b.nTimeConnected;
}

static bool CompareNetGroupKeyed(const NodeEvictionCandidate &a, const NodeEvictionCandidate &b) {
    return a.nKeyedNetGroup < b.nKeyedNetGroup;
}

static bool CompareNodeBlockTime(const NodeEvictionCandidate &a, const NodeEvictionCandidate &b)
{
    // There is a fall-through here because it is common for a node to have many peers which have not yet relayed a block.
    if (a.nLastBlockTime != b.nLastBlockTime) return a.nLastBlockTime < b.nLastBlockTime;
    if (a.fRelevantServices != b.fRelevantServices) return b.fRelevantServices;
    return a.nTimeConnected > b.nTimeConnected;
}

static bool CompareNodeTXTime(const NodeEvictionCandidate &a, const NodeEvictionCandidate &b)
{
    // There is a fall-through here because it is common for a node to have more than a few peers that have not yet relayed txn.
    if (a.nLastTXTime != b.nLastTXTime) return a.nLastTXTime < b.nLastTXTime;
    if (a.fRelayTxes != b.fRelayTxes) return b.fRelayTxes;
    if (a.fBloomFilter != b.fBloomFilter) return a.fBloomFilter;
    return a.nTimeConnected > b.nTimeConnected;
}


//! Sort an array by the specified comparator, then erase the last K elements.
template<typename T, typename Comparator>
static void EraseLastKElements(std::vector<T> &elements, Comparator comparator, size_t k)
{
    std::sort(elements.begin(), elements.end(), comparator);
    size_t eraseSize = std::min(k, elements.size());
    elements.erase(elements.end() - eraseSize, elements.end());
}

/** Try to find a connection to evict when the node is full.
 *  Extreme care must be taken to avoid opening the node to attacker
 *   triggered network partitioning.
 *  The strategy used here is to protect a small number of peers
 *   for each of several distinct characteristics which are difficult
 *   to forge.  In order to partition a node the attacker must be
 *   simultaneously better at all of them than honest peers.
 */
bool CConnman::AttemptToEvictConnection()
{
    std::vector<NodeEvictionCandidate> vEvictionCandidates;
    {
        LOCK(cs_vNodes);

        for (const CNode* node : vNodes) {
            if (node->HasPermission(PF_NOBAN))
                continue;
            if (!node->fInbound)
                continue;
            if (node->fDisconnect)
                continue;
            bool peer_relay_txes = false;
            bool peer_filter_not_null = false;
            if (node->m_tx_relay != nullptr) {
                LOCK(node->m_tx_relay->cs_filter);
                peer_relay_txes = node->m_tx_relay->fRelayTxes;
                peer_filter_not_null = node->m_tx_relay->pfilter != nullptr;
            }
            NodeEvictionCandidate candidate = {node->GetId(), node->nTimeConnected, node->nMinPingUsecTime,
                                               node->nLastBlockTime, node->nLastTXTime,
                                               HasAllDesirableServiceFlags(node->nServices),
                                               peer_relay_txes, peer_filter_not_null, node->addr, node->nKeyedNetGroup,
                                               node->m_prefer_evict};
            vEvictionCandidates.push_back(candidate);
        }
    }

    // Protect connections with certain characteristics

    // Deterministically select 4 peers to protect by netgroup.
    // An attacker cannot predict which netgroups will be protected
    EraseLastKElements(vEvictionCandidates, CompareNetGroupKeyed, 4);
    // Protect the 8 nodes with the lowest minimum ping time.
    // An attacker cannot manipulate this metric without physically moving nodes closer to the target.
    EraseLastKElements(vEvictionCandidates, ReverseCompareNodeMinPingTime, 8);
    // Protect 4 nodes that most recently sent us transactions.
    // An attacker cannot manipulate this metric without performing useful work.
    EraseLastKElements(vEvictionCandidates, CompareNodeTXTime, 4);
    // Protect 4 nodes that most recently sent us blocks.
    // An attacker cannot manipulate this metric without performing useful work.
    EraseLastKElements(vEvictionCandidates, CompareNodeBlockTime, 4);
    // Protect the half of the remaining nodes which have been connected the longest.
    // This replicates the non-eviction implicit behavior, and precludes attacks that start later.
    EraseLastKElements(vEvictionCandidates, ReverseCompareNodeTimeConnected, vEvictionCandidates.size() / 2);

    if (vEvictionCandidates.empty()) return false;

    // If any remaining peers are preferred for eviction consider only them.
    // This happens after the other preferences since if a peer is really the best by other criteria (esp relaying blocks)
    //  then we probably don't want to evict it no matter what.
    if (std::any_of(vEvictionCandidates.begin(),vEvictionCandidates.end(),[](NodeEvictionCandidate const &n){return n.prefer_evict;})) {
        vEvictionCandidates.erase(std::remove_if(vEvictionCandidates.begin(),vEvictionCandidates.end(),
                                  [](NodeEvictionCandidate const &n){return !n.prefer_evict;}),vEvictionCandidates.end());
    }

    // Identify the network group with the most connections and youngest member.
    // (vEvictionCandidates is already sorted by reverse connect time)
    uint64_t naMostConnections;
    unsigned int nMostConnections = 0;
    int64_t nMostConnectionsTime = 0;
    std::map<uint64_t, std::vector<NodeEvictionCandidate> > mapNetGroupNodes;
    for (const NodeEvictionCandidate &node : vEvictionCandidates) {
        std::vector<NodeEvictionCandidate> &group = mapNetGroupNodes[node.nKeyedNetGroup];
        group.push_back(node);
        int64_t grouptime = group[0].nTimeConnected;

        if (group.size() > nMostConnections || (group.size() == nMostConnections && grouptime > nMostConnectionsTime)) {
            nMostConnections = group.size();
            nMostConnectionsTime = grouptime;
            naMostConnections = node.nKeyedNetGroup;
        }
    }

    // Reduce to the network group with the most connections
    vEvictionCandidates = std::move(mapNetGroupNodes[naMostConnections]);

    // Disconnect from the network group with the most connections
    NodeId evicted = vEvictionCandidates.front().id;
    LOCK(cs_vNodes);
    for (CNode* pnode : vNodes) {
        if (pnode->GetId() == evicted) {
            pnode->fDisconnect = true;
            return true;
        }
    }
    return false;
}

void CConnman::AcceptConnection(const ListenSocket& hListenSocket) {
    struct sockaddr_storage sockaddr;
    socklen_t len = sizeof(sockaddr);
    SOCKET hSocket = accept(hListenSocket.socket, (struct sockaddr*)&sockaddr, &len);
    CAddress addr;
    int nInbound = 0;
    int nMaxInbound = nMaxConnections - m_max_outbound;

    if (hSocket != INVALID_SOCKET) {
        if (!addr.SetSockAddr((const struct sockaddr*)&sockaddr)) {
            LogPrintf("Warning: Unknown socket family\n");
        }
    }

    NetPermissionFlags permissionFlags = NetPermissionFlags::PF_NONE;
    hListenSocket.AddSocketPermissionFlags(permissionFlags);
    AddWhitelistPermissionFlags(permissionFlags, addr);
    bool legacyWhitelisted = false;
    if (NetPermissions::HasFlag(permissionFlags, NetPermissionFlags::PF_ISIMPLICIT)) {
        NetPermissions::ClearFlag(permissionFlags, PF_ISIMPLICIT);
        if (gArgs.GetBoolArg("-whitelistforcerelay", DEFAULT_WHITELISTFORCERELAY)) NetPermissions::AddFlag(permissionFlags, PF_FORCERELAY);
        if (gArgs.GetBoolArg("-whitelistrelay", DEFAULT_WHITELISTRELAY)) NetPermissions::AddFlag(permissionFlags, PF_RELAY);
        NetPermissions::AddFlag(permissionFlags, PF_MEMPOOL);
        NetPermissions::AddFlag(permissionFlags, PF_NOBAN);
        legacyWhitelisted = true;
    }

    {
        LOCK(cs_vNodes);
        for (const CNode* pnode : vNodes) {
            if (pnode->fInbound) nInbound++;
        }
    }

    if (hSocket == INVALID_SOCKET)
    {
        int nErr = WSAGetLastError();
        if (nErr != WSAEWOULDBLOCK)
            LogPrintf("socket error accept failed: %s\n", NetworkErrorString(nErr));
        return;
    }

    if (!fNetworkActive) {
        LogPrintf("connection from %s dropped: not accepting new connections\n", addr.ToString());
        CloseSocket(hSocket);
        return;
    }

    if (!IsSelectableSocket(hSocket))
    {
        LogPrintf("connection from %s dropped: non-selectable socket\n", addr.ToString());
        CloseSocket(hSocket);
        return;
    }

    // According to the internet TCP_NODELAY is not carried into accepted sockets
    // on all platforms.  Set it again here just to be sure.
    SetSocketNoDelay(hSocket);

    int bannedlevel = m_banman ? m_banman->IsBannedLevel(addr) : 0;

    // Don't accept connections from banned peers, but if our inbound slots aren't almost full, accept
    // if the only banning reason was an automatic misbehavior ban.
    if (!NetPermissions::HasFlag(permissionFlags, NetPermissionFlags::PF_NOBAN) && bannedlevel > ((nInbound + 1 < nMaxInbound) ? 1 : 0))
    {
        LogPrint(BCLog::NET, "connection from %s dropped (banned)\n", addr.ToString());
        CloseSocket(hSocket);
        return;
    }

    if (nInbound >= nMaxInbound)
    {
        if (!AttemptToEvictConnection()) {
            // No connection to evict, disconnect the new connection
            LogPrint(BCLog::NET, "failed to find an eviction candidate - connection dropped (full)\n");
            CloseSocket(hSocket);
            return;
        }
    }

    NodeId id = GetNewNodeId();
    uint64_t nonce = GetDeterministicRandomizer(RANDOMIZER_ID_LOCALHOSTNONCE).Write(id).Finalize();
    CAddress addr_bind = GetBindAddress(hSocket);

    ServiceFlags nodeServices = nLocalServices;
    if (NetPermissions::HasFlag(permissionFlags, PF_BLOOMFILTER)) {
        nodeServices = static_cast<ServiceFlags>(nodeServices | NODE_BLOOM);
    }
    CNode* pnode = new CNode(id, nodeServices, GetBestHeight(), hSocket, addr, CalculateKeyedNetGroup(addr), nonce, addr_bind, "", true);
    pnode->AddRef();
    pnode->m_permissionFlags = permissionFlags;
    // If this flag is present, the user probably expect that RPC and QT report it as whitelisted (backward compatibility)
    pnode->m_legacyWhitelisted = legacyWhitelisted;
    pnode->m_prefer_evict = bannedlevel > 0;
    m_msgproc->InitializeNode(pnode);

    LogPrint(BCLog::NET, "connection from %s accepted\n", addr.ToString());

    {
        LOCK(cs_vNodes);
        vNodes.push_back(pnode);
    }

    // We received a new connection, harvest entropy from the time (and our peer count)
    RandAddEvent((uint32_t)id);
}

void CConnman::DisconnectNodes()
{
    {
        LOCK(cs_vNodes);

        if (!fNetworkActive) {
            // Disconnect any connected nodes
            for (CNode* pnode : vNodes) {
                if (!pnode->fDisconnect) {
                    LogPrint(BCLog::NET, "Network not active, dropping peer=%d\n", pnode->GetId());
                    pnode->fDisconnect = true;
                }
            }
        }

        // Disconnect unused nodes
        std::vector<CNode*> vNodesCopy = vNodes;
        for (CNode* pnode : vNodesCopy)
        {
            if (pnode->fDisconnect)
            {
                // remove from vNodes
                vNodes.erase(remove(vNodes.begin(), vNodes.end(), pnode), vNodes.end());

                // release outbound grant (if any)
                pnode->grantOutbound.Release();

                // close socket and cleanup
                pnode->CloseSocketDisconnect();

                // hold in disconnected pool until all refs are released
                pnode->Release();
                vNodesDisconnected.push_back(pnode);
            }
        }
    }
    {
        // Delete disconnected nodes
        std::list<CNode*> vNodesDisconnectedCopy = vNodesDisconnected;
        for (CNode* pnode : vNodesDisconnectedCopy)
        {
            // wait until threads are done using it
            if (pnode->GetRefCount() <= 0) {
                bool fDelete = false;
                {
                    TRY_LOCK(pnode->cs_inventory, lockInv);
                    if (lockInv) {
                        TRY_LOCK(pnode->cs_vSend, lockSend);
                        if (lockSend) {
                            fDelete = true;
                        }
                    }
                }
                if (fDelete) {
                    vNodesDisconnected.remove(pnode);
                    DeleteNode(pnode);
                }
            }
        }
    }
}

void CConnman::NotifyNumConnectionsChanged()
{
    size_t vNodesSize;
    {
        LOCK(cs_vNodes);
        vNodesSize = vNodes.size();
    }
    if(vNodesSize != nPrevNodeCount) {
        nPrevNodeCount = vNodesSize;
        if(clientInterface)
            clientInterface->NotifyNumConnectionsChanged(vNodesSize);
    }
}

void CConnman::InactivityCheck(CNode *pnode)
{
    int64_t nTime = GetSystemTimeInSeconds();
    if (nTime - pnode->nTimeConnected > m_peer_connect_timeout)
    {
        if (pnode->nLastRecv == 0 || pnode->nLastSend == 0)
        {
            LogPrint(BCLog::NET, "socket no message in first %i seconds, %d %d from %d\n", m_peer_connect_timeout, pnode->nLastRecv != 0, pnode->nLastSend != 0, pnode->GetId());
            pnode->fDisconnect = true;
        }
        else if (nTime - pnode->nLastSend > TIMEOUT_INTERVAL)
        {
            LogPrintf("socket sending timeout: %is\n", nTime - pnode->nLastSend);
            pnode->fDisconnect = true;
        }
        else if (nTime - pnode->nLastRecv > (pnode->nVersion > BIP0031_VERSION ? TIMEOUT_INTERVAL : 90*60))
        {
            LogPrintf("socket receive timeout: %is\n", nTime - pnode->nLastRecv);
            pnode->fDisconnect = true;
        }
        else if (pnode->nPingNonceSent && pnode->nPingUsecStart + TIMEOUT_INTERVAL * 1000000 < GetTimeMicros())
        {
            LogPrintf("ping timeout: %fs\n", 0.000001 * (GetTimeMicros() - pnode->nPingUsecStart));
            pnode->fDisconnect = true;
        }
        else if (!pnode->fSuccessfullyConnected)
        {
            LogPrint(BCLog::NET, "version handshake timeout from %d\n", pnode->GetId());
            pnode->fDisconnect = true;
        }
    }
}

bool CConnman::GenerateSelectSet(std::set<SOCKET> &recv_set, std::set<SOCKET> &send_set, std::set<SOCKET> &error_set)
{
    for (const ListenSocket& hListenSocket : vhListenSocket) {
        recv_set.insert(hListenSocket.socket);
    }

    {
        LOCK(cs_vNodes);
        for (CNode* pnode : vNodes)
        {
            // Implement the following logic:
            // * If there is data to send, select() for sending data. As this only
            //   happens when optimistic write failed, we choose to first drain the
            //   write buffer in this case before receiving more. This avoids
            //   needlessly queueing received data, if the remote peer is not themselves
            //   receiving data. This means properly utilizing TCP flow control signalling.
            // * Otherwise, if there is space left in the receive buffer, select() for
            //   receiving data.
            // * Hand off all complete messages to the processor, to be handled without
            //   blocking here.

            bool select_recv = !pnode->fPauseRecv;
            bool select_send;
            {
                LOCK(pnode->cs_vSend);
                select_send = !pnode->vSendMsg.empty();
            }

            LOCK(pnode->cs_hSocket);
            if (pnode->hSocket == INVALID_SOCKET)
                continue;

            error_set.insert(pnode->hSocket);
            if (select_send) {
                send_set.insert(pnode->hSocket);
                continue;
            }
            if (select_recv) {
                recv_set.insert(pnode->hSocket);
            }
        }
    }

    return !recv_set.empty() || !send_set.empty() || !error_set.empty();
}

#ifdef USE_POLL
void CConnman::SocketEvents(std::set<SOCKET> &recv_set, std::set<SOCKET> &send_set, std::set<SOCKET> &error_set)
{
    std::set<SOCKET> recv_select_set, send_select_set, error_select_set;
    if (!GenerateSelectSet(recv_select_set, send_select_set, error_select_set)) {
        interruptNet.sleep_for(std::chrono::milliseconds(SELECT_TIMEOUT_MILLISECONDS));
        return;
    }

    std::unordered_map<SOCKET, struct pollfd> pollfds;
    for (SOCKET socket_id : recv_select_set) {
        pollfds[socket_id].fd = socket_id;
        pollfds[socket_id].events |= POLLIN;
    }

    for (SOCKET socket_id : send_select_set) {
        pollfds[socket_id].fd = socket_id;
        pollfds[socket_id].events |= POLLOUT;
    }

    for (SOCKET socket_id : error_select_set) {
        pollfds[socket_id].fd = socket_id;
        // These flags are ignored, but we set them for clarity
        pollfds[socket_id].events |= POLLERR|POLLHUP;
    }

    std::vector<struct pollfd> vpollfds;
    vpollfds.reserve(pollfds.size());
    for (auto it : pollfds) {
        vpollfds.push_back(std::move(it.second));
    }

    if (poll(vpollfds.data(), vpollfds.size(), SELECT_TIMEOUT_MILLISECONDS) < 0) return;

    if (interruptNet) return;

    for (struct pollfd pollfd_entry : vpollfds) {
        if (pollfd_entry.revents & POLLIN)            recv_set.insert(pollfd_entry.fd);
        if (pollfd_entry.revents & POLLOUT)           send_set.insert(pollfd_entry.fd);
        if (pollfd_entry.revents & (POLLERR|POLLHUP)) error_set.insert(pollfd_entry.fd);
    }
}
#else
void CConnman::SocketEvents(std::set<SOCKET> &recv_set, std::set<SOCKET> &send_set, std::set<SOCKET> &error_set)
{
    std::set<SOCKET> recv_select_set, send_select_set, error_select_set;
    if (!GenerateSelectSet(recv_select_set, send_select_set, error_select_set)) {
        interruptNet.sleep_for(std::chrono::milliseconds(SELECT_TIMEOUT_MILLISECONDS));
        return;
    }

    //
    // Find which sockets have data to receive
    //
    struct timeval timeout;
    timeout.tv_sec  = 0;
    timeout.tv_usec = SELECT_TIMEOUT_MILLISECONDS * 1000; // frequency to poll pnode->vSend

    fd_set fdsetRecv;
    fd_set fdsetSend;
    fd_set fdsetError;
    FD_ZERO(&fdsetRecv);
    FD_ZERO(&fdsetSend);
    FD_ZERO(&fdsetError);
    SOCKET hSocketMax = 0;

    for (SOCKET hSocket : recv_select_set) {
        FD_SET(hSocket, &fdsetRecv);
        hSocketMax = std::max(hSocketMax, hSocket);
    }

    for (SOCKET hSocket : send_select_set) {
        FD_SET(hSocket, &fdsetSend);
        hSocketMax = std::max(hSocketMax, hSocket);
    }

    for (SOCKET hSocket : error_select_set) {
        FD_SET(hSocket, &fdsetError);
        hSocketMax = std::max(hSocketMax, hSocket);
    }

    int nSelect = select(hSocketMax + 1, &fdsetRecv, &fdsetSend, &fdsetError, &timeout);

    if (interruptNet)
        return;

    if (nSelect == SOCKET_ERROR)
    {
        int nErr = WSAGetLastError();
        LogPrintf("socket select error %s\n", NetworkErrorString(nErr));
        for (unsigned int i = 0; i <= hSocketMax; i++)
            FD_SET(i, &fdsetRecv);
        FD_ZERO(&fdsetSend);
        FD_ZERO(&fdsetError);
        if (!interruptNet.sleep_for(std::chrono::milliseconds(SELECT_TIMEOUT_MILLISECONDS)))
            return;
    }

    for (SOCKET hSocket : recv_select_set) {
        if (FD_ISSET(hSocket, &fdsetRecv)) {
            recv_set.insert(hSocket);
        }
    }

    for (SOCKET hSocket : send_select_set) {
        if (FD_ISSET(hSocket, &fdsetSend)) {
            send_set.insert(hSocket);
        }
    }

    for (SOCKET hSocket : error_select_set) {
        if (FD_ISSET(hSocket, &fdsetError)) {
            error_set.insert(hSocket);
        }
    }
}
#endif

void CConnman::SocketHandler()
{
    std::set<SOCKET> recv_set, send_set, error_set;
    SocketEvents(recv_set, send_set, error_set);

    if (interruptNet) return;

    //
    // Accept new connections
    //
    for (const ListenSocket& hListenSocket : vhListenSocket)
    {
        if (hListenSocket.socket != INVALID_SOCKET && recv_set.count(hListenSocket.socket) > 0)
        {
            AcceptConnection(hListenSocket);
        }
    }

    //
    // Service each socket
    //
    std::vector<CNode*> vNodesCopy;
    {
        LOCK(cs_vNodes);
        vNodesCopy = vNodes;
        for (CNode* pnode : vNodesCopy)
            pnode->AddRef();
    }
    for (CNode* pnode : vNodesCopy)
    {
        if (interruptNet)
            return;

        //
        // Receive
        //
        bool recvSet = false;
        bool sendSet = false;
        bool errorSet = false;
        {
            LOCK(pnode->cs_hSocket);
            if (pnode->hSocket == INVALID_SOCKET)
                continue;
            recvSet = recv_set.count(pnode->hSocket) > 0;
            sendSet = send_set.count(pnode->hSocket) > 0;
            errorSet = error_set.count(pnode->hSocket) > 0;
        }
        if (recvSet || errorSet)
        {
            // typical socket buffer is 8K-64K
            char pchBuf[0x10000];
            int nBytes = 0;
            {
                LOCK(pnode->cs_hSocket);
                if (pnode->hSocket == INVALID_SOCKET)
                    continue;
                nBytes = recv(pnode->hSocket, pchBuf, sizeof(pchBuf), MSG_DONTWAIT);
            }
            if (nBytes > 0)
            {
                bool notify = false;
                if (!pnode->ReceiveMsgBytes(pchBuf, nBytes, notify))
                    pnode->CloseSocketDisconnect();
                RecordBytesRecv(nBytes);
                if (notify) {
                    size_t nSizeAdded = 0;
                    auto it(pnode->vRecvMsg.begin());
                    for (; it != pnode->vRecvMsg.end(); ++it) {
                        // vRecvMsg contains only completed CNetMessage
                        // the single possible partially deserialized message are held by TransportDeserializer
                        nSizeAdded += it->m_raw_message_size;
                    }
                    {
                        LOCK(pnode->cs_vProcessMsg);
                        pnode->vProcessMsg.splice(pnode->vProcessMsg.end(), pnode->vRecvMsg, pnode->vRecvMsg.begin(), it);
                        pnode->nProcessQueueSize += nSizeAdded;
                        pnode->fPauseRecv = pnode->nProcessQueueSize > nReceiveFloodSize;
                    }
                    WakeMessageHandler();
                }
            }
            else if (nBytes == 0)
            {
                // socket closed gracefully
                if (!pnode->fDisconnect) {
                    LogPrint(BCLog::NET, "socket closed for peer=%d\n", pnode->GetId());
                }
                pnode->CloseSocketDisconnect();
            }
            else if (nBytes < 0)
            {
                // error
                int nErr = WSAGetLastError();
                if (nErr != WSAEWOULDBLOCK && nErr != WSAEMSGSIZE && nErr != WSAEINTR && nErr != WSAEINPROGRESS)
                {
                    if (!pnode->fDisconnect) {
                        LogPrint(BCLog::NET, "socket recv error for peer=%d: %s\n", pnode->GetId(), NetworkErrorString(nErr));
                    }
                    pnode->CloseSocketDisconnect();
                }
            }
        }

        //
        // Send
        //
        if (sendSet)
        {
            LOCK(pnode->cs_vSend);
            size_t nBytes = SocketSendData(pnode);
            if (nBytes) {
                RecordBytesSent(nBytes);
            }
        }

        InactivityCheck(pnode);
    }
    {
        LOCK(cs_vNodes);
        for (CNode* pnode : vNodesCopy)
            pnode->Release();
    }
}

void CConnman::ThreadSocketHandler()
{
    while (!interruptNet)
    {
        DisconnectNodes();
        NotifyNumConnectionsChanged();
        SocketHandler();
    }
}

void CConnman::WakeMessageHandler()
{
    {
        std::lock_guard<std::mutex> lock(mutexMsgProc);
        fMsgProcWake = true;
    }
    condMsgProc.notify_one();
}






#ifdef USE_UPNP
static CThreadInterrupt g_upnp_interrupt;
static std::thread g_upnp_thread;
static void ThreadMapPort()
{
    std::string port = strprintf("%u", GetListenPort());
    const char * multicastif = nullptr;
    const char * minissdpdpath = nullptr;
    struct UPNPDev * devlist = nullptr;
    char lanaddr[64];

    int error = 0;
#if MINIUPNPC_API_VERSION < 14
    devlist = upnpDiscover(2000, multicastif, minissdpdpath, 0, 0, &error);
#else
    devlist = upnpDiscover(2000, multicastif, minissdpdpath, 0, 0, 2, &error);
#endif

    struct UPNPUrls urls;
    struct IGDdatas data;
    int r;

    r = UPNP_GetValidIGD(devlist, &urls, &data, lanaddr, sizeof(lanaddr));
    if (r == 1)
    {
        if (fDiscover) {
            char externalIPAddress[40];
            r = UPNP_GetExternalIPAddress(urls.controlURL, data.first.servicetype, externalIPAddress);
            if (r != UPNPCOMMAND_SUCCESS) {
                LogPrintf("UPnP: GetExternalIPAddress() returned %d\n", r);
            } else {
                if (externalIPAddress[0]) {
                    CNetAddr resolved;
                    if (LookupHost(externalIPAddress, resolved, false)) {
                        LogPrintf("UPnP: ExternalIPAddress = %s\n", resolved.ToString());
                        AddLocal(resolved, LOCAL_UPNP);
                    }
                } else {
                    LogPrintf("UPnP: GetExternalIPAddress failed.\n");
                }
            }
        }

        std::string strDesc = PACKAGE_NAME " " + FormatFullVersion();

        do {
            r = UPNP_AddPortMapping(urls.controlURL, data.first.servicetype, port.c_str(), port.c_str(), lanaddr, strDesc.c_str(), "TCP", 0, "0");

            if (r != UPNPCOMMAND_SUCCESS) {
                LogPrintf("AddPortMapping(%s, %s, %s) failed with code %d (%s)\n", port, port, lanaddr, r, strupnperror(r));
            } else {
                LogPrintf("UPnP Port Mapping successful.\n");
            }
        } while (g_upnp_interrupt.sleep_for(std::chrono::minutes(20)));

        r = UPNP_DeletePortMapping(urls.controlURL, data.first.servicetype, port.c_str(), "TCP", 0);
        LogPrintf("UPNP_DeletePortMapping() returned: %d\n", r);
        freeUPNPDevlist(devlist); devlist = nullptr;
        FreeUPNPUrls(&urls);
    } else {
        LogPrintf("No valid UPnP IGDs found\n");
        freeUPNPDevlist(devlist); devlist = nullptr;
        if (r != 0)
            FreeUPNPUrls(&urls);
    }
}

void StartMapPort()
{
    if (!g_upnp_thread.joinable()) {
        assert(!g_upnp_interrupt);
        g_upnp_thread = std::thread((std::bind(&TraceThread<void (*)()>, "upnp", &ThreadMapPort)));
    }
}

void InterruptMapPort()
{
    if(g_upnp_thread.joinable()) {
        g_upnp_interrupt();
    }
}

void StopMapPort()
{
    if(g_upnp_thread.joinable()) {
        g_upnp_thread.join();
        g_upnp_interrupt.reset();
    }
}

#else
void StartMapPort()
{
    // Intentionally left blank.
}
void InterruptMapPort()
{
    // Intentionally left blank.
}
void StopMapPort()
{
    // Intentionally left blank.
}
#endif






void CConnman::ThreadDNSAddressSeed()
{
    FastRandomContext rng;
    std::vector<std::string> seeds = Params().DNSSeeds();
    Shuffle(seeds.begin(), seeds.end(), rng);
    int seeds_right_now = 0; // Number of seeds left before testing if we have enough connections
    int found = 0;

    if (gArgs.GetBoolArg("-forcednsseed", DEFAULT_FORCEDNSSEED)) {
        // When -forcednsseed is provided, query all.
        seeds_right_now = seeds.size();
    }

    for (const std::string& seed : seeds) {
        // goal: only query DNS seed if address need is acute
        // Avoiding DNS seeds when we don't need them improves user privacy by
        // creating fewer identifying DNS requests, reduces trust by giving seeds
        // less influence on the network topology, and reduces traffic to the seeds.
        if (addrman.size() > 0 && seeds_right_now == 0) {
            if (!interruptNet.sleep_for(std::chrono::seconds(11))) return;

            LOCK(cs_vNodes);
            int nRelevant = 0;
            for (const CNode* pnode : vNodes) {
                nRelevant += pnode->fSuccessfullyConnected && !pnode->fFeeler && !pnode->fOneShot && !pnode->m_manual_connection && !pnode->fInbound;
            }
            if (nRelevant >= 2) {
                LogPrintf("P2P peers available. Skipped DNS seeding.\n");
                return;
            }
            seeds_right_now += DNSSEEDS_TO_QUERY_AT_ONCE;
        }

        if (interruptNet) {
            return;
        }
        LogPrintf("Loading addresses from DNS seed %s\n", seed);
        if (HaveNameProxy()) {
            AddOneShot(seed);
        } else {
            std::vector<CNetAddr> vIPs;
            std::vector<CAddress> vAdd;
            ServiceFlags requiredServiceBits = GetDesirableServiceFlags(NODE_NONE);
            std::string host = strprintf("x%x.%s", requiredServiceBits, seed);
            CNetAddr resolveSource;
            if (!resolveSource.SetInternal(host)) {
                continue;
            }
            unsigned int nMaxIPs = 256; // Limits number of IPs learned from a DNS seed
            if (LookupHost(host, vIPs, nMaxIPs, true)) {
                for (const CNetAddr& ip : vIPs) {
                    int nOneDay = 24*3600;
                    CAddress addr = CAddress(CService(ip, Params().GetDefaultPort()), requiredServiceBits);
                    addr.nTime = GetTime() - 3*nOneDay - rng.randrange(4*nOneDay); // use a random age between 3 and 7 days old
                    vAdd.push_back(addr);
                    found++;
                }
                addrman.Add(vAdd, resolveSource);
            } else {
                // We now avoid directly using results from DNS Seeds which do not support service bit filtering,
                // instead using them as a oneshot to get nodes with our desired service bits.
                AddOneShot(seed);
            }
        }
        --seeds_right_now;
    }
    LogPrintf("%d addresses found from DNS seeds\n", found);
}












void CConnman::DumpAddresses()
{
    int64_t nStart = GetTimeMillis();

    CAddrDB adb;
    adb.Write(addrman);

    LogPrint(BCLog::NET, "Flushed %d addresses to peers.dat  %dms\n",
           addrman.size(), GetTimeMillis() - nStart);
}

void CConnman::ProcessOneShot()
{
    std::string strDest;
    {
        LOCK(cs_vOneShots);
        if (vOneShots.empty())
            return;
        strDest = vOneShots.front();
        vOneShots.pop_front();
    }
    CAddress addr;
    CSemaphoreGrant grant(*semOutbound, true);
    if (grant) {
        OpenNetworkConnection(addr, false, &grant, strDest.c_str(), true);
    }
}

bool CConnman::GetTryNewOutboundPeer()
{
    return m_try_another_outbound_peer;
}

void CConnman::SetTryNewOutboundPeer(bool flag)
{
    m_try_another_outbound_peer = flag;
    LogPrint(BCLog::NET, "net: setting try another outbound peer=%s\n", flag ? "true" : "false");
}

// Return the number of peers we have over our outbound connection limit
// Exclude peers that are marked for disconnect, or are going to be
// disconnected soon (eg one-shots and feelers)
// Also exclude peers that haven't finished initial connection handshake yet
// (so that we don't decide we're over our desired connection limit, and then
// evict some peer that has finished the handshake)
int CConnman::GetExtraOutboundCount()
{
    int nOutbound = 0;
    {
        LOCK(cs_vNodes);
        for (const CNode* pnode : vNodes) {
            if (!pnode->fInbound && !pnode->m_manual_connection && !pnode->fFeeler && !pnode->fDisconnect && !pnode->fOneShot && pnode->fSuccessfullyConnected) {
                ++nOutbound;
            }
        }
    }
    return std::max(nOutbound - m_max_outbound_full_relay - m_max_outbound_block_relay, 0);
}

void CConnman::ThreadOpenConnections(const std::vector<std::string> connect)
{
    // Connect to specific addresses
    if (!connect.empty())
    {
        for (int64_t nLoop = 0;; nLoop++)
        {
            ProcessOneShot();
            for (const std::string& strAddr : connect)
            {
                CAddress addr(CService(), NODE_NONE);
                OpenNetworkConnection(addr, false, nullptr, strAddr.c_str(), false, false, true);
                for (int i = 0; i < 10 && i < nLoop; i++)
                {
                    if (!interruptNet.sleep_for(std::chrono::milliseconds(500)))
                        return;
                }
            }
            if (!interruptNet.sleep_for(std::chrono::milliseconds(500)))
                return;
        }
    }

    // Initiate network connections
    int64_t nStart = GetTime();

    // Minimum time before next feeler connection (in microseconds).
    int64_t nNextFeeler = PoissonNextSend(nStart*1000*1000, FEELER_INTERVAL);
    while (!interruptNet)
    {
        ProcessOneShot();

        if (!interruptNet.sleep_for(std::chrono::milliseconds(500)))
            return;

        CSemaphoreGrant grant(*semOutbound);
        if (interruptNet)
            return;

        // Add seed nodes if DNS seeds are all down (an infrastructure attack?).
        if (addrman.size() == 0 && (GetTime() - nStart > 60)) {
            static bool done = false;
            if (!done) {
                LogPrintf("Adding fixed seed nodes as DNS doesn't seem to be available.\n");
                CNetAddr local;
                local.SetInternal("fixedseeds");
                addrman.Add(convertSeed6(Params().FixedSeeds()), local);
                done = true;
            }
        }

        //
        // Choose an address to connect to based on most recently seen
        //
        CAddress addrConnect;

        // Only connect out to one peer per network group (/16 for IPv4).
        int nOutboundFullRelay = 0;
        int nOutboundBlockRelay = 0;
        std::set<std::vector<unsigned char> > setConnected;
        {
            LOCK(cs_vNodes);
            for (const CNode* pnode : vNodes) {
                if (!pnode->fInbound && !pnode->m_manual_connection) {
                    // Netgroups for inbound and addnode peers are not excluded because our goal here
                    // is to not use multiple of our limited outbound slots on a single netgroup
                    // but inbound and addnode peers do not use our outbound slots.  Inbound peers
                    // also have the added issue that they're attacker controlled and could be used
                    // to prevent us from connecting to particular hosts if we used them here.
                    setConnected.insert(pnode->addr.GetGroup(addrman.m_asmap));
                    if (pnode->m_tx_relay == nullptr) {
                        nOutboundBlockRelay++;
                    } else if (!pnode->fFeeler) {
                        nOutboundFullRelay++;
                    }
                }
            }
        }

        // Feeler Connections
        //
        // Design goals:
        //  * Increase the number of connectable addresses in the tried table.
        //
        // Method:
        //  * Choose a random address from new and attempt to connect to it if we can connect
        //    successfully it is added to tried.
        //  * Start attempting feeler connections only after node finishes making outbound
        //    connections.
        //  * Only make a feeler connection once every few minutes.
        //
        bool fFeeler = false;

        if (nOutboundFullRelay >= m_max_outbound_full_relay && nOutboundBlockRelay >= m_max_outbound_block_relay && !GetTryNewOutboundPeer()) {
            int64_t nTime = GetTimeMicros(); // The current time right now (in microseconds).
            if (nTime > nNextFeeler) {
                nNextFeeler = PoissonNextSend(nTime, FEELER_INTERVAL);
                fFeeler = true;
            } else {
                continue;
            }
        }

        addrman.ResolveCollisions();

        int64_t nANow = GetAdjustedTime();
        int nTries = 0;
        while (!interruptNet)
        {
            CAddrInfo addr = addrman.SelectTriedCollision();

            // SelectTriedCollision returns an invalid address if it is empty.
            if (!fFeeler || !addr.IsValid()) {
                addr = addrman.Select(fFeeler);
            }

            // Require outbound connections, other than feelers, to be to distinct network groups
            if (!fFeeler && setConnected.count(addr.GetGroup(addrman.m_asmap))) {
                break;
            }

            // if we selected an invalid or local address, restart
            if (!addr.IsValid() || IsLocal(addr)) {
                break;
            }

            // If we didn't find an appropriate destination after trying 100 addresses fetched from addrman,
            // stop this loop, and let the outer loop run again (which sleeps, adds seed nodes, recalculates
            // already-connected network ranges, ...) before trying new addrman addresses.
            nTries++;
            if (nTries > 100)
                break;

            if (!IsReachable(addr))
                continue;

            // only consider very recently tried nodes after 30 failed attempts
            if (nANow - addr.nLastTry < 600 && nTries < 30)
                continue;

            // for non-feelers, require all the services we'll want,
            // for feelers, only require they be a full node (only because most
            // SPV clients don't have a good address DB available)
            if (!fFeeler && !HasAllDesirableServiceFlags(addr.nServices)) {
                continue;
            } else if (fFeeler && !MayHaveUsefulAddressDB(addr.nServices)) {
                continue;
            }

            // do not allow non-default ports, unless after 50 invalid addresses selected already
            if (addr.GetPort() != Params().GetDefaultPort() && nTries < 50)
                continue;

            addrConnect = addr;
            break;
        }

        if (addrConnect.IsValid()) {

            if (fFeeler) {
                // Add small amount of random noise before connection to avoid synchronization.
                int randsleep = GetRandInt(FEELER_SLEEP_WINDOW * 1000);
                if (!interruptNet.sleep_for(std::chrono::milliseconds(randsleep)))
                    return;
                LogPrint(BCLog::NET, "Making feeler connection to %s\n", addrConnect.ToString());
            }

            // Open this connection as block-relay-only if we're already at our
            // full-relay capacity, but not yet at our block-relay peer limit.
            // (It should not be possible for fFeeler to be set if we're not
            // also at our block-relay peer limit, but check against that as
            // well for sanity.)
            bool block_relay_only = nOutboundBlockRelay < m_max_outbound_block_relay && !fFeeler && nOutboundFullRelay >= m_max_outbound_full_relay;

            OpenNetworkConnection(addrConnect, (int)setConnected.size() >= std::min(nMaxConnections - 1, 2), &grant, nullptr, false, fFeeler, false, block_relay_only);
        }
    }
}

std::vector<AddedNodeInfo> CConnman::GetAddedNodeInfo()
{
    std::vector<AddedNodeInfo> ret;

    std::list<std::string> lAddresses(0);
    {
        LOCK(cs_vAddedNodes);
        ret.reserve(vAddedNodes.size());
        std::copy(vAddedNodes.cbegin(), vAddedNodes.cend(), std::back_inserter(lAddresses));
    }


    // Build a map of all already connected addresses (by IP:port and by name) to inbound/outbound and resolved CService
    std::map<CService, bool> mapConnected;
    std::map<std::string, std::pair<bool, CService>> mapConnectedByName;
    {
        LOCK(cs_vNodes);
        for (const CNode* pnode : vNodes) {
            if (pnode->addr.IsValid()) {
                mapConnected[pnode->addr] = pnode->fInbound;
            }
            std::string addrName = pnode->GetAddrName();
            if (!addrName.empty()) {
                mapConnectedByName[std::move(addrName)] = std::make_pair(pnode->fInbound, static_cast<const CService&>(pnode->addr));
            }
        }
    }

    for (const std::string& strAddNode : lAddresses) {
        CService service(LookupNumeric(strAddNode, Params().GetDefaultPort()));
        AddedNodeInfo addedNode{strAddNode, CService(), false, false};
        if (service.IsValid()) {
            // strAddNode is an IP:port
            auto it = mapConnected.find(service);
            if (it != mapConnected.end()) {
                addedNode.resolvedAddress = service;
                addedNode.fConnected = true;
                addedNode.fInbound = it->second;
            }
        } else {
            // strAddNode is a name
            auto it = mapConnectedByName.find(strAddNode);
            if (it != mapConnectedByName.end()) {
                addedNode.resolvedAddress = it->second.second;
                addedNode.fConnected = true;
                addedNode.fInbound = it->second.first;
            }
        }
        ret.emplace_back(std::move(addedNode));
    }

    return ret;
}

void CConnman::ThreadOpenAddedConnections()
{
    while (true)
    {
        CSemaphoreGrant grant(*semAddnode);
        std::vector<AddedNodeInfo> vInfo = GetAddedNodeInfo();
        bool tried = false;
        for (const AddedNodeInfo& info : vInfo) {
            if (!info.fConnected) {
                if (!grant.TryAcquire()) {
                    // If we've used up our semaphore and need a new one, let's not wait here since while we are waiting
                    // the addednodeinfo state might change.
                    break;
                }
                tried = true;
                CAddress addr(CService(), NODE_NONE);
                OpenNetworkConnection(addr, false, &grant, info.strAddedNode.c_str(), false, false, true);
                if (!interruptNet.sleep_for(std::chrono::milliseconds(500)))
                    return;
            }
        }
        // Retry every 60 seconds if a connection was attempted, otherwise two seconds
        if (!interruptNet.sleep_for(std::chrono::seconds(tried ? 60 : 2)))
            return;
    }
}

// if successful, this moves the passed grant to the constructed node
void CConnman::OpenNetworkConnection(const CAddress& addrConnect, bool fCountFailure, CSemaphoreGrant *grantOutbound, const char *pszDest, bool fOneShot, bool fFeeler, bool manual_connection, bool block_relay_only)
{
    //
    // Initiate outbound network connection
    //
    if (interruptNet) {
        return;
    }
    if (!fNetworkActive) {
        return;
    }
    if (!pszDest) {
        if (IsLocal(addrConnect) ||
            FindNode(static_cast<CNetAddr>(addrConnect)) || (m_banman && m_banman->IsBanned(addrConnect)) ||
            FindNode(addrConnect.ToStringIPPort()))
            return;
    } else if (FindNode(std::string(pszDest)))
        return;

    CNode* pnode = ConnectNode(addrConnect, pszDest, fCountFailure, manual_connection, block_relay_only);

    if (!pnode)
        return;
    if (grantOutbound)
        grantOutbound->MoveTo(pnode->grantOutbound);
    if (fOneShot)
        pnode->fOneShot = true;
    if (fFeeler)
        pnode->fFeeler = true;
    if (manual_connection)
        pnode->m_manual_connection = true;

    m_msgproc->InitializeNode(pnode);
    {
        LOCK(cs_vNodes);
        vNodes.push_back(pnode);
    }
}

void CConnman::ThreadMessageHandler()
{
    while (!flagInterruptMsgProc)
    {
        std::vector<CNode*> vNodesCopy;
        {
            LOCK(cs_vNodes);
            vNodesCopy = vNodes;
            for (CNode* pnode : vNodesCopy) {
                pnode->AddRef();
            }
        }

        bool fMoreWork = false;

        for (CNode* pnode : vNodesCopy)
        {
            if (pnode->fDisconnect)
                continue;

            // Receive messages
            bool fMoreNodeWork = m_msgproc->ProcessMessages(pnode, flagInterruptMsgProc);
            fMoreWork |= (fMoreNodeWork && !pnode->fPauseSend);
            if (flagInterruptMsgProc)
                return;
            // Send messages
            {
                LOCK(pnode->cs_sendProcessing);
                m_msgproc->SendMessages(pnode);
            }

            if (flagInterruptMsgProc)
                return;
        }

        {
            LOCK(cs_vNodes);
            for (CNode* pnode : vNodesCopy)
                pnode->Release();
        }

        WAIT_LOCK(mutexMsgProc, lock);
        if (!fMoreWork) {
            condMsgProc.wait_until(lock, std::chrono::steady_clock::now() + std::chrono::milliseconds(100), [this] { return fMsgProcWake; });
        }
        fMsgProcWake = false;
    }
}






bool CConnman::BindListenPort(const CService& addrBind, std::string& strError, NetPermissionFlags permissions)
{
    strError = "";
    int nOne = 1;

    // Create socket for listening for incoming connections
    struct sockaddr_storage sockaddr;
    socklen_t len = sizeof(sockaddr);
    if (!addrBind.GetSockAddr((struct sockaddr*)&sockaddr, &len))
    {
        strError = strprintf("Error: Bind address family for %s not supported", addrBind.ToString());
        LogPrintf("%s\n", strError);
        return false;
    }

    SOCKET hListenSocket = CreateSocket(addrBind);
    if (hListenSocket == INVALID_SOCKET)
    {
        strError = strprintf("Error: Couldn't open socket for incoming connections (socket returned error %s)", NetworkErrorString(WSAGetLastError()));
        LogPrintf("%s\n", strError);
        return false;
    }

    // Allow binding if the port is still in TIME_WAIT state after
    // the program was closed and restarted.
    setsockopt(hListenSocket, SOL_SOCKET, SO_REUSEADDR, (sockopt_arg_type)&nOne, sizeof(int));

    // some systems don't have IPV6_V6ONLY but are always v6only; others do have the option
    // and enable it by default or not. Try to enable it, if possible.
    if (addrBind.IsIPv6()) {
#ifdef IPV6_V6ONLY
        setsockopt(hListenSocket, IPPROTO_IPV6, IPV6_V6ONLY, (sockopt_arg_type)&nOne, sizeof(int));
#endif
#ifdef WIN32
        int nProtLevel = PROTECTION_LEVEL_UNRESTRICTED;
        setsockopt(hListenSocket, IPPROTO_IPV6, IPV6_PROTECTION_LEVEL, (const char*)&nProtLevel, sizeof(int));
#endif
    }

    if (::bind(hListenSocket, (struct sockaddr*)&sockaddr, len) == SOCKET_ERROR)
    {
        int nErr = WSAGetLastError();
        if (nErr == WSAEADDRINUSE)
            strError = strprintf(_("Unable to bind to %s on this computer. %s is probably already running.").translated, addrBind.ToString(), PACKAGE_NAME);
        else
            strError = strprintf(_("Unable to bind to %s on this computer (bind returned error %s)").translated, addrBind.ToString(), NetworkErrorString(nErr));
        LogPrintf("%s\n", strError);
        CloseSocket(hListenSocket);
        return false;
    }
    LogPrintf("Bound to %s\n", addrBind.ToString());

    // Listen for incoming connections
    if (listen(hListenSocket, SOMAXCONN) == SOCKET_ERROR)
    {
        strError = strprintf(_("Error: Listening for incoming connections failed (listen returned error %s)").translated, NetworkErrorString(WSAGetLastError()));
        LogPrintf("%s\n", strError);
        CloseSocket(hListenSocket);
        return false;
    }

    vhListenSocket.push_back(ListenSocket(hListenSocket, permissions));

    if (addrBind.IsRoutable() && fDiscover && (permissions & PF_NOBAN) == 0)
        AddLocal(addrBind, LOCAL_BIND);

    return true;
}

void Discover()
{
    if (!fDiscover)
        return;

#ifdef WIN32
    // Get local host IP
    char pszHostName[256] = "";
    if (gethostname(pszHostName, sizeof(pszHostName)) != SOCKET_ERROR)
    {
        std::vector<CNetAddr> vaddr;
        if (LookupHost(pszHostName, vaddr, 0, true))
        {
            for (const CNetAddr &addr : vaddr)
            {
                if (AddLocal(addr, LOCAL_IF))
                    LogPrintf("%s: %s - %s\n", __func__, pszHostName, addr.ToString());
            }
        }
    }
#elif (HAVE_DECL_GETIFADDRS && HAVE_DECL_FREEIFADDRS)
    // Get local host ip
    struct ifaddrs* myaddrs;
    if (getifaddrs(&myaddrs) == 0)
    {
        for (struct ifaddrs* ifa = myaddrs; ifa != nullptr; ifa = ifa->ifa_next)
        {
            if (ifa->ifa_addr == nullptr) continue;
            if ((ifa->ifa_flags & IFF_UP) == 0) continue;
            if (strcmp(ifa->ifa_name, "lo") == 0) continue;
            if (strcmp(ifa->ifa_name, "lo0") == 0) continue;
            if (ifa->ifa_addr->sa_family == AF_INET)
            {
                struct sockaddr_in* s4 = (struct sockaddr_in*)(ifa->ifa_addr);
                CNetAddr addr(s4->sin_addr);
                if (AddLocal(addr, LOCAL_IF))
                    LogPrintf("%s: IPv4 %s: %s\n", __func__, ifa->ifa_name, addr.ToString());
            }
            else if (ifa->ifa_addr->sa_family == AF_INET6)
            {
                struct sockaddr_in6* s6 = (struct sockaddr_in6*)(ifa->ifa_addr);
                CNetAddr addr(s6->sin6_addr);
                if (AddLocal(addr, LOCAL_IF))
                    LogPrintf("%s: IPv6 %s: %s\n", __func__, ifa->ifa_name, addr.ToString());
            }
        }
        freeifaddrs(myaddrs);
    }
#endif
}

void CConnman::SetNetworkActive(bool active)
{
    LogPrint(BCLog::NET, "SetNetworkActive: %s\n", active);

    if (fNetworkActive == active) {
        return;
    }

    fNetworkActive = active;

    uiInterface.NotifyNetworkActiveChanged(fNetworkActive);
}

CConnman::CConnman(uint64_t nSeed0In, uint64_t nSeed1In) : nSeed0(nSeed0In), nSeed1(nSeed1In)
{
    SetTryNewOutboundPeer(false);

    Options connOptions;
    Init(connOptions);
}

NodeId CConnman::GetNewNodeId()
{
    return nLastNodeId.fetch_add(1, std::memory_order_relaxed);
}


bool CConnman::Bind(const CService &addr, unsigned int flags, NetPermissionFlags permissions) {
    if (!(flags & BF_EXPLICIT) && !IsReachable(addr))
        return false;
    std::string strError;
    if (!BindListenPort(addr, strError, permissions)) {
        if ((flags & BF_REPORT_ERROR) && clientInterface) {
            clientInterface->ThreadSafeMessageBox(strError, "", CClientUIInterface::MSG_ERROR);
        }
        return false;
    }
    return true;
}

bool CConnman::InitBinds(const std::vector<CService>& binds, const std::vector<NetWhitebindPermissions>& whiteBinds)
{
    bool fBound = false;
    for (const auto& addrBind : binds) {
        fBound |= Bind(addrBind, (BF_EXPLICIT | BF_REPORT_ERROR), NetPermissionFlags::PF_NONE);
    }
    for (const auto& addrBind : whiteBinds) {
        fBound |= Bind(addrBind.m_service, (BF_EXPLICIT | BF_REPORT_ERROR), addrBind.m_flags);
    }
    if (binds.empty() && whiteBinds.empty()) {
        struct in_addr inaddr_any;
        inaddr_any.s_addr = INADDR_ANY;
        struct in6_addr inaddr6_any = IN6ADDR_ANY_INIT;
        fBound |= Bind(CService(inaddr6_any, GetListenPort()), BF_NONE, NetPermissionFlags::PF_NONE);
        fBound |= Bind(CService(inaddr_any, GetListenPort()), !fBound ? BF_REPORT_ERROR : BF_NONE, NetPermissionFlags::PF_NONE);
    }
    return fBound;
}

bool CConnman::Start(CScheduler& scheduler, const Options& connOptions)
{
    Init(connOptions);

    {
        LOCK(cs_totalBytesRecv);
        nTotalBytesRecv = 0;
    }
    {
        LOCK(cs_totalBytesSent);
        nTotalBytesSent = 0;
        nMaxOutboundTotalBytesSentInCycle = 0;
        nMaxOutboundCycleStartTime = 0;
    }

    if (fListen && !InitBinds(connOptions.vBinds, connOptions.vWhiteBinds)) {
        if (clientInterface) {
            clientInterface->ThreadSafeMessageBox(
                _("Failed to listen on any port. Use -listen=0 if you want this.").translated,
                "", CClientUIInterface::MSG_ERROR);
        }
        return false;
    }

    for (const auto& strDest : connOptions.vSeedNodes) {
        AddOneShot(strDest);
    }

    if (clientInterface) {
        clientInterface->InitMessage(_("Loading P2P addresses...").translated);
    }
    // Load addresses from peers.dat
    int64_t nStart = GetTimeMillis();
    {
        CAddrDB adb;
        if (adb.Read(addrman))
            LogPrintf("Loaded %i addresses from peers.dat  %dms\n", addrman.size(), GetTimeMillis() - nStart);
        else {
            addrman.Clear(); // Addrman can be in an inconsistent state after failure, reset it
            LogPrintf("Invalid or missing peers.dat; recreating\n");
            DumpAddresses();
        }
    }

    uiInterface.InitMessage(_("Starting network threads...").translated);

    fAddressesInitialized = true;

    if (semOutbound == nullptr) {
        // initialize semaphore
        semOutbound = MakeUnique<CSemaphore>(std::min(m_max_outbound, nMaxConnections));
    }
    if (semAddnode == nullptr) {
        // initialize semaphore
        semAddnode = MakeUnique<CSemaphore>(nMaxAddnode);
    }

    //
    // Start threads
    //
    assert(m_msgproc);
    InterruptSocks5(false);
    interruptNet.reset();
    flagInterruptMsgProc = false;

    {
        LOCK(mutexMsgProc);
        fMsgProcWake = false;
    }

    // Send and receive from sockets, accept connections
    threadSocketHandler = std::thread(&TraceThread<std::function<void()> >, "net", std::function<void()>(std::bind(&CConnman::ThreadSocketHandler, this)));

    if (!gArgs.GetBoolArg("-dnsseed", true))
        LogPrintf("DNS seeding disabled\n");
    else
        threadDNSAddressSeed = std::thread(&TraceThread<std::function<void()> >, "dnsseed", std::function<void()>(std::bind(&CConnman::ThreadDNSAddressSeed, this)));

    // Initiate outbound connections from -addnode
    threadOpenAddedConnections = std::thread(&TraceThread<std::function<void()> >, "addcon", std::function<void()>(std::bind(&CConnman::ThreadOpenAddedConnections, this)));

    if (connOptions.m_use_addrman_outgoing && !connOptions.m_specified_outgoing.empty()) {
        if (clientInterface) {
            clientInterface->ThreadSafeMessageBox(
                _("Cannot provide specific connections and have addrman find outgoing connections at the same.").translated,
                "", CClientUIInterface::MSG_ERROR);
        }
        return false;
    }
    if (connOptions.m_use_addrman_outgoing || !connOptions.m_specified_outgoing.empty())
        threadOpenConnections = std::thread(&TraceThread<std::function<void()> >, "opencon", std::function<void()>(std::bind(&CConnman::ThreadOpenConnections, this, connOptions.m_specified_outgoing)));

    // Process messages
    threadMessageHandler = std::thread(&TraceThread<std::function<void()> >, "msghand", std::function<void()>(std::bind(&CConnman::ThreadMessageHandler, this)));

    // Dump network addresses
    scheduler.scheduleEvery([this] { DumpAddresses(); }, DUMP_PEERS_INTERVAL);

    return true;
}

class CNetCleanup
{
public:
    CNetCleanup() {}

    ~CNetCleanup()
    {
#ifdef WIN32
        // Shutdown Windows Sockets
        WSACleanup();
#endif
    }
};
static CNetCleanup instance_of_cnetcleanup;

void CConnman::Interrupt()
{
    {
        std::lock_guard<std::mutex> lock(mutexMsgProc);
        flagInterruptMsgProc = true;
    }
    condMsgProc.notify_all();

    interruptNet();
    InterruptSocks5(true);

    if (semOutbound) {
        for (int i=0; i<m_max_outbound; i++) {
            semOutbound->post();
        }
    }

    if (semAddnode) {
        for (int i=0; i<nMaxAddnode; i++) {
            semAddnode->post();
        }
    }
}

void CConnman::StopThreads()
{
    if (threadMessageHandler.joinable())
        threadMessageHandler.join();
    if (threadOpenConnections.joinable())
        threadOpenConnections.join();
    if (threadOpenAddedConnections.joinable())
        threadOpenAddedConnections.join();
    if (threadDNSAddressSeed.joinable())
        threadDNSAddressSeed.join();
    if (threadSocketHandler.joinable())
        threadSocketHandler.join();
}

void CConnman::StopNodes()
{
    if (fAddressesInitialized) {
        DumpAddresses();
        fAddressesInitialized = false;
    }

    // Close sockets
    LOCK(cs_vNodes);
    for (CNode* pnode : vNodes)
        pnode->CloseSocketDisconnect();
    for (ListenSocket& hListenSocket : vhListenSocket)
        if (hListenSocket.socket != INVALID_SOCKET)
            if (!CloseSocket(hListenSocket.socket))
                LogPrintf("CloseSocket(hListenSocket) failed with error %s\n", NetworkErrorString(WSAGetLastError()));

    // clean up some globals (to help leak detection)
    for (CNode* pnode : vNodes) {
        DeleteNode(pnode);
    }
    for (CNode* pnode : vNodesDisconnected) {
        DeleteNode(pnode);
    }
    vNodes.clear();
    vNodesDisconnected.clear();
    vhListenSocket.clear();
    semOutbound.reset();
    semAddnode.reset();
}

void CConnman::DeleteNode(CNode* pnode)
{
    assert(pnode);
    bool fUpdateConnectionTime = false;
    m_msgproc->FinalizeNode(pnode->GetId(), fUpdateConnectionTime);
    if (fUpdateConnectionTime) {
        addrman.Connected(pnode->addr);
    }
    delete pnode;
}

CConnman::~CConnman()
{
    Interrupt();
    Stop();
}

size_t CConnman::GetAddressCount() const
{
    return addrman.size();
}

void CConnman::SetServices(const CService &addr, ServiceFlags nServices)
{
    addrman.SetServices(addr, nServices);
}

void CConnman::MarkAddressGood(const CAddress& addr)
{
    addrman.Good(addr);
}

void CConnman::AddNewAddresses(const std::vector<CAddress>& vAddr, const CAddress& addrFrom, int64_t nTimePenalty)
{
    addrman.Add(vAddr, addrFrom, nTimePenalty);
}

std::vector<CAddress> CConnman::GetAddresses()
{
    return addrman.GetAddr();
}

bool CConnman::AddNode(const std::string& strNode)
{
    LOCK(cs_vAddedNodes);
    for (const std::string& it : vAddedNodes) {
        if (strNode == it) return false;
    }

    vAddedNodes.push_back(strNode);
    return true;
}

bool CConnman::RemoveAddedNode(const std::string& strNode)
{
    LOCK(cs_vAddedNodes);
    for(std::vector<std::string>::iterator it = vAddedNodes.begin(); it != vAddedNodes.end(); ++it) {
        if (strNode == *it) {
            vAddedNodes.erase(it);
            return true;
        }
    }
    return false;
}

size_t CConnman::GetNodeCount(NumConnections flags)
{
    LOCK(cs_vNodes);
    if (flags == CConnman::CONNECTIONS_ALL) // Shortcut if we want total
        return vNodes.size();

    int nNum = 0;
    for (const auto& pnode : vNodes) {
        if (flags & (pnode->fInbound ? CONNECTIONS_IN : CONNECTIONS_OUT)) {
            nNum++;
        }
    }

    return nNum;
}

void CConnman::GetNodeStats(std::vector<CNodeStats>& vstats)
{
    vstats.clear();
    LOCK(cs_vNodes);
    vstats.reserve(vNodes.size());
    for (CNode* pnode : vNodes) {
        vstats.emplace_back();
        pnode->copyStats(vstats.back(), addrman.m_asmap);
    }
}

bool CConnman::DisconnectNode(const std::string& strNode)
{
    LOCK(cs_vNodes);
    if (CNode* pnode = FindNode(strNode)) {
        pnode->fDisconnect = true;
        return true;
    }
    return false;
}

bool CConnman::DisconnectNode(const CSubNet& subnet)
{
    bool disconnected = false;
    LOCK(cs_vNodes);
    for (CNode* pnode : vNodes) {
        if (subnet.Match(pnode->addr)) {
            pnode->fDisconnect = true;
            disconnected = true;
        }
    }
    return disconnected;
}

bool CConnman::DisconnectNode(const CNetAddr& addr)
{
    return DisconnectNode(CSubNet(addr));
}

bool CConnman::DisconnectNode(NodeId id)
{
    LOCK(cs_vNodes);
    for(CNode* pnode : vNodes) {
        if (id == pnode->GetId()) {
            pnode->fDisconnect = true;
            return true;
        }
    }
    return false;
}

void CConnman::RecordBytesRecv(uint64_t bytes)
{
    LOCK(cs_totalBytesRecv);
    nTotalBytesRecv += bytes;
}

void CConnman::RecordBytesSent(uint64_t bytes)
{
    LOCK(cs_totalBytesSent);
    nTotalBytesSent += bytes;

    uint64_t now = GetTime();
    if (nMaxOutboundCycleStartTime + nMaxOutboundTimeframe < now)
    {
        // timeframe expired, reset cycle
        nMaxOutboundCycleStartTime = now;
        nMaxOutboundTotalBytesSentInCycle = 0;
    }

    // TODO, exclude whitebind peers
    nMaxOutboundTotalBytesSentInCycle += bytes;
}

void CConnman::SetMaxOutboundTarget(uint64_t limit)
{
    LOCK(cs_totalBytesSent);
    nMaxOutboundLimit = limit;
}

uint64_t CConnman::GetMaxOutboundTarget()
{
    LOCK(cs_totalBytesSent);
    return nMaxOutboundLimit;
}

uint64_t CConnman::GetMaxOutboundTimeframe()
{
    LOCK(cs_totalBytesSent);
    return nMaxOutboundTimeframe;
}

uint64_t CConnman::GetMaxOutboundTimeLeftInCycle()
{
    LOCK(cs_totalBytesSent);
    if (nMaxOutboundLimit == 0)
        return 0;

    if (nMaxOutboundCycleStartTime == 0)
        return nMaxOutboundTimeframe;

    uint64_t cycleEndTime = nMaxOutboundCycleStartTime + nMaxOutboundTimeframe;
    uint64_t now = GetTime();
    return (cycleEndTime < now) ? 0 : cycleEndTime - GetTime();
}

void CConnman::SetMaxOutboundTimeframe(uint64_t timeframe)
{
    LOCK(cs_totalBytesSent);
    if (nMaxOutboundTimeframe != timeframe)
    {
        // reset measure-cycle in case of changing
        // the timeframe
        nMaxOutboundCycleStartTime = GetTime();
    }
    nMaxOutboundTimeframe = timeframe;
}

bool CConnman::OutboundTargetReached(bool historicalBlockServingLimit)
{
    LOCK(cs_totalBytesSent);
    if (nMaxOutboundLimit == 0)
        return false;

    if (historicalBlockServingLimit)
    {
        // keep a large enough buffer to at least relay each block once
        uint64_t timeLeftInCycle = GetMaxOutboundTimeLeftInCycle();
        uint64_t buffer = timeLeftInCycle / 600 * dgpMaxBlockSerSize;
        if (buffer >= nMaxOutboundLimit || nMaxOutboundTotalBytesSentInCycle >= nMaxOutboundLimit - buffer)
            return true;
    }
    else if (nMaxOutboundTotalBytesSentInCycle >= nMaxOutboundLimit)
        return true;

    return false;
}

uint64_t CConnman::GetOutboundTargetBytesLeft()
{
    LOCK(cs_totalBytesSent);
    if (nMaxOutboundLimit == 0)
        return 0;

    return (nMaxOutboundTotalBytesSentInCycle >= nMaxOutboundLimit) ? 0 : nMaxOutboundLimit - nMaxOutboundTotalBytesSentInCycle;
}

uint64_t CConnman::GetTotalBytesRecv()
{
    LOCK(cs_totalBytesRecv);
    return nTotalBytesRecv;
}

uint64_t CConnman::GetTotalBytesSent()
{
    LOCK(cs_totalBytesSent);
    return nTotalBytesSent;
}

ServiceFlags CConnman::GetLocalServices() const
{
    return nLocalServices;
}

void CConnman::SetBestHeight(int height)
{
    nBestHeight.store(height, std::memory_order_release);
}

int CConnman::GetBestHeight() const
{
    return nBestHeight.load(std::memory_order_acquire);
}

unsigned int CConnman::GetReceiveFloodSize() const { return nReceiveFloodSize; }

CNode::CNode(NodeId idIn, ServiceFlags nLocalServicesIn, int nMyStartingHeightIn, SOCKET hSocketIn, const CAddress& addrIn, uint64_t nKeyedNetGroupIn, uint64_t nLocalHostNonceIn, const CAddress& addrBindIn, const std::string& addrNameIn, bool fInboundIn, bool block_relay_only)
    : nTimeConnected(GetSystemTimeInSeconds()),
    addr(addrIn),
    addrBind(addrBindIn),
    fInbound(fInboundIn),
    nKeyedNetGroup(nKeyedNetGroupIn),
    // Don't relay addr messages to peers that we connect to as block-relay-only
    // peers (to prevent adversaries from inferring these links from addr
    // traffic).
    m_addr_known{block_relay_only ? nullptr : MakeUnique<CRollingBloomFilter>(5000, 0.001)},
    id(idIn),
    nLocalHostNonce(nLocalHostNonceIn),
    nLocalServices(nLocalServicesIn),
    nMyStartingHeight(nMyStartingHeightIn)
{
    hSocket = hSocketIn;
    addrName = addrNameIn == "" ? addr.ToStringIPPort() : addrNameIn;
    hashContinue = uint256();
    if (!block_relay_only) {
        m_tx_relay = MakeUnique<TxRelay>();
    }

    for (const std::string &msg : getAllNetMessageTypes())
        mapRecvBytesPerMsgCmd[msg] = 0;
    mapRecvBytesPerMsgCmd[NET_MESSAGE_COMMAND_OTHER] = 0;

    if (fLogIPs) {
        LogPrint(BCLog::NET, "Added connection to %s peer=%d\n", addrName, id);
    } else {
        LogPrint(BCLog::NET, "Added connection peer=%d\n", id);
    }

    m_deserializer = MakeUnique<V1TransportDeserializer>(V1TransportDeserializer(Params().MessageStart(), SER_NETWORK, INIT_PROTO_VERSION));
    m_serializer = MakeUnique<V1TransportSerializer>(V1TransportSerializer());
}

CNode::~CNode()
{
    CloseSocket(hSocket);
}

bool CConnman::NodeFullyConnected(const CNode* pnode)
{
    return pnode && pnode->fSuccessfullyConnected && !pnode->fDisconnect;
}

void CConnman::PushMessage(CNode* pnode, CSerializedNetMsg&& msg)
{
    size_t nMessageSize = msg.data.size();
    LogPrint(BCLog::NET, "sending %s (%d bytes) peer=%d\n",  SanitizeString(msg.command), nMessageSize, pnode->GetId());

    // make sure we use the appropriate network transport format
    std::vector<unsigned char> serializedHeader;
    pnode->m_serializer->prepareForTransport(msg, serializedHeader);
    size_t nTotalSize = nMessageSize + serializedHeader.size();

    size_t nBytesSent = 0;
    {
        LOCK(pnode->cs_vSend);
        bool optimisticSend(pnode->vSendMsg.empty());

        //log total amount of bytes per command
        pnode->mapSendBytesPerMsgCmd[msg.command] += nTotalSize;
        pnode->nSendSize += nTotalSize;

        if (pnode->nSendSize > nSendBufferMaxSize)
            pnode->fPauseSend = true;
        pnode->vSendMsg.push_back(std::move(serializedHeader));
        if (nMessageSize)
            pnode->vSendMsg.push_back(std::move(msg.data));

        // If write queue empty, attempt "optimistic write"
        if (optimisticSend == true)
            nBytesSent = SocketSendData(pnode);
    }
    if (nBytesSent)
        RecordBytesSent(nBytesSent);
}

bool CConnman::ForNode(NodeId id, std::function<bool(CNode* pnode)> func)
{
    CNode* found = nullptr;
    LOCK(cs_vNodes);
    for (auto&& pnode : vNodes) {
        if(pnode->GetId() == id) {
            found = pnode;
            break;
        }
    }
    return found != nullptr && NodeFullyConnected(found) && func(found);
}

int64_t CConnman::PoissonNextSendInbound(int64_t now, int average_interval_seconds)
{
    if (m_next_send_inv_to_incoming < now) {
        // If this function were called from multiple threads simultaneously
        // it would possible that both update the next send variable, and return a different result to their caller.
        // This is not possible in practice as only the net processing thread invokes this function.
        m_next_send_inv_to_incoming = PoissonNextSend(now, average_interval_seconds);
    }
    return m_next_send_inv_to_incoming;
}

int64_t PoissonNextSend(int64_t now, int average_interval_seconds)
{
    return now + (int64_t)(log1p(GetRand(1ULL << 48) * -0.0000000000000035527136788 /* -1/2^48 */) * average_interval_seconds * -1000000.0 + 0.5);
}

CSipHasher CConnman::GetDeterministicRandomizer(uint64_t id) const
{
    return CSipHasher(nSeed0, nSeed1).Write(id);
}

uint64_t CConnman::CalculateKeyedNetGroup(const CAddress& ad) const
{
    std::vector<unsigned char> vchNetGroup(ad.GetGroup(addrman.m_asmap));

    return GetDeterministicRandomizer(RANDOMIZER_ID_NETGROUP).Write(vchNetGroup.data(), vchNetGroup.size()).Finalize();
}<|MERGE_RESOLUTION|>--- conflicted
+++ resolved
@@ -574,24 +574,8 @@
     nRecvBytes += nBytes;
     while (nBytes > 0) {
         // absorb network data
-<<<<<<< HEAD
-        int handled;
-        if (!msg.in_data)
-            handled = msg.readHeader(pch, nBytes);
-        else
-            handled = msg.readData(pch, nBytes);
-
-        if (handled < 0)
-            return false;
-
-        if (msg.in_data && msg.hdr.nMessageSize > dgpMaxProtoMsgLength) {
-            LogPrint(BCLog::NET, "Oversized message from peer=%i, disconnecting\n", GetId());
-            return false;
-        }
-=======
         int handled = m_deserializer->Read(pch, nBytes);
         if (handled < 0) return false;
->>>>>>> ee8ca219
 
         pch += handled;
         nBytes -= handled;
