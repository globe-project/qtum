// Copyright (c) 2009-2010 Satoshi Nakamoto
// Copyright (c) 2009-2022 The Bitcoin Core developers
// Distributed under the MIT software license, see the accompanying
// file COPYING or http://www.opensource.org/licenses/mit-license.php.

#ifndef BITCOIN_NODE_MINER_H
#define BITCOIN_NODE_MINER_H

#include <policy/policy.h>
#include <primitives/block.h>
#include <txmempool.h>
#include <validation.h>

#include <memory>
#include <optional>
#include <stdint.h>

#include <boost/multi_index/ordered_index.hpp>
#include <boost/multi_index_container.hpp>

class ArgsManager;
class ChainstateManager;
class CBlockIndex;
class CChainParams;
class CScript;
#ifdef ENABLE_WALLET
namespace wallet { class CWallet; };
#endif

namespace Consensus { struct Params; };

namespace node {
static const bool DEFAULT_PRINTPRIORITY = false;

static const bool DEFAULT_STAKE = true;

static const bool DEFAULT_STAKE_CACHE = true;

static const bool DEFAULT_SUPER_STAKE = false;

//How many seconds to look ahead and prepare a block for staking
//Look ahead up to 3 "timeslots" in the future, 48 seconds
//Reduce this to reduce computational waste for stakers, increase this to increase the amount of time available to construct full blocks
static const int32_t MAX_STAKE_LOOKAHEAD = 16 * 3;

//Will not add any more contracts when GetAdjustedTime() >= nTimeLimit-BYTECODE_TIME_BUFFER
//This does not affect non-contract transactions
static const int32_t BYTECODE_TIME_BUFFER = 6;

//Will not attempt to add more transactions when GetAdjustedTime() >= nTimeLimit
//And nTimeLimit = StakeExpirationTime - STAKE_TIME_BUFFER
static const int32_t STAKE_TIME_BUFFER = 2;

//How often to try to stake blocks in milliseconds
static const int32_t STAKER_POLLING_PERIOD = 5000;

//How often to try to stake blocks in milliseconds for minimum difficulty
static const int32_t STAKER_POLLING_PERIOD_MIN_DIFFICULTY = 20000;

//How often to try to check for future walid block
static const int32_t STAKER_WAIT_FOR_WALID_BLOCK = 3000;

//How much time to wait for best block header to be downloaded to the blockchain
static const int32_t STAKER_WAIT_FOR_BEST_BLOCK_HEADER = 250;

//How much max time to wait for best block header to be downloaded to the blockchain
static const int32_t DEFAULT_MAX_STAKER_WAIT_FOR_BEST_BLOCK_HEADER = 4000;

//How much time to spend trying to process transactions when using the generate RPC call
static const int32_t POW_MINER_MAX_TIME = 60;

struct CBlockTemplate
{
    CBlock block;
    std::vector<CAmount> vTxFees;
    std::vector<int64_t> vTxSigOpsCost;
    std::vector<unsigned char> vchCoinbaseCommitment;
};

// Container for tracking updates to ancestor feerate as we include (parent)
// transactions in a block
struct CTxMemPoolModifiedEntry {
    explicit CTxMemPoolModifiedEntry(CTxMemPool::txiter entry)
    {
        iter = entry;
        nSizeWithAncestors = entry->GetSizeWithAncestors();
        nModFeesWithAncestors = entry->GetModFeesWithAncestors();
        nSigOpCostWithAncestors = entry->GetSigOpCostWithAncestors();
    }

    CAmount GetModifiedFee() const { return iter->GetModifiedFee(); }
    uint64_t GetSizeWithAncestors() const { return nSizeWithAncestors; }
    CAmount GetModFeesWithAncestors() const { return nModFeesWithAncestors; }
    size_t GetTxSize() const { return iter->GetTxSize(); }
    const CTransaction& GetTx() const { return iter->GetTx(); }

    CTxMemPool::txiter iter;
    uint64_t nSizeWithAncestors;
    CAmount nModFeesWithAncestors;
    int64_t nSigOpCostWithAncestors;
};

/** Comparator for CTxMemPool::txiter objects.
 *  It simply compares the internal memory address of the CTxMemPoolEntry object
 *  pointed to. This means it has no meaning, and is only useful for using them
 *  as key in other indexes.
 */
struct CompareCTxMemPoolIter {
    bool operator()(const CTxMemPool::txiter& a, const CTxMemPool::txiter& b) const
    {
        return &(*a) < &(*b);
    }
};

struct modifiedentry_iter {
    typedef CTxMemPool::txiter result_type;
    result_type operator() (const CTxMemPoolModifiedEntry &entry) const
    {
        return entry.iter;
    }
};

// This related to the calculation in CompareTxMemPoolEntryByAncestorFeeOrGasPrice,
// except operating on CTxMemPoolModifiedEntry.
// TODO: refactor to avoid duplication of this logic.
struct CompareModifiedEntry {
    bool operator()(const CTxMemPoolModifiedEntry &a, const CTxMemPoolModifiedEntry &b) const
    {
        int fAHasCreateOrCall = a.iter->GetTx().GetCreateOrCall();
        int fBHasCreateOrCall = b.iter->GetTx().GetCreateOrCall();

        // If either of the two entries that we are comparing has a contract scriptPubKey, the comparison here takes precedence
        if(fAHasCreateOrCall || fBHasCreateOrCall) {

            // Prioritze non-contract txs
            if((fAHasCreateOrCall > CTransaction::OpNone) != (fBHasCreateOrCall > CTransaction::OpNone)) {
                return fAHasCreateOrCall > CTransaction::OpNone ? false : true;
            }

            // Prioritze create contract txs over send to contract txs
            if((fAHasCreateOrCall > CTransaction::OpNone) && (fBHasCreateOrCall > CTransaction::OpNone) &&
                    (fAHasCreateOrCall != fBHasCreateOrCall) && (fAHasCreateOrCall == CTransaction::OpCall || fBHasCreateOrCall == CTransaction::OpCall)){
                return fAHasCreateOrCall == CTransaction::OpCall ? false : true;
            }

            // Prioritize the contract txs that have the least number of ancestors
            // The reason for this is that otherwise it is possible to send one tx with a
            // high gas limit but a low gas price which has a child with a low gas limit but a high gas price
            // Without this condition that transaction chain would get priority in being included into the block.
            // The two next checks are to see if all our ancestors have been added.
            if(a.nSizeWithAncestors == a.iter->GetTxSize() && b.nSizeWithAncestors != b.iter->GetTxSize()) {
                return true;
            }

            if(b.nSizeWithAncestors == b.iter->GetTxSize() && a.nSizeWithAncestors != a.iter->GetTxSize()) {
                return false;
            }

            // Otherwise, prioritize the contract tx with the highest (minimum among its outputs) gas price
            // The reason for using the gas price of the output that sets the minimum gas price is that
            // otherwise it may be possible to game the prioritization by setting a large gas price in one output
            // that does no execution, while the real execution has a very low gas price
            if(a.iter->GetMinGasPrice() != b.iter->GetMinGasPrice()) {
                return a.iter->GetMinGasPrice() > b.iter->GetMinGasPrice();
            }

            // Otherwise, prioritize the tx with the min size
            if(a.iter->GetTxSize() != b.iter->GetTxSize()) {
                return a.iter->GetTxSize() < b.iter->GetTxSize();
            }

            // If the txs are identical in their minimum gas prices and tx size
            // order based on the tx hash for consistency.
            return CompareIteratorByHash()(a.iter, b.iter);
        }

        // If neither of the txs we are comparing are contract txs, use the standard comparison based on ancestor fees / ancestor size
        return CompareTxMemPoolEntryByAncestorFee()(a, b);
    }
};

// A comparator that sorts transactions based on number of ancestors.
// This is sufficient to sort an ancestor package in an order that is valid
// to appear in a block.
struct CompareTxIterByAncestorCount {
    bool operator()(const CTxMemPool::txiter& a, const CTxMemPool::txiter& b) const
    {
        if (a->GetCountWithAncestors() != b->GetCountWithAncestors()) {
            return a->GetCountWithAncestors() < b->GetCountWithAncestors();
        }
        return CompareIteratorByHash()(a, b);
    }
};

typedef boost::multi_index_container<
    CTxMemPoolModifiedEntry,
    boost::multi_index::indexed_by<
        boost::multi_index::ordered_unique<
            modifiedentry_iter,
            CompareCTxMemPoolIter
        >,
        // sorted by modified ancestor fee rate or gas price
        boost::multi_index::ordered_non_unique<
            // Reuse same tag from CTxMemPool's similar index
            boost::multi_index::tag<ancestor_score_or_gas_price>,
            boost::multi_index::identity<CTxMemPoolModifiedEntry>,
            CompareModifiedEntry
        >
    >
> indexed_modified_transaction_set;

typedef indexed_modified_transaction_set::nth_index<0>::type::iterator modtxiter;
typedef indexed_modified_transaction_set::index<ancestor_score_or_gas_price>::type::iterator modtxscoreiter;

struct update_for_parent_inclusion
{
    explicit update_for_parent_inclusion(CTxMemPool::txiter it) : iter(it) {}

    void operator() (CTxMemPoolModifiedEntry &e)
    {
        e.nModFeesWithAncestors -= iter->GetModifiedFee();
        e.nSizeWithAncestors -= iter->GetTxSize();
        e.nSigOpCostWithAncestors -= iter->GetSigOpCost();
    }

    CTxMemPool::txiter iter;
};

/** Generate a new block, without valid proof-of-work */
class BlockAssembler
{
private:
    // The constructed block template
    std::unique_ptr<CBlockTemplate> pblocktemplate;

    // Information on the current status of the block
    uint64_t nBlockWeight;
    uint64_t nBlockTx;
    uint64_t nBlockSigOpsCost;
    CAmount nFees;
    CTxMemPool::setEntries inBlock;

    // Chain context for the block
    int nHeight;
    int64_t m_lock_time_cutoff;

    const CChainParams& chainparams;
    const CTxMemPool* const m_mempool;
    Chainstate& m_chainstate;
#ifdef ENABLE_WALLET
    wallet::CWallet *pwallet = 0;
#endif

public:
    struct Options {
        // Configuration parameters for the block size
        mutable size_t nBlockMaxWeight{DEFAULT_BLOCK_MAX_WEIGHT};
        CFeeRate blockMinFeeRate{DEFAULT_BLOCK_MIN_TX_FEE};
        // Whether to call TestBlockValidity() at the end of CreateNewBlock().
        bool test_block_validity{true};
    };

    explicit BlockAssembler(Chainstate& chainstate, const CTxMemPool* mempool);
    explicit BlockAssembler(Chainstate& chainstate, const CTxMemPool* mempool, const Options& options);
#ifdef ENABLE_WALLET
    explicit BlockAssembler(Chainstate& chainstate, const CTxMemPool* mempool, wallet::CWallet *pwallet);
#endif

///////////////////////////////////////////// // qtum
    ByteCodeExecResult bceResult;
    uint64_t minGasPrice = 1;
    uint64_t hardBlockGasLimit;
    uint64_t softBlockGasLimit;
    uint64_t txGasLimit;
/////////////////////////////////////////////

    // The original constructed reward tx (either coinbase or coinstake) without gas refund adjustments
    CMutableTransaction originalRewardTx; // qtum

    //When GetAdjustedTime() exceeds this, no more transactions will attempt to be added
    int32_t nTimeLimit;

    /** Construct a new block template with coinbase to scriptPubKeyIn */
    std::unique_ptr<CBlockTemplate> CreateNewBlock(const CScript& scriptPubKeyIn, bool fProofOfStake=false, int64_t* pTotalFees = 0, int32_t nTime=0, int32_t nTimeLimit=0);
    std::unique_ptr<CBlockTemplate> CreateEmptyBlock(const CScript& scriptPubKeyIn, bool fProofOfStake=false, int64_t* pTotalFees = 0, int32_t nTime=0);

    inline static std::optional<int64_t> m_last_block_num_txs{};
    inline static std::optional<int64_t> m_last_block_weight{};

private:
    const Options m_options;

    // utility functions
    /** Clear the block's state and prepare for assembling a new block */
    void resetBlock();
    /** Add a tx to the block */
    void AddToBlock(CTxMemPool::txiter iter);

    bool AttemptToAddContractToBlock(CTxMemPool::txiter iter, uint64_t minGasPrice, CBlock* pblock);

    // Methods for how to add transactions to a block.
    /** Add transactions based on feerate including unconfirmed ancestors
      * Increments nPackagesSelected / nDescendantsUpdated with corresponding
      * statistics from the package selection (for logging statistics). */
    void addPackageTxs(const CTxMemPool& mempool, int& nPackagesSelected, int& nDescendantsUpdated, uint64_t minGasPrice, CBlock* pblock) EXCLUSIVE_LOCKS_REQUIRED(mempool.cs);

    /** Rebuild the coinbase/coinstake transaction to account for new gas refunds **/
    void RebuildRefundTransaction(CBlock* pblock);
    // helper functions for addPackageTxs()
    /** Remove confirmed (inBlock) entries from given set */
    void onlyUnconfirmed(CTxMemPool::setEntries& testSet);
    /** Test if a new package would "fit" in the block */
    bool TestPackage(uint64_t packageSize, int64_t packageSigOpsCost) const;
    /** Perform checks on each transaction in a package:
      * locktime, premature-witness, serialized size (if necessary)
      * These checks should always succeed, and they're here
      * only as an extra check in case of suboptimal node configuration */
    bool TestPackageTransactions(const CTxMemPool::setEntries& package) const;
    /** Sort the package in an order that is valid to appear in a block */
    void SortForBlock(const CTxMemPool::setEntries& package, std::vector<CTxMemPool::txiter>& sortedEntries);
};

#ifdef ENABLE_WALLET
/** Generate a new block, without valid proof-of-work */
<<<<<<< HEAD
void StakeQtums(bool fStake, wallet::CWallet *pwallet, boost::thread_group*& stakeThread);
=======
void StakeQtums(bool fStake, wallet::CWallet *pwallet);
>>>>>>> 4985b774
void RefreshDelegates(wallet::CWallet *pwallet, bool myDelegates, bool stakerDelegates);
#endif

int64_t UpdateTime(CBlockHeader* pblock, const Consensus::Params& consensusParams, const CBlockIndex* pindexPrev);

/** Update an old GenerateCoinbaseCommitment from CreateNewBlock after the block txs have changed */
void RegenerateCommitments(CBlock& block, ChainstateManager& chainman);

<<<<<<< HEAD
=======
/** Apply -blockmintxfee and -blockmaxweight options from ArgsManager to BlockAssembler options. */
void ApplyArgsManOptions(const ArgsManager& gArgs, BlockAssembler::Options& options);

>>>>>>> 4985b774
/** Check if staking is enabled */
bool CanStake();
} // namespace node

#endif // BITCOIN_NODE_MINER_H<|MERGE_RESOLUTION|>--- conflicted
+++ resolved
@@ -322,11 +322,7 @@
 
 #ifdef ENABLE_WALLET
 /** Generate a new block, without valid proof-of-work */
-<<<<<<< HEAD
-void StakeQtums(bool fStake, wallet::CWallet *pwallet, boost::thread_group*& stakeThread);
-=======
 void StakeQtums(bool fStake, wallet::CWallet *pwallet);
->>>>>>> 4985b774
 void RefreshDelegates(wallet::CWallet *pwallet, bool myDelegates, bool stakerDelegates);
 #endif
 
@@ -335,12 +331,9 @@
 /** Update an old GenerateCoinbaseCommitment from CreateNewBlock after the block txs have changed */
 void RegenerateCommitments(CBlock& block, ChainstateManager& chainman);
 
-<<<<<<< HEAD
-=======
 /** Apply -blockmintxfee and -blockmaxweight options from ArgsManager to BlockAssembler options. */
 void ApplyArgsManOptions(const ArgsManager& gArgs, BlockAssembler::Options& options);
 
->>>>>>> 4985b774
 /** Check if staking is enabled */
 bool CanStake();
 } // namespace node
