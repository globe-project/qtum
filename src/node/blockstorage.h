--- conflicted
+++ resolved
@@ -416,19 +416,6 @@
 
     //! Create or update a prune lock identified by its name
     void UpdatePruneLock(const std::string& name, const PruneLockInfo& lock_info) EXCLUSIVE_LOCKS_REQUIRED(::cs_main);
-<<<<<<< HEAD
-
-    //! Checks that the block hash at height nHeight matches the expected hardened checkpoint
-    bool CheckHardened(int nHeight, const uint256& hash, const CCheckpointData& data) EXCLUSIVE_LOCKS_REQUIRED(cs_main);
-
-    //! Returns last CBlockIndex* from the auto selected checkpoint
-    const CBlockIndex* AutoSelectSyncCheckpoint(const CBlockIndex *pindexBest) EXCLUSIVE_LOCKS_REQUIRED(cs_main);
-
-    //! Check against automatically selected checkpoint
-    bool CheckSync(int nHeight, const CBlockIndex *pindexBest) EXCLUSIVE_LOCKS_REQUIRED(cs_main);
-};
-=======
->>>>>>> 86d0551a
 
     /** Open a block file (blk?????.dat) */
     CAutoFile OpenBlockFile(const FlatFilePos& pos, bool fReadOnly = false) const;
@@ -450,19 +437,11 @@
     //! Check against automatically selected checkpoint
     bool CheckSync(int nHeight, const CBlockIndex *pindexBest) EXCLUSIVE_LOCKS_REQUIRED(cs_main);
 
-<<<<<<< HEAD
-/** Functions for disk access for blocks */
-template <typename Block>
-bool ReadBlockFromDisk(Block& block, const FlatFilePos& pos, const Consensus::Params& consensusParams);
-bool ReadBlockFromDisk(CBlock& block, const CBlockIndex* pindex, const Consensus::Params& consensusParams);
-bool ReadRawBlockFromDisk(std::vector<uint8_t>& block, const FlatFilePos& pos, const CMessageHeader::MessageStartChars& message_start);
-=======
     /** Functions for disk access for blocks */
     template <typename Block>
     bool ReadBlockFromDisk(Block& block, const FlatFilePos& pos) const;
     bool ReadBlockFromDisk(CBlock& block, const CBlockIndex& index) const;
     bool ReadRawBlockFromDisk(std::vector<uint8_t>& block, const FlatFilePos& pos) const;
->>>>>>> 86d0551a
 
     bool UndoReadFromDisk(CBlockUndo& blockundo, const CBlockIndex& index) const;
 
