// Copyright (c) 2017-2021 The Bitcoin Core developers
// Distributed under the MIT software license, see the accompanying
// file COPYING or http://www.opensource.org/licenses/mit-license.php.

#ifndef BITCOIN_NODE_TRANSACTION_H
#define BITCOIN_NODE_TRANSACTION_H

#include <policy/feerate.h>
#include <primitives/transaction.h>
#include <util/error.h>

class CBlockIndex;
class CTxMemPool;
namespace Consensus {
struct Params;
}
<<<<<<< HEAD
class CChainState;
=======
class Chainstate;
>>>>>>> d82fec21

namespace node {
struct NodeContext;

/** Maximum fee rate for sendrawtransaction and testmempoolaccept RPC calls.
 * Also used by the GUI when broadcasting a completed PSBT.
 * By default, a transaction with a fee rate higher than this will be rejected
 * by these RPCs and the GUI. This can be overridden with the maxfeerate argument.
 */
static const CFeeRate DEFAULT_MAX_RAW_TX_FEE_RATE{1 * COIN};

/**
 * Submit a transaction to the mempool and (optionally) relay it to all P2P peers.
 *
 * Mempool submission can be synchronous (will await mempool entry notification
 * over the CValidationInterface) or asynchronous (will submit and not wait for
 * notification), depending on the value of wait_callback. wait_callback MUST
 * NOT be set while cs_main, cs_mempool or cs_wallet are held to avoid
 * deadlock.
 *
 * @param[in]  node reference to node context
 * @param[in]  tx the transaction to broadcast
 * @param[out] err_string reference to std::string to fill with error string if available
 * @param[in]  max_tx_fee reject txs with fees higher than this (if 0, accept any fee)
 * @param[in]  relay flag if both mempool insertion and p2p relay are requested
 * @param[in]  wait_callback wait until callbacks have been processed to avoid stale result due to a sequentially RPC.
 * return error
 */
[[nodiscard]] TransactionError BroadcastTransaction(NodeContext& node, CTransactionRef tx, std::string& err_string, const CAmount& max_tx_fee, bool relay, bool wait_callback);

/**
 * Return transaction with a given hash.
 * If mempool is provided and block_index is not provided, check it first for the tx.
 * If -txindex is available, check it next for the tx.
 * Finally, if block_index is provided, check for tx by reading entire block from disk.
 *
 * @param[in]  block_index     The block to read from disk, or nullptr
 * @param[in]  mempool         If provided, check mempool for tx
 * @param[in]  hash            The txid
 * @param[in]  consensusParams The params
 * @param[out] hashBlock       The block hash, if the tx was found via -txindex or block_index
 * @returns                    The tx if found, otherwise nullptr
 */
<<<<<<< HEAD
CTransactionRef GetTransaction(const CBlockIndex* const block_index, const CTxMemPool* const mempool, const uint256& hash, const Consensus::Params& consensusParams, uint256& hashBlock, CChainState* chainstate = nullptr);
=======
CTransactionRef GetTransaction(const CBlockIndex* const block_index, const CTxMemPool* const mempool, const uint256& hash, const Consensus::Params& consensusParams, uint256& hashBlock, Chainstate* chainstate = nullptr);
>>>>>>> d82fec21
} // namespace node

#endif // BITCOIN_NODE_TRANSACTION_H<|MERGE_RESOLUTION|>--- conflicted
+++ resolved
@@ -14,11 +14,7 @@
 namespace Consensus {
 struct Params;
 }
-<<<<<<< HEAD
-class CChainState;
-=======
 class Chainstate;
->>>>>>> d82fec21
 
 namespace node {
 struct NodeContext;
@@ -62,11 +58,7 @@
  * @param[out] hashBlock       The block hash, if the tx was found via -txindex or block_index
  * @returns                    The tx if found, otherwise nullptr
  */
-<<<<<<< HEAD
-CTransactionRef GetTransaction(const CBlockIndex* const block_index, const CTxMemPool* const mempool, const uint256& hash, const Consensus::Params& consensusParams, uint256& hashBlock, CChainState* chainstate = nullptr);
-=======
 CTransactionRef GetTransaction(const CBlockIndex* const block_index, const CTxMemPool* const mempool, const uint256& hash, const Consensus::Params& consensusParams, uint256& hashBlock, Chainstate* chainstate = nullptr);
->>>>>>> d82fec21
 } // namespace node
 
 #endif // BITCOIN_NODE_TRANSACTION_H