--- conflicted
+++ resolved
@@ -18,24 +18,6 @@
 #include <util/translation.h>
 #include <validation.h>
 #include <chainparams.h>
-<<<<<<< HEAD
-
-namespace node {
-std::optional<ChainstateLoadingError> LoadChainstate(bool fReset,
-                                                     ChainstateManager& chainman,
-                                                     CTxMemPool* mempool,
-                                                     bool fPruneMode,
-                                                     const Consensus::Params& consensus_params,
-                                                     bool fReindexChainState,
-                                                     int64_t nBlockTreeDBCache,
-                                                     int64_t nCoinDBCache,
-                                                     int64_t nCoinCacheUsage,
-                                                     bool block_tree_db_in_memory,
-                                                     bool coins_db_in_memory,
-                                                     const ArgsManager& args,
-                                                     std::function<bool()> shutdown_requested,
-                                                     std::function<void()> coins_error_cb)
-=======
 
 #include <algorithm>
 #include <atomic>
@@ -46,19 +28,11 @@
 namespace node {
 ChainstateLoadResult LoadChainstate(ChainstateManager& chainman, const CacheSizes& cache_sizes,
                                     const ChainstateLoadOptions& options)
->>>>>>> d82fec21
 {
     auto is_coinsview_empty = [&](Chainstate* chainstate) EXCLUSIVE_LOCKS_REQUIRED(::cs_main) {
         return options.reindex || options.reindex_chainstate || chainstate->CoinsTip().GetBestBlock().IsNull();
     };
 
-<<<<<<< HEAD
-    LOCK(cs_main);
-    chainman.Reset();
-    chainman.InitializeChainstate(mempool);
-    chainman.m_total_coinstip_cache = nCoinCacheUsage;
-    chainman.m_total_coinsdb_cache = nCoinDBCache;
-=======
     if (!hashAssumeValid.IsNull()) {
         LogPrintf("Assuming ancestors of block %s have valid signatures.\n", hashAssumeValid.GetHex());
     } else {
@@ -73,7 +47,6 @@
     } else if (nPruneTarget) {
         LogPrintf("Prune configured to target %u MiB on disk for block and undo files.\n", nPruneTarget / 1024 / 1024);
     }
->>>>>>> d82fec21
 
     LOCK(cs_main);
     chainman.InitializeChainstate(options.mempool);
@@ -87,11 +60,7 @@
     pstorageresult.reset();
     globalState.reset();
     globalSealEngine.reset();
-<<<<<<< HEAD
-    pblocktree.reset(new CBlockTreeDB(nBlockTreeDBCache, block_tree_db_in_memory, fReset));
-=======
     pblocktree.reset(new CBlockTreeDB(cache_sizes.block_tree_db, options.block_tree_db_in_memory, options.reindex));
->>>>>>> d82fec21
 
     if (options.reindex) {
         pblocktree->WriteReindexing(true);
@@ -173,16 +142,7 @@
     }
 
     /////////////////////////////////////////////////////////// qtum
-<<<<<<< HEAD
-    if((args.IsArgSet("-dgpstorage") && args.IsArgSet("-dgpevm")) || (!args.IsArgSet("-dgpstorage") && args.IsArgSet("-dgpevm")) ||
-      (!args.IsArgSet("-dgpstorage") && !args.IsArgSet("-dgpevm"))){
-        fGettingValuesDGP = true;
-    } else {
-        fGettingValuesDGP = false;
-    }
-=======
     fGettingValuesDGP = options.getting_values_dgp;
->>>>>>> d82fec21
 
     dev::eth::NoProof::init();
     fs::path qtumStateDir = gArgs.GetDataDirNet() / "stateQtum";
@@ -196,11 +156,7 @@
     globalSealEngine = std::unique_ptr<dev::eth::SealEngineFace>(cp.createSealEngine());
 
     pstorageresult.reset(new StorageResults(PathToString(qtumStateDir)));
-<<<<<<< HEAD
-    if (fReset) {
-=======
     if (options.reindex) {
->>>>>>> d82fec21
         pstorageresult->wipeResults();
     }
 
@@ -219,27 +175,11 @@
         globalState->dbUtxo().commit();
     }
 
-<<<<<<< HEAD
-    fRecordLogOpcodes = args.IsArgSet("-record-log-opcodes");
-=======
     fRecordLogOpcodes = options.record_log_opcodes;
->>>>>>> d82fec21
     fIsVMlogFile = fs::exists(gArgs.GetDataDirNet() / "vmExecLogs.json");
     ///////////////////////////////////////////////////////////
 
     /////////////////////////////////////////////////////////////// // qtum
-<<<<<<< HEAD
-    if (fAddressIndex != args.GetBoolArg("-addrindex", DEFAULT_ADDRINDEX)) {
-        return ChainstateLoadingError::ERROR_ADDRINDEX_NEEDS_REINDEX;
-    }
-    ///////////////////////////////////////////////////////////////
-    // Check for changed -logevents state
-    if (fLogEvents != args.GetBoolArg("-logevents", DEFAULT_LOGEVENTS) && !fLogEvents) {
-        return ChainstateLoadingError::ERROR_LOGEVENTS_NEEDS_REINDEX;
-    }
-
-    if (!args.GetBoolArg("-logevents", DEFAULT_LOGEVENTS))
-=======
     if (fAddressIndex != options.addrindex) {
         return {ChainstateLoadStatus::FAILURE, _("You need to rebuild the database using -reindex to change -addrindex")};
     }
@@ -250,7 +190,6 @@
     }
 
     if (!options.logevents)
->>>>>>> d82fec21
     {
         pstorageresult->wipeResults();
         pblocktree->WipeHeightIndex();
@@ -258,11 +197,7 @@
         pblocktree->WriteFlag("logevents", fLogEvents);
     }
 
-<<<<<<< HEAD
-    if (!fReset) {
-=======
     if (!options.reindex) {
->>>>>>> d82fec21
         auto chainstates{chainman.GetAll()};
         if (std::any_of(chainstates.begin(), chainstates.end(),
                         [](const Chainstate* cs) EXCLUSIVE_LOCKS_REQUIRED(cs_main) { return cs->NeedsRedownload(); })) {
@@ -284,15 +219,9 @@
 
     CChain& active_chain = chainman.ActiveChain();
     QtumDGP qtumDGP(globalState.get(), chainman.ActiveChainstate(), fGettingValuesDGP);
-<<<<<<< HEAD
-    globalSealEngine->setQtumSchedule(qtumDGP.getGasSchedule(active_chain.Height() + (active_chain.Height()+1 >= consensus_params.QIP7Height ? 0 : 1) ));
-
-    for (CChainState* chainstate : chainman.GetAll()) {
-=======
     globalSealEngine->setQtumSchedule(qtumDGP.getGasSchedule(active_chain.Height() + (active_chain.Height()+1 >= chainman.GetConsensus().QIP7Height ? 0 : 1) ));
 
     for (Chainstate* chainstate : chainman.GetAll()) {
->>>>>>> d82fec21
         if (!is_coinsview_empty(chainstate)) {
             const CBlockIndex* tip = chainstate->m_chain.Tip();
             if (tip && tip->nTime > GetTime() + MAX_FUTURE_BLOCK_TIME) {
