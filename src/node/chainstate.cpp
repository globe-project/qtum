// Copyright (c) 2021-2022 The Bitcoin Core developers
// Distributed under the MIT software license, see the accompanying
// file COPYING or http://www.opensource.org/licenses/mit-license.php.

#include <node/chainstate.h>

#include <arith_uint256.h>
#include <chain.h>
#include <coins.h>
#include <consensus/params.h>
#include <logging.h>
#include <node/blockstorage.h>
#include <node/caches.h>
#include <sync.h>
#include <threadsafety.h>
#include <tinyformat.h>
#include <txdb.h>
#include <uint256.h>
#include <util/fs.h>
#include <util/time.h>
#include <util/translation.h>
#include <validation.h>
#include <chainparams.h>

#include <algorithm>
#include <atomic>
#include <cassert>
#include <limits>
#include <memory>
#include <vector>

namespace node {
// Complete initialization of chainstates after the initial call has been made
// to ChainstateManager::InitializeChainstate().
static ChainstateLoadResult CompleteChainstateInitialization(
    ChainstateManager& chainman,
    const CacheSizes& cache_sizes,
    const ChainstateLoadOptions& options) EXCLUSIVE_LOCKS_REQUIRED(::cs_main)
{
    auto& pblocktree{chainman.m_blockman.m_block_tree_db};
    // new CBlockTreeDB tries to delete the existing file, which
    // fails if it's still open from the previous loop. Close it first:
    pblocktree.reset();
    pstorageresult.reset();
    globalState.reset();
    globalSealEngine.reset();
<<<<<<< HEAD
    pblocktree.reset(new CBlockTreeDB(cache_sizes.block_tree_db, options.block_tree_db_in_memory, options.reindex));
=======
    pblocktree = std::make_unique<CBlockTreeDB>(DBParams{
        .path = chainman.m_options.datadir / "blocks" / "index",
        .cache_bytes = static_cast<size_t>(cache_sizes.block_tree_db),
        .memory_only = options.block_tree_db_in_memory,
        .wipe_data = options.reindex,
        .options = chainman.m_options.block_tree_db});
>>>>>>> 4985b774

    if (options.reindex) {
        pblocktree->WriteReindexing(true);
        //If we're reindexing in prune mode, wipe away unusable block files and all undo data files
        if (options.prune) {
            CleanupBlockRevFiles();
        }
    }

    if (options.check_interrupt && options.check_interrupt()) return {ChainstateLoadStatus::INTERRUPTED, {}};

    // LoadBlockIndex will load m_have_pruned if we've ever removed a
    // block file from disk.
    // Note that it also sets fReindex global based on the disk flag!
    // From here on, fReindex and options.reindex values may be different!
    if (!chainman.LoadBlockIndex()) {
        if (options.check_interrupt && options.check_interrupt()) return {ChainstateLoadStatus::INTERRUPTED, {}};
        return {ChainstateLoadStatus::FAILURE, _("Error loading block database")};
    }

    if (!chainman.BlockIndex().empty() &&
            !chainman.m_blockman.LookupBlockIndex(chainman.GetConsensus().hashGenesisBlock)) {
        // If the loaded chain has a wrong genesis, bail out immediately
        // (we're likely using a testnet datadir, or the other way around).
        return {ChainstateLoadStatus::FAILURE_INCOMPATIBLE_DB, _("Incorrect or no genesis block found. Wrong datadir for network?")};
    }

    // Check for changed -prune state.  What we are concerned about is a user who has pruned blocks
    // in the past, but is now trying to run unpruned.
    if (chainman.m_blockman.m_have_pruned && !options.prune) {
        return {ChainstateLoadStatus::FAILURE, _("You need to rebuild the database using -reindex to go back to unpruned mode.  This will redownload the entire blockchain")};
    }

    // At this point blocktree args are consistent with what's on disk.
    // If we're not mid-reindex (based on disk + args), add a genesis block on disk
    // (otherwise we use the one already on disk).
    // This is called again in ThreadImport after the reindex completes.
    if (!fReindex && !chainman.ActiveChainstate().LoadGenesisBlock()) {
        return {ChainstateLoadStatus::FAILURE, _("Error initializing block database")};
    }

    auto is_coinsview_empty = [&](Chainstate* chainstate) EXCLUSIVE_LOCKS_REQUIRED(::cs_main) {
        return options.reindex || options.reindex_chainstate || chainstate->CoinsTip().GetBestBlock().IsNull();
    };

    assert(chainman.m_total_coinstip_cache > 0);
    assert(chainman.m_total_coinsdb_cache > 0);

    // Conservative value which is arbitrarily chosen, as it will ultimately be changed
    // by a call to `chainman.MaybeRebalanceCaches()`. We just need to make sure
    // that the sum of the two caches (40%) does not exceed the allowable amount
    // during this temporary initialization state.
    double init_cache_fraction = 0.2;

    // At this point we're either in reindex or we've loaded a useful
    // block tree into BlockIndex()!

    for (Chainstate* chainstate : chainman.GetAll()) {
        LogPrintf("Initializing chainstate %s\n", chainstate->ToString());

        chainstate->InitCoinsDB(
            /*cache_size_bytes=*/chainman.m_total_coinsdb_cache * init_cache_fraction,
            /*in_memory=*/options.coins_db_in_memory,
            /*should_wipe=*/options.reindex || options.reindex_chainstate);

        if (options.coins_error_cb) {
            chainstate->CoinsErrorCatcher().AddReadErrCallback(options.coins_error_cb);
        }

        // Refuse to load unsupported database format.
        // This is a no-op if we cleared the coinsviewdb with -reindex or -reindex-chainstate
        if (chainstate->CoinsDB().NeedsUpgrade()) {
            return {ChainstateLoadStatus::FAILURE_INCOMPATIBLE_DB, _("Unsupported chainstate database format found. "
                                                                     "Please restart with -reindex-chainstate. This will "
                                                                     "rebuild the chainstate database.")};
        }

        // ReplayBlocks is a no-op if we cleared the coinsviewdb with -reindex or -reindex-chainstate
        if (!chainstate->ReplayBlocks()) {
            return {ChainstateLoadStatus::FAILURE, _("Unable to replay blocks. You will need to rebuild the database using -reindex-chainstate.")};
        }

        // The on-disk coinsdb is now in a good state, create the cache
        chainstate->InitCoinsCache(chainman.m_total_coinstip_cache * init_cache_fraction);
        assert(chainstate->CanFlushToDisk());

        if (!is_coinsview_empty(chainstate)) {
            // LoadChainTip initializes the chain based on CoinsTip()'s best block
            if (!chainstate->LoadChainTip()) {
                return {ChainstateLoadStatus::FAILURE, _("Error initializing block database")};
            }
            assert(chainstate->m_chain.Tip() != nullptr);
        }
    }

    /////////////////////////////////////////////////////////// qtum
    fGettingValuesDGP = options.getting_values_dgp;

    dev::eth::NoProof::init();
    fs::path qtumStateDir = gArgs.GetDataDirNet() / "stateQtum";
    bool fStatus = fs::exists(qtumStateDir);
    const std::string dirQtum = PathToString(qtumStateDir);
    const dev::h256 hashDB(dev::sha3(dev::rlp("")));
    dev::eth::BaseState existsQtumstate = fStatus ? dev::eth::BaseState::PreExisting : dev::eth::BaseState::Empty;
    globalState = std::unique_ptr<QtumState>(new QtumState(dev::u256(0), QtumState::openDB(dirQtum, hashDB, dev::WithExisting::Trust), dirQtum, existsQtumstate));
    const CChainParams& chainparams = Params();
    dev::eth::ChainParams cp(chainparams.EVMGenesisInfo());
    globalSealEngine = std::unique_ptr<dev::eth::SealEngineFace>(cp.createSealEngine());

    pstorageresult.reset(new StorageResults(PathToString(qtumStateDir)));
    if (options.reindex) {
        pstorageresult->wipeResults();
    }

    {
        LOCK(cs_main);
        CChain& active_chain = chainman.ActiveChain();
        if(active_chain.Tip() != nullptr){
        globalState->setRoot(uintToh256(active_chain.Tip()->hashStateRoot));
        globalState->setRootUTXO(uintToh256(active_chain.Tip()->hashUTXORoot));
        } else {
            globalState->setRoot(dev::sha3(dev::rlp("")));
            globalState->setRootUTXO(uintToh256(chainparams.GenesisBlock().hashUTXORoot));
            globalState->populateFrom(cp.genesisState);
        }
        globalState->db().commit();
        globalState->dbUtxo().commit();
    }

    fRecordLogOpcodes = options.record_log_opcodes;
    fIsVMlogFile = fs::exists(gArgs.GetDataDirNet() / "vmExecLogs.json");
    ///////////////////////////////////////////////////////////

    /////////////////////////////////////////////////////////////// // qtum
    if (fAddressIndex != options.addrindex) {
        return {ChainstateLoadStatus::FAILURE, _("You need to rebuild the database using -reindex to change -addrindex")};
    }
    ///////////////////////////////////////////////////////////////
    // Check for changed -logevents state
    if (fLogEvents != options.logevents && !fLogEvents) {
        return {ChainstateLoadStatus::FAILURE, _("You need to rebuild the database using -reindex to enable -logevents")};
    }

    if (!options.logevents)
    {
        pstorageresult->wipeResults();
        pblocktree->WipeHeightIndex();
        fLogEvents = false;
        pblocktree->WriteFlag("logevents", fLogEvents);
    }

    if (!options.reindex) {
        auto chainstates{chainman.GetAll()};
        if (std::any_of(chainstates.begin(), chainstates.end(),
                        [](const Chainstate* cs) EXCLUSIVE_LOCKS_REQUIRED(cs_main) { return cs->NeedsRedownload(); })) {
            return {ChainstateLoadStatus::FAILURE, strprintf(_("Witness data for blocks after height %d requires validation. Please restart with -reindex."),
                                                             chainman.GetConsensus().SegwitHeight)};
        };
    }

    // Now that chainstates are loaded and we're able to flush to
    // disk, rebalance the coins caches to desired levels based
    // on the condition of each chainstate.
    chainman.MaybeRebalanceCaches();

    return {ChainstateLoadStatus::SUCCESS, {}};
}

ChainstateLoadResult LoadChainstate(ChainstateManager& chainman, const CacheSizes& cache_sizes,
                                    const ChainstateLoadOptions& options)
{
    if (!chainman.AssumedValidBlock().IsNull()) {
        LogPrintf("Assuming ancestors of block %s have valid signatures.\n", chainman.AssumedValidBlock().GetHex());
    } else {
        LogPrintf("Validating signatures for all blocks.\n");
    }
    LogPrintf("Setting nMinimumChainWork=%s\n", chainman.MinimumChainWork().GetHex());
    if (chainman.MinimumChainWork() < UintToArith256(chainman.GetConsensus().nMinimumChainWork)) {
        LogPrintf("Warning: nMinimumChainWork set below default value of %s\n", chainman.GetConsensus().nMinimumChainWork.GetHex());
    }
    if (chainman.m_blockman.GetPruneTarget() == BlockManager::PRUNE_TARGET_MANUAL) {
        LogPrintf("Block pruning enabled.  Use RPC call pruneblockchain(height) to manually prune block and undo files.\n");
    } else if (chainman.m_blockman.GetPruneTarget()) {
        LogPrintf("Prune configured to target %u MiB on disk for block and undo files.\n", chainman.m_blockman.GetPruneTarget() / 1024 / 1024);
    }

    LOCK(cs_main);

    chainman.m_total_coinstip_cache = cache_sizes.coins;
    chainman.m_total_coinsdb_cache = cache_sizes.coins_db;

    // Load the fully validated chainstate.
    chainman.InitializeChainstate(options.mempool);

    // Load a chain created from a UTXO snapshot, if any exist.
    chainman.DetectSnapshotChainstate(options.mempool);

    auto [init_status, init_error] = CompleteChainstateInitialization(chainman, cache_sizes, options);
    if (init_status != ChainstateLoadStatus::SUCCESS) {
        return {init_status, init_error};
    }

    // If a snapshot chainstate was fully validated by a background chainstate during
    // the last run, detect it here and clean up the now-unneeded background
    // chainstate.
    //
    // Why is this cleanup done here (on subsequent restart) and not just when the
    // snapshot is actually validated? Because this entails unusual
    // filesystem operations to move leveldb data directories around, and that seems
    // too risky to do in the middle of normal runtime.
    auto snapshot_completion = chainman.MaybeCompleteSnapshotValidation();

    if (snapshot_completion == SnapshotCompletionResult::SKIPPED) {
        // do nothing; expected case
    } else if (snapshot_completion == SnapshotCompletionResult::SUCCESS) {
        LogPrintf("[snapshot] cleaning up unneeded background chainstate, then reinitializing\n");
        if (!chainman.ValidatedSnapshotCleanup()) {
            AbortNode("Background chainstate cleanup failed unexpectedly.");
        }

        // Because ValidatedSnapshotCleanup() has torn down chainstates with
        // ChainstateManager::ResetChainstates(), reinitialize them here without
        // duplicating the blockindex work above.
        assert(chainman.GetAll().empty());
        assert(!chainman.IsSnapshotActive());
        assert(!chainman.IsSnapshotValidated());

        chainman.InitializeChainstate(options.mempool);

        // A reload of the block index is required to recompute setBlockIndexCandidates
        // for the fully validated chainstate.
        chainman.ActiveChainstate().UnloadBlockIndex();

        auto [init_status, init_error] = CompleteChainstateInitialization(chainman, cache_sizes, options);
        if (init_status != ChainstateLoadStatus::SUCCESS) {
            return {init_status, init_error};
        }
    } else {
        return {ChainstateLoadStatus::FAILURE, _(
           "UTXO snapshot failed to validate. "
           "Restart to resume normal initial block download, or try loading a different snapshot.")};
    }

    return {ChainstateLoadStatus::SUCCESS, {}};
}

ChainstateLoadResult VerifyLoadedChainstate(ChainstateManager& chainman, const ChainstateLoadOptions& options)
{
    auto is_coinsview_empty = [&](Chainstate* chainstate) EXCLUSIVE_LOCKS_REQUIRED(::cs_main) {
        return options.reindex || options.reindex_chainstate || chainstate->CoinsTip().GetBestBlock().IsNull();
    };

    LOCK(cs_main);

    CChain& active_chain = chainman.ActiveChain();
    QtumDGP qtumDGP(globalState.get(), chainman.ActiveChainstate(), fGettingValuesDGP);
    globalSealEngine->setQtumSchedule(qtumDGP.getGasSchedule(active_chain.Height() + (active_chain.Height()+1 >= chainman.GetConsensus().QIP7Height ? 0 : 1) ));

    for (Chainstate* chainstate : chainman.GetAll()) {
        if (!is_coinsview_empty(chainstate)) {
            const CBlockIndex* tip = chainstate->m_chain.Tip();
            if (tip && tip->nTime > GetTime() + MAX_FUTURE_BLOCK_TIME) {
                return {ChainstateLoadStatus::FAILURE, _("The block database contains a block which appears to be from the future. "
                                                         "This may be due to your computer's date and time being set incorrectly. "
                                                         "Only rebuild the block database if you are sure that your computer's date and time are correct")};
            }

            VerifyDBResult result = CVerifyDB().VerifyDB(
                *chainstate, chainman.GetConsensus(), chainstate->CoinsDB(),
                options.check_level,
                options.check_blocks);
            switch (result) {
            case VerifyDBResult::SUCCESS:
            case VerifyDBResult::SKIPPED_MISSING_BLOCKS:
                break;
            case VerifyDBResult::INTERRUPTED:
                return {ChainstateLoadStatus::INTERRUPTED, _("Block verification was interrupted")};
            case VerifyDBResult::CORRUPTED_BLOCK_DB:
                return {ChainstateLoadStatus::FAILURE, _("Corrupted block database detected")};
            case VerifyDBResult::SKIPPED_L3_CHECKS:
                if (options.require_full_verification) {
                    return {ChainstateLoadStatus::FAILURE_INSUFFICIENT_DBCACHE, _("Insufficient dbcache for block verification")};
                }
                break;
            } // no default case, so the compiler can warn about missing cases
        }
    }

    return {ChainstateLoadStatus::SUCCESS, {}};
}
} // namespace node<|MERGE_RESOLUTION|>--- conflicted
+++ resolved
@@ -44,16 +44,12 @@
     pstorageresult.reset();
     globalState.reset();
     globalSealEngine.reset();
-<<<<<<< HEAD
-    pblocktree.reset(new CBlockTreeDB(cache_sizes.block_tree_db, options.block_tree_db_in_memory, options.reindex));
-=======
     pblocktree = std::make_unique<CBlockTreeDB>(DBParams{
         .path = chainman.m_options.datadir / "blocks" / "index",
         .cache_bytes = static_cast<size_t>(cache_sizes.block_tree_db),
         .memory_only = options.block_tree_db_in_memory,
         .wipe_data = options.reindex,
         .options = chainman.m_options.block_tree_db});
->>>>>>> 4985b774
 
     if (options.reindex) {
         pblocktree->WriteReindexing(true);
