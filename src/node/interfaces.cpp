--- conflicted
+++ resolved
@@ -268,15 +268,9 @@
     bool isInitialBlockDownload() override {
         return chainman().ActiveChainstate().IsInitialBlockDownload();
     }
-<<<<<<< HEAD
-    bool isAddressTypeSet() override { return !::gArgs.GetArg("-addresstype", "").empty(); }
-    bool getReindex() override { return ::fReindex; }
-    bool getImporting() override { return ::fImporting; }
-=======
    bool isAddressTypeSet() override { return !::gArgs.GetArg("-addresstype", "").empty(); }
     bool getReindex() override { return node::fReindex; }
     bool getImporting() override { return node::fImporting; }
->>>>>>> ec86f1e9
     void setNetworkActive(bool active) override
     {
         if (m_context->connman) {
@@ -309,60 +303,6 @@
     WalletLoader& walletLoader() override
     {
         return *Assert(m_context->wallet_loader);
-    }
-    void getGasInfo(uint64_t& blockGasLimit, uint64_t& minGasPrice, uint64_t& nGasPrice) override
-    {
-        LOCK(::cs_main);
-
-        QtumDGP qtumDGP(globalState.get(), chainman().ActiveChainstate(), fGettingValuesDGP);
-        int numBlocks = chainman().ActiveChain().Height();
-        blockGasLimit = qtumDGP.getBlockGasLimit(numBlocks);
-        minGasPrice = CAmount(qtumDGP.getMinGasPrice(numBlocks));
-        nGasPrice = (minGasPrice>DEFAULT_GAS_PRICE)?minGasPrice:DEFAULT_GAS_PRICE;
-    }
-    void getSyncInfo(int& numBlocks, bool& isSyncing) override
-    {
-        LOCK(::cs_main);
-        // Get node synchronization information with minimal locks
-        numBlocks = chainman().ActiveChain().Height();
-        int64_t blockTime = chainman().ActiveChain().Tip() ? chainman().ActiveChain().Tip()->GetBlockTime() :
-                                                  Params().GenesisBlock().GetBlockTime();
-        int64_t secs = GetTime() - blockTime;
-        isSyncing = secs >= 90*60 ? true : false;
-    }
-    bool tryGetSyncInfo(int& numBlocks, bool& isSyncing) override
-    {
-        TRY_LOCK(::cs_main, lockMain);
-        if (lockMain) {
-            // Get node synchronization information with minimal locks
-            numBlocks = chainman().ActiveChain().Height();
-            int64_t blockTime = chainman().ActiveChain().Tip() ? chainman().ActiveChain().Tip()->GetBlockTime() :
-                                                      Params().GenesisBlock().GetBlockTime();
-            int64_t secs = GetTime() - blockTime;
-            isSyncing = secs >= 90*60 ? true : false;
-            return true;
-        }
-
-        return false;
-    }
-    int64_t getBlockSubsidy(int nHeight) override
-    {
-        const CChainParams& chainparams = Params();
-        return GetBlockSubsidy(nHeight, chainparams.GetConsensus());
-    }
-    uint64_t getNetworkStakeWeight() override
-    {
-        LOCK(::cs_main);
-        return GetPoSKernelPS();
-    }
-    double getEstimatedAnnualROI() override
-    {
-        LOCK(::cs_main);
-        return GetEstimatedAnnualROI(chainman());
-    }
-    int64_t getMoneySupply() override
-    {
-        return pindexBestHeader ? pindexBestHeader->nMoneySupply : 0;
     }
     void getGasInfo(uint64_t& blockGasLimit, uint64_t& minGasPrice, uint64_t& nGasPrice) override
     {
@@ -629,11 +569,6 @@
         LOCK(cs_main);
         return GetImmatureStakes(chainman());
     }
-    std::map<COutPoint, uint32_t> getImmatureStakes() override
-    {
-        LOCK(cs_main);
-        return GetImmatureStakes(chainman());
-    }
     std::optional<int> findLocatorFork(const CBlockLocator& locator) override
     {
         LOCK(cs_main);
@@ -889,28 +824,6 @@
     {
         return Assert(m_node.connman) ? m_node.connman->GetNodeCount(flags) : 0;
     }
-<<<<<<< HEAD
-    CBlockIndex* getTip() const override
-    {
-        LOCK(::cs_main);
-        CBlockIndex* tip = Assert(m_node.chainman)->ActiveChain().Tip();
-        return tip;
-    }
-    bool getUnspentOutput(const COutPoint& output, Coin& coin) override
-    {
-        LOCK(::cs_main);
-        return chainman().ActiveChainstate().CoinsTip().GetCoin(output, coin);
-    }
-    CCoinsViewCache& getCoinsTip() override
-    {
-        LOCK(::cs_main);
-        return chainman().ActiveChainstate().CoinsTip();
-    }
-    size_t getNodeCount(ConnectionDirection flags) override
-    {
-        return Assert(m_node.connman) ? m_node.connman->GetNodeCount(flags) : 0;
-    }
-=======
     CAmount getTxGasFee(const CMutableTransaction& tx) override
     {
         return GetTxGasFee(tx, mempool(), chainman().ActiveChainstate());
@@ -950,7 +863,6 @@
         return QtumDelegation::VerifyDelegation(address, delegation);
     }
 
->>>>>>> ec86f1e9
     NodeContext& m_node;
 };
 } // namespace
