// Copyright (c) 2018-2021 The Bitcoin Core developers
// Distributed under the MIT software license, see the accompanying
// file COPYING or http://www.opensource.org/licenses/mit-license.php.

#include <addrdb.h>
#include <banman.h>
#include <chain.h>
#include <chainparams.h>
#include <deploymentstatus.h>
#include <external_signer.h>
#include <init.h>
#include <interfaces/chain.h>
#include <interfaces/handler.h>
#include <interfaces/node.h>
#include <interfaces/wallet.h>
#include <mapport.h>
#include <net.h>
#include <net_processing.h>
#include <netaddress.h>
#include <netbase.h>
#include <node/blockstorage.h>
#include <kernel/chain.h>
#include <node/coin.h>
#include <node/context.h>
#include <node/transaction.h>
#include <node/interface_ui.h>
#include <policy/feerate.h>
#include <policy/fees.h>
#include <policy/policy.h>
#include <policy/rbf.h>
#include <policy/settings.h>
#include <primitives/block.h>
#include <primitives/transaction.h>
#include <rpc/protocol.h>
#include <rpc/server.h>
#include <shutdown.h>
#include <support/allocators/secure.h>
#include <sync.h>
#include <timedata.h>
#include <txmempool.h>
#include <uint256.h>
#include <univalue.h>
#include <util/check.h>
#include <util/system.h>
#include <util/translation.h>
#include <validation.h>
#include <validationinterface.h>
#include <warnings.h>
#include <qtum/qtumdelegation.h>
<<<<<<< HEAD
=======
#include <qtum/qtumDGP.h>
>>>>>>> d82fec21

#if defined(HAVE_CONFIG_H)
#include <config/bitcoin-config.h>
#endif

#include <any>
#include <memory>
#include <optional>
#include <utility>

#include <boost/signals2/signal.hpp>

#ifdef ENABLE_WALLET
#include <wallet/stake.h>
#include <node/miner.h>
#include <wallet/rpc/contract.h>
#include <wallet/rpc/mining.h>
#endif

using interfaces::BlockTip;
using interfaces::Chain;
using interfaces::FoundBlock;
using interfaces::Handler;
using interfaces::MakeHandler;
using interfaces::Node;
using interfaces::WalletLoader;

namespace node {
// All members of the classes in this namespace are intentionally public, as the
// classes themselves are private.
namespace {
#ifdef ENABLE_EXTERNAL_SIGNER
class ExternalSignerImpl : public interfaces::ExternalSigner
{
public:
    ExternalSignerImpl(::ExternalSigner signer) : m_signer(std::move(signer)) {}
    std::string getName() override { return m_signer.m_name; }
    ::ExternalSigner m_signer;
};
#endif

class NodeImpl : public Node
{
public:
    explicit NodeImpl(NodeContext& context) { setContext(&context); }
    void initLogging() override { InitLogging(*Assert(m_context->args)); }
    void initParameterInteraction() override { InitParameterInteraction(*Assert(m_context->args)); }
    bilingual_str getWarnings() override { return GetWarnings(true); }
    uint32_t getLogCategories() override { return LogInstance().GetCategoryMask(); }
    bool baseInitialize() override
    {
        if (!AppInitBasicSetup(gArgs)) return false;
        if (!AppInitParameterInteraction(gArgs, /*use_syscall_sandbox=*/false)) return false;

        m_context->kernel = std::make_unique<kernel::Context>();
        if (!AppInitSanityChecks(*m_context->kernel)) return false;

        if (!AppInitLockDataDirectory()) return false;
        if (!AppInitInterfaces(*m_context)) return false;

        return true;
    }
    bool appInitMain(interfaces::BlockAndHeaderTipInfo* tip_info) override
    {
        return AppInitMain(*m_context, tip_info);
    }
    void appShutdown() override
    {
        Interrupt(*m_context);
        Shutdown(*m_context);
    }
    void startShutdown() override
    {
        StartShutdown();
        // Stop RPC for clean shutdown if any of waitfor* commands is executed.
        if (gArgs.GetBoolArg("-server", false)) {
            InterruptRPC();
            StopRPC();
        }
    }
    bool shutdownRequested() override { return ShutdownRequested(); }
    bool isSettingIgnored(const std::string& name) override
    {
        bool ignored = false;
        gArgs.LockSettings([&](util::Settings& settings) {
            if (auto* options = util::FindKey(settings.command_line_options, name)) {
                ignored = !options->empty();
            }
        });
        return ignored;
    }
    util::SettingsValue getPersistentSetting(const std::string& name) override { return gArgs.GetPersistentSetting(name); }
    void updateRwSetting(const std::string& name, const util::SettingsValue& value) override
    {
        gArgs.LockSettings([&](util::Settings& settings) {
            if (value.isNull()) {
                settings.rw_settings.erase(name);
            } else {
                settings.rw_settings[name] = value;
            }
        });
        gArgs.WriteSettingsFile();
    }
    void forceSetting(const std::string& name, const util::SettingsValue& value) override
    {
        gArgs.LockSettings([&](util::Settings& settings) {
            if (value.isNull()) {
                settings.forced_settings.erase(name);
            } else {
                settings.forced_settings[name] = value;
            }
        });
    }
    void resetSettings() override
    {
        gArgs.WriteSettingsFile(/*errors=*/nullptr, /*backup=*/true);
        gArgs.LockSettings([&](util::Settings& settings) {
            settings.rw_settings.clear();
        });
        gArgs.WriteSettingsFile();
    }
    void mapPort(bool use_upnp, bool use_natpmp) override { StartMapPort(use_upnp, use_natpmp); }
    bool getProxy(Network net, Proxy& proxy_info) override { return GetProxy(net, proxy_info); }
    size_t getNodeCount(ConnectionDirection flags) override
    {
        return m_context->connman ? m_context->connman->GetNodeCount(flags) : 0;
    }
    bool getNodesStats(NodesStats& stats) override
    {
        stats.clear();

        if (m_context->connman) {
            std::vector<CNodeStats> stats_temp;
            m_context->connman->GetNodeStats(stats_temp);

            stats.reserve(stats_temp.size());
            for (auto& node_stats_temp : stats_temp) {
                stats.emplace_back(std::move(node_stats_temp), false, CNodeStateStats());
            }

            // Try to retrieve the CNodeStateStats for each node.
            if (m_context->peerman) {
                TRY_LOCK(::cs_main, lockMain);
                if (lockMain) {
                    for (auto& node_stats : stats) {
                        std::get<1>(node_stats) =
                            m_context->peerman->GetNodeStateStats(std::get<0>(node_stats).nodeid, std::get<2>(node_stats));
                    }
                }
            }
            return true;
        }
        return false;
    }
    bool getBanned(banmap_t& banmap) override
    {
        if (m_context->banman) {
            m_context->banman->GetBanned(banmap);
            return true;
        }
        return false;
    }
    bool ban(const CNetAddr& net_addr, int64_t ban_time_offset) override
    {
        if (m_context->banman) {
            m_context->banman->Ban(net_addr, ban_time_offset);
            return true;
        }
        return false;
    }
    bool unban(const CSubNet& ip) override
    {
        if (m_context->banman) {
            m_context->banman->Unban(ip);
            return true;
        }
        return false;
    }
    bool disconnectByAddress(const CNetAddr& net_addr) override
    {
        if (m_context->connman) {
            return m_context->connman->DisconnectNode(net_addr);
        }
        return false;
    }
    bool disconnectById(NodeId id) override
    {
        if (m_context->connman) {
            return m_context->connman->DisconnectNode(id);
        }
        return false;
    }
    std::vector<std::unique_ptr<interfaces::ExternalSigner>> listExternalSigners() override
    {
#ifdef ENABLE_EXTERNAL_SIGNER
        std::vector<ExternalSigner> signers = {};
        const std::string command = gArgs.GetArg("-signer", "");
        if (command == "") return {};
        ExternalSigner::Enumerate(command, signers, Params().NetworkIDString());
        std::vector<std::unique_ptr<interfaces::ExternalSigner>> result;
        for (auto& signer : signers) {
            result.emplace_back(std::make_unique<ExternalSignerImpl>(std::move(signer)));
        }
        return result;
#else
        // This result is indistinguishable from a successful call that returns
        // no signers. For the current GUI this doesn't matter, because the wallet
        // creation dialog disables the external signer checkbox in both
        // cases. The return type could be changed to std::optional<std::vector>
        // (or something that also includes error messages) if this distinction
        // becomes important.
        return {};
#endif // ENABLE_EXTERNAL_SIGNER
    }
    int64_t getTotalBytesRecv() override { return m_context->connman ? m_context->connman->GetTotalBytesRecv() : 0; }
    int64_t getTotalBytesSent() override { return m_context->connman ? m_context->connman->GetTotalBytesSent() : 0; }
    size_t getMempoolSize() override { return m_context->mempool ? m_context->mempool->size() : 0; }
    size_t getMempoolDynamicUsage() override { return m_context->mempool ? m_context->mempool->DynamicMemoryUsage() : 0; }
    bool getHeaderTip(int& height, int64_t& block_time) override
    {
        LOCK(::cs_main);
        auto best_header = chainman().m_best_header;
        if (best_header) {
            height = best_header->nHeight;
            block_time = best_header->GetBlockTime();
            return true;
        }
        return false;
    }
    int getNumBlocks() override
    {
        LOCK(::cs_main);
        return chainman().ActiveChain().Height();
    }
    uint256 getBestBlockHash() override
    {
        const CBlockIndex* tip = WITH_LOCK(::cs_main, return chainman().ActiveChain().Tip());
        return tip ? tip->GetBlockHash() : chainman().GetParams().GenesisBlock().GetHash();
    }
    int64_t getLastBlockTime() override
    {
        LOCK(::cs_main);
        if (chainman().ActiveChain().Tip()) {
            return chainman().ActiveChain().Tip()->GetBlockTime();
        }
        return chainman().GetParams().GenesisBlock().GetBlockTime(); // Genesis block's time of current network
    }
    uint256 getBlockHash(int blockNumber) override
    {
        LOCK(::cs_main);
        CBlockIndex* index = chainman().ActiveChain()[blockNumber];
        return index ? index->GetBlockHash() : uint256();
    }
    int64_t getBlockTime(int blockNumber) override
    {
        LOCK(::cs_main);
        CBlockIndex* index = chainman().ActiveChain()[blockNumber];
        return index ? index->GetBlockTime() : 0;
    }
    uint256 getBlockHash(int blockNumber) override
    {
        LOCK(::cs_main);
        CBlockIndex* index = chainman().ActiveChain()[blockNumber];
        return index ? index->GetBlockHash() : uint256();
    }
    int64_t getBlockTime(int blockNumber) override
    {
        LOCK(::cs_main);
        CBlockIndex* index = chainman().ActiveChain()[blockNumber];
        return index ? index->GetBlockTime() : 0;
    }
    double getVerificationProgress() override
    {
        return GuessVerificationProgress(chainman().GetParams().TxData(), WITH_LOCK(::cs_main, return chainman().ActiveChain().Tip()));
    }
    bool isInitialBlockDownload() override {
        return chainman().ActiveChainstate().IsInitialBlockDownload();
    }
<<<<<<< HEAD
   bool isAddressTypeSet() override { return !::gArgs.GetArg("-addresstype", "").empty(); }
=======
    bool isAddressTypeSet() override { return !::gArgs.GetArg("-addresstype", "").empty(); }
>>>>>>> d82fec21
    bool getReindex() override { return node::fReindex; }
    bool getImporting() override { return node::fImporting; }
    void setNetworkActive(bool active) override
    {
        if (m_context->connman) {
            m_context->connman->SetNetworkActive(active);
        }
    }
    bool getNetworkActive() override { return m_context->connman && m_context->connman->GetNetworkActive(); }
    CFeeRate getDustRelayFee() override
    {
        if (!m_context->mempool) return CFeeRate{DUST_RELAY_TX_FEE};
        return m_context->mempool->m_dust_relay_feerate;
    }
    UniValue executeRpc(const std::string& command, const UniValue& params, const std::string& uri) override
    {
        JSONRPCRequest req;
        req.context = m_context;
        req.params = params;
        req.strMethod = command;
        req.URI = uri;
        return ::tableRPC.execute(req);
    }
    std::vector<std::string> listRpcCommands() override { return ::tableRPC.listCommands(); }
    void rpcSetTimerInterfaceIfUnset(RPCTimerInterface* iface) override { RPCSetTimerInterfaceIfUnset(iface); }
    void rpcUnsetTimerInterface(RPCTimerInterface* iface) override { RPCUnsetTimerInterface(iface); }
    bool getUnspentOutput(const COutPoint& output, Coin& coin) override
    {
        LOCK(::cs_main);
        return chainman().ActiveChainstate().CoinsTip().GetCoin(output, coin);
    }
    TransactionError broadcastTransaction(CTransactionRef tx, CAmount max_tx_fee, std::string& err_string) override
    {
        return BroadcastTransaction(*m_context, std::move(tx), err_string, max_tx_fee, /*relay=*/ true, /*wait_callback=*/ false);
    }
    WalletLoader& walletLoader() override
    {
        return *Assert(m_context->wallet_loader);
    }
    void getGasInfo(uint64_t& blockGasLimit, uint64_t& minGasPrice, uint64_t& nGasPrice) override
    {
        LOCK(::cs_main);

        QtumDGP qtumDGP(globalState.get(), chainman().ActiveChainstate(), fGettingValuesDGP);
        int numBlocks = chainman().ActiveChain().Height();
        blockGasLimit = qtumDGP.getBlockGasLimit(numBlocks);
        minGasPrice = CAmount(qtumDGP.getMinGasPrice(numBlocks));
        nGasPrice = (minGasPrice>DEFAULT_GAS_PRICE)?minGasPrice:DEFAULT_GAS_PRICE;
    }
    void getSyncInfo(int& numBlocks, bool& isSyncing) override
    {
        LOCK(::cs_main);
        // Get node synchronization information with minimal locks
        numBlocks = chainman().ActiveChain().Height();
        int64_t blockTime = chainman().ActiveChain().Tip() ? chainman().ActiveChain().Tip()->GetBlockTime() :
                                                  Params().GenesisBlock().GetBlockTime();
        int64_t secs = GetTime() - blockTime;
        isSyncing = secs >= 90*60 ? true : false;
    }
    bool tryGetSyncInfo(int& numBlocks, bool& isSyncing) override
    {
        TRY_LOCK(::cs_main, lockMain);
        if (lockMain) {
            // Get node synchronization information with minimal locks
            numBlocks = chainman().ActiveChain().Height();
            int64_t blockTime = chainman().ActiveChain().Tip() ? chainman().ActiveChain().Tip()->GetBlockTime() :
                                                      Params().GenesisBlock().GetBlockTime();
            int64_t secs = GetTime() - blockTime;
            isSyncing = secs >= 90*60 ? true : false;
            return true;
        }

        return false;
    }
    int64_t getBlockSubsidy(int nHeight) override
    {
        const CChainParams& chainparams = Params();
        return GetBlockSubsidy(nHeight, chainparams.GetConsensus());
    }
    uint64_t getNetworkStakeWeight() override
    {
        LOCK(::cs_main);
<<<<<<< HEAD
        return GetPoSKernelPS();
=======
        return GetPoSKernelPS(chainman());
>>>>>>> d82fec21
    }
    double getEstimatedAnnualROI() override
    {
        LOCK(::cs_main);
        return GetEstimatedAnnualROI(chainman());
    }
    int64_t getMoneySupply() override
    {
<<<<<<< HEAD
        return pindexBestHeader ? pindexBestHeader->nMoneySupply : 0;
=======
        auto best_header = chainman().m_best_header;
        return best_header ? best_header->nMoneySupply : 0;
    }
    double getPoSKernelPS() override
    {
        return GetPoSKernelPS(chainman());
>>>>>>> d82fec21
    }
    std::unique_ptr<Handler> handleInitMessage(InitMessageFn fn) override
    {
        return MakeHandler(::uiInterface.InitMessage_connect(fn));
    }
    std::unique_ptr<Handler> handleMessageBox(MessageBoxFn fn) override
    {
        return MakeHandler(::uiInterface.ThreadSafeMessageBox_connect(fn));
    }
    std::unique_ptr<Handler> handleQuestion(QuestionFn fn) override
    {
        return MakeHandler(::uiInterface.ThreadSafeQuestion_connect(fn));
    }
    std::unique_ptr<Handler> handleShowProgress(ShowProgressFn fn) override
    {
        return MakeHandler(::uiInterface.ShowProgress_connect(fn));
    }
    std::unique_ptr<Handler> handleInitWallet(InitWalletFn fn) override
    {
        return MakeHandler(::uiInterface.InitWallet_connect(fn));
    }
    std::unique_ptr<Handler> handleNotifyNumConnectionsChanged(NotifyNumConnectionsChangedFn fn) override
    {
        return MakeHandler(::uiInterface.NotifyNumConnectionsChanged_connect(fn));
    }
    std::unique_ptr<Handler> handleNotifyNetworkActiveChanged(NotifyNetworkActiveChangedFn fn) override
    {
        return MakeHandler(::uiInterface.NotifyNetworkActiveChanged_connect(fn));
    }
    std::unique_ptr<Handler> handleNotifyAlertChanged(NotifyAlertChangedFn fn) override
    {
        return MakeHandler(::uiInterface.NotifyAlertChanged_connect(fn));
    }
    std::unique_ptr<Handler> handleBannedListChanged(BannedListChangedFn fn) override
    {
        return MakeHandler(::uiInterface.BannedListChanged_connect(fn));
    }
    std::unique_ptr<Handler> handleNotifyBlockTip(NotifyBlockTipFn fn) override
    {
        return MakeHandler(::uiInterface.NotifyBlockTip_connect([fn](SynchronizationState sync_state, const CBlockIndex* block) {
            fn(sync_state, BlockTip{block->nHeight, block->GetBlockTime(), block->GetBlockHash()},
                GuessVerificationProgress(Params().TxData(), block));
        }));
    }
    std::unique_ptr<Handler> handleNotifyHeaderTip(NotifyHeaderTipFn fn) override
    {
        return MakeHandler(
            ::uiInterface.NotifyHeaderTip_connect([fn](SynchronizationState sync_state, int64_t height, int64_t timestamp, bool presync) {
                fn(sync_state, BlockTip{(int)height, timestamp, uint256{}}, presync);
            }));
    }
    NodeContext* context() override { return m_context; }
    void setContext(NodeContext* context) override
    {
        m_context = context;
    }
    ChainstateManager& chainman() { return *Assert(m_context->chainman); }
    NodeContext* m_context{nullptr};
};

bool FillBlock(const CBlockIndex* index, const FoundBlock& block, UniqueLock<RecursiveMutex>& lock, const CChain& active)
{
    if (!index) return false;
    if (block.m_hash) *block.m_hash = index->GetBlockHash();
    if (block.m_height) *block.m_height = index->nHeight;
    if (block.m_time) *block.m_time = index->GetBlockTime();
    if (block.m_max_time) *block.m_max_time = index->GetBlockTimeMax();
    if (block.m_mtp_time) *block.m_mtp_time = index->GetMedianTimePast();
    if (block.m_has_delegation) *block.m_has_delegation = index->HasProofOfDelegation();
    if (block.m_in_active_chain) *block.m_in_active_chain = active[index->nHeight] == index;
    if (block.m_locator) { *block.m_locator = GetLocator(index); }
    if (block.m_next_block) FillBlock(active[index->nHeight] == index ? active[index->nHeight + 1] : nullptr, *block.m_next_block, lock, active);
    if (block.m_data) {
        REVERSE_LOCK(lock);
        if (!ReadBlockFromDisk(*block.m_data, index, Params().GetConsensus())) block.m_data->SetNull();
    }
    block.found = true;
    return true;
}

class NotificationsProxy : public CValidationInterface
{
public:
    explicit NotificationsProxy(std::shared_ptr<Chain::Notifications> notifications)
        : m_notifications(std::move(notifications)) {}
    virtual ~NotificationsProxy() = default;
    void TransactionAddedToMempool(const CTransactionRef& tx, uint64_t mempool_sequence) override
    {
        m_notifications->transactionAddedToMempool(tx, mempool_sequence);
    }
    void TransactionRemovedFromMempool(const CTransactionRef& tx, MemPoolRemovalReason reason, uint64_t mempool_sequence) override
    {
        m_notifications->transactionRemovedFromMempool(tx, reason, mempool_sequence);
    }
    void BlockConnected(const std::shared_ptr<const CBlock>& block, const CBlockIndex* index) override
    {
        m_notifications->blockConnected(kernel::MakeBlockInfo(index, block.get()));
    }
    void BlockDisconnected(const std::shared_ptr<const CBlock>& block, const CBlockIndex* index) override
    {
        m_notifications->blockDisconnected(kernel::MakeBlockInfo(index, block.get()));
    }
    void UpdatedBlockTip(const CBlockIndex* index, const CBlockIndex* fork_index, bool is_ibd) override
    {
        m_notifications->updatedBlockTip();
    }
    void ChainStateFlushed(const CBlockLocator& locator) override { m_notifications->chainStateFlushed(locator); }
    std::shared_ptr<Chain::Notifications> m_notifications;
};

class NotificationsHandlerImpl : public Handler
{
public:
    explicit NotificationsHandlerImpl(std::shared_ptr<Chain::Notifications> notifications)
        : m_proxy(std::make_shared<NotificationsProxy>(std::move(notifications)))
    {
        RegisterSharedValidationInterface(m_proxy);
    }
    ~NotificationsHandlerImpl() override { disconnect(); }
    void disconnect() override
    {
        if (m_proxy) {
            UnregisterSharedValidationInterface(m_proxy);
            m_proxy.reset();
        }
    }
    std::shared_ptr<NotificationsProxy> m_proxy;
};

class RpcHandlerImpl : public Handler
{
public:
    explicit RpcHandlerImpl(const CRPCCommand& command) : m_command(command), m_wrapped_command(&command)
    {
        m_command.actor = [this](const JSONRPCRequest& request, UniValue& result, bool last_handler) {
            if (!m_wrapped_command) return false;
            try {
                return m_wrapped_command->actor(request, result, last_handler);
            } catch (const UniValue& e) {
                // If this is not the last handler and a wallet not found
                // exception was thrown, return false so the next handler can
                // try to handle the request. Otherwise, reraise the exception.
                if (!last_handler) {
                    const UniValue& code = e["code"];
                    if (code.isNum() && code.getInt<int>() == RPC_WALLET_NOT_FOUND) {
                        return false;
                    }
                }
                throw;
            }
        };
        ::tableRPC.appendCommand(m_command.name, &m_command);
    }

    void disconnect() final
    {
        if (m_wrapped_command) {
            m_wrapped_command = nullptr;
            ::tableRPC.removeCommand(m_command.name, &m_command);
        }
    }

    ~RpcHandlerImpl() override { disconnect(); }

    CRPCCommand m_command;
    const CRPCCommand* m_wrapped_command;
};

class ChainImpl : public Chain
{
public:
    explicit ChainImpl(NodeContext& node) : m_node(node) {}

    ChainstateManager& chainman() override { return *Assert(m_node.chainman); }

    const CTxMemPool& mempool() override { return *Assert(m_node.mempool); }

    std::optional<int> getHeight() override
    {
        const int height{WITH_LOCK(::cs_main, return chainman().ActiveChain().Height())};
        return height >= 0 ? std::optional{height} : std::nullopt;
    }
    uint256 getBlockHash(int height) override
    {
        LOCK(::cs_main);
        return Assert(chainman().ActiveChain()[height])->GetBlockHash();
    }
    bool haveBlockOnDisk(int height) override
    {
        LOCK(::cs_main);
        const CBlockIndex* block{chainman().ActiveChain()[height]};
        return block && ((block->nStatus & BLOCK_HAVE_DATA) != 0) && block->nTx > 0;
    }
    CBlockLocator getTipLocator() override
    {
        LOCK(::cs_main);
        return chainman().ActiveChain().GetLocator();
    }
    CBlockLocator getActiveChainLocator(const uint256& block_hash) override
    {
        LOCK(::cs_main);
        const CBlockIndex* index = chainman().m_blockman.LookupBlockIndex(block_hash);
        return GetLocator(index);
    }
    std::map<COutPoint, uint32_t> getImmatureStakes() override
    {
        LOCK(cs_main);
        return GetImmatureStakes(chainman());
    }
    std::map<COutPoint, uint32_t> getImmatureStakes() override
    {
        LOCK(cs_main);
        return GetImmatureStakes(chainman());
    }
    std::optional<int> findLocatorFork(const CBlockLocator& locator) override
    {
        LOCK(::cs_main);
        if (const CBlockIndex* fork = chainman().ActiveChainstate().FindForkInGlobalIndex(locator)) {
            return fork->nHeight;
        }
        return std::nullopt;
    }
    bool findBlock(const uint256& hash, const FoundBlock& block) override
    {
        WAIT_LOCK(cs_main, lock);
        return FillBlock(chainman().m_blockman.LookupBlockIndex(hash), block, lock, chainman().ActiveChain());
    }
    bool findFirstBlockWithTimeAndHeight(int64_t min_time, int min_height, const FoundBlock& block) override
    {
        WAIT_LOCK(cs_main, lock);
        const CChain& active = chainman().ActiveChain();
        return FillBlock(active.FindEarliestAtLeast(min_time, min_height), block, lock, active);
    }
    bool findAncestorByHeight(const uint256& block_hash, int ancestor_height, const FoundBlock& ancestor_out) override
    {
        WAIT_LOCK(cs_main, lock);
        const CChain& active = chainman().ActiveChain();
        if (const CBlockIndex* block = chainman().m_blockman.LookupBlockIndex(block_hash)) {
            if (const CBlockIndex* ancestor = block->GetAncestor(ancestor_height)) {
                return FillBlock(ancestor, ancestor_out, lock, active);
            }
        }
        return FillBlock(nullptr, ancestor_out, lock, active);
    }
    bool findAncestorByHash(const uint256& block_hash, const uint256& ancestor_hash, const FoundBlock& ancestor_out) override
    {
        WAIT_LOCK(cs_main, lock);
        const CBlockIndex* block = chainman().m_blockman.LookupBlockIndex(block_hash);
        const CBlockIndex* ancestor = chainman().m_blockman.LookupBlockIndex(ancestor_hash);
        if (block && ancestor && block->GetAncestor(ancestor->nHeight) != ancestor) ancestor = nullptr;
        return FillBlock(ancestor, ancestor_out, lock, chainman().ActiveChain());
    }
    bool findCommonAncestor(const uint256& block_hash1, const uint256& block_hash2, const FoundBlock& ancestor_out, const FoundBlock& block1_out, const FoundBlock& block2_out) override
    {
        WAIT_LOCK(cs_main, lock);
        const CChain& active = chainman().ActiveChain();
        const CBlockIndex* block1 = chainman().m_blockman.LookupBlockIndex(block_hash1);
        const CBlockIndex* block2 = chainman().m_blockman.LookupBlockIndex(block_hash2);
        const CBlockIndex* ancestor = block1 && block2 ? LastCommonAncestor(block1, block2) : nullptr;
        // Using & instead of && below to avoid short circuiting and leaving
        // output uninitialized. Cast bool to int to avoid -Wbitwise-instead-of-logical
        // compiler warnings.
        return int{FillBlock(ancestor, ancestor_out, lock, active)} &
               int{FillBlock(block1, block1_out, lock, active)} &
               int{FillBlock(block2, block2_out, lock, active)};
    }
    void findCoins(std::map<COutPoint, Coin>& coins) override { return FindCoins(m_node, coins); }
    double guessVerificationProgress(const uint256& block_hash) override
    {
        LOCK(::cs_main);
        return GuessVerificationProgress(chainman().GetParams().TxData(), chainman().m_blockman.LookupBlockIndex(block_hash));
    }
    bool hasBlocks(const uint256& block_hash, int min_height, std::optional<int> max_height) override
    {
        // hasBlocks returns true if all ancestors of block_hash in specified
        // range have block data (are not pruned), false if any ancestors in
        // specified range are missing data.
        //
        // For simplicity and robustness, min_height and max_height are only
        // used to limit the range, and passing min_height that's too low or
        // max_height that's too high will not crash or change the result.
        LOCK(::cs_main);
        if (const CBlockIndex* block = chainman().m_blockman.LookupBlockIndex(block_hash)) {
            if (max_height && block->nHeight >= *max_height) block = block->GetAncestor(*max_height);
            for (; block->nStatus & BLOCK_HAVE_DATA; block = block->pprev) {
                // Check pprev to not segfault if min_height is too low
                if (block->nHeight <= min_height || !block->pprev) return true;
            }
        }
        return false;
    }
    RBFTransactionState isRBFOptIn(const CTransaction& tx) override
    {
        if (!m_node.mempool) return IsRBFOptInEmptyMempool(tx);
        LOCK(m_node.mempool->cs);
        return IsRBFOptIn(tx, *m_node.mempool);
    }
    bool isInMempool(const uint256& txid) override
    {
        if (!m_node.mempool) return false;
        LOCK(m_node.mempool->cs);
        return m_node.mempool->exists(GenTxid::Txid(txid));
    }
    bool hasDescendantsInMempool(const uint256& txid) override
    {
        if (!m_node.mempool) return false;
        LOCK(m_node.mempool->cs);
        auto it = m_node.mempool->GetIter(txid);
        return it && (*it)->GetCountWithDescendants() > 1;
    }
    bool broadcastTransaction(const CTransactionRef& tx,
        const CAmount& max_tx_fee,
        bool relay,
        std::string& err_string) override
    {
        const TransactionError err = BroadcastTransaction(m_node, tx, err_string, max_tx_fee, relay, /*wait_callback=*/false);
        // Chain clients only care about failures to accept the tx to the mempool. Disregard non-mempool related failures.
        // Note: this will need to be updated if BroadcastTransactions() is updated to return other non-mempool failures
        // that Chain clients do not need to know about.
        return TransactionError::OK == err;
    }
    void getTransactionAncestry(const uint256& txid, size_t& ancestors, size_t& descendants, size_t* ancestorsize, CAmount* ancestorfees) override
    {
        ancestors = descendants = 0;
        if (!m_node.mempool) return;
        m_node.mempool->GetTransactionAncestry(txid, ancestors, descendants, ancestorsize, ancestorfees);
    }
    void getPackageLimits(unsigned int& limit_ancestor_count, unsigned int& limit_descendant_count) override
    {
        const CTxMemPool::Limits default_limits{};

        const CTxMemPool::Limits& limits{m_node.mempool ? m_node.mempool->m_limits : default_limits};

        limit_ancestor_count = limits.ancestor_count;
        limit_descendant_count = limits.descendant_count;
    }
    bool checkChainLimits(const CTransactionRef& tx) override
    {
        if (!m_node.mempool) return true;
        LockPoints lp;
        CTxMemPoolEntry entry(tx, 0, 0, 0, false, 0, lp);
        CTxMemPool::setEntries ancestors;
        const CTxMemPool::Limits& limits{m_node.mempool->m_limits};
        std::string unused_error_string;
        LOCK(m_node.mempool->cs);
        return m_node.mempool->CalculateMemPoolAncestors(
            entry, ancestors, limits.ancestor_count, limits.ancestor_size_vbytes,
            limits.descendant_count, limits.descendant_size_vbytes, unused_error_string);
    }
    CFeeRate estimateSmartFee(int num_blocks, bool conservative, FeeCalculation* calc) override
    {
        if (!m_node.fee_estimator) return {};
        return m_node.fee_estimator->estimateSmartFee(num_blocks, calc, conservative);
    }
    unsigned int estimateMaxBlocks() override
    {
        if (!m_node.fee_estimator) return 0;
        return m_node.fee_estimator->HighestTargetTracked(FeeEstimateHorizon::LONG_HALFLIFE);
    }
    CFeeRate mempoolMinFee() override
    {
        if (!m_node.mempool) return {};
        return m_node.mempool->GetMinFee();
    }
    CFeeRate relayMinFee() override
    {
        if (!m_node.mempool) return CFeeRate{DEFAULT_MIN_RELAY_TX_FEE};
        return m_node.mempool->m_min_relay_feerate;
    }
    CFeeRate relayIncrementalFee() override
    {
        if (!m_node.mempool) return CFeeRate{DEFAULT_INCREMENTAL_RELAY_FEE};
        return m_node.mempool->m_incremental_relay_feerate;
    }
    CFeeRate relayDustFee() override
    {
        if (!m_node.mempool) return CFeeRate{DUST_RELAY_TX_FEE};
        return m_node.mempool->m_dust_relay_feerate;
    }
    bool havePruned() override
    {
        LOCK(::cs_main);
        return chainman().m_blockman.m_have_pruned;
    }
    bool getReindex() override { return node::fReindex; }
    bool getImporting() override { return node::fImporting; }
    bool isReadyToBroadcast() override { return !node::fImporting && !node::fReindex && !isInitialBlockDownload(); }
    bool isInitialBlockDownload() override {
        return chainman().ActiveChainstate().IsInitialBlockDownload();
    }
    bool shutdownRequested() override { return ShutdownRequested(); }
<<<<<<< HEAD
    int64_t getAdjustedTime() override { return GetAdjustedTime(); }
=======
    int64_t getAdjustedTime() override { return TicksSinceEpoch<std::chrono::seconds>(GetAdjustedTime()); }
>>>>>>> d82fec21
    void initMessage(const std::string& message) override { ::uiInterface.InitMessage(message); }
    void initWarning(const bilingual_str& message) override { InitWarning(message); }
    void initError(const bilingual_str& message) override { InitError(message); }
    void showProgress(const std::string& title, int progress, bool resume_possible) override
    {
        ::uiInterface.ShowProgress(title, progress, resume_possible);
    }
    std::unique_ptr<Handler> handleNotifications(std::shared_ptr<Notifications> notifications) override
    {
        return std::make_unique<NotificationsHandlerImpl>(std::move(notifications));
    }
    void waitForNotificationsIfTipChanged(const uint256& old_tip) override
    {
        if (!old_tip.IsNull() && old_tip == WITH_LOCK(::cs_main, return chainman().ActiveChain().Tip()->GetBlockHash())) return;
        SyncWithValidationInterfaceQueue();
    }
    std::unique_ptr<Handler> handleRpc(const CRPCCommand& command) override
    {
        return std::make_unique<RpcHandlerImpl>(command);
    }
    bool rpcEnableDeprecated(const std::string& method) override { return IsDeprecatedRPCEnabled(method); }
    void rpcRunLater(const std::string& name, std::function<void()> fn, int64_t seconds) override
    {
        RPCRunLater(name, std::move(fn), seconds);
    }
    int rpcSerializationFlags() override { return RPCSerializationFlags(); }
    util::SettingsValue getSetting(const std::string& name) override
    {
        return gArgs.GetSetting(name);
    }
    std::vector<util::SettingsValue> getSettingsList(const std::string& name) override
    {
        return gArgs.GetSettingsList(name);
    }
    util::SettingsValue getRwSetting(const std::string& name) override
    {
        util::SettingsValue result;
        gArgs.LockSettings([&](const util::Settings& settings) {
            if (const util::SettingsValue* value = util::FindKey(settings.rw_settings, name)) {
                result = *value;
            }
        });
        return result;
    }
    bool updateRwSetting(const std::string& name, const util::SettingsValue& value, bool write) override
    {
        gArgs.LockSettings([&](util::Settings& settings) {
            if (value.isNull()) {
                settings.rw_settings.erase(name);
            } else {
                settings.rw_settings[name] = value;
            }
        });
        return !write || gArgs.WriteSettingsFile();
    }
    void requestMempoolTransactions(Notifications& notifications) override
    {
        if (!m_node.mempool) return;
        LOCK2(::cs_main, m_node.mempool->cs);
        for (const CTxMemPoolEntry& entry : m_node.mempool->mapTx) {
            notifications.transactionAddedToMempool(entry.GetSharedTx(), 0 /* mempool_sequence */);
        }
    }
<<<<<<< HEAD
=======
    bool hasAssumedValidChain() override
    {
        return chainman().IsSnapshotActive();
    }

    NodeContext* context() override { return &m_node; }
    ChainstateManager& chainman() override { return *Assert(m_node.chainman); }
    const CTxMemPool& mempool() override { return *Assert(m_node.mempool); }

>>>>>>> d82fec21
    CBlockIndex* getTip() const override
    {
        LOCK(::cs_main);
        CBlockIndex* tip = Assert(m_node.chainman)->ActiveChain().Tip();
        return tip;
    }
    bool getUnspentOutput(const COutPoint& output, Coin& coin) override
    {
        LOCK(::cs_main);
        return chainman().ActiveChainstate().CoinsTip().GetCoin(output, coin);
    }
    CCoinsViewCache& getCoinsTip() override
    {
        LOCK(::cs_main);
        return chainman().ActiveChainstate().CoinsTip();
    }
    size_t getNodeCount(ConnectionDirection flags) override
    {
        return Assert(m_node.connman) ? m_node.connman->GetNodeCount(flags) : 0;
    }
    CAmount getTxGasFee(const CMutableTransaction& tx) override
    {
        return GetTxGasFee(tx, mempool(), chainman().ActiveChainstate());
    }
#ifdef ENABLE_WALLET
    void startStake(wallet::CWallet& wallet) override
    {
        if (node::CanStake()) 
        {
            StartStake(wallet);
        }
    }
    void stopStake(wallet::CWallet& wallet) override
    {
        StopStake(wallet);
    }
    uint64_t getStakeWeight(const wallet::CWallet& wallet, uint64_t* pStakerWeight, uint64_t* pDelegateWeight) override
    {
        return GetStakeWeight(wallet, pStakerWeight, pDelegateWeight);
    }
    void refreshDelegates(wallet::CWallet *pwallet, bool myDelegates, bool stakerDelegates) override
    {
        RefreshDelegates(pwallet, myDelegates, stakerDelegates);
    }
    Span<const CRPCCommand> getContractRPCCommands() override
    {
        return wallet::GetContractRPCCommands();
    }
    Span<const CRPCCommand> getMiningRPCCommands() override
    {
        return wallet::GetMiningRPCCommands();
    }
#endif
    bool getDelegation(const uint160& address, Delegation& delegation) override
    {
        QtumDelegation qtumDelegation;
        return qtumDelegation.ExistDelegationContract() ? qtumDelegation.GetDelegation(address, delegation, chainman().ActiveChainstate()) : false;
    }
    bool verifyDelegation(const uint160& address, const Delegation& delegation) override
    {
        return QtumDelegation::VerifyDelegation(address, delegation);
    }

    NodeContext& m_node;
};
} // namespace
} // namespace node

namespace interfaces {
std::unique_ptr<Node> MakeNode(node::NodeContext& context) { return std::make_unique<node::NodeImpl>(context); }
std::unique_ptr<Chain> MakeChain(node::NodeContext& context) { return std::make_unique<node::ChainImpl>(context); }
} // namespace interfaces<|MERGE_RESOLUTION|>--- conflicted
+++ resolved
@@ -47,10 +47,7 @@
 #include <validationinterface.h>
 #include <warnings.h>
 #include <qtum/qtumdelegation.h>
-<<<<<<< HEAD
-=======
 #include <qtum/qtumDGP.h>
->>>>>>> d82fec21
 
 #if defined(HAVE_CONFIG_H)
 #include <config/bitcoin-config.h>
@@ -310,18 +307,6 @@
         CBlockIndex* index = chainman().ActiveChain()[blockNumber];
         return index ? index->GetBlockTime() : 0;
     }
-    uint256 getBlockHash(int blockNumber) override
-    {
-        LOCK(::cs_main);
-        CBlockIndex* index = chainman().ActiveChain()[blockNumber];
-        return index ? index->GetBlockHash() : uint256();
-    }
-    int64_t getBlockTime(int blockNumber) override
-    {
-        LOCK(::cs_main);
-        CBlockIndex* index = chainman().ActiveChain()[blockNumber];
-        return index ? index->GetBlockTime() : 0;
-    }
     double getVerificationProgress() override
     {
         return GuessVerificationProgress(chainman().GetParams().TxData(), WITH_LOCK(::cs_main, return chainman().ActiveChain().Tip()));
@@ -329,11 +314,7 @@
     bool isInitialBlockDownload() override {
         return chainman().ActiveChainstate().IsInitialBlockDownload();
     }
-<<<<<<< HEAD
-   bool isAddressTypeSet() override { return !::gArgs.GetArg("-addresstype", "").empty(); }
-=======
     bool isAddressTypeSet() override { return !::gArgs.GetArg("-addresstype", "").empty(); }
->>>>>>> d82fec21
     bool getReindex() override { return node::fReindex; }
     bool getImporting() override { return node::fImporting; }
     void setNetworkActive(bool active) override
@@ -416,11 +397,7 @@
     uint64_t getNetworkStakeWeight() override
     {
         LOCK(::cs_main);
-<<<<<<< HEAD
-        return GetPoSKernelPS();
-=======
         return GetPoSKernelPS(chainman());
->>>>>>> d82fec21
     }
     double getEstimatedAnnualROI() override
     {
@@ -429,16 +406,12 @@
     }
     int64_t getMoneySupply() override
     {
-<<<<<<< HEAD
-        return pindexBestHeader ? pindexBestHeader->nMoneySupply : 0;
-=======
         auto best_header = chainman().m_best_header;
         return best_header ? best_header->nMoneySupply : 0;
     }
     double getPoSKernelPS() override
     {
         return GetPoSKernelPS(chainman());
->>>>>>> d82fec21
     }
     std::unique_ptr<Handler> handleInitMessage(InitMessageFn fn) override
     {
@@ -611,11 +584,6 @@
 {
 public:
     explicit ChainImpl(NodeContext& node) : m_node(node) {}
-
-    ChainstateManager& chainman() override { return *Assert(m_node.chainman); }
-
-    const CTxMemPool& mempool() override { return *Assert(m_node.mempool); }
-
     std::optional<int> getHeight() override
     {
         const int height{WITH_LOCK(::cs_main, return chainman().ActiveChain().Height())};
@@ -642,11 +610,6 @@
         LOCK(::cs_main);
         const CBlockIndex* index = chainman().m_blockman.LookupBlockIndex(block_hash);
         return GetLocator(index);
-    }
-    std::map<COutPoint, uint32_t> getImmatureStakes() override
-    {
-        LOCK(cs_main);
-        return GetImmatureStakes(chainman());
     }
     std::map<COutPoint, uint32_t> getImmatureStakes() override
     {
@@ -830,11 +793,7 @@
         return chainman().ActiveChainstate().IsInitialBlockDownload();
     }
     bool shutdownRequested() override { return ShutdownRequested(); }
-<<<<<<< HEAD
-    int64_t getAdjustedTime() override { return GetAdjustedTime(); }
-=======
     int64_t getAdjustedTime() override { return TicksSinceEpoch<std::chrono::seconds>(GetAdjustedTime()); }
->>>>>>> d82fec21
     void initMessage(const std::string& message) override { ::uiInterface.InitMessage(message); }
     void initWarning(const bilingual_str& message) override { InitWarning(message); }
     void initError(const bilingual_str& message) override { InitError(message); }
@@ -898,8 +857,6 @@
             notifications.transactionAddedToMempool(entry.GetSharedTx(), 0 /* mempool_sequence */);
         }
     }
-<<<<<<< HEAD
-=======
     bool hasAssumedValidChain() override
     {
         return chainman().IsSnapshotActive();
@@ -909,7 +866,6 @@
     ChainstateManager& chainman() override { return *Assert(m_node.chainman); }
     const CTxMemPool& mempool() override { return *Assert(m_node.mempool); }
 
->>>>>>> d82fec21
     CBlockIndex* getTip() const override
     {
         LOCK(::cs_main);
