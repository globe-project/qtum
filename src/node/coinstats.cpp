--- conflicted
+++ resolved
@@ -49,19 +49,6 @@
 //! UTXO snapshot to be considered valid.
 static void ApplyHash(CHashWriter& ss, const uint256& hash, const std::map<uint32_t, Coin>& outputs)
 {
-<<<<<<< HEAD
-    assert(!outputs.empty());
-    ss << hash;
-    ss << VARINT((outputs.begin()->second.nHeight << 2) + (outputs.begin()->second.fCoinBase ? 1u : 0u) + (outputs.begin()->second.fCoinStake ? 2u : 0u));
-    stats.nTransactions++;
-    for (const auto& output : outputs) {
-        ss << VARINT(output.first + 1);
-        ss << *(const CScriptBase*)(&output.second.out.scriptPubKey);
-        ss << VARINT_MODE(output.second.out.nValue, VarIntMode::NONNEGATIVE_SIGNED);
-        stats.nTransactionOutputs++;
-        stats.nTotalAmount += output.second.out.nValue;
-        stats.nBogoSize += GetBogoSize(output.second.out.scriptPubKey);
-=======
     for (auto it = outputs.begin(); it != outputs.end(); ++it) {
         if (it == outputs.begin()) {
             ss << hash;
@@ -86,7 +73,6 @@
         COutPoint outpoint = COutPoint(hash, it->first);
         Coin coin = it->second;
         muhash.Insert(MakeUCharSpan(TxOutSer(outpoint, coin)));
->>>>>>> 5ed36332
     }
 }
 
