// Copyright (c) 2011-2022 The Bitcoin Core developers
// Distributed under the MIT software license, see the accompanying
// file COPYING or http://www.opensource.org/licenses/mit-license.php.

#include <node/blockstorage.h>

#include <chain.h>
#include <clientversion.h>
#include <consensus/validation.h>
#include <dbwrapper.h>
#include <flatfile.h>
#include <hash.h>
#include <kernel/chain.h>
#include <kernel/chainparams.h>
#include <kernel/messagestartchars.h>
#include <logging.h>
#include <pow.h>
#include <pos.h>
#include <reverse_iterator.h>
#include <signet.h>
#include <streams.h>
#include <sync.h>
#include <undo.h>
#include <util/batchpriority.h>
#include <util/fs.h>
#include <util/signalinterrupt.h>
#include <util/strencodings.h>
#include <util/translation.h>
#include <validation.h>
#include <chainparams.h>

#include <map>
#include <unordered_map>

namespace kernel {
static constexpr uint8_t DB_BLOCK_FILES{'f'};
static constexpr uint8_t DB_BLOCK_INDEX{'b'};
static constexpr uint8_t DB_FLAG{'F'};
static constexpr uint8_t DB_REINDEX_FLAG{'R'};
static constexpr uint8_t DB_LAST_BLOCK{'l'};
// Keys used in previous version that might still be found in the DB:
// BlockTreeDB::DB_TXINDEX_BLOCK{'T'};
// BlockTreeDB::DB_TXINDEX{'t'}
// BlockTreeDB::ReadFlag("txindex")

////////////////////////////////////////// // qtum
static constexpr uint8_t DB_HEIGHTINDEX{'h'};
static constexpr uint8_t DB_STAKEINDEX{'s'};
static constexpr uint8_t DB_DELEGATEINDEX{'d'};
static constexpr uint8_t DB_ADDRESSINDEX{'a'};
static constexpr uint8_t DB_ADDRESSUNSPENTINDEX{'u'};
static constexpr uint8_t DB_TIMESTAMPINDEX{'S'};
static constexpr uint8_t DB_BLOCKHASHINDEX{'z'};
static constexpr uint8_t DB_SPENTINDEX{'p'};

struct DelegateEntry {
    uint160 address;
    uint8_t fee;
    DelegateEntry(uint160 _address = uint160(), uint8_t _fee = 0) :
        address(_address), fee(_fee)
    {}

    template<typename Stream>
    void Serialize(Stream &s) const {
        s << address;
        s << fee;
    }

    template<typename Stream>
    void Unserialize(Stream& s) {
        s >> address;
        s >> fee;
    }
};
//////////////////////////////////////////

bool BlockTreeDB::ReadBlockFileInfo(int nFile, CBlockFileInfo& info)
{
    return Read(std::make_pair(DB_BLOCK_FILES, nFile), info);
}

bool BlockTreeDB::WriteReindexing(bool fReindexing)
{
    if (fReindexing) {
        return Write(DB_REINDEX_FLAG, uint8_t{'1'});
    } else {
        return Erase(DB_REINDEX_FLAG);
    }
}

void BlockTreeDB::ReadReindexing(bool& fReindexing)
{
    fReindexing = Exists(DB_REINDEX_FLAG);
}

bool BlockTreeDB::ReadLastBlockFile(int& nFile)
{
    return Read(DB_LAST_BLOCK, nFile);
}

bool BlockTreeDB::WriteBatchSync(const std::vector<std::pair<int, const CBlockFileInfo*>>& fileInfo, int nLastFile, const std::vector<const CBlockIndex*>& blockinfo)
{
    CDBBatch batch(*this);
    for (const auto& [file, info] : fileInfo) {
        batch.Write(std::make_pair(DB_BLOCK_FILES, file), *info);
    }
    batch.Write(DB_LAST_BLOCK, nLastFile);
    for (const CBlockIndex* bi : blockinfo) {
        batch.Write(std::make_pair(DB_BLOCK_INDEX, bi->GetBlockHash()), CDiskBlockIndex{bi});
    }
    return WriteBatch(batch, true);
}

bool BlockTreeDB::WriteFlag(const std::string& name, bool fValue)
{
    return Write(std::make_pair(DB_FLAG, name), fValue ? uint8_t{'1'} : uint8_t{'0'});
}

bool BlockTreeDB::ReadFlag(const std::string& name, bool& fValue)
{
    uint8_t ch;
    if (!Read(std::make_pair(DB_FLAG, name), ch)) {
        return false;
    }
    fValue = ch == uint8_t{'1'};
    return true;
}

bool BlockTreeDB::LoadBlockIndexGuts(const Consensus::Params& consensusParams, std::function<CBlockIndex*(const uint256&)> insertBlockIndex, const util::SignalInterrupt& interrupt)
{
    AssertLockHeld(::cs_main);
    std::unique_ptr<CDBIterator> pcursor(NewIterator());
    pcursor->Seek(std::make_pair(DB_BLOCK_INDEX, uint256()));

    // Load m_block_index
    while (pcursor->Valid()) {
        if (interrupt) return false;
        std::pair<uint8_t, uint256> key;
        if (pcursor->GetKey(key) && key.first == DB_BLOCK_INDEX) {
            CDiskBlockIndex diskindex;
            if (pcursor->GetValue(diskindex)) {
                // Construct block index object
                CBlockIndex* pindexNew = insertBlockIndex(diskindex.ConstructBlockHash());
                pindexNew->pprev          = insertBlockIndex(diskindex.hashPrev);
                pindexNew->nHeight        = diskindex.nHeight;
                pindexNew->nFile          = diskindex.nFile;
                pindexNew->nDataPos       = diskindex.nDataPos;
                pindexNew->nUndoPos       = diskindex.nUndoPos;
                pindexNew->nVersion       = diskindex.nVersion;
                pindexNew->hashMerkleRoot = diskindex.hashMerkleRoot;
                pindexNew->nTime          = diskindex.nTime;
                pindexNew->nBits          = diskindex.nBits;
                pindexNew->nNonce         = diskindex.nNonce;
                pindexNew->nMoneySupply   = diskindex.nMoneySupply;
                pindexNew->nStatus        = diskindex.nStatus;
                pindexNew->nTx            = diskindex.nTx;
                pindexNew->hashStateRoot  = diskindex.hashStateRoot; // qtum
                pindexNew->hashUTXORoot   = diskindex.hashUTXORoot; // qtum
                pindexNew->nStakeModifier = diskindex.nStakeModifier;
                pindexNew->prevoutStake   = diskindex.prevoutStake;
                pindexNew->vchBlockSigDlgt    = diskindex.vchBlockSigDlgt; // qtum

                if (!CheckIndexProof(*pindexNew, consensusParams)) {
                    return error("%s: CheckIndexProof failed: %s", __func__, pindexNew->ToString());
                }

                // NovaCoin: build setStakeSeen
                if (pindexNew->IsProofOfStake())
                    setStakeSeen.insert(std::make_pair(pindexNew->prevoutStake, pindexNew->nTime));

                pcursor->Next();
            } else {
                return error("%s: failed to read value", __func__);
            }
        } else {
            break;
        }
    }

    return true;
}

/////////////////////////////////////////////////////// // qtum
bool BlockTreeDB::WriteHeightIndex(const CHeightTxIndexKey &heightIndex, const std::vector<uint256>& hash) {
    CDBBatch batch(*this);
    batch.Write(std::make_pair(DB_HEIGHTINDEX, heightIndex), hash);
    return WriteBatch(batch);
}

int BlockTreeDB::ReadHeightIndex(int low, int high, int minconf,
        std::vector<std::vector<uint256>> &blocksOfHashes,
        std::set<dev::h160> const &addresses, ChainstateManager &chainman) {

    if ((high < low && high > -1) || (high == 0 && low == 0) || (high < -1 || low < 0)) {
       return -1;
    }

    std::unique_ptr<CDBIterator> pcursor(NewIterator());

    pcursor->Seek(std::make_pair(DB_HEIGHTINDEX, CHeightTxIndexIteratorKey(low)));

    int curheight = 0;

    for (size_t count = 0; pcursor->Valid(); pcursor->Next()) {

        std::pair<uint8_t, CHeightTxIndexKey> key;
        if (!pcursor->GetKey(key) || key.first != DB_HEIGHTINDEX) {
            break;
        }

        int nextHeight = key.second.height;

        if (high > -1 && nextHeight > high) {
            break;
        }

        if (minconf > 0) {
            int conf = chainman.ActiveChain().Height() - nextHeight;
            if (conf < minconf) {
                break;
            }
        }

        curheight = nextHeight;

        auto address = key.second.address;
        if (!addresses.empty() && addresses.find(address) == addresses.end()) {
            continue;
        }

        std::vector<uint256> hashesTx;

        if (!pcursor->GetValue(hashesTx)) {
            break;
        }

        count += hashesTx.size();

        blocksOfHashes.push_back(hashesTx);
    }

    return curheight;
}

bool BlockTreeDB::EraseHeightIndex(const unsigned int &height) {

    std::unique_ptr<CDBIterator> pcursor(NewIterator());
    CDBBatch batch(*this);

    pcursor->Seek(std::make_pair(DB_HEIGHTINDEX, CHeightTxIndexIteratorKey(height)));

    while (pcursor->Valid()) {
        std::pair<uint8_t, CHeightTxIndexKey> key;
        if (pcursor->GetKey(key) && key.first == DB_HEIGHTINDEX && key.second.height == height) {
            batch.Erase(key);
            pcursor->Next();
        } else {
            break;
        }
    }

    return WriteBatch(batch);
}

bool BlockTreeDB::WipeHeightIndex() {

    std::unique_ptr<CDBIterator> pcursor(NewIterator());
    CDBBatch batch(*this);

    pcursor->Seek(DB_HEIGHTINDEX);

    while (pcursor->Valid()) {
        std::pair<uint8_t, CHeightTxIndexKey> key;
        if (pcursor->GetKey(key) && key.first == DB_HEIGHTINDEX) {
            batch.Erase(key);
            pcursor->Next();
        } else {
            break;
        }
    }

    return WriteBatch(batch);
}


bool BlockTreeDB::WriteStakeIndex(unsigned int height, uint160 address) {
    CDBBatch batch(*this);
    batch.Write(std::make_pair(DB_STAKEINDEX, height), address);
    return WriteBatch(batch);
}

bool BlockTreeDB::ReadStakeIndex(unsigned int height, uint160& address){
    std::unique_ptr<CDBIterator> pcursor(NewIterator());

    pcursor->Seek(std::make_pair(DB_STAKEINDEX, height));

    while (pcursor->Valid()) {
        std::pair<uint8_t, CHeightTxIndexKey> key;
        pcursor->GetKey(key); //note: it's apparently ok if this returns an error https://github.com/bitcoin/bitcoin/issues/7890
        if (key.first == DB_STAKEINDEX) {
            pcursor->GetValue(address);
            return true;
        }else{
            return false;
        }
    }
    return false;
}
bool BlockTreeDB::ReadStakeIndex(unsigned int high, unsigned int low, std::vector<uint160> addresses){
    std::unique_ptr<CDBIterator> pcursor(NewIterator());

    pcursor->Seek(std::make_pair(DB_STAKEINDEX, low));

    while (pcursor->Valid()) {
        std::pair<uint8_t, CHeightTxIndexKey> key;
        pcursor->GetKey(key); //note: it's apparently ok if this returns an error https://github.com/bitcoin/bitcoin/issues/7890
        if (key.first == DB_STAKEINDEX && key.second.height < high) {
            uint160 value;
            pcursor->GetValue(value);
            addresses.push_back(value);
            pcursor->Next();
        } else {
            break;
        }
    }

    return true;
}

bool BlockTreeDB::EraseStakeIndex(unsigned int height) {

    std::unique_ptr<CDBIterator> pcursor(NewIterator());
    CDBBatch batch(*this);

    pcursor->Seek(std::make_pair(DB_STAKEINDEX, height));

    while (pcursor->Valid()) {
        std::pair<uint8_t, CHeightTxIndexKey> key;
        if (pcursor->GetKey(key) && key.first == DB_HEIGHTINDEX && key.second.height == height) {
            batch.Erase(key);
            pcursor->Next();
        } else {
            break;
        }
    }

    return WriteBatch(batch);
}

bool BlockTreeDB::WriteDelegateIndex(unsigned int height, uint160 address, uint8_t fee) {
    CDBBatch batch(*this);
    batch.Write(std::make_pair(DB_DELEGATEINDEX, height), DelegateEntry(address, fee));
    return WriteBatch(batch);
}

bool BlockTreeDB::ReadDelegateIndex(unsigned int height, uint160& address, uint8_t& fee){
    std::unique_ptr<CDBIterator> pcursor(NewIterator());

    pcursor->Seek(std::make_pair(DB_DELEGATEINDEX, height));

    DelegateEntry info;
    while (pcursor->Valid()) {
        std::pair<uint8_t, CHeightTxIndexKey> key;
        pcursor->GetKey(key);
        if (key.first == DB_DELEGATEINDEX) {
            pcursor->GetValue(info);
            address = info.address;
            fee = info.fee;
            return true;
        }else{
            return false;
        }
    }
    return false;
}

bool BlockTreeDB::EraseDelegateIndex(unsigned int height) {

    std::unique_ptr<CDBIterator> pcursor(NewIterator());
    CDBBatch batch(*this);

    pcursor->Seek(std::make_pair(DB_DELEGATEINDEX, height));

    while (pcursor->Valid()) {
        std::pair<uint8_t, CHeightTxIndexKey> key;
        if (pcursor->GetKey(key) && key.first == DB_HEIGHTINDEX && key.second.height == height) {
            batch.Erase(key);
            pcursor->Next();
        } else {
            break;
        }
    }

    return WriteBatch(batch);
}

bool BlockTreeDB::WriteAddressIndex(const std::vector<std::pair<CAddressIndexKey, CAmount > >&vect) {
    CDBBatch batch(*this);
    for (std::vector<std::pair<CAddressIndexKey, CAmount> >::const_iterator it=vect.begin(); it!=vect.end(); it++)
        batch.Write(std::make_pair(DB_ADDRESSINDEX, it->first), it->second);
    return WriteBatch(batch);
}

bool BlockTreeDB::EraseAddressIndex(const std::vector<std::pair<CAddressIndexKey, CAmount > >&vect) {
    CDBBatch batch(*this);
    for (std::vector<std::pair<CAddressIndexKey, CAmount> >::const_iterator it=vect.begin(); it!=vect.end(); it++)
        batch.Erase(std::make_pair(DB_ADDRESSINDEX, it->first));
    return WriteBatch(batch);
}

bool BlockTreeDB::ReadAddressIndex(uint256 addressHash, int type,
                                    std::vector<std::pair<CAddressIndexKey, CAmount> > &addressIndex,
                                    int start, int end) {

    std::unique_ptr<CDBIterator> pcursor(NewIterator());

    if (start > 0 && end > 0) {
        pcursor->Seek(std::make_pair(DB_ADDRESSINDEX, CAddressIndexIteratorHeightKey(type, addressHash, start)));
    } else {
        pcursor->Seek(std::make_pair(DB_ADDRESSINDEX, CAddressIndexIteratorKey(type, addressHash)));
    }

    while (pcursor->Valid()) {
        std::pair<uint8_t,CAddressIndexKey> key;
        if (pcursor->GetKey(key) && key.first == DB_ADDRESSINDEX && key.second.hashBytes == addressHash) {
            if (end > 0 && key.second.blockHeight > end) {
                break;
            }
            CAmount nValue;
            if (pcursor->GetValue(nValue)) {
                addressIndex.push_back(std::make_pair(key.second, nValue));
                pcursor->Next();
            } else {
                return error("failed to get address index value");
            }
        } else {
            break;
        }
    }

    return true;
}

bool BlockTreeDB::UpdateAddressUnspentIndex(const std::vector<std::pair<CAddressUnspentKey, CAddressUnspentValue > >&vect) {
    CDBBatch batch(*this);
    for (std::vector<std::pair<CAddressUnspentKey, CAddressUnspentValue> >::const_iterator it=vect.begin(); it!=vect.end(); it++) {
        if (it->second.IsNull()) {
            batch.Erase(std::make_pair(DB_ADDRESSUNSPENTINDEX, it->first));
        } else {
            batch.Write(std::make_pair(DB_ADDRESSUNSPENTINDEX, it->first), it->second);
        }
    }
    return WriteBatch(batch);
}

bool BlockTreeDB::ReadAddressUnspentIndex(uint256 addressHash, int type,
                                           std::vector<std::pair<CAddressUnspentKey, CAddressUnspentValue> > &unspentOutputs) {

    std::unique_ptr<CDBIterator> pcursor(NewIterator());
    pcursor->Seek(std::make_pair(DB_ADDRESSUNSPENTINDEX, CAddressIndexIteratorKey(type, addressHash)));

    while (pcursor->Valid()) {
        std::pair<uint8_t,CAddressUnspentKey> key;
        if (pcursor->GetKey(key) && key.first == DB_ADDRESSUNSPENTINDEX && key.second.hashBytes == addressHash) {
            CAddressUnspentValue nValue;
            if (pcursor->GetValue(nValue)) {
                unspentOutputs.push_back(std::make_pair(key.second, nValue));
                pcursor->Next();
            } else {
                return error("failed to get address unspent value");
            }
        } else {
            break;
        }
    }

    return true;
}

bool BlockTreeDB::WriteTimestampIndex(const CTimestampIndexKey &timestampIndex) {
    CDBBatch batch(*this);
    batch.Write(std::make_pair(DB_TIMESTAMPINDEX, timestampIndex), 0);
    return WriteBatch(batch);
}

bool BlockTreeDB::ReadTimestampIndex(const unsigned int &high, const unsigned int &low, const bool fActiveOnly, std::vector<std::pair<uint256, unsigned int> > &hashes, ChainstateManager &chainman) {

    std::unique_ptr<CDBIterator> pcursor(NewIterator());

    pcursor->Seek(std::make_pair(DB_TIMESTAMPINDEX, CTimestampIndexIteratorKey(low)));

    while (pcursor->Valid()) {
        std::pair<uint8_t, CTimestampIndexKey> key;
        if (pcursor->GetKey(key) && key.first == DB_TIMESTAMPINDEX && key.second.timestamp < high) {
            if (fActiveOnly) {
                if (blockOnchainActive(key.second.blockHash, chainman)) {
                    hashes.push_back(std::make_pair(key.second.blockHash, key.second.timestamp));
                }
            } else {
                hashes.push_back(std::make_pair(key.second.blockHash, key.second.timestamp));
            }

            pcursor->Next();
        } else {
            break;
        }
    }

    return true;
}

bool BlockTreeDB::WriteTimestampBlockIndex(const CTimestampBlockIndexKey &blockhashIndex, const CTimestampBlockIndexValue &logicalts) {
    CDBBatch batch(*this);
    batch.Write(std::make_pair(DB_BLOCKHASHINDEX, blockhashIndex), logicalts);
    return WriteBatch(batch);
}

bool BlockTreeDB::ReadTimestampBlockIndex(const uint256 &hash, unsigned int &ltimestamp) {

    CTimestampBlockIndexValue lts;
    if (!Read(std::make_pair(DB_BLOCKHASHINDEX, hash), lts))
       return false;

    ltimestamp = lts.ltimestamp;
    return true;
}

bool BlockTreeDB::ReadSpentIndex(CSpentIndexKey &key, CSpentIndexValue &value) {
    return Read(std::make_pair(DB_SPENTINDEX, key), value);
}

bool BlockTreeDB::UpdateSpentIndex(const std::vector<std::pair<CSpentIndexKey, CSpentIndexValue> >&vect) {
    CDBBatch batch(*this);
    for (std::vector<std::pair<CSpentIndexKey,CSpentIndexValue> >::const_iterator it=vect.begin(); it!=vect.end(); it++) {
        if (it->second.IsNull()) {
            batch.Erase(std::make_pair(DB_SPENTINDEX, it->first));
        } else {
            batch.Write(std::make_pair(DB_SPENTINDEX, it->first), it->second);
        }
    }
    return WriteBatch(batch);
}

bool BlockTreeDB::blockOnchainActive(const uint256 &hash, ChainstateManager &chainman) {
    LOCK(cs_main);
    node::BlockMap::iterator mi = chainman.BlockIndex().find(hash);
    if (mi == chainman.BlockIndex().end())
        return false;

    CBlockIndex* pblockindex = &(*mi).second;
    return pblockindex && chainman.ActiveChain().Contains(pblockindex);
}

bool BlockTreeDB::EraseBlockIndex(const std::vector<uint256> &vect)
{
    CDBBatch batch(*this);
    for (std::vector<uint256>::const_iterator it=vect.begin(); it!=vect.end(); it++)
        batch.Erase(std::make_pair(DB_BLOCK_INDEX, *it));
    return WriteBatch(batch);
}
///////////////////////////////////////////////////////
} // namespace kernel

namespace node {
std::atomic_bool fReindex(false);

bool CBlockIndexWorkComparator::operator()(const CBlockIndex* pa, const CBlockIndex* pb) const
{
    // First sort by most total work, ...
    if (pa->nChainWork > pb->nChainWork) return false;
    if (pa->nChainWork < pb->nChainWork) return true;

    // ... then by earliest time received, ...
    if (pa->nSequenceId < pb->nSequenceId) return false;
    if (pa->nSequenceId > pb->nSequenceId) return true;

    // Use pointer address as tie breaker (should only happen with blocks
    // loaded from disk, as those all have id 0).
    if (pa < pb) return false;
    if (pa > pb) return true;

    // Identical blocks.
    return false;
}

bool CBlockIndexHeightOnlyComparator::operator()(const CBlockIndex* pa, const CBlockIndex* pb) const
{
    return pa->nHeight < pb->nHeight;
}

std::vector<CBlockIndex*> BlockManager::GetAllBlockIndices()
{
    AssertLockHeld(cs_main);
    std::vector<CBlockIndex*> rv;
    rv.reserve(m_block_index.size());
    for (auto& [_, block_index] : m_block_index) {
        rv.push_back(&block_index);
    }
    return rv;
}

CBlockIndex* BlockManager::LookupBlockIndex(const uint256& hash)
{
    AssertLockHeld(cs_main);
    BlockMap::iterator it = m_block_index.find(hash);
    return it == m_block_index.end() ? nullptr : &it->second;
}

const CBlockIndex* BlockManager::LookupBlockIndex(const uint256& hash) const
{
    AssertLockHeld(cs_main);
    BlockMap::const_iterator it = m_block_index.find(hash);
    return it == m_block_index.end() ? nullptr : &it->second;
}

CBlockIndex* BlockManager::AddToBlockIndex(const CBlockHeader& block, CBlockIndex*& best_header)
{
    AssertLockHeld(cs_main);

    uint256 hash = block.GetHash();
    auto [mi, inserted] = m_block_index.try_emplace(hash, block);
    if (!inserted) {
        return &mi->second;
    }
    CBlockIndex* pindexNew = &(*mi).second;

    // We assign the sequence id to blocks only when the full data is available,
    // to avoid miners withholding blocks but broadcasting headers, to get a
    // competitive advantage.
    pindexNew->nSequenceId = 0;

    if (pindexNew->IsProofOfStake())
        setStakeSeen.insert(std::make_pair(pindexNew->prevoutStake, pindexNew->nTime));
    pindexNew->phashBlock = &((*mi).first);
    BlockMap::iterator miPrev = m_block_index.find(block.hashPrevBlock);
    if (miPrev != m_block_index.end()) {
        pindexNew->pprev = &(*miPrev).second;
        pindexNew->nHeight = pindexNew->pprev->nHeight + 1;
        pindexNew->BuildSkip();
    }
    pindexNew->nTimeMax = (pindexNew->pprev ? std::max(pindexNew->pprev->nTimeMax, pindexNew->nTime) : pindexNew->nTime);
    pindexNew->nChainWork = (pindexNew->pprev ? pindexNew->pprev->nChainWork : 0) + GetBlockProof(*pindexNew);
    pindexNew->nStakeModifier = ComputeStakeModifier(pindexNew->pprev, block.IsProofOfWork() ? hash : block.prevoutStake.hash);
    pindexNew->RaiseValidity(BLOCK_VALID_TREE);
    if (best_header == nullptr || best_header->nChainWork < pindexNew->nChainWork) {
        best_header = pindexNew;
    }

    m_dirty_blockindex.insert(pindexNew);

    return pindexNew;
}

void BlockManager::PruneOneBlockFile(const int fileNumber)
{
    AssertLockHeld(cs_main);
    LOCK(cs_LastBlockFile);

    for (auto& entry : m_block_index) {
        CBlockIndex* pindex = &entry.second;
        if (pindex->nFile == fileNumber) {
            pindex->nStatus &= ~BLOCK_HAVE_DATA;
            pindex->nStatus &= ~BLOCK_HAVE_UNDO;
            pindex->nFile = 0;
            pindex->nDataPos = 0;
            pindex->nUndoPos = 0;
            m_dirty_blockindex.insert(pindex);

            // Prune from m_blocks_unlinked -- any block we prune would have
            // to be downloaded again in order to consider its chain, at which
            // point it would be considered as a candidate for
            // m_blocks_unlinked or setBlockIndexCandidates.
            auto range = m_blocks_unlinked.equal_range(pindex->pprev);
            while (range.first != range.second) {
                std::multimap<CBlockIndex*, CBlockIndex*>::iterator _it = range.first;
                range.first++;
                if (_it->second == pindex) {
                    m_blocks_unlinked.erase(_it);
                }
            }
        }
    }

    m_blockfile_info.at(fileNumber) = CBlockFileInfo{};
    m_dirty_fileinfo.insert(fileNumber);
}

void BlockManager::FindFilesToPruneManual(
    std::set<int>& setFilesToPrune,
    int nManualPruneHeight,
    const Chainstate& chain,
    ChainstateManager& chainman)
{
    assert(IsPruneMode() && nManualPruneHeight > 0);

    LOCK2(cs_main, cs_LastBlockFile);
    if (chain.m_chain.Height() < 0) {
        return;
    }

    const auto [min_block_to_prune, last_block_can_prune] = chainman.GetPruneRange(chain, nManualPruneHeight);

    int count = 0;
    for (int fileNumber = 0; fileNumber < this->MaxBlockfileNum(); fileNumber++) {
        const auto& fileinfo = m_blockfile_info[fileNumber];
        if (fileinfo.nSize == 0 || fileinfo.nHeightLast > (unsigned)last_block_can_prune || fileinfo.nHeightFirst < (unsigned)min_block_to_prune) {
            continue;
        }

        PruneOneBlockFile(fileNumber);
        setFilesToPrune.insert(fileNumber);
        count++;
    }
    LogPrintf("[%s] Prune (Manual): prune_height=%d removed %d blk/rev pairs\n",
        chain.GetRole(), last_block_can_prune, count);
}

void BlockManager::FindFilesToPrune(
    std::set<int>& setFilesToPrune,
    int last_prune,
    const Chainstate& chain,
    ChainstateManager& chainman)
{
    LOCK2(cs_main, cs_LastBlockFile);
    // Distribute our -prune budget over all chainstates.
    const auto target = std::max(
        MIN_DISK_SPACE_FOR_BLOCK_FILES, GetPruneTarget() / chainman.GetAll().size());

    if (chain.m_chain.Height() < 0 || target == 0) {
        return;
    }
    if (static_cast<uint64_t>(chain.m_chain.Height()) <= chainman.GetParams().PruneAfterHeight()) {
        return;
    }

    const auto [min_block_to_prune, last_block_can_prune] = chainman.GetPruneRange(chain, last_prune);

    uint64_t nCurrentUsage = CalculateCurrentUsage();
    // We don't check to prune until after we've allocated new space for files
    // So we should leave a buffer under our target to account for another allocation
    // before the next pruning.
    uint64_t nBuffer = BLOCKFILE_CHUNK_SIZE + UNDOFILE_CHUNK_SIZE;
    uint64_t nBytesToPrune;
    int count = 0;

    if (nCurrentUsage + nBuffer >= target) {
        // On a prune event, the chainstate DB is flushed.
        // To avoid excessive prune events negating the benefit of high dbcache
        // values, we should not prune too rapidly.
        // So when pruning in IBD, increase the buffer a bit to avoid a re-prune too soon.
        if (chainman.IsInitialBlockDownload()) {
            // Since this is only relevant during IBD, we use a fixed 10%
            nBuffer += target / 10;
        }

        for (int fileNumber = 0; fileNumber < this->MaxBlockfileNum(); fileNumber++) {
            const auto& fileinfo = m_blockfile_info[fileNumber];
            nBytesToPrune = fileinfo.nSize + fileinfo.nUndoSize;

            if (fileinfo.nSize == 0) {
                continue;
            }

            if (nCurrentUsage + nBuffer < target) { // are we below our target?
                break;
            }

            // don't prune files that could have a block that's not within the allowable
            // prune range for the chain being pruned.
            if (fileinfo.nHeightLast > (unsigned)last_block_can_prune || fileinfo.nHeightFirst < (unsigned)min_block_to_prune) {
                continue;
            }

            PruneOneBlockFile(fileNumber);
            // Queue up the files for removal
            setFilesToPrune.insert(fileNumber);
            nCurrentUsage -= nBytesToPrune;
            count++;
        }
    }

    LogPrint(BCLog::PRUNE, "[%s] target=%dMiB actual=%dMiB diff=%dMiB min_height=%d max_prune_height=%d removed %d blk/rev pairs\n",
             chain.GetRole(), target / 1024 / 1024, nCurrentUsage / 1024 / 1024,
             (int64_t(target) - int64_t(nCurrentUsage)) / 1024 / 1024,
             min_block_to_prune, last_block_can_prune, count);
}

void BlockManager::UpdatePruneLock(const std::string& name, const PruneLockInfo& lock_info) {
    AssertLockHeld(::cs_main);
    m_prune_locks[name] = lock_info;
}

CBlockIndex* BlockManager::InsertBlockIndex(const uint256& hash)
{
    AssertLockHeld(cs_main);

    if (hash.IsNull()) {
        return nullptr;
    }

    const auto [mi, inserted]{m_block_index.try_emplace(hash)};
    CBlockIndex* pindex = &(*mi).second;
    if (inserted) {
        pindex->phashBlock = &((*mi).first);
    }
    return pindex;
}

bool BlockManager::LoadBlockIndex(const std::optional<uint256>& snapshot_blockhash)
{
    if (!m_block_tree_db->LoadBlockIndexGuts(
            GetConsensus(), [this](const uint256& hash) EXCLUSIVE_LOCKS_REQUIRED(cs_main) { return this->InsertBlockIndex(hash); }, m_interrupt)) {
        return false;
    }

    if (snapshot_blockhash) {
        const std::optional<AssumeutxoData> maybe_au_data = GetParams().AssumeutxoForBlockhash(*snapshot_blockhash);
        if (!maybe_au_data) {
            m_opts.notifications.fatalError(strprintf("Assumeutxo data not found for the given blockhash '%s'.", snapshot_blockhash->ToString()));
            return false;
        }
        const AssumeutxoData& au_data = *Assert(maybe_au_data);
        m_snapshot_height = au_data.height;
        CBlockIndex* base{LookupBlockIndex(*snapshot_blockhash)};

        // Since nChainTx (responsible for estimated progress) isn't persisted
        // to disk, we must bootstrap the value for assumedvalid chainstates
        // from the hardcoded assumeutxo chainparams.
        base->nChainTx = au_data.nChainTx;
        LogPrintf("[snapshot] set nChainTx=%d for %s\n", au_data.nChainTx, snapshot_blockhash->ToString());
    } else {
        // If this isn't called with a snapshot blockhash, make sure the cached snapshot height
        // is null. This is relevant during snapshot completion, when the blockman may be loaded
        // with a height that then needs to be cleared after the snapshot is fully validated.
        m_snapshot_height.reset();
    }

    Assert(m_snapshot_height.has_value() == snapshot_blockhash.has_value());

    // Calculate nChainWork
    std::vector<CBlockIndex*> vSortedByHeight{GetAllBlockIndices()};
    std::sort(vSortedByHeight.begin(), vSortedByHeight.end(),
              CBlockIndexHeightOnlyComparator());

    CBlockIndex* previous_index{nullptr};
    for (CBlockIndex* pindex : vSortedByHeight) {
        if (m_interrupt) return false;
        if (previous_index && pindex->nHeight > previous_index->nHeight + 1) {
            return error("%s: block index is non-contiguous, index of height %d missing", __func__, previous_index->nHeight + 1);
        }
        previous_index = pindex;
        pindex->nChainWork = (pindex->pprev ? pindex->pprev->nChainWork : 0) + GetBlockProof(*pindex);
        pindex->nTimeMax = (pindex->pprev ? std::max(pindex->pprev->nTimeMax, pindex->nTime) : pindex->nTime);

        // We can link the chain of blocks for which we've received transactions at some point, or
        // blocks that are assumed-valid on the basis of snapshot load (see
        // PopulateAndValidateSnapshot()).
        // Pruned nodes may have deleted the block.
        if (pindex->nTx > 0) {
            if (pindex->pprev) {
                if (m_snapshot_height && pindex->nHeight == *m_snapshot_height &&
                        pindex->GetBlockHash() == *snapshot_blockhash) {
                    // Should have been set above; don't disturb it with code below.
                    Assert(pindex->nChainTx > 0);
                } else if (pindex->pprev->nChainTx > 0) {
                    pindex->nChainTx = pindex->pprev->nChainTx + pindex->nTx;
                } else {
                    pindex->nChainTx = 0;
                    m_blocks_unlinked.insert(std::make_pair(pindex->pprev, pindex));
                }
            } else {
                pindex->nChainTx = pindex->nTx;
            }
        }
        if (!(pindex->nStatus & BLOCK_FAILED_MASK) && pindex->pprev && (pindex->pprev->nStatus & BLOCK_FAILED_MASK)) {
            pindex->nStatus |= BLOCK_FAILED_CHILD;
            m_dirty_blockindex.insert(pindex);
        }
        if (pindex->pprev) {
            pindex->BuildSkip();
        }
    }

    return true;
}

bool BlockManager::WriteBlockIndexDB()
{
    AssertLockHeld(::cs_main);
    std::vector<std::pair<int, const CBlockFileInfo*>> vFiles;
    vFiles.reserve(m_dirty_fileinfo.size());
    for (std::set<int>::iterator it = m_dirty_fileinfo.begin(); it != m_dirty_fileinfo.end();) {
        vFiles.emplace_back(*it, &m_blockfile_info[*it]);
        m_dirty_fileinfo.erase(it++);
    }
    std::vector<const CBlockIndex*> vBlocks;
    vBlocks.reserve(m_dirty_blockindex.size());
    for (std::set<CBlockIndex*>::iterator it = m_dirty_blockindex.begin(); it != m_dirty_blockindex.end();) {
        vBlocks.push_back(*it);
        m_dirty_blockindex.erase(it++);
    }
    int max_blockfile = WITH_LOCK(cs_LastBlockFile, return this->MaxBlockfileNum());
    if (!m_block_tree_db->WriteBatchSync(vFiles, max_blockfile, vBlocks)) {
        return false;
    }
    return true;
}

bool BlockManager::LoadBlockIndexDB(const std::optional<uint256>& snapshot_blockhash)
{
    if (!LoadBlockIndex(snapshot_blockhash)) {
        return false;
    }
    int max_blockfile_num{0};

    // Load block file info
    m_block_tree_db->ReadLastBlockFile(max_blockfile_num);
    m_blockfile_info.resize(max_blockfile_num + 1);
    LogPrintf("%s: last block file = %i\n", __func__, max_blockfile_num);
    for (int nFile = 0; nFile <= max_blockfile_num; nFile++) {
        m_block_tree_db->ReadBlockFileInfo(nFile, m_blockfile_info[nFile]);
    }
    LogPrintf("%s: last block file info: %s\n", __func__, m_blockfile_info[max_blockfile_num].ToString());
    for (int nFile = max_blockfile_num + 1; true; nFile++) {
        CBlockFileInfo info;
        if (m_block_tree_db->ReadBlockFileInfo(nFile, info)) {
            m_blockfile_info.push_back(info);
        } else {
            break;
        }
    }

    // Check presence of blk files
    LogPrintf("Checking all blk files are present...\n");
    std::set<int> setBlkDataFiles;
    for (const auto& [_, block_index] : m_block_index) {
        if (block_index.nStatus & BLOCK_HAVE_DATA) {
            setBlkDataFiles.insert(block_index.nFile);
        }
    }
    for (std::set<int>::iterator it = setBlkDataFiles.begin(); it != setBlkDataFiles.end(); it++) {
        FlatFilePos pos(*it, 0);
        if (OpenBlockFile(pos, true).IsNull()) {
            return false;
        }
    }

    {
        // Initialize the blockfile cursors.
        LOCK(cs_LastBlockFile);
        for (size_t i = 0; i < m_blockfile_info.size(); ++i) {
            const auto last_height_in_file = m_blockfile_info[i].nHeightLast;
            m_blockfile_cursors[BlockfileTypeForHeight(last_height_in_file)] = {static_cast<int>(i), 0};
        }
    }

    // Check whether we have ever pruned block & undo files
    m_block_tree_db->ReadFlag("prunedblockfiles", m_have_pruned);
    if (m_have_pruned) {
        LogPrintf("LoadBlockIndexDB(): Block files have previously been pruned\n");
    }

    // Check whether we need to continue reindexing
    bool fReindexing = false;
    m_block_tree_db->ReadReindexing(fReindexing);
    if (fReindexing) fReindex = true;

    ///////////////////////////////////////////////////////////// // qtum
    m_block_tree_db->ReadFlag("addrindex", fAddressIndex);
    LogPrintf("LoadBlockIndexDB(): address index %s\n", fAddressIndex ? "enabled" : "disabled");
    /////////////////////////////////////////////////////////////
    // Check whether we have a transaction index
    m_block_tree_db->ReadFlag("logevents", fLogEvents);
    LogPrintf("%s: log events index %s\n", __func__, fLogEvents ? "enabled" : "disabled");

    return true;
}

void BlockManager::ScanAndUnlinkAlreadyPrunedFiles()
{
    AssertLockHeld(::cs_main);
    int max_blockfile = WITH_LOCK(cs_LastBlockFile, return this->MaxBlockfileNum());
    if (!m_have_pruned) {
        return;
    }

    std::set<int> block_files_to_prune;
    for (int file_number = 0; file_number < max_blockfile; file_number++) {
        if (m_blockfile_info[file_number].nSize == 0) {
            block_files_to_prune.insert(file_number);
        }
    }

    UnlinkPrunedFiles(block_files_to_prune);
}

const CBlockIndex* BlockManager::GetLastCheckpoint(const CCheckpointData& data)
{
    const MapCheckpoints& checkpoints = data.mapCheckpoints;

    for (const MapCheckpoints::value_type& i : reverse_iterate(checkpoints)) {
        const uint256& hash = i.second;
        const CBlockIndex* pindex = LookupBlockIndex(hash);
        if (pindex) {
            return pindex;
        }
    }
    return nullptr;
}

bool BlockManager::IsBlockPruned(const CBlockIndex* pblockindex)
{
    AssertLockHeld(::cs_main);
    return (m_have_pruned && !(pblockindex->nStatus & BLOCK_HAVE_DATA) && pblockindex->nTx > 0);
}

const CBlockIndex* BlockManager::GetFirstStoredBlock(const CBlockIndex& upper_block, const CBlockIndex* lower_block)
{
    AssertLockHeld(::cs_main);
    const CBlockIndex* last_block = &upper_block;
    assert(last_block->nStatus & BLOCK_HAVE_DATA); // 'upper_block' must have data
    while (last_block->pprev && (last_block->pprev->nStatus & BLOCK_HAVE_DATA)) {
        if (lower_block) {
            // Return if we reached the lower_block
            if (last_block == lower_block) return lower_block;
            // if range was surpassed, means that 'lower_block' is not part of the 'upper_block' chain
            // and so far this is not allowed.
            assert(last_block->nHeight >= lower_block->nHeight);
        }
        last_block = last_block->pprev;
    }
    assert(last_block != nullptr);
    return last_block;
}

<<<<<<< HEAD
=======
bool BlockManager::CheckBlockDataAvailability(const CBlockIndex& upper_block, const CBlockIndex& lower_block)
{
    if (!(upper_block.nStatus & BLOCK_HAVE_DATA)) return false;
    return GetFirstStoredBlock(upper_block, &lower_block) == &lower_block;
}

>>>>>>> 86d0551a
bool BlockManager::CheckHardened(int nHeight, const uint256& hash, const CCheckpointData& data)
{
    const MapCheckpoints& checkpoints = data.mapCheckpoints;

    MapCheckpoints::const_iterator i = checkpoints.find(nHeight);
    if (i == checkpoints.end()) return true;
    return hash == i->second;
}

// Automatically select a suitable sync-checkpoint 
const CBlockIndex* BlockManager::AutoSelectSyncCheckpoint(const CBlockIndex *pindexBest)
{
    const CBlockIndex *pindex = pindexBest;
    // Search backward for a block within max span and maturity window
<<<<<<< HEAD
    int checkpointSpan = Params().GetConsensus().CheckpointSpan(pindexBest->nHeight);
=======
    int checkpointSpan = GetConsensus().CheckpointSpan(pindexBest->nHeight);
>>>>>>> 86d0551a
    while (pindex->pprev && pindex->nHeight + checkpointSpan > pindexBest->nHeight)
        pindex = pindex->pprev;
    return pindex;
}

// Check against synchronized checkpoint
bool BlockManager::CheckSync(int nHeight, const CBlockIndex *pindexBest)
{
    const CBlockIndex* pindexSync = nullptr;
    if(nHeight)
        pindexSync = AutoSelectSyncCheckpoint(pindexBest);

    if(nHeight && nHeight <= pindexSync->nHeight)
        return false;
    return true;
}

// If we're using -prune with -reindex, then delete block files that will be ignored by the
// reindex.  Since reindexing works by starting at block file 0 and looping until a blockfile
// is missing, do the same here to delete any later block files after a gap.  Also delete all
// rev files since they'll be rewritten by the reindex anyway.  This ensures that m_blockfile_info
// is in sync with what's actually on disk by the time we start downloading, so that pruning
// works correctly.
void BlockManager::CleanupBlockRevFiles() const
{
    std::map<std::string, fs::path> mapBlockFiles;

    // Glob all blk?????.dat and rev?????.dat files from the blocks directory.
    // Remove the rev files immediately and insert the blk file paths into an
    // ordered map keyed by block file index.
    LogPrintf("Removing unusable blk?????.dat and rev?????.dat files for -reindex with -prune\n");
    for (fs::directory_iterator it(m_opts.blocks_dir); it != fs::directory_iterator(); it++) {
        const std::string path = fs::PathToString(it->path().filename());
        if (fs::is_regular_file(*it) &&
            path.length() == 12 &&
            path.substr(8,4) == ".dat")
        {
            if (path.substr(0, 3) == "blk") {
                mapBlockFiles[path.substr(3, 5)] = it->path();
            } else if (path.substr(0, 3) == "rev") {
                remove(it->path());
            }
        }
    }

    // Remove all block files that aren't part of a contiguous set starting at
    // zero by walking the ordered map (keys are block file indices) by
    // keeping a separate counter.  Once we hit a gap (or if 0 doesn't exist)
    // start removing block files.
    int nContigCounter = 0;
    for (const std::pair<const std::string, fs::path>& item : mapBlockFiles) {
        if (LocaleIndependentAtoi<int>(item.first) == nContigCounter) {
            nContigCounter++;
            continue;
        }
        remove(item.second);
    }
}

CBlockFileInfo* BlockManager::GetBlockFileInfo(size_t n)
{
    LOCK(cs_LastBlockFile);

    return &m_blockfile_info.at(n);
}

bool BlockManager::UndoWriteToDisk(const CBlockUndo& blockundo, FlatFilePos& pos, const uint256& hashBlock) const
{
    // Open history file to append
    CAutoFile fileout{OpenUndoFile(pos)};
    if (fileout.IsNull()) {
        return error("%s: OpenUndoFile failed", __func__);
    }

    // Write index header
    unsigned int nSize = GetSerializeSize(blockundo, CLIENT_VERSION);
    fileout << GetParams().MessageStart() << nSize;

    // Write undo data
    long fileOutPos = ftell(fileout.Get());
    if (fileOutPos < 0) {
        return error("%s: ftell failed", __func__);
    }
    pos.nPos = (unsigned int)fileOutPos;
    fileout << blockundo;

    // calculate & write checksum
    HashWriter hasher{};
    hasher << hashBlock;
    hasher << blockundo;
    fileout << hasher.GetHash();

    return true;
}

bool BlockManager::UndoReadFromDisk(CBlockUndo& blockundo, const CBlockIndex& index) const
{
    const FlatFilePos pos{WITH_LOCK(::cs_main, return index.GetUndoPos())};

    if (pos.IsNull()) {
        return error("%s: no undo data available", __func__);
    }

    // Open history file to read
    CAutoFile filein{OpenUndoFile(pos, true)};
    if (filein.IsNull()) {
        return error("%s: OpenUndoFile failed", __func__);
    }

    // Read block
    uint256 hashChecksum;
    HashVerifier verifier{filein}; // Use HashVerifier as reserializing may lose data, c.f. commit d342424301013ec47dc146a4beb49d5c9319d80a
    try {
        verifier << index.pprev->GetBlockHash();
        verifier >> blockundo;
        filein >> hashChecksum;
    } catch (const std::exception& e) {
        return error("%s: Deserialize or I/O error - %s", __func__, e.what());
    }

    // Verify checksum
    if (hashChecksum != verifier.GetHash()) {
        return error("%s: Checksum mismatch", __func__);
    }

    return true;
}

bool BlockManager::FlushUndoFile(int block_file, bool finalize)
{
    FlatFilePos undo_pos_old(block_file, m_blockfile_info[block_file].nUndoSize);
    if (!UndoFileSeq().Flush(undo_pos_old, finalize)) {
        m_opts.notifications.flushError("Flushing undo file to disk failed. This is likely the result of an I/O error.");
        return false;
    }
    return true;
}

bool BlockManager::FlushBlockFile(int blockfile_num, bool fFinalize, bool finalize_undo)
{
    bool success = true;
    LOCK(cs_LastBlockFile);

    if (m_blockfile_info.size() < 1) {
        // Return if we haven't loaded any blockfiles yet. This happens during
        // chainstate init, when we call ChainstateManager::MaybeRebalanceCaches() (which
        // then calls FlushStateToDisk()), resulting in a call to this function before we
        // have populated `m_blockfile_info` via LoadBlockIndexDB().
        return true;
    }
    assert(static_cast<int>(m_blockfile_info.size()) > blockfile_num);

    FlatFilePos block_pos_old(blockfile_num, m_blockfile_info[blockfile_num].nSize);
    if (!BlockFileSeq().Flush(block_pos_old, fFinalize)) {
        m_opts.notifications.flushError("Flushing block file to disk failed. This is likely the result of an I/O error.");
        success = false;
    }
    // we do not always flush the undo file, as the chain tip may be lagging behind the incoming blocks,
    // e.g. during IBD or a sync after a node going offline
    if (!fFinalize || finalize_undo) {
        if (!FlushUndoFile(blockfile_num, finalize_undo)) {
            success = false;
        }
    }
    return success;
}

BlockfileType BlockManager::BlockfileTypeForHeight(int height)
{
    if (!m_snapshot_height) {
        return BlockfileType::NORMAL;
    }
    return (height >= *m_snapshot_height) ? BlockfileType::ASSUMED : BlockfileType::NORMAL;
}

bool BlockManager::FlushChainstateBlockFile(int tip_height)
{
    LOCK(cs_LastBlockFile);
    auto& cursor = m_blockfile_cursors[BlockfileTypeForHeight(tip_height)];
    // If the cursor does not exist, it means an assumeutxo snapshot is loaded,
    // but no blocks past the snapshot height have been written yet, so there
    // is no data associated with the chainstate, and it is safe not to flush.
    if (cursor) {
        return FlushBlockFile(cursor->file_num, /*fFinalize=*/false, /*finalize_undo=*/false);
    }
    // No need to log warnings in this case.
    return true;
}

uint64_t BlockManager::CalculateCurrentUsage()
{
    LOCK(cs_LastBlockFile);

    uint64_t retval = 0;
    for (const CBlockFileInfo& file : m_blockfile_info) {
        retval += file.nSize + file.nUndoSize;
    }
    return retval;
}

void BlockManager::UnlinkPrunedFiles(const std::set<int>& setFilesToPrune) const
{
    std::error_code ec;
    for (std::set<int>::iterator it = setFilesToPrune.begin(); it != setFilesToPrune.end(); ++it) {
        FlatFilePos pos(*it, 0);
        const bool removed_blockfile{fs::remove(BlockFileSeq().FileName(pos), ec)};
        const bool removed_undofile{fs::remove(UndoFileSeq().FileName(pos), ec)};
        if (removed_blockfile || removed_undofile) {
            LogPrint(BCLog::BLOCKSTORAGE, "Prune: %s deleted blk/rev (%05u)\n", __func__, *it);
        }
    }
}

FlatFileSeq BlockManager::BlockFileSeq() const
{
    return FlatFileSeq(m_opts.blocks_dir, "blk", m_opts.fast_prune ? 0x4000 /* 16kb */ : BLOCKFILE_CHUNK_SIZE);
}

FlatFileSeq BlockManager::UndoFileSeq() const
{
    return FlatFileSeq(m_opts.blocks_dir, "rev", UNDOFILE_CHUNK_SIZE);
}

CAutoFile BlockManager::OpenBlockFile(const FlatFilePos& pos, bool fReadOnly) const
{
    return CAutoFile{BlockFileSeq().Open(pos, fReadOnly), CLIENT_VERSION};
}

/** Open an undo file (rev?????.dat) */
CAutoFile BlockManager::OpenUndoFile(const FlatFilePos& pos, bool fReadOnly) const
{
    return CAutoFile{UndoFileSeq().Open(pos, fReadOnly), CLIENT_VERSION};
}

fs::path BlockManager::GetBlockPosFilename(const FlatFilePos& pos) const
{
    return BlockFileSeq().FileName(pos);
}

bool BlockManager::FindBlockPos(FlatFilePos& pos, unsigned int nAddSize, unsigned int nHeight, uint64_t nTime, bool fKnown)
{
    LOCK(cs_LastBlockFile);

    const BlockfileType chain_type = BlockfileTypeForHeight(nHeight);

    if (!m_blockfile_cursors[chain_type]) {
        // If a snapshot is loaded during runtime, we may not have initialized this cursor yet.
        assert(chain_type == BlockfileType::ASSUMED);
        const auto new_cursor = BlockfileCursor{this->MaxBlockfileNum() + 1};
        m_blockfile_cursors[chain_type] = new_cursor;
        LogPrint(BCLog::BLOCKSTORAGE, "[%s] initializing blockfile cursor to %s\n", chain_type, new_cursor);
    }
    const int last_blockfile = m_blockfile_cursors[chain_type]->file_num;

    int nFile = fKnown ? pos.nFile : last_blockfile;
    if (static_cast<int>(m_blockfile_info.size()) <= nFile) {
        m_blockfile_info.resize(nFile + 1);
    }

    bool finalize_undo = false;
    if (!fKnown) {
        unsigned int max_blockfile_size{MAX_BLOCKFILE_SIZE};
        // Use smaller blockfiles in test-only -fastprune mode - but avoid
        // the possibility of having a block not fit into the block file.
        if (m_opts.fast_prune) {
            max_blockfile_size = 0x10000; // 64kiB
            if (nAddSize >= max_blockfile_size) {
                // dynamically adjust the blockfile size to be larger than the added size
                max_blockfile_size = nAddSize + 1;
            }
        }
        assert(nAddSize < max_blockfile_size);

        while (m_blockfile_info[nFile].nSize + nAddSize >= max_blockfile_size) {
            // when the undo file is keeping up with the block file, we want to flush it explicitly
            // when it is lagging behind (more blocks arrive than are being connected), we let the
            // undo block write case handle it
            finalize_undo = (static_cast<int>(m_blockfile_info[nFile].nHeightLast) ==
                    Assert(m_blockfile_cursors[chain_type])->undo_height);

            // Try the next unclaimed blockfile number
            nFile = this->MaxBlockfileNum() + 1;
            // Set to increment MaxBlockfileNum() for next iteration
            m_blockfile_cursors[chain_type] = BlockfileCursor{nFile};

            if (static_cast<int>(m_blockfile_info.size()) <= nFile) {
                m_blockfile_info.resize(nFile + 1);
            }
        }
        pos.nFile = nFile;
        pos.nPos = m_blockfile_info[nFile].nSize;
    }

    if (nFile != last_blockfile) {
        if (!fKnown) {
            LogPrint(BCLog::BLOCKSTORAGE, "Leaving block file %i: %s (onto %i) (height %i)\n",
                last_blockfile, m_blockfile_info[last_blockfile].ToString(), nFile, nHeight);
        }

        // Do not propagate the return code. The flush concerns a previous block
        // and undo file that has already been written to. If a flush fails
        // here, and we crash, there is no expected additional block data
        // inconsistency arising from the flush failure here. However, the undo
        // data may be inconsistent after a crash if the flush is called during
        // a reindex. A flush error might also leave some of the data files
        // untrimmed.
        if (!FlushBlockFile(last_blockfile, !fKnown, finalize_undo)) {
            LogPrintLevel(BCLog::BLOCKSTORAGE, BCLog::Level::Warning,
                          "Failed to flush previous block file %05i (finalize=%i, finalize_undo=%i) before opening new block file %05i\n",
                          last_blockfile, !fKnown, finalize_undo, nFile);
        }
        // No undo data yet in the new file, so reset our undo-height tracking.
        m_blockfile_cursors[chain_type] = BlockfileCursor{nFile};
    }

    m_blockfile_info[nFile].AddBlock(nHeight, nTime);
    if (fKnown) {
        m_blockfile_info[nFile].nSize = std::max(pos.nPos + nAddSize, m_blockfile_info[nFile].nSize);
    } else {
        m_blockfile_info[nFile].nSize += nAddSize;
    }

    if (!fKnown) {
        bool out_of_space;
        size_t bytes_allocated = BlockFileSeq().Allocate(pos, nAddSize, out_of_space);
        if (out_of_space) {
            m_opts.notifications.fatalError("Disk space is too low!", _("Disk space is too low!"));
            return false;
        }
        if (bytes_allocated != 0 && IsPruneMode()) {
            m_check_for_pruning = true;
        }
    }

    m_dirty_fileinfo.insert(nFile);
    return true;
}

bool BlockManager::FindUndoPos(BlockValidationState& state, int nFile, FlatFilePos& pos, unsigned int nAddSize)
{
    pos.nFile = nFile;

    LOCK(cs_LastBlockFile);

    pos.nPos = m_blockfile_info[nFile].nUndoSize;
    m_blockfile_info[nFile].nUndoSize += nAddSize;
    m_dirty_fileinfo.insert(nFile);

    bool out_of_space;
    size_t bytes_allocated = UndoFileSeq().Allocate(pos, nAddSize, out_of_space);
    if (out_of_space) {
        return FatalError(m_opts.notifications, state, "Disk space is too low!", _("Disk space is too low!"));
    }
    if (bytes_allocated != 0 && IsPruneMode()) {
        m_check_for_pruning = true;
    }

    return true;
}

bool BlockManager::WriteBlockToDisk(const CBlock& block, FlatFilePos& pos) const
{
    // Open history file to append
    CAutoFile fileout{OpenBlockFile(pos)};
    if (fileout.IsNull()) {
        return error("WriteBlockToDisk: OpenBlockFile failed");
    }

    // Write index header
    unsigned int nSize = GetSerializeSize(block, fileout.GetVersion());
    fileout << GetParams().MessageStart() << nSize;

    // Write block
    long fileOutPos = ftell(fileout.Get());
    if (fileOutPos < 0) {
        return error("WriteBlockToDisk: ftell failed");
    }
    pos.nPos = (unsigned int)fileOutPos;
    fileout << block;

    return true;
}

bool BlockManager::WriteUndoDataForBlock(const CBlockUndo& blockundo, BlockValidationState& state, CBlockIndex& block)
{
    AssertLockHeld(::cs_main);
    const BlockfileType type = BlockfileTypeForHeight(block.nHeight);
    auto& cursor = *Assert(WITH_LOCK(cs_LastBlockFile, return m_blockfile_cursors[type]));

    // Write undo information to disk
    if (block.GetUndoPos().IsNull()) {
        FlatFilePos _pos;
        if (!FindUndoPos(state, block.nFile, _pos, ::GetSerializeSize(blockundo, CLIENT_VERSION) + 40)) {
            return error("ConnectBlock(): FindUndoPos failed");
        }
        if (!UndoWriteToDisk(blockundo, _pos, block.pprev->GetBlockHash())) {
            return FatalError(m_opts.notifications, state, "Failed to write undo data");
        }
        // rev files are written in block height order, whereas blk files are written as blocks come in (often out of order)
        // we want to flush the rev (undo) file once we've written the last block, which is indicated by the last height
        // in the block file info as below; note that this does not catch the case where the undo writes are keeping up
        // with the block writes (usually when a synced up node is getting newly mined blocks) -- this case is caught in
        // the FindBlockPos function
        if (_pos.nFile < cursor.file_num && static_cast<uint32_t>(block.nHeight) == m_blockfile_info[_pos.nFile].nHeightLast) {
            // Do not propagate the return code, a failed flush here should not
            // be an indication for a failed write. If it were propagated here,
            // the caller would assume the undo data not to be written, when in
            // fact it is. Note though, that a failed flush might leave the data
            // file untrimmed.
            if (!FlushUndoFile(_pos.nFile, true)) {
                LogPrintLevel(BCLog::BLOCKSTORAGE, BCLog::Level::Warning, "Failed to flush undo file %05i\n", _pos.nFile);
            }
        } else if (_pos.nFile == cursor.file_num && block.nHeight > cursor.undo_height) {
            cursor.undo_height = block.nHeight;
        }
        // update nUndoPos in block index
        block.nUndoPos = _pos.nPos;
        block.nStatus |= BLOCK_HAVE_UNDO;
        m_dirty_blockindex.insert(&block);
    }

    return true;
}

template <typename Block>
<<<<<<< HEAD
bool ReadBlockFromDisk(Block& block, const FlatFilePos& pos, const Consensus::Params& consensusParams)
=======
bool BlockManager::ReadBlockFromDisk(Block& block, const FlatFilePos& pos) const
>>>>>>> 86d0551a
{
    block.SetNull();

    // Open history file to read
    CAutoFile filein{OpenBlockFile(pos, true)};
    if (filein.IsNull()) {
        return error("ReadBlockFromDisk: OpenBlockFile failed for %s", pos.ToString());
    }

    // Read block
    try {
        filein >> block;
    } catch (const std::exception& e) {
        return error("%s: Deserialize or I/O error - %s at %s", __func__, e.what(), pos.ToString());
    }

    // Check the header
    // PoS blocks can be loaded out of order from disk, which makes PoS impossible to validate. So, do not validate their headers
    // they will be validated later in CheckBlock and ConnectBlock anyway
<<<<<<< HEAD
    if (block.IsProofOfWork() && !CheckProofOfWork(block.GetHash(), block.nBits, consensusParams)) {
=======
    if (block.IsProofOfWork() && !CheckProofOfWork(block.GetHash(), block.nBits, GetConsensus())) {
>>>>>>> 86d0551a
        return error("ReadBlockFromDisk: Errors in block header at %s", pos.ToString());
    }

    // Signet only: check block solution
    if (GetConsensus().signet_blocks && !CheckSignetBlockSolution(block, GetConsensus())) {
        return error("ReadBlockFromDisk: Errors in block solution at %s", pos.ToString());
    }

    return true;
}

bool BlockManager::ReadBlockFromDisk(CBlock& block, const CBlockIndex& index) const
{
    const FlatFilePos block_pos{WITH_LOCK(cs_main, return index.GetBlockPos())};

    if (!ReadBlockFromDisk(block, block_pos)) {
        return false;
    }
    if (block.GetHash() != index.GetBlockHash()) {
        return error("ReadBlockFromDisk(CBlock&, CBlockIndex*): GetHash() doesn't match index for %s at %s",
                     index.ToString(), block_pos.ToString());
    }
    return true;
}

bool BlockManager::ReadRawBlockFromDisk(std::vector<uint8_t>& block, const FlatFilePos& pos) const
{
    FlatFilePos hpos = pos;
    hpos.nPos -= 8; // Seek back 8 bytes for meta header
    CAutoFile filein{OpenBlockFile(hpos, true)};
    if (filein.IsNull()) {
        return error("%s: OpenBlockFile failed for %s", __func__, pos.ToString());
    }

    try {
        MessageStartChars blk_start;
        unsigned int blk_size;

        filein >> blk_start >> blk_size;

        if (blk_start != GetParams().MessageStart()) {
            return error("%s: Block magic mismatch for %s: %s versus expected %s", __func__, pos.ToString(),
                         HexStr(blk_start),
                         HexStr(GetParams().MessageStart()));
        }

        if (blk_size > MAX_SIZE) {
            return error("%s: Block data is larger than maximum deserialization size for %s: %s versus %s", __func__, pos.ToString(),
                         blk_size, MAX_SIZE);
        }

        block.resize(blk_size); // Zeroing of memory is intentional here
        filein.read(MakeWritableByteSpan(block));
    } catch (const std::exception& e) {
        return error("%s: Read from block file failed: %s for %s", __func__, e.what(), pos.ToString());
    }

    return true;
}

FlatFilePos BlockManager::SaveBlockToDisk(const CBlock& block, int nHeight, const FlatFilePos* dbp)
{
    unsigned int nBlockSize = ::GetSerializeSize(block, CLIENT_VERSION);
    FlatFilePos blockPos;
    const auto position_known {dbp != nullptr};
    if (position_known) {
        blockPos = *dbp;
    } else {
        // when known, blockPos.nPos points at the offset of the block data in the blk file. that already accounts for
        // the serialization header present in the file (the 4 magic message start bytes + the 4 length bytes = 8 bytes = BLOCK_SERIALIZATION_HEADER_SIZE).
        // we add BLOCK_SERIALIZATION_HEADER_SIZE only for new blocks since they will have the serialization header added when written to disk.
        nBlockSize += static_cast<unsigned int>(BLOCK_SERIALIZATION_HEADER_SIZE);
    }
    if (!FindBlockPos(blockPos, nBlockSize, nHeight, block.GetBlockTime(), position_known)) {
        error("%s: FindBlockPos failed", __func__);
        return FlatFilePos();
    }
    if (!position_known) {
        if (!WriteBlockToDisk(block, blockPos)) {
            m_opts.notifications.fatalError("Failed to write block");
            return FlatFilePos();
        }
    }
    return blockPos;
}

class ImportingNow
{
    std::atomic<bool>& m_importing;

public:
    ImportingNow(std::atomic<bool>& importing) : m_importing{importing}
    {
        assert(m_importing == false);
        m_importing = true;
    }
    ~ImportingNow()
    {
        assert(m_importing == true);
        m_importing = false;
    }
};

void ImportBlocks(ChainstateManager& chainman, std::vector<fs::path> vImportFiles)
{
    ScheduleBatchPriority();

    {
        ImportingNow imp{chainman.m_blockman.m_importing};

        // -reindex
        if (fReindex) {
            int nFile = 0;
            // Map of disk positions for blocks with unknown parent (only used for reindex);
            // parent hash -> child disk position, multiple children can have the same parent.
            std::multimap<uint256, FlatFilePos> blocks_with_unknown_parent;
            while (true) {
                FlatFilePos pos(nFile, 0);
                if (!fs::exists(chainman.m_blockman.GetBlockPosFilename(pos))) {
                    break; // No block files left to reindex
                }
                CAutoFile file{chainman.m_blockman.OpenBlockFile(pos, true)};
                if (file.IsNull()) {
                    break; // This error is logged in OpenBlockFile
                }
                LogPrintf("Reindexing block file blk%05u.dat...\n", (unsigned int)nFile);
                chainman.LoadExternalBlockFile(file, &pos, &blocks_with_unknown_parent);
                if (chainman.m_interrupt) {
                    LogPrintf("Interrupt requested. Exit %s\n", __func__);
                    return;
                }
                nFile++;
            }
            WITH_LOCK(::cs_main, chainman.m_blockman.m_block_tree_db->WriteReindexing(false));
            fReindex = false;
            LogPrintf("Reindexing finished\n");
            // To avoid ending up in a situation without genesis block, re-try initializing (no-op if reindexing worked):
            chainman.ActiveChainstate().LoadGenesisBlock();
        }

        // -loadblock=
        for (const fs::path& path : vImportFiles) {
            CAutoFile file{fsbridge::fopen(path, "rb"), CLIENT_VERSION};
            if (!file.IsNull()) {
                LogPrintf("Importing blocks file %s...\n", fs::PathToString(path));
                chainman.LoadExternalBlockFile(file);
                if (chainman.m_interrupt) {
                    LogPrintf("Interrupt requested. Exit %s\n", __func__);
                    return;
                }
            } else {
                LogPrintf("Warning: Could not open blocks file %s\n", fs::PathToString(path));
            }
        }

        // scan for better chains in the block chain database, that are not yet connected in the active best chain

        // We can't hold cs_main during ActivateBestChain even though we're accessing
        // the chainman unique_ptrs since ABC requires us not to be holding cs_main, so retrieve
        // the relevant pointers before the ABC call.
        for (Chainstate* chainstate : WITH_LOCK(::cs_main, return chainman.GetAll())) {
            BlockValidationState state;
            if (!chainstate->ActivateBestChain(state, nullptr)) {
                chainman.GetNotifications().fatalError(strprintf("Failed to connect best block (%s)", state.ToString()));
                return;
            }
        }
    } // End scope of ImportingNow
}

std::ostream& operator<<(std::ostream& os, const BlockfileType& type) {
    switch(type) {
        case BlockfileType::NORMAL: os << "normal"; break;
        case BlockfileType::ASSUMED: os << "assumed"; break;
        default: os.setstate(std::ios_base::failbit);
    }
    return os;
}

std::ostream& operator<<(std::ostream& os, const BlockfileCursor& cursor) {
    os << strprintf("BlockfileCursor(file_num=%d, undo_height=%d)", cursor.file_num, cursor.undo_height);
    return os;
}

} // namespace node<|MERGE_RESOLUTION|>--- conflicted
+++ resolved
@@ -1033,15 +1033,12 @@
     return last_block;
 }
 
-<<<<<<< HEAD
-=======
 bool BlockManager::CheckBlockDataAvailability(const CBlockIndex& upper_block, const CBlockIndex& lower_block)
 {
     if (!(upper_block.nStatus & BLOCK_HAVE_DATA)) return false;
     return GetFirstStoredBlock(upper_block, &lower_block) == &lower_block;
 }
 
->>>>>>> 86d0551a
 bool BlockManager::CheckHardened(int nHeight, const uint256& hash, const CCheckpointData& data)
 {
     const MapCheckpoints& checkpoints = data.mapCheckpoints;
@@ -1056,11 +1053,7 @@
 {
     const CBlockIndex *pindex = pindexBest;
     // Search backward for a block within max span and maturity window
-<<<<<<< HEAD
-    int checkpointSpan = Params().GetConsensus().CheckpointSpan(pindexBest->nHeight);
-=======
     int checkpointSpan = GetConsensus().CheckpointSpan(pindexBest->nHeight);
->>>>>>> 86d0551a
     while (pindex->pprev && pindex->nHeight + checkpointSpan > pindexBest->nHeight)
         pindex = pindex->pprev;
     return pindex;
@@ -1486,11 +1479,7 @@
 }
 
 template <typename Block>
-<<<<<<< HEAD
-bool ReadBlockFromDisk(Block& block, const FlatFilePos& pos, const Consensus::Params& consensusParams)
-=======
 bool BlockManager::ReadBlockFromDisk(Block& block, const FlatFilePos& pos) const
->>>>>>> 86d0551a
 {
     block.SetNull();
 
@@ -1510,11 +1499,7 @@
     // Check the header
     // PoS blocks can be loaded out of order from disk, which makes PoS impossible to validate. So, do not validate their headers
     // they will be validated later in CheckBlock and ConnectBlock anyway
-<<<<<<< HEAD
-    if (block.IsProofOfWork() && !CheckProofOfWork(block.GetHash(), block.nBits, consensusParams)) {
-=======
     if (block.IsProofOfWork() && !CheckProofOfWork(block.GetHash(), block.nBits, GetConsensus())) {
->>>>>>> 86d0551a
         return error("ReadBlockFromDisk: Errors in block header at %s", pos.ToString());
     }
 
