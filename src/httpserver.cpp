--- conflicted
+++ resolved
@@ -275,15 +275,10 @@
         }, nullptr);
     }
 
-<<<<<<< HEAD
-    // Disable reading to work around a libevent bug, fixed in 2.2.0.
-    if (event_get_version_number() >= 0x02010600 && event_get_version_number() < 0x02020001) {
-=======
     // Disable reading to work around a libevent bug, fixed in 2.1.9
     // See https://github.com/libevent/libevent/commit/5ff8eb26371c4dc56f384b2de35bea2d87814779
     // and https://github.com/bitcoin/bitcoin/pull/11593.
     if (event_get_version_number() >= 0x02010600 && event_get_version_number() < 0x02010900) {
->>>>>>> 86d0551a
         if (conn) {
             bufferevent* bev = evhttp_connection_get_bufferevent(conn);
             if (bev) {
