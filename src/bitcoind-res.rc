#include <windows.h>             // needed for VERSIONINFO
#include "clientversion.h"       // holds the needed client version information

#define VER_PRODUCTVERSION     CLIENT_VERSION_MAJOR,CLIENT_VERSION_MINOR,CLIENT_VERSION_BUILD
#define VER_FILEVERSION        VER_PRODUCTVERSION

VS_VERSION_INFO VERSIONINFO
FILEVERSION     VER_FILEVERSION
PRODUCTVERSION  VER_PRODUCTVERSION
FILEOS          VOS_NT_WINDOWS32
FILETYPE        VFT_APP
BEGIN
    BLOCK "StringFileInfo"
    BEGIN
        BLOCK "040904E4" // U.S. English - multilingual (hex)
        BEGIN
            VALUE "CompanyName",        "Qtum"
            VALUE "FileDescription",    "qtumd (Qtum node with a JSON-RPC server)"
<<<<<<< HEAD
            VALUE "FileVersion",        VER_FILEVERSION_STR
=======
            VALUE "FileVersion",        PACKAGE_VERSION
>>>>>>> ec86f1e9
            VALUE "InternalName",       "qtumd"
            VALUE "LegalCopyright",     COPYRIGHT_STR
            VALUE "LegalTrademarks1",   "Distributed under the MIT software license, see the accompanying file COPYING or http://www.opensource.org/licenses/mit-license.php."
            VALUE "OriginalFilename",   "qtumd.exe"
            VALUE "ProductName",        "qtumd"
<<<<<<< HEAD
            VALUE "ProductVersion",     VER_PRODUCTVERSION_STR
=======
            VALUE "ProductVersion",     PACKAGE_VERSION
>>>>>>> ec86f1e9
        END
    END

    BLOCK "VarFileInfo"
    BEGIN
        VALUE "Translation", 0x0, 1252 // language neutral - multilingual (decimal)
    END
END<|MERGE_RESOLUTION|>--- conflicted
+++ resolved
@@ -16,21 +16,13 @@
         BEGIN
             VALUE "CompanyName",        "Qtum"
             VALUE "FileDescription",    "qtumd (Qtum node with a JSON-RPC server)"
-<<<<<<< HEAD
-            VALUE "FileVersion",        VER_FILEVERSION_STR
-=======
             VALUE "FileVersion",        PACKAGE_VERSION
->>>>>>> ec86f1e9
             VALUE "InternalName",       "qtumd"
             VALUE "LegalCopyright",     COPYRIGHT_STR
             VALUE "LegalTrademarks1",   "Distributed under the MIT software license, see the accompanying file COPYING or http://www.opensource.org/licenses/mit-license.php."
             VALUE "OriginalFilename",   "qtumd.exe"
             VALUE "ProductName",        "qtumd"
-<<<<<<< HEAD
-            VALUE "ProductVersion",     VER_PRODUCTVERSION_STR
-=======
             VALUE "ProductVersion",     PACKAGE_VERSION
->>>>>>> ec86f1e9
         END
     END
 
