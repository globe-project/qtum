--- conflicted
+++ resolved
@@ -153,17 +153,8 @@
     CTxDestination address;
 
     out.pushKV("asm", ScriptToAsmStr(scriptPubKey));
-<<<<<<< HEAD
-    if (fIncludeHex)
-        out.pushKV("hex", HexStr(scriptPubKey));
-
-    if (!ExtractDestinations(scriptPubKey, type, addresses, nRequired, true) || type == TxoutType::PUBKEY) {
-        out.pushKV("type", GetTxnOutputType(type));
-        return;
-=======
     if (include_address) {
         out.pushKV("desc", InferDescriptor(scriptPubKey, DUMMY_SIGNING_PROVIDER)->ToString());
->>>>>>> ec86f1e9
     }
     if (include_hex) out.pushKV("hex", HexStr(scriptPubKey));
 
