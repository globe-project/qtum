/**********************************************************************
 * Copyright (c) 2014 Pieter Wuille                                   *
 * Distributed under the MIT software license, see the accompanying   *
 * file COPYING or http://www.opensource.org/licenses/mit-license.php.*
 **********************************************************************/

#ifndef SECP256K1_HASH_IMPL_H
#define SECP256K1_HASH_IMPL_H

#include "include/secp256k1_sha256.h"
<<<<<<< HEAD
=======
#include "util.h"
>>>>>>> da23532c

#include <stdlib.h>
#include <stdint.h>
#include <string.h>

#define Ch(x,y,z) ((z) ^ ((x) & ((y) ^ (z))))
#define Maj(x,y,z) (((x) & (y)) | ((z) & ((x) | (y))))
#define Sigma0(x) (((x) >> 2 | (x) << 30) ^ ((x) >> 13 | (x) << 19) ^ ((x) >> 22 | (x) << 10))
#define Sigma1(x) (((x) >> 6 | (x) << 26) ^ ((x) >> 11 | (x) << 21) ^ ((x) >> 25 | (x) << 7))
#define sigma0(x) (((x) >> 7 | (x) << 25) ^ ((x) >> 18 | (x) << 14) ^ ((x) >> 3))
#define sigma1(x) (((x) >> 17 | (x) << 15) ^ ((x) >> 19 | (x) << 13) ^ ((x) >> 10))

#define Round(a,b,c,d,e,f,g,h,k,w) do { \
    uint32_t t1 = (h) + Sigma1(e) + Ch((e), (f), (g)) + (k) + (w); \
    uint32_t t2 = Sigma0(a) + Maj((a), (b), (c)); \
    (d) += t1; \
    (h) = t1 + t2; \
} while(0)

#if defined(SECP256K1_BIG_ENDIAN)
#define BE32(x) (x)
#elif defined(SECP256K1_LITTLE_ENDIAN)
#define BE32(p) ((((p) & 0xFF) << 24) | (((p) & 0xFF00) << 8) | (((p) & 0xFF0000) >> 8) | (((p) & 0xFF000000) >> 24))
#endif

void secp256k1_sha256_initialize(secp256k1_sha256 *hash) {
    hash->s[0] = 0x6a09e667ul;
    hash->s[1] = 0xbb67ae85ul;
    hash->s[2] = 0x3c6ef372ul;
    hash->s[3] = 0xa54ff53aul;
    hash->s[4] = 0x510e527ful;
    hash->s[5] = 0x9b05688cul;
    hash->s[6] = 0x1f83d9abul;
    hash->s[7] = 0x5be0cd19ul;
    hash->bytes = 0;
}

/** Perform one SHA-256 transformation, processing 16 big endian 32-bit words. */
static void secp256k1_sha256_transform(uint32_t* s, const uint32_t* chunk) {
    uint32_t a = s[0], b = s[1], c = s[2], d = s[3], e = s[4], f = s[5], g = s[6], h = s[7];
    uint32_t w0, w1, w2, w3, w4, w5, w6, w7, w8, w9, w10, w11, w12, w13, w14, w15;

    Round(a, b, c, d, e, f, g, h, 0x428a2f98, w0 = BE32(chunk[0]));
    Round(h, a, b, c, d, e, f, g, 0x71374491, w1 = BE32(chunk[1]));
    Round(g, h, a, b, c, d, e, f, 0xb5c0fbcf, w2 = BE32(chunk[2]));
    Round(f, g, h, a, b, c, d, e, 0xe9b5dba5, w3 = BE32(chunk[3]));
    Round(e, f, g, h, a, b, c, d, 0x3956c25b, w4 = BE32(chunk[4]));
    Round(d, e, f, g, h, a, b, c, 0x59f111f1, w5 = BE32(chunk[5]));
    Round(c, d, e, f, g, h, a, b, 0x923f82a4, w6 = BE32(chunk[6]));
    Round(b, c, d, e, f, g, h, a, 0xab1c5ed5, w7 = BE32(chunk[7]));
    Round(a, b, c, d, e, f, g, h, 0xd807aa98, w8 = BE32(chunk[8]));
    Round(h, a, b, c, d, e, f, g, 0x12835b01, w9 = BE32(chunk[9]));
    Round(g, h, a, b, c, d, e, f, 0x243185be, w10 = BE32(chunk[10]));
    Round(f, g, h, a, b, c, d, e, 0x550c7dc3, w11 = BE32(chunk[11]));
    Round(e, f, g, h, a, b, c, d, 0x72be5d74, w12 = BE32(chunk[12]));
    Round(d, e, f, g, h, a, b, c, 0x80deb1fe, w13 = BE32(chunk[13]));
    Round(c, d, e, f, g, h, a, b, 0x9bdc06a7, w14 = BE32(chunk[14]));
    Round(b, c, d, e, f, g, h, a, 0xc19bf174, w15 = BE32(chunk[15]));

    Round(a, b, c, d, e, f, g, h, 0xe49b69c1, w0 += sigma1(w14) + w9 + sigma0(w1));
    Round(h, a, b, c, d, e, f, g, 0xefbe4786, w1 += sigma1(w15) + w10 + sigma0(w2));
    Round(g, h, a, b, c, d, e, f, 0x0fc19dc6, w2 += sigma1(w0) + w11 + sigma0(w3));
    Round(f, g, h, a, b, c, d, e, 0x240ca1cc, w3 += sigma1(w1) + w12 + sigma0(w4));
    Round(e, f, g, h, a, b, c, d, 0x2de92c6f, w4 += sigma1(w2) + w13 + sigma0(w5));
    Round(d, e, f, g, h, a, b, c, 0x4a7484aa, w5 += sigma1(w3) + w14 + sigma0(w6));
    Round(c, d, e, f, g, h, a, b, 0x5cb0a9dc, w6 += sigma1(w4) + w15 + sigma0(w7));
    Round(b, c, d, e, f, g, h, a, 0x76f988da, w7 += sigma1(w5) + w0 + sigma0(w8));
    Round(a, b, c, d, e, f, g, h, 0x983e5152, w8 += sigma1(w6) + w1 + sigma0(w9));
    Round(h, a, b, c, d, e, f, g, 0xa831c66d, w9 += sigma1(w7) + w2 + sigma0(w10));
    Round(g, h, a, b, c, d, e, f, 0xb00327c8, w10 += sigma1(w8) + w3 + sigma0(w11));
    Round(f, g, h, a, b, c, d, e, 0xbf597fc7, w11 += sigma1(w9) + w4 + sigma0(w12));
    Round(e, f, g, h, a, b, c, d, 0xc6e00bf3, w12 += sigma1(w10) + w5 + sigma0(w13));
    Round(d, e, f, g, h, a, b, c, 0xd5a79147, w13 += sigma1(w11) + w6 + sigma0(w14));
    Round(c, d, e, f, g, h, a, b, 0x06ca6351, w14 += sigma1(w12) + w7 + sigma0(w15));
    Round(b, c, d, e, f, g, h, a, 0x14292967, w15 += sigma1(w13) + w8 + sigma0(w0));

    Round(a, b, c, d, e, f, g, h, 0x27b70a85, w0 += sigma1(w14) + w9 + sigma0(w1));
    Round(h, a, b, c, d, e, f, g, 0x2e1b2138, w1 += sigma1(w15) + w10 + sigma0(w2));
    Round(g, h, a, b, c, d, e, f, 0x4d2c6dfc, w2 += sigma1(w0) + w11 + sigma0(w3));
    Round(f, g, h, a, b, c, d, e, 0x53380d13, w3 += sigma1(w1) + w12 + sigma0(w4));
    Round(e, f, g, h, a, b, c, d, 0x650a7354, w4 += sigma1(w2) + w13 + sigma0(w5));
    Round(d, e, f, g, h, a, b, c, 0x766a0abb, w5 += sigma1(w3) + w14 + sigma0(w6));
    Round(c, d, e, f, g, h, a, b, 0x81c2c92e, w6 += sigma1(w4) + w15 + sigma0(w7));
    Round(b, c, d, e, f, g, h, a, 0x92722c85, w7 += sigma1(w5) + w0 + sigma0(w8));
    Round(a, b, c, d, e, f, g, h, 0xa2bfe8a1, w8 += sigma1(w6) + w1 + sigma0(w9));
    Round(h, a, b, c, d, e, f, g, 0xa81a664b, w9 += sigma1(w7) + w2 + sigma0(w10));
    Round(g, h, a, b, c, d, e, f, 0xc24b8b70, w10 += sigma1(w8) + w3 + sigma0(w11));
    Round(f, g, h, a, b, c, d, e, 0xc76c51a3, w11 += sigma1(w9) + w4 + sigma0(w12));
    Round(e, f, g, h, a, b, c, d, 0xd192e819, w12 += sigma1(w10) + w5 + sigma0(w13));
    Round(d, e, f, g, h, a, b, c, 0xd6990624, w13 += sigma1(w11) + w6 + sigma0(w14));
    Round(c, d, e, f, g, h, a, b, 0xf40e3585, w14 += sigma1(w12) + w7 + sigma0(w15));
    Round(b, c, d, e, f, g, h, a, 0x106aa070, w15 += sigma1(w13) + w8 + sigma0(w0));

    Round(a, b, c, d, e, f, g, h, 0x19a4c116, w0 += sigma1(w14) + w9 + sigma0(w1));
    Round(h, a, b, c, d, e, f, g, 0x1e376c08, w1 += sigma1(w15) + w10 + sigma0(w2));
    Round(g, h, a, b, c, d, e, f, 0x2748774c, w2 += sigma1(w0) + w11 + sigma0(w3));
    Round(f, g, h, a, b, c, d, e, 0x34b0bcb5, w3 += sigma1(w1) + w12 + sigma0(w4));
    Round(e, f, g, h, a, b, c, d, 0x391c0cb3, w4 += sigma1(w2) + w13 + sigma0(w5));
    Round(d, e, f, g, h, a, b, c, 0x4ed8aa4a, w5 += sigma1(w3) + w14 + sigma0(w6));
    Round(c, d, e, f, g, h, a, b, 0x5b9cca4f, w6 += sigma1(w4) + w15 + sigma0(w7));
    Round(b, c, d, e, f, g, h, a, 0x682e6ff3, w7 += sigma1(w5) + w0 + sigma0(w8));
    Round(a, b, c, d, e, f, g, h, 0x748f82ee, w8 += sigma1(w6) + w1 + sigma0(w9));
    Round(h, a, b, c, d, e, f, g, 0x78a5636f, w9 += sigma1(w7) + w2 + sigma0(w10));
    Round(g, h, a, b, c, d, e, f, 0x84c87814, w10 += sigma1(w8) + w3 + sigma0(w11));
    Round(f, g, h, a, b, c, d, e, 0x8cc70208, w11 += sigma1(w9) + w4 + sigma0(w12));
    Round(e, f, g, h, a, b, c, d, 0x90befffa, w12 += sigma1(w10) + w5 + sigma0(w13));
    Round(d, e, f, g, h, a, b, c, 0xa4506ceb, w13 += sigma1(w11) + w6 + sigma0(w14));
    Round(c, d, e, f, g, h, a, b, 0xbef9a3f7, w14 + sigma1(w12) + w7 + sigma0(w15));
    Round(b, c, d, e, f, g, h, a, 0xc67178f2, w15 + sigma1(w13) + w8 + sigma0(w0));

    s[0] += a;
    s[1] += b;
    s[2] += c;
    s[3] += d;
    s[4] += e;
    s[5] += f;
    s[6] += g;
    s[7] += h;
}

void secp256k1_sha256_write(secp256k1_sha256 *hash, const unsigned char *data, size_t len) {
    size_t bufsize = hash->bytes & 0x3F;
    hash->bytes += len;
    VERIFY_CHECK(hash->bytes >= len);
    while (len >= 64 - bufsize) {
        /* Fill the buffer, and process it. */
        size_t chunk_len = 64 - bufsize;
        memcpy(((unsigned char*)hash->buf) + bufsize, data, chunk_len);
        data += chunk_len;
        len -= chunk_len;
        secp256k1_sha256_transform(hash->s, hash->buf);
        bufsize = 0;
    }
    if (len) {
        /* Fill the buffer with what remains. */
        memcpy(((unsigned char*)hash->buf) + bufsize, data, len);
    }
}

void secp256k1_sha256_finalize(secp256k1_sha256 *hash, unsigned char *out32) {
    static const unsigned char pad[64] = {0x80, 0, 0, 0, 0, 0, 0, 0, 0, 0, 0, 0, 0, 0, 0, 0, 0, 0, 0, 0, 0, 0, 0, 0, 0, 0, 0, 0, 0, 0, 0, 0, 0, 0, 0, 0, 0, 0, 0, 0, 0, 0, 0, 0, 0, 0, 0, 0, 0, 0, 0, 0, 0, 0, 0, 0, 0, 0, 0, 0, 0, 0, 0, 0};
    uint32_t sizedesc[2];
    uint32_t out[8];
    int i = 0;
    sizedesc[0] = BE32(hash->bytes >> 29);
    sizedesc[1] = BE32(hash->bytes << 3);
    secp256k1_sha256_write(hash, pad, 1 + ((119 - (hash->bytes % 64)) % 64));
    secp256k1_sha256_write(hash, (const unsigned char*)sizedesc, 8);
    for (i = 0; i < 8; i++) {
        out[i] = BE32(hash->s[i]);
        hash->s[i] = 0;
    }
    memcpy(out32, (const unsigned char*)out, 32);
}

<<<<<<< HEAD
=======
/* Initializes a sha256 struct and writes the 64 byte string
 * SHA256(tag)||SHA256(tag) into it. */
void secp256k1_sha256_initialize_tagged(secp256k1_sha256 *hash, const unsigned char *tag, size_t taglen) {
    unsigned char buf[32];
    secp256k1_sha256_initialize(hash);
    secp256k1_sha256_write(hash, tag, taglen);
    secp256k1_sha256_finalize(hash, buf);

    secp256k1_sha256_initialize(hash);
    secp256k1_sha256_write(hash, buf, 32);
    secp256k1_sha256_write(hash, buf, 32);
}

>>>>>>> da23532c
void secp256k1_hmac_sha256_initialize(secp256k1_hmac_sha256 *hash, const unsigned char *key, size_t keylen) {
    size_t n;
    unsigned char rkey[64];
    if (keylen <= sizeof(rkey)) {
        memcpy(rkey, key, keylen);
        memset(rkey + keylen, 0, sizeof(rkey) - keylen);
    } else {
        secp256k1_sha256 sha256;
        secp256k1_sha256_initialize(&sha256);
        secp256k1_sha256_write(&sha256, key, keylen);
        secp256k1_sha256_finalize(&sha256, rkey);
        memset(rkey + 32, 0, 32);
    }

    secp256k1_sha256_initialize(&hash->outer);
    for (n = 0; n < sizeof(rkey); n++) {
        rkey[n] ^= 0x5c;
    }
    secp256k1_sha256_write(&hash->outer, rkey, sizeof(rkey));

    secp256k1_sha256_initialize(&hash->inner);
    for (n = 0; n < sizeof(rkey); n++) {
        rkey[n] ^= 0x5c ^ 0x36;
    }
    secp256k1_sha256_write(&hash->inner, rkey, sizeof(rkey));
    memset(rkey, 0, sizeof(rkey));
}

void secp256k1_hmac_sha256_write(secp256k1_hmac_sha256 *hash, const unsigned char *data, size_t size) {
    secp256k1_sha256_write(&hash->inner, data, size);
}

void secp256k1_hmac_sha256_finalize(secp256k1_hmac_sha256 *hash, unsigned char *out32) {
    unsigned char temp[32];
    secp256k1_sha256_finalize(&hash->inner, temp);
    secp256k1_sha256_write(&hash->outer, temp, 32);
    memset(temp, 0, 32);
    secp256k1_sha256_finalize(&hash->outer, out32);
}


void secp256k1_rfc6979_hmac_sha256_initialize(secp256k1_rfc6979_hmac_sha256 *rng, const unsigned char *key, size_t keylen) {
    secp256k1_hmac_sha256 hmac;
    static const unsigned char zero[1] = {0x00};
    static const unsigned char one[1] = {0x01};

    memset(rng->v, 0x01, 32); /* RFC6979 3.2.b. */
    memset(rng->k, 0x00, 32); /* RFC6979 3.2.c. */

    /* RFC6979 3.2.d. */
    secp256k1_hmac_sha256_initialize(&hmac, rng->k, 32);
    secp256k1_hmac_sha256_write(&hmac, rng->v, 32);
    secp256k1_hmac_sha256_write(&hmac, zero, 1);
    secp256k1_hmac_sha256_write(&hmac, key, keylen);
    secp256k1_hmac_sha256_finalize(&hmac, rng->k);
    secp256k1_hmac_sha256_initialize(&hmac, rng->k, 32);
    secp256k1_hmac_sha256_write(&hmac, rng->v, 32);
    secp256k1_hmac_sha256_finalize(&hmac, rng->v);

    /* RFC6979 3.2.f. */
    secp256k1_hmac_sha256_initialize(&hmac, rng->k, 32);
    secp256k1_hmac_sha256_write(&hmac, rng->v, 32);
    secp256k1_hmac_sha256_write(&hmac, one, 1);
    secp256k1_hmac_sha256_write(&hmac, key, keylen);
    secp256k1_hmac_sha256_finalize(&hmac, rng->k);
    secp256k1_hmac_sha256_initialize(&hmac, rng->k, 32);
    secp256k1_hmac_sha256_write(&hmac, rng->v, 32);
    secp256k1_hmac_sha256_finalize(&hmac, rng->v);
    rng->retry = 0;
}

void secp256k1_rfc6979_hmac_sha256_generate(secp256k1_rfc6979_hmac_sha256 *rng, unsigned char *out, size_t outlen) {
    /* RFC6979 3.2.h. */
    static const unsigned char zero[1] = {0x00};
    if (rng->retry) {
        secp256k1_hmac_sha256 hmac;
        secp256k1_hmac_sha256_initialize(&hmac, rng->k, 32);
        secp256k1_hmac_sha256_write(&hmac, rng->v, 32);
        secp256k1_hmac_sha256_write(&hmac, zero, 1);
        secp256k1_hmac_sha256_finalize(&hmac, rng->k);
        secp256k1_hmac_sha256_initialize(&hmac, rng->k, 32);
        secp256k1_hmac_sha256_write(&hmac, rng->v, 32);
        secp256k1_hmac_sha256_finalize(&hmac, rng->v);
    }

    while (outlen > 0) {
        secp256k1_hmac_sha256 hmac;
        int now = outlen;
        secp256k1_hmac_sha256_initialize(&hmac, rng->k, 32);
        secp256k1_hmac_sha256_write(&hmac, rng->v, 32);
        secp256k1_hmac_sha256_finalize(&hmac, rng->v);
        if (now > 32) {
            now = 32;
        }
        memcpy(out, rng->v, now);
        out += now;
        outlen -= now;
    }

    rng->retry = 1;
}

void secp256k1_rfc6979_hmac_sha256_finalize(secp256k1_rfc6979_hmac_sha256 *rng) {
    memset(rng->k, 0, 32);
    memset(rng->v, 0, 32);
    rng->retry = 0;
}

#undef BE32
#undef Round
#undef sigma1
#undef sigma0
#undef Sigma1
#undef Sigma0
#undef Maj
#undef Ch

#endif /* SECP256K1_HASH_IMPL_H */<|MERGE_RESOLUTION|>--- conflicted
+++ resolved
@@ -8,10 +8,7 @@
 #define SECP256K1_HASH_IMPL_H
 
 #include "include/secp256k1_sha256.h"
-<<<<<<< HEAD
-=======
 #include "util.h"
->>>>>>> da23532c
 
 #include <stdlib.h>
 #include <stdint.h>
@@ -167,8 +164,6 @@
     memcpy(out32, (const unsigned char*)out, 32);
 }
 
-<<<<<<< HEAD
-=======
 /* Initializes a sha256 struct and writes the 64 byte string
  * SHA256(tag)||SHA256(tag) into it. */
 void secp256k1_sha256_initialize_tagged(secp256k1_sha256 *hash, const unsigned char *tag, size_t taglen) {
@@ -182,7 +177,6 @@
     secp256k1_sha256_write(hash, buf, 32);
 }
 
->>>>>>> da23532c
 void secp256k1_hmac_sha256_initialize(secp256k1_hmac_sha256 *hash, const unsigned char *key, size_t keylen) {
     size_t n;
     unsigned char rkey[64];
