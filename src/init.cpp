--- conflicted
+++ resolved
@@ -53,10 +53,7 @@
 #include <txdb.h>
 #include <txmempool.h>
 #include <util/asmap.h>
-<<<<<<< HEAD
-=======
 #include <util/check.h>
->>>>>>> da23532c
 #include <util/convert.h>
 #include <util/moneystr.h>
 #include <util/string.h>
@@ -187,12 +184,9 @@
 void Shutdown(NodeContext& node)
 {
     StartShutdown();
-<<<<<<< HEAD
-=======
     static Mutex g_shutdown_mutex;
     TRY_LOCK(g_shutdown_mutex, lock_shutdown);
     if (!lock_shutdown) return;
->>>>>>> da23532c
     LogPrintf("%s: In progress...\n", __func__);
     Assert(node.args);
 
@@ -209,11 +203,7 @@
     }
 #endif
 
-<<<<<<< HEAD
-    mempool.AddTransactionsUpdated(1);
-=======
     if (node.mempool) node.mempool->AddTransactionsUpdated(1);
->>>>>>> da23532c
 
     StopHTTPRPC();
     StopREST();
@@ -450,11 +440,6 @@
     argsman.AddArg("-prune=<n>", strprintf("Reduce storage requirements by enabling pruning (deleting) of old blocks. This allows the pruneblockchain RPC to be called to delete specific blocks, and enables automatic pruning of old blocks if a target size in MiB is provided. This mode is incompatible with -txindex and -rescan. "
             "Warning: Reverting this setting requires re-downloading the entire blockchain. "
             "(default: 0 = disable pruning blocks, 1 = allow manual pruning via RPC, >=%u = automatically prune block files to stay under the specified target size in MiB)", MIN_DISK_SPACE_FOR_BLOCK_FILES / 1024 / 1024), ArgsManager::ALLOW_ANY, OptionsCategory::OPTIONS);
-<<<<<<< HEAD
-    gArgs.AddArg("-reindex", "Rebuild chain state and block index from the blk*.dat files on disk", ArgsManager::ALLOW_ANY, OptionsCategory::OPTIONS);
-    gArgs.AddArg("-reindex-chainstate", "Rebuild chain state from the currently indexed blocks. When in pruning mode or if blocks on disk might be corrupted, use full -reindex instead.", ArgsManager::ALLOW_ANY, OptionsCategory::OPTIONS);
-    gArgs.AddArg("-record-log-opcodes", "Logs all EVM LOG opcode operations to the file vmExecLogs.json", ArgsManager::ALLOW_ANY, OptionsCategory::OPTIONS);
-=======
     argsman.AddArg("-reindex", "Rebuild chain state and block index from the blk*.dat files on disk", ArgsManager::ALLOW_ANY, OptionsCategory::OPTIONS);
     argsman.AddArg("-reindex-chainstate", "Rebuild chain state from the currently indexed blocks. When in pruning mode or if blocks on disk might be corrupted, use full -reindex instead.", ArgsManager::ALLOW_ANY, OptionsCategory::OPTIONS);
     argsman.AddArg("-settings=<file>", strprintf("Specify path to dynamic settings data file. Can be disabled with -nosettings. File is written at runtime and not meant to be edited by users (use %s instead for custom settings). Relative paths will be prefixed by datadir location. (default: %s)", BITCOIN_CONF_FILENAME, BITCOIN_SETTINGS_FILENAME), ArgsManager::ALLOW_ANY, OptionsCategory::OPTIONS);
@@ -462,7 +447,6 @@
 #if HAVE_SYSTEM
     argsman.AddArg("-startupnotify=<cmd>", "Execute command on startup.", ArgsManager::ALLOW_ANY, OptionsCategory::OPTIONS);
 #endif
->>>>>>> da23532c
 #ifndef WIN32
     argsman.AddArg("-sysperms", "Create new files with system default permissions, instead of umask 077 (only effective with disabled wallet functionality)", ArgsManager::ALLOW_ANY, OptionsCategory::OPTIONS);
 #else
@@ -473,46 +457,6 @@
                  strprintf("Maintain an index of compact filters by block (default: %s, values: %s).", DEFAULT_BLOCKFILTERINDEX, ListBlockFilterTypes()) +
                  " If <type> is not supplied or if <type> = 1, indexes for all known types are enabled.",
                  ArgsManager::ALLOW_ANY, OptionsCategory::OPTIONS);
-<<<<<<< HEAD
-    gArgs.AddArg("-logevents", strprintf("Maintain a full EVM log index, used by searchlogs and gettransactionreceipt rpc calls (default: %u)", DEFAULT_LOGEVENTS), ArgsManager::ALLOW_ANY, OptionsCategory::OPTIONS);
-    gArgs.AddArg("-addrindex", strprintf("Maintain a full address index (default: %u)", DEFAULT_ADDRINDEX), ArgsManager::ALLOW_ANY, OptionsCategory::OPTIONS);
-    gArgs.AddArg("-deleteblockchaindata", "Delete the local copy of the block chain data", ArgsManager::ALLOW_ANY, OptionsCategory::OPTIONS);
-    gArgs.AddArg("-forceinitialblocksdownloadmode", strprintf("Force initial blocks download mode for the node (default: %u)", DEFAULT_FORCE_INITIAL_BLOCKS_DOWNLOAD_MODE), ArgsManager::ALLOW_ANY, OptionsCategory::OPTIONS);
-
-    gArgs.AddArg("-addnode=<ip>", "Add a node to connect to and attempt to keep the connection open (see the `addnode` RPC command help for more info). This option can be specified multiple times to add multiple nodes.", ArgsManager::ALLOW_ANY | ArgsManager::NETWORK_ONLY, OptionsCategory::CONNECTION);
-    gArgs.AddArg("-asmap=<file>", strprintf("Specify asn mapping used for bucketing of the peers (default: %s). Relative paths will be prefixed by the net-specific datadir location.", DEFAULT_ASMAP_FILENAME), ArgsManager::ALLOW_ANY, OptionsCategory::CONNECTION);
-    gArgs.AddArg("-banscore=<n>", strprintf("Threshold for disconnecting and discouraging misbehaving peers (default: %u)", DEFAULT_BANSCORE_THRESHOLD), ArgsManager::ALLOW_ANY, OptionsCategory::CONNECTION);
-    gArgs.AddArg("-bantime=<n>", strprintf("Default duration (in seconds) of manually configured bans (default: %u)", DEFAULT_MISBEHAVING_BANTIME), ArgsManager::ALLOW_ANY, OptionsCategory::CONNECTION);
-    gArgs.AddArg("-bind=<addr>", "Bind to given address and always listen on it. Use [host]:port notation for IPv6", ArgsManager::ALLOW_ANY | ArgsManager::NETWORK_ONLY, OptionsCategory::CONNECTION);
-    gArgs.AddArg("-connect=<ip>", "Connect only to the specified node; -noconnect disables automatic connections (the rules for this peer are the same as for -addnode). This option can be specified multiple times to connect to multiple nodes.", ArgsManager::ALLOW_ANY | ArgsManager::NETWORK_ONLY, OptionsCategory::CONNECTION);
-    gArgs.AddArg("-discover", "Discover own IP addresses (default: 1 when listening and no -externalip or -proxy)", ArgsManager::ALLOW_ANY, OptionsCategory::CONNECTION);
-    gArgs.AddArg("-dns", strprintf("Allow DNS lookups for -addnode, -seednode and -connect (default: %u)", DEFAULT_NAME_LOOKUP), ArgsManager::ALLOW_ANY, OptionsCategory::CONNECTION);
-    gArgs.AddArg("-dnsseed", "Query for peer addresses via DNS lookup, if low on addresses (default: 1 unless -connect used)", ArgsManager::ALLOW_ANY, OptionsCategory::CONNECTION);
-    gArgs.AddArg("-externalip=<ip>", "Specify your own public address", ArgsManager::ALLOW_ANY, OptionsCategory::CONNECTION);
-    gArgs.AddArg("-forcednsseed", strprintf("Always query for peer addresses via DNS lookup (default: %u)", DEFAULT_FORCEDNSSEED), ArgsManager::ALLOW_ANY, OptionsCategory::CONNECTION);
-    gArgs.AddArg("-listen", "Accept connections from outside (default: 1 if no -proxy or -connect)", ArgsManager::ALLOW_ANY, OptionsCategory::CONNECTION);
-    gArgs.AddArg("-listenonion", strprintf("Automatically create Tor hidden service (default: %d)", DEFAULT_LISTEN_ONION), ArgsManager::ALLOW_ANY, OptionsCategory::CONNECTION);
-    gArgs.AddArg("-maxconnections=<n>", strprintf("Maintain at most <n> connections to peers (default: %u)", DEFAULT_MAX_PEER_CONNECTIONS), ArgsManager::ALLOW_ANY, OptionsCategory::CONNECTION);
-    gArgs.AddArg("-maxreceivebuffer=<n>", strprintf("Maximum per-connection receive buffer, <n>*1000 bytes (default: %u)", DEFAULT_MAXRECEIVEBUFFER), ArgsManager::ALLOW_ANY, OptionsCategory::CONNECTION);
-    gArgs.AddArg("-maxsendbuffer=<n>", strprintf("Maximum per-connection send buffer, <n>*1000 bytes (default: %u)", DEFAULT_MAXSENDBUFFER), ArgsManager::ALLOW_ANY, OptionsCategory::CONNECTION);
-    gArgs.AddArg("-maxtimeadjustment", strprintf("Maximum allowed median peer time offset adjustment. Local perspective of time may be influenced by peers forward or backward by this amount. (default: %u seconds)", DEFAULT_MAX_TIME_ADJUSTMENT), ArgsManager::ALLOW_ANY, OptionsCategory::CONNECTION);
-    gArgs.AddArg("-maxuploadtarget=<n>", strprintf("Tries to keep outbound traffic under the given target (in MiB per 24h), 0 = no limit (default: %d)", DEFAULT_MAX_UPLOAD_TARGET), ArgsManager::ALLOW_ANY, OptionsCategory::CONNECTION);
-    gArgs.AddArg("-onion=<ip:port>", "Use separate SOCKS5 proxy to reach peers via Tor hidden services, set -noonion to disable (default: -proxy)", ArgsManager::ALLOW_ANY, OptionsCategory::CONNECTION);
-    gArgs.AddArg("-onlynet=<net>", "Make outgoing connections only through network <net> (ipv4, ipv6 or onion). Incoming connections are not affected by this option. This option can be specified multiple times to allow multiple networks.", ArgsManager::ALLOW_ANY, OptionsCategory::CONNECTION);
-    gArgs.AddArg("-peerbloomfilters", strprintf("Support filtering of blocks and transaction with bloom filters (default: %u)", DEFAULT_PEERBLOOMFILTERS), ArgsManager::ALLOW_ANY, OptionsCategory::CONNECTION);
-    gArgs.AddArg("-permitbaremultisig", strprintf("Relay non-P2SH multisig (default: %u)", DEFAULT_PERMIT_BAREMULTISIG), ArgsManager::ALLOW_ANY, OptionsCategory::CONNECTION);
-    gArgs.AddArg("-port=<port>", strprintf("Listen for connections on <port> (default: %u, testnet: %u, regtest: %u)", defaultChainParams->GetDefaultPort(), testnetChainParams->GetDefaultPort(), regtestChainParams->GetDefaultPort()), ArgsManager::ALLOW_ANY | ArgsManager::NETWORK_ONLY, OptionsCategory::CONNECTION);
-    gArgs.AddArg("-proxy=<ip:port>", "Connect through SOCKS5 proxy, set -noproxy to disable (default: disabled)", ArgsManager::ALLOW_ANY, OptionsCategory::CONNECTION);
-    gArgs.AddArg("-proxyrandomize", strprintf("Randomize credentials for every proxy connection. This enables Tor stream isolation (default: %u)", DEFAULT_PROXYRANDOMIZE), ArgsManager::ALLOW_ANY, OptionsCategory::CONNECTION);
-    gArgs.AddArg("-seednode=<ip>", "Connect to a node to retrieve peer addresses, and disconnect. This option can be specified multiple times to connect to multiple nodes.", ArgsManager::ALLOW_ANY, OptionsCategory::CONNECTION);
-    gArgs.AddArg("-timeout=<n>", strprintf("Specify connection timeout in milliseconds (minimum: 1, default: %d)", DEFAULT_CONNECT_TIMEOUT), ArgsManager::ALLOW_ANY, OptionsCategory::CONNECTION);
-    gArgs.AddArg("-peertimeout=<n>", strprintf("Specify p2p connection timeout in seconds. This option determines the amount of time a peer may be inactive before the connection to it is dropped. (minimum: 1, default: %d)", DEFAULT_PEER_CONNECT_TIMEOUT), ArgsManager::ALLOW_ANY | ArgsManager::DEBUG_ONLY, OptionsCategory::CONNECTION);
-    gArgs.AddArg("-torcontrol=<ip>:<port>", strprintf("Tor control port to use if onion listening enabled (default: %s)", DEFAULT_TOR_CONTROL), ArgsManager::ALLOW_ANY, OptionsCategory::CONNECTION);
-    gArgs.AddArg("-torpassword=<pass>", "Tor control port password (default: empty)", ArgsManager::ALLOW_ANY | ArgsManager::SENSITIVE, OptionsCategory::CONNECTION);
-    gArgs.AddArg("-dgpstorage", "Receiving data from DGP via storage (default: -dgpevm)", ArgsManager::ALLOW_ANY, OptionsCategory::CONNECTION);
-    gArgs.AddArg("-dgpevm", "Receiving data from DGP via a contract call (default: -dgpevm)", ArgsManager::ALLOW_ANY, OptionsCategory::CONNECTION);
-
-=======
     argsman.AddArg("-logevents", strprintf("Maintain a full EVM log index, used by searchlogs and gettransactionreceipt rpc calls (default: %u)", DEFAULT_LOGEVENTS), ArgsManager::ALLOW_ANY, OptionsCategory::OPTIONS);
     argsman.AddArg("-addrindex", strprintf("Maintain a full address index (default: %u)", DEFAULT_ADDRINDEX), ArgsManager::ALLOW_ANY, OptionsCategory::OPTIONS);
     argsman.AddArg("-deleteblockchaindata", "Delete the local copy of the block chain data", ArgsManager::ALLOW_ANY, OptionsCategory::OPTIONS);
@@ -552,7 +496,6 @@
     argsman.AddArg("-dgpstorage", "Receiving data from DGP via storage (default: -dgpevm)", ArgsManager::ALLOW_ANY, OptionsCategory::CONNECTION);
     argsman.AddArg("-dgpevm", "Receiving data from DGP via a contract call (default: -dgpevm)", ArgsManager::ALLOW_ANY, OptionsCategory::CONNECTION);
 
->>>>>>> da23532c
 #ifdef USE_UPNP
 #if USE_UPNP
     argsman.AddArg("-upnp", "Use UPnP to map the listening port (default: 1 when listening and no -proxy)", ArgsManager::ALLOW_ANY, OptionsCategory::CONNECTION);
@@ -596,101 +539,6 @@
     hidden_args.emplace_back("-zmqpubsequencehwm=<n>");
 #endif
 
-<<<<<<< HEAD
-    gArgs.AddArg("-checkblocks=<n>", strprintf("How many blocks to check at startup (default: %u, 0 = all)", DEFAULT_CHECKBLOCKS), ArgsManager::ALLOW_ANY | ArgsManager::DEBUG_ONLY, OptionsCategory::DEBUG_TEST);
-    gArgs.AddArg("-checklevel=<n>", strprintf("How thorough the block verification of -checkblocks is: "
-        "level 0 reads the blocks from disk, "
-        "level 1 verifies block validity, "
-        "level 2 verifies undo data, "
-        "level 3 checks disconnection of tip blocks, "
-        "and level 4 tries to reconnect the blocks, "
-        "each level includes the checks of the previous levels "
-        "(0-4, default: %u)", DEFAULT_CHECKLEVEL), ArgsManager::ALLOW_ANY | ArgsManager::DEBUG_ONLY, OptionsCategory::DEBUG_TEST);
-    gArgs.AddArg("-checkblockindex", strprintf("Do a consistency check for the block tree, chainstate, and other validation data structures occasionally. (default: %u, regtest: %u)", defaultChainParams->DefaultConsistencyChecks(), regtestChainParams->DefaultConsistencyChecks()), ArgsManager::ALLOW_ANY | ArgsManager::DEBUG_ONLY, OptionsCategory::DEBUG_TEST);
-    gArgs.AddArg("-checkmempool=<n>", strprintf("Run checks every <n> transactions (default: %u, regtest: %u)", defaultChainParams->DefaultConsistencyChecks(), regtestChainParams->DefaultConsistencyChecks()), ArgsManager::ALLOW_ANY | ArgsManager::DEBUG_ONLY, OptionsCategory::DEBUG_TEST);
-    gArgs.AddArg("-checkpoints", strprintf("Enable rejection of any forks from the known historical chain until block 295000 (default: %u)", DEFAULT_CHECKPOINTS_ENABLED), ArgsManager::ALLOW_ANY | ArgsManager::DEBUG_ONLY, OptionsCategory::DEBUG_TEST);
-    gArgs.AddArg("-deprecatedrpc=<method>", "Allows deprecated RPC method(s) to be used", ArgsManager::ALLOW_ANY | ArgsManager::DEBUG_ONLY, OptionsCategory::DEBUG_TEST);
-    gArgs.AddArg("-dropmessagestest=<n>", "Randomly drop 1 of every <n> network messages", ArgsManager::ALLOW_ANY | ArgsManager::DEBUG_ONLY, OptionsCategory::DEBUG_TEST);
-    gArgs.AddArg("-stopafterblockimport", strprintf("Stop running after importing blocks from disk (default: %u)", DEFAULT_STOPAFTERBLOCKIMPORT), ArgsManager::ALLOW_ANY | ArgsManager::DEBUG_ONLY, OptionsCategory::DEBUG_TEST);
-    gArgs.AddArg("-stopatheight", strprintf("Stop running after reaching the given height in the main chain (default: %u)", DEFAULT_STOPATHEIGHT), ArgsManager::ALLOW_ANY | ArgsManager::DEBUG_ONLY, OptionsCategory::DEBUG_TEST);
-    gArgs.AddArg("-limitancestorcount=<n>", strprintf("Do not accept transactions if number of in-mempool ancestors is <n> or more (default: %u)", DEFAULT_ANCESTOR_LIMIT), ArgsManager::ALLOW_ANY | ArgsManager::DEBUG_ONLY, OptionsCategory::DEBUG_TEST);
-    gArgs.AddArg("-limitancestorsize=<n>", strprintf("Do not accept transactions whose size with all in-mempool ancestors exceeds <n> kilobytes (default: %u)", DEFAULT_ANCESTOR_SIZE_LIMIT), ArgsManager::ALLOW_ANY | ArgsManager::DEBUG_ONLY, OptionsCategory::DEBUG_TEST);
-    gArgs.AddArg("-limitdescendantcount=<n>", strprintf("Do not accept transactions if any ancestor would have <n> or more in-mempool descendants (default: %u)", DEFAULT_DESCENDANT_LIMIT), ArgsManager::ALLOW_ANY | ArgsManager::DEBUG_ONLY, OptionsCategory::DEBUG_TEST);
-    gArgs.AddArg("-limitdescendantsize=<n>", strprintf("Do not accept transactions if any ancestor would have more than <n> kilobytes of in-mempool descendants (default: %u).", DEFAULT_DESCENDANT_SIZE_LIMIT), ArgsManager::ALLOW_ANY | ArgsManager::DEBUG_ONLY, OptionsCategory::DEBUG_TEST);
-    gArgs.AddArg("-addrmantest", "Allows to test address relay on localhost", ArgsManager::ALLOW_ANY | ArgsManager::DEBUG_ONLY, OptionsCategory::DEBUG_TEST);
-    gArgs.AddArg("-debug=<category>", "Output debugging information (default: -nodebug, supplying <category> is optional). "
-        "If <category> is not supplied or if <category> = 1, output all debugging information. <category> can be: " + ListLogCategories() + ".", ArgsManager::ALLOW_ANY, OptionsCategory::DEBUG_TEST);
-    gArgs.AddArg("-debugexclude=<category>", strprintf("Exclude debugging information for a category. Can be used in conjunction with -debug=1 to output debug logs for all categories except one or more specified categories."), ArgsManager::ALLOW_ANY, OptionsCategory::DEBUG_TEST);
-    gArgs.AddArg("-logips", strprintf("Include IP addresses in debug output (default: %u)", DEFAULT_LOGIPS), ArgsManager::ALLOW_ANY, OptionsCategory::DEBUG_TEST);
-    gArgs.AddArg("-logtimestamps", strprintf("Prepend debug output with timestamp (default: %u)", DEFAULT_LOGTIMESTAMPS), ArgsManager::ALLOW_ANY, OptionsCategory::DEBUG_TEST);
-#ifdef HAVE_THREAD_LOCAL
-    gArgs.AddArg("-logthreadnames", strprintf("Prepend debug output with name of the originating thread (only available on platforms supporting thread_local) (default: %u)", DEFAULT_LOGTHREADNAMES), ArgsManager::ALLOW_ANY, OptionsCategory::DEBUG_TEST);
-#else
-    hidden_args.emplace_back("-logthreadnames");
-#endif
-    gArgs.AddArg("-logtimemicros", strprintf("Add microsecond precision to debug timestamps (default: %u)", DEFAULT_LOGTIMEMICROS), ArgsManager::ALLOW_ANY | ArgsManager::DEBUG_ONLY, OptionsCategory::DEBUG_TEST);
-    gArgs.AddArg("-showevmlogs", strprintf("Print evm logs to console (default: %u)", DEFAULT_SHOWEVMLOGS), ArgsManager::ALLOW_ANY, OptionsCategory::DEBUG_TEST);
-    gArgs.AddArg("-mocktime=<n>", "Replace actual time with " + UNIX_EPOCH_TIME + " (default: 0)", ArgsManager::ALLOW_ANY | ArgsManager::DEBUG_ONLY, OptionsCategory::DEBUG_TEST);
-    gArgs.AddArg("-maxsigcachesize=<n>", strprintf("Limit sum of signature cache and script execution cache sizes to <n> MiB (default: %u)", DEFAULT_MAX_SIG_CACHE_SIZE), ArgsManager::ALLOW_ANY | ArgsManager::DEBUG_ONLY, OptionsCategory::DEBUG_TEST);
-    gArgs.AddArg("-maxtipage=<n>", strprintf("Maximum tip age in seconds to consider node in initial block download (default: %u)", DEFAULT_MAX_TIP_AGE), ArgsManager::ALLOW_ANY | ArgsManager::DEBUG_ONLY, OptionsCategory::DEBUG_TEST);
-    gArgs.AddArg("-minmempoolgaslimit=<limit>", strprintf("The minimum transaction gas limit we are willing to accept into the mempool (default: %s)",MEMPOOL_MIN_GAS_LIMIT), ArgsManager::ALLOW_ANY, OptionsCategory::DEBUG_TEST);
-    gArgs.AddArg("-printpriority", strprintf("Log transaction fee per kB when mining blocks (default: %u)", DEFAULT_PRINTPRIORITY), ArgsManager::ALLOW_ANY | ArgsManager::DEBUG_ONLY, OptionsCategory::DEBUG_TEST);
-    gArgs.AddArg("-printtoconsole", "Send trace/debug info to console (default: 1 when no -daemon. To disable logging to file, set -nodebuglogfile)", ArgsManager::ALLOW_ANY, OptionsCategory::DEBUG_TEST);
-    gArgs.AddArg("-shrinkdebugfile", "Shrink debug.log file on client startup (default: 1 when no -debug)", ArgsManager::ALLOW_ANY, OptionsCategory::DEBUG_TEST);
-    gArgs.AddArg("-uacomment=<cmt>", "Append comment to the user agent string", ArgsManager::ALLOW_ANY, OptionsCategory::DEBUG_TEST);
-    gArgs.AddArg("-opsenderheight=<n>", "Use given block height to check opsender fork (regtest-only)", ArgsManager::ALLOW_ANY, OptionsCategory::DEBUG_TEST);
-    gArgs.AddArg("-btcecrecoverheight=<n>", "Use given block height to check btc_ecrecover fork (regtest-only)", ArgsManager::ALLOW_ANY, OptionsCategory::DEBUG_TEST);
-    gArgs.AddArg("-constantinopleheight=<n>", "Use given block height to check constantinople fork (regtest-only)", ArgsManager::ALLOW_ANY, OptionsCategory::DEBUG_TEST);
-    gArgs.AddArg("-difficultychangeheight=<n>", "Use given block height to check difficulty change fork (regtest-only)", ArgsManager::ALLOW_ANY, OptionsCategory::DEBUG_TEST);
-    gArgs.AddArg("-offlinestakingheight=<n>", "Use given block height to check offline staking fork (regtest-only)", ArgsManager::ALLOW_ANY, OptionsCategory::DEBUG_TEST);
-    gArgs.AddArg("-delegationsaddress=<adr>", "Use given contract delegations address for offline staking fork (regtest-only)", ArgsManager::ALLOW_ANY, OptionsCategory::DEBUG_TEST);
-    gArgs.AddArg("-lastmposheight=<n>", "Use given block height to check remove mpos fork (regtest-only)", ArgsManager::ALLOW_ANY, OptionsCategory::DEBUG_TEST);
-    gArgs.AddArg("-reduceblocktimeheight=<n>", "Use given block height to check blocks with reduced target spacing (regtest-only)", ArgsManager::ALLOW_ANY, OptionsCategory::DEBUG_TEST);
-    gArgs.AddArg("-powallowmindifficultyblocks", "Use given value for pow allow min difficulty blocks parameter (regtest-only, default: 1)", ArgsManager::ALLOW_ANY, OptionsCategory::DEBUG_TEST);
-    gArgs.AddArg("-pownoretargeting", "Use given value for pow no retargeting parameter (regtest-only, default: 1)", ArgsManager::ALLOW_ANY, OptionsCategory::DEBUG_TEST);
-    gArgs.AddArg("-posnoretargeting", "Use given value for pos no retargeting parameter (regtest-only, default: 1)", ArgsManager::ALLOW_ANY, OptionsCategory::DEBUG_TEST);
-    gArgs.AddArg("-muirglacierheight=<n>", "Use given block height to check contracts with EVM Muir Glacier (regtest-only)", ArgsManager::ALLOW_ANY, OptionsCategory::DEBUG_TEST);
-
-    SetupChainParamsBaseOptions();
-
-    gArgs.AddArg("-acceptnonstdtxn", strprintf("Relay and mine \"non-standard\" transactions (%sdefault: %u)", "testnet/regtest only; ", !testnetChainParams->RequireStandard()), ArgsManager::ALLOW_ANY | ArgsManager::DEBUG_ONLY, OptionsCategory::NODE_RELAY);
-    gArgs.AddArg("-incrementalrelayfee=<amt>", strprintf("Fee rate (in %s/kB) used to define cost of relay, used for mempool limiting and BIP 125 replacement. (default: %s)", CURRENCY_UNIT, FormatMoney(DEFAULT_INCREMENTAL_RELAY_FEE)), ArgsManager::ALLOW_ANY | ArgsManager::DEBUG_ONLY, OptionsCategory::NODE_RELAY);
-    gArgs.AddArg("-dustrelayfee=<amt>", strprintf("Fee rate (in %s/kB) used to define dust, the value of an output such that it will cost more than its value in fees at this fee rate to spend it. (default: %s)", CURRENCY_UNIT, FormatMoney(DUST_RELAY_TX_FEE)), ArgsManager::ALLOW_ANY | ArgsManager::DEBUG_ONLY, OptionsCategory::NODE_RELAY);
-    gArgs.AddArg("-bytespersigop", strprintf("Equivalent bytes per sigop in transactions for relay and mining (default: %u)", DEFAULT_BYTES_PER_SIGOP), ArgsManager::ALLOW_ANY, OptionsCategory::NODE_RELAY);
-    gArgs.AddArg("-datacarrier", strprintf("Relay and mine data carrier transactions (default: %u)", DEFAULT_ACCEPT_DATACARRIER), ArgsManager::ALLOW_ANY, OptionsCategory::NODE_RELAY);
-    gArgs.AddArg("-datacarriersize", strprintf("Maximum size of data in data carrier transactions we relay and mine (default: %u)", MAX_OP_RETURN_RELAY), ArgsManager::ALLOW_ANY, OptionsCategory::NODE_RELAY);
-    gArgs.AddArg("-minrelaytxfee=<amt>", strprintf("Fees (in %s/kB) smaller than this are considered zero fee for relaying, mining and transaction creation (default: %s)",
-        CURRENCY_UNIT, FormatMoney(DEFAULT_MIN_RELAY_TX_FEE)), ArgsManager::ALLOW_ANY, OptionsCategory::NODE_RELAY);
-    gArgs.AddArg("-whitelistforcerelay", strprintf("Add 'forcerelay' permission to whitelisted inbound peers with default permissions. This will relay transactions even if the transactions were already in the mempool. (default: %d)", DEFAULT_WHITELISTFORCERELAY), ArgsManager::ALLOW_ANY, OptionsCategory::NODE_RELAY);
-    gArgs.AddArg("-whitelistrelay", strprintf("Add 'relay' permission to whitelisted inbound peers with default permissions. This will accept relayed transactions even when not relaying transactions (default: %d)", DEFAULT_WHITELISTRELAY), ArgsManager::ALLOW_ANY, OptionsCategory::NODE_RELAY);
-
-
-    gArgs.AddArg("-blockmaxweight=<n>", strprintf("Set maximum BIP141 block weight (default: %d)", DEFAULT_BLOCK_MAX_WEIGHT), ArgsManager::ALLOW_ANY, OptionsCategory::BLOCK_CREATION);
-    gArgs.AddArg("-blockmintxfee=<amt>", strprintf("Set lowest fee rate (in %s/kB) for transactions to be included in block creation. (default: %s)", CURRENCY_UNIT, FormatMoney(DEFAULT_BLOCK_MIN_TX_FEE)), ArgsManager::ALLOW_ANY, OptionsCategory::BLOCK_CREATION);
-    gArgs.AddArg("-blockversion=<n>", "Override block version to test forking scenarios", ArgsManager::ALLOW_ANY | ArgsManager::DEBUG_ONLY, OptionsCategory::BLOCK_CREATION);
-
-    gArgs.AddArg("-staker-min-tx-gas-price=<amt>", "Any contract execution with a gas price below this will not be included in a block (defaults to the value specified by the DGP)", ArgsManager::ALLOW_ANY, OptionsCategory::BLOCK_CREATION);
-    gArgs.AddArg("-staker-max-tx-gas-limit=<n>", "Any contract execution with a gas limit over this amount will not be included in a block (defaults to soft block gas limit)", ArgsManager::ALLOW_ANY, OptionsCategory::BLOCK_CREATION);
-    gArgs.AddArg("-staker-soft-block-gas-limit=<n>", "After this amount of gas is surpassed in a block, no more contract executions will be added to the block (defaults to consensus-critical maximum block gas limit)", ArgsManager::ALLOW_ANY, OptionsCategory::BLOCK_CREATION);
-    gArgs.AddArg("-aggressive-staking", "Check more often to publish immediately when valid block is found.", ArgsManager::ALLOW_ANY, OptionsCategory::BLOCK_CREATION);
-    gArgs.AddArg("-emergencystaking", "Emergency staking without blockchain synchronization.", ArgsManager::ALLOW_ANY, OptionsCategory::BLOCK_CREATION);
-
-    gArgs.AddArg("-rest", strprintf("Accept public REST requests (default: %u)", DEFAULT_REST_ENABLE), ArgsManager::ALLOW_ANY, OptionsCategory::RPC);
-    gArgs.AddArg("-rpcallowip=<ip>", "Allow JSON-RPC connections from specified source. Valid for <ip> are a single IP (e.g. 1.2.3.4), a network/netmask (e.g. 1.2.3.4/255.255.255.0) or a network/CIDR (e.g. 1.2.3.4/24). This option can be specified multiple times", ArgsManager::ALLOW_ANY, OptionsCategory::RPC);
-    gArgs.AddArg("-rpcauth=<userpw>", "Username and HMAC-SHA-256 hashed password for JSON-RPC connections. The field <userpw> comes in the format: <USERNAME>:<SALT>$<HASH>. A canonical python script is included in share/rpcauth. The client then connects normally using the rpcuser=<USERNAME>/rpcpassword=<PASSWORD> pair of arguments. This option can be specified multiple times", ArgsManager::ALLOW_ANY | ArgsManager::SENSITIVE, OptionsCategory::RPC);
-    gArgs.AddArg("-rpcbind=<addr>[:port]", "Bind to given address to listen for JSON-RPC connections. Do not expose the RPC server to untrusted networks such as the public internet! This option is ignored unless -rpcallowip is also passed. Port is optional and overrides -rpcport. Use [host]:port notation for IPv6. This option can be specified multiple times (default: 127.0.0.1 and ::1 i.e., localhost)", ArgsManager::ALLOW_ANY | ArgsManager::NETWORK_ONLY | ArgsManager::SENSITIVE, OptionsCategory::RPC);
-    gArgs.AddArg("-rpccookiefile=<loc>", "Location of the auth cookie. Relative paths will be prefixed by a net-specific datadir location. (default: data dir)", ArgsManager::ALLOW_ANY, OptionsCategory::RPC);
-    gArgs.AddArg("-rpcpassword=<pw>", "Password for JSON-RPC connections", ArgsManager::ALLOW_ANY | ArgsManager::SENSITIVE, OptionsCategory::RPC);
-    gArgs.AddArg("-rpcport=<port>", strprintf("Listen for JSON-RPC connections on <port> (default: %u, testnet: %u, regtest: %u)", defaultBaseParams->RPCPort(), testnetBaseParams->RPCPort(), regtestBaseParams->RPCPort()), ArgsManager::ALLOW_ANY | ArgsManager::NETWORK_ONLY, OptionsCategory::RPC);
-    gArgs.AddArg("-rpcserialversion", strprintf("Sets the serialization of raw transaction or block hex returned in non-verbose mode, non-segwit(0) or segwit(1) (default: %d)", DEFAULT_RPC_SERIALIZE_VERSION), ArgsManager::ALLOW_ANY, OptionsCategory::RPC);
-    gArgs.AddArg("-rpcservertimeout=<n>", strprintf("Timeout during HTTP requests (default: %d)", DEFAULT_HTTP_SERVER_TIMEOUT), ArgsManager::ALLOW_ANY | ArgsManager::DEBUG_ONLY, OptionsCategory::RPC);
-    gArgs.AddArg("-rpcthreads=<n>", strprintf("Set the number of threads to service RPC calls (default: %d)", DEFAULT_HTTP_THREADS), ArgsManager::ALLOW_ANY, OptionsCategory::RPC);
-    gArgs.AddArg("-rpcuser=<user>", "Username for JSON-RPC connections", ArgsManager::ALLOW_ANY | ArgsManager::SENSITIVE, OptionsCategory::RPC);
-    gArgs.AddArg("-rpcwhitelist=<whitelist>", "Set a whitelist to filter incoming RPC calls for a specific user. The field <whitelist> comes in the format: <USERNAME>:<rpc 1>,<rpc 2>,...,<rpc n>. If multiple whitelists are set for a given user, they are set-intersected. See -rpcwhitelistdefault documentation for information on default whitelist behavior.", ArgsManager::ALLOW_ANY, OptionsCategory::RPC);
-    gArgs.AddArg("-rpcwhitelistdefault", "Sets default behavior for rpc whitelisting. Unless rpcwhitelistdefault is set to 0, if any -rpcwhitelist is set, the rpc server acts as if all rpc users are subject to empty-unless-otherwise-specified whitelists. If rpcwhitelistdefault is set to 1 and no -rpcwhitelist is set, rpc server acts as if all rpc users are subject to empty whitelists.", ArgsManager::ALLOW_BOOL, OptionsCategory::RPC);
-    gArgs.AddArg("-rpcworkqueue=<n>", strprintf("Set the depth of the work queue to service RPC calls (default: %d)", DEFAULT_HTTP_WORKQUEUE), ArgsManager::ALLOW_ANY | ArgsManager::DEBUG_ONLY, OptionsCategory::RPC);
-    gArgs.AddArg("-server", "Accept command line and JSON-RPC commands", ArgsManager::ALLOW_ANY, OptionsCategory::RPC);
-=======
     argsman.AddArg("-checkblocks=<n>", strprintf("How many blocks to check at startup (default: %u, 0 = all)", DEFAULT_CHECKBLOCKS), ArgsManager::ALLOW_ANY | ArgsManager::DEBUG_ONLY, OptionsCategory::DEBUG_TEST);
     argsman.AddArg("-checklevel=<n>", strprintf("How thorough the block verification of -checkblocks is: %s (0-4, default: %u)", Join(CHECKLEVEL_DOC, ", "), DEFAULT_CHECKLEVEL), ArgsManager::ALLOW_ANY | ArgsManager::DEBUG_ONLY, OptionsCategory::DEBUG_TEST);
     argsman.AddArg("-checkblockindex", strprintf("Do a consistency check for the block tree, chainstate, and other validation data structures occasionally. (default: %u, regtest: %u)", defaultChainParams->DefaultConsistencyChecks(), regtestChainParams->DefaultConsistencyChecks()), ArgsManager::ALLOW_ANY | ArgsManager::DEBUG_ONLY, OptionsCategory::DEBUG_TEST);
@@ -778,23 +626,12 @@
     argsman.AddArg("-rpcwhitelistdefault", "Sets default behavior for rpc whitelisting. Unless rpcwhitelistdefault is set to 0, if any -rpcwhitelist is set, the rpc server acts as if all rpc users are subject to empty-unless-otherwise-specified whitelists. If rpcwhitelistdefault is set to 1 and no -rpcwhitelist is set, rpc server acts as if all rpc users are subject to empty whitelists.", ArgsManager::ALLOW_BOOL, OptionsCategory::RPC);
     argsman.AddArg("-rpcworkqueue=<n>", strprintf("Set the depth of the work queue to service RPC calls (default: %d)", DEFAULT_HTTP_WORKQUEUE), ArgsManager::ALLOW_ANY | ArgsManager::DEBUG_ONLY, OptionsCategory::RPC);
     argsman.AddArg("-server", "Accept command line and JSON-RPC commands", ArgsManager::ALLOW_ANY, OptionsCategory::RPC);
->>>>>>> da23532c
 
 #if HAVE_DECL_DAEMON
     argsman.AddArg("-daemon", "Run in the background as a daemon and accept commands", ArgsManager::ALLOW_ANY, OptionsCategory::OPTIONS);
 #else
     hidden_args.emplace_back("-daemon");
 #endif
-<<<<<<< HEAD
-    gArgs.AddArg("-headerspamfilter=<n>", strprintf("Use header spam filter (default: %u)", DEFAULT_HEADER_SPAM_FILTER), ArgsManager::ALLOW_ANY, OptionsCategory::OPTIONS);
-    gArgs.AddArg("-headerspamfiltermaxsize=<n>", strprintf("Maximum size of the list of indexes in the header spam filter (default: %u)", DEFAULT_HEADER_SPAM_FILTER_MAX_SIZE), ArgsManager::ALLOW_ANY, OptionsCategory::OPTIONS);
-    gArgs.AddArg("-headerspamfiltermaxavg=<n>", strprintf("Maximum average size of an index occurrence in the header spam filter (default: %u)", DEFAULT_HEADER_SPAM_FILTER_MAX_AVG), ArgsManager::ALLOW_ANY, OptionsCategory::OPTIONS);
-    gArgs.AddArg("-headerspamfilterignoreport=<n>", strprintf("Ignore the port in the ip address when looking for header spam, determine whether or not multiple nodes can be on the same IP (default: %u)", DEFAULT_HEADER_SPAM_FILTER_IGNORE_PORT), ArgsManager::ALLOW_ANY, OptionsCategory::OPTIONS);
-    gArgs.AddArg("-cleanblockindex=<true/false>", "Clean block index (enabled by default)", ArgsManager::ALLOW_ANY, OptionsCategory::OPTIONS);
-    gArgs.AddArg("-cleanblockindextimeout=<n>", "Clean block index periodically after some time (default 600 seconds)", ArgsManager::ALLOW_ANY, OptionsCategory::OPTIONS);
-    gArgs.AddArg("-stakingallowlist=<address>", "Allow list delegate address. Can be specified multiple times to add multiple addresses.", ArgsManager::ALLOW_ANY, OptionsCategory::OPTIONS);
-    gArgs.AddArg("-stakingexcludelist=<address>", "Exclude list delegate address. Can be specified multiple times to add multiple addresses.", ArgsManager::ALLOW_ANY, OptionsCategory::OPTIONS);
-=======
     argsman.AddArg("-headerspamfilter=<n>", strprintf("Use header spam filter (default: %u)", DEFAULT_HEADER_SPAM_FILTER), ArgsManager::ALLOW_ANY, OptionsCategory::OPTIONS);
     argsman.AddArg("-headerspamfiltermaxsize=<n>", strprintf("Maximum size of the list of indexes in the header spam filter (default: %u)", DEFAULT_HEADER_SPAM_FILTER_MAX_SIZE), ArgsManager::ALLOW_ANY, OptionsCategory::OPTIONS);
     argsman.AddArg("-headerspamfiltermaxavg=<n>", strprintf("Maximum average size of an index occurrence in the header spam filter (default: %u)", DEFAULT_HEADER_SPAM_FILTER_MAX_AVG), ArgsManager::ALLOW_ANY, OptionsCategory::OPTIONS);
@@ -803,7 +640,6 @@
     argsman.AddArg("-cleanblockindextimeout=<n>", "Clean block index periodically after some time (default 600 seconds)", ArgsManager::ALLOW_ANY, OptionsCategory::OPTIONS);
     argsman.AddArg("-stakingallowlist=<address>", "Allow list delegate address. Can be specified multiple times to add multiple addresses.", ArgsManager::ALLOW_ANY, OptionsCategory::OPTIONS);
     argsman.AddArg("-stakingexcludelist=<address>", "Exclude list delegate address. Can be specified multiple times to add multiple addresses.", ArgsManager::ALLOW_ANY, OptionsCategory::OPTIONS);
->>>>>>> da23532c
 
     // Add the hidden options
     argsman.AddHiddenArgs(hidden_args);
@@ -910,9 +746,6 @@
     fs::remove(GetDataDir() / "mempool.dat");
 }
 
-<<<<<<< HEAD
-static void ThreadImport(std::vector<fs::path> vImportFiles)
-=======
 #if HAVE_SYSTEM
 static void StartupNotify(const ArgsManager& args)
 {
@@ -925,7 +758,6 @@
 #endif
 
 static void ThreadImport(ChainstateManager& chainman, std::vector<fs::path> vImportFiles, const ArgsManager& args)
->>>>>>> da23532c
 {
     const CChainParams& chainparams = Params();
     ScheduleBatchPriority();
@@ -1104,15 +936,6 @@
 
 #ifdef ENABLE_WALLET
     // Set the required parameters for super staking
-<<<<<<< HEAD
-    if(gArgs.GetBoolArg("-superstaking", DEFAULT_SUPER_STAKE))
-    {
-        if (gArgs.SoftSetBoolArg("-staking", true))
-            LogPrintf("%s: parameter interaction: -superstaking=1 -> setting -staking=1\n", __func__);
-        if (gArgs.SoftSetBoolArg("-logevents", true))
-            LogPrintf("%s: parameter interaction: -superstaking=1 -> setting -logevents=1\n", __func__);
-        if (gArgs.SoftSetBoolArg("-addrindex", true))
-=======
     if(args.GetBoolArg("-superstaking", DEFAULT_SUPER_STAKE))
     {
         if (args.SoftSetBoolArg("-staking", true))
@@ -1120,7 +943,6 @@
         if (args.SoftSetBoolArg("-logevents", true))
             LogPrintf("%s: parameter interaction: -superstaking=1 -> setting -logevents=1\n", __func__);
         if (args.SoftSetBoolArg("-addrindex", true))
->>>>>>> da23532c
             LogPrintf("%s: parameter interaction: -superstaking=1 -> setting -addrindex=1\n", __func__);
     }
 #endif
@@ -1134,18 +956,6 @@
  */
 void InitLogging(const ArgsManager& args)
 {
-<<<<<<< HEAD
-    LogInstance().m_print_to_file = !gArgs.IsArgNegated("-debuglogfile");
-    LogInstance().m_file_path = AbsPathForConfigVal(gArgs.GetArg("-debuglogfile", DEFAULT_DEBUGLOGFILE));
-    LogInstance().m_file_pathVM = AbsPathForConfigVal(gArgs.GetArg("-debugvmlogfile", DEFAULT_DEBUGVMLOGFILE));
-    LogInstance().m_print_to_console = gArgs.GetBoolArg("-printtoconsole", !gArgs.GetBoolArg("-daemon", false));
-    LogInstance().m_log_timestamps = gArgs.GetBoolArg("-logtimestamps", DEFAULT_LOGTIMESTAMPS);
-    LogInstance().m_log_time_micros = gArgs.GetBoolArg("-logtimemicros", DEFAULT_LOGTIMEMICROS);
-#ifdef HAVE_THREAD_LOCAL
-    LogInstance().m_log_threadnames = gArgs.GetBoolArg("-logthreadnames", DEFAULT_LOGTHREADNAMES);
-#endif
-    LogInstance().m_show_evm_logs = gArgs.GetBoolArg("-showevmlogs", DEFAULT_SHOWEVMLOGS);
-=======
     LogInstance().m_print_to_file = !args.IsArgNegated("-debuglogfile");
     LogInstance().m_file_path = AbsPathForConfigVal(args.GetArg("-debuglogfile", DEFAULT_DEBUGLOGFILE));
     LogInstance().m_file_pathVM = AbsPathForConfigVal(args.GetArg("-debugvmlogfile", DEFAULT_DEBUGVMLOGFILE));
@@ -1156,7 +966,6 @@
     LogInstance().m_log_threadnames = args.GetBoolArg("-logthreadnames", DEFAULT_LOGTHREADNAMES);
 #endif
     LogInstance().m_show_evm_logs = args.GetBoolArg("-showevmlogs", DEFAULT_SHOWEVMLOGS);
->>>>>>> da23532c
     dev::g_logPost = [&](std::string const& s, char const* c){ LogInstance().LogPrintStr(s + '\n', true); };
 
     fLogIPs = args.GetBoolArg("-logips", DEFAULT_LOGIPS);
@@ -1659,186 +1468,6 @@
             return InitError(Untranslated(strprintf("-stakingexcludelist, address %s does not refer to public key hash", strAddress)));
     }
 
-    if (gArgs.IsArgSet("-opsenderheight")) {
-        // Allow overriding opsender block for testing
-        if (!chainparams.MineBlocksOnDemand()) {
-            return InitError("Op Sender block height may only be overridden on regtest.");
-        }
-
-        int opsenderBlock = gArgs.GetArg("-opsenderheight", 0);
-        if(opsenderBlock >= 0)
-        {
-            UpdateOpSenderBlockHeight(opsenderBlock);
-            LogPrintf("Activate Op Sender at block height %d\n.", opsenderBlock);
-        }
-    }
-
-    if (gArgs.IsArgSet("-btcecrecoverheight")) {
-        // Allow overriding btc_ecrecover block for testing
-        if (!chainparams.MineBlocksOnDemand()) {
-            return InitError("Btc_ecrecover block height may only be overridden on regtest.");
-        }
-
-        int btcEcrecoverBlock = gArgs.GetArg("-btcecrecoverheight", 0);
-        if(btcEcrecoverBlock >= 0)
-        {
-            UpdateBtcEcrecoverBlockHeight(btcEcrecoverBlock);
-            LogPrintf("Activate btc_ecrecover at block height %d\n.", btcEcrecoverBlock);
-        }
-    }
-
-    if (gArgs.IsArgSet("-constantinopleheight")) {
-        // Allow overriding constantinople block for testing
-        if (!chainparams.MineBlocksOnDemand()) {
-            return InitError("Constantinople block height may only be overridden on regtest.");
-        }
-
-        int constantinopleBlock = gArgs.GetArg("-constantinopleheight", 0);
-        if(constantinopleBlock >= 0)
-        {
-            UpdateConstantinopleBlockHeight(constantinopleBlock);
-            LogPrintf("Activate constantinople at block height %d\n.", constantinopleBlock);
-        }
-    }
-
-    if (gArgs.IsArgSet("-difficultychangeheight")) {
-        // Allow overriding difficulty change block for testing
-        if (!chainparams.MineBlocksOnDemand()) {
-            return InitError("Difficulty change block height may only be overridden on regtest.");
-        }
-
-        int difficultyChangeBlock = gArgs.GetArg("-difficultychangeheight", 0);
-        if(difficultyChangeBlock >= 0)
-        {
-            UpdateDifficultyChangeBlockHeight(difficultyChangeBlock);
-            LogPrintf("Activate difficulty change at block height %d\n.", difficultyChangeBlock);
-        }
-    }
-
-    if (gArgs.IsArgSet("-offlinestakingheight")) {
-        // Allow overriding offline staking block for testing
-        if (!chainparams.MineBlocksOnDemand()) {
-            return InitError("Offline staking block height may only be overridden on regtest.");
-        }
-
-        int offlineStakingBlock = gArgs.GetArg("-offlinestakingheight", 0);
-        if(offlineStakingBlock >= 0)
-        {
-            UpdateOfflineStakingBlockHeight(offlineStakingBlock);
-            LogPrintf("Activate offline staking at block height %d\n.", offlineStakingBlock);
-        }
-    }
-
-    if (gArgs.IsArgSet("-delegationsaddress")) {
-        // Allow overriding delegations address for testing
-        if (!chainparams.MineBlocksOnDemand()) {
-            return InitError("delegations address may only be overridden on regtest.");
-        }
-
-        std::string delegationsAddress = gArgs.GetArg("-delegationsaddress", std::string());
-        if(IsHex(delegationsAddress))
-        {
-            UpdateDelegationsAddress(uint160(ParseHex(delegationsAddress)));
-            LogPrintf("Activate delegations address %s\n.", delegationsAddress);
-        }
-    }
-
-    if (gArgs.IsArgSet("-lastmposheight")) {
-        // Allow overriding last MPoS block for testing
-        if (!chainparams.MineBlocksOnDemand()) {
-            return InitError("Last MPoS block height may only be overridden on regtest.");
-        }
-
-        int lastMPosBlockHeight = gArgs.GetArg("-lastmposheight", 0);
-        if(lastMPosBlockHeight >= 0)
-        {
-            UpdateLastMPoSBlockHeight(lastMPosBlockHeight);
-            LogPrintf("Set last MPoS block height %d\n.", lastMPosBlockHeight);
-        }
-    }
-
-    if (gArgs.IsArgSet("-reduceblocktimeheight")) {
-        // Allow overriding short block time block height for testing
-        if (!chainparams.MineBlocksOnDemand()) {
-            return InitError("Short block time height may only be overridden on regtest.");
-        }
-
-        int reduceblocktimeheight = gArgs.GetArg("-reduceblocktimeheight", 0);
-        if(reduceblocktimeheight >= 0)
-        {
-            UpdateReduceBlocktimeHeight(reduceblocktimeheight);
-            LogPrintf("Activate short block time at block height %d\n.", reduceblocktimeheight);
-        }
-    }
-
-    if (gArgs.IsArgSet("-powallowmindifficultyblocks")) {
-        // Allow overriding pow allow min difficulty blocks parameter for testing
-        if (!chainparams.MineBlocksOnDemand()) {
-            return InitError("Pow allow min difficulty blocks parameter may only be overridden on regtest.");
-        }
-
-        bool powallowmindifficultyblocks = gArgs.GetBoolArg("-powallowmindifficultyblocks", 1);
-        UpdatePowAllowMinDifficultyBlocks(powallowmindifficultyblocks);
-        LogPrintf("Use given value for pow allow min difficulty blocks parameter %d\n.", powallowmindifficultyblocks);
-    }
-
-    if (gArgs.IsArgSet("-pownoretargeting")) {
-        // Allow overriding pow no retargeting parameter for testing
-        if (!chainparams.MineBlocksOnDemand()) {
-            return InitError("Pow no retargeting parameter may only be overridden on regtest.");
-        }
-
-        bool pownoretargeting = gArgs.GetBoolArg("-pownoretargeting", 1);
-        UpdatePowNoRetargeting(pownoretargeting);
-        LogPrintf("Use given value for pow no retargeting parameter %d\n.", pownoretargeting);
-    }
-
-    if (gArgs.IsArgSet("-posnoretargeting")) {
-        // Allow overriding pos no retargeting parameter for testing
-        if (!chainparams.MineBlocksOnDemand()) {
-            return InitError("PoS no retargeting parameter may only be overridden on regtest.");
-        }
-
-        bool posnoretargeting = gArgs.GetBoolArg("-posnoretargeting", 1);
-        UpdatePoSNoRetargeting(posnoretargeting);
-        LogPrintf("Use given value for pos no retargeting parameter %d\n.", posnoretargeting);
-    }
-
-    if (gArgs.IsArgSet("-muirglacierheight")) {
-        // Allow overriding EVM Muir Glacier block height for testing
-        if (!chainparams.MineBlocksOnDemand()) {
-            return InitError("Short EVM Muir Glacier height may only be overridden on regtest.");
-        }
-
-        int muirglacierheight = gArgs.GetArg("-muirglacierheight", 0);
-        if(muirglacierheight >= 0)
-        {
-            UpdateMuirGlacierHeight(muirglacierheight);
-            LogPrintf("Activate EVM Muir Glacier at block height %d\n.", muirglacierheight);
-        }
-    }
-
-    if(gArgs.IsArgSet("-stakingallowlist") && gArgs.IsArgSet("-stakingexcludelist"))
-    {
-        return InitError("Either -stakingallowlist or -stakingexcludelist parameter can be specified to the staker, not both.");
-    }
-
-    // Check allow list
-    for (const std::string& strAddress : gArgs.GetArgs("-stakingallowlist"))
-    {
-        CTxDestination dest = DecodeDestination(strAddress);
-        if(!boost::get<PKHash>(&dest))
-            return InitError(strprintf("-stakingallowlist, address %s does not refer to public key hash", strAddress));
-    }
-
-    // Check exclude list
-    for (const std::string& strAddress : gArgs.GetArgs("-stakingexcludelist"))
-    {
-        CTxDestination dest = DecodeDestination(strAddress);
-        if(!boost::get<PKHash>(&dest))
-            return InitError(strprintf("-stakingexcludelist, address %s does not refer to public key hash", strAddress));
-    }
-
     return true;
 }
 
@@ -1850,11 +1479,7 @@
         return InitError(strprintf(_("Cannot write to data directory '%s'; check permissions."), datadir.string()));
     }
     if (!LockDirectory(datadir, ".lock", probeOnly, try_lock)) {
-<<<<<<< HEAD
-        return InitError(strprintf(_("Cannot obtain a lock on data directory %s. %s is probably already running.").translated, datadir.string(), PACKAGE_NAME));
-=======
         return InitError(strprintf(_("Cannot obtain a lock on data directory %s. %s is probably already running."), datadir.string(), PACKAGE_NAME));
->>>>>>> da23532c
     }
     return true;
 }
@@ -1964,11 +1589,6 @@
         DeleteBlockChainData();
     }
 
-    if(gArgs.GetBoolArg("-deleteblockchaindata", false))
-    {
-        DeleteBlockChainData();
-    }
-
     InitSignatureCache();
     InitScriptExecutionCache();
 
@@ -2063,10 +1683,6 @@
 
     node.peerman.reset(new PeerManager(chainparams, *node.connman, node.banman.get(), *node.scheduler, chainman, *node.mempool));
     RegisterValidationInterface(node.peerman.get());
-
-#ifdef ENABLE_WALLET
-    CWallet::defaultConnman = node.connman.get();
-#endif
 
 #ifdef ENABLE_WALLET
     CWallet::defaultConnman = node.connman.get();
@@ -2207,11 +1823,7 @@
     nTotalCache = std::max(nTotalCache, nMinDbCache << 20); // total cache cannot be less than nMinDbCache
     nTotalCache = std::min(nTotalCache, nMaxDbCache << 20); // total cache cannot be greater than nMaxDbcache
     int64_t nBlockTreeDBCache = std::min(nTotalCache / 8, nMaxBlockDBCache << 20);
-<<<<<<< HEAD
-    if (gArgs.GetBoolArg("-addrindex", DEFAULT_ADDRINDEX)) {
-=======
     if (args.GetBoolArg("-addrindex", DEFAULT_ADDRINDEX)) {
->>>>>>> da23532c
         // enable 3/4 of the cache if addressindex and/or spentindex is enabled
         nBlockTreeDBCache = nTotalCache * 3 / 4;
     }
@@ -2370,13 +1982,8 @@
             }
 
                 /////////////////////////////////////////////////////////// qtum
-<<<<<<< HEAD
-                if((gArgs.IsArgSet("-dgpstorage") && gArgs.IsArgSet("-dgpevm")) || (!gArgs.IsArgSet("-dgpstorage") && gArgs.IsArgSet("-dgpevm")) ||
-                  (!gArgs.IsArgSet("-dgpstorage") && !gArgs.IsArgSet("-dgpevm"))){
-=======
                 if((args.IsArgSet("-dgpstorage") && args.IsArgSet("-dgpevm")) || (!args.IsArgSet("-dgpstorage") && args.IsArgSet("-dgpevm")) ||
                   (!args.IsArgSet("-dgpstorage") && !args.IsArgSet("-dgpevm"))){
->>>>>>> da23532c
                     fGettingValuesDGP = true;
                 } else {
                     fGettingValuesDGP = false;
@@ -2408,51 +2015,19 @@
                 globalState->db().commit();
                 globalState->dbUtxo().commit();
 
-<<<<<<< HEAD
-                fRecordLogOpcodes = gArgs.IsArgSet("-record-log-opcodes");
-=======
                 fRecordLogOpcodes = args.IsArgSet("-record-log-opcodes");
->>>>>>> da23532c
                 fIsVMlogFile = fs::exists(GetDataDir() / "vmExecLogs.json");
                 ///////////////////////////////////////////////////////////
 
                 /////////////////////////////////////////////////////////////// // qtum
-<<<<<<< HEAD
-                if (fAddressIndex != gArgs.GetBoolArg("-addrindex", DEFAULT_ADDRINDEX)) {
-                    strLoadError = _("You need to rebuild the database using -reindex to change -addrindex").translated;
-=======
                 if (fAddressIndex != args.GetBoolArg("-addrindex", DEFAULT_ADDRINDEX)) {
                     strLoadError = _("You need to rebuild the database using -reindex to change -addrindex");
->>>>>>> da23532c
                     break;
                 }
                 ///////////////////////////////////////////////////////////////
                 // Check for changed -logevents state
-<<<<<<< HEAD
-                if (fLogEvents != gArgs.GetBoolArg("-logevents", DEFAULT_LOGEVENTS) && !fLogEvents) {
-                    strLoadError = _("You need to rebuild the database using -reindex to enable -logevents").translated;
-                    break;
-                }
-
-                if (!gArgs.GetBoolArg("-logevents", DEFAULT_LOGEVENTS))
-                {
-                    pstorageresult->wipeResults();
-                    pblocktree->WipeHeightIndex();
-                    fLogEvents = false;
-                    pblocktree->WriteFlag("logevents", fLogEvents);
-                }
-
-            if (!fReset) {
-                // Note that RewindBlockIndex MUST run even if we're about to -reindex-chainstate.
-                // It both disconnects blocks based on ::ChainActive(), and drops block data in
-                // BlockIndex() based on lack of available witness data.
-                uiInterface.InitMessage(_("Rewinding blocks...").translated);
-                if (!RewindBlockIndex(chainparams)) {
-                    strLoadError = _("Unable to rewind the database to a pre-fork state. You will need to redownload the blockchain").translated;
-=======
                 if (fLogEvents != args.GetBoolArg("-logevents", DEFAULT_LOGEVENTS) && !fLogEvents) {
                     strLoadError = _("You need to rebuild the database using -reindex to enable -logevents");
->>>>>>> da23532c
                     break;
                 }
 
@@ -2491,28 +2066,6 @@
 
             try {
                 LOCK(cs_main);
-<<<<<<< HEAD
-
-                QtumDGP qtumDGP(globalState.get(), fGettingValuesDGP);
-                globalSealEngine->setQtumSchedule(qtumDGP.getGasSchedule(::ChainActive().Height() + (::ChainActive().Height()+1 >= chainparams.GetConsensus().QIP7Height ? 0 : 1) ));
-
-                if (!is_coinsview_empty) {
-                    uiInterface.InitMessage(_("Verifying blocks...").translated);
-                    if (fHavePruned && gArgs.GetArg("-checkblocks", DEFAULT_CHECKBLOCKS) > MIN_BLOCKS_TO_KEEP) {
-                        LogPrintf("Prune: pruned datadir may not have more than %d blocks; only checking available blocks\n",
-                            MIN_BLOCKS_TO_KEEP);
-                    }
-
-                    CBlockIndex* tip = ::ChainActive().Tip();
-                    RPCNotifyBlockChange(true, tip);
-                    if (tip && tip->nTime > GetAdjustedTime() + 2 * 60 * 60) {
-                        strLoadError = _("The block database contains a block which appears to be from the future. "
-                                "This may be due to your computer's date and time being set incorrectly. "
-                                "Only rebuild the block database if you are sure that your computer's date and time are correct").translated;
-                        break;
-                    }
-=======
->>>>>>> da23532c
 
                 QtumDGP qtumDGP(globalState.get(), fGettingValuesDGP);
                 globalSealEngine->setQtumSchedule(qtumDGP.getGasSchedule(::ChainActive().Height() + (::ChainActive().Height()+1 >= chainparams.GetConsensus().QIP7Height ? 0 : 1) ));
@@ -2681,9 +2234,6 @@
     if(args.GetBoolArg("-cleanblockindex", DEFAULT_CLEANBLOCKINDEX))
         threadGroup.create_thread(std::bind(&CleanBlockIndex));
 
-    if(gArgs.GetBoolArg("-cleanblockindex", DEFAULT_CLEANBLOCKINDEX))
-        threadGroup.create_thread(std::bind(&CleanBlockIndex));
-
     // Wait for genesis block to be processed
     {
         WAIT_LOCK(g_genesis_wait_mutex, lock);
