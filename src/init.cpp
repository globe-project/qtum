// Copyright (c) 2009-2010 Satoshi Nakamoto
// Copyright (c) 2009-2016 The Bitcoin Core developers
// Distributed under the MIT software license, see the accompanying
// file COPYING or http://www.opensource.org/licenses/mit-license.php.

#if defined(HAVE_CONFIG_H)
#include "config/bitcoin-config.h"
#endif

#include "init.h"

#include "addrman.h"
#include "amount.h"
#include "chain.h"
#include "chainparams.h"
#include "checkpoints.h"
#include "compat/sanity.h"
#include "consensus/validation.h"
#include "fs.h"
#include "httpserver.h"
#include "httprpc.h"
#include "key.h"
#include "validation.h"
#include "miner.h"
#include "netbase.h"
#include "net.h"
#include "net_processing.h"
#include "policy/feerate.h"
#include "policy/fees.h"
#include "policy/policy.h"
#include "rpc/server.h"
#include "rpc/register.h"
#include "rpc/blockchain.h"
#include "script/standard.h"
#include "script/sigcache.h"
#include "scheduler.h"
#include "timedata.h"
#include "txdb.h"
#include "txmempool.h"
#include "torcontrol.h"
#include "ui_interface.h"
#include "util.h"
#include "utilmoneystr.h"
#include "validationinterface.h"
#ifdef ENABLE_WALLET
#include "wallet/wallet.h"
#endif
#include "warnings.h"
#include <stdint.h>
#include <stdio.h>
#include <memory>

#ifndef WIN32
#include <signal.h>
#endif

#include <boost/algorithm/string/classification.hpp>
#include <boost/algorithm/string/replace.hpp>
#include <boost/algorithm/string/split.hpp>
#include <boost/bind.hpp>
#include <boost/interprocess/sync/file_lock.hpp>
#include <boost/thread.hpp>
#include <openssl/crypto.h>

#if ENABLE_ZMQ
#include "zmq/zmqnotificationinterface.h"
#endif

bool fFeeEstimatesInitialized = false;
static const bool DEFAULT_PROXYRANDOMIZE = true;
static const bool DEFAULT_REST_ENABLE = false;
static const bool DEFAULT_DISABLE_SAFEMODE = false;
static const bool DEFAULT_STOPAFTERBLOCKIMPORT = false;

std::unique_ptr<CConnman> g_connman;
std::unique_ptr<PeerLogicValidation> peerLogic;

#if ENABLE_ZMQ
static CZMQNotificationInterface* pzmqNotificationInterface = nullptr;
#endif

#ifdef WIN32
// Win32 LevelDB doesn't use filedescriptors, and the ones used for
// accessing block files don't count towards the fd_set size limit
// anyway.
#define MIN_CORE_FILEDESCRIPTORS 0
#else
#define MIN_CORE_FILEDESCRIPTORS 150
#endif

static const char* FEE_ESTIMATES_FILENAME="fee_estimates.dat";

//////////////////////////////////////////////////////////////////////////////
//
// Shutdown
//

//
// Thread management and startup/shutdown:
//
// The network-processing threads are all part of a thread group
// created by AppInit() or the Qt main() function.
//
// A clean exit happens when StartShutdown() or the SIGTERM
// signal handler sets fRequestShutdown, which triggers
// the DetectShutdownThread(), which interrupts the main thread group.
// DetectShutdownThread() then exits, which causes AppInit() to
// continue (it .joins the shutdown thread).
// Shutdown() is then
// called to clean up database connections, and stop other
// threads that should only be stopped after the main network-processing
// threads have exited.
//
// Shutdown for Qt is very similar, only it uses a QTimer to detect
// fRequestShutdown getting set, and then does the normal Qt
// shutdown thing.
//

std::atomic<bool> fRequestShutdown(false);
std::atomic<bool> fDumpMempoolLater(false);

void StartShutdown()
{
    fRequestShutdown = true;
}
bool ShutdownRequested()
{
    return fRequestShutdown;
}

/**
 * This is a minimally invasive approach to shutdown on LevelDB read errors from the
 * chainstate, while keeping user interface out of the common library, which is shared
 * between bitcoind, and bitcoin-qt and non-server tools.
*/
class CCoinsViewErrorCatcher : public CCoinsViewBacked
{
public:
    CCoinsViewErrorCatcher(CCoinsView* view) : CCoinsViewBacked(view) {}
    bool GetCoin(const COutPoint &outpoint, Coin &coin) const override {
        try {
            return CCoinsViewBacked::GetCoin(outpoint, coin);
        } catch(const std::runtime_error& e) {
            uiInterface.ThreadSafeMessageBox(_("Error reading from database, shutting down."), "", CClientUIInterface::MSG_ERROR);
            LogPrintf("Error reading from database: %s\n", e.what());
            // Starting the shutdown sequence and returning false to the caller would be
            // interpreted as 'entry not found' (as opposed to unable to read data), and
            // could lead to invalid interpretation. Just exit immediately, as we can't
            // continue anyway, and all writes should be atomic.
            abort();
        }
    }
    // Writes do not need similar protection, as failure to write is handled by the caller.
};

static CCoinsViewErrorCatcher *pcoinscatcher = nullptr;
static std::unique_ptr<ECCVerifyHandle> globalVerifyHandle;

void Interrupt(boost::thread_group& threadGroup)
{
    InterruptHTTPServer();
    InterruptHTTPRPC();
    InterruptRPC();
    InterruptREST();
    InterruptTorControl();
    if (g_connman)
        g_connman->Interrupt();
    threadGroup.interrupt_all();
}

void Shutdown()
{
    LogPrintf("%s: In progress...\n", __func__);
    static CCriticalSection cs_Shutdown;
    TRY_LOCK(cs_Shutdown, lockShutdown);
    if (!lockShutdown)
        return;

    /// Note: Shutdown() must be able to handle cases in which initialization failed part of the way,
    /// for example if the data directory was found to be locked.
    /// Be sure that anything that writes files or flushes caches only does this if the respective
    /// module was initialized.
    RenameThread("qtum-shutoff");
    mempool.AddTransactionsUpdated(1);

    StopHTTPRPC();
    StopREST();
    StopRPC();
    StopHTTPServer();
#ifdef ENABLE_WALLET
    for (CWalletRef pwallet : vpwallets) {
        StakeQtums(false, pwallet);
        pwallet->Flush(false);
    }
#endif
    MapPort(false);

    // Because these depend on each-other, we make sure that neither can be
    // using the other before destroying them.
    UnregisterValidationInterface(peerLogic.get());
    if(g_connman) g_connman->Stop();
    peerLogic.reset();
    g_connman.reset();

    StopTorControl();
    if (fDumpMempoolLater && gArgs.GetArg("-persistmempool", DEFAULT_PERSIST_MEMPOOL)) {
        DumpMempool();
    }

    if (fFeeEstimatesInitialized)
    {
        ::feeEstimator.FlushUnconfirmed(::mempool);
        fs::path est_path = GetDataDir() / FEE_ESTIMATES_FILENAME;
        CAutoFile est_fileout(fsbridge::fopen(est_path, "wb"), SER_DISK, CLIENT_VERSION);
        if (!est_fileout.IsNull())
            ::feeEstimator.Write(est_fileout);
        else
            LogPrintf("%s: Failed to write fee estimates to %s\n", __func__, est_path.string());
        fFeeEstimatesInitialized = false;
    }

    // FlushStateToDisk generates a SetBestChain callback, which we should avoid missing
    if (pcoinsTip != nullptr) {
        FlushStateToDisk();
    }

    // After there are no more peers/RPC left to give us new data which may generate
    // CValidationInterface callbacks, flush them...
    GetMainSignals().FlushBackgroundCallbacks();

    // Any future callbacks will be dropped. This should absolutely be safe - if
    // missing a callback results in an unrecoverable situation, unclean shutdown
    // would too. The only reason to do the above flushes is to let the wallet catch
    // up with our current chain to avoid any strange pruning edge cases and make
    // next startup faster by avoiding rescan.

    {
        LOCK(cs_main);
        if (pcoinsTip != nullptr) {
            FlushStateToDisk();
        }
        delete pcoinsTip;
        pcoinsTip = nullptr;
        delete pcoinscatcher;
        pcoinscatcher = nullptr;
        delete pcoinsdbview;
        pcoinsdbview = nullptr;
        delete pblocktree;
        pblocktree = nullptr;
        delete pstorageresult;
        pstorageresult = nullptr;
        delete globalState.release();
        globalSealEngine.reset();
    }
#ifdef ENABLE_WALLET
    for (CWalletRef pwallet : vpwallets) {
        pwallet->Flush(true);
    }
#endif

#if ENABLE_ZMQ
    if (pzmqNotificationInterface) {
        UnregisterValidationInterface(pzmqNotificationInterface);
        delete pzmqNotificationInterface;
        pzmqNotificationInterface = nullptr;
    }
#endif

#ifndef WIN32
    try {
        fs::remove(GetPidFile());
    } catch (const fs::filesystem_error& e) {
        LogPrintf("%s: Unable to remove pidfile: %s\n", __func__, e.what());
    }
#endif
    UnregisterAllValidationInterfaces();
    GetMainSignals().UnregisterBackgroundSignalScheduler();
#ifdef ENABLE_WALLET
    for (CWalletRef pwallet : vpwallets) {
        delete pwallet;
    }
    vpwallets.clear();
#endif
    globalVerifyHandle.reset();
    ECC_Stop();
    LogPrintf("%s: done\n", __func__);
}

/**
 * Signal handlers are very limited in what they are allowed to do.
 * The execution context the handler is invoked in is not guaranteed,
 * so we restrict handler operations to just touching variables:
 */
static void HandleSIGTERM(int)
{
    fRequestShutdown = true;
}

static void HandleSIGHUP(int)
{
    fReopenDebugLog = true;
}

#ifndef WIN32
static void registerSignalHandler(int signal, void(*handler)(int))
{
    struct sigaction sa;
    sa.sa_handler = handler;
    sigemptyset(&sa.sa_mask);
    sa.sa_flags = 0;
    sigaction(signal, &sa, nullptr);
}
#endif

void OnRPCStarted()
{
    uiInterface.NotifyBlockTip.connect(&RPCNotifyBlockChange);
}

void OnRPCStopped()
{
    uiInterface.NotifyBlockTip.disconnect(&RPCNotifyBlockChange);
    RPCNotifyBlockChange(false, nullptr);
    cvBlockChange.notify_all();
    LogPrint(BCLog::RPC, "RPC stopped.\n");
}

void OnRPCPreCommand(const CRPCCommand& cmd)
{
    // Observe safe mode
    std::string strWarning = GetWarnings("rpc");
    if (strWarning != "" && !gArgs.GetBoolArg("-disablesafemode", DEFAULT_DISABLE_SAFEMODE) &&
        !cmd.okSafeMode)
        throw JSONRPCError(RPC_FORBIDDEN_BY_SAFE_MODE, std::string("Safe mode: ") + strWarning);
}

std::string HelpMessage(HelpMessageMode mode)
{
    const auto defaultBaseParams = CreateBaseChainParams(CBaseChainParams::MAIN);
    const auto testnetBaseParams = CreateBaseChainParams(CBaseChainParams::TESTNET);
    const auto defaultChainParams = CreateChainParams(CBaseChainParams::MAIN);
    const auto testnetChainParams = CreateChainParams(CBaseChainParams::TESTNET);
    const bool showDebug = gArgs.GetBoolArg("-help-debug", false);

    // When adding new options to the categories, please keep and ensure alphabetical ordering.
    // Do not translate _(...) -help-debug options, Many technical terms, and only a very small audience, so is unnecessary stress to translators.
    std::string strUsage = HelpMessageGroup(_("Options:"));
    strUsage += HelpMessageOpt("-?", _("Print this help message and exit"));
    strUsage += HelpMessageOpt("-version", _("Print version and exit"));
    strUsage += HelpMessageOpt("-alertnotify=<cmd>", _("Execute command when a relevant alert is received or we see a really long fork (%s in cmd is replaced by message)"));
    strUsage += HelpMessageOpt("-blocknotify=<cmd>", _("Execute command when the best block changes (%s in cmd is replaced by block hash)"));
    if (showDebug)
        strUsage += HelpMessageOpt("-blocksonly", strprintf(_("Whether to operate in a blocks only mode (default: %u)"), DEFAULT_BLOCKSONLY));
    strUsage +=HelpMessageOpt("-assumevalid=<hex>", strprintf(_("If this block is in the chain assume that it and its ancestors are valid and potentially skip their script verification (0 to verify all, default: %s, testnet: %s)"), defaultChainParams->GetConsensus().defaultAssumeValid.GetHex(), testnetChainParams->GetConsensus().defaultAssumeValid.GetHex()));
    strUsage += HelpMessageOpt("-conf=<file>", strprintf(_("Specify configuration file (default: %s)"), BITCOIN_CONF_FILENAME));
    if (mode == HMM_BITCOIND)
    {
#if HAVE_DECL_DAEMON
        strUsage += HelpMessageOpt("-daemon", _("Run in the background as a daemon and accept commands"));
#endif
    }
    strUsage += HelpMessageOpt("-datadir=<dir>", _("Specify data directory"));
    if (showDebug) {
        strUsage += HelpMessageOpt("-dbbatchsize", strprintf("Maximum database write batch size in bytes (default: %u)", nDefaultDbBatchSize));
    }
    strUsage += HelpMessageOpt("-dbcache=<n>", strprintf(_("Set database cache size in megabytes (%d to %d, default: %d)"), nMinDbCache, nMaxDbCache, nDefaultDbCache));
    if (showDebug)
        strUsage += HelpMessageOpt("-feefilter", strprintf("Tell other nodes to filter invs to us by our mempool min fee (default: %u)", DEFAULT_FEEFILTER));
    strUsage += HelpMessageOpt("-loadblock=<file>", _("Imports blocks from external blk000??.dat file on startup"));
    strUsage += HelpMessageOpt("-maxorphantx=<n>", strprintf(_("Keep at most <n> unconnectable transactions in memory (default: %u)"), DEFAULT_MAX_ORPHAN_TRANSACTIONS));
    strUsage += HelpMessageOpt("-maxmempool=<n>", strprintf(_("Keep the transaction memory pool below <n> megabytes (default: %u)"), DEFAULT_MAX_MEMPOOL_SIZE));
    strUsage += HelpMessageOpt("-mempoolexpiry=<n>", strprintf(_("Do not keep transactions in the mempool longer than <n> hours (default: %u)"), DEFAULT_MEMPOOL_EXPIRY));
    if (showDebug) {
        strUsage += HelpMessageOpt("-minimumchainwork=<hex>", strprintf("Minimum work assumed to exist on a valid chain in hex (default: %s, testnet: %s)", defaultChainParams->GetConsensus().nMinimumChainWork.GetHex(), testnetChainParams->GetConsensus().nMinimumChainWork.GetHex()));
    }
    strUsage += HelpMessageOpt("-persistmempool", strprintf(_("Whether to save the mempool on shutdown and load on restart (default: %u)"), DEFAULT_PERSIST_MEMPOOL));
    strUsage += HelpMessageOpt("-blockreconstructionextratxn=<n>", strprintf(_("Extra transactions to keep in memory for compact block reconstructions (default: %u)"), DEFAULT_BLOCK_RECONSTRUCTION_EXTRA_TXN));
    strUsage += HelpMessageOpt("-par=<n>", strprintf(_("Set the number of script verification threads (%u to %d, 0 = auto, <0 = leave that many cores free, default: %d)"),
        -GetNumCores(), MAX_SCRIPTCHECK_THREADS, DEFAULT_SCRIPTCHECK_THREADS));
#ifndef WIN32
    strUsage += HelpMessageOpt("-pid=<file>", strprintf(_("Specify pid file (default: %s)"), BITCOIN_PID_FILENAME));
#endif
    strUsage += HelpMessageOpt("-prune=<n>", strprintf(_("Reduce storage requirements by enabling pruning (deleting) of old blocks. This allows the pruneblockchain RPC to be called to delete specific blocks, and enables automatic pruning of old blocks if a target size in MiB is provided. This mode is incompatible with -txindex and -rescan. "
            "Warning: Reverting this setting requires re-downloading the entire blockchain. "
            "(default: 0 = disable pruning blocks, 1 = allow manual pruning via RPC, >%u = automatically prune block files to stay under the specified target size in MiB)"), MIN_DISK_SPACE_FOR_BLOCK_FILES / 1024 / 1024));
    strUsage += HelpMessageOpt("-record-log-opcodes", strprintf(_("Logs all EVM LOG opcode operations to the file vmExecLogs.json")));
    strUsage += HelpMessageOpt("-reindex-chainstate", _("Rebuild chain state from the currently indexed blocks"));
    strUsage += HelpMessageOpt("-reindex", _("Rebuild chain state and block index from the blk*.dat files on disk"));
#ifndef WIN32
    strUsage += HelpMessageOpt("-sysperms", _("Create new files with system default permissions, instead of umask 077 (only effective with disabled wallet functionality)"));
#endif
    strUsage += HelpMessageOpt("-txindex", strprintf(_("Maintain a full transaction index, used by the getrawtransaction rpc call (default: %u)"), DEFAULT_TXINDEX));
    strUsage += HelpMessageOpt("-logevents", strprintf(_("Maintain a full EVM log index, used by searchlogs and gettransactionreceipt rpc calls (default: %u)"), DEFAULT_LOGEVENTS));

    strUsage += HelpMessageGroup(_("Connection options:"));
    strUsage += HelpMessageOpt("-addnode=<ip>", _("Add a node to connect to and attempt to keep the connection open"));
    strUsage += HelpMessageOpt("-banscore=<n>", strprintf(_("Threshold for disconnecting misbehaving peers (default: %u)"), DEFAULT_BANSCORE_THRESHOLD));
    strUsage += HelpMessageOpt("-bantime=<n>", strprintf(_("Number of seconds to keep misbehaving peers from reconnecting (default: %u)"), DEFAULT_MISBEHAVING_BANTIME));
    strUsage += HelpMessageOpt("-bind=<addr>", _("Bind to given address and always listen on it. Use [host]:port notation for IPv6"));
    strUsage += HelpMessageOpt("-connect=<ip>", _("Connect only to the specified node(s); -connect=0 disables automatic connections"));
    strUsage += HelpMessageOpt("-discover", _("Discover own IP addresses (default: 1 when listening and no -externalip or -proxy)"));
    strUsage += HelpMessageOpt("-dns", _("Allow DNS lookups for -addnode, -seednode and -connect") + " " + strprintf(_("(default: %u)"), DEFAULT_NAME_LOOKUP));
    strUsage += HelpMessageOpt("-dnsseed", _("Query for peer addresses via DNS lookup, if low on addresses (default: 1 unless -connect used)"));
    strUsage += HelpMessageOpt("-externalip=<ip>", _("Specify your own public address"));
    strUsage += HelpMessageOpt("-forcednsseed", strprintf(_("Always query for peer addresses via DNS lookup (default: %u)"), DEFAULT_FORCEDNSSEED));
    strUsage += HelpMessageOpt("-listen", _("Accept connections from outside (default: 1 if no -proxy or -connect)"));
    strUsage += HelpMessageOpt("-listenonion", strprintf(_("Automatically create Tor hidden service (default: %d)"), DEFAULT_LISTEN_ONION));
    strUsage += HelpMessageOpt("-maxconnections=<n>", strprintf(_("Maintain at most <n> connections to peers (default: %u)"), DEFAULT_MAX_PEER_CONNECTIONS));
    strUsage += HelpMessageOpt("-maxreceivebuffer=<n>", strprintf(_("Maximum per-connection receive buffer, <n>*1000 bytes (default: %u)"), DEFAULT_MAXRECEIVEBUFFER));
    strUsage += HelpMessageOpt("-maxsendbuffer=<n>", strprintf(_("Maximum per-connection send buffer, <n>*1000 bytes (default: %u)"), DEFAULT_MAXSENDBUFFER));
    strUsage += HelpMessageOpt("-maxtimeadjustment", strprintf(_("Maximum allowed median peer time offset adjustment. Local perspective of time may be influenced by peers forward or backward by this amount. (default: %u seconds)"), DEFAULT_MAX_TIME_ADJUSTMENT));
    strUsage += HelpMessageOpt("-onion=<ip:port>", strprintf(_("Use separate SOCKS5 proxy to reach peers via Tor hidden services (default: %s)"), "-proxy"));
    strUsage += HelpMessageOpt("-onlynet=<net>", _("Only connect to nodes in network <net> (ipv4, ipv6 or onion)"));
    strUsage += HelpMessageOpt("-permitbaremultisig", strprintf(_("Relay non-P2SH multisig (default: %u)"), DEFAULT_PERMIT_BAREMULTISIG));
    strUsage += HelpMessageOpt("-peerbloomfilters", strprintf(_("Support filtering of blocks and transaction with bloom filters (default: %u)"), DEFAULT_PEERBLOOMFILTERS));
    strUsage += HelpMessageOpt("-port=<port>", strprintf(_("Listen for connections on <port> (default: %u or testnet: %u)"), defaultChainParams->GetDefaultPort(), testnetChainParams->GetDefaultPort()));
    strUsage += HelpMessageOpt("-proxy=<ip:port>", _("Connect through SOCKS5 proxy"));
    strUsage += HelpMessageOpt("-proxyrandomize", strprintf(_("Randomize credentials for every proxy connection. This enables Tor stream isolation (default: %u)"), DEFAULT_PROXYRANDOMIZE));
    strUsage += HelpMessageOpt("-seednode=<ip>", _("Connect to a node to retrieve peer addresses, and disconnect"));
    strUsage += HelpMessageOpt("-timeout=<n>", strprintf(_("Specify connection timeout in milliseconds (minimum: 1, default: %d)"), DEFAULT_CONNECT_TIMEOUT));
    strUsage += HelpMessageOpt("-torcontrol=<ip>:<port>", strprintf(_("Tor control port to use if onion listening enabled (default: %s)"), DEFAULT_TOR_CONTROL));
    strUsage += HelpMessageOpt("-torpassword=<pass>", _("Tor control port password (default: empty)"));
    strUsage += HelpMessageOpt("-dgpstorage", _("Receiving data from DGP via storage (default: -dgpevm)"));
    strUsage += HelpMessageOpt("-dgpevm", _("Receiving data from DGP via a contract call (default: -dgpevm)"));
#ifdef USE_UPNP
#if USE_UPNP
    strUsage += HelpMessageOpt("-upnp", _("Use UPnP to map the listening port (default: 1 when listening and no -proxy)"));
#else
    strUsage += HelpMessageOpt("-upnp", strprintf(_("Use UPnP to map the listening port (default: %u)"), 0));
#endif
#endif
    strUsage += HelpMessageOpt("-whitebind=<addr>", _("Bind to given address and whitelist peers connecting to it. Use [host]:port notation for IPv6"));
    strUsage += HelpMessageOpt("-whitelist=<IP address or network>", _("Whitelist peers connecting from the given IP address (e.g. 1.2.3.4) or CIDR notated network (e.g. 1.2.3.0/24). Can be specified multiple times.") +
        " " + _("Whitelisted peers cannot be DoS banned and their transactions are always relayed, even if they are already in the mempool, useful e.g. for a gateway"));
    strUsage += HelpMessageOpt("-maxuploadtarget=<n>", strprintf(_("Tries to keep outbound traffic under the given target (in MiB per 24h), 0 = no limit (default: %d)"), DEFAULT_MAX_UPLOAD_TARGET));

#ifdef ENABLE_WALLET
    strUsage += CWallet::GetWalletHelpString(showDebug);
#endif

#if ENABLE_ZMQ
    strUsage += HelpMessageGroup(_("ZeroMQ notification options:"));
    strUsage += HelpMessageOpt("-zmqpubhashblock=<address>", _("Enable publish hash block in <address>"));
    strUsage += HelpMessageOpt("-zmqpubhashtx=<address>", _("Enable publish hash transaction in <address>"));
    strUsage += HelpMessageOpt("-zmqpubrawblock=<address>", _("Enable publish raw block in <address>"));
    strUsage += HelpMessageOpt("-zmqpubrawtx=<address>", _("Enable publish raw transaction in <address>"));
#endif

    strUsage += HelpMessageGroup(_("Debugging/Testing options:"));
    strUsage += HelpMessageOpt("-uacomment=<cmt>", _("Append comment to the user agent string"));
    if (showDebug)
    {
        strUsage += HelpMessageOpt("-checkblocks=<n>", strprintf(_("How many blocks to check at startup (default: %u, 0 = all)"), DEFAULT_CHECKBLOCKS));
        strUsage += HelpMessageOpt("-checklevel=<n>", strprintf(_("How thorough the block verification of -checkblocks is (0-4, default: %u)"), DEFAULT_CHECKLEVEL));
        strUsage += HelpMessageOpt("-checkblockindex", strprintf("Do a full consistency check for mapBlockIndex, setBlockIndexCandidates, chainActive and mapBlocksUnlinked occasionally. Also sets -checkmempool (default: %u)", defaultChainParams->DefaultConsistencyChecks()));
        strUsage += HelpMessageOpt("-checkmempool=<n>", strprintf("Run checks every <n> transactions (default: %u)", defaultChainParams->DefaultConsistencyChecks()));
        strUsage += HelpMessageOpt("-checkpoints", strprintf("Disable expensive verification for known chain history (default: %u)", DEFAULT_CHECKPOINTS_ENABLED));
        strUsage += HelpMessageOpt("-disablesafemode", strprintf("Disable safemode, override a real safe mode event (default: %u)", DEFAULT_DISABLE_SAFEMODE));
        strUsage += HelpMessageOpt("-testsafemode", strprintf("Force safe mode (default: %u)", DEFAULT_TESTSAFEMODE));
        strUsage += HelpMessageOpt("-dropmessagestest=<n>", "Randomly drop 1 of every <n> network messages");
        strUsage += HelpMessageOpt("-fuzzmessagestest=<n>", "Randomly fuzz 1 of every <n> network messages");
        strUsage += HelpMessageOpt("-stopafterblockimport", strprintf("Stop running after importing blocks from disk (default: %u)", DEFAULT_STOPAFTERBLOCKIMPORT));
        strUsage += HelpMessageOpt("-stopatheight", strprintf("Stop running after reaching the given height in the main chain (default: %u)", DEFAULT_STOPATHEIGHT));

        strUsage += HelpMessageOpt("-limitancestorcount=<n>", strprintf("Do not accept transactions if number of in-mempool ancestors is <n> or more (default: %u)", DEFAULT_ANCESTOR_LIMIT));
        strUsage += HelpMessageOpt("-limitancestorsize=<n>", strprintf("Do not accept transactions whose size with all in-mempool ancestors exceeds <n> kilobytes (default: %u)", DEFAULT_ANCESTOR_SIZE_LIMIT));
        strUsage += HelpMessageOpt("-limitdescendantcount=<n>", strprintf("Do not accept transactions if any ancestor would have <n> or more in-mempool descendants (default: %u)", DEFAULT_DESCENDANT_LIMIT));
        strUsage += HelpMessageOpt("-limitdescendantsize=<n>", strprintf("Do not accept transactions if any ancestor would have more than <n> kilobytes of in-mempool descendants (default: %u).", DEFAULT_DESCENDANT_SIZE_LIMIT));
        strUsage += HelpMessageOpt("-vbparams=deployment:start:end", "Use given start/end times for specified version bits deployment (regtest-only)");
    }
    strUsage += HelpMessageOpt("-debug=<category>", strprintf(_("Output debugging information (default: %u, supplying <category> is optional)"), 0) + ". " +
        _("If <category> is not supplied or if <category> = 1, output all debugging information.") + " " + _("<category> can be:") + " " + ListLogCategories() + ".");
    strUsage += HelpMessageOpt("-debugexclude=<category>", strprintf(_("Exclude debugging information for a category. Can be used in conjunction with -debug=1 to output debug logs for all categories except one or more specified categories.")));
    strUsage += HelpMessageOpt("-help-debug", _("Show all debugging options (usage: --help -help-debug)"));
    strUsage += HelpMessageOpt("-logips", strprintf(_("Include IP addresses in debug output (default: %u)"), DEFAULT_LOGIPS));
    strUsage += HelpMessageOpt("-logtimestamps", strprintf(_("Prepend debug output with timestamp (default: %u)"), DEFAULT_LOGTIMESTAMPS));
    if (showDebug)
    {
        strUsage += HelpMessageOpt("-logtimemicros", strprintf("Add microsecond precision to debug timestamps (default: %u)", DEFAULT_LOGTIMEMICROS));
        strUsage += HelpMessageOpt("-mocktime=<n>", "Replace actual time with <n> seconds since epoch (default: 0)");
        strUsage += HelpMessageOpt("-maxsigcachesize=<n>", strprintf("Limit sum of signature cache and script execution cache sizes to <n> MiB (default: %u)", DEFAULT_MAX_SIG_CACHE_SIZE));
        strUsage += HelpMessageOpt("-maxtipage=<n>", strprintf("Maximum tip age in seconds to consider node in initial block download (default: %u)", DEFAULT_MAX_TIP_AGE));
    }
    strUsage += HelpMessageOpt("-minmempoolgaslimit=<limit>", strprintf("The minimum transaction gas limit we are willing to accept into the mempool (default: %s)",MEMPOOL_MIN_GAS_LIMIT));
    strUsage += HelpMessageOpt("-maxtxfee=<amt>", strprintf(_("Maximum total fees (in %s) to use in a single wallet transaction or raw transaction; setting this too low may abort large transactions (default: %s)"),
        CURRENCY_UNIT, FormatMoney(DEFAULT_TRANSACTION_MAXFEE)));
    strUsage += HelpMessageOpt("-printtoconsole", _("Send trace/debug info to console instead of debug.log file"));
    if (showDebug)
    {
        strUsage += HelpMessageOpt("-printpriority", strprintf("Log transaction fee per kB when mining blocks (default: %u)", DEFAULT_PRINTPRIORITY));
    }
    strUsage += HelpMessageOpt("-shrinkdebugfile", _("Shrink debug.log file on client startup (default: 1 when no -debug)"));

    AppendParamsHelpMessages(strUsage, showDebug);

    strUsage += HelpMessageGroup(_("Node relay options:"));
    if (showDebug) {
        strUsage += HelpMessageOpt("-acceptnonstdtxn", strprintf("Relay and mine \"non-standard\" transactions (%sdefault: %u)", "testnet/regtest only; ", defaultChainParams->RequireStandard()));
        strUsage += HelpMessageOpt("-incrementalrelayfee=<amt>", strprintf("Fee rate (in %s/kB) used to define cost of relay, used for mempool limiting and BIP 125 replacement. (default: %s)", CURRENCY_UNIT, FormatMoney(DEFAULT_INCREMENTAL_RELAY_FEE)));
        strUsage += HelpMessageOpt("-dustrelayfee=<amt>", strprintf("Fee rate (in %s/kB) used to defined dust, the value of an output such that it will cost more than its value in fees at this fee rate to spend it. (default: %s)", CURRENCY_UNIT, FormatMoney(DUST_RELAY_TX_FEE)));
    }
    strUsage += HelpMessageOpt("-bytespersigop", strprintf(_("Equivalent bytes per sigop in transactions for relay and mining (default: %u)"), DEFAULT_BYTES_PER_SIGOP));
    strUsage += HelpMessageOpt("-datacarrier", strprintf(_("Relay and mine data carrier transactions (default: %u)"), DEFAULT_ACCEPT_DATACARRIER));
    strUsage += HelpMessageOpt("-datacarriersize", strprintf(_("Maximum size of data in data carrier transactions we relay and mine (default: %u)"), MAX_OP_RETURN_RELAY));
    strUsage += HelpMessageOpt("-mempoolreplacement", strprintf(_("Enable transaction replacement in the memory pool (default: %u)"), DEFAULT_ENABLE_REPLACEMENT));
    strUsage += HelpMessageOpt("-minrelaytxfee=<amt>", strprintf(_("Fees (in %s/kB) smaller than this are considered zero fee for relaying, mining and transaction creation (default: %s)"),
        CURRENCY_UNIT, FormatMoney(DEFAULT_MIN_RELAY_TX_FEE)));
    strUsage += HelpMessageOpt("-whitelistrelay", strprintf(_("Accept relayed transactions received from whitelisted peers even when not relaying transactions (default: %d)"), DEFAULT_WHITELISTRELAY));
    strUsage += HelpMessageOpt("-whitelistforcerelay", strprintf(_("Force relay of transactions from whitelisted peers even if they violate local relay policy (default: %d)"), DEFAULT_WHITELISTFORCERELAY));

    strUsage += HelpMessageGroup(_("Block creation options:"));
    strUsage += HelpMessageOpt("-blockmaxweight=<n>", strprintf(_("Set maximum BIP141 block weight (default: %d)"), DEFAULT_BLOCK_MAX_WEIGHT));
    strUsage += HelpMessageOpt("-blockmaxsize=<n>", _("Set maximum BIP141 block weight to this * 4. Deprecated, use blockmaxweight"));
    strUsage += HelpMessageOpt("-blockmintxfee=<amt>", strprintf(_("Set lowest fee rate (in %s/kB) for transactions to be included in block creation. (default: %s)"), CURRENCY_UNIT, FormatMoney(DEFAULT_BLOCK_MIN_TX_FEE)));

    strUsage += HelpMessageOpt("-staker-min-tx-gas-price=<amt>", _("Any contract execution with a gas price below this will not be included in a block (defaults to the value specified by the DGP)"));
    strUsage += HelpMessageOpt("-staker-max-tx-gas-limit=<n>", _("Any contract execution with a gas limit over this amount will not be included in a block (defaults to soft block gas limit)"));
    strUsage += HelpMessageOpt("-staker-soft-block-gas-limit=<n>", _("After this amount of gas is surpassed in a block, no more contract executions will be added to the block (defaults to consensus-critical maximum block gas limit)"));

    if (showDebug)
        strUsage += HelpMessageOpt("-blockversion=<n>", "Override block version to test forking scenarios");

    strUsage += HelpMessageGroup(_("RPC server options:"));
    strUsage += HelpMessageOpt("-server", _("Accept command line and JSON-RPC commands"));
    strUsage += HelpMessageOpt("-rest", strprintf(_("Accept public REST requests (default: %u)"), DEFAULT_REST_ENABLE));
    strUsage += HelpMessageOpt("-rpcbind=<addr>[:port]", _("Bind to given address to listen for JSON-RPC connections. This option is ignored unless -rpcallowip is also passed. Port is optional and overrides -rpcport. Use [host]:port notation for IPv6. This option can be specified multiple times (default: 127.0.0.1 and ::1 i.e., localhost, or if -rpcallowip has been specified, 0.0.0.0 and :: i.e., all addresses)"));
    strUsage += HelpMessageOpt("-rpccookiefile=<loc>", _("Location of the auth cookie (default: data dir)"));
    strUsage += HelpMessageOpt("-rpcuser=<user>", _("Username for JSON-RPC connections"));
    strUsage += HelpMessageOpt("-rpcpassword=<pw>", _("Password for JSON-RPC connections"));
    strUsage += HelpMessageOpt("-rpcauth=<userpw>", _("Username and hashed password for JSON-RPC connections. The field <userpw> comes in the format: <USERNAME>:<SALT>$<HASH>. A canonical python script is included in share/rpcuser. The client then connects normally using the rpcuser=<USERNAME>/rpcpassword=<PASSWORD> pair of arguments. This option can be specified multiple times"));
    strUsage += HelpMessageOpt("-rpcport=<port>", strprintf(_("Listen for JSON-RPC connections on <port> (default: %u or testnet: %u)"), defaultBaseParams->RPCPort(), testnetBaseParams->RPCPort()));
    strUsage += HelpMessageOpt("-rpcallowip=<ip>", _("Allow JSON-RPC connections from specified source. Valid for <ip> are a single IP (e.g. 1.2.3.4), a network/netmask (e.g. 1.2.3.4/255.255.255.0) or a network/CIDR (e.g. 1.2.3.4/24). This option can be specified multiple times"));
    strUsage += HelpMessageOpt("-rpcserialversion", strprintf(_("Sets the serialization of raw transaction or block hex returned in non-verbose mode, non-segwit(0) or segwit(1) (default: %d)"), DEFAULT_RPC_SERIALIZE_VERSION));
    strUsage += HelpMessageOpt("-rpcthreads=<n>", strprintf(_("Set the number of threads to service RPC calls (default: %d)"), DEFAULT_HTTP_THREADS));
    if (showDebug) {
        strUsage += HelpMessageOpt("-rpcworkqueue=<n>", strprintf("Set the depth of the work queue to service RPC calls (default: %d)", DEFAULT_HTTP_WORKQUEUE));
        strUsage += HelpMessageOpt("-rpcservertimeout=<n>", strprintf("Timeout during HTTP requests (default: %d)", DEFAULT_HTTP_SERVER_TIMEOUT));
    }

    return strUsage;
}

std::string LicenseInfo()
{
    const std::string URL_SOURCE_CODE = "<https://github.com/qtumproject/qtum>";
    const std::string URL_WEBSITE = "<https://qtum.org>";

    return CopyrightHolders(strprintf(_("Copyright (C) %i"), COPYRIGHT_YEAR) + " ") + "\n" +
           "\n" +
           strprintf(_("Please contribute if you find %s useful. "
                       "Visit %s for further information about the software."),
               PACKAGE_NAME, URL_WEBSITE) +
           "\n" +
           strprintf(_("The source code is available from %s."),
               URL_SOURCE_CODE) +
           "\n" +
           "\n" +
           _("This is experimental software.") + "\n" +
           strprintf(_("Distributed under the MIT software license, see the accompanying file %s or %s"), "COPYING", "<https://opensource.org/licenses/MIT>") + "\n" +
           "\n" +
           strprintf(_("This product includes software developed by the OpenSSL Project for use in the OpenSSL Toolkit %s and cryptographic software written by Eric Young and UPnP software written by Thomas Bernard."), "<https://www.openssl.org>") +
           "\n";
}

static void BlockNotifyCallback(bool initialSync, const CBlockIndex *pBlockIndex)
{
    if (initialSync || !pBlockIndex)
        return;

    std::string strCmd = gArgs.GetArg("-blocknotify", "");

    boost::replace_all(strCmd, "%s", pBlockIndex->GetBlockHash().GetHex());
    boost::thread t(runCommand, strCmd); // thread runs free
}

static bool fHaveGenesis = false;
static boost::mutex cs_GenesisWait;
static CConditionVariable condvar_GenesisWait;

static void BlockNotifyGenesisWait(bool, const CBlockIndex *pBlockIndex)
{
    if (pBlockIndex != nullptr) {
        {
            boost::unique_lock<boost::mutex> lock_GenesisWait(cs_GenesisWait);
            fHaveGenesis = true;
        }
        condvar_GenesisWait.notify_all();
    }
}

struct CImportingNow
{
    CImportingNow() {
        assert(fImporting == false);
        fImporting = true;
    }

    ~CImportingNow() {
        assert(fImporting == true);
        fImporting = false;
    }
};


// If we're using -prune with -reindex, then delete block files that will be ignored by the
// reindex.  Since reindexing works by starting at block file 0 and looping until a blockfile
// is missing, do the same here to delete any later block files after a gap.  Also delete all
// rev files since they'll be rewritten by the reindex anyway.  This ensures that vinfoBlockFile
// is in sync with what's actually on disk by the time we start downloading, so that pruning
// works correctly.
void CleanupBlockRevFiles()
{
    std::map<std::string, fs::path> mapBlockFiles;

    // Glob all blk?????.dat and rev?????.dat files from the blocks directory.
    // Remove the rev files immediately and insert the blk file paths into an
    // ordered map keyed by block file index.
    LogPrintf("Removing unusable blk?????.dat and rev?????.dat files for -reindex with -prune\n");
    fs::path blocksdir = GetDataDir() / "blocks";
    for (fs::directory_iterator it(blocksdir); it != fs::directory_iterator(); it++) {
        if (is_regular_file(*it) &&
            it->path().filename().string().length() == 12 &&
            it->path().filename().string().substr(8,4) == ".dat")
        {
            if (it->path().filename().string().substr(0,3) == "blk")
                mapBlockFiles[it->path().filename().string().substr(3,5)] = it->path();
            else if (it->path().filename().string().substr(0,3) == "rev")
                remove(it->path());
        }
    }

    // Remove all block files that aren't part of a contiguous set starting at
    // zero by walking the ordered map (keys are block file indices) by
    // keeping a separate counter.  Once we hit a gap (or if 0 doesn't exist)
    // start removing block files.
    int nContigCounter = 0;
    for (const std::pair<std::string, fs::path>& item : mapBlockFiles) {
        if (atoi(item.first) == nContigCounter) {
            nContigCounter++;
            continue;
        }
        remove(item.second);
    }
}

void ThreadImport(std::vector<fs::path> vImportFiles)
{
    const CChainParams& chainparams = Params();
    RenameThread("bitcoin-loadblk");

    {
    CImportingNow imp;

    // -reindex
    if (fReindex) {
        int nFile = 0;
        while (true) {
            CDiskBlockPos pos(nFile, 0);
            if (!fs::exists(GetBlockPosFilename(pos, "blk")))
                break; // No block files left to reindex
            FILE *file = OpenBlockFile(pos, true);
            if (!file)
                break; // This error is logged in OpenBlockFile
            LogPrintf("Reindexing block file blk%05u.dat...\n", (unsigned int)nFile);
            LoadExternalBlockFile(chainparams, file, &pos);
            nFile++;
        }
        pblocktree->WriteReindexing(false);
        fReindex = false;
        LogPrintf("Reindexing finished\n");
        // To avoid ending up in a situation without genesis block, re-try initializing (no-op if reindexing worked):
        LoadGenesisBlock(chainparams);
    }

    // hardcoded $DATADIR/bootstrap.dat
    fs::path pathBootstrap = GetDataDir() / "bootstrap.dat";
    if (fs::exists(pathBootstrap)) {
        FILE *file = fsbridge::fopen(pathBootstrap, "rb");
        if (file) {
            fs::path pathBootstrapOld = GetDataDir() / "bootstrap.dat.old";
            LogPrintf("Importing bootstrap.dat...\n");
            LoadExternalBlockFile(chainparams, file);
            RenameOver(pathBootstrap, pathBootstrapOld);
        } else {
            LogPrintf("Warning: Could not open bootstrap file %s\n", pathBootstrap.string());
        }
    }

    // -loadblock=
    for (const fs::path& path : vImportFiles) {
        FILE *file = fsbridge::fopen(path, "rb");
        if (file) {
            LogPrintf("Importing blocks file %s...\n", path.string());
            LoadExternalBlockFile(chainparams, file);
        } else {
            LogPrintf("Warning: Could not open blocks file %s\n", path.string());
        }
    }

    // scan for better chains in the block chain database, that are not yet connected in the active best chain
    CValidationState state;
    if (!ActivateBestChain(state, chainparams)) {
        LogPrintf("Failed to connect best block");
        StartShutdown();
    }

    if (gArgs.GetBoolArg("-stopafterblockimport", DEFAULT_STOPAFTERBLOCKIMPORT)) {
        LogPrintf("Stopping after block import\n");
        StartShutdown();
    }
    } // End scope of CImportingNow
    if (gArgs.GetArg("-persistmempool", DEFAULT_PERSIST_MEMPOOL)) {
        LoadMempool();
        fDumpMempoolLater = !fRequestShutdown;
    }
}

/** Sanity checks
 *  Ensure that Bitcoin is running in a usable environment with all
 *  necessary library support.
 */
bool InitSanityCheck(void)
{
    if(!ECC_InitSanityCheck()) {
        InitError("Elliptic curve cryptography sanity check failure. Aborting.");
        return false;
    }

    if (!glibc_sanity_test() || !glibcxx_sanity_test())
        return false;

    if (!Random_SanityCheck()) {
        InitError("OS cryptographic RNG sanity check failure. Aborting.");
        return false;
    }

    return true;
}

bool AppInitServers(boost::thread_group& threadGroup)
{
    RPCServer::OnStarted(&OnRPCStarted);
    RPCServer::OnStopped(&OnRPCStopped);
    RPCServer::OnPreCommand(&OnRPCPreCommand);
    if (!InitHTTPServer())
        return false;
    if (!StartRPC())
        return false;
    if (!StartHTTPRPC())
        return false;
    if (gArgs.GetBoolArg("-rest", DEFAULT_REST_ENABLE) && !StartREST())
        return false;
    if (!StartHTTPServer())
        return false;
    return true;
}

// Parameter interaction based on rules
void InitParameterInteraction()
{
    // when specifying an explicit binding address, you want to listen on it
    // even when -connect or -proxy is specified
    if (gArgs.IsArgSet("-bind")) {
        if (gArgs.SoftSetBoolArg("-listen", true))
            LogPrintf("%s: parameter interaction: -bind set -> setting -listen=1\n", __func__);
    }
    if (gArgs.IsArgSet("-whitebind")) {
        if (gArgs.SoftSetBoolArg("-listen", true))
            LogPrintf("%s: parameter interaction: -whitebind set -> setting -listen=1\n", __func__);
    }

    if (gArgs.IsArgSet("-connect")) {
        // when only connecting to trusted nodes, do not seed via DNS, or listen by default
        if (gArgs.SoftSetBoolArg("-dnsseed", false))
            LogPrintf("%s: parameter interaction: -connect set -> setting -dnsseed=0\n", __func__);
        if (gArgs.SoftSetBoolArg("-listen", false))
            LogPrintf("%s: parameter interaction: -connect set -> setting -listen=0\n", __func__);
    }

    if (gArgs.IsArgSet("-proxy")) {
        // to protect privacy, do not listen by default if a default proxy server is specified
        if (gArgs.SoftSetBoolArg("-listen", false))
            LogPrintf("%s: parameter interaction: -proxy set -> setting -listen=0\n", __func__);
        // to protect privacy, do not use UPNP when a proxy is set. The user may still specify -listen=1
        // to listen locally, so don't rely on this happening through -listen below.
        if (gArgs.SoftSetBoolArg("-upnp", false))
            LogPrintf("%s: parameter interaction: -proxy set -> setting -upnp=0\n", __func__);
        // to protect privacy, do not discover addresses by default
        if (gArgs.SoftSetBoolArg("-discover", false))
            LogPrintf("%s: parameter interaction: -proxy set -> setting -discover=0\n", __func__);
    }

    if (!gArgs.GetBoolArg("-listen", DEFAULT_LISTEN)) {
        // do not map ports or try to retrieve public IP when not listening (pointless)
        if (gArgs.SoftSetBoolArg("-upnp", false))
            LogPrintf("%s: parameter interaction: -listen=0 -> setting -upnp=0\n", __func__);
        if (gArgs.SoftSetBoolArg("-discover", false))
            LogPrintf("%s: parameter interaction: -listen=0 -> setting -discover=0\n", __func__);
        if (gArgs.SoftSetBoolArg("-listenonion", false))
            LogPrintf("%s: parameter interaction: -listen=0 -> setting -listenonion=0\n", __func__);
    }

    if (gArgs.IsArgSet("-externalip")) {
        // if an explicit public IP is specified, do not try to find others
        if (gArgs.SoftSetBoolArg("-discover", false))
            LogPrintf("%s: parameter interaction: -externalip set -> setting -discover=0\n", __func__);
    }

    // disable whitelistrelay in blocksonly mode
    if (gArgs.GetBoolArg("-blocksonly", DEFAULT_BLOCKSONLY)) {
        if (gArgs.SoftSetBoolArg("-whitelistrelay", false))
            LogPrintf("%s: parameter interaction: -blocksonly=1 -> setting -whitelistrelay=0\n", __func__);
    }

    // Forcing relay from whitelisted hosts implies we will accept relays from them in the first place.
    if (gArgs.GetBoolArg("-whitelistforcerelay", DEFAULT_WHITELISTFORCERELAY)) {
        if (gArgs.SoftSetBoolArg("-whitelistrelay", true))
            LogPrintf("%s: parameter interaction: -whitelistforcerelay=1 -> setting -whitelistrelay=1\n", __func__);
    }

    if (gArgs.IsArgSet("-blockmaxsize")) {
        unsigned int max_size = gArgs.GetArg("-blockmaxsize", 0);
        if (gArgs.SoftSetArg("blockmaxweight", strprintf("%d", max_size * WITNESS_SCALE_FACTOR))) {
            LogPrintf("%s: parameter interaction: -blockmaxsize=%d -> setting -blockmaxweight=%d (-blockmaxsize is deprecated!)\n", __func__, max_size, max_size * WITNESS_SCALE_FACTOR);
        } else {
            LogPrintf("%s: Ignoring blockmaxsize setting which is overridden by blockmaxweight", __func__);
        }
    }
}

static std::string ResolveErrMsg(const char * const optname, const std::string& strBind)
{
    return strprintf(_("Cannot resolve -%s address: '%s'"), optname, strBind);
}

void InitLogging()
{
    fPrintToConsole = gArgs.GetBoolArg("-printtoconsole", false);
    fLogTimestamps = gArgs.GetBoolArg("-logtimestamps", DEFAULT_LOGTIMESTAMPS);
    fLogTimeMicros = gArgs.GetBoolArg("-logtimemicros", DEFAULT_LOGTIMEMICROS);
    fLogIPs = gArgs.GetBoolArg("-logips", DEFAULT_LOGIPS);

    LogPrintf("\n\n\n\n\n\n\n\n\n\n\n\n\n\n\n\n\n\n\n\n");
    LogPrintf("Qtum version %s\n", FormatFullVersion());
}

namespace { // Variables internal to initialization process only

ServiceFlags nRelevantServices = NODE_NETWORK;
int nMaxConnections;
int nUserMaxConnections;
int nFD;
ServiceFlags nLocalServices = NODE_NETWORK;

} // namespace

[[noreturn]] static void new_handler_terminate()
{
    // Rather than throwing std::bad-alloc if allocation fails, terminate
    // immediately to (try to) avoid chain corruption.
    // Since LogPrintf may itself allocate memory, set the handler directly
    // to terminate first.
    std::set_new_handler(std::terminate);
    LogPrintf("Error: Out of memory. Terminating.\n");

    // The log was successful, terminate now.
    std::terminate();
};

bool AppInitBasicSetup()
{
    // ********************************************************* Step 1: setup
#ifdef _MSC_VER
    // Turn off Microsoft heap dump noise
    _CrtSetReportMode(_CRT_WARN, _CRTDBG_MODE_FILE);
    _CrtSetReportFile(_CRT_WARN, CreateFileA("NUL", GENERIC_WRITE, 0, nullptr, OPEN_EXISTING, 0, 0));
    // Disable confusing "helpful" text message on abort, Ctrl-C
    _set_abort_behavior(0, _WRITE_ABORT_MSG | _CALL_REPORTFAULT);
#endif
#ifdef WIN32
    // Enable Data Execution Prevention (DEP)
    // Minimum supported OS versions: WinXP SP3, WinVista >= SP1, Win Server 2008
    // A failure is non-critical and needs no further attention!
#ifndef PROCESS_DEP_ENABLE
    // We define this here, because GCCs winbase.h limits this to _WIN32_WINNT >= 0x0601 (Windows 7),
    // which is not correct. Can be removed, when GCCs winbase.h is fixed!
#define PROCESS_DEP_ENABLE 0x00000001
#endif
    typedef BOOL (WINAPI *PSETPROCDEPPOL)(DWORD);
    PSETPROCDEPPOL setProcDEPPol = (PSETPROCDEPPOL)GetProcAddress(GetModuleHandleA("Kernel32.dll"), "SetProcessDEPPolicy");
    if (setProcDEPPol != nullptr) setProcDEPPol(PROCESS_DEP_ENABLE);
#endif

    if (!SetupNetworking())
        return InitError("Initializing networking failed");

#ifndef WIN32
    if (!gArgs.GetBoolArg("-sysperms", false)) {
        umask(077);
    }

    // Clean shutdown on SIGTERM
    registerSignalHandler(SIGTERM, HandleSIGTERM);
    registerSignalHandler(SIGINT, HandleSIGTERM);

    // Reopen debug.log on SIGHUP
    registerSignalHandler(SIGHUP, HandleSIGHUP);

    // Ignore SIGPIPE, otherwise it will bring the daemon down if the client closes unexpectedly
    signal(SIGPIPE, SIG_IGN);
#endif

    std::set_new_handler(new_handler_terminate);

    return true;
}

bool AppInitParameterInteraction()
{
    const CChainParams& chainparams = Params();
    // ********************************************************* Step 2: parameter interactions

    // also see: InitParameterInteraction()

    // if using block pruning, then disallow txindex
    if (gArgs.GetArg("-prune", 0)) {
        if (gArgs.GetBoolArg("-txindex", DEFAULT_TXINDEX))
            return InitError(_("Prune mode is incompatible with -txindex."));
    }

    // -bind and -whitebind can't be set when not listening
    size_t nUserBind = gArgs.GetArgs("-bind").size() + gArgs.GetArgs("-whitebind").size();
    if (nUserBind != 0 && !gArgs.GetBoolArg("-listen", DEFAULT_LISTEN)) {
        return InitError("Cannot set -bind or -whitebind together with -listen=0");
    }

    // Make sure enough file descriptors are available
    int nBind = std::max(nUserBind, size_t(1));
    nUserMaxConnections = gArgs.GetArg("-maxconnections", DEFAULT_MAX_PEER_CONNECTIONS);
    nMaxConnections = std::max(nUserMaxConnections, 0);

    // Trim requested connection counts, to fit into system limitations
    nMaxConnections = std::max(std::min(nMaxConnections, (int)(FD_SETSIZE - nBind - MIN_CORE_FILEDESCRIPTORS - MAX_ADDNODE_CONNECTIONS)), 0);
    nFD = RaiseFileDescriptorLimit(nMaxConnections + MIN_CORE_FILEDESCRIPTORS + MAX_ADDNODE_CONNECTIONS);
    if (nFD < MIN_CORE_FILEDESCRIPTORS)
        return InitError(_("Not enough file descriptors available."));
    nMaxConnections = std::min(nFD - MIN_CORE_FILEDESCRIPTORS - MAX_ADDNODE_CONNECTIONS, nMaxConnections);

    if (nMaxConnections < nUserMaxConnections)
        InitWarning(strprintf(_("Reducing -maxconnections from %d to %d, because of system limitations."), nUserMaxConnections, nMaxConnections));

    // ********************************************************* Step 3: parameter-to-internal-flags
    if (gArgs.IsArgSet("-debug")) {
        // Special-case: if -debug=0/-nodebug is set, turn off debugging messages
        const std::vector<std::string> categories = gArgs.GetArgs("-debug");

        if (find(categories.begin(), categories.end(), std::string("0")) == categories.end()) {
            for (const auto& cat : categories) {
                uint32_t flag = 0;
                if (!GetLogCategory(&flag, &cat)) {
                    InitWarning(strprintf(_("Unsupported logging category %s=%s."), "-debug", cat));
                    continue;
                }
                logCategories |= flag;
            }
        }
    }

    // Now remove the logging categories which were explicitly excluded
    for (const std::string& cat : gArgs.GetArgs("-debugexclude")) {
        uint32_t flag = 0;
        if (!GetLogCategory(&flag, &cat)) {
            InitWarning(strprintf(_("Unsupported logging category %s=%s."), "-debugexclude", cat));
            continue;
        }
        logCategories &= ~flag;
    }

    // Check for -debugnet
    if (gArgs.GetBoolArg("-debugnet", false))
        InitWarning(_("Unsupported argument -debugnet ignored, use -debug=net."));
    // Check for -socks - as this is a privacy risk to continue, exit here
    if (gArgs.IsArgSet("-socks"))
        return InitError(_("Unsupported argument -socks found. Setting SOCKS version isn't possible anymore, only SOCKS5 proxies are supported."));
    // Check for -tor - as this is a privacy risk to continue, exit here
    if (gArgs.GetBoolArg("-tor", false))
        return InitError(_("Unsupported argument -tor found, use -onion."));

    if (gArgs.GetBoolArg("-benchmark", false))
        InitWarning(_("Unsupported argument -benchmark ignored, use -debug=bench."));

    if (gArgs.GetBoolArg("-whitelistalwaysrelay", false))
        InitWarning(_("Unsupported argument -whitelistalwaysrelay ignored, use -whitelistrelay and/or -whitelistforcerelay."));

    if (gArgs.IsArgSet("-blockminsize"))
        InitWarning("Unsupported argument -blockminsize ignored.");

    // Checkmempool and checkblockindex default to true in regtest mode
    int ratio = std::min<int>(std::max<int>(gArgs.GetArg("-checkmempool", chainparams.DefaultConsistencyChecks() ? 1 : 0), 0), 1000000);
    if (ratio != 0) {
        mempool.setSanityCheck(1.0 / ratio);
    }
    fCheckBlockIndex = gArgs.GetBoolArg("-checkblockindex", chainparams.DefaultConsistencyChecks());
    fCheckpointsEnabled = gArgs.GetBoolArg("-checkpoints", DEFAULT_CHECKPOINTS_ENABLED);

    hashAssumeValid = uint256S(gArgs.GetArg("-assumevalid", chainparams.GetConsensus().defaultAssumeValid.GetHex()));
    if (!hashAssumeValid.IsNull())
        LogPrintf("Assuming ancestors of block %s have valid signatures.\n", hashAssumeValid.GetHex());
    else
        LogPrintf("Validating signatures for all blocks.\n");

    if (gArgs.IsArgSet("-minimumchainwork")) {
        const std::string minChainWorkStr = gArgs.GetArg("-minimumchainwork", "");
        if (!IsHexNumber(minChainWorkStr)) {
            return InitError(strprintf("Invalid non-hex (%s) minimum chain work value specified", minChainWorkStr));
        }
        nMinimumChainWork = UintToArith256(uint256S(minChainWorkStr));
    } else {
        nMinimumChainWork = UintToArith256(chainparams.GetConsensus().nMinimumChainWork);
    }
    LogPrintf("Setting nMinimumChainWork=%s\n", nMinimumChainWork.GetHex());
    if (nMinimumChainWork < UintToArith256(chainparams.GetConsensus().nMinimumChainWork)) {
        LogPrintf("Warning: nMinimumChainWork set below default value of %s\n", chainparams.GetConsensus().nMinimumChainWork.GetHex());
    }

    // mempool limits
    int64_t nMempoolSizeMax = gArgs.GetArg("-maxmempool", DEFAULT_MAX_MEMPOOL_SIZE) * 1000000;
    int64_t nMempoolSizeMin = gArgs.GetArg("-limitdescendantsize", DEFAULT_DESCENDANT_SIZE_LIMIT) * 1000 * 40;
    if (nMempoolSizeMax < 0 || nMempoolSizeMax < nMempoolSizeMin)
        return InitError(strprintf(_("-maxmempool must be at least %d MB"), std::ceil(nMempoolSizeMin / 1000000.0)));
    // incremental relay fee sets the minimum feerate increase necessary for BIP 125 replacement in the mempool
    // and the amount the mempool min fee increases above the feerate of txs evicted due to mempool limiting.
    if (gArgs.IsArgSet("-incrementalrelayfee"))
    {
        CAmount n = 0;
        if (!ParseMoney(gArgs.GetArg("-incrementalrelayfee", ""), n))
            return InitError(AmountErrMsg("incrementalrelayfee", gArgs.GetArg("-incrementalrelayfee", "")));
        incrementalRelayFee = CFeeRate(n);
    }

    // -par=0 means autodetect, but nScriptCheckThreads==0 means no concurrency
    nScriptCheckThreads = gArgs.GetArg("-par", DEFAULT_SCRIPTCHECK_THREADS);
    if (nScriptCheckThreads <= 0)
        nScriptCheckThreads += GetNumCores();
    if (nScriptCheckThreads <= 1)
        nScriptCheckThreads = 0;
    else if (nScriptCheckThreads > MAX_SCRIPTCHECK_THREADS)
        nScriptCheckThreads = MAX_SCRIPTCHECK_THREADS;

    // block pruning; get the amount of disk space (in MiB) to allot for block & undo files
    int64_t nPruneArg = gArgs.GetArg("-prune", 0);
    if (nPruneArg < 0) {
        return InitError(_("Prune cannot be configured with a negative value."));
    }
    nPruneTarget = (uint64_t) nPruneArg * 1024 * 1024;
    if (nPruneArg == 1) {  // manual pruning: -prune=1
        LogPrintf("Block pruning enabled.  Use RPC call pruneblockchain(height) to manually prune block and undo files.\n");
        nPruneTarget = std::numeric_limits<uint64_t>::max();
        fPruneMode = true;
    } else if (nPruneTarget) {
        if (nPruneTarget < MIN_DISK_SPACE_FOR_BLOCK_FILES) {
            return InitError(strprintf(_("Prune configured below the minimum of %d MiB.  Please use a higher number."), MIN_DISK_SPACE_FOR_BLOCK_FILES / 1024 / 1024));
        }
        LogPrintf("Prune configured to target %uMiB on disk for block and undo files.\n", nPruneTarget / 1024 / 1024);
        fPruneMode = true;
    }

    RegisterAllCoreRPCCommands(tableRPC);
#ifdef ENABLE_WALLET
    RegisterWalletRPCCommands(tableRPC);
#endif

    nConnectTimeout = gArgs.GetArg("-timeout", DEFAULT_CONNECT_TIMEOUT);
    if (nConnectTimeout <= 0)
        nConnectTimeout = DEFAULT_CONNECT_TIMEOUT;

    if (gArgs.IsArgSet("-minrelaytxfee")) {
        CAmount n = 0;
        if (!ParseMoney(gArgs.GetArg("-minrelaytxfee", ""), n)) {
            return InitError(AmountErrMsg("minrelaytxfee", gArgs.GetArg("-minrelaytxfee", "")));
        }
        // High fee check is done afterward in CWallet::ParameterInteraction()
        ::minRelayTxFee = CFeeRate(n);
    } else if (incrementalRelayFee > ::minRelayTxFee) {
        // Allow only setting incrementalRelayFee to control both
        ::minRelayTxFee = incrementalRelayFee;
        LogPrintf("Increasing minrelaytxfee to %s to match incrementalrelayfee\n",::minRelayTxFee.ToString());
    }

    // Sanity check argument for min fee for including tx in block
    // TODO: Harmonize which arguments need sanity checking and where that happens
    if (gArgs.IsArgSet("-blockmintxfee"))
    {
        CAmount n = 0;
        if (!ParseMoney(gArgs.GetArg("-blockmintxfee", ""), n))
            return InitError(AmountErrMsg("blockmintxfee", gArgs.GetArg("-blockmintxfee", "")));
    }

    // Feerate used to define dust.  Shouldn't be changed lightly as old
    // implementations may inadvertently create non-standard transactions
    if (gArgs.IsArgSet("-dustrelayfee"))
    {
        CAmount n = 0;
        if (!ParseMoney(gArgs.GetArg("-dustrelayfee", ""), n) || 0 == n)
            return InitError(AmountErrMsg("dustrelayfee", gArgs.GetArg("-dustrelayfee", "")));
        dustRelayFee = CFeeRate(n);
    }

    fRequireStandard = !gArgs.GetBoolArg("-acceptnonstdtxn", !chainparams.RequireStandard());
    if (chainparams.RequireStandard() && !fRequireStandard)
        return InitError(strprintf("acceptnonstdtxn is not currently supported for %s chain", chainparams.NetworkIDString()));
    nBytesPerSigOp = gArgs.GetArg("-bytespersigop", nBytesPerSigOp);

#ifdef ENABLE_WALLET
    if (!CWallet::ParameterInteraction())
        return false;
#endif

    fIsBareMultisigStd = gArgs.GetBoolArg("-permitbaremultisig", DEFAULT_PERMIT_BAREMULTISIG);
    fAcceptDatacarrier = gArgs.GetBoolArg("-datacarrier", DEFAULT_ACCEPT_DATACARRIER);
    nMaxDatacarrierBytes = gArgs.GetArg("-datacarriersize", nMaxDatacarrierBytes);

    // Option to startup with mocktime set (used for regression testing):
    SetMockTime(gArgs.GetArg("-mocktime", 0)); // SetMockTime(0) is a no-op

    if (gArgs.GetBoolArg("-peerbloomfilters", DEFAULT_PEERBLOOMFILTERS))
        nLocalServices = ServiceFlags(nLocalServices | NODE_BLOOM);

    if (gArgs.GetArg("-rpcserialversion", DEFAULT_RPC_SERIALIZE_VERSION) < 0)
        return InitError("rpcserialversion must be non-negative.");

    if (gArgs.GetArg("-rpcserialversion", DEFAULT_RPC_SERIALIZE_VERSION) > 1)
        return InitError("unknown rpcserialversion requested.");

    nMaxTipAge = gArgs.GetArg("-maxtipage", DEFAULT_MAX_TIP_AGE);

    fEnableReplacement = gArgs.GetBoolArg("-mempoolreplacement", DEFAULT_ENABLE_REPLACEMENT);
    if ((!fEnableReplacement) && gArgs.IsArgSet("-mempoolreplacement")) {
        // Minimal effort at forwards compatibility
        std::string strReplacementModeList = gArgs.GetArg("-mempoolreplacement", "");  // default is impossible
        std::vector<std::string> vstrReplacementModes;
        boost::split(vstrReplacementModes, strReplacementModeList, boost::is_any_of(","));
        fEnableReplacement = (std::find(vstrReplacementModes.begin(), vstrReplacementModes.end(), "fee") != vstrReplacementModes.end());
    }

    if (gArgs.IsArgSet("-vbparams")) {
        // Allow overriding version bits parameters for testing
        if (!chainparams.MineBlocksOnDemand()) {
            return InitError("Version bits parameters may only be overridden on regtest.");
        }
        for (const std::string& strDeployment : gArgs.GetArgs("-vbparams")) {
            std::vector<std::string> vDeploymentParams;
            boost::split(vDeploymentParams, strDeployment, boost::is_any_of(":"));
            if (vDeploymentParams.size() != 3) {
                return InitError("Version bits parameters malformed, expecting deployment:start:end");
            }
            int64_t nStartTime, nTimeout;
            if (!ParseInt64(vDeploymentParams[1], &nStartTime)) {
                return InitError(strprintf("Invalid nStartTime (%s)", vDeploymentParams[1]));
            }
            if (!ParseInt64(vDeploymentParams[2], &nTimeout)) {
                return InitError(strprintf("Invalid nTimeout (%s)", vDeploymentParams[2]));
            }
            bool found = false;
            for (int j=0; j<(int)Consensus::MAX_VERSION_BITS_DEPLOYMENTS; ++j)
            {
                if (vDeploymentParams[0].compare(VersionBitsDeploymentInfo[j].name) == 0) {
                    UpdateVersionBitsParameters(Consensus::DeploymentPos(j), nStartTime, nTimeout);
                    found = true;
                    LogPrintf("Setting version bits activation parameters for %s to start=%ld, timeout=%ld\n", vDeploymentParams[0], nStartTime, nTimeout);
                    break;
                }
            }
            if (!found) {
                return InitError(strprintf("Invalid deployment (%s)", vDeploymentParams[0]));
            }
        }
    }
    return true;
}

static bool LockDataDirectory(bool probeOnly, bool try_lock = true)
{
    std::string strDataDir = GetDataDir().string();

    // Make sure only a single Bitcoin process is using the data directory.
    fs::path pathLockFile = GetDataDir() / ".lock";
    FILE* file = fsbridge::fopen(pathLockFile, "a"); // empty lock file; created if it doesn't exist.
    if (file) fclose(file);

    try {
        static boost::interprocess::file_lock lock(pathLockFile.string().c_str());
        if (try_lock && !lock.try_lock()) {
            return InitError(strprintf(_("Cannot obtain a lock on data directory %s. %s is probably already running."), strDataDir, _(PACKAGE_NAME)));
        }
        if (probeOnly) {
            lock.unlock();
        }
    } catch(const boost::interprocess::interprocess_exception& e) {
        return InitError(strprintf(_("Cannot obtain a lock on data directory %s. %s is probably already running.") + " %s.", strDataDir, _(PACKAGE_NAME), e.what()));
    }
    return true;
}

bool AppInitSanityChecks()
{
    // ********************************************************* Step 4: sanity checks

    // Initialize elliptic curve code
    std::string sha256_algo = SHA256AutoDetect();
    LogPrintf("Using the '%s' SHA256 implementation\n", sha256_algo);
    RandomInit();
    ECC_Start();
    globalVerifyHandle.reset(new ECCVerifyHandle());

    // Sanity check
    if (!InitSanityCheck())
        return InitError(strprintf(_("Initialization sanity check failed. %s is shutting down."), _(PACKAGE_NAME)));

    // Probe the data directory lock to give an early error message, if possible
    // We cannot hold the data directory lock here, as the forking for daemon() hasn't yet happened,
    // and a fork will cause weird behavior to it.
    return LockDataDirectory(true);
}

bool AppInitLockDataDirectory()
{
    // After daemonization get the data directory lock again and hold on to it until exit
    // This creates a slight window for a race condition to happen, however this condition is harmless: it
    // will at most make us exit without printing a message to console.
    if (!LockDataDirectory(false)) {
        // Detailed error printed inside LockDataDirectory
        return false;
    }
    return true;
}

bool AppInitMain(boost::thread_group& threadGroup, CScheduler& scheduler)
{
    const CChainParams& chainparams = Params();
    // ********************************************************* Step 4a: application initialization
#ifndef WIN32
    CreatePidFile(GetPidFile(), getpid());
#endif
    if (gArgs.GetBoolArg("-shrinkdebugfile", logCategories == BCLog::NONE)) {
        // Do this first since it both loads a bunch of debug.log into memory,
        // and because this needs to happen before any other debug.log printing
        ShrinkDebugFile();
    }

    if (fPrintToDebugLog)
        OpenDebugLog();

////////////////////////////////////////////////////////////////////// // qtum
    dev::g_logPost = [&](std::string const& s, char const* c){ LogPrintStr(s + '\n', true); };
    dev::g_logPost(std::string("\n\n\n\n\n\n\n\n\n\n"), NULL);
//////////////////////////////////////////////////////////////////////

    if (!fLogTimestamps)
        LogPrintf("Startup time: %s\n", DateTimeStrFormat("%Y-%m-%d %H:%M:%S", GetTime()));
    LogPrintf("Default data directory %s\n", GetDefaultDataDir().string());
    LogPrintf("Using data directory %s\n", GetDataDir().string());
    LogPrintf("Using config file %s\n", GetConfigFile(gArgs.GetArg("-conf", BITCOIN_CONF_FILENAME)).string());
    LogPrintf("Using at most %i automatic connections (%i file descriptors available)\n", nMaxConnections, nFD);

    InitSignatureCache();
    InitScriptExecutionCache();

    LogPrintf("Using %u threads for script verification\n", nScriptCheckThreads);
    if (nScriptCheckThreads) {
        for (int i=0; i<nScriptCheckThreads-1; i++)
            threadGroup.create_thread(&ThreadScriptCheck);
    }

    // Start the lightweight task scheduler thread
    CScheduler::Function serviceLoop = boost::bind(&CScheduler::serviceQueue, &scheduler);
    threadGroup.create_thread(boost::bind(&TraceThread<CScheduler::Function>, "scheduler", serviceLoop));

    GetMainSignals().RegisterBackgroundSignalScheduler(scheduler);

    /* Start the RPC server already.  It will be started in "warmup" mode
     * and not really process calls already (but it will signify connections
     * that the server is there and will be ready later).  Warmup mode will
     * be disabled when initialisation is finished.
     */
    if (gArgs.GetBoolArg("-server", false))
    {
        uiInterface.InitMessage.connect(SetRPCWarmupStatus);
        if (!AppInitServers(threadGroup))
            return InitError(_("Unable to start HTTP server. See debug log for details."));
    }

    int64_t nStart;

    // ********************************************************* Step 5: verify wallet database integrity
#ifdef ENABLE_WALLET
    if (!CWallet::Verify())
        return false;
#endif
    // ********************************************************* Step 6: network initialization
    // Note that we absolutely cannot open any actual connections
    // until the very end ("start node") as the UTXO/block state
    // is not yet setup and may end up being set up twice if we
    // need to reindex later.

    assert(!g_connman);
    g_connman = std::unique_ptr<CConnman>(new CConnman(GetRand(std::numeric_limits<uint64_t>::max()), GetRand(std::numeric_limits<uint64_t>::max())));
    CConnman& connman = *g_connman;

    peerLogic.reset(new PeerLogicValidation(&connman, scheduler));
    RegisterValidationInterface(peerLogic.get());

    // sanitize comments per BIP-0014, format user agent and check total size
    std::vector<std::string> uacomments;
    for (const std::string& cmt : gArgs.GetArgs("-uacomment")) {
        if (cmt != SanitizeString(cmt, SAFE_CHARS_UA_COMMENT))
            return InitError(strprintf(_("User Agent comment (%s) contains unsafe characters."), cmt));
        uacomments.push_back(cmt);
    }
    strSubVersion = FormatSubVersion(CLIENT_NAME, CLIENT_VERSION, uacomments);
    if (strSubVersion.size() > MAX_SUBVERSION_LENGTH) {
        return InitError(strprintf(_("Total length of network version string (%i) exceeds maximum length (%i). Reduce the number or size of uacomments."),
            strSubVersion.size(), MAX_SUBVERSION_LENGTH));
    }

    if (gArgs.IsArgSet("-onlynet")) {
        std::set<enum Network> nets;
        for (const std::string& snet : gArgs.GetArgs("-onlynet")) {
            enum Network net = ParseNetwork(snet);
            if (net == NET_UNROUTABLE)
                return InitError(strprintf(_("Unknown network specified in -onlynet: '%s'"), snet));
            nets.insert(net);
        }
        for (int n = 0; n < NET_MAX; n++) {
            enum Network net = (enum Network)n;
            if (!nets.count(net))
                SetLimited(net);
        }
    }

    // Check for host lookup allowed before parsing any network related parameters
    fNameLookup = gArgs.GetBoolArg("-dns", DEFAULT_NAME_LOOKUP);

    bool proxyRandomize = gArgs.GetBoolArg("-proxyrandomize", DEFAULT_PROXYRANDOMIZE);
    // -proxy sets a proxy for all outgoing network traffic
    // -noproxy (or -proxy=0) as well as the empty string can be used to not set a proxy, this is the default
    std::string proxyArg = gArgs.GetArg("-proxy", "");
    SetLimited(NET_TOR);
    if (proxyArg != "" && proxyArg != "0") {
        CService proxyAddr;
        if (!Lookup(proxyArg.c_str(), proxyAddr, 9050, fNameLookup)) {
            return InitError(strprintf(_("Invalid -proxy address or hostname: '%s'"), proxyArg));
        }

        proxyType addrProxy = proxyType(proxyAddr, proxyRandomize);
        if (!addrProxy.IsValid())
            return InitError(strprintf(_("Invalid -proxy address or hostname: '%s'"), proxyArg));

        SetProxy(NET_IPV4, addrProxy);
        SetProxy(NET_IPV6, addrProxy);
        SetProxy(NET_TOR, addrProxy);
        SetNameProxy(addrProxy);
        SetLimited(NET_TOR, false); // by default, -proxy sets onion as reachable, unless -noonion later
    }

    // -onion can be used to set only a proxy for .onion, or override normal proxy for .onion addresses
    // -noonion (or -onion=0) disables connecting to .onion entirely
    // An empty string is used to not override the onion proxy (in which case it defaults to -proxy set above, or none)
    std::string onionArg = gArgs.GetArg("-onion", "");
    if (onionArg != "") {
        if (onionArg == "0") { // Handle -noonion/-onion=0
            SetLimited(NET_TOR); // set onions as unreachable
        } else {
            CService onionProxy;
            if (!Lookup(onionArg.c_str(), onionProxy, 9050, fNameLookup)) {
                return InitError(strprintf(_("Invalid -onion address or hostname: '%s'"), onionArg));
            }
            proxyType addrOnion = proxyType(onionProxy, proxyRandomize);
            if (!addrOnion.IsValid())
                return InitError(strprintf(_("Invalid -onion address or hostname: '%s'"), onionArg));
            SetProxy(NET_TOR, addrOnion);
            SetLimited(NET_TOR, false);
        }
    }

    // see Step 2: parameter interactions for more information about these
    fListen = gArgs.GetBoolArg("-listen", DEFAULT_LISTEN);
    fDiscover = gArgs.GetBoolArg("-discover", true);
    fRelayTxes = !gArgs.GetBoolArg("-blocksonly", DEFAULT_BLOCKSONLY);

    for (const std::string& strAddr : gArgs.GetArgs("-externalip")) {
        CService addrLocal;
        if (Lookup(strAddr.c_str(), addrLocal, GetListenPort(), fNameLookup) && addrLocal.IsValid())
            AddLocal(addrLocal, LOCAL_MANUAL);
        else
            return InitError(ResolveErrMsg("externalip", strAddr));
    }

#ifdef ENABLE_WALLET
    if (gArgs.IsArgSet("-reservebalance")) // ppcoin: reserve balance amount
    {
        if (!ParseMoney(gArgs.GetArg("-reservebalance", ""), nReserveBalance))
        {
            InitError(_("Invalid amount for -reservebalance=<amount>"));
            return false;
        }
    }
#endif

#if ENABLE_ZMQ
    pzmqNotificationInterface = CZMQNotificationInterface::Create();

    if (pzmqNotificationInterface) {
        RegisterValidationInterface(pzmqNotificationInterface);
    }
#endif
    uint64_t nMaxOutboundLimit = 0; //unlimited unless -maxuploadtarget is set
    uint64_t nMaxOutboundTimeframe = MAX_UPLOAD_TIMEFRAME;

    if (gArgs.IsArgSet("-maxuploadtarget")) {
        nMaxOutboundLimit = gArgs.GetArg("-maxuploadtarget", DEFAULT_MAX_UPLOAD_TARGET)*1024*1024;
    }

    // ********************************************************* Step 7: load block chain

    fReindex = gArgs.GetBoolArg("-reindex", false);
    bool fReindexChainState = gArgs.GetBoolArg("-reindex-chainstate", false);

    // cache size calculations
    int64_t nTotalCache = (gArgs.GetArg("-dbcache", nDefaultDbCache) << 20);
    nTotalCache = std::max(nTotalCache, nMinDbCache << 20); // total cache cannot be less than nMinDbCache
    nTotalCache = std::min(nTotalCache, nMaxDbCache << 20); // total cache cannot be greater than nMaxDbcache
    int64_t nBlockTreeDBCache = nTotalCache / 8;
    nBlockTreeDBCache = std::min(nBlockTreeDBCache, (gArgs.GetBoolArg("-txindex", DEFAULT_TXINDEX) ? nMaxBlockDBAndTxIndexCache : nMaxBlockDBCache) << 20);
    nTotalCache -= nBlockTreeDBCache;
    int64_t nCoinDBCache = std::min(nTotalCache / 2, (nTotalCache / 4) + (1 << 23)); // use 25%-50% of the remainder for disk cache
    nCoinDBCache = std::min(nCoinDBCache, nMaxCoinsDBCache << 20); // cap total coins db cache
    nTotalCache -= nCoinDBCache;
    nCoinCacheUsage = nTotalCache; // the rest goes to in-memory cache
    int64_t nMempoolSizeMax = gArgs.GetArg("-maxmempool", DEFAULT_MAX_MEMPOOL_SIZE) * 1000000;
    LogPrintf("Cache configuration:\n");
    LogPrintf("* Using %.1fMiB for block index database\n", nBlockTreeDBCache * (1.0 / 1024 / 1024));
    LogPrintf("* Using %.1fMiB for chain state database\n", nCoinDBCache * (1.0 / 1024 / 1024));
    LogPrintf("* Using %.1fMiB for in-memory UTXO set (plus up to %.1fMiB of unused mempool space)\n", nCoinCacheUsage * (1.0 / 1024 / 1024), nMempoolSizeMax * (1.0 / 1024 / 1024));

    bool fLoaded = false;
    while (!fLoaded && !fRequestShutdown) {
        bool fReset = fReindex;
        std::string strLoadError;

        uiInterface.InitMessage(_("Loading block index..."));

        nStart = GetTimeMillis();
        do {
            try {
                UnloadBlockIndex();
                delete pcoinsTip;
                delete pcoinsdbview;
                delete pcoinscatcher;
                delete pblocktree;
                delete pstorageresult;
                globalState.reset();
                globalSealEngine.reset();

                pblocktree = new CBlockTreeDB(nBlockTreeDBCache, false, fReset);

<<<<<<< HEAD
                if (fReindex) {
=======
                if (fReset) {
>>>>>>> 1d0c09f1
                    pblocktree->WriteReindexing(true);
                    //If we're reindexing in prune mode, wipe away unusable block files and all undo data files
                    if (fPruneMode)
                        CleanupBlockRevFiles();
                }

                if (fRequestShutdown) break;

                // LoadBlockIndex will load fTxIndex from the db, or set it if
                // we're reindexing. It will also load fHavePruned if we've
                // ever removed a block file from disk.
                // Note that it also sets fReindex based on the disk flag!
                // From here on out fReindex and fReset mean something different!
                if (!LoadBlockIndex(chainparams)) {
                    strLoadError = _("Error loading block database");
                    break;
                }

                // If the loaded chain has a wrong genesis, bail out immediately
                // (we're likely using a testnet datadir, or the other way around).
                if (!mapBlockIndex.empty() && mapBlockIndex.count(chainparams.GetConsensus().hashGenesisBlock) == 0)
                    return InitError(_("Incorrect or no genesis block found. Wrong datadir for network?"));

                // Check for changed -txindex state
                if (fTxIndex != gArgs.GetBoolArg("-txindex", DEFAULT_TXINDEX)) {
                    strLoadError = _("You need to rebuild the database using -reindex to change -txindex");
                    break;
                }

                // Check for changed -prune state.  What we are concerned about is a user who has pruned blocks
                // in the past, but is now trying to run unpruned.
                if (fHavePruned && !fPruneMode) {
                    strLoadError = _("You need to rebuild the database using -reindex to go back to unpruned mode.  This will redownload the entire blockchain");
                    break;
                }

                // At this point blocktree args are consistent with what's on disk.
                // If we're not mid-reindex (based on disk + args), add a genesis block on disk
                // (otherwise we use the one already on disk).
                // This is called again in ThreadImport after the reindex completes.
                if (!fReindex && !LoadGenesisBlock(chainparams)) {
                    strLoadError = _("Error initializing block database");
                    break;
                }

                // At this point we're either in reindex or we've loaded a useful
                // block tree into mapBlockIndex!

                pcoinsdbview = new CCoinsViewDB(nCoinDBCache, false, fReset || fReindexChainState);
                pcoinscatcher = new CCoinsViewErrorCatcher(pcoinsdbview);

                // If necessary, upgrade from older database format.
                // This is a no-op if we cleared the coinsviewdb with -reindex or -reindex-chainstate
                if (!pcoinsdbview->Upgrade()) {
                    strLoadError = _("Error upgrading chainstate database");
                    break;
                }

                // ReplayBlocks is a no-op if we cleared the coinsviewdb with -reindex or -reindex-chainstate
                if (!ReplayBlocks(chainparams, pcoinsdbview)) {
                    strLoadError = _("Unable to replay blocks. You will need to rebuild the database using -reindex-chainstate.");
                    break;
                }

                // The on-disk coinsdb is now in a good state, create the cache
                pcoinsTip = new CCoinsViewCache(pcoinscatcher);

                bool is_coinsview_empty = fReset || fReindexChainState || pcoinsTip->GetBestBlock().IsNull();
                if (!is_coinsview_empty) {
                    // LoadChainTip sets chainActive based on pcoinsTip's best block
                    if (!LoadChainTip(chainparams)) {
                        strLoadError = _("Error initializing block database");
                        break;
                    }
                    assert(chainActive.Tip() != nullptr);
                }

                /////////////////////////////////////////////////////////// qtum
                if((gArgs.IsArgSet("-dgpstorage") && gArgs.IsArgSet("-dgpevm")) || (!gArgs.IsArgSet("-dgpstorage") && gArgs.IsArgSet("-dgpevm")) ||
                  (!gArgs.IsArgSet("-dgpstorage") && !gArgs.IsArgSet("-dgpevm"))){
                    fGettingValuesDGP = true;
                } else {
                    fGettingValuesDGP = false;
                }

                dev::eth::Ethash::init();
                fs::path qtumStateDir = GetDataDir() / "stateQtum";
                bool fStatus = fs::exists(qtumStateDir);
                const std::string dirQtum(qtumStateDir.string());
                const dev::h256 hashDB(dev::sha3(dev::rlp("")));
                dev::eth::BaseState existsQtumstate = fStatus ? dev::eth::BaseState::PreExisting : dev::eth::BaseState::Empty;
                globalState = std::unique_ptr<QtumState>(new QtumState(dev::u256(0), QtumState::openDB(dirQtum, hashDB, dev::WithExisting::Trust), dirQtum, existsQtumstate));
                dev::eth::ChainParams cp((dev::eth::genesisInfo(dev::eth::Network::qtumMainNetwork)));
                globalSealEngine = std::unique_ptr<dev::eth::SealEngineFace>(cp.createSealEngine());

                pstorageresult = new StorageResults(qtumStateDir.string());
                if (fReset) {
                    pstorageresult->wipeResults();
                }

<<<<<<< HEAD
                if (fReindex && GetBoolArg("-logevents", DEFAULT_LOGEVENTS))
                    pstorageresult->wipeResults();

                if(chainActive.Tip() != NULL){
=======
                if(chainActive.Tip() != nullptr){
>>>>>>> 1d0c09f1
                    globalState->setRoot(uintToh256(chainActive.Tip()->hashStateRoot));
                    globalState->setRootUTXO(uintToh256(chainActive.Tip()->hashUTXORoot));
                } else {
                    globalState->setRoot(dev::sha3(dev::rlp("")));
                    globalState->setRootUTXO(uintToh256(chainparams.GenesisBlock().hashUTXORoot));
                    globalState->populateFrom(cp.genesisState);
                }
                globalState->db().commit();
                globalState->dbUtxo().commit();

                fRecordLogOpcodes = gArgs.IsArgSet("-record-log-opcodes");
                fIsVMlogFile = fs::exists(GetDataDir() / "vmExecLogs.json");
                ///////////////////////////////////////////////////////////

                // Check for changed -logevents state
                if (fLogEvents != gArgs.GetBoolArg("-logevents", DEFAULT_LOGEVENTS) && !fLogEvents) {
                    strLoadError = _("You need to rebuild the database using -reindex-chainstate to enable -logevents");
                    break;
                }

                if (!gArgs.GetBoolArg("-logevents", DEFAULT_LOGEVENTS))
                {
                    pstorageresult->wipeResults();
                    pblocktree->WipeHeightIndex();
                    fLogEvents = false;
                    pblocktree->WriteFlag("logevents", fLogEvents);
                }

                if (!fReset) {
                    // Note that RewindBlockIndex MUST run even if we're about to -reindex-chainstate.
                    // It both disconnects blocks based on chainActive, and drops block data in
                    // mapBlockIndex based on lack of available witness data.
                    uiInterface.InitMessage(_("Rewinding blocks..."));
                    if (!RewindBlockIndex(chainparams)) {
                        strLoadError = _("Unable to rewind the database to a pre-fork state. You will need to redownload the blockchain");
                        break;
                    }
                }

                if (!is_coinsview_empty) {
                    uiInterface.InitMessage(_("Verifying blocks..."));
                    if (fHavePruned && gArgs.GetArg("-checkblocks", DEFAULT_CHECKBLOCKS) > MIN_BLOCKS_TO_KEEP) {
                        LogPrintf("Prune: pruned datadir may not have more than %d blocks; only checking available blocks",
                            MIN_BLOCKS_TO_KEEP);
                    }

                    {
                        LOCK(cs_main);
                        CBlockIndex* tip = chainActive.Tip();
                        RPCNotifyBlockChange(true, tip);
                        if (tip && tip->nTime > GetAdjustedTime() + 2 * 60 * 60) {
                            strLoadError = _("The block database contains a block which appears to be from the future. "
                                    "This may be due to your computer's date and time being set incorrectly. "
                                    "Only rebuild the block database if you are sure that your computer's date and time are correct");
                            break;
                        }
                    }

                    if (!CVerifyDB().VerifyDB(chainparams, pcoinsdbview, gArgs.GetArg("-checklevel", DEFAULT_CHECKLEVEL),
                                  gArgs.GetArg("-checkblocks", DEFAULT_CHECKBLOCKS))) {
                        strLoadError = _("Corrupted block database detected");
                        break;
                    }
                }
            } catch (const std::exception& e) {
                LogPrintf("%s\n", e.what());
                strLoadError = _("Error opening block database");
                break;
            }

            fLoaded = true;
        } while(false);

        if (!fLoaded && !fRequestShutdown) {
            // first suggest a reindex
            if (!fReset) {
                bool fRet = uiInterface.ThreadSafeQuestion(
                    strLoadError + ".\n\n" + _("Do you want to rebuild the block database now?"),
                    strLoadError + ".\nPlease restart with -reindex or -reindex-chainstate to recover.",
                    "", CClientUIInterface::MSG_ERROR | CClientUIInterface::BTN_ABORT);
                if (fRet) {
                    fReindex = true;
                    fRequestShutdown = false;
                } else {
                    LogPrintf("Aborted block database rebuild. Exiting.\n");
                    return false;
                }
            } else {
                return InitError(strLoadError);
            }
        }
    }

    // As LoadBlockIndex can take several minutes, it's possible the user
    // requested to kill the GUI during the last operation. If so, exit.
    // As the program has not fully started yet, Shutdown() is possibly overkill.
    if (fRequestShutdown)
    {
        LogPrintf("Shutdown requested. Exiting.\n");
        return false;
    }
    if (fLoaded) {
        LogPrintf(" block index %15dms\n", GetTimeMillis() - nStart);
    }

    fs::path est_path = GetDataDir() / FEE_ESTIMATES_FILENAME;
    CAutoFile est_filein(fsbridge::fopen(est_path, "rb"), SER_DISK, CLIENT_VERSION);
    // Allowed to fail as this file IS missing on first startup.
    if (!est_filein.IsNull())
        ::feeEstimator.Read(est_filein);
    fFeeEstimatesInitialized = true;

    // ********************************************************* Step 8: load wallet
#ifdef ENABLE_WALLET
    if (!CWallet::InitLoadWallet())
        return false;
#else
    LogPrintf("No wallet support compiled in!\n");
#endif

    // ********************************************************* Step 9: data directory maintenance

    // if pruning, unset the service bit and perform the initial blockstore prune
    // after any wallet rescanning has taken place.
    if (fPruneMode) {
        LogPrintf("Unsetting NODE_NETWORK on prune mode\n");
        nLocalServices = ServiceFlags(nLocalServices & ~NODE_NETWORK);
        if (!fReindex) {
            uiInterface.InitMessage(_("Pruning blockstore..."));
            PruneAndFlush();
        }
    }

    if (chainparams.GetConsensus().vDeployments[Consensus::DEPLOYMENT_SEGWIT].nTimeout != 0) {
        // Only advertise witness capabilities if they have a reasonable start time.
        // This allows us to have the code merged without a defined softfork, by setting its
        // end time to 0.
        // Note that setting NODE_WITNESS is never required: the only downside from not
        // doing so is that after activation, no upgraded nodes will fetch from you.
        nLocalServices = ServiceFlags(nLocalServices | NODE_WITNESS);
        // Only care about others providing witness capabilities if there is a softfork
        // defined.
        nRelevantServices = ServiceFlags(nRelevantServices | NODE_WITNESS);
    }

    // ********************************************************* Step 10: import blocks

    if (!CheckDiskSpace())
        return false;

    // Either install a handler to notify us when genesis activates, or set fHaveGenesis directly.
    // No locking, as this happens before any background thread is started.
    if (chainActive.Tip() == nullptr) {
        uiInterface.NotifyBlockTip.connect(BlockNotifyGenesisWait);
    } else {
        fHaveGenesis = true;
    }

    if (gArgs.IsArgSet("-blocknotify"))
        uiInterface.NotifyBlockTip.connect(BlockNotifyCallback);

    std::vector<fs::path> vImportFiles;
    for (const std::string& strFile : gArgs.GetArgs("-loadblock")) {
        vImportFiles.push_back(strFile);
    }

    threadGroup.create_thread(boost::bind(&ThreadImport, vImportFiles));

    // Wait for genesis block to be processed
    {
        boost::unique_lock<boost::mutex> lock(cs_GenesisWait);
        while (!fHaveGenesis) {
            condvar_GenesisWait.wait(lock);
        }
        uiInterface.NotifyBlockTip.disconnect(BlockNotifyGenesisWait);
    }

    // ********************************************************* Step 11: start node

    //// debug print
    LogPrintf("mapBlockIndex.size() = %u\n",   mapBlockIndex.size());
    LogPrintf("nBestHeight = %d\n",                   chainActive.Height());
    if (gArgs.GetBoolArg("-listenonion", DEFAULT_LISTEN_ONION))
        StartTorControl(threadGroup, scheduler);

    Discover(threadGroup);

    // Map ports with UPnP
    MapPort(gArgs.GetBoolArg("-upnp", DEFAULT_UPNP));

    CConnman::Options connOptions;
    connOptions.nLocalServices = nLocalServices;
    connOptions.nRelevantServices = nRelevantServices;
    connOptions.nMaxConnections = nMaxConnections;
    connOptions.nMaxOutbound = std::min(MAX_OUTBOUND_CONNECTIONS, connOptions.nMaxConnections);
    connOptions.nMaxAddnode = MAX_ADDNODE_CONNECTIONS;
    connOptions.nMaxFeeler = 1;
    connOptions.nBestHeight = chainActive.Height();
    connOptions.uiInterface = &uiInterface;
    connOptions.m_msgproc = peerLogic.get();
    connOptions.nSendBufferMaxSize = 1000*gArgs.GetArg("-maxsendbuffer", DEFAULT_MAXSENDBUFFER);
    connOptions.nReceiveFloodSize = 1000*gArgs.GetArg("-maxreceivebuffer", DEFAULT_MAXRECEIVEBUFFER);

    connOptions.nMaxOutboundTimeframe = nMaxOutboundTimeframe;
    connOptions.nMaxOutboundLimit = nMaxOutboundLimit;

    for (const std::string& strBind : gArgs.GetArgs("-bind")) {
        CService addrBind;
        if (!Lookup(strBind.c_str(), addrBind, GetListenPort(), false)) {
            return InitError(ResolveErrMsg("bind", strBind));
        }
        connOptions.vBinds.push_back(addrBind);
    }
    for (const std::string& strBind : gArgs.GetArgs("-whitebind")) {
        CService addrBind;
        if (!Lookup(strBind.c_str(), addrBind, 0, false)) {
            return InitError(ResolveErrMsg("whitebind", strBind));
        }
        if (addrBind.GetPort() == 0) {
            return InitError(strprintf(_("Need to specify a port with -whitebind: '%s'"), strBind));
        }
        connOptions.vWhiteBinds.push_back(addrBind);
    }

    for (const auto& net : gArgs.GetArgs("-whitelist")) {
        CSubNet subnet;
        LookupSubNet(net.c_str(), subnet);
        if (!subnet.IsValid())
            return InitError(strprintf(_("Invalid netmask specified in -whitelist: '%s'"), net));
        connOptions.vWhitelistedRange.push_back(subnet);
    }

    if (gArgs.IsArgSet("-seednode")) {
        connOptions.vSeedNodes = gArgs.GetArgs("-seednode");
    }

    if (!connman.Start(scheduler, connOptions)) {
        return false;
    }

#ifdef ENABLE_WALLET
    // Mine proof-of-stake blocks in the background
    if (!gArgs.GetBoolArg("-staking", DEFAULT_STAKE)) {
        LogPrintf("Staking disabled\n");
    }
    else {
        for (CWalletRef pwallet : vpwallets) {
            if (pwallet)
                StakeQtums(true, pwallet);
        }
    }
#endif

    // ********************************************************* Step 12: finished

    SetRPCWarmupFinished();
    uiInterface.InitMessage(_("Done loading"));

#ifdef ENABLE_WALLET
    for (CWalletRef pwallet : vpwallets) {
        pwallet->postInitProcess(scheduler);
    }
#endif

    return !fRequestShutdown;
}

void UnlockDataDirectory()
{
    // Unlock
    LockDataDirectory(true, false);
}<|MERGE_RESOLUTION|>--- conflicted
+++ resolved
@@ -1464,11 +1464,7 @@
 
                 pblocktree = new CBlockTreeDB(nBlockTreeDBCache, false, fReset);
 
-<<<<<<< HEAD
-                if (fReindex) {
-=======
                 if (fReset) {
->>>>>>> 1d0c09f1
                     pblocktree->WriteReindexing(true);
                     //If we're reindexing in prune mode, wipe away unusable block files and all undo data files
                     if (fPruneMode)
@@ -1569,14 +1565,7 @@
                     pstorageresult->wipeResults();
                 }
 
-<<<<<<< HEAD
-                if (fReindex && GetBoolArg("-logevents", DEFAULT_LOGEVENTS))
-                    pstorageresult->wipeResults();
-
-                if(chainActive.Tip() != NULL){
-=======
                 if(chainActive.Tip() != nullptr){
->>>>>>> 1d0c09f1
                     globalState->setRoot(uintToh256(chainActive.Tip()->hashStateRoot));
                     globalState->setRootUTXO(uintToh256(chainActive.Tip()->hashUTXORoot));
                 } else {
