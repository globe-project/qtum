// Copyright (c) 2009-2010 Satoshi Nakamoto
// Copyright (c) 2009-2017 The Bitcoin Core developers
// Distributed under the MIT software license, see the accompanying
// file COPYING or http://www.opensource.org/licenses/mit-license.php.

#if defined(HAVE_CONFIG_H)
#include <config/bitcoin-config.h>
#endif

#include <init.h>

#include <addrman.h>
#include <amount.h>
#include <chain.h>
#include <chainparams.h>
#include <checkpoints.h>
#include <compat/sanity.h>
#include <consensus/validation.h>
#include <fs.h>
#include <httpserver.h>
#include <httprpc.h>
#include <key.h>
#include <validation.h>
#include <miner.h>
#include <netbase.h>
#include <net.h>
#include <net_processing.h>
#include <policy/feerate.h>
#include <policy/fees.h>
#include <policy/policy.h>
#include <rpc/server.h>
#include <rpc/register.h>
#include <rpc/safemode.h>
#include <rpc/blockchain.h>
#include <script/standard.h>
#include <script/sigcache.h>
#include <scheduler.h>
#include <timedata.h>
#include <txdb.h>
#include <txmempool.h>
#include <torcontrol.h>
#include <ui_interface.h>
#include <util.h>
#include <utilmoneystr.h>
#include <validationinterface.h>
#ifdef ENABLE_WALLET
#include <wallet/init.h>
#include <wallet/wallet.h>
#endif
#include <warnings.h>
#include <stdint.h>
#include <stdio.h>
#include <memory>

#ifndef WIN32
#include <signal.h>
#endif

#include <boost/algorithm/string/classification.hpp>
#include <boost/algorithm/string/replace.hpp>
#include <boost/algorithm/string/split.hpp>
#include <boost/bind.hpp>
#include <boost/interprocess/sync/file_lock.hpp>
#include <boost/thread.hpp>
#include <openssl/crypto.h>

#if ENABLE_ZMQ
#include <zmq/zmqnotificationinterface.h>
#endif

bool fFeeEstimatesInitialized = false;
static const bool DEFAULT_PROXYRANDOMIZE = true;
static const bool DEFAULT_REST_ENABLE = false;
static const bool DEFAULT_STOPAFTERBLOCKIMPORT = false;

std::unique_ptr<CConnman> g_connman;
std::unique_ptr<PeerLogicValidation> peerLogic;

#if ENABLE_ZMQ
static CZMQNotificationInterface* pzmqNotificationInterface = nullptr;
#endif

#ifdef WIN32
// Win32 LevelDB doesn't use filedescriptors, and the ones used for
// accessing block files don't count towards the fd_set size limit
// anyway.
#define MIN_CORE_FILEDESCRIPTORS 0
#else
#define MIN_CORE_FILEDESCRIPTORS 150
#endif

static const char* FEE_ESTIMATES_FILENAME="fee_estimates.dat";

//////////////////////////////////////////////////////////////////////////////
//
// Shutdown
//

//
// Thread management and startup/shutdown:
//
// The network-processing threads are all part of a thread group
// created by AppInit() or the Qt main() function.
//
// A clean exit happens when StartShutdown() or the SIGTERM
// signal handler sets fRequestShutdown, which makes main thread's
// WaitForShutdown() interrupts the thread group.
// And then, WaitForShutdown() makes all other on-going threads
// in the thread group join the main thread.
// Shutdown() is then called to clean up database connections, and stop other
// threads that should only be stopped after the main network-processing
// threads have exited.
//
// Shutdown for Qt is very similar, only it uses a QTimer to detect
// fRequestShutdown getting set, and then does the normal Qt
// shutdown thing.
//

std::atomic<bool> fRequestShutdown(false);
std::atomic<bool> fDumpMempoolLater(false);

void StartShutdown()
{
    fRequestShutdown = true;
}
bool ShutdownRequested()
{
    return fRequestShutdown;
}

/**
 * This is a minimally invasive approach to shutdown on LevelDB read errors from the
 * chainstate, while keeping user interface out of the common library, which is shared
 * between bitcoind, and bitcoin-qt and non-server tools.
*/
class CCoinsViewErrorCatcher final : public CCoinsViewBacked
{
public:
    explicit CCoinsViewErrorCatcher(CCoinsView* view) : CCoinsViewBacked(view) {}
    bool GetCoin(const COutPoint &outpoint, Coin &coin) const override {
        try {
            return CCoinsViewBacked::GetCoin(outpoint, coin);
        } catch(const std::runtime_error& e) {
            uiInterface.ThreadSafeMessageBox(_("Error reading from database, shutting down."), "", CClientUIInterface::MSG_ERROR);
            LogPrintf("Error reading from database: %s\n", e.what());
            // Starting the shutdown sequence and returning false to the caller would be
            // interpreted as 'entry not found' (as opposed to unable to read data), and
            // could lead to invalid interpretation. Just exit immediately, as we can't
            // continue anyway, and all writes should be atomic.
            abort();
        }
    }
    // Writes do not need similar protection, as failure to write is handled by the caller.
};

static std::unique_ptr<CCoinsViewErrorCatcher> pcoinscatcher;
static std::unique_ptr<ECCVerifyHandle> globalVerifyHandle;

static boost::thread_group threadGroup;
static CScheduler scheduler;

void Interrupt()
{
    InterruptHTTPServer();
    InterruptHTTPRPC();
    InterruptRPC();
    InterruptREST();
    InterruptTorControl();
    if (g_connman)
        g_connman->Interrupt();
}

void Shutdown()
{
    LogPrintf("%s: In progress...\n", __func__);
    static CCriticalSection cs_Shutdown;
    TRY_LOCK(cs_Shutdown, lockShutdown);
    if (!lockShutdown)
        return;

    /// Note: Shutdown() must be able to handle cases in which initialization failed part of the way,
    /// for example if the data directory was found to be locked.
    /// Be sure that anything that writes files or flushes caches only does this if the respective
    /// module was initialized.
    RenameThread("qtum-shutoff");
    mempool.AddTransactionsUpdated(1);

    StopHTTPRPC();
    StopREST();
    StopRPC();
    StopHTTPServer();
#ifdef ENABLE_WALLET
<<<<<<< HEAD
    for (CWalletRef pwallet : vpwallets) {
        StakeQtums(false, pwallet);
        pwallet->Flush(false);
    }
=======
    FlushWallets();
>>>>>>> a68962c4
#endif
    MapPort(false);

    // Because these depend on each-other, we make sure that neither can be
    // using the other before destroying them.
<<<<<<< HEAD
    UnregisterValidationInterface(peerLogic.get());
    if(g_connman) g_connman->Stop();
=======
    if (peerLogic) UnregisterValidationInterface(peerLogic.get());
    if (g_connman) g_connman->Stop();
>>>>>>> a68962c4
    peerLogic.reset();
    g_connman.reset();

    StopTorControl();
<<<<<<< HEAD
=======

    // After everything has been shut down, but before things get flushed, stop the
    // CScheduler/checkqueue threadGroup
    threadGroup.interrupt_all();
    threadGroup.join_all();

>>>>>>> a68962c4
    if (fDumpMempoolLater && gArgs.GetArg("-persistmempool", DEFAULT_PERSIST_MEMPOOL)) {
        DumpMempool();
    }

    if (fFeeEstimatesInitialized)
    {
        ::feeEstimator.FlushUnconfirmed(::mempool);
        fs::path est_path = GetDataDir() / FEE_ESTIMATES_FILENAME;
        CAutoFile est_fileout(fsbridge::fopen(est_path, "wb"), SER_DISK, CLIENT_VERSION);
        if (!est_fileout.IsNull())
            ::feeEstimator.Write(est_fileout);
        else
            LogPrintf("%s: Failed to write fee estimates to %s\n", __func__, est_path.string());
        fFeeEstimatesInitialized = false;
    }

    // FlushStateToDisk generates a SetBestChain callback, which we should avoid missing
    if (pcoinsTip != nullptr) {
        FlushStateToDisk();
    }

    // After there are no more peers/RPC left to give us new data which may generate
    // CValidationInterface callbacks, flush them...
    GetMainSignals().FlushBackgroundCallbacks();

    // Any future callbacks will be dropped. This should absolutely be safe - if
    // missing a callback results in an unrecoverable situation, unclean shutdown
    // would too. The only reason to do the above flushes is to let the wallet catch
    // up with our current chain to avoid any strange pruning edge cases and make
    // next startup faster by avoiding rescan.

    {
        LOCK(cs_main);
        if (pcoinsTip != nullptr) {
            FlushStateToDisk();
        }
<<<<<<< HEAD
        delete pcoinsTip;
        pcoinsTip = nullptr;
        delete pcoinscatcher;
        pcoinscatcher = nullptr;
        delete pcoinsdbview;
        pcoinsdbview = nullptr;
        delete pblocktree;
        pblocktree = nullptr;
        delete pstorageresult;
        pstorageresult = nullptr;
        delete globalState.release();
=======
        pcoinsTip.reset();
        pcoinscatcher.reset();
        pcoinsdbview.reset();
        pblocktree.reset();
        pstorageresult.reset();
        globalState.reset();
>>>>>>> a68962c4
        globalSealEngine.reset();
    }
#ifdef ENABLE_WALLET
    StopWallets();
#endif

#if ENABLE_ZMQ
    if (pzmqNotificationInterface) {
        UnregisterValidationInterface(pzmqNotificationInterface);
        delete pzmqNotificationInterface;
        pzmqNotificationInterface = nullptr;
    }
#endif

#ifndef WIN32
    try {
        fs::remove(GetPidFile());
    } catch (const fs::filesystem_error& e) {
        LogPrintf("%s: Unable to remove pidfile: %s\n", __func__, e.what());
    }
#endif
    UnregisterAllValidationInterfaces();
    GetMainSignals().UnregisterBackgroundSignalScheduler();
    GetMainSignals().UnregisterWithMempoolSignals(mempool);
#ifdef ENABLE_WALLET
    CloseWallets();
#endif
    globalVerifyHandle.reset();
    ECC_Stop();
    LogPrintf("%s: done\n", __func__);
}

/**
 * Signal handlers are very limited in what they are allowed to do.
 * The execution context the handler is invoked in is not guaranteed,
 * so we restrict handler operations to just touching variables:
 */
static void HandleSIGTERM(int)
{
    fRequestShutdown = true;
}

static void HandleSIGHUP(int)
{
    fReopenDebugLog = true;
}

#ifndef WIN32
static void registerSignalHandler(int signal, void(*handler)(int))
{
    struct sigaction sa;
    sa.sa_handler = handler;
    sigemptyset(&sa.sa_mask);
    sa.sa_flags = 0;
    sigaction(signal, &sa, nullptr);
}
#endif

void OnRPCStarted()
{
    uiInterface.NotifyBlockTip.connect(&RPCNotifyBlockChange);
}

void OnRPCStopped()
{
    uiInterface.NotifyBlockTip.disconnect(&RPCNotifyBlockChange);
    RPCNotifyBlockChange(false, nullptr);
    cvBlockChange.notify_all();
    LogPrint(BCLog::RPC, "RPC stopped.\n");
}

std::string HelpMessage(HelpMessageMode mode)
{
    const auto defaultBaseParams = CreateBaseChainParams(CBaseChainParams::MAIN);
    const auto testnetBaseParams = CreateBaseChainParams(CBaseChainParams::TESTNET);
    const auto defaultChainParams = CreateChainParams(CBaseChainParams::MAIN);
    const auto testnetChainParams = CreateChainParams(CBaseChainParams::TESTNET);
    const bool showDebug = gArgs.GetBoolArg("-help-debug", false);

    // When adding new options to the categories, please keep and ensure alphabetical ordering.
    // Do not translate _(...) -help-debug options, Many technical terms, and only a very small audience, so is unnecessary stress to translators.
    std::string strUsage = HelpMessageGroup(_("Options:"));
    strUsage += HelpMessageOpt("-?", _("Print this help message and exit"));
    strUsage += HelpMessageOpt("-version", _("Print version and exit"));
    strUsage += HelpMessageOpt("-alertnotify=<cmd>", _("Execute command when a relevant alert is received or we see a really long fork (%s in cmd is replaced by message)"));
    strUsage += HelpMessageOpt("-blocknotify=<cmd>", _("Execute command when the best block changes (%s in cmd is replaced by block hash)"));
    if (showDebug)
        strUsage += HelpMessageOpt("-blocksonly", strprintf(_("Whether to operate in a blocks only mode (default: %u)"), DEFAULT_BLOCKSONLY));
    strUsage +=HelpMessageOpt("-assumevalid=<hex>", strprintf(_("If this block is in the chain assume that it and its ancestors are valid and potentially skip their script verification (0 to verify all, default: %s, testnet: %s)"), defaultChainParams->GetConsensus().defaultAssumeValid.GetHex(), testnetChainParams->GetConsensus().defaultAssumeValid.GetHex()));
    strUsage += HelpMessageOpt("-conf=<file>", strprintf(_("Specify configuration file (default: %s)"), BITCOIN_CONF_FILENAME));
    if (mode == HMM_BITCOIND)
    {
#if HAVE_DECL_DAEMON
        strUsage += HelpMessageOpt("-daemon", _("Run in the background as a daemon and accept commands"));
#endif
    }
    strUsage += HelpMessageOpt("-datadir=<dir>", _("Specify data directory"));
    if (showDebug) {
        strUsage += HelpMessageOpt("-dbbatchsize", strprintf("Maximum database write batch size in bytes (default: %u)", nDefaultDbBatchSize));
    }
    strUsage += HelpMessageOpt("-dbcache=<n>", strprintf(_("Set database cache size in megabytes (%d to %d, default: %d)"), nMinDbCache, nMaxDbCache, nDefaultDbCache));
    if (showDebug)
        strUsage += HelpMessageOpt("-feefilter", strprintf("Tell other nodes to filter invs to us by our mempool min fee (default: %u)", DEFAULT_FEEFILTER));
    strUsage += HelpMessageOpt("-loadblock=<file>", _("Imports blocks from external blk000??.dat file on startup"));
    strUsage += HelpMessageOpt("-debuglogfile=<file>", strprintf(_("Specify location of debug log file: this can be an absolute path or a path relative to the data directory (default: %s)"), DEFAULT_DEBUGLOGFILE));
    strUsage += HelpMessageOpt("-maxorphantx=<n>", strprintf(_("Keep at most <n> unconnectable transactions in memory (default: %u)"), DEFAULT_MAX_ORPHAN_TRANSACTIONS));
    strUsage += HelpMessageOpt("-maxmempool=<n>", strprintf(_("Keep the transaction memory pool below <n> megabytes (default: %u)"), DEFAULT_MAX_MEMPOOL_SIZE));
    strUsage += HelpMessageOpt("-mempoolexpiry=<n>", strprintf(_("Do not keep transactions in the mempool longer than <n> hours (default: %u)"), DEFAULT_MEMPOOL_EXPIRY));
    if (showDebug) {
        strUsage += HelpMessageOpt("-minimumchainwork=<hex>", strprintf("Minimum work assumed to exist on a valid chain in hex (default: %s, testnet: %s)", defaultChainParams->GetConsensus().nMinimumChainWork.GetHex(), testnetChainParams->GetConsensus().nMinimumChainWork.GetHex()));
    }
    strUsage += HelpMessageOpt("-persistmempool", strprintf(_("Whether to save the mempool on shutdown and load on restart (default: %u)"), DEFAULT_PERSIST_MEMPOOL));
    strUsage += HelpMessageOpt("-blockreconstructionextratxn=<n>", strprintf(_("Extra transactions to keep in memory for compact block reconstructions (default: %u)"), DEFAULT_BLOCK_RECONSTRUCTION_EXTRA_TXN));
    strUsage += HelpMessageOpt("-par=<n>", strprintf(_("Set the number of script verification threads (%u to %d, 0 = auto, <0 = leave that many cores free, default: %d)"),
        -GetNumCores(), MAX_SCRIPTCHECK_THREADS, DEFAULT_SCRIPTCHECK_THREADS));
#ifndef WIN32
    strUsage += HelpMessageOpt("-pid=<file>", strprintf(_("Specify pid file (default: %s)"), BITCOIN_PID_FILENAME));
#endif
    strUsage += HelpMessageOpt("-prune=<n>", strprintf(_("Reduce storage requirements by enabling pruning (deleting) of old blocks. This allows the pruneblockchain RPC to be called to delete specific blocks, and enables automatic pruning of old blocks if a target size in MiB is provided. This mode is incompatible with -txindex and -rescan. "
            "Warning: Reverting this setting requires re-downloading the entire blockchain. "
            "(default: 0 = disable pruning blocks, 1 = allow manual pruning via RPC, >%u = automatically prune block files to stay under the specified target size in MiB)"), MIN_DISK_SPACE_FOR_BLOCK_FILES / 1024 / 1024));
    strUsage += HelpMessageOpt("-record-log-opcodes", strprintf(_("Logs all EVM LOG opcode operations to the file vmExecLogs.json")));
    strUsage += HelpMessageOpt("-reindex-chainstate", _("Rebuild chain state from the currently indexed blocks"));
    strUsage += HelpMessageOpt("-reindex", _("Rebuild chain state and block index from the blk*.dat files on disk"));
#ifndef WIN32
    strUsage += HelpMessageOpt("-sysperms", _("Create new files with system default permissions, instead of umask 077 (only effective with disabled wallet functionality)"));
#endif
    strUsage += HelpMessageOpt("-txindex", strprintf(_("Maintain a full transaction index, used by the getrawtransaction rpc call (default: %u)"), DEFAULT_TXINDEX));
    strUsage += HelpMessageOpt("-logevents", strprintf(_("Maintain a full EVM log index, used by searchlogs and gettransactionreceipt rpc calls (default: %u)"), DEFAULT_LOGEVENTS));

    strUsage += HelpMessageGroup(_("Connection options:"));
    strUsage += HelpMessageOpt("-addnode=<ip>", _("Add a node to connect to and attempt to keep the connection open (see the `addnode` RPC command help for more info)"));
    strUsage += HelpMessageOpt("-banscore=<n>", strprintf(_("Threshold for disconnecting misbehaving peers (default: %u)"), DEFAULT_BANSCORE_THRESHOLD));
    strUsage += HelpMessageOpt("-bantime=<n>", strprintf(_("Number of seconds to keep misbehaving peers from reconnecting (default: %u)"), DEFAULT_MISBEHAVING_BANTIME));
    strUsage += HelpMessageOpt("-bind=<addr>", _("Bind to given address and always listen on it. Use [host]:port notation for IPv6"));
    strUsage += HelpMessageOpt("-connect=<ip>", _("Connect only to the specified node(s); -connect=0 disables automatic connections (the rules for this peer are the same as for -addnode)"));
    strUsage += HelpMessageOpt("-discover", _("Discover own IP addresses (default: 1 when listening and no -externalip or -proxy)"));
    strUsage += HelpMessageOpt("-dns", _("Allow DNS lookups for -addnode, -seednode and -connect") + " " + strprintf(_("(default: %u)"), DEFAULT_NAME_LOOKUP));
    strUsage += HelpMessageOpt("-dnsseed", _("Query for peer addresses via DNS lookup, if low on addresses (default: 1 unless -connect used)"));
    strUsage += HelpMessageOpt("-externalip=<ip>", _("Specify your own public address"));
    strUsage += HelpMessageOpt("-forcednsseed", strprintf(_("Always query for peer addresses via DNS lookup (default: %u)"), DEFAULT_FORCEDNSSEED));
    strUsage += HelpMessageOpt("-listen", _("Accept connections from outside (default: 1 if no -proxy or -connect)"));
    strUsage += HelpMessageOpt("-listenonion", strprintf(_("Automatically create Tor hidden service (default: %d)"), DEFAULT_LISTEN_ONION));
    strUsage += HelpMessageOpt("-maxconnections=<n>", strprintf(_("Maintain at most <n> connections to peers (default: %u)"), DEFAULT_MAX_PEER_CONNECTIONS));
    strUsage += HelpMessageOpt("-maxreceivebuffer=<n>", strprintf(_("Maximum per-connection receive buffer, <n>*1000 bytes (default: %u)"), DEFAULT_MAXRECEIVEBUFFER));
    strUsage += HelpMessageOpt("-maxsendbuffer=<n>", strprintf(_("Maximum per-connection send buffer, <n>*1000 bytes (default: %u)"), DEFAULT_MAXSENDBUFFER));
    strUsage += HelpMessageOpt("-maxtimeadjustment", strprintf(_("Maximum allowed median peer time offset adjustment. Local perspective of time may be influenced by peers forward or backward by this amount. (default: %u seconds)"), DEFAULT_MAX_TIME_ADJUSTMENT));
    strUsage += HelpMessageOpt("-onion=<ip:port>", strprintf(_("Use separate SOCKS5 proxy to reach peers via Tor hidden services (default: %s)"), "-proxy"));
    strUsage += HelpMessageOpt("-onlynet=<net>", _("Only connect to nodes in network <net> (ipv4, ipv6 or onion)"));
    strUsage += HelpMessageOpt("-permitbaremultisig", strprintf(_("Relay non-P2SH multisig (default: %u)"), DEFAULT_PERMIT_BAREMULTISIG));
    strUsage += HelpMessageOpt("-peerbloomfilters", strprintf(_("Support filtering of blocks and transaction with bloom filters (default: %u)"), DEFAULT_PEERBLOOMFILTERS));
    strUsage += HelpMessageOpt("-port=<port>", strprintf(_("Listen for connections on <port> (default: %u or testnet: %u)"), defaultChainParams->GetDefaultPort(), testnetChainParams->GetDefaultPort()));
    strUsage += HelpMessageOpt("-proxy=<ip:port>", _("Connect through SOCKS5 proxy"));
    strUsage += HelpMessageOpt("-proxyrandomize", strprintf(_("Randomize credentials for every proxy connection. This enables Tor stream isolation (default: %u)"), DEFAULT_PROXYRANDOMIZE));
    strUsage += HelpMessageOpt("-seednode=<ip>", _("Connect to a node to retrieve peer addresses, and disconnect"));
    strUsage += HelpMessageOpt("-timeout=<n>", strprintf(_("Specify connection timeout in milliseconds (minimum: 1, default: %d)"), DEFAULT_CONNECT_TIMEOUT));
    strUsage += HelpMessageOpt("-torcontrol=<ip>:<port>", strprintf(_("Tor control port to use if onion listening enabled (default: %s)"), DEFAULT_TOR_CONTROL));
    strUsage += HelpMessageOpt("-torpassword=<pass>", _("Tor control port password (default: empty)"));
    strUsage += HelpMessageOpt("-dgpstorage", _("Receiving data from DGP via storage (default: -dgpevm)"));
    strUsage += HelpMessageOpt("-dgpevm", _("Receiving data from DGP via a contract call (default: -dgpevm)"));
#ifdef USE_UPNP
#if USE_UPNP
    strUsage += HelpMessageOpt("-upnp", _("Use UPnP to map the listening port (default: 1 when listening and no -proxy)"));
#else
    strUsage += HelpMessageOpt("-upnp", strprintf(_("Use UPnP to map the listening port (default: %u)"), 0));
#endif
#endif
    strUsage += HelpMessageOpt("-whitebind=<addr>", _("Bind to given address and whitelist peers connecting to it. Use [host]:port notation for IPv6"));
    strUsage += HelpMessageOpt("-whitelist=<IP address or network>", _("Whitelist peers connecting from the given IP address (e.g. 1.2.3.4) or CIDR notated network (e.g. 1.2.3.0/24). Can be specified multiple times.") +
        " " + _("Whitelisted peers cannot be DoS banned and their transactions are always relayed, even if they are already in the mempool, useful e.g. for a gateway"));
    strUsage += HelpMessageOpt("-maxuploadtarget=<n>", strprintf(_("Tries to keep outbound traffic under the given target (in MiB per 24h), 0 = no limit (default: %d)"), DEFAULT_MAX_UPLOAD_TARGET));

#ifdef ENABLE_WALLET
    strUsage += GetWalletHelpString(showDebug);
#endif

#if ENABLE_ZMQ
    strUsage += HelpMessageGroup(_("ZeroMQ notification options:"));
    strUsage += HelpMessageOpt("-zmqpubhashblock=<address>", _("Enable publish hash block in <address>"));
    strUsage += HelpMessageOpt("-zmqpubhashtx=<address>", _("Enable publish hash transaction in <address>"));
    strUsage += HelpMessageOpt("-zmqpubrawblock=<address>", _("Enable publish raw block in <address>"));
    strUsage += HelpMessageOpt("-zmqpubrawtx=<address>", _("Enable publish raw transaction in <address>"));
#endif

    strUsage += HelpMessageGroup(_("Debugging/Testing options:"));
    strUsage += HelpMessageOpt("-uacomment=<cmt>", _("Append comment to the user agent string"));
    if (showDebug)
    {
        strUsage += HelpMessageOpt("-checkblocks=<n>", strprintf(_("How many blocks to check at startup (default: %u, 0 = all)"), DEFAULT_CHECKBLOCKS));
        strUsage += HelpMessageOpt("-checklevel=<n>", strprintf(_("How thorough the block verification of -checkblocks is (0-4, default: %u)"), DEFAULT_CHECKLEVEL));
        strUsage += HelpMessageOpt("-checkblockindex", strprintf("Do a full consistency check for mapBlockIndex, setBlockIndexCandidates, chainActive and mapBlocksUnlinked occasionally. Also sets -checkmempool (default: %u)", defaultChainParams->DefaultConsistencyChecks()));
        strUsage += HelpMessageOpt("-checkmempool=<n>", strprintf("Run checks every <n> transactions (default: %u)", defaultChainParams->DefaultConsistencyChecks()));
        strUsage += HelpMessageOpt("-checkpoints", strprintf("Disable expensive verification for known chain history (default: %u)", DEFAULT_CHECKPOINTS_ENABLED));
        strUsage += HelpMessageOpt("-disablesafemode", strprintf("Disable safemode, override a real safe mode event (default: %u)", DEFAULT_DISABLE_SAFEMODE));
        strUsage += HelpMessageOpt("-deprecatedrpc=<method>", "Allows deprecated RPC method(s) to be used");
        strUsage += HelpMessageOpt("-testsafemode", strprintf("Force safe mode (default: %u)", DEFAULT_TESTSAFEMODE));
        strUsage += HelpMessageOpt("-dropmessagestest=<n>", "Randomly drop 1 of every <n> network messages");
        strUsage += HelpMessageOpt("-fuzzmessagestest=<n>", "Randomly fuzz 1 of every <n> network messages");
        strUsage += HelpMessageOpt("-stopafterblockimport", strprintf("Stop running after importing blocks from disk (default: %u)", DEFAULT_STOPAFTERBLOCKIMPORT));
        strUsage += HelpMessageOpt("-stopatheight", strprintf("Stop running after reaching the given height in the main chain (default: %u)", DEFAULT_STOPATHEIGHT));

        strUsage += HelpMessageOpt("-limitancestorcount=<n>", strprintf("Do not accept transactions if number of in-mempool ancestors is <n> or more (default: %u)", DEFAULT_ANCESTOR_LIMIT));
        strUsage += HelpMessageOpt("-limitancestorsize=<n>", strprintf("Do not accept transactions whose size with all in-mempool ancestors exceeds <n> kilobytes (default: %u)", DEFAULT_ANCESTOR_SIZE_LIMIT));
        strUsage += HelpMessageOpt("-limitdescendantcount=<n>", strprintf("Do not accept transactions if any ancestor would have <n> or more in-mempool descendants (default: %u)", DEFAULT_DESCENDANT_LIMIT));
        strUsage += HelpMessageOpt("-limitdescendantsize=<n>", strprintf("Do not accept transactions if any ancestor would have more than <n> kilobytes of in-mempool descendants (default: %u).", DEFAULT_DESCENDANT_SIZE_LIMIT));
        strUsage += HelpMessageOpt("-vbparams=deployment:start:end", "Use given start/end times for specified version bits deployment (regtest-only)");
    }
    strUsage += HelpMessageOpt("-debug=<category>", strprintf(_("Output debugging information (default: %u, supplying <category> is optional)"), 0) + ". " +
        _("If <category> is not supplied or if <category> = 1, output all debugging information.") + " " + _("<category> can be:") + " " + ListLogCategories() + ".");
    strUsage += HelpMessageOpt("-debugexclude=<category>", strprintf(_("Exclude debugging information for a category. Can be used in conjunction with -debug=1 to output debug logs for all categories except one or more specified categories.")));
    strUsage += HelpMessageOpt("-help-debug", _("Show all debugging options (usage: --help -help-debug)"));
    strUsage += HelpMessageOpt("-logips", strprintf(_("Include IP addresses in debug output (default: %u)"), DEFAULT_LOGIPS));
    strUsage += HelpMessageOpt("-logtimestamps", strprintf(_("Prepend debug output with timestamp (default: %u)"), DEFAULT_LOGTIMESTAMPS));
    if (showDebug)
    {
        strUsage += HelpMessageOpt("-logtimemicros", strprintf("Add microsecond precision to debug timestamps (default: %u)", DEFAULT_LOGTIMEMICROS));
        strUsage += HelpMessageOpt("-mocktime=<n>", "Replace actual time with <n> seconds since epoch (default: 0)");
        strUsage += HelpMessageOpt("-maxsigcachesize=<n>", strprintf("Limit sum of signature cache and script execution cache sizes to <n> MiB (default: %u)", DEFAULT_MAX_SIG_CACHE_SIZE));
        strUsage += HelpMessageOpt("-maxtipage=<n>", strprintf("Maximum tip age in seconds to consider node in initial block download (default: %u)", DEFAULT_MAX_TIP_AGE));
    }
    strUsage += HelpMessageOpt("-minmempoolgaslimit=<limit>", strprintf("The minimum transaction gas limit we are willing to accept into the mempool (default: %s)",MEMPOOL_MIN_GAS_LIMIT));
    strUsage += HelpMessageOpt("-maxtxfee=<amt>", strprintf(_("Maximum total fees (in %s) to use in a single wallet transaction or raw transaction; setting this too low may abort large transactions (default: %s)"),
        CURRENCY_UNIT, FormatMoney(DEFAULT_TRANSACTION_MAXFEE)));
    strUsage += HelpMessageOpt("-printtoconsole", _("Send trace/debug info to console instead of debug.log file"));
    if (showDebug)
    {
        strUsage += HelpMessageOpt("-printpriority", strprintf("Log transaction fee per kB when mining blocks (default: %u)", DEFAULT_PRINTPRIORITY));
    }
    strUsage += HelpMessageOpt("-shrinkdebugfile", _("Shrink debug.log file on client startup (default: 1 when no -debug)"));

    AppendParamsHelpMessages(strUsage, showDebug);

    strUsage += HelpMessageGroup(_("Node relay options:"));
    if (showDebug) {
        strUsage += HelpMessageOpt("-acceptnonstdtxn", strprintf("Relay and mine \"non-standard\" transactions (%sdefault: %u)", "testnet/regtest only; ", !testnetChainParams->RequireStandard()));
        strUsage += HelpMessageOpt("-incrementalrelayfee=<amt>", strprintf("Fee rate (in %s/kB) used to define cost of relay, used for mempool limiting and BIP 125 replacement. (default: %s)", CURRENCY_UNIT, FormatMoney(DEFAULT_INCREMENTAL_RELAY_FEE)));
        strUsage += HelpMessageOpt("-dustrelayfee=<amt>", strprintf("Fee rate (in %s/kB) used to defined dust, the value of an output such that it will cost more than its value in fees at this fee rate to spend it. (default: %s)", CURRENCY_UNIT, FormatMoney(DUST_RELAY_TX_FEE)));
    }
    strUsage += HelpMessageOpt("-bytespersigop", strprintf(_("Equivalent bytes per sigop in transactions for relay and mining (default: %u)"), DEFAULT_BYTES_PER_SIGOP));
    strUsage += HelpMessageOpt("-datacarrier", strprintf(_("Relay and mine data carrier transactions (default: %u)"), DEFAULT_ACCEPT_DATACARRIER));
    strUsage += HelpMessageOpt("-datacarriersize", strprintf(_("Maximum size of data in data carrier transactions we relay and mine (default: %u)"), MAX_OP_RETURN_RELAY));
    strUsage += HelpMessageOpt("-mempoolreplacement", strprintf(_("Enable transaction replacement in the memory pool (default: %u)"), DEFAULT_ENABLE_REPLACEMENT));
    strUsage += HelpMessageOpt("-minrelaytxfee=<amt>", strprintf(_("Fees (in %s/kB) smaller than this are considered zero fee for relaying, mining and transaction creation (default: %s)"),
        CURRENCY_UNIT, FormatMoney(DEFAULT_MIN_RELAY_TX_FEE)));
    strUsage += HelpMessageOpt("-whitelistrelay", strprintf(_("Accept relayed transactions received from whitelisted peers even when not relaying transactions (default: %d)"), DEFAULT_WHITELISTRELAY));
    strUsage += HelpMessageOpt("-whitelistforcerelay", strprintf(_("Force relay of transactions from whitelisted peers even if they violate local relay policy (default: %d)"), DEFAULT_WHITELISTFORCERELAY));

    strUsage += HelpMessageGroup(_("Block creation options:"));
    strUsage += HelpMessageOpt("-blockmaxweight=<n>", strprintf(_("Set maximum BIP141 block weight (default: %d)"), DEFAULT_BLOCK_MAX_WEIGHT));
    strUsage += HelpMessageOpt("-blockmaxsize=<n>", _("Set maximum BIP141 block weight to this * 4. Deprecated, use blockmaxweight"));
    strUsage += HelpMessageOpt("-blockmintxfee=<amt>", strprintf(_("Set lowest fee rate (in %s/kB) for transactions to be included in block creation. (default: %s)"), CURRENCY_UNIT, FormatMoney(DEFAULT_BLOCK_MIN_TX_FEE)));

    strUsage += HelpMessageOpt("-staker-min-tx-gas-price=<amt>", _("Any contract execution with a gas price below this will not be included in a block (defaults to the value specified by the DGP)"));
    strUsage += HelpMessageOpt("-staker-max-tx-gas-limit=<n>", _("Any contract execution with a gas limit over this amount will not be included in a block (defaults to soft block gas limit)"));
    strUsage += HelpMessageOpt("-staker-soft-block-gas-limit=<n>", _("After this amount of gas is surpassed in a block, no more contract executions will be added to the block (defaults to consensus-critical maximum block gas limit)"));

    if (showDebug)
        strUsage += HelpMessageOpt("-blockversion=<n>", "Override block version to test forking scenarios");

    strUsage += HelpMessageGroup(_("RPC server options:"));
    strUsage += HelpMessageOpt("-server", _("Accept command line and JSON-RPC commands"));
    strUsage += HelpMessageOpt("-rest", strprintf(_("Accept public REST requests (default: %u)"), DEFAULT_REST_ENABLE));
    strUsage += HelpMessageOpt("-rpcbind=<addr>[:port]", _("Bind to given address to listen for JSON-RPC connections. This option is ignored unless -rpcallowip is also passed. Port is optional and overrides -rpcport. Use [host]:port notation for IPv6. This option can be specified multiple times (default: 127.0.0.1 and ::1 i.e., localhost, or if -rpcallowip has been specified, 0.0.0.0 and :: i.e., all addresses)"));
    strUsage += HelpMessageOpt("-rpccookiefile=<loc>", _("Location of the auth cookie (default: data dir)"));
    strUsage += HelpMessageOpt("-rpcuser=<user>", _("Username for JSON-RPC connections"));
    strUsage += HelpMessageOpt("-rpcpassword=<pw>", _("Password for JSON-RPC connections"));
    strUsage += HelpMessageOpt("-rpcauth=<userpw>", _("Username and hashed password for JSON-RPC connections. The field <userpw> comes in the format: <USERNAME>:<SALT>$<HASH>. A canonical python script is included in share/rpcuser. The client then connects normally using the rpcuser=<USERNAME>/rpcpassword=<PASSWORD> pair of arguments. This option can be specified multiple times"));
    strUsage += HelpMessageOpt("-rpcport=<port>", strprintf(_("Listen for JSON-RPC connections on <port> (default: %u or testnet: %u)"), defaultBaseParams->RPCPort(), testnetBaseParams->RPCPort()));
    strUsage += HelpMessageOpt("-rpcallowip=<ip>", _("Allow JSON-RPC connections from specified source. Valid for <ip> are a single IP (e.g. 1.2.3.4), a network/netmask (e.g. 1.2.3.4/255.255.255.0) or a network/CIDR (e.g. 1.2.3.4/24). This option can be specified multiple times"));
    strUsage += HelpMessageOpt("-rpcserialversion", strprintf(_("Sets the serialization of raw transaction or block hex returned in non-verbose mode, non-segwit(0) or segwit(1) (default: %d)"), DEFAULT_RPC_SERIALIZE_VERSION));
    strUsage += HelpMessageOpt("-rpcthreads=<n>", strprintf(_("Set the number of threads to service RPC calls (default: %d)"), DEFAULT_HTTP_THREADS));
    if (showDebug) {
        strUsage += HelpMessageOpt("-rpcworkqueue=<n>", strprintf("Set the depth of the work queue to service RPC calls (default: %d)", DEFAULT_HTTP_WORKQUEUE));
        strUsage += HelpMessageOpt("-rpcservertimeout=<n>", strprintf("Timeout during HTTP requests (default: %d)", DEFAULT_HTTP_SERVER_TIMEOUT));
    }

    return strUsage;
}

std::string LicenseInfo()
{
    const std::string URL_SOURCE_CODE = "<https://github.com/qtumproject/qtum>";
    const std::string URL_WEBSITE = "<https://qtum.org>";

    return CopyrightHolders(strprintf(_("Copyright (C) %i"), COPYRIGHT_YEAR) + " ") + "\n" +
           "\n" +
           strprintf(_("Please contribute if you find %s useful. "
                       "Visit %s for further information about the software."),
               PACKAGE_NAME, URL_WEBSITE) +
           "\n" +
           strprintf(_("The source code is available from %s."),
               URL_SOURCE_CODE) +
           "\n" +
           "\n" +
           _("This is experimental software.") + "\n" +
           strprintf(_("Distributed under the MIT software license, see the accompanying file %s or %s"), "COPYING", "<https://opensource.org/licenses/MIT>") + "\n" +
           "\n" +
           strprintf(_("This product includes software developed by the OpenSSL Project for use in the OpenSSL Toolkit %s and cryptographic software written by Eric Young and UPnP software written by Thomas Bernard."), "<https://www.openssl.org>") +
           "\n";
}

static void BlockNotifyCallback(bool initialSync, const CBlockIndex *pBlockIndex)
{
    if (initialSync || !pBlockIndex)
        return;

    std::string strCmd = gArgs.GetArg("-blocknotify", "");
    if (!strCmd.empty()) {
        boost::replace_all(strCmd, "%s", pBlockIndex->GetBlockHash().GetHex());
        boost::thread t(runCommand, strCmd); // thread runs free
    }
}

static bool fHaveGenesis = false;
static CWaitableCriticalSection cs_GenesisWait;
static CConditionVariable condvar_GenesisWait;

static void BlockNotifyGenesisWait(bool, const CBlockIndex *pBlockIndex)
{
    if (pBlockIndex != nullptr) {
        {
            WaitableLock lock_GenesisWait(cs_GenesisWait);
            fHaveGenesis = true;
        }
        condvar_GenesisWait.notify_all();
    }
}

struct CImportingNow
{
    CImportingNow() {
        assert(fImporting == false);
        fImporting = true;
    }

    ~CImportingNow() {
        assert(fImporting == true);
        fImporting = false;
    }
};


// If we're using -prune with -reindex, then delete block files that will be ignored by the
// reindex.  Since reindexing works by starting at block file 0 and looping until a blockfile
// is missing, do the same here to delete any later block files after a gap.  Also delete all
// rev files since they'll be rewritten by the reindex anyway.  This ensures that vinfoBlockFile
// is in sync with what's actually on disk by the time we start downloading, so that pruning
// works correctly.
void CleanupBlockRevFiles()
{
    std::map<std::string, fs::path> mapBlockFiles;

    // Glob all blk?????.dat and rev?????.dat files from the blocks directory.
    // Remove the rev files immediately and insert the blk file paths into an
    // ordered map keyed by block file index.
    LogPrintf("Removing unusable blk?????.dat and rev?????.dat files for -reindex with -prune\n");
    fs::path blocksdir = GetDataDir() / "blocks";
    for (fs::directory_iterator it(blocksdir); it != fs::directory_iterator(); it++) {
        if (fs::is_regular_file(*it) &&
            it->path().filename().string().length() == 12 &&
            it->path().filename().string().substr(8,4) == ".dat")
        {
            if (it->path().filename().string().substr(0,3) == "blk")
                mapBlockFiles[it->path().filename().string().substr(3,5)] = it->path();
            else if (it->path().filename().string().substr(0,3) == "rev")
                remove(it->path());
        }
    }

    // Remove all block files that aren't part of a contiguous set starting at
    // zero by walking the ordered map (keys are block file indices) by
    // keeping a separate counter.  Once we hit a gap (or if 0 doesn't exist)
    // start removing block files.
    int nContigCounter = 0;
    for (const std::pair<std::string, fs::path>& item : mapBlockFiles) {
        if (atoi(item.first) == nContigCounter) {
            nContigCounter++;
            continue;
        }
        remove(item.second);
    }
}

void ThreadImport(std::vector<fs::path> vImportFiles)
{
    const CChainParams& chainparams = Params();
    RenameThread("bitcoin-loadblk");

    {
    CImportingNow imp;

    // -reindex
    if (fReindex) {
        int nFile = 0;
        while (true) {
            CDiskBlockPos pos(nFile, 0);
            if (!fs::exists(GetBlockPosFilename(pos, "blk")))
                break; // No block files left to reindex
            FILE *file = OpenBlockFile(pos, true);
            if (!file)
                break; // This error is logged in OpenBlockFile
            LogPrintf("Reindexing block file blk%05u.dat...\n", (unsigned int)nFile);
            LoadExternalBlockFile(chainparams, file, &pos);
            nFile++;
        }
        pblocktree->WriteReindexing(false);
        fReindex = false;
        LogPrintf("Reindexing finished\n");
        // To avoid ending up in a situation without genesis block, re-try initializing (no-op if reindexing worked):
        LoadGenesisBlock(chainparams);
    }

    // hardcoded $DATADIR/bootstrap.dat
    fs::path pathBootstrap = GetDataDir() / "bootstrap.dat";
    if (fs::exists(pathBootstrap)) {
        FILE *file = fsbridge::fopen(pathBootstrap, "rb");
        if (file) {
            fs::path pathBootstrapOld = GetDataDir() / "bootstrap.dat.old";
            LogPrintf("Importing bootstrap.dat...\n");
            LoadExternalBlockFile(chainparams, file);
            RenameOver(pathBootstrap, pathBootstrapOld);
        } else {
            LogPrintf("Warning: Could not open bootstrap file %s\n", pathBootstrap.string());
        }
    }

    // -loadblock=
    for (const fs::path& path : vImportFiles) {
        FILE *file = fsbridge::fopen(path, "rb");
        if (file) {
            LogPrintf("Importing blocks file %s...\n", path.string());
            LoadExternalBlockFile(chainparams, file);
        } else {
            LogPrintf("Warning: Could not open blocks file %s\n", path.string());
        }
    }

    // scan for better chains in the block chain database, that are not yet connected in the active best chain
    CValidationState state;
    if (!ActivateBestChain(state, chainparams)) {
        LogPrintf("Failed to connect best block");
        StartShutdown();
        return;
    }

    if (gArgs.GetBoolArg("-stopafterblockimport", DEFAULT_STOPAFTERBLOCKIMPORT)) {
        LogPrintf("Stopping after block import\n");
        StartShutdown();
        return;
    }
    } // End scope of CImportingNow
    if (gArgs.GetArg("-persistmempool", DEFAULT_PERSIST_MEMPOOL)) {
        LoadMempool();
        fDumpMempoolLater = !fRequestShutdown;
    }
}

/** Sanity checks
 *  Ensure that Bitcoin is running in a usable environment with all
 *  necessary library support.
 */
bool InitSanityCheck(void)
{
    if(!ECC_InitSanityCheck()) {
        InitError("Elliptic curve cryptography sanity check failure. Aborting.");
        return false;
    }

    if (!glibc_sanity_test() || !glibcxx_sanity_test())
        return false;

    if (!Random_SanityCheck()) {
        InitError("OS cryptographic RNG sanity check failure. Aborting.");
        return false;
    }

    return true;
}

bool AppInitServers()
{
    RPCServer::OnStarted(&OnRPCStarted);
    RPCServer::OnStopped(&OnRPCStopped);
    if (!InitHTTPServer())
        return false;
    if (!StartRPC())
        return false;
    if (!StartHTTPRPC())
        return false;
    if (gArgs.GetBoolArg("-rest", DEFAULT_REST_ENABLE) && !StartREST())
        return false;
    if (!StartHTTPServer())
        return false;
    return true;
}

// Parameter interaction based on rules
void InitParameterInteraction()
{
    // when specifying an explicit binding address, you want to listen on it
    // even when -connect or -proxy is specified
    if (gArgs.IsArgSet("-bind")) {
        if (gArgs.SoftSetBoolArg("-listen", true))
            LogPrintf("%s: parameter interaction: -bind set -> setting -listen=1\n", __func__);
    }
    if (gArgs.IsArgSet("-whitebind")) {
        if (gArgs.SoftSetBoolArg("-listen", true))
            LogPrintf("%s: parameter interaction: -whitebind set -> setting -listen=1\n", __func__);
    }

    if (gArgs.IsArgSet("-connect")) {
        // when only connecting to trusted nodes, do not seed via DNS, or listen by default
        if (gArgs.SoftSetBoolArg("-dnsseed", false))
            LogPrintf("%s: parameter interaction: -connect set -> setting -dnsseed=0\n", __func__);
        if (gArgs.SoftSetBoolArg("-listen", false))
            LogPrintf("%s: parameter interaction: -connect set -> setting -listen=0\n", __func__);
    }

    if (gArgs.IsArgSet("-proxy")) {
        // to protect privacy, do not listen by default if a default proxy server is specified
        if (gArgs.SoftSetBoolArg("-listen", false))
            LogPrintf("%s: parameter interaction: -proxy set -> setting -listen=0\n", __func__);
        // to protect privacy, do not use UPNP when a proxy is set. The user may still specify -listen=1
        // to listen locally, so don't rely on this happening through -listen below.
        if (gArgs.SoftSetBoolArg("-upnp", false))
            LogPrintf("%s: parameter interaction: -proxy set -> setting -upnp=0\n", __func__);
        // to protect privacy, do not discover addresses by default
        if (gArgs.SoftSetBoolArg("-discover", false))
            LogPrintf("%s: parameter interaction: -proxy set -> setting -discover=0\n", __func__);
    }

    if (!gArgs.GetBoolArg("-listen", DEFAULT_LISTEN)) {
        // do not map ports or try to retrieve public IP when not listening (pointless)
        if (gArgs.SoftSetBoolArg("-upnp", false))
            LogPrintf("%s: parameter interaction: -listen=0 -> setting -upnp=0\n", __func__);
        if (gArgs.SoftSetBoolArg("-discover", false))
            LogPrintf("%s: parameter interaction: -listen=0 -> setting -discover=0\n", __func__);
        if (gArgs.SoftSetBoolArg("-listenonion", false))
            LogPrintf("%s: parameter interaction: -listen=0 -> setting -listenonion=0\n", __func__);
    }

    if (gArgs.IsArgSet("-externalip")) {
        // if an explicit public IP is specified, do not try to find others
        if (gArgs.SoftSetBoolArg("-discover", false))
            LogPrintf("%s: parameter interaction: -externalip set -> setting -discover=0\n", __func__);
    }

    // disable whitelistrelay in blocksonly mode
    if (gArgs.GetBoolArg("-blocksonly", DEFAULT_BLOCKSONLY)) {
        if (gArgs.SoftSetBoolArg("-whitelistrelay", false))
            LogPrintf("%s: parameter interaction: -blocksonly=1 -> setting -whitelistrelay=0\n", __func__);
    }

    // Forcing relay from whitelisted hosts implies we will accept relays from them in the first place.
    if (gArgs.GetBoolArg("-whitelistforcerelay", DEFAULT_WHITELISTFORCERELAY)) {
        if (gArgs.SoftSetBoolArg("-whitelistrelay", true))
            LogPrintf("%s: parameter interaction: -whitelistforcerelay=1 -> setting -whitelistrelay=1\n", __func__);
    }

    if (gArgs.IsArgSet("-blockmaxsize")) {
        unsigned int max_size = gArgs.GetArg("-blockmaxsize", 0);
        if (gArgs.SoftSetArg("blockmaxweight", strprintf("%d", max_size * WITNESS_SCALE_FACTOR))) {
            LogPrintf("%s: parameter interaction: -blockmaxsize=%d -> setting -blockmaxweight=%d (-blockmaxsize is deprecated!)\n", __func__, max_size, max_size * WITNESS_SCALE_FACTOR);
        } else {
            LogPrintf("%s: Ignoring blockmaxsize setting which is overridden by blockmaxweight", __func__);
        }
    }
}

static std::string ResolveErrMsg(const char * const optname, const std::string& strBind)
{
    return strprintf(_("Cannot resolve -%s address: '%s'"), optname, strBind);
}

void InitLogging()
{
    fPrintToConsole = gArgs.GetBoolArg("-printtoconsole", false);
    fLogTimestamps = gArgs.GetBoolArg("-logtimestamps", DEFAULT_LOGTIMESTAMPS);
    fLogTimeMicros = gArgs.GetBoolArg("-logtimemicros", DEFAULT_LOGTIMEMICROS);
    fLogIPs = gArgs.GetBoolArg("-logips", DEFAULT_LOGIPS);

    LogPrintf("\n\n\n\n\n\n\n\n\n\n\n\n\n\n\n\n\n\n\n\n");
<<<<<<< HEAD
    LogPrintf("Qtum version %s\n", FormatFullVersion());
=======
    std::string version_string = FormatFullVersion();
#ifdef DEBUG
    version_string += " (debug build)";
#else
    version_string += " (release build)";
#endif
    LogPrintf(PACKAGE_NAME " version %s\n", version_string);
>>>>>>> a68962c4
}

namespace { // Variables internal to initialization process only

int nMaxConnections;
int nUserMaxConnections;
int nFD;
ServiceFlags nLocalServices = ServiceFlags(NODE_NETWORK | NODE_NETWORK_LIMITED);

} // namespace

[[noreturn]] static void new_handler_terminate()
{
    // Rather than throwing std::bad-alloc if allocation fails, terminate
    // immediately to (try to) avoid chain corruption.
    // Since LogPrintf may itself allocate memory, set the handler directly
    // to terminate first.
    std::set_new_handler(std::terminate);
    LogPrintf("Error: Out of memory. Terminating.\n");

    // The log was successful, terminate now.
    std::terminate();
};

bool AppInitBasicSetup()
{
    // ********************************************************* Step 1: setup
#ifdef _MSC_VER
    // Turn off Microsoft heap dump noise
    _CrtSetReportMode(_CRT_WARN, _CRTDBG_MODE_FILE);
    _CrtSetReportFile(_CRT_WARN, CreateFileA("NUL", GENERIC_WRITE, 0, nullptr, OPEN_EXISTING, 0, 0));
    // Disable confusing "helpful" text message on abort, Ctrl-C
    _set_abort_behavior(0, _WRITE_ABORT_MSG | _CALL_REPORTFAULT);
#endif
#ifdef WIN32
    // Enable Data Execution Prevention (DEP)
    // Minimum supported OS versions: WinXP SP3, WinVista >= SP1, Win Server 2008
    // A failure is non-critical and needs no further attention!
#ifndef PROCESS_DEP_ENABLE
    // We define this here, because GCCs winbase.h limits this to _WIN32_WINNT >= 0x0601 (Windows 7),
    // which is not correct. Can be removed, when GCCs winbase.h is fixed!
#define PROCESS_DEP_ENABLE 0x00000001
#endif
    typedef BOOL (WINAPI *PSETPROCDEPPOL)(DWORD);
    PSETPROCDEPPOL setProcDEPPol = (PSETPROCDEPPOL)GetProcAddress(GetModuleHandleA("Kernel32.dll"), "SetProcessDEPPolicy");
    if (setProcDEPPol != nullptr) setProcDEPPol(PROCESS_DEP_ENABLE);
#endif

    if (!SetupNetworking())
        return InitError("Initializing networking failed");

#ifndef WIN32
    if (!gArgs.GetBoolArg("-sysperms", false)) {
        umask(077);
    }

    // Clean shutdown on SIGTERM
    registerSignalHandler(SIGTERM, HandleSIGTERM);
    registerSignalHandler(SIGINT, HandleSIGTERM);

    // Reopen debug.log on SIGHUP
    registerSignalHandler(SIGHUP, HandleSIGHUP);

    // Ignore SIGPIPE, otherwise it will bring the daemon down if the client closes unexpectedly
    signal(SIGPIPE, SIG_IGN);
#endif

    std::set_new_handler(new_handler_terminate);

    return true;
}

bool AppInitParameterInteraction()
{
    const CChainParams& chainparams = Params();
    // ********************************************************* Step 2: parameter interactions

    // also see: InitParameterInteraction()

    // if using block pruning, then disallow txindex
    if (gArgs.GetArg("-prune", 0)) {
        if (gArgs.GetBoolArg("-txindex", DEFAULT_TXINDEX))
            return InitError(_("Prune mode is incompatible with -txindex."));
    }

    // -bind and -whitebind can't be set when not listening
    size_t nUserBind = gArgs.GetArgs("-bind").size() + gArgs.GetArgs("-whitebind").size();
    if (nUserBind != 0 && !gArgs.GetBoolArg("-listen", DEFAULT_LISTEN)) {
        return InitError("Cannot set -bind or -whitebind together with -listen=0");
    }

    // Make sure enough file descriptors are available
    int nBind = std::max(nUserBind, size_t(1));
    nUserMaxConnections = gArgs.GetArg("-maxconnections", DEFAULT_MAX_PEER_CONNECTIONS);
    nMaxConnections = std::max(nUserMaxConnections, 0);

    // Trim requested connection counts, to fit into system limitations
    nMaxConnections = std::max(std::min(nMaxConnections, (int)(FD_SETSIZE - nBind - MIN_CORE_FILEDESCRIPTORS - MAX_ADDNODE_CONNECTIONS)), 0);
    nFD = RaiseFileDescriptorLimit(nMaxConnections + MIN_CORE_FILEDESCRIPTORS + MAX_ADDNODE_CONNECTIONS);
    if (nFD < MIN_CORE_FILEDESCRIPTORS)
        return InitError(_("Not enough file descriptors available."));
    nMaxConnections = std::min(nFD - MIN_CORE_FILEDESCRIPTORS - MAX_ADDNODE_CONNECTIONS, nMaxConnections);

    if (nMaxConnections < nUserMaxConnections)
        InitWarning(strprintf(_("Reducing -maxconnections from %d to %d, because of system limitations."), nUserMaxConnections, nMaxConnections));

    // ********************************************************* Step 3: parameter-to-internal-flags
    if (gArgs.IsArgSet("-debug")) {
        // Special-case: if -debug=0/-nodebug is set, turn off debugging messages
        const std::vector<std::string> categories = gArgs.GetArgs("-debug");

        if (std::none_of(categories.begin(), categories.end(),
            [](std::string cat){return cat == "0" || cat == "none";})) {
            for (const auto& cat : categories) {
                uint32_t flag = 0;
                if (!GetLogCategory(&flag, &cat)) {
                    InitWarning(strprintf(_("Unsupported logging category %s=%s."), "-debug", cat));
                    continue;
                }
                logCategories |= flag;
            }
        }
    }

    // Now remove the logging categories which were explicitly excluded
    for (const std::string& cat : gArgs.GetArgs("-debugexclude")) {
        uint32_t flag = 0;
        if (!GetLogCategory(&flag, &cat)) {
            InitWarning(strprintf(_("Unsupported logging category %s=%s."), "-debugexclude", cat));
            continue;
        }
        logCategories &= ~flag;
    }

    // Check for -debugnet
    if (gArgs.GetBoolArg("-debugnet", false))
        InitWarning(_("Unsupported argument -debugnet ignored, use -debug=net."));
    // Check for -socks - as this is a privacy risk to continue, exit here
    if (gArgs.IsArgSet("-socks"))
        return InitError(_("Unsupported argument -socks found. Setting SOCKS version isn't possible anymore, only SOCKS5 proxies are supported."));
    // Check for -tor - as this is a privacy risk to continue, exit here
    if (gArgs.GetBoolArg("-tor", false))
        return InitError(_("Unsupported argument -tor found, use -onion."));

    if (gArgs.GetBoolArg("-benchmark", false))
        InitWarning(_("Unsupported argument -benchmark ignored, use -debug=bench."));

    if (gArgs.GetBoolArg("-whitelistalwaysrelay", false))
        InitWarning(_("Unsupported argument -whitelistalwaysrelay ignored, use -whitelistrelay and/or -whitelistforcerelay."));

    if (gArgs.IsArgSet("-blockminsize"))
        InitWarning("Unsupported argument -blockminsize ignored.");

    // Checkmempool and checkblockindex default to true in regtest mode
    int ratio = std::min<int>(std::max<int>(gArgs.GetArg("-checkmempool", chainparams.DefaultConsistencyChecks() ? 1 : 0), 0), 1000000);
    if (ratio != 0) {
        mempool.setSanityCheck(1.0 / ratio);
    }
    fCheckBlockIndex = gArgs.GetBoolArg("-checkblockindex", chainparams.DefaultConsistencyChecks());
    fCheckpointsEnabled = gArgs.GetBoolArg("-checkpoints", DEFAULT_CHECKPOINTS_ENABLED);

    hashAssumeValid = uint256S(gArgs.GetArg("-assumevalid", chainparams.GetConsensus().defaultAssumeValid.GetHex()));
    if (!hashAssumeValid.IsNull())
        LogPrintf("Assuming ancestors of block %s have valid signatures.\n", hashAssumeValid.GetHex());
    else
        LogPrintf("Validating signatures for all blocks.\n");

    if (gArgs.IsArgSet("-minimumchainwork")) {
        const std::string minChainWorkStr = gArgs.GetArg("-minimumchainwork", "");
        if (!IsHexNumber(minChainWorkStr)) {
            return InitError(strprintf("Invalid non-hex (%s) minimum chain work value specified", minChainWorkStr));
        }
        nMinimumChainWork = UintToArith256(uint256S(minChainWorkStr));
    } else {
        nMinimumChainWork = UintToArith256(chainparams.GetConsensus().nMinimumChainWork);
    }
    LogPrintf("Setting nMinimumChainWork=%s\n", nMinimumChainWork.GetHex());
    if (nMinimumChainWork < UintToArith256(chainparams.GetConsensus().nMinimumChainWork)) {
        LogPrintf("Warning: nMinimumChainWork set below default value of %s\n", chainparams.GetConsensus().nMinimumChainWork.GetHex());
    }

    // mempool limits
    int64_t nMempoolSizeMax = gArgs.GetArg("-maxmempool", DEFAULT_MAX_MEMPOOL_SIZE) * 1000000;
    int64_t nMempoolSizeMin = gArgs.GetArg("-limitdescendantsize", DEFAULT_DESCENDANT_SIZE_LIMIT) * 1000 * 40;
    if (nMempoolSizeMax < 0 || nMempoolSizeMax < nMempoolSizeMin)
        return InitError(strprintf(_("-maxmempool must be at least %d MB"), std::ceil(nMempoolSizeMin / 1000000.0)));
    // incremental relay fee sets the minimum feerate increase necessary for BIP 125 replacement in the mempool
    // and the amount the mempool min fee increases above the feerate of txs evicted due to mempool limiting.
    if (gArgs.IsArgSet("-incrementalrelayfee"))
    {
        CAmount n = 0;
        if (!ParseMoney(gArgs.GetArg("-incrementalrelayfee", ""), n))
            return InitError(AmountErrMsg("incrementalrelayfee", gArgs.GetArg("-incrementalrelayfee", "")));
        incrementalRelayFee = CFeeRate(n);
    }

    // -par=0 means autodetect, but nScriptCheckThreads==0 means no concurrency
    nScriptCheckThreads = gArgs.GetArg("-par", DEFAULT_SCRIPTCHECK_THREADS);
    if (nScriptCheckThreads <= 0)
        nScriptCheckThreads += GetNumCores();
    if (nScriptCheckThreads <= 1)
        nScriptCheckThreads = 0;
    else if (nScriptCheckThreads > MAX_SCRIPTCHECK_THREADS)
        nScriptCheckThreads = MAX_SCRIPTCHECK_THREADS;

    // block pruning; get the amount of disk space (in MiB) to allot for block & undo files
    int64_t nPruneArg = gArgs.GetArg("-prune", 0);
    if (nPruneArg < 0) {
        return InitError(_("Prune cannot be configured with a negative value."));
    }
    nPruneTarget = (uint64_t) nPruneArg * 1024 * 1024;
    if (nPruneArg == 1) {  // manual pruning: -prune=1
        LogPrintf("Block pruning enabled.  Use RPC call pruneblockchain(height) to manually prune block and undo files.\n");
        nPruneTarget = std::numeric_limits<uint64_t>::max();
        fPruneMode = true;
    } else if (nPruneTarget) {
        if (nPruneTarget < MIN_DISK_SPACE_FOR_BLOCK_FILES) {
            return InitError(strprintf(_("Prune configured below the minimum of %d MiB.  Please use a higher number."), MIN_DISK_SPACE_FOR_BLOCK_FILES / 1024 / 1024));
        }
        LogPrintf("Prune configured to target %uMiB on disk for block and undo files.\n", nPruneTarget / 1024 / 1024);
        fPruneMode = true;
    }

    nConnectTimeout = gArgs.GetArg("-timeout", DEFAULT_CONNECT_TIMEOUT);
    if (nConnectTimeout <= 0)
        nConnectTimeout = DEFAULT_CONNECT_TIMEOUT;

    if (gArgs.IsArgSet("-minrelaytxfee")) {
        CAmount n = 0;
        if (!ParseMoney(gArgs.GetArg("-minrelaytxfee", ""), n)) {
            return InitError(AmountErrMsg("minrelaytxfee", gArgs.GetArg("-minrelaytxfee", "")));
        }
        // High fee check is done afterward in WalletParameterInteraction()
        ::minRelayTxFee = CFeeRate(n);
    } else if (incrementalRelayFee > ::minRelayTxFee) {
        // Allow only setting incrementalRelayFee to control both
        ::minRelayTxFee = incrementalRelayFee;
        LogPrintf("Increasing minrelaytxfee to %s to match incrementalrelayfee\n",::minRelayTxFee.ToString());
    }

    // Sanity check argument for min fee for including tx in block
    // TODO: Harmonize which arguments need sanity checking and where that happens
    if (gArgs.IsArgSet("-blockmintxfee"))
    {
        CAmount n = 0;
        if (!ParseMoney(gArgs.GetArg("-blockmintxfee", ""), n))
            return InitError(AmountErrMsg("blockmintxfee", gArgs.GetArg("-blockmintxfee", "")));
    }

    // Feerate used to define dust.  Shouldn't be changed lightly as old
    // implementations may inadvertently create non-standard transactions
    if (gArgs.IsArgSet("-dustrelayfee"))
    {
        CAmount n = 0;
        if (!ParseMoney(gArgs.GetArg("-dustrelayfee", ""), n) || 0 == n)
            return InitError(AmountErrMsg("dustrelayfee", gArgs.GetArg("-dustrelayfee", "")));
        dustRelayFee = CFeeRate(n);
    }

    fRequireStandard = !gArgs.GetBoolArg("-acceptnonstdtxn", !chainparams.RequireStandard());
    if (chainparams.RequireStandard() && !fRequireStandard)
        return InitError(strprintf("acceptnonstdtxn is not currently supported for %s chain", chainparams.NetworkIDString()));
    nBytesPerSigOp = gArgs.GetArg("-bytespersigop", nBytesPerSigOp);

#ifdef ENABLE_WALLET
    if (!WalletParameterInteraction())
        return false;
#endif

    fIsBareMultisigStd = gArgs.GetBoolArg("-permitbaremultisig", DEFAULT_PERMIT_BAREMULTISIG);
    fAcceptDatacarrier = gArgs.GetBoolArg("-datacarrier", DEFAULT_ACCEPT_DATACARRIER);
    nMaxDatacarrierBytes = gArgs.GetArg("-datacarriersize", nMaxDatacarrierBytes);

    // Option to startup with mocktime set (used for regression testing):
    SetMockTime(gArgs.GetArg("-mocktime", 0)); // SetMockTime(0) is a no-op

    if (gArgs.GetBoolArg("-peerbloomfilters", DEFAULT_PEERBLOOMFILTERS))
        nLocalServices = ServiceFlags(nLocalServices | NODE_BLOOM);

    if (gArgs.GetArg("-rpcserialversion", DEFAULT_RPC_SERIALIZE_VERSION) < 0)
        return InitError("rpcserialversion must be non-negative.");

    if (gArgs.GetArg("-rpcserialversion", DEFAULT_RPC_SERIALIZE_VERSION) > 1)
        return InitError("unknown rpcserialversion requested.");

    nMaxTipAge = gArgs.GetArg("-maxtipage", DEFAULT_MAX_TIP_AGE);

    fEnableReplacement = gArgs.GetBoolArg("-mempoolreplacement", DEFAULT_ENABLE_REPLACEMENT);
    if ((!fEnableReplacement) && gArgs.IsArgSet("-mempoolreplacement")) {
        // Minimal effort at forwards compatibility
        std::string strReplacementModeList = gArgs.GetArg("-mempoolreplacement", "");  // default is impossible
        std::vector<std::string> vstrReplacementModes;
        boost::split(vstrReplacementModes, strReplacementModeList, boost::is_any_of(","));
        fEnableReplacement = (std::find(vstrReplacementModes.begin(), vstrReplacementModes.end(), "fee") != vstrReplacementModes.end());
    }

    if (gArgs.IsArgSet("-vbparams")) {
        // Allow overriding version bits parameters for testing
        if (!chainparams.MineBlocksOnDemand()) {
            return InitError("Version bits parameters may only be overridden on regtest.");
        }
        for (const std::string& strDeployment : gArgs.GetArgs("-vbparams")) {
            std::vector<std::string> vDeploymentParams;
            boost::split(vDeploymentParams, strDeployment, boost::is_any_of(":"));
            if (vDeploymentParams.size() != 3) {
                return InitError("Version bits parameters malformed, expecting deployment:start:end");
            }
            int64_t nStartTime, nTimeout;
            if (!ParseInt64(vDeploymentParams[1], &nStartTime)) {
                return InitError(strprintf("Invalid nStartTime (%s)", vDeploymentParams[1]));
            }
            if (!ParseInt64(vDeploymentParams[2], &nTimeout)) {
                return InitError(strprintf("Invalid nTimeout (%s)", vDeploymentParams[2]));
            }
            bool found = false;
            for (int j=0; j<(int)Consensus::MAX_VERSION_BITS_DEPLOYMENTS; ++j)
            {
                if (vDeploymentParams[0].compare(VersionBitsDeploymentInfo[j].name) == 0) {
                    UpdateVersionBitsParameters(Consensus::DeploymentPos(j), nStartTime, nTimeout);
                    found = true;
                    LogPrintf("Setting version bits activation parameters for %s to start=%ld, timeout=%ld\n", vDeploymentParams[0], nStartTime, nTimeout);
                    break;
                }
            }
            if (!found) {
                return InitError(strprintf("Invalid deployment (%s)", vDeploymentParams[0]));
            }
        }
    }
    return true;
}

static bool LockDataDirectory(bool probeOnly, bool try_lock = true)
{
    // Make sure only a single Bitcoin process is using the data directory.
<<<<<<< HEAD
    fs::path pathLockFile = GetDataDir() / ".lock";
    FILE* file = fsbridge::fopen(pathLockFile, "a"); // empty lock file; created if it doesn't exist.
    if (file) fclose(file);

    try {
        static boost::interprocess::file_lock lock(pathLockFile.string().c_str());
        if (try_lock && !lock.try_lock()) {
            return InitError(strprintf(_("Cannot obtain a lock on data directory %s. %s is probably already running."), strDataDir, _(PACKAGE_NAME)));
        }
        if (probeOnly) {
            lock.unlock();
        }
    } catch(const boost::interprocess::interprocess_exception& e) {
        return InitError(strprintf(_("Cannot obtain a lock on data directory %s. %s is probably already running.") + " %s.", strDataDir, _(PACKAGE_NAME), e.what()));
=======
    fs::path datadir = GetDataDir();
    if (!LockDirectory(datadir, ".lock", probeOnly, try_lock)) {
        return InitError(strprintf(_("Cannot obtain a lock on data directory %s. %s is probably already running."), datadir.string(), _(PACKAGE_NAME)));
>>>>>>> a68962c4
    }
    return true;
}

bool AppInitSanityChecks()
{
    // ********************************************************* Step 4: sanity checks

    // Initialize elliptic curve code
    std::string sha256_algo = SHA256AutoDetect();
    LogPrintf("Using the '%s' SHA256 implementation\n", sha256_algo);
    RandomInit();
    ECC_Start();
    globalVerifyHandle.reset(new ECCVerifyHandle());

    // Sanity check
    if (!InitSanityCheck())
        return InitError(strprintf(_("Initialization sanity check failed. %s is shutting down."), _(PACKAGE_NAME)));

    // Probe the data directory lock to give an early error message, if possible
    // We cannot hold the data directory lock here, as the forking for daemon() hasn't yet happened,
    // and a fork will cause weird behavior to it.
    return LockDataDirectory(true);
}

bool AppInitLockDataDirectory()
{
    // After daemonization get the data directory lock again and hold on to it until exit
    // This creates a slight window for a race condition to happen, however this condition is harmless: it
    // will at most make us exit without printing a message to console.
    if (!LockDataDirectory(false)) {
        // Detailed error printed inside LockDataDirectory
        return false;
    }
    return true;
}

bool AppInitMain()
{
    const CChainParams& chainparams = Params();
    // ********************************************************* Step 4a: application initialization
#ifndef WIN32
    CreatePidFile(GetPidFile(), getpid());
#endif
    if (gArgs.GetBoolArg("-shrinkdebugfile", logCategories == BCLog::NONE)) {
        // Do this first since it both loads a bunch of debug.log into memory,
        // and because this needs to happen before any other debug.log printing
        ShrinkDebugFile();
    }

    if (fPrintToDebugLog) {
        if (!OpenDebugLog()) {
            return InitError(strprintf("Could not open debug log file %s", GetDebugLogPath().string()));
        }
    }

////////////////////////////////////////////////////////////////////// // qtum
    dev::g_logPost = [&](std::string const& s, char const* c){ LogPrintStr(s + '\n', true); };
    dev::g_logPost(std::string("\n\n\n\n\n\n\n\n\n\n"), NULL);
//////////////////////////////////////////////////////////////////////

////////////////////////////////////////////////////////////////////// // qtum
    dev::g_logPost = [&](std::string const& s, char const* c){ LogPrintStr(s + '\n', true); };
    dev::g_logPost(std::string("\n\n\n\n\n\n\n\n\n\n"), NULL);
//////////////////////////////////////////////////////////////////////

    if (!fLogTimestamps)
        LogPrintf("Startup time: %s\n", DateTimeStrFormat("%Y-%m-%d %H:%M:%S", GetTime()));
    LogPrintf("Default data directory %s\n", GetDefaultDataDir().string());
    LogPrintf("Using data directory %s\n", GetDataDir().string());
    LogPrintf("Using config file %s\n", GetConfigFile(gArgs.GetArg("-conf", BITCOIN_CONF_FILENAME)).string());
    LogPrintf("Using at most %i automatic connections (%i file descriptors available)\n", nMaxConnections, nFD);

    // Warn about relative -datadir path.
    if (gArgs.IsArgSet("-datadir") && !fs::path(gArgs.GetArg("-datadir", "")).is_absolute()) {
        LogPrintf("Warning: relative datadir option '%s' specified, which will be interpreted relative to the "
                  "current working directory '%s'. This is fragile, because if bitcoin is started in the future "
                  "from a different location, it will be unable to locate the current data files. There could "
                  "also be data loss if bitcoin is started while in a temporary directory.\n",
            gArgs.GetArg("-datadir", ""), fs::current_path().string());
    }

    InitSignatureCache();
    InitScriptExecutionCache();

    LogPrintf("Using %u threads for script verification\n", nScriptCheckThreads);
    if (nScriptCheckThreads) {
        for (int i=0; i<nScriptCheckThreads-1; i++)
            threadGroup.create_thread(&ThreadScriptCheck);
    }

    // Start the lightweight task scheduler thread
    CScheduler::Function serviceLoop = boost::bind(&CScheduler::serviceQueue, &scheduler);
    threadGroup.create_thread(boost::bind(&TraceThread<CScheduler::Function>, "scheduler", serviceLoop));

    GetMainSignals().RegisterBackgroundSignalScheduler(scheduler);
    GetMainSignals().RegisterWithMempoolSignals(mempool);

    /* Register RPC commands regardless of -server setting so they will be
     * available in the GUI RPC console even if external calls are disabled.
     */
    RegisterAllCoreRPCCommands(tableRPC);
#ifdef ENABLE_WALLET
    RegisterWalletRPC(tableRPC);
#endif

    /* Start the RPC server already.  It will be started in "warmup" mode
     * and not really process calls already (but it will signify connections
     * that the server is there and will be ready later).  Warmup mode will
     * be disabled when initialisation is finished.
     */
    if (gArgs.GetBoolArg("-server", false))
    {
        uiInterface.InitMessage.connect(SetRPCWarmupStatus);
        if (!AppInitServers())
            return InitError(_("Unable to start HTTP server. See debug log for details."));
    }

    int64_t nStart;

    // ********************************************************* Step 5: verify wallet database integrity
#ifdef ENABLE_WALLET
    if (!VerifyWallets())
        return false;
#endif
    // ********************************************************* Step 6: network initialization
    // Note that we absolutely cannot open any actual connections
    // until the very end ("start node") as the UTXO/block state
    // is not yet setup and may end up being set up twice if we
    // need to reindex later.

    assert(!g_connman);
    g_connman = std::unique_ptr<CConnman>(new CConnman(GetRand(std::numeric_limits<uint64_t>::max()), GetRand(std::numeric_limits<uint64_t>::max())));
    CConnman& connman = *g_connman;

    peerLogic.reset(new PeerLogicValidation(&connman, scheduler));
    RegisterValidationInterface(peerLogic.get());

    // sanitize comments per BIP-0014, format user agent and check total size
    std::vector<std::string> uacomments;
    for (const std::string& cmt : gArgs.GetArgs("-uacomment")) {
        if (cmt != SanitizeString(cmt, SAFE_CHARS_UA_COMMENT))
            return InitError(strprintf(_("User Agent comment (%s) contains unsafe characters."), cmt));
        uacomments.push_back(cmt);
    }
    strSubVersion = FormatSubVersion(CLIENT_NAME, CLIENT_VERSION, uacomments);
    if (strSubVersion.size() > MAX_SUBVERSION_LENGTH) {
        return InitError(strprintf(_("Total length of network version string (%i) exceeds maximum length (%i). Reduce the number or size of uacomments."),
            strSubVersion.size(), MAX_SUBVERSION_LENGTH));
    }

    if (gArgs.IsArgSet("-onlynet")) {
        std::set<enum Network> nets;
        for (const std::string& snet : gArgs.GetArgs("-onlynet")) {
            enum Network net = ParseNetwork(snet);
            if (net == NET_UNROUTABLE)
                return InitError(strprintf(_("Unknown network specified in -onlynet: '%s'"), snet));
            nets.insert(net);
        }
        for (int n = 0; n < NET_MAX; n++) {
            enum Network net = (enum Network)n;
            if (!nets.count(net))
                SetLimited(net);
        }
    }

    // Check for host lookup allowed before parsing any network related parameters
    fNameLookup = gArgs.GetBoolArg("-dns", DEFAULT_NAME_LOOKUP);

    bool proxyRandomize = gArgs.GetBoolArg("-proxyrandomize", DEFAULT_PROXYRANDOMIZE);
    // -proxy sets a proxy for all outgoing network traffic
    // -noproxy (or -proxy=0) as well as the empty string can be used to not set a proxy, this is the default
    std::string proxyArg = gArgs.GetArg("-proxy", "");
    SetLimited(NET_TOR);
    if (proxyArg != "" && proxyArg != "0") {
        CService proxyAddr;
        if (!Lookup(proxyArg.c_str(), proxyAddr, 9050, fNameLookup)) {
            return InitError(strprintf(_("Invalid -proxy address or hostname: '%s'"), proxyArg));
        }

        proxyType addrProxy = proxyType(proxyAddr, proxyRandomize);
        if (!addrProxy.IsValid())
            return InitError(strprintf(_("Invalid -proxy address or hostname: '%s'"), proxyArg));

        SetProxy(NET_IPV4, addrProxy);
        SetProxy(NET_IPV6, addrProxy);
        SetProxy(NET_TOR, addrProxy);
        SetNameProxy(addrProxy);
        SetLimited(NET_TOR, false); // by default, -proxy sets onion as reachable, unless -noonion later
    }

    // -onion can be used to set only a proxy for .onion, or override normal proxy for .onion addresses
    // -noonion (or -onion=0) disables connecting to .onion entirely
    // An empty string is used to not override the onion proxy (in which case it defaults to -proxy set above, or none)
    std::string onionArg = gArgs.GetArg("-onion", "");
    if (onionArg != "") {
        if (onionArg == "0") { // Handle -noonion/-onion=0
            SetLimited(NET_TOR); // set onions as unreachable
        } else {
            CService onionProxy;
            if (!Lookup(onionArg.c_str(), onionProxy, 9050, fNameLookup)) {
                return InitError(strprintf(_("Invalid -onion address or hostname: '%s'"), onionArg));
            }
            proxyType addrOnion = proxyType(onionProxy, proxyRandomize);
            if (!addrOnion.IsValid())
                return InitError(strprintf(_("Invalid -onion address or hostname: '%s'"), onionArg));
            SetProxy(NET_TOR, addrOnion);
            SetLimited(NET_TOR, false);
        }
    }

    // see Step 2: parameter interactions for more information about these
    fListen = gArgs.GetBoolArg("-listen", DEFAULT_LISTEN);
    fDiscover = gArgs.GetBoolArg("-discover", true);
    fRelayTxes = !gArgs.GetBoolArg("-blocksonly", DEFAULT_BLOCKSONLY);

    for (const std::string& strAddr : gArgs.GetArgs("-externalip")) {
        CService addrLocal;
        if (Lookup(strAddr.c_str(), addrLocal, GetListenPort(), fNameLookup) && addrLocal.IsValid())
            AddLocal(addrLocal, LOCAL_MANUAL);
        else
            return InitError(ResolveErrMsg("externalip", strAddr));
    }

#ifdef ENABLE_WALLET
    if (gArgs.IsArgSet("-reservebalance")) // ppcoin: reserve balance amount
    {
        if (!ParseMoney(gArgs.GetArg("-reservebalance", ""), nReserveBalance))
        {
            InitError(_("Invalid amount for -reservebalance=<amount>"));
            return false;
        }
    }
#endif

#if ENABLE_ZMQ
    pzmqNotificationInterface = CZMQNotificationInterface::Create();

    if (pzmqNotificationInterface) {
        RegisterValidationInterface(pzmqNotificationInterface);
    }
#endif
    uint64_t nMaxOutboundLimit = 0; //unlimited unless -maxuploadtarget is set
    uint64_t nMaxOutboundTimeframe = MAX_UPLOAD_TIMEFRAME;

    if (gArgs.IsArgSet("-maxuploadtarget")) {
        nMaxOutboundLimit = gArgs.GetArg("-maxuploadtarget", DEFAULT_MAX_UPLOAD_TARGET)*1024*1024;
    }

    // ********************************************************* Step 7: load block chain

    fReindex = gArgs.GetBoolArg("-reindex", false);
    bool fReindexChainState = gArgs.GetBoolArg("-reindex-chainstate", false);

    // cache size calculations
    int64_t nTotalCache = (gArgs.GetArg("-dbcache", nDefaultDbCache) << 20);
    nTotalCache = std::max(nTotalCache, nMinDbCache << 20); // total cache cannot be less than nMinDbCache
    nTotalCache = std::min(nTotalCache, nMaxDbCache << 20); // total cache cannot be greater than nMaxDbcache
    int64_t nBlockTreeDBCache = nTotalCache / 8;
    nBlockTreeDBCache = std::min(nBlockTreeDBCache, (gArgs.GetBoolArg("-txindex", DEFAULT_TXINDEX) ? nMaxBlockDBAndTxIndexCache : nMaxBlockDBCache) << 20);
    nTotalCache -= nBlockTreeDBCache;
    int64_t nCoinDBCache = std::min(nTotalCache / 2, (nTotalCache / 4) + (1 << 23)); // use 25%-50% of the remainder for disk cache
    nCoinDBCache = std::min(nCoinDBCache, nMaxCoinsDBCache << 20); // cap total coins db cache
    nTotalCache -= nCoinDBCache;
    nCoinCacheUsage = nTotalCache; // the rest goes to in-memory cache
    int64_t nMempoolSizeMax = gArgs.GetArg("-maxmempool", DEFAULT_MAX_MEMPOOL_SIZE) * 1000000;
    LogPrintf("Cache configuration:\n");
    LogPrintf("* Using %.1fMiB for block index database\n", nBlockTreeDBCache * (1.0 / 1024 / 1024));
    LogPrintf("* Using %.1fMiB for chain state database\n", nCoinDBCache * (1.0 / 1024 / 1024));
    LogPrintf("* Using %.1fMiB for in-memory UTXO set (plus up to %.1fMiB of unused mempool space)\n", nCoinCacheUsage * (1.0 / 1024 / 1024), nMempoolSizeMax * (1.0 / 1024 / 1024));

    bool fLoaded = false;
    while (!fLoaded && !fRequestShutdown) {
        bool fReset = fReindex;
        std::string strLoadError;

        uiInterface.InitMessage(_("Loading block index..."));

        nStart = GetTimeMillis();
        do {
            try {
                UnloadBlockIndex();
<<<<<<< HEAD
                delete pcoinsTip;
                delete pcoinsdbview;
                delete pcoinscatcher;
                delete pblocktree;
                delete pstorageresult;
                globalState.reset();
                globalSealEngine.reset();

                pblocktree = new CBlockTreeDB(nBlockTreeDBCache, false, fReset);
=======
                pcoinsTip.reset();
                pcoinsdbview.reset();
                pcoinscatcher.reset();
                // new CBlockTreeDB tries to delete the existing file, which
                // fails if it's still open from the previous loop. Close it first:
                pblocktree.reset();
                pstorageresult.reset();
                globalState.reset();
                globalSealEngine.reset();
                pblocktree.reset(new CBlockTreeDB(nBlockTreeDBCache, false, fReset));
>>>>>>> a68962c4

                if (fReset) {
                    pblocktree->WriteReindexing(true);
                    //If we're reindexing in prune mode, wipe away unusable block files and all undo data files
                    if (fPruneMode)
                        CleanupBlockRevFiles();
                }

                if (fRequestShutdown) break;

                // LoadBlockIndex will load fTxIndex from the db, or set it if
                // we're reindexing. It will also load fHavePruned if we've
                // ever removed a block file from disk.
                // Note that it also sets fReindex based on the disk flag!
                // From here on out fReindex and fReset mean something different!
                if (!LoadBlockIndex(chainparams)) {
                    strLoadError = _("Error loading block database");
                    break;
                }

                // If the loaded chain has a wrong genesis, bail out immediately
                // (we're likely using a testnet datadir, or the other way around).
                if (!mapBlockIndex.empty() && mapBlockIndex.count(chainparams.GetConsensus().hashGenesisBlock) == 0)
                    return InitError(_("Incorrect or no genesis block found. Wrong datadir for network?"));

                // Check for changed -txindex state
                if (fTxIndex != gArgs.GetBoolArg("-txindex", DEFAULT_TXINDEX)) {
                    strLoadError = _("You need to rebuild the database using -reindex to change -txindex");
                    break;
                }

                // Check for changed -prune state.  What we are concerned about is a user who has pruned blocks
                // in the past, but is now trying to run unpruned.
                if (fHavePruned && !fPruneMode) {
                    strLoadError = _("You need to rebuild the database using -reindex to go back to unpruned mode.  This will redownload the entire blockchain");
                    break;
                }

                // At this point blocktree args are consistent with what's on disk.
                // If we're not mid-reindex (based on disk + args), add a genesis block on disk
                // (otherwise we use the one already on disk).
                // This is called again in ThreadImport after the reindex completes.
                if (!fReindex && !LoadGenesisBlock(chainparams)) {
                    strLoadError = _("Error initializing block database");
                    break;
                }

                // At this point we're either in reindex or we've loaded a useful
                // block tree into mapBlockIndex!

                pcoinsdbview.reset(new CCoinsViewDB(nCoinDBCache, false, fReset || fReindexChainState));
                pcoinscatcher.reset(new CCoinsViewErrorCatcher(pcoinsdbview.get()));

                // If necessary, upgrade from older database format.
                // This is a no-op if we cleared the coinsviewdb with -reindex or -reindex-chainstate
                if (!pcoinsdbview->Upgrade()) {
                    strLoadError = _("Error upgrading chainstate database");
                    break;
                }

                // ReplayBlocks is a no-op if we cleared the coinsviewdb with -reindex or -reindex-chainstate
                if (!ReplayBlocks(chainparams, pcoinsdbview.get())) {
                    strLoadError = _("Unable to replay blocks. You will need to rebuild the database using -reindex-chainstate.");
                    break;
                }

                // The on-disk coinsdb is now in a good state, create the cache
                pcoinsTip.reset(new CCoinsViewCache(pcoinscatcher.get()));

                bool is_coinsview_empty = fReset || fReindexChainState || pcoinsTip->GetBestBlock().IsNull();
                if (!is_coinsview_empty) {
                    // LoadChainTip sets chainActive based on pcoinsTip's best block
                    if (!LoadChainTip(chainparams)) {
                        strLoadError = _("Error initializing block database");
                        break;
                    }
                    assert(chainActive.Tip() != nullptr);
                }

                /////////////////////////////////////////////////////////// qtum
                if((gArgs.IsArgSet("-dgpstorage") && gArgs.IsArgSet("-dgpevm")) || (!gArgs.IsArgSet("-dgpstorage") && gArgs.IsArgSet("-dgpevm")) ||
                  (!gArgs.IsArgSet("-dgpstorage") && !gArgs.IsArgSet("-dgpevm"))){
                    fGettingValuesDGP = true;
                } else {
                    fGettingValuesDGP = false;
                }

                dev::eth::Ethash::init();
                fs::path qtumStateDir = GetDataDir() / "stateQtum";
                bool fStatus = fs::exists(qtumStateDir);
                const std::string dirQtum(qtumStateDir.string());
                const dev::h256 hashDB(dev::sha3(dev::rlp("")));
                dev::eth::BaseState existsQtumstate = fStatus ? dev::eth::BaseState::PreExisting : dev::eth::BaseState::Empty;
                globalState = std::unique_ptr<QtumState>(new QtumState(dev::u256(0), QtumState::openDB(dirQtum, hashDB, dev::WithExisting::Trust), dirQtum, existsQtumstate));
                dev::eth::ChainParams cp((dev::eth::genesisInfo(dev::eth::Network::qtumMainNetwork)));
                globalSealEngine = std::unique_ptr<dev::eth::SealEngineFace>(cp.createSealEngine());

<<<<<<< HEAD
                pstorageresult = new StorageResults(qtumStateDir.string());
=======
                pstorageresult.reset(new StorageResults(qtumStateDir.string()));
>>>>>>> a68962c4
                if (fReset) {
                    pstorageresult->wipeResults();
                }

                if(chainActive.Tip() != nullptr){
                    globalState->setRoot(uintToh256(chainActive.Tip()->hashStateRoot));
                    globalState->setRootUTXO(uintToh256(chainActive.Tip()->hashUTXORoot));
                } else {
                    globalState->setRoot(dev::sha3(dev::rlp("")));
                    globalState->setRootUTXO(uintToh256(chainparams.GenesisBlock().hashUTXORoot));
                    globalState->populateFrom(cp.genesisState);
                }
                globalState->db().commit();
                globalState->dbUtxo().commit();

                fRecordLogOpcodes = gArgs.IsArgSet("-record-log-opcodes");
                fIsVMlogFile = fs::exists(GetDataDir() / "vmExecLogs.json");
                ///////////////////////////////////////////////////////////

                // Check for changed -logevents state
                if (fLogEvents != gArgs.GetBoolArg("-logevents", DEFAULT_LOGEVENTS) && !fLogEvents) {
                    strLoadError = _("You need to rebuild the database using -reindex-chainstate to enable -logevents");
                    break;
                }

                if (!gArgs.GetBoolArg("-logevents", DEFAULT_LOGEVENTS))
                {
                    pstorageresult->wipeResults();
                    pblocktree->WipeHeightIndex();
                    fLogEvents = false;
                    pblocktree->WriteFlag("logevents", fLogEvents);
                }

                if (!fReset) {
                    // Note that RewindBlockIndex MUST run even if we're about to -reindex-chainstate.
                    // It both disconnects blocks based on chainActive, and drops block data in
                    // mapBlockIndex based on lack of available witness data.
                    uiInterface.InitMessage(_("Rewinding blocks..."));
                    if (!RewindBlockIndex(chainparams)) {
                        strLoadError = _("Unable to rewind the database to a pre-fork state. You will need to redownload the blockchain");
                        break;
                    }
                }

                if (!is_coinsview_empty) {
                    uiInterface.InitMessage(_("Verifying blocks..."));
                    if (fHavePruned && gArgs.GetArg("-checkblocks", DEFAULT_CHECKBLOCKS) > MIN_BLOCKS_TO_KEEP) {
                        LogPrintf("Prune: pruned datadir may not have more than %d blocks; only checking available blocks",
                            MIN_BLOCKS_TO_KEEP);
                    }

                    {
                        LOCK(cs_main);
                        CBlockIndex* tip = chainActive.Tip();
                        RPCNotifyBlockChange(true, tip);
                        if (tip && tip->nTime > GetAdjustedTime() + 2 * 60 * 60) {
                            strLoadError = _("The block database contains a block which appears to be from the future. "
                                    "This may be due to your computer's date and time being set incorrectly. "
                                    "Only rebuild the block database if you are sure that your computer's date and time are correct");
                            break;
                        }
                    }

                    if (!CVerifyDB().VerifyDB(chainparams, pcoinsdbview.get(), gArgs.GetArg("-checklevel", DEFAULT_CHECKLEVEL),
                                  gArgs.GetArg("-checkblocks", DEFAULT_CHECKBLOCKS))) {
                        strLoadError = _("Corrupted block database detected");
                        break;
                    }
                }
            } catch (const std::exception& e) {
                LogPrintf("%s\n", e.what());
                strLoadError = _("Error opening block database");
                break;
            }

            fLoaded = true;
        } while(false);

        if (!fLoaded && !fRequestShutdown) {
            // first suggest a reindex
            if (!fReset) {
                bool fRet = uiInterface.ThreadSafeQuestion(
                    strLoadError + ".\n\n" + _("Do you want to rebuild the block database now?"),
                    strLoadError + ".\nPlease restart with -reindex or -reindex-chainstate to recover.",
                    "", CClientUIInterface::MSG_ERROR | CClientUIInterface::BTN_ABORT);
                if (fRet) {
                    fReindex = true;
                    fRequestShutdown = false;
                } else {
                    LogPrintf("Aborted block database rebuild. Exiting.\n");
                    return false;
                }
            } else {
                return InitError(strLoadError);
            }
        }
    }

    // As LoadBlockIndex can take several minutes, it's possible the user
    // requested to kill the GUI during the last operation. If so, exit.
    // As the program has not fully started yet, Shutdown() is possibly overkill.
    if (fRequestShutdown)
    {
        LogPrintf("Shutdown requested. Exiting.\n");
        return false;
    }
    if (fLoaded) {
        LogPrintf(" block index %15dms\n", GetTimeMillis() - nStart);
    }

    fs::path est_path = GetDataDir() / FEE_ESTIMATES_FILENAME;
    CAutoFile est_filein(fsbridge::fopen(est_path, "rb"), SER_DISK, CLIENT_VERSION);
    // Allowed to fail as this file IS missing on first startup.
    if (!est_filein.IsNull())
        ::feeEstimator.Read(est_filein);
    fFeeEstimatesInitialized = true;

    // ********************************************************* Step 8: load wallet
#ifdef ENABLE_WALLET
    if (!OpenWallets())
        return false;
#else
    LogPrintf("No wallet support compiled in!\n");
#endif

    // ********************************************************* Step 9: data directory maintenance

    // if pruning, unset the service bit and perform the initial blockstore prune
    // after any wallet rescanning has taken place.
    if (fPruneMode) {
        LogPrintf("Unsetting NODE_NETWORK on prune mode\n");
        nLocalServices = ServiceFlags(nLocalServices & ~NODE_NETWORK);
        if (!fReindex) {
            uiInterface.InitMessage(_("Pruning blockstore..."));
            PruneAndFlush();
        }
    }

    if (chainparams.GetConsensus().vDeployments[Consensus::DEPLOYMENT_SEGWIT].nTimeout != 0) {
        // Only advertise witness capabilities if they have a reasonable start time.
        // This allows us to have the code merged without a defined softfork, by setting its
        // end time to 0.
        // Note that setting NODE_WITNESS is never required: the only downside from not
        // doing so is that after activation, no upgraded nodes will fetch from you.
        nLocalServices = ServiceFlags(nLocalServices | NODE_WITNESS);
    }

    // ********************************************************* Step 10: import blocks

    if (!CheckDiskSpace())
        return false;

    // Either install a handler to notify us when genesis activates, or set fHaveGenesis directly.
    // No locking, as this happens before any background thread is started.
    if (chainActive.Tip() == nullptr) {
        uiInterface.NotifyBlockTip.connect(BlockNotifyGenesisWait);
    } else {
        fHaveGenesis = true;
    }

    if (gArgs.IsArgSet("-blocknotify"))
        uiInterface.NotifyBlockTip.connect(BlockNotifyCallback);

    std::vector<fs::path> vImportFiles;
    for (const std::string& strFile : gArgs.GetArgs("-loadblock")) {
        vImportFiles.push_back(strFile);
    }

    threadGroup.create_thread(boost::bind(&ThreadImport, vImportFiles));

    // Wait for genesis block to be processed
    {
        WaitableLock lock(cs_GenesisWait);
        // We previously could hang here if StartShutdown() is called prior to
        // ThreadImport getting started, so instead we just wait on a timer to
        // check ShutdownRequested() regularly.
        while (!fHaveGenesis && !ShutdownRequested()) {
            condvar_GenesisWait.wait_for(lock, std::chrono::milliseconds(500));
        }
        uiInterface.NotifyBlockTip.disconnect(BlockNotifyGenesisWait);
    }

    if (ShutdownRequested()) {
        return false;
    }

    // ********************************************************* Step 11: start node

    int chain_active_height;

    //// debug print
    {
        LOCK(cs_main);
        LogPrintf("mapBlockIndex.size() = %u\n", mapBlockIndex.size());
        chain_active_height = chainActive.Height();
    }
    LogPrintf("nBestHeight = %d\n", chain_active_height);

    if (gArgs.GetBoolArg("-listenonion", DEFAULT_LISTEN_ONION))
        StartTorControl(threadGroup, scheduler);

    Discover(threadGroup);

    // Map ports with UPnP
    MapPort(gArgs.GetBoolArg("-upnp", DEFAULT_UPNP));

    CConnman::Options connOptions;
    connOptions.nLocalServices = nLocalServices;
    connOptions.nMaxConnections = nMaxConnections;
    connOptions.nMaxOutbound = std::min(MAX_OUTBOUND_CONNECTIONS, connOptions.nMaxConnections);
    connOptions.nMaxAddnode = MAX_ADDNODE_CONNECTIONS;
    connOptions.nMaxFeeler = 1;
    connOptions.nBestHeight = chain_active_height;
    connOptions.uiInterface = &uiInterface;
    connOptions.m_msgproc = peerLogic.get();
    connOptions.nSendBufferMaxSize = 1000*gArgs.GetArg("-maxsendbuffer", DEFAULT_MAXSENDBUFFER);
    connOptions.nReceiveFloodSize = 1000*gArgs.GetArg("-maxreceivebuffer", DEFAULT_MAXRECEIVEBUFFER);
    connOptions.m_added_nodes = gArgs.GetArgs("-addnode");

    connOptions.nMaxOutboundTimeframe = nMaxOutboundTimeframe;
    connOptions.nMaxOutboundLimit = nMaxOutboundLimit;

    for (const std::string& strBind : gArgs.GetArgs("-bind")) {
        CService addrBind;
        if (!Lookup(strBind.c_str(), addrBind, GetListenPort(), false)) {
            return InitError(ResolveErrMsg("bind", strBind));
        }
        connOptions.vBinds.push_back(addrBind);
    }
    for (const std::string& strBind : gArgs.GetArgs("-whitebind")) {
        CService addrBind;
        if (!Lookup(strBind.c_str(), addrBind, 0, false)) {
            return InitError(ResolveErrMsg("whitebind", strBind));
        }
        if (addrBind.GetPort() == 0) {
            return InitError(strprintf(_("Need to specify a port with -whitebind: '%s'"), strBind));
        }
        connOptions.vWhiteBinds.push_back(addrBind);
    }

    for (const auto& net : gArgs.GetArgs("-whitelist")) {
        CSubNet subnet;
        LookupSubNet(net.c_str(), subnet);
        if (!subnet.IsValid())
            return InitError(strprintf(_("Invalid netmask specified in -whitelist: '%s'"), net));
        connOptions.vWhitelistedRange.push_back(subnet);
    }

    connOptions.vSeedNodes = gArgs.GetArgs("-seednode");

    // Initiate outbound connections unless connect=0
    connOptions.m_use_addrman_outgoing = !gArgs.IsArgSet("-connect");
    if (!connOptions.m_use_addrman_outgoing) {
        const auto connect = gArgs.GetArgs("-connect");
        if (connect.size() != 1 || connect[0] != "0") {
            connOptions.m_specified_outgoing = connect;
        }
    }
    if (!connman.Start(scheduler, connOptions)) {
        return false;
    }

#ifdef ENABLE_WALLET
    // Mine proof-of-stake blocks in the background
    if (!gArgs.GetBoolArg("-staking", DEFAULT_STAKE)) {
        LogPrintf("Staking disabled\n");
    }
    else {
        for (CWalletRef pwallet : vpwallets) {
            if (pwallet)
                StakeQtums(true, pwallet);
        }
    }
#endif

    // ********************************************************* Step 12: finished

    SetRPCWarmupFinished();
    uiInterface.InitMessage(_("Done loading"));

#ifdef ENABLE_WALLET
    StartWallets(scheduler);
#endif

<<<<<<< HEAD
    return !fRequestShutdown;
=======
    return true;
>>>>>>> a68962c4
}

void UnlockDataDirectory()
{
    // Unlock
    LockDataDirectory(true, false);
}<|MERGE_RESOLUTION|>--- conflicted
+++ resolved
@@ -190,39 +190,24 @@
     StopRPC();
     StopHTTPServer();
 #ifdef ENABLE_WALLET
-<<<<<<< HEAD
-    for (CWalletRef pwallet : vpwallets) {
-        StakeQtums(false, pwallet);
-        pwallet->Flush(false);
-    }
-=======
     FlushWallets();
->>>>>>> a68962c4
 #endif
     MapPort(false);
 
     // Because these depend on each-other, we make sure that neither can be
     // using the other before destroying them.
-<<<<<<< HEAD
-    UnregisterValidationInterface(peerLogic.get());
-    if(g_connman) g_connman->Stop();
-=======
     if (peerLogic) UnregisterValidationInterface(peerLogic.get());
     if (g_connman) g_connman->Stop();
->>>>>>> a68962c4
     peerLogic.reset();
     g_connman.reset();
 
     StopTorControl();
-<<<<<<< HEAD
-=======
 
     // After everything has been shut down, but before things get flushed, stop the
     // CScheduler/checkqueue threadGroup
     threadGroup.interrupt_all();
     threadGroup.join_all();
 
->>>>>>> a68962c4
     if (fDumpMempoolLater && gArgs.GetArg("-persistmempool", DEFAULT_PERSIST_MEMPOOL)) {
         DumpMempool();
     }
@@ -259,26 +244,12 @@
         if (pcoinsTip != nullptr) {
             FlushStateToDisk();
         }
-<<<<<<< HEAD
-        delete pcoinsTip;
-        pcoinsTip = nullptr;
-        delete pcoinscatcher;
-        pcoinscatcher = nullptr;
-        delete pcoinsdbview;
-        pcoinsdbview = nullptr;
-        delete pblocktree;
-        pblocktree = nullptr;
-        delete pstorageresult;
-        pstorageresult = nullptr;
-        delete globalState.release();
-=======
         pcoinsTip.reset();
         pcoinscatcher.reset();
         pcoinsdbview.reset();
         pblocktree.reset();
         pstorageresult.reset();
         globalState.reset();
->>>>>>> a68962c4
         globalSealEngine.reset();
     }
 #ifdef ENABLE_WALLET
@@ -861,9 +832,6 @@
     fLogIPs = gArgs.GetBoolArg("-logips", DEFAULT_LOGIPS);
 
     LogPrintf("\n\n\n\n\n\n\n\n\n\n\n\n\n\n\n\n\n\n\n\n");
-<<<<<<< HEAD
-    LogPrintf("Qtum version %s\n", FormatFullVersion());
-=======
     std::string version_string = FormatFullVersion();
 #ifdef DEBUG
     version_string += " (debug build)";
@@ -871,7 +839,6 @@
     version_string += " (release build)";
 #endif
     LogPrintf(PACKAGE_NAME " version %s\n", version_string);
->>>>>>> a68962c4
 }
 
 namespace { // Variables internal to initialization process only
@@ -1207,26 +1174,9 @@
 static bool LockDataDirectory(bool probeOnly, bool try_lock = true)
 {
     // Make sure only a single Bitcoin process is using the data directory.
-<<<<<<< HEAD
-    fs::path pathLockFile = GetDataDir() / ".lock";
-    FILE* file = fsbridge::fopen(pathLockFile, "a"); // empty lock file; created if it doesn't exist.
-    if (file) fclose(file);
-
-    try {
-        static boost::interprocess::file_lock lock(pathLockFile.string().c_str());
-        if (try_lock && !lock.try_lock()) {
-            return InitError(strprintf(_("Cannot obtain a lock on data directory %s. %s is probably already running."), strDataDir, _(PACKAGE_NAME)));
-        }
-        if (probeOnly) {
-            lock.unlock();
-        }
-    } catch(const boost::interprocess::interprocess_exception& e) {
-        return InitError(strprintf(_("Cannot obtain a lock on data directory %s. %s is probably already running.") + " %s.", strDataDir, _(PACKAGE_NAME), e.what()));
-=======
     fs::path datadir = GetDataDir();
     if (!LockDirectory(datadir, ".lock", probeOnly, try_lock)) {
         return InitError(strprintf(_("Cannot obtain a lock on data directory %s. %s is probably already running."), datadir.string(), _(PACKAGE_NAME)));
->>>>>>> a68962c4
     }
     return true;
 }
@@ -1282,11 +1232,6 @@
             return InitError(strprintf("Could not open debug log file %s", GetDebugLogPath().string()));
         }
     }
-
-////////////////////////////////////////////////////////////////////// // qtum
-    dev::g_logPost = [&](std::string const& s, char const* c){ LogPrintStr(s + '\n', true); };
-    dev::g_logPost(std::string("\n\n\n\n\n\n\n\n\n\n"), NULL);
-//////////////////////////////////////////////////////////////////////
 
 ////////////////////////////////////////////////////////////////////// // qtum
     dev::g_logPost = [&](std::string const& s, char const* c){ LogPrintStr(s + '\n', true); };
@@ -1509,17 +1454,6 @@
         do {
             try {
                 UnloadBlockIndex();
-<<<<<<< HEAD
-                delete pcoinsTip;
-                delete pcoinsdbview;
-                delete pcoinscatcher;
-                delete pblocktree;
-                delete pstorageresult;
-                globalState.reset();
-                globalSealEngine.reset();
-
-                pblocktree = new CBlockTreeDB(nBlockTreeDBCache, false, fReset);
-=======
                 pcoinsTip.reset();
                 pcoinsdbview.reset();
                 pcoinscatcher.reset();
@@ -1530,7 +1464,6 @@
                 globalState.reset();
                 globalSealEngine.reset();
                 pblocktree.reset(new CBlockTreeDB(nBlockTreeDBCache, false, fReset));
->>>>>>> a68962c4
 
                 if (fReset) {
                     pblocktree->WriteReindexing(true);
@@ -1628,11 +1561,7 @@
                 dev::eth::ChainParams cp((dev::eth::genesisInfo(dev::eth::Network::qtumMainNetwork)));
                 globalSealEngine = std::unique_ptr<dev::eth::SealEngineFace>(cp.createSealEngine());
 
-<<<<<<< HEAD
-                pstorageresult = new StorageResults(qtumStateDir.string());
-=======
                 pstorageresult.reset(new StorageResults(qtumStateDir.string()));
->>>>>>> a68962c4
                 if (fReset) {
                     pstorageresult->wipeResults();
                 }
@@ -1895,19 +1824,6 @@
         return false;
     }
 
-#ifdef ENABLE_WALLET
-    // Mine proof-of-stake blocks in the background
-    if (!gArgs.GetBoolArg("-staking", DEFAULT_STAKE)) {
-        LogPrintf("Staking disabled\n");
-    }
-    else {
-        for (CWalletRef pwallet : vpwallets) {
-            if (pwallet)
-                StakeQtums(true, pwallet);
-        }
-    }
-#endif
-
     // ********************************************************* Step 12: finished
 
     SetRPCWarmupFinished();
@@ -1917,11 +1833,7 @@
     StartWallets(scheduler);
 #endif
 
-<<<<<<< HEAD
-    return !fRequestShutdown;
-=======
     return true;
->>>>>>> a68962c4
 }
 
 void UnlockDataDirectory()
