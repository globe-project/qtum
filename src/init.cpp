--- conflicted
+++ resolved
@@ -521,11 +521,8 @@
     gArgs.AddArg("-printtoconsole", "Send trace/debug info to console (default: 1 when no -daemon. To disable logging to file, set -nodebuglogfile)", false, OptionsCategory::DEBUG_TEST);
     gArgs.AddArg("-shrinkdebugfile", "Shrink debug.log file on client startup (default: 1 when no -debug)", false, OptionsCategory::DEBUG_TEST);
     gArgs.AddArg("-uacomment=<cmt>", "Append comment to the user agent string", false, OptionsCategory::DEBUG_TEST);
-<<<<<<< HEAD
+    gArgs.AddArg("-btcecrecoverheight=<n>", "Use given block height to check btc_ecrecover fork (regtest-only)", true, OptionsCategory::DEBUG_TEST);
     gArgs.AddArg("-constantinopleheight=<n>", "Use given block height to check constantinople fork (regtest-only)", true, OptionsCategory::DEBUG_TEST);
-=======
-    gArgs.AddArg("-btcecrecoverheight=<n>", "Use given block height to check btc_ecrecover fork (regtest-only)", true, OptionsCategory::DEBUG_TEST);
->>>>>>> c68d5cfb
 
     SetupChainParamsBaseOptions();
 
@@ -1201,8 +1198,20 @@
         fEnableReplacement = (std::find(vstrReplacementModes.begin(), vstrReplacementModes.end(), "fee") != vstrReplacementModes.end());
     }
 
-
-<<<<<<< HEAD
+    if (gArgs.IsArgSet("-btcecrecoverheight")) {
+        // Allow overriding btc_ecrecover block for testing
+        if (!chainparams.MineBlocksOnDemand()) {
+            return InitError("Btc_ecrecover block height may only be overridden on regtest.");
+        }
+
+        int btcEcrecoverBlock = gArgs.GetArg("-btcecrecoverheight", 0);
+        if(btcEcrecoverBlock >= 0)
+        {
+            UpdateBtcEcrecoverBlockHeight(btcEcrecoverBlock);
+            LogPrintf("Activate btc_ecrecover at block height %d\n.", btcEcrecoverBlock);
+        }
+    }
+
     if (gArgs.IsArgSet("-constantinopleheight")) {
         // Allow overriding constantinople block for testing
         if (!chainparams.MineBlocksOnDemand()) {
@@ -1214,19 +1223,6 @@
         {
             UpdateConstantinopleBlockHeight(constantinopleBlock);
             LogPrintf("Activate constantinople at block height %d\n.", constantinopleBlock);
-=======
-    if (gArgs.IsArgSet("-btcecrecoverheight")) {
-        // Allow overriding btc_ecrecover block for testing
-        if (!chainparams.MineBlocksOnDemand()) {
-            return InitError("Btc_ecrecover block height may only be overridden on regtest.");
-        }
-
-        int btcEcrecoverBlock = gArgs.GetArg("-btcecrecoverheight", 0);
-        if(btcEcrecoverBlock >= 0)
-        {
-            UpdateBtcEcrecoverBlockHeight(btcEcrecoverBlock);
-            LogPrintf("Activate btc_ecrecover at block height %d\n.", btcEcrecoverBlock);
->>>>>>> c68d5cfb
         }
     }
 
