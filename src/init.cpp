--- conflicted
+++ resolved
@@ -521,12 +521,9 @@
     gArgs.AddArg("-printtoconsole", "Send trace/debug info to console (default: 1 when no -daemon. To disable logging to file, set -nodebuglogfile)", false, OptionsCategory::DEBUG_TEST);
     gArgs.AddArg("-shrinkdebugfile", "Shrink debug.log file on client startup (default: 1 when no -debug)", false, OptionsCategory::DEBUG_TEST);
     gArgs.AddArg("-uacomment=<cmt>", "Append comment to the user agent string", false, OptionsCategory::DEBUG_TEST);
-<<<<<<< HEAD
+    gArgs.AddArg("-opsenderheight=<n>", "Use given block height to check opsender fork (regtest-only)", true, OptionsCategory::DEBUG_TEST);
     gArgs.AddArg("-btcecrecoverheight=<n>", "Use given block height to check btc_ecrecover fork (regtest-only)", true, OptionsCategory::DEBUG_TEST);
     gArgs.AddArg("-constantinopleheight=<n>", "Use given block height to check constantinople fork (regtest-only)", true, OptionsCategory::DEBUG_TEST);
-=======
-    gArgs.AddArg("-opsenderheight=<n>", "Use given block height to check opsender fork (regtest-only)", true, OptionsCategory::DEBUG_TEST);
->>>>>>> bb7d64bc
 
     SetupChainParamsBaseOptions();
 
@@ -1202,7 +1199,20 @@
         fEnableReplacement = (std::find(vstrReplacementModes.begin(), vstrReplacementModes.end(), "fee") != vstrReplacementModes.end());
     }
 
-<<<<<<< HEAD
+    if (gArgs.IsArgSet("-opsenderheight")) {
+        // Allow overriding opsender block for testing
+        if (!chainparams.MineBlocksOnDemand()) {
+            return InitError("Op Sender block height may only be overridden on regtest.");
+        }
+
+        int opsenderBlock = gArgs.GetArg("-opsenderheight", 0);
+        if(opsenderBlock >= 0)
+        {
+            UpdateOpSenderBlockHeight(opsenderBlock);
+            LogPrintf("Activate Op Sender at block height %d\n.", opsenderBlock);
+        }
+    }
+
     if (gArgs.IsArgSet("-btcecrecoverheight")) {
         // Allow overriding btc_ecrecover block for testing
         if (!chainparams.MineBlocksOnDemand()) {
@@ -1228,20 +1238,6 @@
         {
             UpdateConstantinopleBlockHeight(constantinopleBlock);
             LogPrintf("Activate constantinople at block height %d\n.", constantinopleBlock);
-=======
-
-    if (gArgs.IsArgSet("-opsenderheight")) {
-        // Allow overriding opsender block for testing
-        if (!chainparams.MineBlocksOnDemand()) {
-            return InitError("Op Sender block height may only be overridden on regtest.");
-        }
-
-        int opsenderBlock = gArgs.GetArg("-opsenderheight", 0);
-        if(opsenderBlock >= 0)
-        {
-            UpdateOpSenderBlockHeight(opsenderBlock);
-            LogPrintf("Activate Op Sender at block height %d\n.", opsenderBlock);
->>>>>>> bb7d64bc
         }
     }
 
