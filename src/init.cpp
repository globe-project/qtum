// Copyright (c) 2009-2010 Satoshi Nakamoto
// Copyright (c) 2009-2021 The Bitcoin Core developers
// Distributed under the MIT software license, see the accompanying
// file COPYING or http://www.opensource.org/licenses/mit-license.php.

#if defined(HAVE_CONFIG_H)
#include <config/bitcoin-config.h>
#endif

#include <init.h>

#include <kernel/checks.h>
#include <kernel/mempool_persist.h>
#include <kernel/validation_cache_sizes.h>

#include <addrman.h>
#include <banman.h>
#include <blockfilter.h>
#include <chain.h>
#include <chainparams.h>
#include <consensus/amount.h>
#include <deploymentstatus.h>
#include <fs.h>
#include <hash.h>
#include <httprpc.h>
#include <httpserver.h>
#include <index/blockfilterindex.h>
#include <index/coinstatsindex.h>
#include <index/txindex.h>
#include <init/common.h>
#include <interfaces/chain.h>
#include <interfaces/init.h>
#include <interfaces/node.h>
#include <mapport.h>
#include <logging.h>
#include <net.h>
#include <net_permissions.h>
#include <net_processing.h>
#include <netbase.h>
#include <netgroup.h>
#include <node/blockstorage.h>
#include <node/caches.h>
#include <node/chainstate.h>
#include <node/context.h>
#include <node/interface_ui.h>
#include <node/mempool_args.h>
#include <node/mempool_persist_args.h>
#include <node/miner.h>
#include <node/validation_cache_args.h>
#include <policy/feerate.h>
#include <policy/fees.h>
#include <policy/fees_args.h>
#include <policy/policy.h>
#include <policy/settings.h>
#include <protocol.h>
#include <rpc/blockchain.h>
#include <rpc/register.h>
#include <rpc/server.h>
#include <rpc/util.h>
#include <scheduler.h>
#include <script/sigcache.h>
#include <script/standard.h>
#include <shutdown.h>
#include <sync.h>
#include <timedata.h>
#include <torcontrol.h>
#include <txdb.h>
#include <txmempool.h>
#include <txorphanage.h>
#include <util/asmap.h>
#include <util/check.h>
#include <util/convert.h>
#include <util/moneystr.h>
#include <util/strencodings.h>
#include <util/string.h>
#include <util/syscall_sandbox.h>
#include <util/syserror.h>
#include <util/system.h>
#include <util/thread.h>
#include <util/threadnames.h>
#include <util/translation.h>
#include <validation.h>
#include <validationinterface.h>
#ifdef ENABLE_WALLET
#include <wallet/wallet.h>
#include <interfaces/wallet.h>
#endif
#include <walletinitinterface.h>
#include <key_io.h>

#include <algorithm>
#include <condition_variable>
#include <cstdint>
#include <cstdio>
#include <fstream>
#include <functional>
#include <set>
#include <string>
#include <thread>
#include <vector>

#ifndef WIN32
#include <cerrno>
#include <signal.h>
#include <sys/stat.h>
#endif

#include <boost/signals2/signal.hpp>

#if ENABLE_ZMQ
#include <zmq/zmqabstractnotifier.h>
#include <zmq/zmqnotificationinterface.h>
#include <zmq/zmqrpc.h>
#endif

using kernel::DumpMempool;
using kernel::ValidationCacheSizes;

using node::ApplyArgsManOptions;
using node::CacheSizes;
using node::CalculateCacheSizes;
using node::DEFAULT_PERSIST_MEMPOOL;
using node::DEFAULT_PRINTPRIORITY;
using node::DEFAULT_STOPAFTERBLOCKIMPORT;
using node::LoadChainstate;
using node::MempoolPath;
using node::ShouldPersistMempool;
using node::NodeContext;
using node::ThreadImport;
using node::VerifyLoadedChainstate;
using node::fPruneMode;
using node::fReindex;
using node::nPruneTarget;

static const bool DEFAULT_PROXYRANDOMIZE = true;
static const bool DEFAULT_REST_ENABLE = false;

#ifdef WIN32
// Win32 LevelDB doesn't use filedescriptors, and the ones used for
// accessing block files don't count towards the fd_set size limit
// anyway.
#define MIN_CORE_FILEDESCRIPTORS 0
#else
#define MIN_CORE_FILEDESCRIPTORS 150
#endif

static const char* DEFAULT_ASMAP_FILENAME="ip_asn.map";

/**
 * The PID file facilities.
 */
static const char* BITCOIN_PID_FILENAME = "qtumd.pid";

static fs::path GetPidFile(const ArgsManager& args)
{
    return AbsPathForConfigVal(args.GetPathArg("-pid", BITCOIN_PID_FILENAME));
}

[[nodiscard]] static bool CreatePidFile(const ArgsManager& args)
{
    std::ofstream file{GetPidFile(args)};
    if (file) {
#ifdef WIN32
        tfm::format(file, "%d\n", GetCurrentProcessId());
#else
        tfm::format(file, "%d\n", getpid());
#endif
        return true;
    } else {
        return InitError(strprintf(_("Unable to create the PID file '%s': %s"), fs::PathToString(GetPidFile(args)), SysErrorString(errno)));
    }
}

//////////////////////////////////////////////////////////////////////////////
//
// Shutdown
//

//
// Thread management and startup/shutdown:
//
// The network-processing threads are all part of a thread group
// created by AppInit() or the Qt main() function.
//
// A clean exit happens when StartShutdown() or the SIGTERM
// signal handler sets ShutdownRequested(), which makes main thread's
// WaitForShutdown() interrupts the thread group.
// And then, WaitForShutdown() makes all other on-going threads
// in the thread group join the main thread.
// Shutdown() is then called to clean up database connections, and stop other
// threads that should only be stopped after the main network-processing
// threads have exited.
//
// Shutdown for Qt is very similar, only it uses a QTimer to detect
// ShutdownRequested() getting set, and then does the normal Qt
// shutdown thing.
//

void Interrupt(NodeContext& node)
{
    InterruptHTTPServer();
    InterruptHTTPRPC();
    InterruptRPC();
    InterruptREST();
    InterruptTorControl();
    InterruptMapPort();
    if (node.connman)
        node.connman->Interrupt();
    if (g_txindex) {
        g_txindex->Interrupt();
    }
    ForEachBlockFilterIndex([](BlockFilterIndex& index) { index.Interrupt(); });
    if (g_coin_stats_index) {
        g_coin_stats_index->Interrupt();
    }
}

void Shutdown(NodeContext& node)
{
    StartShutdown();
    static Mutex g_shutdown_mutex;
    TRY_LOCK(g_shutdown_mutex, lock_shutdown);
    if (!lock_shutdown) return;
    LogPrintf("%s: In progress...\n", __func__);
    Assert(node.args);

    /// Note: Shutdown() must be able to handle cases in which initialization failed part of the way,
    /// for example if the data directory was found to be locked.
    /// Be sure that anything that writes files or flushes caches only does this if the respective
    /// module was initialized.
    util::ThreadRename("qtum-shutoff");

#ifdef ENABLE_WALLET
    if(node.wallet_loader && node.wallet_loader->context())
    {
        // Force stop the stakers before any other components
        for (const std::shared_ptr<wallet::CWallet>& pwallet : GetWallets(*node.wallet_loader->context()))
        {
            pwallet->StopStake();
        }
    }
#endif

    if (node.mempool) node.mempool->AddTransactionsUpdated(1);

    StopHTTPRPC();
    StopREST();
    StopRPC();
    StopHTTPServer();
    for (const auto& client : node.chain_clients) {
        client->flush();
    }
    StopMapPort();

    // Because these depend on each-other, we make sure that neither can be
    // using the other before destroying them.
    if (node.peerman) UnregisterValidationInterface(node.peerman.get());
    if (node.connman) node.connman->Stop();

    StopTorControl();

    // After everything has been shut down, but before things get flushed, stop the
    // CScheduler/checkqueue, scheduler and load block thread.
    if (node.scheduler) node.scheduler->stop();
    if (node.chainman && node.chainman->m_load_block.joinable()) node.chainman->m_load_block.join();
    StopScriptCheckWorkerThreads();

    // After the threads that potentially access these pointers have been stopped,
    // destruct and reset all to nullptr.
    node.peerman.reset();
    node.connman.reset();
    node.banman.reset();
    node.addrman.reset();
    node.netgroupman.reset();

    if (node.mempool && node.mempool->GetLoadTried() && ShouldPersistMempool(*node.args)) {
        DumpMempool(*node.mempool, MempoolPath(*node.args));
    }

    // Drop transactions we were still watching, and record fee estimations.
    if (node.fee_estimator) node.fee_estimator->Flush();

    // FlushStateToDisk generates a ChainStateFlushed callback, which we should avoid missing
    if (node.chainman) {
        LOCK(cs_main);
        for (Chainstate* chainstate : node.chainman->GetAll()) {
            if (chainstate->CanFlushToDisk()) {
                chainstate->ForceFlushStateToDisk();
            }
        }
    }

    // After there are no more peers/RPC left to give us new data which may generate
    // CValidationInterface callbacks, flush them...
    GetMainSignals().FlushBackgroundCallbacks();

    // Stop and delete all indexes only after flushing background callbacks.
    if (g_txindex) {
        g_txindex->Stop();
        g_txindex.reset();
    }
    if (g_coin_stats_index) {
        g_coin_stats_index->Stop();
        g_coin_stats_index.reset();
    }
    ForEachBlockFilterIndex([](BlockFilterIndex& index) { index.Stop(); });
    DestroyAllBlockFilterIndexes();

    // Any future callbacks will be dropped. This should absolutely be safe - if
    // missing a callback results in an unrecoverable situation, unclean shutdown
    // would too. The only reason to do the above flushes is to let the wallet catch
    // up with our current chain to avoid any strange pruning edge cases and make
    // next startup faster by avoiding rescan.

    if (node.chainman) {
        LOCK(cs_main);
        for (Chainstate* chainstate : node.chainman->GetAll()) {
            if (chainstate->CanFlushToDisk()) {
                chainstate->ForceFlushStateToDisk();
                chainstate->ResetCoinsViews();
            }
        }
        pstorageresult.reset();
        globalState.reset();
        globalSealEngine.reset();
    }
    for (const auto& client : node.chain_clients) {
        client->stop();
    }

#if ENABLE_ZMQ
    if (g_zmq_notification_interface) {
        UnregisterValidationInterface(g_zmq_notification_interface);
        delete g_zmq_notification_interface;
        g_zmq_notification_interface = nullptr;
    }
#endif

    node.chain_clients.clear();
    UnregisterAllValidationInterfaces();
    GetMainSignals().UnregisterBackgroundSignalScheduler();
    node.kernel.reset();
    node.mempool.reset();
    node.fee_estimator.reset();
    node.chainman.reset();
    node.scheduler.reset();

    try {
        if (!fs::remove(GetPidFile(*node.args))) {
            LogPrintf("%s: Unable to remove PID file: File does not exist\n", __func__);
        }
    } catch (const fs::filesystem_error& e) {
        LogPrintf("%s: Unable to remove PID file: %s\n", __func__, fsbridge::get_filesystem_error_message(e));
    }

    LogPrintf("%s: done\n", __func__);
}

/**
 * Signal handlers are very limited in what they are allowed to do.
 * The execution context the handler is invoked in is not guaranteed,
 * so we restrict handler operations to just touching variables:
 */
#ifndef WIN32
static void HandleSIGTERM(int)
{
    StartShutdown();
}

static void HandleSIGHUP(int)
{
    LogInstance().m_reopen_file = true;
}
#else
static BOOL WINAPI consoleCtrlHandler(DWORD dwCtrlType)
{
    StartShutdown();
    Sleep(INFINITE);
    return true;
}
#endif

#ifndef WIN32
static void registerSignalHandler(int signal, void(*handler)(int))
{
    struct sigaction sa;
    sa.sa_handler = handler;
    sigemptyset(&sa.sa_mask);
    sa.sa_flags = 0;
    sigaction(signal, &sa, nullptr);
}
#endif

static boost::signals2::connection rpc_notify_block_change_connection;
static void OnRPCStarted()
{
    rpc_notify_block_change_connection = uiInterface.NotifyBlockTip_connect(std::bind(RPCNotifyBlockChange, std::placeholders::_2));
}

static void OnRPCStopped()
{
    rpc_notify_block_change_connection.disconnect();
    RPCNotifyBlockChange(nullptr);
    g_best_block_cv.notify_all();
    LogPrint(BCLog::RPC, "RPC stopped.\n");
}

void SetupServerArgs(ArgsManager& argsman)
{
    SetupHelpOptions(argsman);
    argsman.AddArg("-help-debug", "Print help message with debugging options and exit", ArgsManager::ALLOW_ANY, OptionsCategory::DEBUG_TEST); // server-only for now

    init::AddLoggingArgs(argsman);

    const auto defaultBaseParams = CreateBaseChainParams(CBaseChainParams::MAIN);
    const auto testnetBaseParams = CreateBaseChainParams(CBaseChainParams::TESTNET);
    const auto signetBaseParams = CreateBaseChainParams(CBaseChainParams::SIGNET);
    const auto regtestBaseParams = CreateBaseChainParams(CBaseChainParams::REGTEST);
    const auto defaultChainParams = CreateChainParams(argsman, CBaseChainParams::MAIN);
    const auto testnetChainParams = CreateChainParams(argsman, CBaseChainParams::TESTNET);
    const auto signetChainParams = CreateChainParams(argsman, CBaseChainParams::SIGNET);
    const auto regtestChainParams = CreateChainParams(argsman, CBaseChainParams::REGTEST);

    // Hidden Options
    std::vector<std::string> hidden_args = {
        "-dbcrashratio", "-forcecompactdb",
        // GUI args. These will be overwritten by SetupUIArgs for the GUI
        "-choosedatadir", "-lang=<lang>", "-min", "-resetguisettings", "-splash", "-uiplatform"};

    argsman.AddArg("-version", "Print version and exit", ArgsManager::ALLOW_ANY, OptionsCategory::OPTIONS);
#if HAVE_SYSTEM
    argsman.AddArg("-alertnotify=<cmd>", "Execute command when an alert is raised (%s in cmd is replaced by message)", ArgsManager::ALLOW_ANY, OptionsCategory::OPTIONS);
#endif
    argsman.AddArg("-assumevalid=<hex>", strprintf("If this block is in the chain assume that it and its ancestors are valid and potentially skip their script verification (0 to verify all, default: %s, testnet: %s, signet: %s)", defaultChainParams->GetConsensus().defaultAssumeValid.GetHex(), testnetChainParams->GetConsensus().defaultAssumeValid.GetHex(), signetChainParams->GetConsensus().defaultAssumeValid.GetHex()), ArgsManager::ALLOW_ANY, OptionsCategory::OPTIONS);
    argsman.AddArg("-blocksdir=<dir>", "Specify directory to hold blocks subdirectory for *.dat files (default: <datadir>)", ArgsManager::ALLOW_ANY, OptionsCategory::OPTIONS);
    argsman.AddArg("-fastprune", "Use smaller block files and lower minimum prune height for testing purposes", ArgsManager::ALLOW_ANY | ArgsManager::DEBUG_ONLY, OptionsCategory::DEBUG_TEST);
#if HAVE_SYSTEM
    argsman.AddArg("-blocknotify=<cmd>", "Execute command when the best block changes (%s in cmd is replaced by block hash)", ArgsManager::ALLOW_ANY, OptionsCategory::OPTIONS);
#endif
    argsman.AddArg("-blockreconstructionextratxn=<n>", strprintf("Extra transactions to keep in memory for compact block reconstructions (default: %u)", DEFAULT_BLOCK_RECONSTRUCTION_EXTRA_TXN), ArgsManager::ALLOW_ANY, OptionsCategory::OPTIONS);
    argsman.AddArg("-blocksonly", strprintf("Whether to reject transactions from network peers. Automatic broadcast and rebroadcast of any transactions from inbound peers is disabled, unless the peer has the 'forcerelay' permission. RPC transactions are not affected. (default: %u)", DEFAULT_BLOCKSONLY), ArgsManager::ALLOW_ANY, OptionsCategory::OPTIONS);
    argsman.AddArg("-coinstatsindex", strprintf("Maintain coinstats index used by the gettxoutsetinfo RPC (default: %u)", DEFAULT_COINSTATSINDEX), ArgsManager::ALLOW_ANY, OptionsCategory::OPTIONS);
    argsman.AddArg("-conf=<file>", strprintf("Specify path to read-only configuration file. Relative paths will be prefixed by datadir location (only useable from command line, not configuration file) (default: %s)", BITCOIN_CONF_FILENAME), ArgsManager::ALLOW_ANY, OptionsCategory::OPTIONS);
    argsman.AddArg("-datadir=<dir>", "Specify data directory", ArgsManager::ALLOW_ANY, OptionsCategory::OPTIONS);
    argsman.AddArg("-dbbatchsize", strprintf("Maximum database write batch size in bytes (default: %u)", nDefaultDbBatchSize), ArgsManager::ALLOW_ANY | ArgsManager::DEBUG_ONLY, OptionsCategory::OPTIONS);
    argsman.AddArg("-dbcache=<n>", strprintf("Maximum database cache size <n> MiB (%d to %d, default: %d). In addition, unused mempool memory is shared for this cache (see -maxmempool).", nMinDbCache, nMaxDbCache, nDefaultDbCache), ArgsManager::ALLOW_ANY, OptionsCategory::OPTIONS);
    argsman.AddArg("-includeconf=<file>", "Specify additional configuration file, relative to the -datadir path (only useable from configuration file, not command line)", ArgsManager::ALLOW_ANY, OptionsCategory::OPTIONS);
    argsman.AddArg("-loadblock=<file>", "Imports blocks from external file on startup", ArgsManager::ALLOW_ANY, OptionsCategory::OPTIONS);
    argsman.AddArg("-maxmempool=<n>", strprintf("Keep the transaction memory pool below <n> megabytes (default: %u)", DEFAULT_MAX_MEMPOOL_SIZE_MB), ArgsManager::ALLOW_ANY, OptionsCategory::OPTIONS);
    argsman.AddArg("-maxorphantx=<n>", strprintf("Keep at most <n> unconnectable transactions in memory (default: %u)", DEFAULT_MAX_ORPHAN_TRANSACTIONS), ArgsManager::ALLOW_ANY, OptionsCategory::OPTIONS);
    argsman.AddArg("-mempoolexpiry=<n>", strprintf("Do not keep transactions in the mempool longer than <n> hours (default: %u)", DEFAULT_MEMPOOL_EXPIRY_HOURS), ArgsManager::ALLOW_ANY, OptionsCategory::OPTIONS);
    argsman.AddArg("-minimumchainwork=<hex>", strprintf("Minimum work assumed to exist on a valid chain in hex (default: %s, testnet: %s, signet: %s)", defaultChainParams->GetConsensus().nMinimumChainWork.GetHex(), testnetChainParams->GetConsensus().nMinimumChainWork.GetHex(), signetChainParams->GetConsensus().nMinimumChainWork.GetHex()), ArgsManager::ALLOW_ANY | ArgsManager::DEBUG_ONLY, OptionsCategory::OPTIONS);
    argsman.AddArg("-par=<n>", strprintf("Set the number of script verification threads (%u to %d, 0 = auto, <0 = leave that many cores free, default: %d)",
        -GetNumCores(), MAX_SCRIPTCHECK_THREADS, DEFAULT_SCRIPTCHECK_THREADS), ArgsManager::ALLOW_ANY, OptionsCategory::OPTIONS);
    argsman.AddArg("-persistmempool", strprintf("Whether to save the mempool on shutdown and load on restart (default: %u)", DEFAULT_PERSIST_MEMPOOL), ArgsManager::ALLOW_ANY, OptionsCategory::OPTIONS);
    argsman.AddArg("-pid=<file>", strprintf("Specify pid file. Relative paths will be prefixed by a net-specific datadir location. (default: %s)", BITCOIN_PID_FILENAME), ArgsManager::ALLOW_ANY, OptionsCategory::OPTIONS);
    argsman.AddArg("-prune=<n>", strprintf("Reduce storage requirements by enabling pruning (deleting) of old blocks. This allows the pruneblockchain RPC to be called to delete specific blocks and enables automatic pruning of old blocks if a target size in MiB is provided. This mode is incompatible with -txindex. "
            "Warning: Reverting this setting requires re-downloading the entire blockchain. "
            "(default: 0 = disable pruning blocks, 1 = allow manual pruning via RPC, >=%u = automatically prune block files to stay under the specified target size in MiB)", MIN_DISK_SPACE_FOR_BLOCK_FILES / 1024 / 1024), ArgsManager::ALLOW_ANY, OptionsCategory::OPTIONS);
    argsman.AddArg("-reindex", "Rebuild chain state and block index from the blk*.dat files on disk. This will also rebuild active optional indexes.", ArgsManager::ALLOW_ANY, OptionsCategory::OPTIONS);
    argsman.AddArg("-reindex-chainstate", "Rebuild chain state from the currently indexed blocks. When in pruning mode or if blocks on disk might be corrupted, use full -reindex instead. Deactivate all optional indexes before running this.", ArgsManager::ALLOW_ANY, OptionsCategory::OPTIONS);
    argsman.AddArg("-settings=<file>", strprintf("Specify path to dynamic settings data file. Can be disabled with -nosettings. File is written at runtime and not meant to be edited by users (use %s instead for custom settings). Relative paths will be prefixed by datadir location. (default: %s)", BITCOIN_CONF_FILENAME, BITCOIN_SETTINGS_FILENAME), ArgsManager::ALLOW_ANY, OptionsCategory::OPTIONS);
    argsman.AddArg("-record-log-opcodes", "Logs all EVM LOG opcode operations to the file vmExecLogs.json", ArgsManager::ALLOW_ANY, OptionsCategory::OPTIONS);
#if HAVE_SYSTEM
    argsman.AddArg("-startupnotify=<cmd>", "Execute command on startup.", ArgsManager::ALLOW_ANY, OptionsCategory::OPTIONS);
#endif
#ifndef WIN32
    argsman.AddArg("-sysperms", "Create new files with system default permissions, instead of umask 077 (only effective with disabled wallet functionality)", ArgsManager::ALLOW_ANY, OptionsCategory::OPTIONS);
#else
    hidden_args.emplace_back("-sysperms");
#endif
    argsman.AddArg("-txindex", strprintf("Maintain a full transaction index, used by the getrawtransaction rpc call (default: %u)", DEFAULT_TXINDEX), ArgsManager::ALLOW_ANY, OptionsCategory::OPTIONS);
    argsman.AddArg("-blockfilterindex=<type>",
                 strprintf("Maintain an index of compact filters by block (default: %s, values: %s).", DEFAULT_BLOCKFILTERINDEX, ListBlockFilterTypes()) +
                 " If <type> is not supplied or if <type> = 1, indexes for all known types are enabled.",
                 ArgsManager::ALLOW_ANY, OptionsCategory::OPTIONS);
    argsman.AddArg("-logevents", strprintf("Maintain a full EVM log index, used by searchlogs and gettransactionreceipt rpc calls (default: %u)", DEFAULT_LOGEVENTS), ArgsManager::ALLOW_ANY, OptionsCategory::OPTIONS);
    argsman.AddArg("-addrindex", strprintf("Maintain a full address index (default: %u)", DEFAULT_ADDRINDEX), ArgsManager::ALLOW_ANY, OptionsCategory::OPTIONS);
    argsman.AddArg("-deleteblockchaindata", "Delete the local copy of the block chain data", ArgsManager::ALLOW_ANY, OptionsCategory::OPTIONS);
    argsman.AddArg("-forceinitialblocksdownloadmode", strprintf("Force initial blocks download mode for the node (default: %u)", DEFAULT_FORCE_INITIAL_BLOCKS_DOWNLOAD_MODE), ArgsManager::ALLOW_ANY, OptionsCategory::OPTIONS);

    argsman.AddArg("-addnode=<ip>", strprintf("Add a node to connect to and attempt to keep the connection open (see the addnode RPC help for more info). This option can be specified multiple times to add multiple nodes; connections are limited to %u at a time and are counted separately from the -maxconnections limit.", MAX_ADDNODE_CONNECTIONS), ArgsManager::ALLOW_ANY | ArgsManager::NETWORK_ONLY, OptionsCategory::CONNECTION);
    argsman.AddArg("-asmap=<file>", strprintf("Specify asn mapping used for bucketing of the peers (default: %s). Relative paths will be prefixed by the net-specific datadir location.", DEFAULT_ASMAP_FILENAME), ArgsManager::ALLOW_ANY, OptionsCategory::CONNECTION);
    argsman.AddArg("-bantime=<n>", strprintf("Default duration (in seconds) of manually configured bans (default: %u)", DEFAULT_MISBEHAVING_BANTIME), ArgsManager::ALLOW_ANY, OptionsCategory::CONNECTION);
    argsman.AddArg("-bind=<addr>[:<port>][=onion]", strprintf("Bind to given address and always listen on it (default: 0.0.0.0). Use [host]:port notation for IPv6. Append =onion to tag any incoming connections to that address and port as incoming Tor connections (default: 127.0.0.1:%u=onion, testnet: 127.0.0.1:%u=onion, signet: 127.0.0.1:%u=onion, regtest: 127.0.0.1:%u=onion)", defaultBaseParams->OnionServiceTargetPort(), testnetBaseParams->OnionServiceTargetPort(), signetBaseParams->OnionServiceTargetPort(), regtestBaseParams->OnionServiceTargetPort()), ArgsManager::ALLOW_ANY | ArgsManager::NETWORK_ONLY, OptionsCategory::CONNECTION);
    argsman.AddArg("-cjdnsreachable", "If set, then this host is configured for CJDNS (connecting to fc00::/8 addresses would lead us to the CJDNS network, see doc/cjdns.md) (default: 0)", ArgsManager::ALLOW_ANY, OptionsCategory::CONNECTION);
    argsman.AddArg("-connect=<ip>", "Connect only to the specified node; -noconnect disables automatic connections (the rules for this peer are the same as for -addnode). This option can be specified multiple times to connect to multiple nodes.", ArgsManager::ALLOW_ANY | ArgsManager::NETWORK_ONLY, OptionsCategory::CONNECTION);
    argsman.AddArg("-discover", "Discover own IP addresses (default: 1 when listening and no -externalip or -proxy)", ArgsManager::ALLOW_ANY, OptionsCategory::CONNECTION);
    argsman.AddArg("-dns", strprintf("Allow DNS lookups for -addnode, -seednode and -connect (default: %u)", DEFAULT_NAME_LOOKUP), ArgsManager::ALLOW_ANY, OptionsCategory::CONNECTION);
    argsman.AddArg("-dnsseed", strprintf("Query for peer addresses via DNS lookup, if low on addresses (default: %u unless -connect used)", DEFAULT_DNSSEED), ArgsManager::ALLOW_ANY, OptionsCategory::CONNECTION);
    argsman.AddArg("-externalip=<ip>", "Specify your own public address", ArgsManager::ALLOW_ANY, OptionsCategory::CONNECTION);
    argsman.AddArg("-fixedseeds", strprintf("Allow fixed seeds if DNS seeds don't provide peers (default: %u)", DEFAULT_FIXEDSEEDS), ArgsManager::ALLOW_ANY, OptionsCategory::CONNECTION);
    argsman.AddArg("-forcednsseed", strprintf("Always query for peer addresses via DNS lookup (default: %u)", DEFAULT_FORCEDNSSEED), ArgsManager::ALLOW_ANY, OptionsCategory::CONNECTION);
    argsman.AddArg("-listen", "Accept connections from outside (default: 1 if no -proxy or -connect)", ArgsManager::ALLOW_ANY, OptionsCategory::CONNECTION);
    argsman.AddArg("-listenonion", strprintf("Automatically create Tor onion service (default: %d)", DEFAULT_LISTEN_ONION), ArgsManager::ALLOW_ANY, OptionsCategory::CONNECTION);
    argsman.AddArg("-maxconnections=<n>", strprintf("Maintain at most <n> connections to peers (default: %u). This limit does not apply to connections manually added via -addnode or the addnode RPC, which have a separate limit of %u.", DEFAULT_MAX_PEER_CONNECTIONS, MAX_ADDNODE_CONNECTIONS), ArgsManager::ALLOW_ANY, OptionsCategory::CONNECTION);
    argsman.AddArg("-maxreceivebuffer=<n>", strprintf("Maximum per-connection receive buffer, <n>*1000 bytes (default: %u)", DEFAULT_MAXRECEIVEBUFFER), ArgsManager::ALLOW_ANY, OptionsCategory::CONNECTION);
    argsman.AddArg("-maxsendbuffer=<n>", strprintf("Maximum per-connection send buffer, <n>*1000 bytes (default: %u)", DEFAULT_MAXSENDBUFFER), ArgsManager::ALLOW_ANY, OptionsCategory::CONNECTION);
    argsman.AddArg("-maxtimeadjustment", strprintf("Maximum allowed median peer time offset adjustment. Local perspective of time may be influenced by outbound peers forward or backward by this amount (default: %u seconds).", DEFAULT_MAX_TIME_ADJUSTMENT), ArgsManager::ALLOW_ANY, OptionsCategory::CONNECTION);
    argsman.AddArg("-maxuploadtarget=<n>", strprintf("Tries to keep outbound traffic under the given target per 24h. Limit does not apply to peers with 'download' permission or blocks created within past week. 0 = no limit (default: %s). Optional suffix units [k|K|m|M|g|G|t|T] (default: M). Lowercase is 1000 base while uppercase is 1024 base", DEFAULT_MAX_UPLOAD_TARGET), ArgsManager::ALLOW_ANY, OptionsCategory::CONNECTION);
    argsman.AddArg("-onion=<ip:port>", "Use separate SOCKS5 proxy to reach peers via Tor onion services, set -noonion to disable (default: -proxy)", ArgsManager::ALLOW_ANY, OptionsCategory::CONNECTION);
    argsman.AddArg("-i2psam=<ip:port>", "I2P SAM proxy to reach I2P peers and accept I2P connections (default: none)", ArgsManager::ALLOW_ANY, OptionsCategory::CONNECTION);
    argsman.AddArg("-i2pacceptincoming", "If set and -i2psam is also set then incoming I2P connections are accepted via the SAM proxy. If this is not set but -i2psam is set then only outgoing connections will be made to the I2P network. Ignored if -i2psam is not set. Listening for incoming I2P connections is done through the SAM proxy, not by binding to a local address and port (default: 1)", ArgsManager::ALLOW_ANY, OptionsCategory::CONNECTION);
    argsman.AddArg("-onlynet=<net>", "Make automatic outbound connections only to network <net> (" + Join(GetNetworkNames(), ", ") + "). Inbound and manual connections are not affected by this option. It can be specified multiple times to allow multiple networks.", ArgsManager::ALLOW_ANY, OptionsCategory::CONNECTION);
    argsman.AddArg("-peerbloomfilters", strprintf("Support filtering of blocks and transaction with bloom filters (default: %u)", DEFAULT_PEERBLOOMFILTERS), ArgsManager::ALLOW_ANY, OptionsCategory::CONNECTION);
    argsman.AddArg("-peerblockfilters", strprintf("Serve compact block filters to peers per BIP 157 (default: %u)", DEFAULT_PEERBLOCKFILTERS), ArgsManager::ALLOW_ANY, OptionsCategory::CONNECTION);
    // TODO: remove the sentence "Nodes not using ... incoming connections." once the changes from
    // https://github.com/bitcoin/bitcoin/pull/23542 have become widespread.
    argsman.AddArg("-port=<port>", strprintf("Listen for connections on <port>. Nodes not using the default ports (default: %u, testnet: %u, signet: %u, regtest: %u) are unlikely to get incoming connections. Not relevant for I2P (see doc/i2p.md).", defaultChainParams->GetDefaultPort(), testnetChainParams->GetDefaultPort(), signetChainParams->GetDefaultPort(), regtestChainParams->GetDefaultPort()), ArgsManager::ALLOW_ANY | ArgsManager::NETWORK_ONLY, OptionsCategory::CONNECTION);
    argsman.AddArg("-proxy=<ip:port>", "Connect through SOCKS5 proxy, set -noproxy to disable (default: disabled)", ArgsManager::ALLOW_ANY | ArgsManager::DISALLOW_ELISION, OptionsCategory::CONNECTION);
    argsman.AddArg("-proxyrandomize", strprintf("Randomize credentials for every proxy connection. This enables Tor stream isolation (default: %u)", DEFAULT_PROXYRANDOMIZE), ArgsManager::ALLOW_ANY, OptionsCategory::CONNECTION);
    argsman.AddArg("-seednode=<ip>", "Connect to a node to retrieve peer addresses, and disconnect. This option can be specified multiple times to connect to multiple nodes.", ArgsManager::ALLOW_ANY, OptionsCategory::CONNECTION);
    argsman.AddArg("-networkactive", "Enable all P2P network activity (default: 1). Can be changed by the setnetworkactive RPC command", ArgsManager::ALLOW_ANY, OptionsCategory::CONNECTION);
    argsman.AddArg("-timeout=<n>", strprintf("Specify socket connection timeout in milliseconds. If an initial attempt to connect is unsuccessful after this amount of time, drop it (minimum: 1, default: %d)", DEFAULT_CONNECT_TIMEOUT), ArgsManager::ALLOW_ANY, OptionsCategory::CONNECTION);
    argsman.AddArg("-peertimeout=<n>", strprintf("Specify a p2p connection timeout delay in seconds. After connecting to a peer, wait this amount of time before considering disconnection based on inactivity (minimum: 1, default: %d)", DEFAULT_PEER_CONNECT_TIMEOUT), ArgsManager::ALLOW_ANY | ArgsManager::DEBUG_ONLY, OptionsCategory::CONNECTION);
    argsman.AddArg("-torcontrol=<ip>:<port>", strprintf("Tor control port to use if onion listening enabled (default: %s)", DEFAULT_TOR_CONTROL), ArgsManager::ALLOW_ANY, OptionsCategory::CONNECTION);
    argsman.AddArg("-torpassword=<pass>", "Tor control port password (default: empty)", ArgsManager::ALLOW_ANY | ArgsManager::SENSITIVE, OptionsCategory::CONNECTION);
    argsman.AddArg("-dgpstorage", "Receiving data from DGP via storage (default: -dgpevm)", ArgsManager::ALLOW_ANY, OptionsCategory::CONNECTION);
    argsman.AddArg("-dgpevm", "Receiving data from DGP via a contract call (default: -dgpevm)", ArgsManager::ALLOW_ANY, OptionsCategory::CONNECTION);
    argsman.AddArg("-hwitoolpath=<path>", "Specify HWI tool path", ArgsManager::ALLOW_ANY, OptionsCategory::OPTIONS);
#ifdef USE_UPNP
#if USE_UPNP
    argsman.AddArg("-upnp", "Use UPnP to map the listening port (default: 1 when listening and no -proxy)", ArgsManager::ALLOW_ANY, OptionsCategory::CONNECTION);
#else
    argsman.AddArg("-upnp", strprintf("Use UPnP to map the listening port (default: %u)", 0), ArgsManager::ALLOW_ANY, OptionsCategory::CONNECTION);
#endif
#else
    hidden_args.emplace_back("-upnp");
#endif
#ifdef USE_NATPMP
    argsman.AddArg("-natpmp", strprintf("Use NAT-PMP to map the listening port (default: %s)", DEFAULT_NATPMP ? "1 when listening and no -proxy" : "0"), ArgsManager::ALLOW_ANY, OptionsCategory::CONNECTION);
#else
    hidden_args.emplace_back("-natpmp");
#endif // USE_NATPMP
    argsman.AddArg("-whitebind=<[permissions@]addr>", "Bind to the given address and add permission flags to the peers connecting to it. "
        "Use [host]:port notation for IPv6. Allowed permissions: " + Join(NET_PERMISSIONS_DOC, ", ") + ". "
        "Specify multiple permissions separated by commas (default: download,noban,mempool,relay). Can be specified multiple times.", ArgsManager::ALLOW_ANY, OptionsCategory::CONNECTION);

    argsman.AddArg("-whitelist=<[permissions@]IP address or network>", "Add permission flags to the peers connecting from the given IP address (e.g. 1.2.3.4) or "
        "CIDR-notated network (e.g. 1.2.3.0/24). Uses the same permissions as "
        "-whitebind. Can be specified multiple times." , ArgsManager::ALLOW_ANY, OptionsCategory::CONNECTION);

    g_wallet_init_interface.AddWalletOptions(argsman);

#if ENABLE_ZMQ
    argsman.AddArg("-zmqpubhashblock=<address>", "Enable publish hash block in <address>", ArgsManager::ALLOW_ANY, OptionsCategory::ZMQ);
    argsman.AddArg("-zmqpubhashtx=<address>", "Enable publish hash transaction in <address>", ArgsManager::ALLOW_ANY, OptionsCategory::ZMQ);
    argsman.AddArg("-zmqpubrawblock=<address>", "Enable publish raw block in <address>", ArgsManager::ALLOW_ANY, OptionsCategory::ZMQ);
    argsman.AddArg("-zmqpubrawtx=<address>", "Enable publish raw transaction in <address>", ArgsManager::ALLOW_ANY, OptionsCategory::ZMQ);
    argsman.AddArg("-zmqpubsequence=<address>", "Enable publish hash block and tx sequence in <address>", ArgsManager::ALLOW_ANY, OptionsCategory::ZMQ);
    argsman.AddArg("-zmqpubhashblockhwm=<n>", strprintf("Set publish hash block outbound message high water mark (default: %d)", CZMQAbstractNotifier::DEFAULT_ZMQ_SNDHWM), ArgsManager::ALLOW_ANY, OptionsCategory::ZMQ);
    argsman.AddArg("-zmqpubhashtxhwm=<n>", strprintf("Set publish hash transaction outbound message high water mark (default: %d)", CZMQAbstractNotifier::DEFAULT_ZMQ_SNDHWM), ArgsManager::ALLOW_ANY, OptionsCategory::ZMQ);
    argsman.AddArg("-zmqpubrawblockhwm=<n>", strprintf("Set publish raw block outbound message high water mark (default: %d)", CZMQAbstractNotifier::DEFAULT_ZMQ_SNDHWM), ArgsManager::ALLOW_ANY, OptionsCategory::ZMQ);
    argsman.AddArg("-zmqpubrawtxhwm=<n>", strprintf("Set publish raw transaction outbound message high water mark (default: %d)", CZMQAbstractNotifier::DEFAULT_ZMQ_SNDHWM), ArgsManager::ALLOW_ANY, OptionsCategory::ZMQ);
    argsman.AddArg("-zmqpubsequencehwm=<n>", strprintf("Set publish hash sequence message high water mark (default: %d)", CZMQAbstractNotifier::DEFAULT_ZMQ_SNDHWM), ArgsManager::ALLOW_ANY, OptionsCategory::ZMQ);
#else
    hidden_args.emplace_back("-zmqpubhashblock=<address>");
    hidden_args.emplace_back("-zmqpubhashtx=<address>");
    hidden_args.emplace_back("-zmqpubrawblock=<address>");
    hidden_args.emplace_back("-zmqpubrawtx=<address>");
    hidden_args.emplace_back("-zmqpubsequence=<n>");
    hidden_args.emplace_back("-zmqpubhashblockhwm=<n>");
    hidden_args.emplace_back("-zmqpubhashtxhwm=<n>");
    hidden_args.emplace_back("-zmqpubrawblockhwm=<n>");
    hidden_args.emplace_back("-zmqpubrawtxhwm=<n>");
    hidden_args.emplace_back("-zmqpubsequencehwm=<n>");
#endif

    argsman.AddArg("-checkblocks=<n>", strprintf("How many blocks to check at startup (default: %u, 0 = all)", DEFAULT_CHECKBLOCKS), ArgsManager::ALLOW_ANY | ArgsManager::DEBUG_ONLY, OptionsCategory::DEBUG_TEST);
    argsman.AddArg("-checklevel=<n>", strprintf("How thorough the block verification of -checkblocks is: %s (0-4, default: %u)", Join(CHECKLEVEL_DOC, ", "), DEFAULT_CHECKLEVEL), ArgsManager::ALLOW_ANY | ArgsManager::DEBUG_ONLY, OptionsCategory::DEBUG_TEST);
    argsman.AddArg("-checkblockindex", strprintf("Do a consistency check for the block tree, chainstate, and other validation data structures occasionally. (default: %u, regtest: %u)", defaultChainParams->DefaultConsistencyChecks(), regtestChainParams->DefaultConsistencyChecks()), ArgsManager::ALLOW_ANY | ArgsManager::DEBUG_ONLY, OptionsCategory::DEBUG_TEST);
    argsman.AddArg("-checkaddrman=<n>", strprintf("Run addrman consistency checks every <n> operations. Use 0 to disable. (default: %u)", DEFAULT_ADDRMAN_CONSISTENCY_CHECKS), ArgsManager::ALLOW_ANY | ArgsManager::DEBUG_ONLY, OptionsCategory::DEBUG_TEST);
    argsman.AddArg("-checkmempool=<n>", strprintf("Run mempool consistency checks every <n> transactions. Use 0 to disable. (default: %u, regtest: %u)", defaultChainParams->DefaultConsistencyChecks(), regtestChainParams->DefaultConsistencyChecks()), ArgsManager::ALLOW_ANY | ArgsManager::DEBUG_ONLY, OptionsCategory::DEBUG_TEST);
    argsman.AddArg("-checkpoints", strprintf("Enable rejection of any forks from the known historical chain until block %s (default: %u)", defaultChainParams->Checkpoints().GetHeight(), DEFAULT_CHECKPOINTS_ENABLED), ArgsManager::ALLOW_ANY | ArgsManager::DEBUG_ONLY, OptionsCategory::DEBUG_TEST);
    argsman.AddArg("-deprecatedrpc=<method>", "Allows deprecated RPC method(s) to be used", ArgsManager::ALLOW_ANY | ArgsManager::DEBUG_ONLY, OptionsCategory::DEBUG_TEST);
    argsman.AddArg("-stopafterblockimport", strprintf("Stop running after importing blocks from disk (default: %u)", DEFAULT_STOPAFTERBLOCKIMPORT), ArgsManager::ALLOW_ANY | ArgsManager::DEBUG_ONLY, OptionsCategory::DEBUG_TEST);
    argsman.AddArg("-stopatheight", strprintf("Stop running after reaching the given height in the main chain (default: %u)", DEFAULT_STOPATHEIGHT), ArgsManager::ALLOW_ANY | ArgsManager::DEBUG_ONLY, OptionsCategory::DEBUG_TEST);
    argsman.AddArg("-limitancestorcount=<n>", strprintf("Do not accept transactions if number of in-mempool ancestors is <n> or more (default: %u)", DEFAULT_ANCESTOR_LIMIT), ArgsManager::ALLOW_ANY | ArgsManager::DEBUG_ONLY, OptionsCategory::DEBUG_TEST);
    argsman.AddArg("-limitancestorsize=<n>", strprintf("Do not accept transactions whose size with all in-mempool ancestors exceeds <n> kilobytes (default: %u)", DEFAULT_ANCESTOR_SIZE_LIMIT_KVB), ArgsManager::ALLOW_ANY | ArgsManager::DEBUG_ONLY, OptionsCategory::DEBUG_TEST);
    argsman.AddArg("-limitdescendantcount=<n>", strprintf("Do not accept transactions if any ancestor would have <n> or more in-mempool descendants (default: %u)", DEFAULT_DESCENDANT_LIMIT), ArgsManager::ALLOW_ANY | ArgsManager::DEBUG_ONLY, OptionsCategory::DEBUG_TEST);
    argsman.AddArg("-limitdescendantsize=<n>", strprintf("Do not accept transactions if any ancestor would have more than <n> kilobytes of in-mempool descendants (default: %u).", DEFAULT_DESCENDANT_SIZE_LIMIT_KVB), ArgsManager::ALLOW_ANY | ArgsManager::DEBUG_ONLY, OptionsCategory::DEBUG_TEST);
    argsman.AddArg("-addrmantest", "Allows to test address relay on localhost", ArgsManager::ALLOW_ANY | ArgsManager::DEBUG_ONLY, OptionsCategory::DEBUG_TEST);
    argsman.AddArg("-capturemessages", "Capture all P2P messages to disk", ArgsManager::ALLOW_ANY | ArgsManager::DEBUG_ONLY, OptionsCategory::DEBUG_TEST);
    argsman.AddArg("-showevmlogs", strprintf("Print evm logs to console (default: %u)", DEFAULT_SHOWEVMLOGS), ArgsManager::ALLOW_ANY, OptionsCategory::DEBUG_TEST);
    argsman.AddArg("-mocktime=<n>", "Replace actual time with " + UNIX_EPOCH_TIME + " (default: 0)", ArgsManager::ALLOW_ANY | ArgsManager::DEBUG_ONLY, OptionsCategory::DEBUG_TEST);
    argsman.AddArg("-maxsigcachesize=<n>", strprintf("Limit sum of signature cache and script execution cache sizes to <n> MiB (default: %u)", DEFAULT_MAX_SIG_CACHE_BYTES >> 20), ArgsManager::ALLOW_ANY | ArgsManager::DEBUG_ONLY, OptionsCategory::DEBUG_TEST);
    argsman.AddArg("-maxtipage=<n>", strprintf("Maximum tip age in seconds to consider node in initial block download (default: %u)", DEFAULT_MAX_TIP_AGE), ArgsManager::ALLOW_ANY | ArgsManager::DEBUG_ONLY, OptionsCategory::DEBUG_TEST);
    argsman.AddArg("-minmempoolgaslimit=<limit>", strprintf("The minimum transaction gas limit we are willing to accept into the mempool (default: %s)",MEMPOOL_MIN_GAS_LIMIT), ArgsManager::ALLOW_ANY, OptionsCategory::DEBUG_TEST);
    argsman.AddArg("-printpriority", strprintf("Log transaction fee rate in " + CURRENCY_UNIT + "/kvB when mining blocks (default: %u)", DEFAULT_PRINTPRIORITY), ArgsManager::ALLOW_ANY | ArgsManager::DEBUG_ONLY, OptionsCategory::DEBUG_TEST);
    argsman.AddArg("-uacomment=<cmt>", "Append comment to the user agent string", ArgsManager::ALLOW_ANY, OptionsCategory::DEBUG_TEST);
    argsman.AddArg("-opsenderheight=<n>", "Use given block height to check opsender fork (regtest-only)", ArgsManager::ALLOW_ANY, OptionsCategory::DEBUG_TEST);
    argsman.AddArg("-btcecrecoverheight=<n>", "Use given block height to check btc_ecrecover fork (regtest-only)", ArgsManager::ALLOW_ANY, OptionsCategory::DEBUG_TEST);
    argsman.AddArg("-constantinopleheight=<n>", "Use given block height to check constantinople fork (regtest-only)", ArgsManager::ALLOW_ANY, OptionsCategory::DEBUG_TEST);
    argsman.AddArg("-difficultychangeheight=<n>", "Use given block height to check difficulty change fork (regtest-only)", ArgsManager::ALLOW_ANY, OptionsCategory::DEBUG_TEST);
    argsman.AddArg("-offlinestakingheight=<n>", "Use given block height to check offline staking fork (regtest-only)", ArgsManager::ALLOW_ANY, OptionsCategory::DEBUG_TEST);
    argsman.AddArg("-delegationsaddress=<adr>", "Use given contract delegations address for offline staking fork (regtest-only)", ArgsManager::ALLOW_ANY, OptionsCategory::DEBUG_TEST);
    argsman.AddArg("-lastmposheight=<n>", "Use given block height to check remove mpos fork (regtest-only)", ArgsManager::ALLOW_ANY, OptionsCategory::DEBUG_TEST);
    argsman.AddArg("-reduceblocktimeheight=<n>", "Use given block height to check blocks with reduced target spacing (regtest-only)", ArgsManager::ALLOW_ANY, OptionsCategory::DEBUG_TEST);
    argsman.AddArg("-powallowmindifficultyblocks", "Use given value for pow allow min difficulty blocks parameter (regtest-only, default: 1)", ArgsManager::ALLOW_ANY, OptionsCategory::DEBUG_TEST);
    argsman.AddArg("-pownoretargeting", "Use given value for pow no retargeting parameter (regtest-only, default: 1)", ArgsManager::ALLOW_ANY, OptionsCategory::DEBUG_TEST);
    argsman.AddArg("-posnoretargeting", "Use given value for pos no retargeting parameter (regtest-only, default: 1)", ArgsManager::ALLOW_ANY, OptionsCategory::DEBUG_TEST);
    argsman.AddArg("-muirglacierheight=<n>", "Use given block height to check contracts with EVM Muir Glacier (regtest-only)", ArgsManager::ALLOW_ANY, OptionsCategory::DEBUG_TEST);
    argsman.AddArg("-londonheight=<n>", "Use given block height to check contracts with EVM London (regtest-only)", ArgsManager::ALLOW_ANY, OptionsCategory::DEBUG_TEST);
    argsman.AddArg("-taprootheight=<n>", "Use given block height to check taproot (regtest-only)", ArgsManager::ALLOW_ANY, OptionsCategory::DEBUG_TEST);


    SetupChainParamsBaseOptions(argsman);

    argsman.AddArg("-acceptnonstdtxn", strprintf("Relay and mine \"non-standard\" transactions (%sdefault: %u)", "testnet/regtest only; ", !testnetChainParams->RequireStandard()), ArgsManager::ALLOW_ANY | ArgsManager::DEBUG_ONLY, OptionsCategory::NODE_RELAY);
    argsman.AddArg("-incrementalrelayfee=<amt>", strprintf("Fee rate (in %s/kvB) used to define cost of relay, used for mempool limiting and replacement policy. (default: %s)", CURRENCY_UNIT, FormatMoney(DEFAULT_INCREMENTAL_RELAY_FEE)), ArgsManager::ALLOW_ANY | ArgsManager::DEBUG_ONLY, OptionsCategory::NODE_RELAY);
    argsman.AddArg("-dustrelayfee=<amt>", strprintf("Fee rate (in %s/kvB) used to define dust, the value of an output such that it will cost more than its value in fees at this fee rate to spend it. (default: %s)", CURRENCY_UNIT, FormatMoney(DUST_RELAY_TX_FEE)), ArgsManager::ALLOW_ANY | ArgsManager::DEBUG_ONLY, OptionsCategory::NODE_RELAY);
    argsman.AddArg("-bytespersigop", strprintf("Equivalent bytes per sigop in transactions for relay and mining (default: %u)", DEFAULT_BYTES_PER_SIGOP), ArgsManager::ALLOW_ANY, OptionsCategory::NODE_RELAY);
    argsman.AddArg("-datacarrier", strprintf("Relay and mine data carrier transactions (default: %u)", DEFAULT_ACCEPT_DATACARRIER), ArgsManager::ALLOW_ANY, OptionsCategory::NODE_RELAY);
    argsman.AddArg("-datacarriersize", strprintf("Maximum size of data in data carrier transactions we relay and mine (default: %u)", MAX_OP_RETURN_RELAY), ArgsManager::ALLOW_ANY, OptionsCategory::NODE_RELAY);
    argsman.AddArg("-mempoolfullrbf", strprintf("Accept transaction replace-by-fee without requiring replaceability signaling (default: %u)", DEFAULT_MEMPOOL_FULL_RBF), ArgsManager::ALLOW_ANY, OptionsCategory::NODE_RELAY);
    argsman.AddArg("-permitbaremultisig", strprintf("Relay non-P2SH multisig (default: %u)", DEFAULT_PERMIT_BAREMULTISIG), ArgsManager::ALLOW_ANY,
                   OptionsCategory::NODE_RELAY);
    argsman.AddArg("-minrelaytxfee=<amt>", strprintf("Fees (in %s/kvB) smaller than this are considered zero fee for relaying, mining and transaction creation (default: %s)",
        CURRENCY_UNIT, FormatMoney(DEFAULT_MIN_RELAY_TX_FEE)), ArgsManager::ALLOW_ANY, OptionsCategory::NODE_RELAY);
    argsman.AddArg("-whitelistforcerelay", strprintf("Add 'forcerelay' permission to whitelisted inbound peers with default permissions. This will relay transactions even if the transactions were already in the mempool. (default: %d)", DEFAULT_WHITELISTFORCERELAY), ArgsManager::ALLOW_ANY, OptionsCategory::NODE_RELAY);
    argsman.AddArg("-whitelistrelay", strprintf("Add 'relay' permission to whitelisted inbound peers with default permissions. This will accept relayed transactions even when not relaying transactions (default: %d)", DEFAULT_WHITELISTRELAY), ArgsManager::ALLOW_ANY, OptionsCategory::NODE_RELAY);


    argsman.AddArg("-blockmaxweight=<n>", strprintf("Set maximum BIP141 block weight (default: %d)", DEFAULT_BLOCK_MAX_WEIGHT), ArgsManager::ALLOW_ANY, OptionsCategory::BLOCK_CREATION);
    argsman.AddArg("-blockmintxfee=<amt>", strprintf("Set lowest fee rate (in %s/kvB) for transactions to be included in block creation. (default: %s)", CURRENCY_UNIT, FormatMoney(DEFAULT_BLOCK_MIN_TX_FEE)), ArgsManager::ALLOW_ANY, OptionsCategory::BLOCK_CREATION);
    argsman.AddArg("-blockversion=<n>", "Override block version to test forking scenarios", ArgsManager::ALLOW_ANY | ArgsManager::DEBUG_ONLY, OptionsCategory::BLOCK_CREATION);

    argsman.AddArg("-staker-min-tx-gas-price=<amt>", "Any contract execution with a gas price below this will not be included in a block (defaults to the value specified by the DGP)", ArgsManager::ALLOW_ANY, OptionsCategory::BLOCK_CREATION);
    argsman.AddArg("-staker-max-tx-gas-limit=<n>", "Any contract execution with a gas limit over this amount will not be included in a block (defaults to soft block gas limit)", ArgsManager::ALLOW_ANY, OptionsCategory::BLOCK_CREATION);
    argsman.AddArg("-staker-soft-block-gas-limit=<n>", "After this amount of gas is surpassed in a block, no more contract executions will be added to the block (defaults to consensus-critical maximum block gas limit)", ArgsManager::ALLOW_ANY, OptionsCategory::BLOCK_CREATION);
    argsman.AddArg("-aggressive-staking", "Check more often to publish immediately when valid block is found.", ArgsManager::ALLOW_ANY, OptionsCategory::BLOCK_CREATION);
    argsman.AddArg("-emergencystaking", "Emergency staking without blockchain synchronization.", ArgsManager::ALLOW_ANY, OptionsCategory::BLOCK_CREATION);

    argsman.AddArg("-rest", strprintf("Accept public REST requests (default: %u)", DEFAULT_REST_ENABLE), ArgsManager::ALLOW_ANY, OptionsCategory::RPC);
    argsman.AddArg("-rpcallowip=<ip>", "Allow JSON-RPC connections from specified source. Valid for <ip> are a single IP (e.g. 1.2.3.4), a network/netmask (e.g. 1.2.3.4/255.255.255.0) or a network/CIDR (e.g. 1.2.3.4/24). This option can be specified multiple times", ArgsManager::ALLOW_ANY, OptionsCategory::RPC);
    argsman.AddArg("-rpcauth=<userpw>", "Username and HMAC-SHA-256 hashed password for JSON-RPC connections. The field <userpw> comes in the format: <USERNAME>:<SALT>$<HASH>. A canonical python script is included in share/rpcauth. The client then connects normally using the rpcuser=<USERNAME>/rpcpassword=<PASSWORD> pair of arguments. This option can be specified multiple times", ArgsManager::ALLOW_ANY | ArgsManager::SENSITIVE, OptionsCategory::RPC);
    argsman.AddArg("-rpcbind=<addr>[:port]", "Bind to given address to listen for JSON-RPC connections. Do not expose the RPC server to untrusted networks such as the public internet! This option is ignored unless -rpcallowip is also passed. Port is optional and overrides -rpcport. Use [host]:port notation for IPv6. This option can be specified multiple times (default: 127.0.0.1 and ::1 i.e., localhost)", ArgsManager::ALLOW_ANY | ArgsManager::NETWORK_ONLY | ArgsManager::SENSITIVE, OptionsCategory::RPC);
    argsman.AddArg("-rpcdoccheck", strprintf("Throw a non-fatal error at runtime if the documentation for an RPC is incorrect (default: %u)", DEFAULT_RPC_DOC_CHECK), ArgsManager::ALLOW_ANY | ArgsManager::DEBUG_ONLY, OptionsCategory::RPC);
    argsman.AddArg("-rpccookiefile=<loc>", "Location of the auth cookie. Relative paths will be prefixed by a net-specific datadir location. (default: data dir)", ArgsManager::ALLOW_ANY, OptionsCategory::RPC);
    argsman.AddArg("-rpcpassword=<pw>", "Password for JSON-RPC connections", ArgsManager::ALLOW_ANY | ArgsManager::SENSITIVE, OptionsCategory::RPC);
    argsman.AddArg("-rpcport=<port>", strprintf("Listen for JSON-RPC connections on <port> (default: %u, testnet: %u, signet: %u, regtest: %u)", defaultBaseParams->RPCPort(), testnetBaseParams->RPCPort(), signetBaseParams->RPCPort(), regtestBaseParams->RPCPort()), ArgsManager::ALLOW_ANY | ArgsManager::NETWORK_ONLY, OptionsCategory::RPC);
    argsman.AddArg("-rpcserialversion", strprintf("Sets the serialization of raw transaction or block hex returned in non-verbose mode, non-segwit(0) or segwit(1) (default: %d)", DEFAULT_RPC_SERIALIZE_VERSION), ArgsManager::ALLOW_ANY, OptionsCategory::RPC);
    argsman.AddArg("-rpcservertimeout=<n>", strprintf("Timeout during HTTP requests (default: %d)", DEFAULT_HTTP_SERVER_TIMEOUT), ArgsManager::ALLOW_ANY | ArgsManager::DEBUG_ONLY, OptionsCategory::RPC);
    argsman.AddArg("-rpcthreads=<n>", strprintf("Set the number of threads to service RPC calls (default: %d)", DEFAULT_HTTP_THREADS), ArgsManager::ALLOW_ANY, OptionsCategory::RPC);
    argsman.AddArg("-rpcuser=<user>", "Username for JSON-RPC connections", ArgsManager::ALLOW_ANY | ArgsManager::SENSITIVE, OptionsCategory::RPC);
    argsman.AddArg("-rpcwhitelist=<whitelist>", "Set a whitelist to filter incoming RPC calls for a specific user. The field <whitelist> comes in the format: <USERNAME>:<rpc 1>,<rpc 2>,...,<rpc n>. If multiple whitelists are set for a given user, they are set-intersected. See -rpcwhitelistdefault documentation for information on default whitelist behavior.", ArgsManager::ALLOW_ANY, OptionsCategory::RPC);
    argsman.AddArg("-rpcwhitelistdefault", "Sets default behavior for rpc whitelisting. Unless rpcwhitelistdefault is set to 0, if any -rpcwhitelist is set, the rpc server acts as if all rpc users are subject to empty-unless-otherwise-specified whitelists. If rpcwhitelistdefault is set to 1 and no -rpcwhitelist is set, rpc server acts as if all rpc users are subject to empty whitelists.", ArgsManager::ALLOW_ANY, OptionsCategory::RPC);
    argsman.AddArg("-rpcworkqueue=<n>", strprintf("Set the depth of the work queue to service RPC calls (default: %d)", DEFAULT_HTTP_WORKQUEUE), ArgsManager::ALLOW_ANY | ArgsManager::DEBUG_ONLY, OptionsCategory::RPC);
    argsman.AddArg("-server", "Accept command line and JSON-RPC commands", ArgsManager::ALLOW_ANY, OptionsCategory::RPC);

#if HAVE_DECL_FORK
    argsman.AddArg("-daemon", strprintf("Run in the background as a daemon and accept commands (default: %d)", DEFAULT_DAEMON), ArgsManager::ALLOW_ANY, OptionsCategory::OPTIONS);
    argsman.AddArg("-daemonwait", strprintf("Wait for initialization to be finished before exiting. This implies -daemon (default: %d)", DEFAULT_DAEMONWAIT), ArgsManager::ALLOW_ANY, OptionsCategory::OPTIONS);
#else
    hidden_args.emplace_back("-daemon");
    hidden_args.emplace_back("-daemonwait");
#endif
    argsman.AddArg("-headerspamfilter=<n>", strprintf("Use header spam filter (default: %u)", DEFAULT_HEADER_SPAM_FILTER), ArgsManager::ALLOW_ANY, OptionsCategory::OPTIONS);
    argsman.AddArg("-headerspamfiltermaxsize=<n>", strprintf("Maximum size of the list of indexes in the header spam filter (default: %u)", DEFAULT_HEADER_SPAM_FILTER_MAX_SIZE), ArgsManager::ALLOW_ANY, OptionsCategory::OPTIONS);
    argsman.AddArg("-headerspamfiltermaxavg=<n>", strprintf("Maximum average size of an index occurrence in the header spam filter (default: %u)", DEFAULT_HEADER_SPAM_FILTER_MAX_AVG), ArgsManager::ALLOW_ANY, OptionsCategory::OPTIONS);
    argsman.AddArg("-headerspamfilterignoreport=<n>", strprintf("Ignore the port in the ip address when looking for header spam, determine whether or not multiple nodes can be on the same IP (default: %u)", DEFAULT_HEADER_SPAM_FILTER_IGNORE_PORT), ArgsManager::ALLOW_ANY, OptionsCategory::OPTIONS);
    argsman.AddArg("-cleanblockindex=<true/false>", "Clean block index (enabled by default)", ArgsManager::ALLOW_ANY, OptionsCategory::OPTIONS);
    argsman.AddArg("-cleanblockindextimeout=<n>", "Clean block index periodically after some time (default 600 seconds)", ArgsManager::ALLOW_ANY, OptionsCategory::OPTIONS);
    argsman.AddArg("-stakingallowlist=<address>", "Allow list delegate address. Can be specified multiple times to add multiple addresses.", ArgsManager::ALLOW_ANY, OptionsCategory::OPTIONS);
    argsman.AddArg("-stakingexcludelist=<address>", "Exclude list delegate address. Can be specified multiple times to add multiple addresses.", ArgsManager::ALLOW_ANY, OptionsCategory::OPTIONS);

#if defined(USE_SYSCALL_SANDBOX)
    argsman.AddArg("-sandbox=<mode>", "Use the experimental syscall sandbox in the specified mode (-sandbox=log-and-abort or -sandbox=abort). Allow only expected syscalls to be used by qtumd. Note that this is an experimental new feature that may cause qtumd to exit or crash unexpectedly: use with caution. In the \"log-and-abort\" mode the invocation of an unexpected syscall results in a debug handler being invoked which will log the incident and terminate the program (without executing the unexpected syscall). In the \"abort\" mode the invocation of an unexpected syscall results in the entire process being killed immediately by the kernel without executing the unexpected syscall.", ArgsManager::ALLOW_ANY, OptionsCategory::OPTIONS);
#endif // USE_SYSCALL_SANDBOX

    // Add the hidden options
    argsman.AddHiddenArgs(hidden_args);
}

static bool fHaveGenesis = false;
static GlobalMutex g_genesis_wait_mutex;
static std::condition_variable g_genesis_wait_cv;

static void BlockNotifyGenesisWait(const CBlockIndex* pBlockIndex)
{
    if (pBlockIndex != nullptr) {
        {
            LOCK(g_genesis_wait_mutex);
            fHaveGenesis = true;
        }
        g_genesis_wait_cv.notify_all();
    }
}

// Delete local blockchain data
void DeleteBlockChainData()
{
    // Delete block chain data paths
    fs::path datadir = gArgs.GetDataDirNet();
    fs::remove_all(datadir / "chainstate");
    fs::remove_all(gArgs.GetBlocksDirPath());
    fs::remove_all(datadir / "stateQtum");
    fs::remove(datadir / "banlist.dat");
<<<<<<< HEAD
    fs::remove(datadir / FEE_ESTIMATES_FILENAME);
=======
    fs::remove(datadir / "fee_estimates.dat");
>>>>>>> d82fec21
    fs::remove(datadir / "mempool.dat");
}

#if HAVE_SYSTEM
static void StartupNotify(const ArgsManager& args)
{
    std::string cmd = args.GetArg("-startupnotify", "");
    if (!cmd.empty()) {
        std::thread t(runCommand, cmd);
        t.detach(); // thread runs free
    }
}
#endif

static bool AppInitServers(NodeContext& node)
{
    const ArgsManager& args = *Assert(node.args);
    RPCServer::OnStarted(&OnRPCStarted);
    RPCServer::OnStopped(&OnRPCStopped);
    if (!InitHTTPServer())
        return false;
    StartRPC();
    node.rpc_interruption_point = RpcInterruptionPoint;
    if (!StartHTTPRPC(&node))
        return false;
    if (args.GetBoolArg("-rest", DEFAULT_REST_ENABLE)) StartREST(&node);
    StartHTTPServer();
    return true;
}

// Parameter interaction based on rules
void InitParameterInteraction(ArgsManager& args)
{
    // when specifying an explicit binding address, you want to listen on it
    // even when -connect or -proxy is specified
    if (args.IsArgSet("-bind")) {
        if (args.SoftSetBoolArg("-listen", true))
            LogPrintf("%s: parameter interaction: -bind set -> setting -listen=1\n", __func__);
    }
    if (args.IsArgSet("-whitebind")) {
        if (args.SoftSetBoolArg("-listen", true))
            LogPrintf("%s: parameter interaction: -whitebind set -> setting -listen=1\n", __func__);
    }

    if (args.IsArgSet("-connect")) {
        // when only connecting to trusted nodes, do not seed via DNS, or listen by default
        if (args.SoftSetBoolArg("-dnsseed", false))
            LogPrintf("%s: parameter interaction: -connect set -> setting -dnsseed=0\n", __func__);
        if (args.SoftSetBoolArg("-listen", false))
            LogPrintf("%s: parameter interaction: -connect set -> setting -listen=0\n", __func__);
    }

    std::string proxy_arg = args.GetArg("-proxy", "");
    if (proxy_arg != "" && proxy_arg != "0") {
        // to protect privacy, do not listen by default if a default proxy server is specified
        if (args.SoftSetBoolArg("-listen", false))
            LogPrintf("%s: parameter interaction: -proxy set -> setting -listen=0\n", __func__);
        // to protect privacy, do not map ports when a proxy is set. The user may still specify -listen=1
        // to listen locally, so don't rely on this happening through -listen below.
        if (args.SoftSetBoolArg("-upnp", false))
            LogPrintf("%s: parameter interaction: -proxy set -> setting -upnp=0\n", __func__);
        if (args.SoftSetBoolArg("-natpmp", false)) {
            LogPrintf("%s: parameter interaction: -proxy set -> setting -natpmp=0\n", __func__);
        }
        // to protect privacy, do not discover addresses by default
        if (args.SoftSetBoolArg("-discover", false))
            LogPrintf("%s: parameter interaction: -proxy set -> setting -discover=0\n", __func__);
    }

    if (!args.GetBoolArg("-listen", DEFAULT_LISTEN)) {
        // do not map ports or try to retrieve public IP when not listening (pointless)
        if (args.SoftSetBoolArg("-upnp", false))
            LogPrintf("%s: parameter interaction: -listen=0 -> setting -upnp=0\n", __func__);
        if (args.SoftSetBoolArg("-natpmp", false)) {
            LogPrintf("%s: parameter interaction: -listen=0 -> setting -natpmp=0\n", __func__);
        }
        if (args.SoftSetBoolArg("-discover", false))
            LogPrintf("%s: parameter interaction: -listen=0 -> setting -discover=0\n", __func__);
        if (args.SoftSetBoolArg("-listenonion", false))
            LogPrintf("%s: parameter interaction: -listen=0 -> setting -listenonion=0\n", __func__);
        if (args.SoftSetBoolArg("-i2pacceptincoming", false)) {
            LogPrintf("%s: parameter interaction: -listen=0 -> setting -i2pacceptincoming=0\n", __func__);
        }
    }

    if (args.IsArgSet("-externalip")) {
        // if an explicit public IP is specified, do not try to find others
        if (args.SoftSetBoolArg("-discover", false))
            LogPrintf("%s: parameter interaction: -externalip set -> setting -discover=0\n", __func__);
    }

    // disable whitelistrelay in blocksonly mode
    if (args.GetBoolArg("-blocksonly", DEFAULT_BLOCKSONLY)) {
        if (args.SoftSetBoolArg("-whitelistrelay", false))
            LogPrintf("%s: parameter interaction: -blocksonly=1 -> setting -whitelistrelay=0\n", __func__);
    }

    // Forcing relay from whitelisted hosts implies we will accept relays from them in the first place.
    if (args.GetBoolArg("-whitelistforcerelay", DEFAULT_WHITELISTFORCERELAY)) {
        if (args.SoftSetBoolArg("-whitelistrelay", true))
            LogPrintf("%s: parameter interaction: -whitelistforcerelay=1 -> setting -whitelistrelay=1\n", __func__);
    }
<<<<<<< HEAD
=======
    if (args.IsArgSet("-onlynet")) {
        const auto onlynets = args.GetArgs("-onlynet");
        bool clearnet_reachable = std::any_of(onlynets.begin(), onlynets.end(), [](const auto& net) {
            const auto n = ParseNetwork(net);
            return n == NET_IPV4 || n == NET_IPV6;
        });
        if (!clearnet_reachable && args.SoftSetBoolArg("-dnsseed", false)) {
            LogPrintf("%s: parameter interaction: -onlynet excludes IPv4 and IPv6 -> setting -dnsseed=0\n", __func__);
        }
    }
>>>>>>> d82fec21

#ifdef ENABLE_WALLET
    // Set the required parameters for super staking
    if(args.GetBoolArg("-superstaking", node::DEFAULT_SUPER_STAKE))
    {
        if (args.SoftSetBoolArg("-staking", true))
            LogPrintf("%s: parameter interaction: -superstaking=1 -> setting -staking=1\n", __func__);
        if (args.SoftSetBoolArg("-logevents", true))
            LogPrintf("%s: parameter interaction: -superstaking=1 -> setting -logevents=1\n", __func__);
        if (args.SoftSetBoolArg("-addrindex", true))
            LogPrintf("%s: parameter interaction: -superstaking=1 -> setting -addrindex=1\n", __func__);
    }
#endif
}

/**
 * Initialize global loggers.
 *
 * Note that this is called very early in the process lifetime, so you should be
 * careful about what global state you rely on here.
 */
void InitLogging(const ArgsManager& args)
{
    init::SetLoggingOptions(args);
    init::LogPackageVersion();
}

namespace { // Variables internal to initialization process only

int nMaxConnections;
int nUserMaxConnections;
int nFD;
ServiceFlags nLocalServices = ServiceFlags(NODE_NETWORK_LIMITED | NODE_WITNESS);
int64_t peer_connect_timeout;
std::set<BlockFilterType> g_enabled_filter_types;

} // namespace

[[noreturn]] static void new_handler_terminate()
{
    // Rather than throwing std::bad-alloc if allocation fails, terminate
    // immediately to (try to) avoid chain corruption.
    // Since LogPrintf may itself allocate memory, set the handler directly
    // to terminate first.
    std::set_new_handler(std::terminate);
    LogPrintf("Error: Out of memory. Terminating.\n");

    // The log was successful, terminate now.
    std::terminate();
};

bool AppInitBasicSetup(const ArgsManager& args)
{
    // ********************************************************* Step 1: setup
#ifdef _MSC_VER
    // Turn off Microsoft heap dump noise
    _CrtSetReportMode(_CRT_WARN, _CRTDBG_MODE_FILE);
    _CrtSetReportFile(_CRT_WARN, CreateFileA("NUL", GENERIC_WRITE, 0, nullptr, OPEN_EXISTING, 0, 0));
    // Disable confusing "helpful" text message on abort, Ctrl-C
    _set_abort_behavior(0, _WRITE_ABORT_MSG | _CALL_REPORTFAULT);
#endif
#ifdef WIN32
    // Enable heap terminate-on-corruption
    HeapSetInformation(nullptr, HeapEnableTerminationOnCorruption, nullptr, 0);
#endif
    if (!InitShutdownState()) {
        return InitError(Untranslated("Initializing wait-for-shutdown state failed."));
    }

    if (!SetupNetworking()) {
        return InitError(Untranslated("Initializing networking failed."));
    }

#ifndef WIN32
    if (!args.GetBoolArg("-sysperms", false)) {
        umask(077);
    }

    // Clean shutdown on SIGTERM
    registerSignalHandler(SIGTERM, HandleSIGTERM);
    registerSignalHandler(SIGINT, HandleSIGTERM);

    // Reopen debug.log on SIGHUP
    registerSignalHandler(SIGHUP, HandleSIGHUP);

    // Ignore SIGPIPE, otherwise it will bring the daemon down if the client closes unexpectedly
    signal(SIGPIPE, SIG_IGN);
#else
    SetConsoleCtrlHandler(consoleCtrlHandler, true);
#endif

    std::set_new_handler(new_handler_terminate);

    return true;
}

bool AppInitParameterInteraction(const ArgsManager& args, bool use_syscall_sandbox)
{
    const CChainParams& chainparams = Params();
    // ********************************************************* Step 2: parameter interactions

    // also see: InitParameterInteraction()

    // Error if network-specific options (-addnode, -connect, etc) are
    // specified in default section of config file, but not overridden
    // on the command line or in this network's section of the config file.
    std::string network = args.GetChainName();
    if (network == CBaseChainParams::SIGNET) {
        LogPrintf("Signet derived magic (message start): %s\n", HexStr(chainparams.MessageStart()));
    }
    bilingual_str errors;
    for (const auto& arg : args.GetUnsuitableSectionOnlyArgs()) {
        errors += strprintf(_("Config setting for %s only applied on %s network when in [%s] section.") + Untranslated("\n"), arg, network, network);
    }

    if (!errors.empty()) {
        return InitError(errors);
    }

    // Warn if unrecognized section name are present in the config file.
    bilingual_str warnings;
    for (const auto& section : args.GetUnrecognizedSections()) {
        warnings += strprintf(Untranslated("%s:%i ") + _("Section [%s] is not recognized.") + Untranslated("\n"), section.m_file, section.m_line, section.m_name);
    }

    if (!warnings.empty()) {
        InitWarning(warnings);
    }

    if (!fs::is_directory(gArgs.GetBlocksDirPath())) {
        return InitError(strprintf(_("Specified blocks directory \"%s\" does not exist."), args.GetArg("-blocksdir", "")));
    }

    // parse and validate enabled filter types
    std::string blockfilterindex_value = args.GetArg("-blockfilterindex", DEFAULT_BLOCKFILTERINDEX);
    if (blockfilterindex_value == "" || blockfilterindex_value == "1") {
        g_enabled_filter_types = AllBlockFilterTypes();
    } else if (blockfilterindex_value != "0") {
        const std::vector<std::string> names = args.GetArgs("-blockfilterindex");
        for (const auto& name : names) {
            BlockFilterType filter_type;
            if (!BlockFilterTypeByName(name, filter_type)) {
                return InitError(strprintf(_("Unknown -blockfilterindex value %s."), name));
            }
            g_enabled_filter_types.insert(filter_type);
        }
    }

    // Signal NODE_COMPACT_FILTERS if peerblockfilters and basic filters index are both enabled.
    if (args.GetBoolArg("-peerblockfilters", DEFAULT_PEERBLOCKFILTERS)) {
        if (g_enabled_filter_types.count(BlockFilterType::BASIC) != 1) {
            return InitError(_("Cannot set -peerblockfilters without -blockfilterindex."));
        }

        nLocalServices = ServiceFlags(nLocalServices | NODE_COMPACT_FILTERS);
    }

    if (args.GetIntArg("-prune", 0)) {
        if (args.GetBoolArg("-txindex", DEFAULT_TXINDEX))
            return InitError(_("Prune mode is incompatible with -txindex."));
        if (args.GetBoolArg("-reindex-chainstate", false)) {
            return InitError(_("Prune mode is incompatible with -reindex-chainstate. Use full -reindex instead."));
        }
    }

    // If -forcednsseed is set to true, ensure -dnsseed has not been set to false
    if (args.GetBoolArg("-forcednsseed", DEFAULT_FORCEDNSSEED) && !args.GetBoolArg("-dnsseed", DEFAULT_DNSSEED)){
        return InitError(_("Cannot set -forcednsseed to true when setting -dnsseed to false."));
    }

    // -bind and -whitebind can't be set when not listening
    size_t nUserBind = args.GetArgs("-bind").size() + args.GetArgs("-whitebind").size();
    if (nUserBind != 0 && !args.GetBoolArg("-listen", DEFAULT_LISTEN)) {
        return InitError(Untranslated("Cannot set -bind or -whitebind together with -listen=0"));
    }

    // if listen=0, then disallow listenonion=1
    if (!args.GetBoolArg("-listen", DEFAULT_LISTEN) && args.GetBoolArg("-listenonion", DEFAULT_LISTEN_ONION)) {
        return InitError(Untranslated("Cannot set -listen=0 together with -listenonion=1"));
    }

    // Make sure enough file descriptors are available
    int nBind = std::max(nUserBind, size_t(1));
    nUserMaxConnections = args.GetIntArg("-maxconnections", DEFAULT_MAX_PEER_CONNECTIONS);
    nMaxConnections = std::max(nUserMaxConnections, 0);

    nFD = RaiseFileDescriptorLimit(nMaxConnections + MIN_CORE_FILEDESCRIPTORS + MAX_ADDNODE_CONNECTIONS + nBind + NUM_FDS_MESSAGE_CAPTURE);

#ifdef USE_POLL
    int fd_max = nFD;
#else
    int fd_max = FD_SETSIZE;
#endif
    // Trim requested connection counts, to fit into system limitations
    // <int> in std::min<int>(...) to work around FreeBSD compilation issue described in #2695
    nMaxConnections = std::max(std::min<int>(nMaxConnections, fd_max - nBind - MIN_CORE_FILEDESCRIPTORS - MAX_ADDNODE_CONNECTIONS - NUM_FDS_MESSAGE_CAPTURE), 0);
    if (nFD < MIN_CORE_FILEDESCRIPTORS)
        return InitError(_("Not enough file descriptors available."));
    nMaxConnections = std::min(nFD - MIN_CORE_FILEDESCRIPTORS - MAX_ADDNODE_CONNECTIONS - NUM_FDS_MESSAGE_CAPTURE, nMaxConnections);

    if (nMaxConnections < nUserMaxConnections)
        InitWarning(strprintf(_("Reducing -maxconnections from %d to %d, because of system limitations."), nUserMaxConnections, nMaxConnections));

    // ********************************************************* Step 3: parameter-to-internal-flags
    init::SetLoggingCategories(args);
    init::SetLoggingLevel(args);

    fCheckBlockIndex = args.GetBoolArg("-checkblockindex", chainparams.DefaultConsistencyChecks());
    fCheckpointsEnabled = args.GetBoolArg("-checkpoints", DEFAULT_CHECKPOINTS_ENABLED);

    hashAssumeValid = uint256S(args.GetArg("-assumevalid", chainparams.GetConsensus().defaultAssumeValid.GetHex()));

    if (args.IsArgSet("-minimumchainwork")) {
        const std::string minChainWorkStr = args.GetArg("-minimumchainwork", "");
        if (!IsHexNumber(minChainWorkStr)) {
            return InitError(strprintf(Untranslated("Invalid non-hex (%s) minimum chain work value specified"), minChainWorkStr));
        }
        nMinimumChainWork = UintToArith256(uint256S(minChainWorkStr));
    } else {
        nMinimumChainWork = UintToArith256(chainparams.GetConsensus().nMinimumChainWork);
    }

    // block pruning; get the amount of disk space (in MiB) to allot for block & undo files
    int64_t nPruneArg = args.GetIntArg("-prune", 0);
    if (nPruneArg < 0) {
        return InitError(_("Prune cannot be configured with a negative value."));
    }
    nPruneTarget = (uint64_t) nPruneArg * 1024 * 1024;
    if (nPruneArg == 1) {  // manual pruning: -prune=1
        nPruneTarget = std::numeric_limits<uint64_t>::max();
        fPruneMode = true;
    } else if (nPruneTarget) {
        if (nPruneTarget < MIN_DISK_SPACE_FOR_BLOCK_FILES) {
            return InitError(strprintf(_("Prune configured below the minimum of %d MiB.  Please use a higher number."), MIN_DISK_SPACE_FOR_BLOCK_FILES / 1024 / 1024));
        }
        fPruneMode = true;
    }

    nConnectTimeout = args.GetIntArg("-timeout", DEFAULT_CONNECT_TIMEOUT);
    if (nConnectTimeout <= 0) {
        nConnectTimeout = DEFAULT_CONNECT_TIMEOUT;
    }

    peer_connect_timeout = args.GetIntArg("-peertimeout", DEFAULT_PEER_CONNECT_TIMEOUT);
    if (peer_connect_timeout <= 0) {
        return InitError(Untranslated("peertimeout must be a positive integer."));
    }

    // Sanity check argument for min fee for including tx in block
    // TODO: Harmonize which arguments need sanity checking and where that happens
    if (args.IsArgSet("-blockmintxfee")) {
        if (!ParseMoney(args.GetArg("-blockmintxfee", ""))) {
            return InitError(AmountErrMsg("blockmintxfee", args.GetArg("-blockmintxfee", "")));
        }
    }

    nBytesPerSigOp = args.GetIntArg("-bytespersigop", nBytesPerSigOp);

    if (!g_wallet_init_interface.ParameterInteraction()) return false;

    // Option to startup with mocktime set (used for regression testing):
    SetMockTime(args.GetIntArg("-mocktime", 0)); // SetMockTime(0) is a no-op

    if (args.GetBoolArg("-peerbloomfilters", DEFAULT_PEERBLOOMFILTERS))
        nLocalServices = ServiceFlags(nLocalServices | NODE_BLOOM);

    if (args.GetIntArg("-rpcserialversion", DEFAULT_RPC_SERIALIZE_VERSION) < 0)
        return InitError(Untranslated("rpcserialversion must be non-negative."));

    if (args.GetIntArg("-rpcserialversion", DEFAULT_RPC_SERIALIZE_VERSION) > 1)
        return InitError(Untranslated("Unknown rpcserialversion requested."));

    nMaxTipAge = args.GetIntArg("-maxtipage", DEFAULT_MAX_TIP_AGE);

    if (args.GetBoolArg("-reindex-chainstate", false)) {
        // indexes that must be deactivated to prevent index corruption, see #24630
        if (args.GetBoolArg("-coinstatsindex", DEFAULT_COINSTATSINDEX)) {
            return InitError(_("-reindex-chainstate option is not compatible with -coinstatsindex. Please temporarily disable coinstatsindex while using -reindex-chainstate, or replace -reindex-chainstate with -reindex to fully rebuild all indexes."));
        }
        if (g_enabled_filter_types.count(BlockFilterType::BASIC)) {
            return InitError(_("-reindex-chainstate option is not compatible with -blockfilterindex. Please temporarily disable blockfilterindex while using -reindex-chainstate, or replace -reindex-chainstate with -reindex to fully rebuild all indexes."));
        }
        if (args.GetBoolArg("-txindex", DEFAULT_TXINDEX)) {
            return InitError(_("-reindex-chainstate option is not compatible with -txindex. Please temporarily disable txindex while using -reindex-chainstate, or replace -reindex-chainstate with -reindex to fully rebuild all indexes."));
        }
    }

#if defined(USE_SYSCALL_SANDBOX)
    if (args.IsArgSet("-sandbox") && !args.IsArgNegated("-sandbox")) {
        const std::string sandbox_arg{args.GetArg("-sandbox", "")};
        bool log_syscall_violation_before_terminating{false};
        if (sandbox_arg == "log-and-abort") {
            log_syscall_violation_before_terminating = true;
        } else if (sandbox_arg == "abort") {
            // log_syscall_violation_before_terminating is false by default.
        } else {
            return InitError(Untranslated("Unknown syscall sandbox mode (-sandbox=<mode>). Available modes are \"log-and-abort\" and \"abort\"."));
        }
        // execve(...) is not allowed by the syscall sandbox.
        const std::vector<std::string> features_using_execve{
            "-alertnotify",
            "-blocknotify",
            "-signer",
            "-startupnotify",
            "-walletnotify",
        };
        for (const std::string& feature_using_execve : features_using_execve) {
            if (!args.GetArg(feature_using_execve, "").empty()) {
                return InitError(Untranslated(strprintf("The experimental syscall sandbox feature (-sandbox=<mode>) is incompatible with %s (which uses execve).", feature_using_execve)));
            }
        }
        if (!SetupSyscallSandbox(log_syscall_violation_before_terminating)) {
            return InitError(Untranslated("Installation of the syscall sandbox failed."));
        }
        if (use_syscall_sandbox) {
            SetSyscallSandboxPolicy(SyscallSandboxPolicy::INITIALIZATION);
        }
        LogPrintf("Experimental syscall sandbox enabled (-sandbox=%s): qtumd will terminate if an unexpected (not allowlisted) syscall is invoked.\n", sandbox_arg);
    }
#endif // USE_SYSCALL_SANDBOX

    if (args.IsArgSet("-opsenderheight")) {
        // Allow overriding opsender block for testing
        if (!chainparams.MineBlocksOnDemand()) {
            return InitError(Untranslated("Op Sender block height may only be overridden on regtest."));
        }

        int opsenderBlock = args.GetIntArg("-opsenderheight", 0);
        if(opsenderBlock >= 0)
        {
            UpdateOpSenderBlockHeight(opsenderBlock);
            LogPrintf("Activate Op Sender at block height %d\n.", opsenderBlock);
        }
    }

    if (args.IsArgSet("-btcecrecoverheight")) {
        // Allow overriding btc_ecrecover block for testing
        if (!chainparams.MineBlocksOnDemand()) {
            return InitError(Untranslated("Btc_ecrecover block height may only be overridden on regtest."));
        }

        int btcEcrecoverBlock = args.GetIntArg("-btcecrecoverheight", 0);
        if(btcEcrecoverBlock >= 0)
        {
            UpdateBtcEcrecoverBlockHeight(btcEcrecoverBlock);
            LogPrintf("Activate btc_ecrecover at block height %d\n.", btcEcrecoverBlock);
        }
    }

    if (args.IsArgSet("-constantinopleheight")) {
        // Allow overriding constantinople block for testing
        if (!chainparams.MineBlocksOnDemand()) {
            return InitError(Untranslated("Constantinople block height may only be overridden on regtest."));
        }

        int constantinopleBlock = args.GetIntArg("-constantinopleheight", 0);
        if(constantinopleBlock >= 0)
        {
            UpdateConstantinopleBlockHeight(constantinopleBlock);
            LogPrintf("Activate constantinople at block height %d\n.", constantinopleBlock);
        }
    }

    if (args.IsArgSet("-difficultychangeheight")) {
        // Allow overriding difficulty change block for testing
        if (!chainparams.MineBlocksOnDemand()) {
            return InitError(Untranslated("Difficulty change block height may only be overridden on regtest."));
        }

        int difficultyChangeBlock = args.GetIntArg("-difficultychangeheight", 0);
        if(difficultyChangeBlock >= 0)
        {
            UpdateDifficultyChangeBlockHeight(difficultyChangeBlock);
            LogPrintf("Activate difficulty change at block height %d\n.", difficultyChangeBlock);
        }
    }

    if (args.IsArgSet("-offlinestakingheight")) {
        // Allow overriding offline staking block for testing
        if (!chainparams.MineBlocksOnDemand()) {
            return InitError(Untranslated("Offline staking block height may only be overridden on regtest."));
        }

        int offlineStakingBlock = args.GetIntArg("-offlinestakingheight", 0);
        if(offlineStakingBlock >= 0)
        {
            UpdateOfflineStakingBlockHeight(offlineStakingBlock);
            LogPrintf("Activate offline staking at block height %d\n.", offlineStakingBlock);
        }
    }

    if (args.IsArgSet("-delegationsaddress")) {
        // Allow overriding delegations address for testing
        if (!chainparams.MineBlocksOnDemand()) {
            return InitError(Untranslated("delegations address may only be overridden on regtest."));
        }

        std::string delegationsAddress = args.GetArg("-delegationsaddress", std::string());
        if(IsHex(delegationsAddress))
        {
            UpdateDelegationsAddress(uint160(ParseHex(delegationsAddress)));
            LogPrintf("Activate delegations address %s\n.", delegationsAddress);
        }
    }

    if (args.IsArgSet("-lastmposheight")) {
        // Allow overriding last MPoS block for testing
        if (!chainparams.MineBlocksOnDemand()) {
            return InitError(Untranslated("Last MPoS block height may only be overridden on regtest."));
        }

        int lastMPosBlockHeight = args.GetIntArg("-lastmposheight", 0);
        if(lastMPosBlockHeight >= 0)
        {
            UpdateLastMPoSBlockHeight(lastMPosBlockHeight);
            LogPrintf("Set last MPoS block height %d\n.", lastMPosBlockHeight);
        }
    }

    if (args.IsArgSet("-reduceblocktimeheight")) {
        // Allow overriding short block time block height for testing
        if (!chainparams.MineBlocksOnDemand()) {
            return InitError(Untranslated("Short block time height may only be overridden on regtest."));
        }

        int reduceblocktimeheight = args.GetIntArg("-reduceblocktimeheight", 0);
        if(reduceblocktimeheight >= 0)
        {
            UpdateReduceBlocktimeHeight(reduceblocktimeheight);
            LogPrintf("Activate short block time at block height %d\n.", reduceblocktimeheight);
        }
    }

    if (args.IsArgSet("-powallowmindifficultyblocks")) {
        // Allow overriding pow allow min difficulty blocks parameter for testing
        if (!chainparams.MineBlocksOnDemand()) {
            return InitError(Untranslated("Pow allow min difficulty blocks parameter may only be overridden on regtest."));
        }

        bool powallowmindifficultyblocks = args.GetBoolArg("-powallowmindifficultyblocks", 1);
        UpdatePowAllowMinDifficultyBlocks(powallowmindifficultyblocks);
        LogPrintf("Use given value for pow allow min difficulty blocks parameter %d\n.", powallowmindifficultyblocks);
    }

    if (args.IsArgSet("-pownoretargeting")) {
        // Allow overriding pow no retargeting parameter for testing
        if (!chainparams.MineBlocksOnDemand()) {
            return InitError(Untranslated("Pow no retargeting parameter may only be overridden on regtest."));
        }

        bool pownoretargeting = args.GetBoolArg("-pownoretargeting", 1);
        UpdatePowNoRetargeting(pownoretargeting);
        LogPrintf("Use given value for pow no retargeting parameter %d\n.", pownoretargeting);
    }

    if (args.IsArgSet("-posnoretargeting")) {
        // Allow overriding pos no retargeting parameter for testing
        if (!chainparams.MineBlocksOnDemand()) {
            return InitError(Untranslated("PoS no retargeting parameter may only be overridden on regtest."));
        }

        bool posnoretargeting = args.GetBoolArg("-posnoretargeting", 1);
        UpdatePoSNoRetargeting(posnoretargeting);
        LogPrintf("Use given value for pos no retargeting parameter %d\n.", posnoretargeting);
    }

    if (args.IsArgSet("-muirglacierheight")) {
        // Allow overriding EVM Muir Glacier block height for testing
        if (!chainparams.MineBlocksOnDemand()) {
            return InitError(Untranslated("Short EVM Muir Glacier height may only be overridden on regtest."));
        }

        int muirglacierheight = args.GetIntArg("-muirglacierheight", 0);
        if(muirglacierheight >= 0)
        {
            UpdateMuirGlacierHeight(muirglacierheight);
            LogPrintf("Activate EVM Muir Glacier at block height %d\n.", muirglacierheight);
        }
    }

    if (args.IsArgSet("-londonheight")) {
        // Allow overriding EVM London block height for testing
        if (!chainparams.MineBlocksOnDemand()) {
            return InitError(Untranslated("Short EVM London height may only be overridden on regtest."));
        }

        int londonheight = args.GetIntArg("-londonheight", 0);
        if(londonheight >= 0)
        {
            UpdateLondonHeight(londonheight);
            LogPrintf("Activate EVM London at block height %d\n.", londonheight);
        }
    }

    if (args.IsArgSet("-taprootheight")) {
        // Allow overriding taproot block height for testing
        if (!chainparams.MineBlocksOnDemand()) {
            return InitError(Untranslated("Taproot height may only be overridden on regtest."));
        }

        int taprootheight = args.GetIntArg("-taprootheight", 0);
        if(taprootheight >= 0)
        {
            UpdateTaprootHeight(taprootheight);
            LogPrintf("Activate taproot at block height %d\n.", taprootheight);
        }
    }

    if(args.IsArgSet("-stakingallowlist") && args.IsArgSet("-stakingexcludelist"))
    {
        return InitError(Untranslated("Either -stakingallowlist or -stakingexcludelist parameter can be specified to the staker, not both."));
    }

    // Check allow list
    for (const std::string& strAddress : args.GetArgs("-stakingallowlist"))
    {
        CTxDestination dest = DecodeDestination(strAddress);
        if(!std::holds_alternative<PKHash>(dest))
            return InitError(Untranslated(strprintf("-stakingallowlist, address %s does not refer to public key hash", strAddress)));
    }

    // Check exclude list
    for (const std::string& strAddress : args.GetArgs("-stakingexcludelist"))
    {
        CTxDestination dest = DecodeDestination(strAddress);
        if(!std::holds_alternative<PKHash>(dest))
            return InitError(Untranslated(strprintf("-stakingexcludelist, address %s does not refer to public key hash", strAddress)));
    }

    return true;
}

static bool LockDataDirectory(bool probeOnly, bool try_lock = true)
{
    // Make sure only a single Bitcoin process is using the data directory.
    const fs::path& datadir = gArgs.GetDataDirNet();
    if (!DirIsWritable(datadir)) {
        return InitError(strprintf(_("Cannot write to data directory '%s'; check permissions."), fs::PathToString(datadir)));
    }
    if (!LockDirectory(datadir, ".lock", probeOnly, try_lock)) {
        return InitError(strprintf(_("Cannot obtain a lock on data directory %s. %s is probably already running."), fs::PathToString(datadir), PACKAGE_NAME));
    }
    return true;
}

bool AppInitSanityChecks(const kernel::Context& kernel)
{
    // ********************************************************* Step 4: sanity checks
    if (auto error = kernel::SanityChecks(kernel)) {
        InitError(*error);
        return InitError(strprintf(_("Initialization sanity check failed. %s is shutting down."), PACKAGE_NAME));
    }

    // Probe the data directory lock to give an early error message, if possible
    // We cannot hold the data directory lock here, as the forking for daemon() hasn't yet happened,
    // and a fork will cause weird behavior to it.
    return LockDataDirectory(true);
}

bool AppInitLockDataDirectory()
{
    // After daemonization get the data directory lock again and hold on to it until exit
    // This creates a slight window for a race condition to happen, however this condition is harmless: it
    // will at most make us exit without printing a message to console.
    if (!LockDataDirectory(false)) {
        // Detailed error printed inside LockDataDirectory
        return false;
    }
    return true;
}

bool AppInitInterfaces(NodeContext& node)
{
    node.chain = node.init->makeChain();
    return true;
}

bool AppInitMain(NodeContext& node, interfaces::BlockAndHeaderTipInfo* tip_info)
{
    const ArgsManager& args = *Assert(node.args);
    const CChainParams& chainparams = Params();

    auto opt_max_upload = ParseByteUnits(args.GetArg("-maxuploadtarget", DEFAULT_MAX_UPLOAD_TARGET), ByteUnit::M);
    if (!opt_max_upload) {
        return InitError(strprintf(_("Unable to parse -maxuploadtarget: '%s'"), args.GetArg("-maxuploadtarget", "")));
    }

    // ********************************************************* Step 4a: application initialization
    if (!CreatePidFile(args)) {
        // Detailed error printed inside CreatePidFile().
        return false;
    }
    if (!init::StartLogging(args)) {
        // Detailed error printed inside StartLogging().
        return false;
    }

    LogPrintf("Using at most %i automatic connections (%i file descriptors available)\n", nMaxConnections, nFD);

    // Warn about relative -datadir path.
    if (args.IsArgSet("-datadir") && !args.GetPathArg("-datadir").is_absolute()) {
        LogPrintf("Warning: relative datadir option '%s' specified, which will be interpreted relative to the " /* Continued */
                  "current working directory '%s'. This is fragile, because if qtum is started in the future "
                  "from a different location, it will be unable to locate the current data files. There could "
                  "also be data loss if qtum is started while in a temporary directory.\n",
                  args.GetArg("-datadir", ""), fs::PathToString(fs::current_path()));
    }

    if(args.GetBoolArg("-deleteblockchaindata", false))
    {
        DeleteBlockChainData();
    }

<<<<<<< HEAD
    InitSignatureCache();
    InitScriptExecutionCache();
=======
    ValidationCacheSizes validation_cache_sizes{};
    ApplyArgsManOptions(args, validation_cache_sizes);
    if (!InitSignatureCache(validation_cache_sizes.signature_cache_bytes)
        || !InitScriptExecutionCache(validation_cache_sizes.script_execution_cache_bytes))
    {
        return InitError(strprintf(_("Unable to allocate memory for -maxsigcachesize: '%s' MiB"), args.GetIntArg("-maxsigcachesize", DEFAULT_MAX_SIG_CACHE_BYTES >> 20)));
    }
>>>>>>> d82fec21

    int script_threads = args.GetIntArg("-par", DEFAULT_SCRIPTCHECK_THREADS);
    if (script_threads <= 0) {
        // -par=0 means autodetect (number of cores - 1 script threads)
        // -par=-n means "leave n cores free" (number of cores - n - 1 script threads)
        script_threads += GetNumCores();
    }

    // Subtract 1 because the main thread counts towards the par threads
    script_threads = std::max(script_threads - 1, 0);

    // Number of script-checking threads <= MAX_SCRIPTCHECK_THREADS
    script_threads = std::min(script_threads, MAX_SCRIPTCHECK_THREADS);

    LogPrintf("Script verification uses %d additional threads\n", script_threads);
    if (script_threads >= 1) {
        g_parallel_script_checks = true;
        StartScriptCheckWorkerThreads(script_threads);
    }

    assert(!node.scheduler);
    node.scheduler = std::make_unique<CScheduler>();

    // Start the lightweight task scheduler thread
    node.scheduler->m_service_thread = std::thread(util::TraceThread, "scheduler", [&] { node.scheduler->serviceQueue(); });

    // Gather some entropy once per minute.
    node.scheduler->scheduleEvery([]{
        RandAddPeriodic();
    }, std::chrono::minutes{1});

    GetMainSignals().RegisterBackgroundSignalScheduler(*node.scheduler);

    // Create client interfaces for wallets that are supposed to be loaded
    // according to -wallet and -disablewallet options. This only constructs
    // the interfaces, it doesn't load wallet data. Wallets actually get loaded
    // when load() and start() interface methods are called below.
    g_wallet_init_interface.Construct(node);
    uiInterface.InitWallet();

    /* Register RPC commands regardless of -server setting so they will be
     * available in the GUI RPC console even if external calls are disabled.
     */
    RegisterAllCoreRPCCommands(tableRPC);
    for (const auto& client : node.chain_clients) {
        client->registerRpcs();
    }
#if ENABLE_ZMQ
    RegisterZMQRPCCommands(tableRPC);
#endif

    /* Start the RPC server already.  It will be started in "warmup" mode
     * and not really process calls already (but it will signify connections
     * that the server is there and will be ready later).  Warmup mode will
     * be disabled when initialisation is finished.
     */
    if (args.GetBoolArg("-server", false)) {
        uiInterface.InitMessage_connect(SetRPCWarmupStatus);
        if (!AppInitServers(node))
            return InitError(_("Unable to start HTTP server. See debug log for details."));
    }

    // ********************************************************* Step 5: verify wallet database integrity
    for (const auto& client : node.chain_clients) {
        if (!client->verify()) {
            return false;
        }
    }

    // ********************************************************* Step 6: network initialization
    // Note that we absolutely cannot open any actual connections
    // until the very end ("start node") as the UTXO/block state
    // is not yet setup and may end up being set up twice if we
    // need to reindex later.

    fListen = args.GetBoolArg("-listen", DEFAULT_LISTEN);
    fDiscover = args.GetBoolArg("-discover", true);
    const bool ignores_incoming_txs{args.GetBoolArg("-blocksonly", DEFAULT_BLOCKSONLY)};

    {

        // Read asmap file if configured
        std::vector<bool> asmap;
        if (args.IsArgSet("-asmap")) {
            fs::path asmap_path = args.GetPathArg("-asmap", DEFAULT_ASMAP_FILENAME);
            if (!asmap_path.is_absolute()) {
                asmap_path = gArgs.GetDataDirNet() / asmap_path;
            }
            if (!fs::exists(asmap_path)) {
                InitError(strprintf(_("Could not find asmap file %s"), fs::quoted(fs::PathToString(asmap_path))));
                return false;
            }
            asmap = DecodeAsmap(asmap_path);
            if (asmap.size() == 0) {
                InitError(strprintf(_("Could not parse asmap file %s"), fs::quoted(fs::PathToString(asmap_path))));
                return false;
            }
            const uint256 asmap_version = SerializeHash(asmap);
            LogPrintf("Using asmap version %s for IP bucketing\n", asmap_version.ToString());
        } else {
            LogPrintf("Using /16 prefix for IP bucketing\n");
        }

        // Initialize netgroup manager
        assert(!node.netgroupman);
        node.netgroupman = std::make_unique<NetGroupManager>(std::move(asmap));

        // Initialize addrman
        assert(!node.addrman);
        uiInterface.InitMessage(_("Loading P2P addresses…").translated);
        if (const auto error{LoadAddrman(*node.netgroupman, args, node.addrman)}) {
            return InitError(*error);
        }
    }

    assert(!node.banman);
    node.banman = std::make_unique<BanMan>(gArgs.GetDataDirNet() / "banlist", &uiInterface, args.GetIntArg("-bantime", DEFAULT_MISBEHAVING_BANTIME));
    assert(!node.connman);
    node.connman = std::make_unique<CConnman>(GetRand<uint64_t>(),
                                              GetRand<uint64_t>(),
                                              *node.addrman, *node.netgroupman, args.GetBoolArg("-networkactive", true));

    assert(!node.fee_estimator);
    // Don't initialize fee estimation with old data if we don't relay transactions,
    // as they would never get updated.
    if (!ignores_incoming_txs) node.fee_estimator = std::make_unique<CBlockPolicyEstimator>(FeeestPath(args));

    // sanitize comments per BIP-0014, format user agent and check total size
    std::vector<std::string> uacomments;
    for (const std::string& cmt : args.GetArgs("-uacomment")) {
        if (cmt != SanitizeString(cmt, SAFE_CHARS_UA_COMMENT))
            return InitError(strprintf(_("User Agent comment (%s) contains unsafe characters."), cmt));
        uacomments.push_back(cmt);
    }
    strSubVersion = FormatSubVersion(CLIENT_NAME, CLIENT_VERSION, uacomments);
    if (strSubVersion.size() > MAX_SUBVERSION_LENGTH) {
        return InitError(strprintf(_("Total length of network version string (%i) exceeds maximum length (%i). Reduce the number or size of uacomments."),
            strSubVersion.size(), MAX_SUBVERSION_LENGTH));
    }

    if (args.IsArgSet("-onlynet")) {
        std::set<enum Network> nets;
        for (const std::string& snet : args.GetArgs("-onlynet")) {
            enum Network net = ParseNetwork(snet);
            if (net == NET_UNROUTABLE)
                return InitError(strprintf(_("Unknown network specified in -onlynet: '%s'"), snet));
            nets.insert(net);
        }
        for (int n = 0; n < NET_MAX; n++) {
            enum Network net = (enum Network)n;
            assert(IsReachable(net));
            if (!nets.count(net))
                SetReachable(net, false);
        }
    }

    if (!args.IsArgSet("-cjdnsreachable")) {
        if (args.IsArgSet("-onlynet") && IsReachable(NET_CJDNS)) {
            return InitError(
                _("Outbound connections restricted to CJDNS (-onlynet=cjdns) but "
                  "-cjdnsreachable is not provided"));
        }
        SetReachable(NET_CJDNS, false);
    }
    // Now IsReachable(NET_CJDNS) is true if:
    // 1. -cjdnsreachable is given and
    // 2.1. -onlynet is not given or
    // 2.2. -onlynet=cjdns is given

    // Requesting DNS seeds entails connecting to IPv4/IPv6, which -onlynet options may prohibit:
    // If -dnsseed=1 is explicitly specified, abort. If it's left unspecified by the user, we skip
    // the DNS seeds by adjusting -dnsseed in InitParameterInteraction.
    if (args.GetBoolArg("-dnsseed") == true && !IsReachable(NET_IPV4) && !IsReachable(NET_IPV6)) {
        return InitError(strprintf(_("Incompatible options: -dnsseed=1 was explicitly specified, but -onlynet forbids connections to IPv4/IPv6")));
    };

    // Check for host lookup allowed before parsing any network related parameters
    fNameLookup = args.GetBoolArg("-dns", DEFAULT_NAME_LOOKUP);

    Proxy onion_proxy;

    bool proxyRandomize = args.GetBoolArg("-proxyrandomize", DEFAULT_PROXYRANDOMIZE);
    // -proxy sets a proxy for all outgoing network traffic
    // -noproxy (or -proxy=0) as well as the empty string can be used to not set a proxy, this is the default
    std::string proxyArg = args.GetArg("-proxy", "");
    if (proxyArg != "" && proxyArg != "0") {
        CService proxyAddr;
        if (!Lookup(proxyArg, proxyAddr, 9050, fNameLookup)) {
            return InitError(strprintf(_("Invalid -proxy address or hostname: '%s'"), proxyArg));
        }

        Proxy addrProxy = Proxy(proxyAddr, proxyRandomize);
        if (!addrProxy.IsValid())
            return InitError(strprintf(_("Invalid -proxy address or hostname: '%s'"), proxyArg));

        SetProxy(NET_IPV4, addrProxy);
        SetProxy(NET_IPV6, addrProxy);
        SetProxy(NET_CJDNS, addrProxy);
        SetNameProxy(addrProxy);
        onion_proxy = addrProxy;
    }

    const bool onlynet_used_with_onion{args.IsArgSet("-onlynet") && IsReachable(NET_ONION)};

    // -onion can be used to set only a proxy for .onion, or override normal proxy for .onion addresses
    // -noonion (or -onion=0) disables connecting to .onion entirely
    // An empty string is used to not override the onion proxy (in which case it defaults to -proxy set above, or none)
    std::string onionArg = args.GetArg("-onion", "");
    if (onionArg != "") {
        if (onionArg == "0") { // Handle -noonion/-onion=0
            onion_proxy = Proxy{};
            if (onlynet_used_with_onion) {
                return InitError(
                    _("Outbound connections restricted to Tor (-onlynet=onion) but the proxy for "
                      "reaching the Tor network is explicitly forbidden: -onion=0"));
            }
        } else {
            CService addr;
            if (!Lookup(onionArg, addr, 9050, fNameLookup) || !addr.IsValid()) {
                return InitError(strprintf(_("Invalid -onion address or hostname: '%s'"), onionArg));
            }
            onion_proxy = Proxy{addr, proxyRandomize};
        }
    }

    if (onion_proxy.IsValid()) {
        SetProxy(NET_ONION, onion_proxy);
    } else {
        // If -listenonion is set, then we will (try to) connect to the Tor control port
        // later from the torcontrol thread and may retrieve the onion proxy from there.
        const bool listenonion_disabled{!args.GetBoolArg("-listenonion", DEFAULT_LISTEN_ONION)};
        if (onlynet_used_with_onion && listenonion_disabled) {
            return InitError(
                _("Outbound connections restricted to Tor (-onlynet=onion) but the proxy for "
                  "reaching the Tor network is not provided: none of -proxy, -onion or "
                  "-listenonion is given"));
        }
        SetReachable(NET_ONION, false);
    }

    for (const std::string& strAddr : args.GetArgs("-externalip")) {
        CService addrLocal;
        if (Lookup(strAddr, addrLocal, GetListenPort(), fNameLookup) && addrLocal.IsValid())
            AddLocal(addrLocal, LOCAL_MANUAL);
        else
            return InitError(ResolveErrMsg("externalip", strAddr));
    }

#if ENABLE_ZMQ
    g_zmq_notification_interface = CZMQNotificationInterface::Create();

    if (g_zmq_notification_interface) {
        RegisterValidationInterface(g_zmq_notification_interface);
    }
#endif

    // ********************************************************* Step 7: load block chain

    fReindex = args.GetBoolArg("-reindex", false);
    bool fReindexChainState = args.GetBoolArg("-reindex-chainstate", false);

    // cache size calculations
    CacheSizes cache_sizes = CalculateCacheSizes(args, g_enabled_filter_types.size());

    LogPrintf("Cache configuration:\n");
    LogPrintf("* Using %.1f MiB for block index database\n", cache_sizes.block_tree_db * (1.0 / 1024 / 1024));
    if (args.GetBoolArg("-txindex", DEFAULT_TXINDEX)) {
        LogPrintf("* Using %.1f MiB for transaction index database\n", cache_sizes.tx_index * (1.0 / 1024 / 1024));
    }
    for (BlockFilterType filter_type : g_enabled_filter_types) {
        LogPrintf("* Using %.1f MiB for %s block filter index database\n",
                  cache_sizes.filter_index * (1.0 / 1024 / 1024), BlockFilterTypeName(filter_type));
    }
    LogPrintf("* Using %.1f MiB for chain state database\n", cache_sizes.coins_db * (1.0 / 1024 / 1024));

    assert(!node.mempool);
    assert(!node.chainman);

<<<<<<< HEAD
        uiInterface.InitMessage(_("Loading block index…").translated);
        const int64_t load_block_index_start_time = GetTimeMillis();
        std::optional<ChainstateLoadingError> maybe_load_error;
        try {
            maybe_load_error = LoadChainstate(fReset,
                                              chainman,
                                              Assert(node.mempool.get()),
                                              fPruneMode,
                                              chainparams.GetConsensus(),
                                              fReindexChainState,
                                              cache_sizes.block_tree_db,
                                              cache_sizes.coins_db,
                                              cache_sizes.coins,
                                              /*block_tree_db_in_memory=*/false,
                                              /*coins_db_in_memory=*/false,
                                              args,
                                              /*shutdown_requested=*/ShutdownRequested,
                                              /*coins_error_cb=*/[]() {
                                                  uiInterface.ThreadSafeMessageBox(
                                                                                   _("Error reading from database, shutting down."),
                                                                                   "", CClientUIInterface::MSG_ERROR);
                                              });
        } catch (const std::exception& e) {
            LogPrintf("%s\n", e.what());
            maybe_load_error = ChainstateLoadingError::ERROR_GENERIC_BLOCKDB_OPEN_FAILED;
        }
        if (maybe_load_error.has_value()) {
            switch (maybe_load_error.value()) {
            case ChainstateLoadingError::ERROR_LOADING_BLOCK_DB:
                strLoadError = _("Error loading block database");
                break;
            case ChainstateLoadingError::ERROR_BAD_GENESIS_BLOCK:
                // If the loaded chain has a wrong genesis, bail out immediately
                // (we're likely using a testnet datadir, or the other way around).
                return InitError(_("Incorrect or no genesis block found. Wrong datadir for network?"));
            case ChainstateLoadingError::ERROR_PRUNED_NEEDS_REINDEX:
                strLoadError = _("You need to rebuild the database using -reindex to go back to unpruned mode.  This will redownload the entire blockchain");
                break;
            case ChainstateLoadingError::ERROR_LOAD_GENESIS_BLOCK_FAILED:
                strLoadError = _("Error initializing block database");
                break;
            case ChainstateLoadingError::ERROR_CHAINSTATE_UPGRADE_FAILED:
                strLoadError = _("Error upgrading chainstate database");
                break;
            case ChainstateLoadingError::ERROR_REPLAYBLOCKS_FAILED:
                strLoadError = _("Unable to replay blocks. You will need to rebuild the database using -reindex-chainstate.");
                break;
            case ChainstateLoadingError::ERROR_LOADCHAINTIP_FAILED:
                strLoadError = _("Error initializing block database");
                break;
            case ChainstateLoadingError::ERROR_GENERIC_BLOCKDB_OPEN_FAILED:
                strLoadError = _("Error opening block database");
                break;
            case ChainstateLoadingError::ERROR_BLOCKS_WITNESS_INSUFFICIENTLY_VALIDATED:
                strLoadError = strprintf(_("Witness data for blocks after height %d requires validation. Please restart with -reindex."),
                                         chainparams.GetConsensus().SegwitHeight);
                break;
            case ChainstateLoadingError::ERROR_ADDRINDEX_NEEDS_REINDEX:
                strLoadError = _("You need to rebuild the database using -reindex to change -addrindex");
                break;
            case ChainstateLoadingError::ERROR_LOGEVENTS_NEEDS_REINDEX:
                strLoadError = _("You need to rebuild the database using -reindex to enable -logevents");
                break;
            case ChainstateLoadingError::SHUTDOWN_PROBED:
                break;
            }
=======
    CTxMemPool::Options mempool_opts{
        .estimator = node.fee_estimator.get(),
        .check_ratio = chainparams.DefaultConsistencyChecks() ? 1 : 0,
    };
    if (const auto err{ApplyArgsManOptions(args, chainparams, mempool_opts)}) {
        return InitError(*err);
    }
    mempool_opts.check_ratio = std::clamp<int>(mempool_opts.check_ratio, 0, 1'000'000);

    int64_t descendant_limit_bytes = mempool_opts.limits.descendant_size_vbytes * 40;
    if (mempool_opts.max_size_bytes < 0 || mempool_opts.max_size_bytes < descendant_limit_bytes) {
        return InitError(strprintf(_("-maxmempool must be at least %d MB"), std::ceil(descendant_limit_bytes / 1'000'000.0)));
    }
    LogPrintf("* Using %.1f MiB for in-memory UTXO set (plus up to %.1f MiB of unused mempool space)\n", cache_sizes.coins * (1.0 / 1024 / 1024), mempool_opts.max_size_bytes * (1.0 / 1024 / 1024));

    for (bool fLoaded = false; !fLoaded && !ShutdownRequested();) {
        node.mempool = std::make_unique<CTxMemPool>(mempool_opts);

        const ChainstateManager::Options chainman_opts{
            .chainparams = chainparams,
            .adjusted_time_callback = GetAdjustedTime,
        };
        node.chainman = std::make_unique<ChainstateManager>(chainman_opts);
        ChainstateManager& chainman = *node.chainman;

        node::ChainstateLoadOptions options;
        options.mempool = Assert(node.mempool.get());
        options.reindex = node::fReindex;
        options.reindex_chainstate = fReindexChainState;
        options.prune = node::fPruneMode;
        options.check_blocks = args.GetIntArg("-checkblocks", DEFAULT_CHECKBLOCKS);
        options.check_level = args.GetIntArg("-checklevel", DEFAULT_CHECKLEVEL);
        options.check_interrupt = ShutdownRequested;
        options.coins_error_cb = [] {
            uiInterface.ThreadSafeMessageBox(
                _("Error reading from database, shutting down."),
                "", CClientUIInterface::MSG_ERROR);
        };
        if((args.IsArgSet("-dgpstorage") && args.IsArgSet("-dgpevm")) || (!args.IsArgSet("-dgpstorage") && args.IsArgSet("-dgpevm")) ||
          (!args.IsArgSet("-dgpstorage") && !args.IsArgSet("-dgpevm"))){
            options.getting_values_dgp = true;
>>>>>>> d82fec21
        } else {
            options.getting_values_dgp = false;
        }
        options.record_log_opcodes = args.IsArgSet("-record-log-opcodes");
        options.addrindex = args.GetBoolArg("-addrindex", DEFAULT_ADDRINDEX);
        options.logevents = args.GetBoolArg("-logevents", DEFAULT_LOGEVENTS);

        uiInterface.InitMessage(_("Loading block index…").translated);
        const auto load_block_index_start_time{SteadyClock::now()};
        auto catch_exceptions = [](auto&& f) {
            try {
                return f();
            } catch (const std::exception& e) {
                LogPrintf("%s\n", e.what());
                return std::make_tuple(node::ChainstateLoadStatus::FAILURE, _("Error opening block database"));
            }
        };
        auto [status, error] = catch_exceptions([&]{ return LoadChainstate(chainman, cache_sizes, options); });
        if (status == node::ChainstateLoadStatus::SUCCESS) {
            uiInterface.InitMessage(_("Verifying blocks…").translated);
            if (chainman.m_blockman.m_have_pruned && options.check_blocks > MIN_BLOCKS_TO_KEEP) {
                LogPrintfCategory(BCLog::PRUNE, "pruned datadir may not have more than %d blocks; only checking available blocks\n",
                                  MIN_BLOCKS_TO_KEEP);
            }
            std::tie(status, error) = catch_exceptions([&]{ return VerifyLoadedChainstate(chainman, options);});
            if (status == node::ChainstateLoadStatus::SUCCESS) {
                fLoaded = true;
                LogPrintf(" block index %15dms\n", Ticks<std::chrono::milliseconds>(SteadyClock::now() - load_block_index_start_time));
            }
        }

        if (status == node::ChainstateLoadStatus::FAILURE_INCOMPATIBLE_DB) {
            return InitError(error);
        }

        if (!fLoaded && !ShutdownRequested()) {
            // first suggest a reindex
            if (!options.reindex) {
                bool fRet = uiInterface.ThreadSafeQuestion(
                    error + Untranslated(".\n\n") + _("Do you want to rebuild the block database now?"),
                    error.original + ".\nPlease restart with -reindex or -reindex-chainstate to recover.",
                    "", CClientUIInterface::MSG_ERROR | CClientUIInterface::BTN_ABORT);
                if (fRet) {
                    fReindex = true;
                    AbortShutdown();
                } else {
                    LogPrintf("Aborted block database rebuild. Exiting.\n");
                    return false;
                }
            } else {
                return InitError(error);
            }
        }
    }

    // As LoadBlockIndex can take several minutes, it's possible the user
    // requested to kill the GUI during the last operation. If so, exit.
    // As the program has not fully started yet, Shutdown() is possibly overkill.
    if (ShutdownRequested()) {
        LogPrintf("Shutdown requested. Exiting.\n");
        return false;
    }

    ChainstateManager& chainman = *Assert(node.chainman);

    assert(!node.peerman);
    node.peerman = PeerManager::make(*node.connman, *node.addrman, node.banman.get(),
                                     chainman, *node.mempool, ignores_incoming_txs);
    RegisterValidationInterface(node.peerman.get());

    // ********************************************************* Step 8: start indexers
    if (args.GetBoolArg("-txindex", DEFAULT_TXINDEX)) {
        if (const auto error{WITH_LOCK(cs_main, return CheckLegacyTxindex(*Assert(chainman.m_blockman.m_block_tree_db)))}) {
            return InitError(*error);
        }

        g_txindex = std::make_unique<TxIndex>(interfaces::MakeChain(node), cache_sizes.tx_index, false, fReindex);
        if (!g_txindex->Start()) {
            return false;
        }
    }

    for (const auto& filter_type : g_enabled_filter_types) {
        InitBlockFilterIndex([&]{ return interfaces::MakeChain(node); }, filter_type, cache_sizes.filter_index, false, fReindex);
        if (!GetBlockFilterIndex(filter_type)->Start()) {
            return false;
        }
    }

    if (args.GetBoolArg("-coinstatsindex", DEFAULT_COINSTATSINDEX)) {
        g_coin_stats_index = std::make_unique<CoinStatsIndex>(interfaces::MakeChain(node), /* cache size */ 0, false, fReindex);
        if (!g_coin_stats_index->Start()) {
            return false;
        }
    }

    // ********************************************************* Step 9: load wallet
    for (const auto& client : node.chain_clients) {
        if (!client->load()) {
            return false;
        }
    }

    // ********************************************************* Step 10: data directory maintenance

    // if pruning, perform the initial blockstore prune
    // after any wallet rescanning has taken place.
    if (fPruneMode) {
        if (!fReindex) {
            LOCK(cs_main);
            for (Chainstate* chainstate : chainman.GetAll()) {
                uiInterface.InitMessage(_("Pruning blockstore…").translated);
                chainstate->PruneAndFlush();
            }
        }
    } else {
        LogPrintf("Setting NODE_NETWORK on non-prune mode\n");
        nLocalServices = ServiceFlags(nLocalServices | NODE_NETWORK);
    }

    // ********************************************************* Step 11: import blocks

    if (!CheckDiskSpace(gArgs.GetDataDirNet())) {
        InitError(strprintf(_("Error: Disk space is low for %s"), fs::quoted(fs::PathToString(gArgs.GetDataDirNet()))));
        return false;
    }
    if (!CheckDiskSpace(gArgs.GetBlocksDirPath())) {
        InitError(strprintf(_("Error: Disk space is low for %s"), fs::quoted(fs::PathToString(gArgs.GetBlocksDirPath()))));
        return false;
    }

    // Either install a handler to notify us when genesis activates, or set fHaveGenesis directly.
    // No locking, as this happens before any background thread is started.
    boost::signals2::connection block_notify_genesis_wait_connection;
    if (WITH_LOCK(chainman.GetMutex(), return chainman.ActiveChain().Tip() == nullptr)) {
        block_notify_genesis_wait_connection = uiInterface.NotifyBlockTip_connect(std::bind(BlockNotifyGenesisWait, std::placeholders::_2));
    } else {
        fHaveGenesis = true;
    }

#if HAVE_SYSTEM
    const std::string block_notify = args.GetArg("-blocknotify", "");
    if (!block_notify.empty()) {
        uiInterface.NotifyBlockTip_connect([block_notify](SynchronizationState sync_state, const CBlockIndex* pBlockIndex) {
            if (sync_state != SynchronizationState::POST_INIT || !pBlockIndex) return;
            std::string command = block_notify;
            ReplaceAll(command, "%s", pBlockIndex->GetBlockHash().GetHex());
            std::thread t(runCommand, command);
            t.detach(); // thread runs free
        });
    }
#endif

    std::vector<fs::path> vImportFiles;
    for (const std::string& strFile : args.GetArgs("-loadblock")) {
        vImportFiles.push_back(fs::PathFromString(strFile));
    }

    chainman.m_load_block = std::thread(&util::TraceThread, "loadblk", [=, &chainman, &args] {
        ThreadImport(chainman, vImportFiles, args, ShouldPersistMempool(args) ? MempoolPath(args) : fs::path{});
    });

    node.peerman->InitCleanBlockIndex();

    // Wait for genesis block to be processed
    {
        WAIT_LOCK(g_genesis_wait_mutex, lock);
        // We previously could hang here if StartShutdown() is called prior to
        // ThreadImport getting started, so instead we just wait on a timer to
        // check ShutdownRequested() regularly.
        while (!fHaveGenesis && !ShutdownRequested()) {
            g_genesis_wait_cv.wait_for(lock, std::chrono::milliseconds(500));
        }
        block_notify_genesis_wait_connection.disconnect();
    }

    if (ShutdownRequested()) {
        return false;
    }

    // ********************************************************* Step 12: start node

    int chain_active_height;

    //// debug print
    {
        LOCK(cs_main);
        LogPrintf("block tree size = %u\n", chainman.BlockIndex().size());
        chain_active_height = chainman.ActiveChain().Height();
        if (tip_info) {
            tip_info->block_height = chain_active_height;
            tip_info->block_time = chainman.ActiveChain().Tip() ? chainman.ActiveChain().Tip()->GetBlockTime() : chainman.GetParams().GenesisBlock().GetBlockTime();
            tip_info->verification_progress = GuessVerificationProgress(chainman.GetParams().TxData(), chainman.ActiveChain().Tip());
        }
        if (tip_info && chainman.m_best_header) {
            tip_info->header_height = chainman.m_best_header->nHeight;
            tip_info->header_time = chainman.m_best_header->GetBlockTime();
        }
    }
    LogPrintf("nBestHeight = %d\n", chain_active_height);
    if (node.peerman) node.peerman->SetBestHeight(chain_active_height);

    // Map ports with UPnP or NAT-PMP.
    StartMapPort(args.GetBoolArg("-upnp", DEFAULT_UPNP), gArgs.GetBoolArg("-natpmp", DEFAULT_NATPMP));

    CConnman::Options connOptions;
    connOptions.nLocalServices = nLocalServices;
    connOptions.nMaxConnections = nMaxConnections;
    connOptions.m_max_outbound_full_relay = std::min(MAX_OUTBOUND_FULL_RELAY_CONNECTIONS, connOptions.nMaxConnections);
    connOptions.m_max_outbound_block_relay = std::min(MAX_BLOCK_RELAY_ONLY_CONNECTIONS, connOptions.nMaxConnections-connOptions.m_max_outbound_full_relay);
    connOptions.nMaxAddnode = MAX_ADDNODE_CONNECTIONS;
    connOptions.nMaxFeeler = MAX_FEELER_CONNECTIONS;
    connOptions.uiInterface = &uiInterface;
    connOptions.m_banman = node.banman.get();
    connOptions.m_msgproc = node.peerman.get();
    connOptions.nSendBufferMaxSize = 1000 * args.GetIntArg("-maxsendbuffer", DEFAULT_MAXSENDBUFFER);
    connOptions.nReceiveFloodSize = 1000 * args.GetIntArg("-maxreceivebuffer", DEFAULT_MAXRECEIVEBUFFER);
    connOptions.m_added_nodes = args.GetArgs("-addnode");
    connOptions.nMaxOutboundLimit = *opt_max_upload;
    connOptions.m_peer_connect_timeout = peer_connect_timeout;

    // Port to bind to if `-bind=addr` is provided without a `:port` suffix.
    const uint16_t default_bind_port =
        static_cast<uint16_t>(args.GetIntArg("-port", Params().GetDefaultPort()));

    const auto BadPortWarning = [](const char* prefix, uint16_t port) {
        return strprintf(_("%s request to listen on port %u. This port is considered \"bad\" and "
                           "thus it is unlikely that any Bitcoin Core peers connect to it. See "
                           "doc/p2p-bad-ports.md for details and a full list."),
                         prefix,
                         port);
    };

    for (const std::string& bind_arg : args.GetArgs("-bind")) {
        CService bind_addr;
        const size_t index = bind_arg.rfind('=');
        if (index == std::string::npos) {
            if (Lookup(bind_arg, bind_addr, default_bind_port, /*fAllowLookup=*/false)) {
                connOptions.vBinds.push_back(bind_addr);
                if (IsBadPort(bind_addr.GetPort())) {
                    InitWarning(BadPortWarning("-bind", bind_addr.GetPort()));
                }
                continue;
            }
        } else {
            const std::string network_type = bind_arg.substr(index + 1);
            if (network_type == "onion") {
                const std::string truncated_bind_arg = bind_arg.substr(0, index);
                if (Lookup(truncated_bind_arg, bind_addr, BaseParams().OnionServiceTargetPort(), false)) {
                    connOptions.onion_binds.push_back(bind_addr);
                    continue;
                }
            }
        }
        return InitError(ResolveErrMsg("bind", bind_arg));
    }

    for (const std::string& strBind : args.GetArgs("-whitebind")) {
        NetWhitebindPermissions whitebind;
        bilingual_str error;
        if (!NetWhitebindPermissions::TryParse(strBind, whitebind, error)) return InitError(error);
        connOptions.vWhiteBinds.push_back(whitebind);
    }

    // If the user did not specify -bind= or -whitebind= then we bind
    // on any address - 0.0.0.0 (IPv4) and :: (IPv6).
    connOptions.bind_on_any = args.GetArgs("-bind").empty() && args.GetArgs("-whitebind").empty();

    // Emit a warning if a bad port is given to -port= but only if -bind and -whitebind are not
    // given, because if they are, then -port= is ignored.
    if (connOptions.bind_on_any && args.IsArgSet("-port")) {
        const uint16_t port_arg = args.GetIntArg("-port", 0);
        if (IsBadPort(port_arg)) {
            InitWarning(BadPortWarning("-port", port_arg));
        }
    }

    CService onion_service_target;
    if (!connOptions.onion_binds.empty()) {
        onion_service_target = connOptions.onion_binds.front();
    } else {
        onion_service_target = DefaultOnionServiceTarget();
        connOptions.onion_binds.push_back(onion_service_target);
    }

    if (args.GetBoolArg("-listenonion", DEFAULT_LISTEN_ONION)) {
        if (connOptions.onion_binds.size() > 1) {
            InitWarning(strprintf(_("More than one onion bind address is provided. Using %s "
                                    "for the automatically created Tor onion service."),
                                  onion_service_target.ToStringIPPort()));
        }
        StartTorControl(onion_service_target);
    }

    if (connOptions.bind_on_any) {
        // Only add all IP addresses of the machine if we would be listening on
        // any address - 0.0.0.0 (IPv4) and :: (IPv6).
        Discover();
    }

    for (const auto& net : args.GetArgs("-whitelist")) {
        NetWhitelistPermissions subnet;
        bilingual_str error;
        if (!NetWhitelistPermissions::TryParse(net, subnet, error)) return InitError(error);
        connOptions.vWhitelistedRange.push_back(subnet);
    }

    connOptions.vSeedNodes = args.GetArgs("-seednode");

    // Initiate outbound connections unless connect=0
    connOptions.m_use_addrman_outgoing = !args.IsArgSet("-connect");
    if (!connOptions.m_use_addrman_outgoing) {
        const auto connect = args.GetArgs("-connect");
        if (connect.size() != 1 || connect[0] != "0") {
            connOptions.m_specified_outgoing = connect;
        }
    }

    const std::string& i2psam_arg = args.GetArg("-i2psam", "");
    if (!i2psam_arg.empty()) {
        CService addr;
        if (!Lookup(i2psam_arg, addr, 7656, fNameLookup) || !addr.IsValid()) {
            return InitError(strprintf(_("Invalid -i2psam address or hostname: '%s'"), i2psam_arg));
        }
        SetProxy(NET_I2P, Proxy{addr});
    } else {
        if (args.IsArgSet("-onlynet") && IsReachable(NET_I2P)) {
            return InitError(
                _("Outbound connections restricted to i2p (-onlynet=i2p) but "
                  "-i2psam is not provided"));
        }
        SetReachable(NET_I2P, false);
    }

    connOptions.m_i2p_accept_incoming = args.GetBoolArg("-i2pacceptincoming", true);

    if (!node.connman->Start(*node.scheduler, connOptions)) {
        return false;
    }

    // ********************************************************* Step 13: finished

    // At this point, the RPC is "started", but still in warmup, which means it
    // cannot yet be called. Before we make it callable, we need to make sure
    // that the RPC's view of the best block is valid and consistent with
    // ChainstateManager's active tip.
    //
    // If we do not do this, RPC's view of the best block will be height=0 and
    // hash=0x0. This will lead to erroroneous responses for things like
    // waitforblockheight.
    RPCNotifyBlockChange(WITH_LOCK(chainman.GetMutex(), return chainman.ActiveTip()));
    SetRPCWarmupFinished();

    uiInterface.InitMessage(_("Done loading").translated);

    for (const auto& client : node.chain_clients) {
        client->start(*node.scheduler);
    }

    BanMan* banman = node.banman.get();
    node.scheduler->scheduleEvery([banman]{
        banman->DumpBanlist();
    }, DUMP_BANS_INTERVAL);

    if (node.peerman) node.peerman->StartScheduledTasks(*node.scheduler);

#if HAVE_SYSTEM
    StartupNotify(args);
#endif

    return true;
}

void UnlockDataDirectory()
{
    // Unlock
    LockDataDirectory(true, false);
}<|MERGE_RESOLUTION|>--- conflicted
+++ resolved
@@ -696,11 +696,7 @@
     fs::remove_all(gArgs.GetBlocksDirPath());
     fs::remove_all(datadir / "stateQtum");
     fs::remove(datadir / "banlist.dat");
-<<<<<<< HEAD
-    fs::remove(datadir / FEE_ESTIMATES_FILENAME);
-=======
     fs::remove(datadir / "fee_estimates.dat");
->>>>>>> d82fec21
     fs::remove(datadir / "mempool.dat");
 }
 
@@ -803,8 +799,6 @@
         if (args.SoftSetBoolArg("-whitelistrelay", true))
             LogPrintf("%s: parameter interaction: -whitelistforcerelay=1 -> setting -whitelistrelay=1\n", __func__);
     }
-<<<<<<< HEAD
-=======
     if (args.IsArgSet("-onlynet")) {
         const auto onlynets = args.GetArgs("-onlynet");
         bool clearnet_reachable = std::any_of(onlynets.begin(), onlynets.end(), [](const auto& net) {
@@ -815,7 +809,6 @@
             LogPrintf("%s: parameter interaction: -onlynet excludes IPv4 and IPv6 -> setting -dnsseed=0\n", __func__);
         }
     }
->>>>>>> d82fec21
 
 #ifdef ENABLE_WALLET
     // Set the required parameters for super staking
@@ -1429,10 +1422,6 @@
         DeleteBlockChainData();
     }
 
-<<<<<<< HEAD
-    InitSignatureCache();
-    InitScriptExecutionCache();
-=======
     ValidationCacheSizes validation_cache_sizes{};
     ApplyArgsManOptions(args, validation_cache_sizes);
     if (!InitSignatureCache(validation_cache_sizes.signature_cache_bytes)
@@ -1440,7 +1429,6 @@
     {
         return InitError(strprintf(_("Unable to allocate memory for -maxsigcachesize: '%s' MiB"), args.GetIntArg("-maxsigcachesize", DEFAULT_MAX_SIG_CACHE_BYTES >> 20)));
     }
->>>>>>> d82fec21
 
     int script_threads = args.GetIntArg("-par", DEFAULT_SCRIPTCHECK_THREADS);
     if (script_threads <= 0) {
@@ -1719,74 +1707,6 @@
     assert(!node.mempool);
     assert(!node.chainman);
 
-<<<<<<< HEAD
-        uiInterface.InitMessage(_("Loading block index…").translated);
-        const int64_t load_block_index_start_time = GetTimeMillis();
-        std::optional<ChainstateLoadingError> maybe_load_error;
-        try {
-            maybe_load_error = LoadChainstate(fReset,
-                                              chainman,
-                                              Assert(node.mempool.get()),
-                                              fPruneMode,
-                                              chainparams.GetConsensus(),
-                                              fReindexChainState,
-                                              cache_sizes.block_tree_db,
-                                              cache_sizes.coins_db,
-                                              cache_sizes.coins,
-                                              /*block_tree_db_in_memory=*/false,
-                                              /*coins_db_in_memory=*/false,
-                                              args,
-                                              /*shutdown_requested=*/ShutdownRequested,
-                                              /*coins_error_cb=*/[]() {
-                                                  uiInterface.ThreadSafeMessageBox(
-                                                                                   _("Error reading from database, shutting down."),
-                                                                                   "", CClientUIInterface::MSG_ERROR);
-                                              });
-        } catch (const std::exception& e) {
-            LogPrintf("%s\n", e.what());
-            maybe_load_error = ChainstateLoadingError::ERROR_GENERIC_BLOCKDB_OPEN_FAILED;
-        }
-        if (maybe_load_error.has_value()) {
-            switch (maybe_load_error.value()) {
-            case ChainstateLoadingError::ERROR_LOADING_BLOCK_DB:
-                strLoadError = _("Error loading block database");
-                break;
-            case ChainstateLoadingError::ERROR_BAD_GENESIS_BLOCK:
-                // If the loaded chain has a wrong genesis, bail out immediately
-                // (we're likely using a testnet datadir, or the other way around).
-                return InitError(_("Incorrect or no genesis block found. Wrong datadir for network?"));
-            case ChainstateLoadingError::ERROR_PRUNED_NEEDS_REINDEX:
-                strLoadError = _("You need to rebuild the database using -reindex to go back to unpruned mode.  This will redownload the entire blockchain");
-                break;
-            case ChainstateLoadingError::ERROR_LOAD_GENESIS_BLOCK_FAILED:
-                strLoadError = _("Error initializing block database");
-                break;
-            case ChainstateLoadingError::ERROR_CHAINSTATE_UPGRADE_FAILED:
-                strLoadError = _("Error upgrading chainstate database");
-                break;
-            case ChainstateLoadingError::ERROR_REPLAYBLOCKS_FAILED:
-                strLoadError = _("Unable to replay blocks. You will need to rebuild the database using -reindex-chainstate.");
-                break;
-            case ChainstateLoadingError::ERROR_LOADCHAINTIP_FAILED:
-                strLoadError = _("Error initializing block database");
-                break;
-            case ChainstateLoadingError::ERROR_GENERIC_BLOCKDB_OPEN_FAILED:
-                strLoadError = _("Error opening block database");
-                break;
-            case ChainstateLoadingError::ERROR_BLOCKS_WITNESS_INSUFFICIENTLY_VALIDATED:
-                strLoadError = strprintf(_("Witness data for blocks after height %d requires validation. Please restart with -reindex."),
-                                         chainparams.GetConsensus().SegwitHeight);
-                break;
-            case ChainstateLoadingError::ERROR_ADDRINDEX_NEEDS_REINDEX:
-                strLoadError = _("You need to rebuild the database using -reindex to change -addrindex");
-                break;
-            case ChainstateLoadingError::ERROR_LOGEVENTS_NEEDS_REINDEX:
-                strLoadError = _("You need to rebuild the database using -reindex to enable -logevents");
-                break;
-            case ChainstateLoadingError::SHUTDOWN_PROBED:
-                break;
-            }
-=======
     CTxMemPool::Options mempool_opts{
         .estimator = node.fee_estimator.get(),
         .check_ratio = chainparams.DefaultConsistencyChecks() ? 1 : 0,
@@ -1828,7 +1748,6 @@
         if((args.IsArgSet("-dgpstorage") && args.IsArgSet("-dgpevm")) || (!args.IsArgSet("-dgpstorage") && args.IsArgSet("-dgpevm")) ||
           (!args.IsArgSet("-dgpstorage") && !args.IsArgSet("-dgpevm"))){
             options.getting_values_dgp = true;
->>>>>>> d82fec21
         } else {
             options.getting_values_dgp = false;
         }
