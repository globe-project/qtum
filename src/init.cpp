// Copyright (c) 2009-2010 Satoshi Nakamoto
// Copyright (c) 2009-2018 The Bitcoin Core developers
// Distributed under the MIT software license, see the accompanying
// file COPYING or http://www.opensource.org/licenses/mit-license.php.

#if defined(HAVE_CONFIG_H)
#include <config/bitcoin-config.h>
#endif

#include <init.h>

#include <addrman.h>
#include <amount.h>
#include <banman.h>
#include <blockfilter.h>
#include <chain.h>
#include <chainparams.h>
#include <compat/sanity.h>
#include <consensus/validation.h>
#include <fs.h>
#include <httprpc.h>
#include <httpserver.h>
#include <index/blockfilterindex.h>
#include <index/txindex.h>
#include <interfaces/chain.h>
#include <key.h>
#include <logging.h>
#include <miner.h>
#include <net.h>
#include <net_permissions.h>
#include <net_processing.h>
#include <netbase.h>
#include <policy/feerate.h>
#include <policy/fees.h>
#include <policy/policy.h>
#include <policy/settings.h>
#include <rpc/blockchain.h>
#include <rpc/register.h>
#include <rpc/server.h>
#include <rpc/util.h>
#include <scheduler.h>
#include <script/sigcache.h>
#include <script/standard.h>
#include <shutdown.h>
#include <timedata.h>
#include <torcontrol.h>
#include <txdb.h>
#include <txmempool.h>
#include <ui_interface.h>
#include <util/convert.h>
#include <util/moneystr.h>
#include <util/system.h>
#include <util/threadnames.h>
#include <util/translation.h>
#include <util/validation.h>
#include <validation.h>
#include <validationinterface.h>
#ifdef ENABLE_WALLET
#include <wallet/wallet.h>
#endif
#include <walletinitinterface.h>

#include <stdint.h>
#include <stdio.h>
#include <set>

#ifndef WIN32
#include <attributes.h>
#include <cerrno>
#include <signal.h>
#include <sys/stat.h>
#endif

#include <boost/algorithm/string/classification.hpp>
#include <boost/algorithm/string/replace.hpp>
#include <boost/algorithm/string/split.hpp>
#include <boost/thread.hpp>

#if ENABLE_ZMQ
#include <zmq/zmqabstractnotifier.h>
#include <zmq/zmqnotificationinterface.h>
#include <zmq/zmqrpc.h>
#endif

static bool fFeeEstimatesInitialized = false;
static const bool DEFAULT_PROXYRANDOMIZE = true;
static const bool DEFAULT_REST_ENABLE = false;
static const bool DEFAULT_STOPAFTERBLOCKIMPORT = false;

// Dump addresses to banlist.dat every 15 minutes (900s)
static constexpr int DUMP_BANS_INTERVAL = 60 * 15;

std::unique_ptr<CConnman> g_connman;
std::unique_ptr<PeerLogicValidation> peerLogic;
std::unique_ptr<BanMan> g_banman;

#ifdef WIN32
// Win32 LevelDB doesn't use filedescriptors, and the ones used for
// accessing block files don't count towards the fd_set size limit
// anyway.
#define MIN_CORE_FILEDESCRIPTORS 0
#else
#define MIN_CORE_FILEDESCRIPTORS 150
#endif

static const char* FEE_ESTIMATES_FILENAME="fee_estimates.dat";

/**
 * The PID file facilities.
 */
static const char* BITCOIN_PID_FILENAME = "qtumd.pid";

static fs::path GetPidFile()
{
    return AbsPathForConfigVal(fs::path(gArgs.GetArg("-pid", BITCOIN_PID_FILENAME)));
}

NODISCARD static bool CreatePidFile()
{
    fsbridge::ofstream file{GetPidFile()};
    if (file) {
#ifdef WIN32
        tfm::format(file, "%d\n", GetCurrentProcessId());
#else
        tfm::format(file, "%d\n", getpid());
#endif
        return true;
    } else {
        return InitError(strprintf(_("Unable to create the PID file '%s': %s").translated, GetPidFile().string(), std::strerror(errno)));
    }
}

//////////////////////////////////////////////////////////////////////////////
//
// Shutdown
//

//
// Thread management and startup/shutdown:
//
// The network-processing threads are all part of a thread group
// created by AppInit() or the Qt main() function.
//
// A clean exit happens when StartShutdown() or the SIGTERM
// signal handler sets ShutdownRequested(), which makes main thread's
// WaitForShutdown() interrupts the thread group.
// And then, WaitForShutdown() makes all other on-going threads
// in the thread group join the main thread.
// Shutdown() is then called to clean up database connections, and stop other
// threads that should only be stopped after the main network-processing
// threads have exited.
//
// Shutdown for Qt is very similar, only it uses a QTimer to detect
// ShutdownRequested() getting set, and then does the normal Qt
// shutdown thing.
//

static std::unique_ptr<ECCVerifyHandle> globalVerifyHandle;

static boost::thread_group threadGroup;
static CScheduler scheduler;

void Interrupt()
{
    InterruptHTTPServer();
    InterruptHTTPRPC();
    InterruptRPC();
    InterruptREST();
    InterruptTorControl();
    InterruptMapPort();
    if (g_connman)
        g_connman->Interrupt();
    if (g_txindex) {
        g_txindex->Interrupt();
    }
    ForEachBlockFilterIndex([](BlockFilterIndex& index) { index.Interrupt(); });
}

void Shutdown(InitInterfaces& interfaces)
{
    LogPrintf("%s: In progress...\n", __func__);
    static CCriticalSection cs_Shutdown;
    TRY_LOCK(cs_Shutdown, lockShutdown);
    if (!lockShutdown)
        return;

    /// Note: Shutdown() must be able to handle cases in which initialization failed part of the way,
    /// for example if the data directory was found to be locked.
    /// Be sure that anything that writes files or flushes caches only does this if the respective
    /// module was initialized.
    util::ThreadRename("qtum-shutoff");
    mempool.AddTransactionsUpdated(1);

    StopHTTPRPC();
    StopREST();
    StopRPC();
    StopHTTPServer();
    for (const auto& client : interfaces.chain_clients) {
        client->flush();
    }
    StopMapPort();

    // Because these depend on each-other, we make sure that neither can be
    // using the other before destroying them.
    if (peerLogic) UnregisterValidationInterface(peerLogic.get());
    if (g_connman) g_connman->Stop();
    if (g_txindex) g_txindex->Stop();
    ForEachBlockFilterIndex([](BlockFilterIndex& index) { index.Stop(); });

    StopTorControl();

    // After everything has been shut down, but before things get flushed, stop the
    // CScheduler/checkqueue threadGroup
    threadGroup.interrupt_all();
    threadGroup.join_all();

    // After the threads that potentially access these pointers have been stopped,
    // destruct and reset all to nullptr.
    peerLogic.reset();
    g_connman.reset();
    g_banman.reset();
    g_txindex.reset();
    DestroyAllBlockFilterIndexes();

    if (::mempool.IsLoaded() && gArgs.GetArg("-persistmempool", DEFAULT_PERSIST_MEMPOOL)) {
        DumpMempool(::mempool);
    }

    if (fFeeEstimatesInitialized)
    {
        ::feeEstimator.FlushUnconfirmed();
        fs::path est_path = GetDataDir() / FEE_ESTIMATES_FILENAME;
        CAutoFile est_fileout(fsbridge::fopen(est_path, "wb"), SER_DISK, CLIENT_VERSION);
        if (!est_fileout.IsNull())
            ::feeEstimator.Write(est_fileout);
        else
            LogPrintf("%s: Failed to write fee estimates to %s\n", __func__, est_path.string());
        fFeeEstimatesInitialized = false;
    }

    // FlushStateToDisk generates a ChainStateFlushed callback, which we should avoid missing
    //
    // g_chainstate is referenced here directly (instead of ::ChainstateActive()) because it
    // may not have been initialized yet.
    {
        LOCK(cs_main);
        if (g_chainstate && g_chainstate->CanFlushToDisk()) {
            g_chainstate->ForceFlushStateToDisk();
        }
    }

    // After there are no more peers/RPC left to give us new data which may generate
    // CValidationInterface callbacks, flush them...
    GetMainSignals().FlushBackgroundCallbacks();

    // Any future callbacks will be dropped. This should absolutely be safe - if
    // missing a callback results in an unrecoverable situation, unclean shutdown
    // would too. The only reason to do the above flushes is to let the wallet catch
    // up with our current chain to avoid any strange pruning edge cases and make
    // next startup faster by avoiding rescan.

    {
        LOCK(cs_main);
        if (g_chainstate && g_chainstate->CanFlushToDisk()) {
            g_chainstate->ForceFlushStateToDisk();
            g_chainstate->ResetCoinsViews();
        }
        pblocktree.reset();
        pstorageresult.reset();
        globalState.reset();
        globalSealEngine.reset();
    }
    for (const auto& client : interfaces.chain_clients) {
        client->stop();
    }

#if ENABLE_ZMQ
    if (g_zmq_notification_interface) {
        UnregisterValidationInterface(g_zmq_notification_interface);
        delete g_zmq_notification_interface;
        g_zmq_notification_interface = nullptr;
    }
#endif

    try {
        if (!fs::remove(GetPidFile())) {
            LogPrintf("%s: Unable to remove PID file: File does not exist\n", __func__);
        }
    } catch (const fs::filesystem_error& e) {
        LogPrintf("%s: Unable to remove PID file: %s\n", __func__, fsbridge::get_filesystem_error_message(e));
    }
    interfaces.chain_clients.clear();
    UnregisterAllValidationInterfaces();
    GetMainSignals().UnregisterBackgroundSignalScheduler();
    GetMainSignals().UnregisterWithMempoolSignals(mempool);
    globalVerifyHandle.reset();
    ECC_Stop();
    LogPrintf("%s: done\n", __func__);
}

/**
 * Signal handlers are very limited in what they are allowed to do.
 * The execution context the handler is invoked in is not guaranteed,
 * so we restrict handler operations to just touching variables:
 */
#ifndef WIN32
static void HandleSIGTERM(int)
{
    StartShutdown();
}

static void HandleSIGHUP(int)
{
    LogInstance().m_reopen_file = true;
}
#else
static BOOL WINAPI consoleCtrlHandler(DWORD dwCtrlType)
{
    StartShutdown();
    Sleep(INFINITE);
    return true;
}
#endif

#ifndef WIN32
static void registerSignalHandler(int signal, void(*handler)(int))
{
    struct sigaction sa;
    sa.sa_handler = handler;
    sigemptyset(&sa.sa_mask);
    sa.sa_flags = 0;
    sigaction(signal, &sa, nullptr);
}
#endif

static boost::signals2::connection rpc_notify_block_change_connection;
static void OnRPCStarted()
{
    rpc_notify_block_change_connection = uiInterface.NotifyBlockTip_connect(&RPCNotifyBlockChange);
}

static void OnRPCStopped()
{
    rpc_notify_block_change_connection.disconnect();
    RPCNotifyBlockChange(false, nullptr);
    g_best_block_cv.notify_all();
    LogPrint(BCLog::RPC, "RPC stopped.\n");
}

void SetupServerArgs()
{
    SetupHelpOptions(gArgs);
    gArgs.AddArg("-help-debug", "Print help message with debugging options and exit", ArgsManager::ALLOW_ANY, OptionsCategory::DEBUG_TEST); // server-only for now

    const auto defaultBaseParams = CreateBaseChainParams(CBaseChainParams::MAIN);
    const auto testnetBaseParams = CreateBaseChainParams(CBaseChainParams::TESTNET);
    const auto regtestBaseParams = CreateBaseChainParams(CBaseChainParams::REGTEST);
    const auto defaultChainParams = CreateChainParams(CBaseChainParams::MAIN);
    const auto testnetChainParams = CreateChainParams(CBaseChainParams::TESTNET);
    const auto regtestChainParams = CreateChainParams(CBaseChainParams::REGTEST);

    // Hidden Options
    std::vector<std::string> hidden_args = {
        "-dbcrashratio", "-forcecompactdb",
        // GUI args. These will be overwritten by SetupUIArgs for the GUI
        "-allowselfsignedrootcertificates", "-choosedatadir", "-lang=<lang>", "-min", "-resetguisettings", "-rootcertificates=<file>", "-splash", "-uiplatform"};

    gArgs.AddArg("-version", "Print version and exit", ArgsManager::ALLOW_ANY, OptionsCategory::OPTIONS);
#if HAVE_SYSTEM
    gArgs.AddArg("-alertnotify=<cmd>", "Execute command when a relevant alert is received or we see a really long fork (%s in cmd is replaced by message)", ArgsManager::ALLOW_ANY, OptionsCategory::OPTIONS);
#endif
    gArgs.AddArg("-assumevalid=<hex>", strprintf("If this block is in the chain assume that it and its ancestors are valid and potentially skip their script verification (0 to verify all, default: %s, testnet: %s)", defaultChainParams->GetConsensus().defaultAssumeValid.GetHex(), testnetChainParams->GetConsensus().defaultAssumeValid.GetHex()), ArgsManager::ALLOW_ANY, OptionsCategory::OPTIONS);
    gArgs.AddArg("-blocksdir=<dir>", "Specify directory to hold blocks subdirectory for *.dat files (default: <datadir>)", ArgsManager::ALLOW_ANY, OptionsCategory::OPTIONS);
#if HAVE_SYSTEM
    gArgs.AddArg("-blocknotify=<cmd>", "Execute command when the best block changes (%s in cmd is replaced by block hash)", ArgsManager::ALLOW_ANY, OptionsCategory::OPTIONS);
#endif
    gArgs.AddArg("-blockreconstructionextratxn=<n>", strprintf("Extra transactions to keep in memory for compact block reconstructions (default: %u)", DEFAULT_BLOCK_RECONSTRUCTION_EXTRA_TXN), ArgsManager::ALLOW_ANY, OptionsCategory::OPTIONS);
    gArgs.AddArg("-blocksonly", strprintf("Whether to reject transactions from network peers. Transactions from the wallet, RPC and relay whitelisted inbound peers are not affected. (default: %u)", DEFAULT_BLOCKSONLY), ArgsManager::ALLOW_ANY, OptionsCategory::OPTIONS);
    gArgs.AddArg("-conf=<file>", strprintf("Specify configuration file. Relative paths will be prefixed by datadir location. (default: %s)", BITCOIN_CONF_FILENAME), ArgsManager::ALLOW_ANY, OptionsCategory::OPTIONS);
    gArgs.AddArg("-datadir=<dir>", "Specify data directory", ArgsManager::ALLOW_ANY, OptionsCategory::OPTIONS);
    gArgs.AddArg("-dbbatchsize", strprintf("Maximum database write batch size in bytes (default: %u)", nDefaultDbBatchSize), ArgsManager::ALLOW_ANY | ArgsManager::DEBUG_ONLY, OptionsCategory::OPTIONS);
    gArgs.AddArg("-dbcache=<n>", strprintf("Maximum database cache size <n> MiB (%d to %d, default: %d). In addition, unused mempool memory is shared for this cache (see -maxmempool).", nMinDbCache, nMaxDbCache, nDefaultDbCache), ArgsManager::ALLOW_ANY, OptionsCategory::OPTIONS);
    gArgs.AddArg("-debuglogfile=<file>", strprintf("Specify location of debug log file. Relative paths will be prefixed by a net-specific datadir location. (-nodebuglogfile to disable; default: %s)", DEFAULT_DEBUGLOGFILE), ArgsManager::ALLOW_ANY, OptionsCategory::OPTIONS);
    gArgs.AddArg("-feefilter", strprintf("Tell other nodes to filter invs to us by our mempool min fee (default: %u)", DEFAULT_FEEFILTER), ArgsManager::ALLOW_ANY | ArgsManager::DEBUG_ONLY, OptionsCategory::OPTIONS);
    gArgs.AddArg("-includeconf=<file>", "Specify additional configuration file, relative to the -datadir path (only useable from configuration file, not command line)", ArgsManager::ALLOW_ANY, OptionsCategory::OPTIONS);
    gArgs.AddArg("-loadblock=<file>", "Imports blocks from external blk000??.dat file on startup", ArgsManager::ALLOW_ANY, OptionsCategory::OPTIONS);
    gArgs.AddArg("-maxmempool=<n>", strprintf("Keep the transaction memory pool below <n> megabytes (default: %u)", DEFAULT_MAX_MEMPOOL_SIZE), ArgsManager::ALLOW_ANY, OptionsCategory::OPTIONS);
    gArgs.AddArg("-maxorphantx=<n>", strprintf("Keep at most <n> unconnectable transactions in memory (default: %u)", DEFAULT_MAX_ORPHAN_TRANSACTIONS), ArgsManager::ALLOW_ANY, OptionsCategory::OPTIONS);
    gArgs.AddArg("-mempoolexpiry=<n>", strprintf("Do not keep transactions in the mempool longer than <n> hours (default: %u)", DEFAULT_MEMPOOL_EXPIRY), ArgsManager::ALLOW_ANY, OptionsCategory::OPTIONS);
    gArgs.AddArg("-minimumchainwork=<hex>", strprintf("Minimum work assumed to exist on a valid chain in hex (default: %s, testnet: %s)", defaultChainParams->GetConsensus().nMinimumChainWork.GetHex(), testnetChainParams->GetConsensus().nMinimumChainWork.GetHex()), ArgsManager::ALLOW_ANY | ArgsManager::DEBUG_ONLY, OptionsCategory::OPTIONS);
    gArgs.AddArg("-par=<n>", strprintf("Set the number of script verification threads (%u to %d, 0 = auto, <0 = leave that many cores free, default: %d)",
        -GetNumCores(), MAX_SCRIPTCHECK_THREADS, DEFAULT_SCRIPTCHECK_THREADS), ArgsManager::ALLOW_ANY, OptionsCategory::OPTIONS);
    gArgs.AddArg("-persistmempool", strprintf("Whether to save the mempool on shutdown and load on restart (default: %u)", DEFAULT_PERSIST_MEMPOOL), ArgsManager::ALLOW_ANY, OptionsCategory::OPTIONS);
    gArgs.AddArg("-pid=<file>", strprintf("Specify pid file. Relative paths will be prefixed by a net-specific datadir location. (default: %s)", BITCOIN_PID_FILENAME), ArgsManager::ALLOW_ANY, OptionsCategory::OPTIONS);
    gArgs.AddArg("-prune=<n>", strprintf("Reduce storage requirements by enabling pruning (deleting) of old blocks. This allows the pruneblockchain RPC to be called to delete specific blocks, and enables automatic pruning of old blocks if a target size in MiB is provided. This mode is incompatible with -txindex and -rescan. "
            "Warning: Reverting this setting requires re-downloading the entire blockchain. "
            "(default: 0 = disable pruning blocks, 1 = allow manual pruning via RPC, >=%u = automatically prune block files to stay under the specified target size in MiB)", MIN_DISK_SPACE_FOR_BLOCK_FILES / 1024 / 1024), ArgsManager::ALLOW_ANY, OptionsCategory::OPTIONS);
    gArgs.AddArg("-reindex", "Rebuild chain state and block index from the blk*.dat files on disk", ArgsManager::ALLOW_ANY, OptionsCategory::OPTIONS);
    gArgs.AddArg("-reindex-chainstate", "Rebuild chain state from the currently indexed blocks. When in pruning mode or if blocks on disk might be corrupted, use full -reindex instead.", ArgsManager::ALLOW_ANY, OptionsCategory::OPTIONS);
    gArgs.AddArg("-record-log-opcodes", "Logs all EVM LOG opcode operations to the file vmExecLogs.json", ArgsManager::ALLOW_ANY, OptionsCategory::OPTIONS);
#ifndef WIN32
    gArgs.AddArg("-sysperms", "Create new files with system default permissions, instead of umask 077 (only effective with disabled wallet functionality)", ArgsManager::ALLOW_ANY, OptionsCategory::OPTIONS);
#else
    hidden_args.emplace_back("-sysperms");
#endif
    gArgs.AddArg("-txindex", strprintf("Maintain a full transaction index, used by the getrawtransaction rpc call (default: %u)", DEFAULT_TXINDEX), ArgsManager::ALLOW_ANY, OptionsCategory::OPTIONS);
    gArgs.AddArg("-blockfilterindex=<type>",
                 strprintf("Maintain an index of compact filters by block (default: %s, values: %s).", DEFAULT_BLOCKFILTERINDEX, ListBlockFilterTypes()) +
                 " If <type> is not supplied or if <type> = 1, indexes for all known types are enabled.",
                 ArgsManager::ALLOW_ANY, OptionsCategory::OPTIONS);
    gArgs.AddArg("-logevents", strprintf("Maintain a full EVM log index, used by searchlogs and gettransactionreceipt rpc calls (default: %u)", DEFAULT_LOGEVENTS), ArgsManager::ALLOW_ANY, OptionsCategory::OPTIONS);
#ifdef ENABLE_BITCORE_RPC
    gArgs.AddArg("-addrindex", strprintf("Maintain a full address index (default: %u)", DEFAULT_ADDRINDEX), ArgsManager::ALLOW_ANY, OptionsCategory::OPTIONS);
#endif
    gArgs.AddArg("-deleteblockchaindata", "Delete the local copy of the block chain data", ArgsManager::ALLOW_ANY, OptionsCategory::OPTIONS);

    gArgs.AddArg("-addnode=<ip>", "Add a node to connect to and attempt to keep the connection open (see the `addnode` RPC command help for more info). This option can be specified multiple times to add multiple nodes.", ArgsManager::ALLOW_ANY | ArgsManager::NETWORK_ONLY, OptionsCategory::CONNECTION);
    gArgs.AddArg("-banscore=<n>", strprintf("Threshold for disconnecting misbehaving peers (default: %u)", DEFAULT_BANSCORE_THRESHOLD), ArgsManager::ALLOW_ANY, OptionsCategory::CONNECTION);
    gArgs.AddArg("-bantime=<n>", strprintf("Number of seconds to keep misbehaving peers from reconnecting (default: %u)", DEFAULT_MISBEHAVING_BANTIME), ArgsManager::ALLOW_ANY, OptionsCategory::CONNECTION);
    gArgs.AddArg("-bind=<addr>", "Bind to given address and always listen on it. Use [host]:port notation for IPv6", ArgsManager::ALLOW_ANY | ArgsManager::NETWORK_ONLY, OptionsCategory::CONNECTION);
    gArgs.AddArg("-connect=<ip>", "Connect only to the specified node; -noconnect disables automatic connections (the rules for this peer are the same as for -addnode). This option can be specified multiple times to connect to multiple nodes.", ArgsManager::ALLOW_ANY | ArgsManager::NETWORK_ONLY, OptionsCategory::CONNECTION);
    gArgs.AddArg("-discover", "Discover own IP addresses (default: 1 when listening and no -externalip or -proxy)", ArgsManager::ALLOW_ANY, OptionsCategory::CONNECTION);
    gArgs.AddArg("-dns", strprintf("Allow DNS lookups for -addnode, -seednode and -connect (default: %u)", DEFAULT_NAME_LOOKUP), ArgsManager::ALLOW_ANY, OptionsCategory::CONNECTION);
    gArgs.AddArg("-dnsseed", "Query for peer addresses via DNS lookup, if low on addresses (default: 1 unless -connect used)", ArgsManager::ALLOW_ANY, OptionsCategory::CONNECTION);
    gArgs.AddArg("-enablebip61", strprintf("Send reject messages per BIP61 (default: %u)", DEFAULT_ENABLE_BIP61), ArgsManager::ALLOW_ANY, OptionsCategory::CONNECTION);
    gArgs.AddArg("-externalip=<ip>", "Specify your own public address", ArgsManager::ALLOW_ANY, OptionsCategory::CONNECTION);
    gArgs.AddArg("-forcednsseed", strprintf("Always query for peer addresses via DNS lookup (default: %u)", DEFAULT_FORCEDNSSEED), ArgsManager::ALLOW_ANY, OptionsCategory::CONNECTION);
    gArgs.AddArg("-listen", "Accept connections from outside (default: 1 if no -proxy or -connect)", ArgsManager::ALLOW_ANY, OptionsCategory::CONNECTION);
    gArgs.AddArg("-listenonion", strprintf("Automatically create Tor hidden service (default: %d)", DEFAULT_LISTEN_ONION), ArgsManager::ALLOW_ANY, OptionsCategory::CONNECTION);
    gArgs.AddArg("-maxconnections=<n>", strprintf("Maintain at most <n> connections to peers (default: %u)", DEFAULT_MAX_PEER_CONNECTIONS), ArgsManager::ALLOW_ANY, OptionsCategory::CONNECTION);
    gArgs.AddArg("-maxreceivebuffer=<n>", strprintf("Maximum per-connection receive buffer, <n>*1000 bytes (default: %u)", DEFAULT_MAXRECEIVEBUFFER), ArgsManager::ALLOW_ANY, OptionsCategory::CONNECTION);
    gArgs.AddArg("-maxsendbuffer=<n>", strprintf("Maximum per-connection send buffer, <n>*1000 bytes (default: %u)", DEFAULT_MAXSENDBUFFER), ArgsManager::ALLOW_ANY, OptionsCategory::CONNECTION);
    gArgs.AddArg("-maxtimeadjustment", strprintf("Maximum allowed median peer time offset adjustment. Local perspective of time may be influenced by peers forward or backward by this amount. (default: %u seconds)", DEFAULT_MAX_TIME_ADJUSTMENT), ArgsManager::ALLOW_ANY, OptionsCategory::CONNECTION);
    gArgs.AddArg("-maxuploadtarget=<n>", strprintf("Tries to keep outbound traffic under the given target (in MiB per 24h), 0 = no limit (default: %d)", DEFAULT_MAX_UPLOAD_TARGET), ArgsManager::ALLOW_ANY, OptionsCategory::CONNECTION);
    gArgs.AddArg("-onion=<ip:port>", "Use separate SOCKS5 proxy to reach peers via Tor hidden services, set -noonion to disable (default: -proxy)", ArgsManager::ALLOW_ANY, OptionsCategory::CONNECTION);
    gArgs.AddArg("-onlynet=<net>", "Make outgoing connections only through network <net> (ipv4, ipv6 or onion). Incoming connections are not affected by this option. This option can be specified multiple times to allow multiple networks.", ArgsManager::ALLOW_ANY, OptionsCategory::CONNECTION);
    gArgs.AddArg("-peerbloomfilters", strprintf("Support filtering of blocks and transaction with bloom filters (default: %u)", DEFAULT_PEERBLOOMFILTERS), ArgsManager::ALLOW_ANY, OptionsCategory::CONNECTION);
    gArgs.AddArg("-permitbaremultisig", strprintf("Relay non-P2SH multisig (default: %u)", DEFAULT_PERMIT_BAREMULTISIG), ArgsManager::ALLOW_ANY, OptionsCategory::CONNECTION);
    gArgs.AddArg("-port=<port>", strprintf("Listen for connections on <port> (default: %u, testnet: %u, regtest: %u)", defaultChainParams->GetDefaultPort(), testnetChainParams->GetDefaultPort(), regtestChainParams->GetDefaultPort()), ArgsManager::ALLOW_ANY | ArgsManager::NETWORK_ONLY, OptionsCategory::CONNECTION);
    gArgs.AddArg("-proxy=<ip:port>", "Connect through SOCKS5 proxy, set -noproxy to disable (default: disabled)", ArgsManager::ALLOW_ANY, OptionsCategory::CONNECTION);
    gArgs.AddArg("-proxyrandomize", strprintf("Randomize credentials for every proxy connection. This enables Tor stream isolation (default: %u)", DEFAULT_PROXYRANDOMIZE), ArgsManager::ALLOW_ANY, OptionsCategory::CONNECTION);
    gArgs.AddArg("-seednode=<ip>", "Connect to a node to retrieve peer addresses, and disconnect. This option can be specified multiple times to connect to multiple nodes.", ArgsManager::ALLOW_ANY, OptionsCategory::CONNECTION);
    gArgs.AddArg("-timeout=<n>", strprintf("Specify connection timeout in milliseconds (minimum: 1, default: %d)", DEFAULT_CONNECT_TIMEOUT), ArgsManager::ALLOW_ANY, OptionsCategory::CONNECTION);
    gArgs.AddArg("-peertimeout=<n>", strprintf("Specify p2p connection timeout in seconds. This option determines the amount of time a peer may be inactive before the connection to it is dropped. (minimum: 1, default: %d)", DEFAULT_PEER_CONNECT_TIMEOUT), ArgsManager::ALLOW_ANY | ArgsManager::DEBUG_ONLY, OptionsCategory::CONNECTION);
    gArgs.AddArg("-torcontrol=<ip>:<port>", strprintf("Tor control port to use if onion listening enabled (default: %s)", DEFAULT_TOR_CONTROL), ArgsManager::ALLOW_ANY, OptionsCategory::CONNECTION);
    gArgs.AddArg("-torpassword=<pass>", "Tor control port password (default: empty)", ArgsManager::ALLOW_ANY, OptionsCategory::CONNECTION);
    gArgs.AddArg("-dgpstorage", "Receiving data from DGP via storage (default: -dgpevm)", ArgsManager::ALLOW_ANY, OptionsCategory::CONNECTION);
    gArgs.AddArg("-dgpevm", "Receiving data from DGP via a contract call (default: -dgpevm)", ArgsManager::ALLOW_ANY, OptionsCategory::CONNECTION);

#ifdef USE_UPNP
#if USE_UPNP
    gArgs.AddArg("-upnp", "Use UPnP to map the listening port (default: 1 when listening and no -proxy)", ArgsManager::ALLOW_ANY, OptionsCategory::CONNECTION);
#else
    gArgs.AddArg("-upnp", strprintf("Use UPnP to map the listening port (default: %u)", 0), ArgsManager::ALLOW_ANY, OptionsCategory::CONNECTION);
#endif
#else
    hidden_args.emplace_back("-upnp");
#endif
    gArgs.AddArg("-whitebind=<[permissions@]addr>", "Bind to given address and whitelist peers connecting to it. "
        "Use [host]:port notation for IPv6. Allowed permissions are bloomfilter (allow requesting BIP37 filtered blocks and transactions), "
        "noban (do not ban for misbehavior), "
        "forcerelay (relay even non-standard transactions), "
        "relay (relay even in -blocksonly mode), "
        "and mempool (allow requesting BIP35 mempool contents). "
        "Specify multiple permissions separated by commas (default: noban,mempool,relay). Can be specified multiple times.", ArgsManager::ALLOW_ANY, OptionsCategory::CONNECTION);

    gArgs.AddArg("-whitelist=<[permissions@]IP address or network>", "Whitelist peers connecting from the given IP address (e.g. 1.2.3.4) or "
        "CIDR notated network(e.g. 1.2.3.0/24). Uses same permissions as "
        "-whitebind. Can be specified multiple times." , ArgsManager::ALLOW_ANY, OptionsCategory::CONNECTION);

    g_wallet_init_interface.AddWalletOptions();

#if ENABLE_ZMQ
    gArgs.AddArg("-zmqpubhashblock=<address>", "Enable publish hash block in <address>", ArgsManager::ALLOW_ANY, OptionsCategory::ZMQ);
    gArgs.AddArg("-zmqpubhashtx=<address>", "Enable publish hash transaction in <address>", ArgsManager::ALLOW_ANY, OptionsCategory::ZMQ);
    gArgs.AddArg("-zmqpubrawblock=<address>", "Enable publish raw block in <address>", ArgsManager::ALLOW_ANY, OptionsCategory::ZMQ);
    gArgs.AddArg("-zmqpubrawtx=<address>", "Enable publish raw transaction in <address>", ArgsManager::ALLOW_ANY, OptionsCategory::ZMQ);
    gArgs.AddArg("-zmqpubhashblockhwm=<n>", strprintf("Set publish hash block outbound message high water mark (default: %d)", CZMQAbstractNotifier::DEFAULT_ZMQ_SNDHWM), ArgsManager::ALLOW_ANY, OptionsCategory::ZMQ);
    gArgs.AddArg("-zmqpubhashtxhwm=<n>", strprintf("Set publish hash transaction outbound message high water mark (default: %d)", CZMQAbstractNotifier::DEFAULT_ZMQ_SNDHWM), ArgsManager::ALLOW_ANY, OptionsCategory::ZMQ);
    gArgs.AddArg("-zmqpubrawblockhwm=<n>", strprintf("Set publish raw block outbound message high water mark (default: %d)", CZMQAbstractNotifier::DEFAULT_ZMQ_SNDHWM), ArgsManager::ALLOW_ANY, OptionsCategory::ZMQ);
    gArgs.AddArg("-zmqpubrawtxhwm=<n>", strprintf("Set publish raw transaction outbound message high water mark (default: %d)", CZMQAbstractNotifier::DEFAULT_ZMQ_SNDHWM), ArgsManager::ALLOW_ANY, OptionsCategory::ZMQ);
#else
    hidden_args.emplace_back("-zmqpubhashblock=<address>");
    hidden_args.emplace_back("-zmqpubhashtx=<address>");
    hidden_args.emplace_back("-zmqpubrawblock=<address>");
    hidden_args.emplace_back("-zmqpubrawtx=<address>");
    hidden_args.emplace_back("-zmqpubhashblockhwm=<n>");
    hidden_args.emplace_back("-zmqpubhashtxhwm=<n>");
    hidden_args.emplace_back("-zmqpubrawblockhwm=<n>");
    hidden_args.emplace_back("-zmqpubrawtxhwm=<n>");
#endif

    gArgs.AddArg("-checkblocks=<n>", strprintf("How many blocks to check at startup (default: %u, 0 = all)", DEFAULT_CHECKBLOCKS), ArgsManager::ALLOW_ANY | ArgsManager::DEBUG_ONLY, OptionsCategory::DEBUG_TEST);
    gArgs.AddArg("-checklevel=<n>", strprintf("How thorough the block verification of -checkblocks is: "
        "level 0 reads the blocks from disk, "
        "level 1 verifies block validity, "
        "level 2 verifies undo data, "
        "level 3 checks disconnection of tip blocks, "
        "and level 4 tries to reconnect the blocks, "
        "each level includes the checks of the previous levels "
        "(0-4, default: %u)", DEFAULT_CHECKLEVEL), ArgsManager::ALLOW_ANY | ArgsManager::DEBUG_ONLY, OptionsCategory::DEBUG_TEST);
    gArgs.AddArg("-checkblockindex", strprintf("Do a consistency check for the block tree, chainstate, and other validation data structures occasionally. (default: %u, regtest: %u)", defaultChainParams->DefaultConsistencyChecks(), regtestChainParams->DefaultConsistencyChecks()), ArgsManager::ALLOW_ANY | ArgsManager::DEBUG_ONLY, OptionsCategory::DEBUG_TEST);
    gArgs.AddArg("-checkmempool=<n>", strprintf("Run checks every <n> transactions (default: %u, regtest: %u)", defaultChainParams->DefaultConsistencyChecks(), regtestChainParams->DefaultConsistencyChecks()), ArgsManager::ALLOW_ANY | ArgsManager::DEBUG_ONLY, OptionsCategory::DEBUG_TEST);
    gArgs.AddArg("-checkpoints", strprintf("Disable expensive verification for known chain history (default: %u)", DEFAULT_CHECKPOINTS_ENABLED), ArgsManager::ALLOW_ANY | ArgsManager::DEBUG_ONLY, OptionsCategory::DEBUG_TEST);
    gArgs.AddArg("-deprecatedrpc=<method>", "Allows deprecated RPC method(s) to be used", ArgsManager::ALLOW_ANY | ArgsManager::DEBUG_ONLY, OptionsCategory::DEBUG_TEST);
    gArgs.AddArg("-dropmessagestest=<n>", "Randomly drop 1 of every <n> network messages", ArgsManager::ALLOW_ANY | ArgsManager::DEBUG_ONLY, OptionsCategory::DEBUG_TEST);
    gArgs.AddArg("-stopafterblockimport", strprintf("Stop running after importing blocks from disk (default: %u)", DEFAULT_STOPAFTERBLOCKIMPORT), ArgsManager::ALLOW_ANY | ArgsManager::DEBUG_ONLY, OptionsCategory::DEBUG_TEST);
    gArgs.AddArg("-stopatheight", strprintf("Stop running after reaching the given height in the main chain (default: %u)", DEFAULT_STOPATHEIGHT), ArgsManager::ALLOW_ANY | ArgsManager::DEBUG_ONLY, OptionsCategory::DEBUG_TEST);
    gArgs.AddArg("-limitancestorcount=<n>", strprintf("Do not accept transactions if number of in-mempool ancestors is <n> or more (default: %u)", DEFAULT_ANCESTOR_LIMIT), ArgsManager::ALLOW_ANY | ArgsManager::DEBUG_ONLY, OptionsCategory::DEBUG_TEST);
    gArgs.AddArg("-limitancestorsize=<n>", strprintf("Do not accept transactions whose size with all in-mempool ancestors exceeds <n> kilobytes (default: %u)", DEFAULT_ANCESTOR_SIZE_LIMIT), ArgsManager::ALLOW_ANY | ArgsManager::DEBUG_ONLY, OptionsCategory::DEBUG_TEST);
    gArgs.AddArg("-limitdescendantcount=<n>", strprintf("Do not accept transactions if any ancestor would have <n> or more in-mempool descendants (default: %u)", DEFAULT_DESCENDANT_LIMIT), ArgsManager::ALLOW_ANY | ArgsManager::DEBUG_ONLY, OptionsCategory::DEBUG_TEST);
    gArgs.AddArg("-limitdescendantsize=<n>", strprintf("Do not accept transactions if any ancestor would have more than <n> kilobytes of in-mempool descendants (default: %u).", DEFAULT_DESCENDANT_SIZE_LIMIT), ArgsManager::ALLOW_ANY | ArgsManager::DEBUG_ONLY, OptionsCategory::DEBUG_TEST);
    gArgs.AddArg("-addrmantest", "Allows to test address relay on localhost", ArgsManager::ALLOW_ANY | ArgsManager::DEBUG_ONLY, OptionsCategory::DEBUG_TEST);
    gArgs.AddArg("-debug=<category>", "Output debugging information (default: -nodebug, supplying <category> is optional). "
<<<<<<< HEAD
        "If <category> is not supplied or if <category> = 1, output all debugging information. <category> can be: " + ListLogCategories() + ".", ArgsManager::ALLOW_ANY, OptionsCategory::DEBUG_TEST);
    gArgs.AddArg("-debugexclude=<category>", strprintf("Exclude debugging information for a category. Can be used in conjunction with -debug=1 to output debug logs for all categories except one or more specified categories."), ArgsManager::ALLOW_ANY, OptionsCategory::DEBUG_TEST);
    gArgs.AddArg("-logips", strprintf("Include IP addresses in debug output (default: %u)", DEFAULT_LOGIPS), ArgsManager::ALLOW_ANY, OptionsCategory::DEBUG_TEST);
    gArgs.AddArg("-logtimestamps", strprintf("Prepend debug output with timestamp (default: %u)", DEFAULT_LOGTIMESTAMPS), ArgsManager::ALLOW_ANY, OptionsCategory::DEBUG_TEST);
    gArgs.AddArg("-logthreadnames", strprintf("Prepend debug output with name of the originating thread (only available on platforms supporting thread_local) (default: %u)", DEFAULT_LOGTHREADNAMES), ArgsManager::ALLOW_ANY, OptionsCategory::DEBUG_TEST);
    gArgs.AddArg("-logtimemicros", strprintf("Add microsecond precision to debug timestamps (default: %u)", DEFAULT_LOGTIMEMICROS), ArgsManager::ALLOW_ANY | ArgsManager::DEBUG_ONLY, OptionsCategory::DEBUG_TEST);
    gArgs.AddArg("-mocktime=<n>", "Replace actual time with <n> seconds since epoch (default: 0)", ArgsManager::ALLOW_ANY | ArgsManager::DEBUG_ONLY, OptionsCategory::DEBUG_TEST);
    gArgs.AddArg("-maxsigcachesize=<n>", strprintf("Limit sum of signature cache and script execution cache sizes to <n> MiB (default: %u)", DEFAULT_MAX_SIG_CACHE_SIZE), ArgsManager::ALLOW_ANY | ArgsManager::DEBUG_ONLY, OptionsCategory::DEBUG_TEST);
    gArgs.AddArg("-maxtipage=<n>", strprintf("Maximum tip age in seconds to consider node in initial block download (default: %u)", DEFAULT_MAX_TIP_AGE), ArgsManager::ALLOW_ANY | ArgsManager::DEBUG_ONLY, OptionsCategory::DEBUG_TEST);
    gArgs.AddArg("-minmempoolgaslimit=<limit>", strprintf("The minimum transaction gas limit we are willing to accept into the mempool (default: %s)",MEMPOOL_MIN_GAS_LIMIT), ArgsManager::ALLOW_ANY, OptionsCategory::DEBUG_TEST);
    gArgs.AddArg("-printpriority", strprintf("Log transaction fee per kB when mining blocks (default: %u)", DEFAULT_PRINTPRIORITY), ArgsManager::ALLOW_ANY | ArgsManager::DEBUG_ONLY, OptionsCategory::DEBUG_TEST);
    gArgs.AddArg("-printtoconsole", "Send trace/debug info to console (default: 1 when no -daemon. To disable logging to file, set -nodebuglogfile)", ArgsManager::ALLOW_ANY, OptionsCategory::DEBUG_TEST);
    gArgs.AddArg("-shrinkdebugfile", "Shrink debug.log file on client startup (default: 1 when no -debug)", ArgsManager::ALLOW_ANY, OptionsCategory::DEBUG_TEST);
    gArgs.AddArg("-uacomment=<cmt>", "Append comment to the user agent string", ArgsManager::ALLOW_ANY, OptionsCategory::DEBUG_TEST);
    gArgs.AddArg("-opsenderheight=<n>", "Use given block height to check opsender fork (regtest-only)", ArgsManager::ALLOW_ANY, OptionsCategory::DEBUG_TEST);
    gArgs.AddArg("-btcecrecoverheight=<n>", "Use given block height to check btc_ecrecover fork (regtest-only)", ArgsManager::ALLOW_ANY, OptionsCategory::DEBUG_TEST);
    gArgs.AddArg("-constantinopleheight=<n>", "Use given block height to check constantinople fork (regtest-only)", ArgsManager::ALLOW_ANY, OptionsCategory::DEBUG_TEST);
    gArgs.AddArg("-difficultychangeheight=<n>", "Use given block height to check difficulty change fork (regtest-only)", ArgsManager::ALLOW_ANY, OptionsCategory::DEBUG_TEST);
=======
        "If <category> is not supplied or if <category> = 1, output all debugging information. <category> can be: " + ListLogCategories() + ".", false, OptionsCategory::DEBUG_TEST);
    gArgs.AddArg("-debugexclude=<category>", strprintf("Exclude debugging information for a category. Can be used in conjunction with -debug=1 to output debug logs for all categories except one or more specified categories."), false, OptionsCategory::DEBUG_TEST);
    gArgs.AddArg("-logips", strprintf("Include IP addresses in debug output (default: %u)", DEFAULT_LOGIPS), false, OptionsCategory::DEBUG_TEST);
    gArgs.AddArg("-logtimestamps", strprintf("Prepend debug output with timestamp (default: %u)", DEFAULT_LOGTIMESTAMPS), false, OptionsCategory::DEBUG_TEST);
    gArgs.AddArg("-logtimemicros", strprintf("Add microsecond precision to debug timestamps (default: %u)", DEFAULT_LOGTIMEMICROS), true, OptionsCategory::DEBUG_TEST);
    gArgs.AddArg("-showevmlogs", strprintf("Print evm logs to console (default: %u)", DEFAULT_SHOWEVMLOGS), false, OptionsCategory::DEBUG_TEST);
    gArgs.AddArg("-mocktime=<n>", "Replace actual time with <n> seconds since epoch (default: 0)", true, OptionsCategory::DEBUG_TEST);
    gArgs.AddArg("-maxsigcachesize=<n>", strprintf("Limit sum of signature cache and script execution cache sizes to <n> MiB (default: %u)", DEFAULT_MAX_SIG_CACHE_SIZE), true, OptionsCategory::DEBUG_TEST);
    gArgs.AddArg("-maxtipage=<n>", strprintf("Maximum tip age in seconds to consider node in initial block download (default: %u)", DEFAULT_MAX_TIP_AGE), true, OptionsCategory::DEBUG_TEST);
    gArgs.AddArg("-minmempoolgaslimit=<limit>", strprintf("The minimum transaction gas limit we are willing to accept into the mempool (default: %s)",MEMPOOL_MIN_GAS_LIMIT), true, OptionsCategory::DEBUG_TEST);
    gArgs.AddArg("-maxtxfee=<amt>", strprintf("Maximum total fees (in %s) to use in a single wallet transaction or raw transaction; setting this too low may abort large transactions (default: %s)",
        CURRENCY_UNIT, FormatMoney(DEFAULT_TRANSACTION_MAXFEE)), false, OptionsCategory::DEBUG_TEST);
    gArgs.AddArg("-printpriority", strprintf("Log transaction fee per kB when mining blocks (default: %u)", DEFAULT_PRINTPRIORITY), true, OptionsCategory::DEBUG_TEST);
    gArgs.AddArg("-printtoconsole", "Send trace/debug info to console (default: 1 when no -daemon. To disable logging to file, set -nodebuglogfile)", false, OptionsCategory::DEBUG_TEST);
    gArgs.AddArg("-shrinkdebugfile", "Shrink debug.log file on client startup (default: 1 when no -debug)", false, OptionsCategory::DEBUG_TEST);
    gArgs.AddArg("-uacomment=<cmt>", "Append comment to the user agent string", false, OptionsCategory::DEBUG_TEST);
    gArgs.AddArg("-opsenderheight=<n>", "Use given block height to check opsender fork (regtest-only)", true, OptionsCategory::DEBUG_TEST);
    gArgs.AddArg("-btcecrecoverheight=<n>", "Use given block height to check btc_ecrecover fork (regtest-only)", true, OptionsCategory::DEBUG_TEST);
    gArgs.AddArg("-constantinopleheight=<n>", "Use given block height to check constantinople fork (regtest-only)", true, OptionsCategory::DEBUG_TEST);
    gArgs.AddArg("-difficultychangeheight=<n>", "Use given block height to check difficulty change fork (regtest-only)", true, OptionsCategory::DEBUG_TEST);
>>>>>>> 95eb610f

    SetupChainParamsBaseOptions();

    gArgs.AddArg("-acceptnonstdtxn", strprintf("Relay and mine \"non-standard\" transactions (%sdefault: %u)", "testnet/regtest only; ", !testnetChainParams->RequireStandard()), ArgsManager::ALLOW_ANY | ArgsManager::DEBUG_ONLY, OptionsCategory::NODE_RELAY);
    gArgs.AddArg("-incrementalrelayfee=<amt>", strprintf("Fee rate (in %s/kB) used to define cost of relay, used for mempool limiting and BIP 125 replacement. (default: %s)", CURRENCY_UNIT, FormatMoney(DEFAULT_INCREMENTAL_RELAY_FEE)), ArgsManager::ALLOW_ANY | ArgsManager::DEBUG_ONLY, OptionsCategory::NODE_RELAY);
    gArgs.AddArg("-dustrelayfee=<amt>", strprintf("Fee rate (in %s/kB) used to define dust, the value of an output such that it will cost more than its value in fees at this fee rate to spend it. (default: %s)", CURRENCY_UNIT, FormatMoney(DUST_RELAY_TX_FEE)), ArgsManager::ALLOW_ANY | ArgsManager::DEBUG_ONLY, OptionsCategory::NODE_RELAY);
    gArgs.AddArg("-bytespersigop", strprintf("Equivalent bytes per sigop in transactions for relay and mining (default: %u)", DEFAULT_BYTES_PER_SIGOP), ArgsManager::ALLOW_ANY, OptionsCategory::NODE_RELAY);
    gArgs.AddArg("-datacarrier", strprintf("Relay and mine data carrier transactions (default: %u)", DEFAULT_ACCEPT_DATACARRIER), ArgsManager::ALLOW_ANY, OptionsCategory::NODE_RELAY);
    gArgs.AddArg("-datacarriersize", strprintf("Maximum size of data in data carrier transactions we relay and mine (default: %u)", MAX_OP_RETURN_RELAY), ArgsManager::ALLOW_ANY, OptionsCategory::NODE_RELAY);
    gArgs.AddArg("-minrelaytxfee=<amt>", strprintf("Fees (in %s/kB) smaller than this are considered zero fee for relaying, mining and transaction creation (default: %s)",
        CURRENCY_UNIT, FormatMoney(DEFAULT_MIN_RELAY_TX_FEE)), ArgsManager::ALLOW_ANY, OptionsCategory::NODE_RELAY);
    gArgs.AddArg("-whitelistforcerelay", strprintf("Add 'forcerelay' permission to whitelisted inbound peers with default permissions. This will relay transactions even if the transactions were already in the mempool or violate local relay policy. (default: %d)", DEFAULT_WHITELISTFORCERELAY), ArgsManager::ALLOW_ANY, OptionsCategory::NODE_RELAY);
    gArgs.AddArg("-whitelistrelay", strprintf("Add 'relay' permission to whitelisted inbound peers with default permissions. The will accept relayed transactions even when not relaying transactions (default: %d)", DEFAULT_WHITELISTRELAY), ArgsManager::ALLOW_ANY, OptionsCategory::NODE_RELAY);


    gArgs.AddArg("-blockmaxweight=<n>", strprintf("Set maximum BIP141 block weight (default: %d)", DEFAULT_BLOCK_MAX_WEIGHT), ArgsManager::ALLOW_ANY, OptionsCategory::BLOCK_CREATION);
    gArgs.AddArg("-blockmintxfee=<amt>", strprintf("Set lowest fee rate (in %s/kB) for transactions to be included in block creation. (default: %s)", CURRENCY_UNIT, FormatMoney(DEFAULT_BLOCK_MIN_TX_FEE)), ArgsManager::ALLOW_ANY, OptionsCategory::BLOCK_CREATION);
    gArgs.AddArg("-blockversion=<n>", "Override block version to test forking scenarios", ArgsManager::ALLOW_ANY | ArgsManager::DEBUG_ONLY, OptionsCategory::BLOCK_CREATION);

    gArgs.AddArg("-staker-min-tx-gas-price=<amt>", "Any contract execution with a gas price below this will not be included in a block (defaults to the value specified by the DGP)", ArgsManager::ALLOW_ANY, OptionsCategory::BLOCK_CREATION);
    gArgs.AddArg("-staker-max-tx-gas-limit=<n>", "Any contract execution with a gas limit over this amount will not be included in a block (defaults to soft block gas limit)", ArgsManager::ALLOW_ANY, OptionsCategory::BLOCK_CREATION);
    gArgs.AddArg("-staker-soft-block-gas-limit=<n>", "After this amount of gas is surpassed in a block, no more contract executions will be added to the block (defaults to consensus-critical maximum block gas limit)", ArgsManager::ALLOW_ANY, OptionsCategory::BLOCK_CREATION);
    gArgs.AddArg("-aggressive-staking", "Check more often to publish immediately when valid block is found.", ArgsManager::ALLOW_ANY, OptionsCategory::BLOCK_CREATION);

    gArgs.AddArg("-rest", strprintf("Accept public REST requests (default: %u)", DEFAULT_REST_ENABLE), ArgsManager::ALLOW_ANY, OptionsCategory::RPC);
    gArgs.AddArg("-rpcallowip=<ip>", "Allow JSON-RPC connections from specified source. Valid for <ip> are a single IP (e.g. 1.2.3.4), a network/netmask (e.g. 1.2.3.4/255.255.255.0) or a network/CIDR (e.g. 1.2.3.4/24). This option can be specified multiple times", ArgsManager::ALLOW_ANY, OptionsCategory::RPC);
    gArgs.AddArg("-rpcauth=<userpw>", "Username and HMAC-SHA-256 hashed password for JSON-RPC connections. The field <userpw> comes in the format: <USERNAME>:<SALT>$<HASH>. A canonical python script is included in share/rpcauth. The client then connects normally using the rpcuser=<USERNAME>/rpcpassword=<PASSWORD> pair of arguments. This option can be specified multiple times", ArgsManager::ALLOW_ANY, OptionsCategory::RPC);
    gArgs.AddArg("-rpcbind=<addr>[:port]", "Bind to given address to listen for JSON-RPC connections. Do not expose the RPC server to untrusted networks such as the public internet! This option is ignored unless -rpcallowip is also passed. Port is optional and overrides -rpcport. Use [host]:port notation for IPv6. This option can be specified multiple times (default: 127.0.0.1 and ::1 i.e., localhost)", ArgsManager::ALLOW_ANY | ArgsManager::NETWORK_ONLY, OptionsCategory::RPC);
    gArgs.AddArg("-rpccookiefile=<loc>", "Location of the auth cookie. Relative paths will be prefixed by a net-specific datadir location. (default: data dir)", ArgsManager::ALLOW_ANY, OptionsCategory::RPC);
    gArgs.AddArg("-rpcpassword=<pw>", "Password for JSON-RPC connections", ArgsManager::ALLOW_ANY, OptionsCategory::RPC);
    gArgs.AddArg("-rpcport=<port>", strprintf("Listen for JSON-RPC connections on <port> (default: %u, testnet: %u, regtest: %u)", defaultBaseParams->RPCPort(), testnetBaseParams->RPCPort(), regtestBaseParams->RPCPort()), ArgsManager::ALLOW_ANY | ArgsManager::NETWORK_ONLY, OptionsCategory::RPC);
    gArgs.AddArg("-rpcserialversion", strprintf("Sets the serialization of raw transaction or block hex returned in non-verbose mode, non-segwit(0) or segwit(1) (default: %d)", DEFAULT_RPC_SERIALIZE_VERSION), ArgsManager::ALLOW_ANY, OptionsCategory::RPC);
    gArgs.AddArg("-rpcservertimeout=<n>", strprintf("Timeout during HTTP requests (default: %d)", DEFAULT_HTTP_SERVER_TIMEOUT), ArgsManager::ALLOW_ANY | ArgsManager::DEBUG_ONLY, OptionsCategory::RPC);
    gArgs.AddArg("-rpcthreads=<n>", strprintf("Set the number of threads to service RPC calls (default: %d)", DEFAULT_HTTP_THREADS), ArgsManager::ALLOW_ANY, OptionsCategory::RPC);
    gArgs.AddArg("-rpcuser=<user>", "Username for JSON-RPC connections", ArgsManager::ALLOW_ANY, OptionsCategory::RPC);
    gArgs.AddArg("-rpcworkqueue=<n>", strprintf("Set the depth of the work queue to service RPC calls (default: %d)", DEFAULT_HTTP_WORKQUEUE), ArgsManager::ALLOW_ANY | ArgsManager::DEBUG_ONLY, OptionsCategory::RPC);
    gArgs.AddArg("-server", "Accept command line and JSON-RPC commands", ArgsManager::ALLOW_ANY, OptionsCategory::RPC);

#if HAVE_DECL_DAEMON
    gArgs.AddArg("-daemon", "Run in the background as a daemon and accept commands", ArgsManager::ALLOW_ANY, OptionsCategory::OPTIONS);
#else
    hidden_args.emplace_back("-daemon");
#endif
    gArgs.AddArg("-headerspamfilter=<n>", strprintf("Use header spam filter (default: %u)", DEFAULT_HEADER_SPAM_FILTER), false, OptionsCategory::OPTIONS);
<<<<<<< HEAD
    gArgs.AddArg("-headerspamfiltermaxsize=<n>", strprintf("Maximum size of the list of indexes in the header spam filter (default: %u)", DEFAULT_HEADER_SPAM_FILTER_MAX_SIZE), ArgsManager::ALLOW_ANY, OptionsCategory::OPTIONS);
    gArgs.AddArg("-headerspamfiltermaxavg=<n>", strprintf("Maximum average size of an index occurrence in the header spam filter (default: %u)", DEFAULT_HEADER_SPAM_FILTER_MAX_AVG), ArgsManager::ALLOW_ANY, OptionsCategory::OPTIONS);
    gArgs.AddArg("-headerspamfilterignoreport=<n>", strprintf("Ignore the port in the ip address when looking for header spam, determine whether or not multiple nodes can be on the same IP (default: %u)", DEFAULT_HEADER_SPAM_FILTER_IGNORE_PORT), ArgsManager::ALLOW_ANY, OptionsCategory::OPTIONS);
=======
    gArgs.AddArg("-headerspamfiltermaxsize=<n>", strprintf("Maximum size of the list of indexes in the header spam filter (default: %u)", DEFAULT_HEADER_SPAM_FILTER_MAX_SIZE), false, OptionsCategory::OPTIONS);
    gArgs.AddArg("-headerspamfiltermaxavg=<n>", strprintf("Maximum average size of an index occurrence in the header spam filter (default: %u)", DEFAULT_HEADER_SPAM_FILTER_MAX_AVG), false, OptionsCategory::OPTIONS);
    gArgs.AddArg("-headerspamfilterignoreport=<n>", strprintf("Ignore the port in the ip address when looking for header spam, determine whether or not multiple nodes can be on the same IP (default: %u)", DEFAULT_HEADER_SPAM_FILTER_IGNORE_PORT), false, OptionsCategory::OPTIONS);
    gArgs.AddArg("-cleanblockindex=<true/false>", "Clean block index (enabled by default)", false, OptionsCategory::OPTIONS);
    gArgs.AddArg("-cleanblockindextimeout=<n>", "Clean block index periodically after some time (default 600 seconds)", false, OptionsCategory::OPTIONS);
>>>>>>> 95eb610f

    // Add the hidden options
    gArgs.AddHiddenArgs(hidden_args);
}

std::string LicenseInfo()
{
    const std::string URL_SOURCE_CODE = "<https://github.com/qtumproject/qtum>";
    const std::string URL_WEBSITE = "<https://qtum.org>";

    return CopyrightHolders(strprintf(_("Copyright (C) %i").translated, COPYRIGHT_YEAR) + " ") + "\n" +
           "\n" +
           strprintf(_("Please contribute if you find %s useful. "
                       "Visit %s for further information about the software.").translated,
               PACKAGE_NAME, URL_WEBSITE) +
           "\n" +
           strprintf(_("The source code is available from %s.").translated,
               URL_SOURCE_CODE) +
           "\n" +
           "\n" +
           _("This is experimental software.").translated + "\n" +
           strprintf(_("Distributed under the MIT software license, see the accompanying file %s or %s").translated, "COPYING", "<https://opensource.org/licenses/MIT>") + "\n" +
           "\n" +
           strprintf(_("This product includes software developed by the OpenSSL Project for use in the OpenSSL Toolkit %s and cryptographic software written by Eric Young and UPnP software written by Thomas Bernard.").translated, "<https://www.openssl.org>") +
           "\n";
}

#if HAVE_SYSTEM
static void BlockNotifyCallback(bool initialSync, const CBlockIndex *pBlockIndex)
{
    if (initialSync || !pBlockIndex)
        return;

    std::string strCmd = gArgs.GetArg("-blocknotify", "");
    if (!strCmd.empty()) {
        boost::replace_all(strCmd, "%s", pBlockIndex->GetBlockHash().GetHex());
        std::thread t(runCommand, strCmd);
        t.detach(); // thread runs free
    }
}
#endif

static bool fHaveGenesis = false;
static Mutex g_genesis_wait_mutex;
static std::condition_variable g_genesis_wait_cv;

static void BlockNotifyGenesisWait(bool, const CBlockIndex *pBlockIndex)
{
    if (pBlockIndex != nullptr) {
        {
            LOCK(g_genesis_wait_mutex);
            fHaveGenesis = true;
        }
        g_genesis_wait_cv.notify_all();
    }
}

struct CImportingNow
{
    CImportingNow() {
        assert(fImporting == false);
        fImporting = true;
    }

    ~CImportingNow() {
        assert(fImporting == true);
        fImporting = false;
    }
};


// If we're using -prune with -reindex, then delete block files that will be ignored by the
// reindex.  Since reindexing works by starting at block file 0 and looping until a blockfile
// is missing, do the same here to delete any later block files after a gap.  Also delete all
// rev files since they'll be rewritten by the reindex anyway.  This ensures that vinfoBlockFile
// is in sync with what's actually on disk by the time we start downloading, so that pruning
// works correctly.
static void CleanupBlockRevFiles()
{
    std::map<std::string, fs::path> mapBlockFiles;

    // Glob all blk?????.dat and rev?????.dat files from the blocks directory.
    // Remove the rev files immediately and insert the blk file paths into an
    // ordered map keyed by block file index.
    LogPrintf("Removing unusable blk?????.dat and rev?????.dat files for -reindex with -prune\n");
    fs::path blocksdir = GetBlocksDir();
    for (fs::directory_iterator it(blocksdir); it != fs::directory_iterator(); it++) {
        if (fs::is_regular_file(*it) &&
            it->path().filename().string().length() == 12 &&
            it->path().filename().string().substr(8,4) == ".dat")
        {
            if (it->path().filename().string().substr(0,3) == "blk")
                mapBlockFiles[it->path().filename().string().substr(3,5)] = it->path();
            else if (it->path().filename().string().substr(0,3) == "rev")
                remove(it->path());
        }
    }

    // Remove all block files that aren't part of a contiguous set starting at
    // zero by walking the ordered map (keys are block file indices) by
    // keeping a separate counter.  Once we hit a gap (or if 0 doesn't exist)
    // start removing block files.
    int nContigCounter = 0;
    for (const std::pair<const std::string, fs::path>& item : mapBlockFiles) {
        if (atoi(item.first) == nContigCounter) {
            nContigCounter++;
            continue;
        }
        remove(item.second);
    }
}

// Delete local blockchain data
void DeleteBlockChainData()
{
    // Delete block chain data paths
    fs::remove_all(GetDataDir() / "chainstate");
    fs::remove_all(GetBlocksDir());
    fs::remove_all(GetDataDir() / "stateQtum");
    fs::remove(GetDataDir() / "banlist.dat");
    fs::remove(GetDataDir() / FEE_ESTIMATES_FILENAME);
    fs::remove(GetDataDir() / "mempool.dat");
}

static void ThreadImport(std::vector<fs::path> vImportFiles)
{
    const CChainParams& chainparams = Params();
    util::ThreadRename("loadblk");
    ScheduleBatchPriority();

    {
    CImportingNow imp;

    // -reindex
    if (fReindex) {
        int nFile = 0;
        while (true) {
            FlatFilePos pos(nFile, 0);
            if (!fs::exists(GetBlockPosFilename(pos)))
                break; // No block files left to reindex
            FILE *file = OpenBlockFile(pos, true);
            if (!file)
                break; // This error is logged in OpenBlockFile
            LogPrintf("Reindexing block file blk%05u.dat...\n", (unsigned int)nFile);
            LoadExternalBlockFile(chainparams, file, &pos);
            nFile++;
        }
        pblocktree->WriteReindexing(false);
        fReindex = false;
        LogPrintf("Reindexing finished\n");
        // To avoid ending up in a situation without genesis block, re-try initializing (no-op if reindexing worked):
        LoadGenesisBlock(chainparams);
    }

    // hardcoded $DATADIR/bootstrap.dat
    fs::path pathBootstrap = GetDataDir() / "bootstrap.dat";
    if (fs::exists(pathBootstrap)) {
        FILE *file = fsbridge::fopen(pathBootstrap, "rb");
        if (file) {
            fs::path pathBootstrapOld = GetDataDir() / "bootstrap.dat.old";
            LogPrintf("Importing bootstrap.dat...\n");
            LoadExternalBlockFile(chainparams, file);
            RenameOver(pathBootstrap, pathBootstrapOld);
        } else {
            LogPrintf("Warning: Could not open bootstrap file %s\n", pathBootstrap.string());
        }
    }

    // -loadblock=
    for (const fs::path& path : vImportFiles) {
        FILE *file = fsbridge::fopen(path, "rb");
        if (file) {
            LogPrintf("Importing blocks file %s...\n", path.string());
            LoadExternalBlockFile(chainparams, file);
        } else {
            LogPrintf("Warning: Could not open blocks file %s\n", path.string());
        }
    }

    // scan for better chains in the block chain database, that are not yet connected in the active best chain
    CValidationState state;
    if (!ActivateBestChain(state, chainparams)) {
        LogPrintf("Failed to connect best block (%s)\n", FormatStateMessage(state));
        StartShutdown();
        return;
    }

    if (gArgs.GetBoolArg("-stopafterblockimport", DEFAULT_STOPAFTERBLOCKIMPORT)) {
        LogPrintf("Stopping after block import\n");
        StartShutdown();
        return;
    }
    } // End scope of CImportingNow
    if (gArgs.GetArg("-persistmempool", DEFAULT_PERSIST_MEMPOOL)) {
        LoadMempool(::mempool);
    }
    ::mempool.SetIsLoaded(!ShutdownRequested());
}

/** Sanity checks
 *  Ensure that Bitcoin is running in a usable environment with all
 *  necessary library support.
 */
static bool InitSanityCheck()
{
    if(!ECC_InitSanityCheck()) {
        InitError("Elliptic curve cryptography sanity check failure. Aborting.");
        return false;
    }

    if (!glibc_sanity_test() || !glibcxx_sanity_test())
        return false;

    if (!Random_SanityCheck()) {
        InitError("OS cryptographic RNG sanity check failure. Aborting.");
        return false;
    }

    return true;
}

static bool AppInitServers()
{
    RPCServer::OnStarted(&OnRPCStarted);
    RPCServer::OnStopped(&OnRPCStopped);
    if (!InitHTTPServer())
        return false;
    StartRPC();
    if (!StartHTTPRPC())
        return false;
    if (gArgs.GetBoolArg("-rest", DEFAULT_REST_ENABLE)) StartREST();
    StartHTTPServer();
    return true;
}

// Parameter interaction based on rules
void InitParameterInteraction()
{
    // when specifying an explicit binding address, you want to listen on it
    // even when -connect or -proxy is specified
    if (gArgs.IsArgSet("-bind")) {
        if (gArgs.SoftSetBoolArg("-listen", true))
            LogPrintf("%s: parameter interaction: -bind set -> setting -listen=1\n", __func__);
    }
    if (gArgs.IsArgSet("-whitebind")) {
        if (gArgs.SoftSetBoolArg("-listen", true))
            LogPrintf("%s: parameter interaction: -whitebind set -> setting -listen=1\n", __func__);
    }

    if (gArgs.IsArgSet("-connect")) {
        // when only connecting to trusted nodes, do not seed via DNS, or listen by default
        if (gArgs.SoftSetBoolArg("-dnsseed", false))
            LogPrintf("%s: parameter interaction: -connect set -> setting -dnsseed=0\n", __func__);
        if (gArgs.SoftSetBoolArg("-listen", false))
            LogPrintf("%s: parameter interaction: -connect set -> setting -listen=0\n", __func__);
    }

    if (gArgs.IsArgSet("-proxy")) {
        // to protect privacy, do not listen by default if a default proxy server is specified
        if (gArgs.SoftSetBoolArg("-listen", false))
            LogPrintf("%s: parameter interaction: -proxy set -> setting -listen=0\n", __func__);
        // to protect privacy, do not use UPNP when a proxy is set. The user may still specify -listen=1
        // to listen locally, so don't rely on this happening through -listen below.
        if (gArgs.SoftSetBoolArg("-upnp", false))
            LogPrintf("%s: parameter interaction: -proxy set -> setting -upnp=0\n", __func__);
        // to protect privacy, do not discover addresses by default
        if (gArgs.SoftSetBoolArg("-discover", false))
            LogPrintf("%s: parameter interaction: -proxy set -> setting -discover=0\n", __func__);
    }

    if (!gArgs.GetBoolArg("-listen", DEFAULT_LISTEN)) {
        // do not map ports or try to retrieve public IP when not listening (pointless)
        if (gArgs.SoftSetBoolArg("-upnp", false))
            LogPrintf("%s: parameter interaction: -listen=0 -> setting -upnp=0\n", __func__);
        if (gArgs.SoftSetBoolArg("-discover", false))
            LogPrintf("%s: parameter interaction: -listen=0 -> setting -discover=0\n", __func__);
        if (gArgs.SoftSetBoolArg("-listenonion", false))
            LogPrintf("%s: parameter interaction: -listen=0 -> setting -listenonion=0\n", __func__);
    }

    if (gArgs.IsArgSet("-externalip")) {
        // if an explicit public IP is specified, do not try to find others
        if (gArgs.SoftSetBoolArg("-discover", false))
            LogPrintf("%s: parameter interaction: -externalip set -> setting -discover=0\n", __func__);
    }

    // disable whitelistrelay in blocksonly mode
    if (gArgs.GetBoolArg("-blocksonly", DEFAULT_BLOCKSONLY)) {
        if (gArgs.SoftSetBoolArg("-whitelistrelay", false))
            LogPrintf("%s: parameter interaction: -blocksonly=1 -> setting -whitelistrelay=0\n", __func__);
    }

    // Forcing relay from whitelisted hosts implies we will accept relays from them in the first place.
    if (gArgs.GetBoolArg("-whitelistforcerelay", DEFAULT_WHITELISTFORCERELAY)) {
        if (gArgs.SoftSetBoolArg("-whitelistrelay", true))
            LogPrintf("%s: parameter interaction: -whitelistforcerelay=1 -> setting -whitelistrelay=1\n", __func__);
    }
}

/**
 * Initialize global loggers.
 *
 * Note that this is called very early in the process lifetime, so you should be
 * careful about what global state you rely on here.
 */
void InitLogging()
{
    LogInstance().m_print_to_file = !gArgs.IsArgNegated("-debuglogfile");
    LogInstance().m_file_path = AbsPathForConfigVal(gArgs.GetArg("-debuglogfile", DEFAULT_DEBUGLOGFILE));
    LogInstance().m_file_pathVM = AbsPathForConfigVal(gArgs.GetArg("-debugvmlogfile", DEFAULT_DEBUGVMLOGFILE));
    LogInstance().m_print_to_console = gArgs.GetBoolArg("-printtoconsole", !gArgs.GetBoolArg("-daemon", false));
    LogInstance().m_log_timestamps = gArgs.GetBoolArg("-logtimestamps", DEFAULT_LOGTIMESTAMPS);
    LogInstance().m_log_time_micros = gArgs.GetBoolArg("-logtimemicros", DEFAULT_LOGTIMEMICROS);
<<<<<<< HEAD
    LogInstance().m_log_threadnames = gArgs.GetBoolArg("-logthreadnames", DEFAULT_LOGTHREADNAMES);
=======
    LogInstance().m_show_evm_logs = gArgs.GetBoolArg("-showevmlogs", DEFAULT_SHOWEVMLOGS);
>>>>>>> 95eb610f

    fLogIPs = gArgs.GetBoolArg("-logips", DEFAULT_LOGIPS);

    std::string version_string = FormatFullVersion();
#ifdef DEBUG
    version_string += " (debug build)";
#else
    version_string += " (release build)";
#endif
    LogPrintf(PACKAGE_NAME " version %s\n", version_string);
}

namespace { // Variables internal to initialization process only

int nMaxConnections;
int nUserMaxConnections;
int nFD;
ServiceFlags nLocalServices = ServiceFlags(NODE_NETWORK | NODE_NETWORK_LIMITED);
int64_t peer_connect_timeout;
std::set<BlockFilterType> g_enabled_filter_types;

} // namespace

[[noreturn]] static void new_handler_terminate()
{
    // Rather than throwing std::bad-alloc if allocation fails, terminate
    // immediately to (try to) avoid chain corruption.
    // Since LogPrintf may itself allocate memory, set the handler directly
    // to terminate first.
    std::set_new_handler(std::terminate);
    LogPrintf("Error: Out of memory. Terminating.\n");

    // The log was successful, terminate now.
    std::terminate();
};

bool AppInitBasicSetup()
{
    // ********************************************************* Step 1: setup
#ifdef _MSC_VER
    // Turn off Microsoft heap dump noise
    _CrtSetReportMode(_CRT_WARN, _CRTDBG_MODE_FILE);
    _CrtSetReportFile(_CRT_WARN, CreateFileA("NUL", GENERIC_WRITE, 0, nullptr, OPEN_EXISTING, 0, 0));
    // Disable confusing "helpful" text message on abort, Ctrl-C
    _set_abort_behavior(0, _WRITE_ABORT_MSG | _CALL_REPORTFAULT);
#endif
#ifdef WIN32
    // Enable Data Execution Prevention (DEP)
    SetProcessDEPPolicy(PROCESS_DEP_ENABLE);
#endif

    if (!SetupNetworking())
        return InitError("Initializing networking failed");

#ifndef WIN32
    if (!gArgs.GetBoolArg("-sysperms", false)) {
        umask(077);
    }

    // Clean shutdown on SIGTERM
    registerSignalHandler(SIGTERM, HandleSIGTERM);
    registerSignalHandler(SIGINT, HandleSIGTERM);

    // Reopen debug.log on SIGHUP
    registerSignalHandler(SIGHUP, HandleSIGHUP);

    // Ignore SIGPIPE, otherwise it will bring the daemon down if the client closes unexpectedly
    signal(SIGPIPE, SIG_IGN);
#else
    SetConsoleCtrlHandler(consoleCtrlHandler, true);
#endif

    std::set_new_handler(new_handler_terminate);

    return true;
}

bool AppInitParameterInteraction()
{
    const CChainParams& chainparams = Params();
    // ********************************************************* Step 2: parameter interactions

    // also see: InitParameterInteraction()

    // Warn if network-specific options (-addnode, -connect, etc) are
    // specified in default section of config file, but not overridden
    // on the command line or in this network's section of the config file.
    std::string network = gArgs.GetChainName();
    for (const auto& arg : gArgs.GetUnsuitableSectionOnlyArgs()) {
        return InitError(strprintf(_("Config setting for %s only applied on %s network when in [%s] section.").translated, arg, network, network));
    }

    // Warn if unrecognized section name are present in the config file.
    for (const auto& section : gArgs.GetUnrecognizedSections()) {
        InitWarning(strprintf("%s:%i " + _("Section [%s] is not recognized.").translated, section.m_file, section.m_line, section.m_name));
    }

    if (!fs::is_directory(GetBlocksDir())) {
        return InitError(strprintf(_("Specified blocks directory \"%s\" does not exist.").translated, gArgs.GetArg("-blocksdir", "").c_str()));
    }

    // parse and validate enabled filter types
    std::string blockfilterindex_value = gArgs.GetArg("-blockfilterindex", DEFAULT_BLOCKFILTERINDEX);
    if (blockfilterindex_value == "" || blockfilterindex_value == "1") {
        g_enabled_filter_types = AllBlockFilterTypes();
    } else if (blockfilterindex_value != "0") {
        const std::vector<std::string> names = gArgs.GetArgs("-blockfilterindex");
        for (const auto& name : names) {
            BlockFilterType filter_type;
            if (!BlockFilterTypeByName(name, filter_type)) {
                return InitError(strprintf(_("Unknown -blockfilterindex value %s.").translated, name));
            }
            g_enabled_filter_types.insert(filter_type);
        }
    }

    // if using block pruning, then disallow txindex
    if (gArgs.GetArg("-prune", 0)) {
        if (gArgs.GetBoolArg("-txindex", DEFAULT_TXINDEX))
            return InitError(_("Prune mode is incompatible with -txindex.").translated);
        if (!g_enabled_filter_types.empty()) {
            return InitError(_("Prune mode is incompatible with -blockfilterindex.").translated);
        }
    }

    // -bind and -whitebind can't be set when not listening
    size_t nUserBind = gArgs.GetArgs("-bind").size() + gArgs.GetArgs("-whitebind").size();
    if (nUserBind != 0 && !gArgs.GetBoolArg("-listen", DEFAULT_LISTEN)) {
        return InitError("Cannot set -bind or -whitebind together with -listen=0");
    }

    // Make sure enough file descriptors are available
    int nBind = std::max(nUserBind, size_t(1));
    nUserMaxConnections = gArgs.GetArg("-maxconnections", DEFAULT_MAX_PEER_CONNECTIONS);
    nMaxConnections = std::max(nUserMaxConnections, 0);

    // Trim requested connection counts, to fit into system limitations
    // <int> in std::min<int>(...) to work around FreeBSD compilation issue described in #2695
    nFD = RaiseFileDescriptorLimit(nMaxConnections + MIN_CORE_FILEDESCRIPTORS + MAX_ADDNODE_CONNECTIONS);
#ifdef USE_POLL
    int fd_max = nFD;
#else
    int fd_max = FD_SETSIZE;
#endif
    nMaxConnections = std::max(std::min<int>(nMaxConnections, fd_max - nBind - MIN_CORE_FILEDESCRIPTORS - MAX_ADDNODE_CONNECTIONS), 0);
    if (nFD < MIN_CORE_FILEDESCRIPTORS)
        return InitError(_("Not enough file descriptors available.").translated);
    nMaxConnections = std::min(nFD - MIN_CORE_FILEDESCRIPTORS - MAX_ADDNODE_CONNECTIONS, nMaxConnections);

    if (nMaxConnections < nUserMaxConnections)
        InitWarning(strprintf(_("Reducing -maxconnections from %d to %d, because of system limitations.").translated, nUserMaxConnections, nMaxConnections));

    // ********************************************************* Step 3: parameter-to-internal-flags
    if (gArgs.IsArgSet("-debug")) {
        // Special-case: if -debug=0/-nodebug is set, turn off debugging messages
        const std::vector<std::string> categories = gArgs.GetArgs("-debug");

        if (std::none_of(categories.begin(), categories.end(),
            [](std::string cat){return cat == "0" || cat == "none";})) {
            for (const auto& cat : categories) {
                if (!LogInstance().EnableCategory(cat)) {
                    InitWarning(strprintf(_("Unsupported logging category %s=%s.").translated, "-debug", cat));
                }
            }
        }
    }

    // Now remove the logging categories which were explicitly excluded
    for (const std::string& cat : gArgs.GetArgs("-debugexclude")) {
        if (!LogInstance().DisableCategory(cat)) {
            InitWarning(strprintf(_("Unsupported logging category %s=%s.").translated, "-debugexclude", cat));
        }
    }

    // Checkmempool and checkblockindex default to true in regtest mode
    int ratio = std::min<int>(std::max<int>(gArgs.GetArg("-checkmempool", chainparams.DefaultConsistencyChecks() ? 1 : 0), 0), 1000000);
    if (ratio != 0) {
        mempool.setSanityCheck(1.0 / ratio);
    }
    fCheckBlockIndex = gArgs.GetBoolArg("-checkblockindex", chainparams.DefaultConsistencyChecks());
    fCheckpointsEnabled = gArgs.GetBoolArg("-checkpoints", DEFAULT_CHECKPOINTS_ENABLED);

    hashAssumeValid = uint256S(gArgs.GetArg("-assumevalid", chainparams.GetConsensus().defaultAssumeValid.GetHex()));
    if (!hashAssumeValid.IsNull())
        LogPrintf("Assuming ancestors of block %s have valid signatures.\n", hashAssumeValid.GetHex());
    else
        LogPrintf("Validating signatures for all blocks.\n");

    if (gArgs.IsArgSet("-minimumchainwork")) {
        const std::string minChainWorkStr = gArgs.GetArg("-minimumchainwork", "");
        if (!IsHexNumber(minChainWorkStr)) {
            return InitError(strprintf("Invalid non-hex (%s) minimum chain work value specified", minChainWorkStr));
        }
        nMinimumChainWork = UintToArith256(uint256S(minChainWorkStr));
    } else {
        nMinimumChainWork = UintToArith256(chainparams.GetConsensus().nMinimumChainWork);
    }
    LogPrintf("Setting nMinimumChainWork=%s\n", nMinimumChainWork.GetHex());
    if (nMinimumChainWork < UintToArith256(chainparams.GetConsensus().nMinimumChainWork)) {
        LogPrintf("Warning: nMinimumChainWork set below default value of %s\n", chainparams.GetConsensus().nMinimumChainWork.GetHex());
    }

    // mempool limits
    int64_t nMempoolSizeMax = gArgs.GetArg("-maxmempool", DEFAULT_MAX_MEMPOOL_SIZE) * 1000000;
    int64_t nMempoolSizeMin = gArgs.GetArg("-limitdescendantsize", DEFAULT_DESCENDANT_SIZE_LIMIT) * 1000 * 40;
    if (nMempoolSizeMax < 0 || nMempoolSizeMax < nMempoolSizeMin)
        return InitError(strprintf(_("-maxmempool must be at least %d MB").translated, std::ceil(nMempoolSizeMin / 1000000.0)));
    // incremental relay fee sets the minimum feerate increase necessary for BIP 125 replacement in the mempool
    // and the amount the mempool min fee increases above the feerate of txs evicted due to mempool limiting.
    if (gArgs.IsArgSet("-incrementalrelayfee"))
    {
        CAmount n = 0;
        if (!ParseMoney(gArgs.GetArg("-incrementalrelayfee", ""), n))
            return InitError(AmountErrMsg("incrementalrelayfee", gArgs.GetArg("-incrementalrelayfee", "")).translated);
        incrementalRelayFee = CFeeRate(n);
    }

    // -par=0 means autodetect, but nScriptCheckThreads==0 means no concurrency
    nScriptCheckThreads = gArgs.GetArg("-par", DEFAULT_SCRIPTCHECK_THREADS);
    if (nScriptCheckThreads <= 0)
        nScriptCheckThreads += GetNumCores();
    if (nScriptCheckThreads <= 1)
        nScriptCheckThreads = 0;
    else if (nScriptCheckThreads > MAX_SCRIPTCHECK_THREADS)
        nScriptCheckThreads = MAX_SCRIPTCHECK_THREADS;

    // block pruning; get the amount of disk space (in MiB) to allot for block & undo files
    int64_t nPruneArg = gArgs.GetArg("-prune", 0);
    if (nPruneArg < 0) {
        return InitError(_("Prune cannot be configured with a negative value.").translated);
    }
    nPruneTarget = (uint64_t) nPruneArg * 1024 * 1024;
    if (nPruneArg == 1) {  // manual pruning: -prune=1
        LogPrintf("Block pruning enabled.  Use RPC call pruneblockchain(height) to manually prune block and undo files.\n");
        nPruneTarget = std::numeric_limits<uint64_t>::max();
        fPruneMode = true;
    } else if (nPruneTarget) {
        if (nPruneTarget < MIN_DISK_SPACE_FOR_BLOCK_FILES) {
            return InitError(strprintf(_("Prune configured below the minimum of %d MiB.  Please use a higher number.").translated, MIN_DISK_SPACE_FOR_BLOCK_FILES / 1024 / 1024));
        }
        LogPrintf("Prune configured to target %u MiB on disk for block and undo files.\n", nPruneTarget / 1024 / 1024);
        fPruneMode = true;
    }

    nConnectTimeout = gArgs.GetArg("-timeout", DEFAULT_CONNECT_TIMEOUT);
    if (nConnectTimeout <= 0) {
        nConnectTimeout = DEFAULT_CONNECT_TIMEOUT;
    }

    peer_connect_timeout = gArgs.GetArg("-peertimeout", DEFAULT_PEER_CONNECT_TIMEOUT);
    if (peer_connect_timeout <= 0) {
        return InitError("peertimeout cannot be configured with a negative value.");
    }

    if (gArgs.IsArgSet("-minrelaytxfee")) {
        CAmount n = 0;
        if (!ParseMoney(gArgs.GetArg("-minrelaytxfee", ""), n)) {
            return InitError(AmountErrMsg("minrelaytxfee", gArgs.GetArg("-minrelaytxfee", "")).translated);
        }
        // High fee check is done afterward in CWallet::CreateWalletFromFile()
        ::minRelayTxFee = CFeeRate(n);
    } else if (incrementalRelayFee > ::minRelayTxFee) {
        // Allow only setting incrementalRelayFee to control both
        ::minRelayTxFee = incrementalRelayFee;
        LogPrintf("Increasing minrelaytxfee to %s to match incrementalrelayfee\n",::minRelayTxFee.ToString());
    }

    // Sanity check argument for min fee for including tx in block
    // TODO: Harmonize which arguments need sanity checking and where that happens
    if (gArgs.IsArgSet("-blockmintxfee"))
    {
        CAmount n = 0;
        if (!ParseMoney(gArgs.GetArg("-blockmintxfee", ""), n))
            return InitError(AmountErrMsg("blockmintxfee", gArgs.GetArg("-blockmintxfee", "")).translated);
    }

    // Feerate used to define dust.  Shouldn't be changed lightly as old
    // implementations may inadvertently create non-standard transactions
    if (gArgs.IsArgSet("-dustrelayfee"))
    {
        CAmount n = 0;
        if (!ParseMoney(gArgs.GetArg("-dustrelayfee", ""), n))
            return InitError(AmountErrMsg("dustrelayfee", gArgs.GetArg("-dustrelayfee", "")).translated);
        dustRelayFee = CFeeRate(n);
    }

    fRequireStandard = !gArgs.GetBoolArg("-acceptnonstdtxn", !chainparams.RequireStandard());
    if (!chainparams.IsTestChain() && !fRequireStandard) {
        return InitError(strprintf("acceptnonstdtxn is not currently supported for %s chain", chainparams.NetworkIDString()));
    }
    nBytesPerSigOp = gArgs.GetArg("-bytespersigop", nBytesPerSigOp);

    if (!g_wallet_init_interface.ParameterInteraction()) return false;

    fIsBareMultisigStd = gArgs.GetBoolArg("-permitbaremultisig", DEFAULT_PERMIT_BAREMULTISIG);
    fAcceptDatacarrier = gArgs.GetBoolArg("-datacarrier", DEFAULT_ACCEPT_DATACARRIER);
    nMaxDatacarrierBytes = gArgs.GetArg("-datacarriersize", nMaxDatacarrierBytes);

    // Option to startup with mocktime set (used for regression testing):
    SetMockTime(gArgs.GetArg("-mocktime", 0)); // SetMockTime(0) is a no-op

    if (gArgs.GetBoolArg("-peerbloomfilters", DEFAULT_PEERBLOOMFILTERS))
        nLocalServices = ServiceFlags(nLocalServices | NODE_BLOOM);

    if (gArgs.GetArg("-rpcserialversion", DEFAULT_RPC_SERIALIZE_VERSION) < 0)
        return InitError("rpcserialversion must be non-negative.");

    if (gArgs.GetArg("-rpcserialversion", DEFAULT_RPC_SERIALIZE_VERSION) > 1)
        return InitError("unknown rpcserialversion requested.");

    nMaxTipAge = gArgs.GetArg("-maxtipage", DEFAULT_MAX_TIP_AGE);

    if (gArgs.IsArgSet("-opsenderheight")) {
        // Allow overriding opsender block for testing
        if (!chainparams.MineBlocksOnDemand()) {
            return InitError("Op Sender block height may only be overridden on regtest.");
        }

        int opsenderBlock = gArgs.GetArg("-opsenderheight", 0);
        if(opsenderBlock >= 0)
        {
            UpdateOpSenderBlockHeight(opsenderBlock);
            LogPrintf("Activate Op Sender at block height %d\n.", opsenderBlock);
        }
    }

    if (gArgs.IsArgSet("-btcecrecoverheight")) {
        // Allow overriding btc_ecrecover block for testing
        if (!chainparams.MineBlocksOnDemand()) {
            return InitError("Btc_ecrecover block height may only be overridden on regtest.");
        }

        int btcEcrecoverBlock = gArgs.GetArg("-btcecrecoverheight", 0);
        if(btcEcrecoverBlock >= 0)
        {
            UpdateBtcEcrecoverBlockHeight(btcEcrecoverBlock);
            LogPrintf("Activate btc_ecrecover at block height %d\n.", btcEcrecoverBlock);
        }
    }

    if (gArgs.IsArgSet("-constantinopleheight")) {
        // Allow overriding constantinople block for testing
        if (!chainparams.MineBlocksOnDemand()) {
            return InitError("Constantinople block height may only be overridden on regtest.");
        }

        int constantinopleBlock = gArgs.GetArg("-constantinopleheight", 0);
        if(constantinopleBlock >= 0)
        {
            UpdateConstantinopleBlockHeight(constantinopleBlock);
            LogPrintf("Activate constantinople at block height %d\n.", constantinopleBlock);
        }
    }

    if (gArgs.IsArgSet("-difficultychangeheight")) {
        // Allow overriding difficulty change block for testing
        if (!chainparams.MineBlocksOnDemand()) {
            return InitError("Difficulty change block height may only be overridden on regtest.");
        }

        int difficultyChangeBlock = gArgs.GetArg("-difficultychangeheight", 0);
        if(difficultyChangeBlock >= 0)
        {
            UpdateDifficultyChangeBlockHeight(difficultyChangeBlock);
            LogPrintf("Activate difficulty change at block height %d\n.", difficultyChangeBlock);
        }
    }

    return true;
}

static bool LockDataDirectory(bool probeOnly, bool try_lock = true)
{
    // Make sure only a single Bitcoin process is using the data directory.
    fs::path datadir = GetDataDir();
    if (!DirIsWritable(datadir)) {
        return InitError(strprintf(_("Cannot write to data directory '%s'; check permissions.").translated, datadir.string()));
    }
    if (!LockDirectory(datadir, ".lock", probeOnly, try_lock)) {
        return InitError(strprintf(_("Cannot obtain a lock on data directory %s. %s is probably already running.").translated, datadir.string(), PACKAGE_NAME));
    }
    return true;
}

bool AppInitSanityChecks()
{
    // ********************************************************* Step 4: sanity checks

    // Initialize elliptic curve code
    std::string sha256_algo = SHA256AutoDetect();
    LogPrintf("Using the '%s' SHA256 implementation\n", sha256_algo);
    RandomInit();
    ECC_Start();
    globalVerifyHandle.reset(new ECCVerifyHandle());

    // Sanity check
    if (!InitSanityCheck())
        return InitError(strprintf(_("Initialization sanity check failed. %s is shutting down.").translated, PACKAGE_NAME));

    // Probe the data directory lock to give an early error message, if possible
    // We cannot hold the data directory lock here, as the forking for daemon() hasn't yet happened,
    // and a fork will cause weird behavior to it.
    return LockDataDirectory(true);
}

bool AppInitLockDataDirectory()
{
    // After daemonization get the data directory lock again and hold on to it until exit
    // This creates a slight window for a race condition to happen, however this condition is harmless: it
    // will at most make us exit without printing a message to console.
    if (!LockDataDirectory(false)) {
        // Detailed error printed inside LockDataDirectory
        return false;
    }
    return true;
}

bool AppInitMain(InitInterfaces& interfaces)
{
    const CChainParams& chainparams = Params();
    // ********************************************************* Step 4a: application initialization
    if (!CreatePidFile()) {
        // Detailed error printed inside CreatePidFile().
        return false;
    }
    if (LogInstance().m_print_to_file) {
        if (gArgs.GetBoolArg("-shrinkdebugfile", LogInstance().DefaultShrinkDebugFile())) {
            // Do this first since it both loads a bunch of debug.log into memory,
            // and because this needs to happen before any other debug.log printing
            LogInstance().ShrinkDebugFile();
        }
    }
    if (!LogInstance().StartLogging()) {
            return InitError(strprintf("Could not open debug log file %s",
                LogInstance().m_file_path.string()));
    }

////////////////////////////////////////////////////////////////////// // qtum
    dev::g_logPost = [&](std::string const& s, char const* c){ LogInstance().LogPrintStr(s + '\n', true); };
    dev::g_logPost(std::string("\n\n\n\n\n\n\n\n\n\n"), NULL);
//////////////////////////////////////////////////////////////////////

    if (!LogInstance().m_log_timestamps)
        LogPrintf("Startup time: %s\n", FormatISO8601DateTime(GetTime()));
    LogPrintf("Default data directory %s\n", GetDefaultDataDir().string());
    LogPrintf("Using data directory %s\n", GetDataDir().string());

    // Only log conf file usage message if conf file actually exists.
    fs::path config_file_path = GetConfigFile(gArgs.GetArg("-conf", BITCOIN_CONF_FILENAME));
    if (fs::exists(config_file_path)) {
        LogPrintf("Config file: %s\n", config_file_path.string());
    } else if (gArgs.IsArgSet("-conf")) {
        // Warn if no conf file exists at path provided by user
        InitWarning(strprintf(_("The specified config file %s does not exist\n").translated, config_file_path.string()));
    } else {
        // Not categorizing as "Warning" because it's the default behavior
        LogPrintf("Config file: %s (not found, skipping)\n", config_file_path.string());
    }

    LogPrintf("Using at most %i automatic connections (%i file descriptors available)\n", nMaxConnections, nFD);

    // Warn about relative -datadir path.
    if (gArgs.IsArgSet("-datadir") && !fs::path(gArgs.GetArg("-datadir", "")).is_absolute()) {
        LogPrintf("Warning: relative datadir option '%s' specified, which will be interpreted relative to the " /* Continued */
                  "current working directory '%s'. This is fragile, because if bitcoin is started in the future "
                  "from a different location, it will be unable to locate the current data files. There could "
                  "also be data loss if bitcoin is started while in a temporary directory.\n",
            gArgs.GetArg("-datadir", ""), fs::current_path().string());
    }

    if(gArgs.GetBoolArg("-deleteblockchaindata", false))
    {
        DeleteBlockChainData();
    }

    InitSignatureCache();
    InitScriptExecutionCache();

    LogPrintf("Using %u threads for script verification\n", nScriptCheckThreads);
    if (nScriptCheckThreads) {
        for (int i=0; i<nScriptCheckThreads-1; i++)
            threadGroup.create_thread([i]() { return ThreadScriptCheck(i); });
    }

    // Start the lightweight task scheduler thread
    CScheduler::Function serviceLoop = std::bind(&CScheduler::serviceQueue, &scheduler);
    threadGroup.create_thread(std::bind(&TraceThread<CScheduler::Function>, "scheduler", serviceLoop));

    GetMainSignals().RegisterBackgroundSignalScheduler(scheduler);
    GetMainSignals().RegisterWithMempoolSignals(mempool);

    // Create client interfaces for wallets that are supposed to be loaded
    // according to -wallet and -disablewallet options. This only constructs
    // the interfaces, it doesn't load wallet data. Wallets actually get loaded
    // when load() and start() interface methods are called below.
    g_wallet_init_interface.Construct(interfaces);

    /* Register RPC commands regardless of -server setting so they will be
     * available in the GUI RPC console even if external calls are disabled.
     */
    RegisterAllCoreRPCCommands(tableRPC);
    for (const auto& client : interfaces.chain_clients) {
        client->registerRpcs();
    }
    g_rpc_interfaces = &interfaces;
#if ENABLE_ZMQ
    RegisterZMQRPCCommands(tableRPC);
#endif

    /* Start the RPC server already.  It will be started in "warmup" mode
     * and not really process calls already (but it will signify connections
     * that the server is there and will be ready later).  Warmup mode will
     * be disabled when initialisation is finished.
     */
    if (gArgs.GetBoolArg("-server", false))
    {
        uiInterface.InitMessage_connect(SetRPCWarmupStatus);
        if (!AppInitServers())
            return InitError(_("Unable to start HTTP server. See debug log for details.").translated);
    }

    // ********************************************************* Step 5: verify wallet database integrity
    for (const auto& client : interfaces.chain_clients) {
        if (!client->verify()) {
            return false;
        }
    }

    // ********************************************************* Step 6: network initialization
    // Note that we absolutely cannot open any actual connections
    // until the very end ("start node") as the UTXO/block state
    // is not yet setup and may end up being set up twice if we
    // need to reindex later.

    assert(!g_banman);
    g_banman = MakeUnique<BanMan>(GetDataDir() / "banlist.dat", &uiInterface, gArgs.GetArg("-bantime", DEFAULT_MISBEHAVING_BANTIME));
    assert(!g_connman);
    g_connman = std::unique_ptr<CConnman>(new CConnman(GetRand(std::numeric_limits<uint64_t>::max()), GetRand(std::numeric_limits<uint64_t>::max())));

    peerLogic.reset(new PeerLogicValidation(g_connman.get(), g_banman.get(), scheduler, gArgs.GetBoolArg("-enablebip61", DEFAULT_ENABLE_BIP61)));
    RegisterValidationInterface(peerLogic.get());

#ifdef ENABLE_WALLET
    CWallet::defaultConnman = g_connman.get();
#endif

    // sanitize comments per BIP-0014, format user agent and check total size
    std::vector<std::string> uacomments;
    for (const std::string& cmt : gArgs.GetArgs("-uacomment")) {
        if (cmt != SanitizeString(cmt, SAFE_CHARS_UA_COMMENT))
            return InitError(strprintf(_("User Agent comment (%s) contains unsafe characters.").translated, cmt));
        uacomments.push_back(cmt);
    }
    strSubVersion = FormatSubVersion(CLIENT_NAME, CLIENT_VERSION, uacomments);
    if (strSubVersion.size() > MAX_SUBVERSION_LENGTH) {
        return InitError(strprintf(_("Total length of network version string (%i) exceeds maximum length (%i). Reduce the number or size of uacomments.").translated,
            strSubVersion.size(), MAX_SUBVERSION_LENGTH));
    }

    if (gArgs.IsArgSet("-onlynet")) {
        std::set<enum Network> nets;
        for (const std::string& snet : gArgs.GetArgs("-onlynet")) {
            enum Network net = ParseNetwork(snet);
            if (net == NET_UNROUTABLE)
                return InitError(strprintf(_("Unknown network specified in -onlynet: '%s'").translated, snet));
            nets.insert(net);
        }
        for (int n = 0; n < NET_MAX; n++) {
            enum Network net = (enum Network)n;
            if (!nets.count(net))
                SetReachable(net, false);
        }
    }

    // Check for host lookup allowed before parsing any network related parameters
    fNameLookup = gArgs.GetBoolArg("-dns", DEFAULT_NAME_LOOKUP);

    bool proxyRandomize = gArgs.GetBoolArg("-proxyrandomize", DEFAULT_PROXYRANDOMIZE);
    // -proxy sets a proxy for all outgoing network traffic
    // -noproxy (or -proxy=0) as well as the empty string can be used to not set a proxy, this is the default
    std::string proxyArg = gArgs.GetArg("-proxy", "");
    SetReachable(NET_ONION, false);
    if (proxyArg != "" && proxyArg != "0") {
        CService proxyAddr;
        if (!Lookup(proxyArg.c_str(), proxyAddr, 9050, fNameLookup)) {
            return InitError(strprintf(_("Invalid -proxy address or hostname: '%s'").translated, proxyArg));
        }

        proxyType addrProxy = proxyType(proxyAddr, proxyRandomize);
        if (!addrProxy.IsValid())
            return InitError(strprintf(_("Invalid -proxy address or hostname: '%s'").translated, proxyArg));

        SetProxy(NET_IPV4, addrProxy);
        SetProxy(NET_IPV6, addrProxy);
        SetProxy(NET_ONION, addrProxy);
        SetNameProxy(addrProxy);
        SetReachable(NET_ONION, true); // by default, -proxy sets onion as reachable, unless -noonion later
    }

    // -onion can be used to set only a proxy for .onion, or override normal proxy for .onion addresses
    // -noonion (or -onion=0) disables connecting to .onion entirely
    // An empty string is used to not override the onion proxy (in which case it defaults to -proxy set above, or none)
    std::string onionArg = gArgs.GetArg("-onion", "");
    if (onionArg != "") {
        if (onionArg == "0") { // Handle -noonion/-onion=0
            SetReachable(NET_ONION, false);
        } else {
            CService onionProxy;
            if (!Lookup(onionArg.c_str(), onionProxy, 9050, fNameLookup)) {
                return InitError(strprintf(_("Invalid -onion address or hostname: '%s'").translated, onionArg));
            }
            proxyType addrOnion = proxyType(onionProxy, proxyRandomize);
            if (!addrOnion.IsValid())
                return InitError(strprintf(_("Invalid -onion address or hostname: '%s'").translated, onionArg));
            SetProxy(NET_ONION, addrOnion);
            SetReachable(NET_ONION, true);
        }
    }

    // see Step 2: parameter interactions for more information about these
    fListen = gArgs.GetBoolArg("-listen", DEFAULT_LISTEN);
    fDiscover = gArgs.GetBoolArg("-discover", true);
    g_relay_txes = !gArgs.GetBoolArg("-blocksonly", DEFAULT_BLOCKSONLY);

    for (const std::string& strAddr : gArgs.GetArgs("-externalip")) {
        CService addrLocal;
        if (Lookup(strAddr.c_str(), addrLocal, GetListenPort(), fNameLookup) && addrLocal.IsValid())
            AddLocal(addrLocal, LOCAL_MANUAL);
        else
            return InitError(ResolveErrMsg("externalip", strAddr));
    }

#if ENABLE_ZMQ
    g_zmq_notification_interface = CZMQNotificationInterface::Create();

    if (g_zmq_notification_interface) {
        RegisterValidationInterface(g_zmq_notification_interface);
    }
#endif
    uint64_t nMaxOutboundLimit = 0; //unlimited unless -maxuploadtarget is set
    uint64_t nMaxOutboundTimeframe = MAX_UPLOAD_TIMEFRAME;

    if (gArgs.IsArgSet("-maxuploadtarget")) {
        nMaxOutboundLimit = gArgs.GetArg("-maxuploadtarget", DEFAULT_MAX_UPLOAD_TARGET)*1024*1024;
    }

    // ********************************************************* Step 7: load block chain

    fReindex = gArgs.GetBoolArg("-reindex", false);
    bool fReindexChainState = gArgs.GetBoolArg("-reindex-chainstate", false);

    // cache size calculations
    int64_t nTotalCache = (gArgs.GetArg("-dbcache", nDefaultDbCache) << 20);
    nTotalCache = std::max(nTotalCache, nMinDbCache << 20); // total cache cannot be less than nMinDbCache
    nTotalCache = std::min(nTotalCache, nMaxDbCache << 20); // total cache cannot be greater than nMaxDbcache
    int64_t nBlockTreeDBCache = std::min(nTotalCache / 8, nMaxBlockDBCache << 20);
#ifdef ENABLE_BITCORE_RPC
    if (gArgs.GetBoolArg("-addrindex", DEFAULT_ADDRINDEX)) {
        // enable 3/4 of the cache if addressindex and/or spentindex is enabled
        nBlockTreeDBCache = nTotalCache * 3 / 4;
    } else {
        if (nBlockTreeDBCache > (1 << 21) && !gArgs.GetBoolArg("-txindex", DEFAULT_TXINDEX)) {
            nBlockTreeDBCache = (1 << 21); // block tree db cache shouldn't be larger than 2 MiB
        }
    }
#endif
    nTotalCache -= nBlockTreeDBCache;
    int64_t nTxIndexCache = std::min(nTotalCache / 8, gArgs.GetBoolArg("-txindex", DEFAULT_TXINDEX) ? nMaxTxIndexCache << 20 : 0);
    nTotalCache -= nTxIndexCache;
    int64_t filter_index_cache = 0;
    if (!g_enabled_filter_types.empty()) {
        size_t n_indexes = g_enabled_filter_types.size();
        int64_t max_cache = std::min(nTotalCache / 8, max_filter_index_cache << 20);
        filter_index_cache = max_cache / n_indexes;
        nTotalCache -= filter_index_cache * n_indexes;
    }
    int64_t nCoinDBCache = std::min(nTotalCache / 2, (nTotalCache / 4) + (1 << 23)); // use 25%-50% of the remainder for disk cache
    nCoinDBCache = std::min(nCoinDBCache, nMaxCoinsDBCache << 20); // cap total coins db cache
    nTotalCache -= nCoinDBCache;
    nCoinCacheUsage = nTotalCache; // the rest goes to in-memory cache
    int64_t nMempoolSizeMax = gArgs.GetArg("-maxmempool", DEFAULT_MAX_MEMPOOL_SIZE) * 1000000;
    LogPrintf("Cache configuration:\n");
    LogPrintf("* Using %.1f MiB for block index database\n", nBlockTreeDBCache * (1.0 / 1024 / 1024));
    if (gArgs.GetBoolArg("-txindex", DEFAULT_TXINDEX)) {
        LogPrintf("* Using %.1f MiB for transaction index database\n", nTxIndexCache * (1.0 / 1024 / 1024));
    }
    for (BlockFilterType filter_type : g_enabled_filter_types) {
        LogPrintf("* Using %.1f MiB for %s block filter index database\n",
                  filter_index_cache * (1.0 / 1024 / 1024), BlockFilterTypeName(filter_type));
    }
    LogPrintf("* Using %.1f MiB for chain state database\n", nCoinDBCache * (1.0 / 1024 / 1024));
    LogPrintf("* Using %.1f MiB for in-memory UTXO set (plus up to %.1f MiB of unused mempool space)\n", nCoinCacheUsage * (1.0 / 1024 / 1024), nMempoolSizeMax * (1.0 / 1024 / 1024));

    bool fLoaded = false;
    while (!fLoaded && !ShutdownRequested()) {
        bool fReset = fReindex;
        std::string strLoadError;

        uiInterface.InitMessage(_("Loading block index...").translated);

        do {
            const int64_t load_block_index_start_time = GetTimeMillis();
            bool is_coinsview_empty;
            try {
                LOCK(cs_main);
                // This statement makes ::ChainstateActive() usable.
                g_chainstate = MakeUnique<CChainState>();
                UnloadBlockIndex();

                // new CBlockTreeDB tries to delete the existing file, which
                // fails if it's still open from the previous loop. Close it first:
                pblocktree.reset();
                pstorageresult.reset();
                globalState.reset();
                globalSealEngine.reset();
                pblocktree.reset(new CBlockTreeDB(nBlockTreeDBCache, false, fReset));

                if (fReset) {
                    pblocktree->WriteReindexing(true);
                    //If we're reindexing in prune mode, wipe away unusable block files and all undo data files
                    if (fPruneMode)
                        CleanupBlockRevFiles();
                }

                if (ShutdownRequested()) break;

                // LoadBlockIndex will load fHavePruned if we've ever removed a
                // block file from disk.
                // Note that it also sets fReindex based on the disk flag!
                // From here on out fReindex and fReset mean something different!
                if (!LoadBlockIndex(chainparams)) {
                    if (ShutdownRequested()) break;
                    strLoadError = _("Error loading block database").translated;
                    break;
                }

                // If the loaded chain has a wrong genesis, bail out immediately
                // (we're likely using a testnet datadir, or the other way around).
                if (!::BlockIndex().empty() &&
                        !LookupBlockIndex(chainparams.GetConsensus().hashGenesisBlock)) {
                    return InitError(_("Incorrect or no genesis block found. Wrong datadir for network?").translated);
                }

                // Check for changed -prune state.  What we are concerned about is a user who has pruned blocks
                // in the past, but is now trying to run unpruned.
                if (fHavePruned && !fPruneMode) {
                    strLoadError = _("You need to rebuild the database using -reindex to go back to unpruned mode.  This will redownload the entire blockchain").translated;
                    break;
                }

                // At this point blocktree args are consistent with what's on disk.
                // If we're not mid-reindex (based on disk + args), add a genesis block on disk
                // (otherwise we use the one already on disk).
                // This is called again in ThreadImport after the reindex completes.
                if (!fReindex && !LoadGenesisBlock(chainparams)) {
                    strLoadError = _("Error initializing block database").translated;
                    break;
                }

                // At this point we're either in reindex or we've loaded a useful
                // block tree into BlockIndex()!

                ::ChainstateActive().InitCoinsDB(
                    /* cache_size_bytes */ nCoinDBCache,
                    /* in_memory */ false,
                    /* should_wipe */ fReset || fReindexChainState);

                ::ChainstateActive().CoinsErrorCatcher().AddReadErrCallback([]() {
                    uiInterface.ThreadSafeMessageBox(
                        _("Error reading from database, shutting down.").translated,
                        "", CClientUIInterface::MSG_ERROR);
                });

                // If necessary, upgrade from older database format.
                // This is a no-op if we cleared the coinsviewdb with -reindex or -reindex-chainstate
                if (!::ChainstateActive().CoinsDB().Upgrade()) {
                    strLoadError = _("Error upgrading chainstate database").translated;
                    break;
                }

                // ReplayBlocks is a no-op if we cleared the coinsviewdb with -reindex or -reindex-chainstate
                if (!::ChainstateActive().ReplayBlocks(chainparams)) {
                    strLoadError = _("Unable to replay blocks. You will need to rebuild the database using -reindex-chainstate.").translated;
                    break;
                }

                // The on-disk coinsdb is now in a good state, create the cache
                ::ChainstateActive().InitCoinsCache();
                assert(::ChainstateActive().CanFlushToDisk());

                is_coinsview_empty = fReset || fReindexChainState ||
                    ::ChainstateActive().CoinsTip().GetBestBlock().IsNull();
                if (!is_coinsview_empty) {
                    // LoadChainTip initializes the chain based on CoinsTip()'s best block
                    if (!::ChainstateActive().LoadChainTip(chainparams)) {
                        strLoadError = _("Error initializing block database").translated;
                        break;
                    }
                    assert(::ChainActive().Tip() != nullptr);
                }
            } catch (const std::exception& e) {
                LogPrintf("%s\n", e.what());
                strLoadError = _("Error opening block database").translated;
                break;
            }

                /////////////////////////////////////////////////////////// qtum
                if((gArgs.IsArgSet("-dgpstorage") && gArgs.IsArgSet("-dgpevm")) || (!gArgs.IsArgSet("-dgpstorage") && gArgs.IsArgSet("-dgpevm")) ||
                  (!gArgs.IsArgSet("-dgpstorage") && !gArgs.IsArgSet("-dgpevm"))){
                    fGettingValuesDGP = true;
                } else {
                    fGettingValuesDGP = false;
                }

                dev::eth::NoProof::init();
                fs::path qtumStateDir = GetDataDir() / "stateQtum";
                bool fStatus = fs::exists(qtumStateDir);
                const std::string dirQtum(qtumStateDir.string());
                const dev::h256 hashDB(dev::sha3(dev::rlp("")));
                dev::eth::BaseState existsQtumstate = fStatus ? dev::eth::BaseState::PreExisting : dev::eth::BaseState::Empty;
                globalState = std::unique_ptr<QtumState>(new QtumState(dev::u256(0), QtumState::openDB(dirQtum, hashDB, dev::WithExisting::Trust), dirQtum, existsQtumstate));
                dev::eth::ChainParams cp((chainparams.EVMGenesisInfo(dev::eth::Network::qtumMainNetwork)));
                globalSealEngine = std::unique_ptr<dev::eth::SealEngineFace>(cp.createSealEngine());

                pstorageresult.reset(new StorageResults(qtumStateDir.string()));
                if (fReset) {
                    pstorageresult->wipeResults();
                }

                if(::ChainActive().Tip() != nullptr){
                    globalState->setRoot(uintToh256(::ChainActive().Tip()->hashStateRoot));
                    globalState->setRootUTXO(uintToh256(::ChainActive().Tip()->hashUTXORoot));
                } else {
                    globalState->setRoot(dev::sha3(dev::rlp("")));
                    globalState->setRootUTXO(uintToh256(chainparams.GenesisBlock().hashUTXORoot));
                    globalState->populateFrom(cp.genesisState);
                }
                globalState->db().commit();
                globalState->dbUtxo().commit();

                fRecordLogOpcodes = gArgs.IsArgSet("-record-log-opcodes");
                fIsVMlogFile = fs::exists(GetDataDir() / "vmExecLogs.json");
                ///////////////////////////////////////////////////////////

#ifdef ENABLE_BITCORE_RPC
                /////////////////////////////////////////////////////////////// // qtum
                if (fAddressIndex != gArgs.GetBoolArg("-addrindex", DEFAULT_ADDRINDEX)) {
                    strLoadError = _("You need to rebuild the database using -reindex-chainstate to change -addrindex").translated;
                    break;
                }
                ///////////////////////////////////////////////////////////////
#endif
                // Check for changed -logevents state
                if (fLogEvents != gArgs.GetBoolArg("-logevents", DEFAULT_LOGEVENTS) && !fLogEvents) {
                    strLoadError = _("You need to rebuild the database using -reindex to enable -logevents").translated;
                    break;
                }

                if (!gArgs.GetBoolArg("-logevents", DEFAULT_LOGEVENTS))
                {
                    pstorageresult->wipeResults();
                    pblocktree->WipeHeightIndex();
                    fLogEvents = false;
                    pblocktree->WriteFlag("logevents", fLogEvents);
                }

            if (!fReset) {
                // Note that RewindBlockIndex MUST run even if we're about to -reindex-chainstate.
                // It both disconnects blocks based on ::ChainActive(), and drops block data in
                // BlockIndex() based on lack of available witness data.
                uiInterface.InitMessage(_("Rewinding blocks...").translated);
                if (!RewindBlockIndex(chainparams)) {
                    strLoadError = _("Unable to rewind the database to a pre-fork state. You will need to redownload the blockchain").translated;
                    break;
                }
            }

            try {
                LOCK(cs_main);
                if (!is_coinsview_empty) {
                    uiInterface.InitMessage(_("Verifying blocks...").translated);
                    if (fHavePruned && gArgs.GetArg("-checkblocks", DEFAULT_CHECKBLOCKS) > MIN_BLOCKS_TO_KEEP) {
                        LogPrintf("Prune: pruned datadir may not have more than %d blocks; only checking available blocks\n",
                            MIN_BLOCKS_TO_KEEP);
                    }

                    CBlockIndex* tip = ::ChainActive().Tip();
                    RPCNotifyBlockChange(true, tip);
                    if (tip && tip->nTime > GetAdjustedTime() + 2 * 60 * 60) {
                        strLoadError = _("The block database contains a block which appears to be from the future. "
                                "This may be due to your computer's date and time being set incorrectly. "
                                "Only rebuild the block database if you are sure that your computer's date and time are correct").translated;
                        break;
                    }

                    if (!CVerifyDB().VerifyDB(chainparams, &::ChainstateActive().CoinsDB(), gArgs.GetArg("-checklevel", DEFAULT_CHECKLEVEL),
                                  gArgs.GetArg("-checkblocks", DEFAULT_CHECKBLOCKS))) {
                        strLoadError = _("Corrupted block database detected").translated;
                        break;
                    }
                }
            } catch (const std::exception& e) {
                LogPrintf("%s\n", e.what());
                strLoadError = _("Error opening block database").translated;
                break;
            }

            fLoaded = true;
            LogPrintf(" block index %15dms\n", GetTimeMillis() - load_block_index_start_time);
        } while(false);

        if (!fLoaded && !ShutdownRequested()) {
            // first suggest a reindex
            if (!fReset) {
                bool fRet = uiInterface.ThreadSafeQuestion(
                    strLoadError + ".\n\n" + _("Do you want to rebuild the block database now?").translated,
                    strLoadError + ".\nPlease restart with -reindex or -reindex-chainstate to recover.",
                    "", CClientUIInterface::MSG_ERROR | CClientUIInterface::BTN_ABORT);
                if (fRet) {
                    fReindex = true;
                    AbortShutdown();
                } else {
                    LogPrintf("Aborted block database rebuild. Exiting.\n");
                    return false;
                }
            } else {
                return InitError(strLoadError);
            }
        }
    }

    // As LoadBlockIndex can take several minutes, it's possible the user
    // requested to kill the GUI during the last operation. If so, exit.
    // As the program has not fully started yet, Shutdown() is possibly overkill.
    if (ShutdownRequested()) {
        LogPrintf("Shutdown requested. Exiting.\n");
        return false;
    }

    fs::path est_path = GetDataDir() / FEE_ESTIMATES_FILENAME;
    CAutoFile est_filein(fsbridge::fopen(est_path, "rb"), SER_DISK, CLIENT_VERSION);
    // Allowed to fail as this file IS missing on first startup.
    if (!est_filein.IsNull())
        ::feeEstimator.Read(est_filein);
    fFeeEstimatesInitialized = true;

    // ********************************************************* Step 8: start indexers
    if (gArgs.GetBoolArg("-txindex", DEFAULT_TXINDEX)) {
        g_txindex = MakeUnique<TxIndex>(nTxIndexCache, false, fReindex);
        g_txindex->Start();
    }

    for (const auto& filter_type : g_enabled_filter_types) {
        InitBlockFilterIndex(filter_type, filter_index_cache, false, fReindex);
        GetBlockFilterIndex(filter_type)->Start();
    }

    // ********************************************************* Step 9: load wallet
    for (const auto& client : interfaces.chain_clients) {
        if (!client->load()) {
            return false;
        }
    }

    // ********************************************************* Step 10: data directory maintenance

    // if pruning, unset the service bit and perform the initial blockstore prune
    // after any wallet rescanning has taken place.
    if (fPruneMode) {
        LogPrintf("Unsetting NODE_NETWORK on prune mode\n");
        nLocalServices = ServiceFlags(nLocalServices & ~NODE_NETWORK);
        if (!fReindex) {
            uiInterface.InitMessage(_("Pruning blockstore...").translated);
            ::ChainstateActive().PruneAndFlush();
        }
    }

    if (chainparams.GetConsensus().SegwitHeight != std::numeric_limits<int>::max()) {
        // Advertise witness capabilities.
        // The option to not set NODE_WITNESS is only used in the tests and should be removed.
        nLocalServices = ServiceFlags(nLocalServices | NODE_WITNESS);
    }

    // ********************************************************* Step 11: import blocks

    if (!CheckDiskSpace(GetDataDir())) {
        InitError(strprintf(_("Error: Disk space is low for %s").translated, GetDataDir()));
        return false;
    }
    if (!CheckDiskSpace(GetBlocksDir())) {
        InitError(strprintf(_("Error: Disk space is low for %s").translated, GetBlocksDir()));
        return false;
    }

    // Either install a handler to notify us when genesis activates, or set fHaveGenesis directly.
    // No locking, as this happens before any background thread is started.
    boost::signals2::connection block_notify_genesis_wait_connection;
    if (::ChainActive().Tip() == nullptr) {
        block_notify_genesis_wait_connection = uiInterface.NotifyBlockTip_connect(BlockNotifyGenesisWait);
    } else {
        fHaveGenesis = true;
    }

#if HAVE_SYSTEM
    if (gArgs.IsArgSet("-blocknotify"))
        uiInterface.NotifyBlockTip_connect(BlockNotifyCallback);
#endif

    std::vector<fs::path> vImportFiles;
    for (const std::string& strFile : gArgs.GetArgs("-loadblock")) {
        vImportFiles.push_back(strFile);
    }

    threadGroup.create_thread(std::bind(&ThreadImport, vImportFiles));

    if(gArgs.GetBoolArg("-cleanblockindex", DEFAULT_CLEANBLOCKINDEX))
        threadGroup.create_thread(std::bind(&CleanBlockIndex));

    // Wait for genesis block to be processed
    {
        WAIT_LOCK(g_genesis_wait_mutex, lock);
        // We previously could hang here if StartShutdown() is called prior to
        // ThreadImport getting started, so instead we just wait on a timer to
        // check ShutdownRequested() regularly.
        while (!fHaveGenesis && !ShutdownRequested()) {
            g_genesis_wait_cv.wait_for(lock, std::chrono::milliseconds(500));
        }
        block_notify_genesis_wait_connection.disconnect();
    }

    if (ShutdownRequested()) {
        return false;
    }

    // ********************************************************* Step 12: start node

    int chain_active_height;

    //// debug print
    {
        LOCK(cs_main);
        LogPrintf("block tree size = %u\n", ::BlockIndex().size());
        chain_active_height = ::ChainActive().Height();
    }
    LogPrintf("nBestHeight = %d\n", chain_active_height);

    if (gArgs.GetBoolArg("-listenonion", DEFAULT_LISTEN_ONION))
        StartTorControl();

    Discover();

    // Map ports with UPnP
    if (gArgs.GetBoolArg("-upnp", DEFAULT_UPNP)) {
        StartMapPort();
    }

    CConnman::Options connOptions;
    connOptions.nLocalServices = nLocalServices;
    connOptions.nMaxConnections = nMaxConnections;
    connOptions.m_max_outbound_full_relay = std::min(MAX_OUTBOUND_FULL_RELAY_CONNECTIONS, connOptions.nMaxConnections);
    connOptions.m_max_outbound_block_relay = std::min(MAX_BLOCKS_ONLY_CONNECTIONS, connOptions.nMaxConnections-connOptions.m_max_outbound_full_relay);
    connOptions.nMaxAddnode = MAX_ADDNODE_CONNECTIONS;
    connOptions.nMaxFeeler = 1;
    connOptions.nBestHeight = chain_active_height;
    connOptions.uiInterface = &uiInterface;
    connOptions.m_banman = g_banman.get();
    connOptions.m_msgproc = peerLogic.get();
    connOptions.nSendBufferMaxSize = 1000*gArgs.GetArg("-maxsendbuffer", DEFAULT_MAXSENDBUFFER);
    connOptions.nReceiveFloodSize = 1000*gArgs.GetArg("-maxreceivebuffer", DEFAULT_MAXRECEIVEBUFFER);
    connOptions.m_added_nodes = gArgs.GetArgs("-addnode");

    connOptions.nMaxOutboundTimeframe = nMaxOutboundTimeframe;
    connOptions.nMaxOutboundLimit = nMaxOutboundLimit;
    connOptions.m_peer_connect_timeout = peer_connect_timeout;

    for (const std::string& strBind : gArgs.GetArgs("-bind")) {
        CService addrBind;
        if (!Lookup(strBind.c_str(), addrBind, GetListenPort(), false)) {
            return InitError(ResolveErrMsg("bind", strBind));
        }
        connOptions.vBinds.push_back(addrBind);
    }
    for (const std::string& strBind : gArgs.GetArgs("-whitebind")) {
        NetWhitebindPermissions whitebind;
        std::string error;
        if (!NetWhitebindPermissions::TryParse(strBind, whitebind, error)) return InitError(error);
        connOptions.vWhiteBinds.push_back(whitebind);
    }

    for (const auto& net : gArgs.GetArgs("-whitelist")) {
        NetWhitelistPermissions subnet;
        std::string error;
        if (!NetWhitelistPermissions::TryParse(net, subnet, error)) return InitError(error);
        connOptions.vWhitelistedRange.push_back(subnet);
    }

    connOptions.vSeedNodes = gArgs.GetArgs("-seednode");

    // Initiate outbound connections unless connect=0
    connOptions.m_use_addrman_outgoing = !gArgs.IsArgSet("-connect");
    if (!connOptions.m_use_addrman_outgoing) {
        const auto connect = gArgs.GetArgs("-connect");
        if (connect.size() != 1 || connect[0] != "0") {
            connOptions.m_specified_outgoing = connect;
        }
    }
    if (!g_connman->Start(scheduler, connOptions)) {
        return false;
    }

    // ********************************************************* Step 13: finished

    SetRPCWarmupFinished();
    uiInterface.InitMessage(_("Done loading").translated);

    for (const auto& client : interfaces.chain_clients) {
        client->start(scheduler);
    }

    scheduler.scheduleEvery([]{
        g_banman->DumpBanlist();
    }, DUMP_BANS_INTERVAL * 1000);

    return true;
}

void UnlockDataDirectory()
{
    // Unlock
    LockDataDirectory(true, false);
}<|MERGE_RESOLUTION|>--- conflicted
+++ resolved
@@ -512,13 +512,13 @@
     gArgs.AddArg("-limitdescendantsize=<n>", strprintf("Do not accept transactions if any ancestor would have more than <n> kilobytes of in-mempool descendants (default: %u).", DEFAULT_DESCENDANT_SIZE_LIMIT), ArgsManager::ALLOW_ANY | ArgsManager::DEBUG_ONLY, OptionsCategory::DEBUG_TEST);
     gArgs.AddArg("-addrmantest", "Allows to test address relay on localhost", ArgsManager::ALLOW_ANY | ArgsManager::DEBUG_ONLY, OptionsCategory::DEBUG_TEST);
     gArgs.AddArg("-debug=<category>", "Output debugging information (default: -nodebug, supplying <category> is optional). "
-<<<<<<< HEAD
         "If <category> is not supplied or if <category> = 1, output all debugging information. <category> can be: " + ListLogCategories() + ".", ArgsManager::ALLOW_ANY, OptionsCategory::DEBUG_TEST);
     gArgs.AddArg("-debugexclude=<category>", strprintf("Exclude debugging information for a category. Can be used in conjunction with -debug=1 to output debug logs for all categories except one or more specified categories."), ArgsManager::ALLOW_ANY, OptionsCategory::DEBUG_TEST);
     gArgs.AddArg("-logips", strprintf("Include IP addresses in debug output (default: %u)", DEFAULT_LOGIPS), ArgsManager::ALLOW_ANY, OptionsCategory::DEBUG_TEST);
     gArgs.AddArg("-logtimestamps", strprintf("Prepend debug output with timestamp (default: %u)", DEFAULT_LOGTIMESTAMPS), ArgsManager::ALLOW_ANY, OptionsCategory::DEBUG_TEST);
     gArgs.AddArg("-logthreadnames", strprintf("Prepend debug output with name of the originating thread (only available on platforms supporting thread_local) (default: %u)", DEFAULT_LOGTHREADNAMES), ArgsManager::ALLOW_ANY, OptionsCategory::DEBUG_TEST);
     gArgs.AddArg("-logtimemicros", strprintf("Add microsecond precision to debug timestamps (default: %u)", DEFAULT_LOGTIMEMICROS), ArgsManager::ALLOW_ANY | ArgsManager::DEBUG_ONLY, OptionsCategory::DEBUG_TEST);
+    gArgs.AddArg("-showevmlogs", strprintf("Print evm logs to console (default: %u)", DEFAULT_SHOWEVMLOGS), ArgsManager::ALLOW_ANY, OptionsCategory::DEBUG_TEST);
     gArgs.AddArg("-mocktime=<n>", "Replace actual time with <n> seconds since epoch (default: 0)", ArgsManager::ALLOW_ANY | ArgsManager::DEBUG_ONLY, OptionsCategory::DEBUG_TEST);
     gArgs.AddArg("-maxsigcachesize=<n>", strprintf("Limit sum of signature cache and script execution cache sizes to <n> MiB (default: %u)", DEFAULT_MAX_SIG_CACHE_SIZE), ArgsManager::ALLOW_ANY | ArgsManager::DEBUG_ONLY, OptionsCategory::DEBUG_TEST);
     gArgs.AddArg("-maxtipage=<n>", strprintf("Maximum tip age in seconds to consider node in initial block download (default: %u)", DEFAULT_MAX_TIP_AGE), ArgsManager::ALLOW_ANY | ArgsManager::DEBUG_ONLY, OptionsCategory::DEBUG_TEST);
@@ -531,28 +531,6 @@
     gArgs.AddArg("-btcecrecoverheight=<n>", "Use given block height to check btc_ecrecover fork (regtest-only)", ArgsManager::ALLOW_ANY, OptionsCategory::DEBUG_TEST);
     gArgs.AddArg("-constantinopleheight=<n>", "Use given block height to check constantinople fork (regtest-only)", ArgsManager::ALLOW_ANY, OptionsCategory::DEBUG_TEST);
     gArgs.AddArg("-difficultychangeheight=<n>", "Use given block height to check difficulty change fork (regtest-only)", ArgsManager::ALLOW_ANY, OptionsCategory::DEBUG_TEST);
-=======
-        "If <category> is not supplied or if <category> = 1, output all debugging information. <category> can be: " + ListLogCategories() + ".", false, OptionsCategory::DEBUG_TEST);
-    gArgs.AddArg("-debugexclude=<category>", strprintf("Exclude debugging information for a category. Can be used in conjunction with -debug=1 to output debug logs for all categories except one or more specified categories."), false, OptionsCategory::DEBUG_TEST);
-    gArgs.AddArg("-logips", strprintf("Include IP addresses in debug output (default: %u)", DEFAULT_LOGIPS), false, OptionsCategory::DEBUG_TEST);
-    gArgs.AddArg("-logtimestamps", strprintf("Prepend debug output with timestamp (default: %u)", DEFAULT_LOGTIMESTAMPS), false, OptionsCategory::DEBUG_TEST);
-    gArgs.AddArg("-logtimemicros", strprintf("Add microsecond precision to debug timestamps (default: %u)", DEFAULT_LOGTIMEMICROS), true, OptionsCategory::DEBUG_TEST);
-    gArgs.AddArg("-showevmlogs", strprintf("Print evm logs to console (default: %u)", DEFAULT_SHOWEVMLOGS), false, OptionsCategory::DEBUG_TEST);
-    gArgs.AddArg("-mocktime=<n>", "Replace actual time with <n> seconds since epoch (default: 0)", true, OptionsCategory::DEBUG_TEST);
-    gArgs.AddArg("-maxsigcachesize=<n>", strprintf("Limit sum of signature cache and script execution cache sizes to <n> MiB (default: %u)", DEFAULT_MAX_SIG_CACHE_SIZE), true, OptionsCategory::DEBUG_TEST);
-    gArgs.AddArg("-maxtipage=<n>", strprintf("Maximum tip age in seconds to consider node in initial block download (default: %u)", DEFAULT_MAX_TIP_AGE), true, OptionsCategory::DEBUG_TEST);
-    gArgs.AddArg("-minmempoolgaslimit=<limit>", strprintf("The minimum transaction gas limit we are willing to accept into the mempool (default: %s)",MEMPOOL_MIN_GAS_LIMIT), true, OptionsCategory::DEBUG_TEST);
-    gArgs.AddArg("-maxtxfee=<amt>", strprintf("Maximum total fees (in %s) to use in a single wallet transaction or raw transaction; setting this too low may abort large transactions (default: %s)",
-        CURRENCY_UNIT, FormatMoney(DEFAULT_TRANSACTION_MAXFEE)), false, OptionsCategory::DEBUG_TEST);
-    gArgs.AddArg("-printpriority", strprintf("Log transaction fee per kB when mining blocks (default: %u)", DEFAULT_PRINTPRIORITY), true, OptionsCategory::DEBUG_TEST);
-    gArgs.AddArg("-printtoconsole", "Send trace/debug info to console (default: 1 when no -daemon. To disable logging to file, set -nodebuglogfile)", false, OptionsCategory::DEBUG_TEST);
-    gArgs.AddArg("-shrinkdebugfile", "Shrink debug.log file on client startup (default: 1 when no -debug)", false, OptionsCategory::DEBUG_TEST);
-    gArgs.AddArg("-uacomment=<cmt>", "Append comment to the user agent string", false, OptionsCategory::DEBUG_TEST);
-    gArgs.AddArg("-opsenderheight=<n>", "Use given block height to check opsender fork (regtest-only)", true, OptionsCategory::DEBUG_TEST);
-    gArgs.AddArg("-btcecrecoverheight=<n>", "Use given block height to check btc_ecrecover fork (regtest-only)", true, OptionsCategory::DEBUG_TEST);
-    gArgs.AddArg("-constantinopleheight=<n>", "Use given block height to check constantinople fork (regtest-only)", true, OptionsCategory::DEBUG_TEST);
-    gArgs.AddArg("-difficultychangeheight=<n>", "Use given block height to check difficulty change fork (regtest-only)", true, OptionsCategory::DEBUG_TEST);
->>>>>>> 95eb610f
 
     SetupChainParamsBaseOptions();
 
@@ -597,17 +575,11 @@
     hidden_args.emplace_back("-daemon");
 #endif
     gArgs.AddArg("-headerspamfilter=<n>", strprintf("Use header spam filter (default: %u)", DEFAULT_HEADER_SPAM_FILTER), false, OptionsCategory::OPTIONS);
-<<<<<<< HEAD
     gArgs.AddArg("-headerspamfiltermaxsize=<n>", strprintf("Maximum size of the list of indexes in the header spam filter (default: %u)", DEFAULT_HEADER_SPAM_FILTER_MAX_SIZE), ArgsManager::ALLOW_ANY, OptionsCategory::OPTIONS);
     gArgs.AddArg("-headerspamfiltermaxavg=<n>", strprintf("Maximum average size of an index occurrence in the header spam filter (default: %u)", DEFAULT_HEADER_SPAM_FILTER_MAX_AVG), ArgsManager::ALLOW_ANY, OptionsCategory::OPTIONS);
     gArgs.AddArg("-headerspamfilterignoreport=<n>", strprintf("Ignore the port in the ip address when looking for header spam, determine whether or not multiple nodes can be on the same IP (default: %u)", DEFAULT_HEADER_SPAM_FILTER_IGNORE_PORT), ArgsManager::ALLOW_ANY, OptionsCategory::OPTIONS);
-=======
-    gArgs.AddArg("-headerspamfiltermaxsize=<n>", strprintf("Maximum size of the list of indexes in the header spam filter (default: %u)", DEFAULT_HEADER_SPAM_FILTER_MAX_SIZE), false, OptionsCategory::OPTIONS);
-    gArgs.AddArg("-headerspamfiltermaxavg=<n>", strprintf("Maximum average size of an index occurrence in the header spam filter (default: %u)", DEFAULT_HEADER_SPAM_FILTER_MAX_AVG), false, OptionsCategory::OPTIONS);
-    gArgs.AddArg("-headerspamfilterignoreport=<n>", strprintf("Ignore the port in the ip address when looking for header spam, determine whether or not multiple nodes can be on the same IP (default: %u)", DEFAULT_HEADER_SPAM_FILTER_IGNORE_PORT), false, OptionsCategory::OPTIONS);
-    gArgs.AddArg("-cleanblockindex=<true/false>", "Clean block index (enabled by default)", false, OptionsCategory::OPTIONS);
-    gArgs.AddArg("-cleanblockindextimeout=<n>", "Clean block index periodically after some time (default 600 seconds)", false, OptionsCategory::OPTIONS);
->>>>>>> 95eb610f
+    gArgs.AddArg("-cleanblockindex=<true/false>", "Clean block index (enabled by default)", ArgsManager::ALLOW_ANY, OptionsCategory::OPTIONS);
+    gArgs.AddArg("-cleanblockindextimeout=<n>", "Clean block index periodically after some time (default 600 seconds)", ArgsManager::ALLOW_ANY, OptionsCategory::OPTIONS);
 
     // Add the hidden options
     gArgs.AddHiddenArgs(hidden_args);
@@ -921,11 +893,8 @@
     LogInstance().m_print_to_console = gArgs.GetBoolArg("-printtoconsole", !gArgs.GetBoolArg("-daemon", false));
     LogInstance().m_log_timestamps = gArgs.GetBoolArg("-logtimestamps", DEFAULT_LOGTIMESTAMPS);
     LogInstance().m_log_time_micros = gArgs.GetBoolArg("-logtimemicros", DEFAULT_LOGTIMEMICROS);
-<<<<<<< HEAD
     LogInstance().m_log_threadnames = gArgs.GetBoolArg("-logthreadnames", DEFAULT_LOGTHREADNAMES);
-=======
     LogInstance().m_show_evm_logs = gArgs.GetBoolArg("-showevmlogs", DEFAULT_SHOWEVMLOGS);
->>>>>>> 95eb610f
 
     fLogIPs = gArgs.GetBoolArg("-logips", DEFAULT_LOGIPS);
 
