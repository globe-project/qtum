// Copyright (c) 2009-2010 Satoshi Nakamoto
// Copyright (c) 2009-2020 The Bitcoin Core developers
// Distributed under the MIT software license, see the accompanying
// file COPYING or http://www.opensource.org/licenses/mit-license.php.

#if defined(HAVE_CONFIG_H)
#include <config/bitcoin-config.h>
#endif

#include <init.h>

#include <addrman.h>
#include <amount.h>
#include <banman.h>
#include <blockfilter.h>
#include <chain.h>
#include <chainparams.h>
#include <compat/sanity.h>
#include <deploymentstatus.h>
#include <fs.h>
#include <hash.h>
#include <httprpc.h>
#include <httpserver.h>
#include <index/blockfilterindex.h>
#include <index/coinstatsindex.h>
#include <index/txindex.h>
#include <init/common.h>
#include <interfaces/chain.h>
#include <interfaces/node.h>
<<<<<<< HEAD
#include <key.h>
=======
#include <mapport.h>
>>>>>>> 5ed36332
#include <logging.h>
#include <miner.h>
#include <net.h>
#include <net_permissions.h>
#include <net_processing.h>
#include <netbase.h>
#include <node/blockstorage.h>
#include <node/context.h>
#include <node/ui_interface.h>
#include <policy/feerate.h>
#include <policy/fees.h>
#include <policy/policy.h>
#include <policy/settings.h>
#include <protocol.h>
#include <rpc/blockchain.h>
#include <rpc/register.h>
#include <rpc/server.h>
#include <rpc/util.h>
#include <scheduler.h>
#include <script/sigcache.h>
#include <script/standard.h>
#include <shutdown.h>
#include <sync.h>
#include <timedata.h>
#include <torcontrol.h>
#include <txdb.h>
#include <txmempool.h>
#include <txorphanage.h>
#include <util/asmap.h>
#include <util/check.h>
#include <util/convert.h>
#include <util/moneystr.h>
#include <util/string.h>
#include <util/system.h>
#include <util/thread.h>
#include <util/threadnames.h>
#include <util/translation.h>
#include <validation.h>
#include <validationinterface.h>
#ifdef ENABLE_WALLET
#include <wallet/wallet.h>
#endif
#include <walletinitinterface.h>
#include <key_io.h>

#include <functional>
#include <set>
#include <stdint.h>
#include <stdio.h>
#include <thread>
#include <vector>

#ifndef WIN32
#include <attributes.h>
#include <cerrno>
#include <signal.h>
#include <sys/stat.h>
#endif

#include <boost/algorithm/string/replace.hpp>
#include <boost/signals2/signal.hpp>

#if ENABLE_ZMQ
#include <zmq/zmqabstractnotifier.h>
#include <zmq/zmqnotificationinterface.h>
#include <zmq/zmqrpc.h>
#endif

static const bool DEFAULT_PROXYRANDOMIZE = true;
static const bool DEFAULT_REST_ENABLE = false;

#ifdef WIN32
// Win32 LevelDB doesn't use filedescriptors, and the ones used for
// accessing block files don't count towards the fd_set size limit
// anyway.
#define MIN_CORE_FILEDESCRIPTORS 0
#else
#define MIN_CORE_FILEDESCRIPTORS 150
#endif

static const char* DEFAULT_ASMAP_FILENAME="ip_asn.map";

/**
 * The PID file facilities.
 */
static const char* BITCOIN_PID_FILENAME = "qtumd.pid";

static fs::path GetPidFile(const ArgsManager& args)
{
    return AbsPathForConfigVal(fs::path(args.GetArg("-pid", BITCOIN_PID_FILENAME)));
}

[[nodiscard]] static bool CreatePidFile(const ArgsManager& args)
{
    fsbridge::ofstream file{GetPidFile(args)};
    if (file) {
#ifdef WIN32
        tfm::format(file, "%d\n", GetCurrentProcessId());
#else
        tfm::format(file, "%d\n", getpid());
#endif
        return true;
    } else {
        return InitError(strprintf(_("Unable to create the PID file '%s': %s"), GetPidFile(args).string(), std::strerror(errno)));
    }
}

//////////////////////////////////////////////////////////////////////////////
//
// Shutdown
//

//
// Thread management and startup/shutdown:
//
// The network-processing threads are all part of a thread group
// created by AppInit() or the Qt main() function.
//
// A clean exit happens when StartShutdown() or the SIGTERM
// signal handler sets ShutdownRequested(), which makes main thread's
// WaitForShutdown() interrupts the thread group.
// And then, WaitForShutdown() makes all other on-going threads
// in the thread group join the main thread.
// Shutdown() is then called to clean up database connections, and stop other
// threads that should only be stopped after the main network-processing
// threads have exited.
//
// Shutdown for Qt is very similar, only it uses a QTimer to detect
// ShutdownRequested() getting set, and then does the normal Qt
// shutdown thing.
//

void Interrupt(NodeContext& node)
{
    InterruptHTTPServer();
    InterruptHTTPRPC();
    InterruptRPC();
    InterruptREST();
    InterruptTorControl();
    InterruptMapPort();
    if (node.connman)
        node.connman->Interrupt();
    if (g_txindex) {
        g_txindex->Interrupt();
    }
    ForEachBlockFilterIndex([](BlockFilterIndex& index) { index.Interrupt(); });
    if (g_coin_stats_index) {
        g_coin_stats_index->Interrupt();
    }
}

void Shutdown(NodeContext& node)
{
    StartShutdown();
    static Mutex g_shutdown_mutex;
    TRY_LOCK(g_shutdown_mutex, lock_shutdown);
    if (!lock_shutdown) return;
    LogPrintf("%s: In progress...\n", __func__);
    Assert(node.args);

    /// Note: Shutdown() must be able to handle cases in which initialization failed part of the way,
    /// for example if the data directory was found to be locked.
    /// Be sure that anything that writes files or flushes caches only does this if the respective
    /// module was initialized.
    util::ThreadRename("qtum-shutoff");

#ifdef ENABLE_WALLET
    // Force stop the stakers before any other components
    for (const std::shared_ptr<CWallet>& pwallet : GetWallets()) {
        pwallet->StopStake();
    }
#endif

    if (node.mempool) node.mempool->AddTransactionsUpdated(1);

    StopHTTPRPC();
    StopREST();
    StopRPC();
    StopHTTPServer();
    for (const auto& client : node.chain_clients) {
        client->flush();
    }
    StopMapPort();

    // Because these depend on each-other, we make sure that neither can be
    // using the other before destroying them.
    if (node.peerman) UnregisterValidationInterface(node.peerman.get());
    if (node.connman) node.connman->Stop();

    StopTorControl();

    // After everything has been shut down, but before things get flushed, stop the
    // CScheduler/checkqueue, scheduler and load block thread.
    if (node.scheduler) node.scheduler->stop();
    if (node.chainman && node.chainman->m_load_block.joinable()) node.chainman->m_load_block.join();
    StopScriptCheckWorkerThreads();

    // After the threads that potentially access these pointers have been stopped,
    // destruct and reset all to nullptr.
    node.peerman.reset();
    node.connman.reset();
    node.banman.reset();
    node.addrman.reset();

    if (node.mempool && node.mempool->IsLoaded() && node.args->GetArg("-persistmempool", DEFAULT_PERSIST_MEMPOOL)) {
        DumpMempool(*node.mempool);
    }

    // Drop transactions we were still watching, and record fee estimations.
    if (node.fee_estimator) node.fee_estimator->Flush();

    // FlushStateToDisk generates a ChainStateFlushed callback, which we should avoid missing
    if (node.chainman) {
        LOCK(cs_main);
        for (CChainState* chainstate : node.chainman->GetAll()) {
            if (chainstate->CanFlushToDisk()) {
                chainstate->ForceFlushStateToDisk();
            }
        }
    }

    // After there are no more peers/RPC left to give us new data which may generate
    // CValidationInterface callbacks, flush them...
    GetMainSignals().FlushBackgroundCallbacks();

    // Stop and delete all indexes only after flushing background callbacks.
    if (g_txindex) {
        g_txindex->Stop();
        g_txindex.reset();
    }
    if (g_coin_stats_index) {
        g_coin_stats_index->Stop();
        g_coin_stats_index.reset();
    }
    ForEachBlockFilterIndex([](BlockFilterIndex& index) { index.Stop(); });
    DestroyAllBlockFilterIndexes();

    // Any future callbacks will be dropped. This should absolutely be safe - if
    // missing a callback results in an unrecoverable situation, unclean shutdown
    // would too. The only reason to do the above flushes is to let the wallet catch
    // up with our current chain to avoid any strange pruning edge cases and make
    // next startup faster by avoiding rescan.

    if (node.chainman) {
        LOCK(cs_main);
        for (CChainState* chainstate : node.chainman->GetAll()) {
            if (chainstate->CanFlushToDisk()) {
                chainstate->ForceFlushStateToDisk();
                chainstate->ResetCoinsViews();
            }
        }
        pblocktree.reset();
        pstorageresult.reset();
        globalState.reset();
        globalSealEngine.reset();
    }
    for (const auto& client : node.chain_clients) {
        client->stop();
    }

#if ENABLE_ZMQ
    if (g_zmq_notification_interface) {
        UnregisterValidationInterface(g_zmq_notification_interface);
        delete g_zmq_notification_interface;
        g_zmq_notification_interface = nullptr;
    }
#endif

    node.chain_clients.clear();
    UnregisterAllValidationInterfaces();
    GetMainSignals().UnregisterBackgroundSignalScheduler();
    init::UnsetGlobals();
    node.mempool.reset();
    node.fee_estimator.reset();
    node.chainman.reset();
    node.scheduler.reset();

    try {
        if (!fs::remove(GetPidFile(*node.args))) {
            LogPrintf("%s: Unable to remove PID file: File does not exist\n", __func__);
        }
    } catch (const fs::filesystem_error& e) {
        LogPrintf("%s: Unable to remove PID file: %s\n", __func__, fsbridge::get_filesystem_error_message(e));
    }

    node.args = nullptr;
    LogPrintf("%s: done\n", __func__);
}

/**
 * Signal handlers are very limited in what they are allowed to do.
 * The execution context the handler is invoked in is not guaranteed,
 * so we restrict handler operations to just touching variables:
 */
#ifndef WIN32
static void HandleSIGTERM(int)
{
    StartShutdown();
}

static void HandleSIGHUP(int)
{
    LogInstance().m_reopen_file = true;
}
#else
static BOOL WINAPI consoleCtrlHandler(DWORD dwCtrlType)
{
    StartShutdown();
    Sleep(INFINITE);
    return true;
}
#endif

#ifndef WIN32
static void registerSignalHandler(int signal, void(*handler)(int))
{
    struct sigaction sa;
    sa.sa_handler = handler;
    sigemptyset(&sa.sa_mask);
    sa.sa_flags = 0;
    sigaction(signal, &sa, nullptr);
}
#endif

static boost::signals2::connection rpc_notify_block_change_connection;
static void OnRPCStarted()
{
    rpc_notify_block_change_connection = uiInterface.NotifyBlockTip_connect(std::bind(RPCNotifyBlockChange, std::placeholders::_2));
}

static void OnRPCStopped()
{
    rpc_notify_block_change_connection.disconnect();
    RPCNotifyBlockChange(nullptr);
    g_best_block_cv.notify_all();
    LogPrint(BCLog::RPC, "RPC stopped.\n");
}

void SetupServerArgs(ArgsManager& argsman)
{
    SetupHelpOptions(argsman);
    argsman.AddArg("-help-debug", "Print help message with debugging options and exit", ArgsManager::ALLOW_ANY, OptionsCategory::DEBUG_TEST); // server-only for now

    init::AddLoggingArgs(argsman);

    const auto defaultBaseParams = CreateBaseChainParams(CBaseChainParams::MAIN);
    const auto testnetBaseParams = CreateBaseChainParams(CBaseChainParams::TESTNET);
    const auto signetBaseParams = CreateBaseChainParams(CBaseChainParams::SIGNET);
    const auto regtestBaseParams = CreateBaseChainParams(CBaseChainParams::REGTEST);
    const auto defaultChainParams = CreateChainParams(argsman, CBaseChainParams::MAIN);
    const auto testnetChainParams = CreateChainParams(argsman, CBaseChainParams::TESTNET);
    const auto signetChainParams = CreateChainParams(argsman, CBaseChainParams::SIGNET);
    const auto regtestChainParams = CreateChainParams(argsman, CBaseChainParams::REGTEST);

    // Hidden Options
    std::vector<std::string> hidden_args = {
        "-dbcrashratio", "-forcecompactdb",
        // GUI args. These will be overwritten by SetupUIArgs for the GUI
        "-choosedatadir", "-lang=<lang>", "-min", "-resetguisettings", "-splash", "-uiplatform"};

    argsman.AddArg("-version", "Print version and exit", ArgsManager::ALLOW_ANY, OptionsCategory::OPTIONS);
#if HAVE_SYSTEM
    argsman.AddArg("-alertnotify=<cmd>", "Execute command when a relevant alert is received or we see a really long fork (%s in cmd is replaced by message)", ArgsManager::ALLOW_ANY, OptionsCategory::OPTIONS);
#endif
    argsman.AddArg("-assumevalid=<hex>", strprintf("If this block is in the chain assume that it and its ancestors are valid and potentially skip their script verification (0 to verify all, default: %s, testnet: %s, signet: %s)", defaultChainParams->GetConsensus().defaultAssumeValid.GetHex(), testnetChainParams->GetConsensus().defaultAssumeValid.GetHex(), signetChainParams->GetConsensus().defaultAssumeValid.GetHex()), ArgsManager::ALLOW_ANY, OptionsCategory::OPTIONS);
    argsman.AddArg("-blocksdir=<dir>", "Specify directory to hold blocks subdirectory for *.dat files (default: <datadir>)", ArgsManager::ALLOW_ANY, OptionsCategory::OPTIONS);
    argsman.AddArg("-fastprune", "Use smaller block files and lower minimum prune height for testing purposes", ArgsManager::ALLOW_ANY | ArgsManager::DEBUG_ONLY, OptionsCategory::DEBUG_TEST);
#if HAVE_SYSTEM
    argsman.AddArg("-blocknotify=<cmd>", "Execute command when the best block changes (%s in cmd is replaced by block hash)", ArgsManager::ALLOW_ANY, OptionsCategory::OPTIONS);
#endif
    argsman.AddArg("-blockreconstructionextratxn=<n>", strprintf("Extra transactions to keep in memory for compact block reconstructions (default: %u)", DEFAULT_BLOCK_RECONSTRUCTION_EXTRA_TXN), ArgsManager::ALLOW_ANY, OptionsCategory::OPTIONS);
    argsman.AddArg("-blocksonly", strprintf("Whether to reject transactions from network peers. Automatic broadcast and rebroadcast of any transactions from inbound peers is disabled, unless the peer has the 'forcerelay' permission. RPC transactions are not affected. (default: %u)", DEFAULT_BLOCKSONLY), ArgsManager::ALLOW_ANY, OptionsCategory::OPTIONS);
    argsman.AddArg("-coinstatsindex", strprintf("Maintain coinstats index used by the gettxoutsetinfo RPC (default: %u)", DEFAULT_COINSTATSINDEX), ArgsManager::ALLOW_ANY, OptionsCategory::OPTIONS);
    argsman.AddArg("-conf=<file>", strprintf("Specify path to read-only configuration file. Relative paths will be prefixed by datadir location. (default: %s)", BITCOIN_CONF_FILENAME), ArgsManager::ALLOW_ANY, OptionsCategory::OPTIONS);
    argsman.AddArg("-datadir=<dir>", "Specify data directory", ArgsManager::ALLOW_ANY, OptionsCategory::OPTIONS);
    argsman.AddArg("-dbbatchsize", strprintf("Maximum database write batch size in bytes (default: %u)", nDefaultDbBatchSize), ArgsManager::ALLOW_ANY | ArgsManager::DEBUG_ONLY, OptionsCategory::OPTIONS);
    argsman.AddArg("-dbcache=<n>", strprintf("Maximum database cache size <n> MiB (%d to %d, default: %d). In addition, unused mempool memory is shared for this cache (see -maxmempool).", nMinDbCache, nMaxDbCache, nDefaultDbCache), ArgsManager::ALLOW_ANY, OptionsCategory::OPTIONS);
    argsman.AddArg("-includeconf=<file>", "Specify additional configuration file, relative to the -datadir path (only useable from configuration file, not command line)", ArgsManager::ALLOW_ANY, OptionsCategory::OPTIONS);
    argsman.AddArg("-loadblock=<file>", "Imports blocks from external file on startup", ArgsManager::ALLOW_ANY, OptionsCategory::OPTIONS);
    argsman.AddArg("-maxmempool=<n>", strprintf("Keep the transaction memory pool below <n> megabytes (default: %u)", DEFAULT_MAX_MEMPOOL_SIZE), ArgsManager::ALLOW_ANY, OptionsCategory::OPTIONS);
    argsman.AddArg("-maxorphantx=<n>", strprintf("Keep at most <n> unconnectable transactions in memory (default: %u)", DEFAULT_MAX_ORPHAN_TRANSACTIONS), ArgsManager::ALLOW_ANY, OptionsCategory::OPTIONS);
    argsman.AddArg("-mempoolexpiry=<n>", strprintf("Do not keep transactions in the mempool longer than <n> hours (default: %u)", DEFAULT_MEMPOOL_EXPIRY), ArgsManager::ALLOW_ANY, OptionsCategory::OPTIONS);
    argsman.AddArg("-minimumchainwork=<hex>", strprintf("Minimum work assumed to exist on a valid chain in hex (default: %s, testnet: %s, signet: %s)", defaultChainParams->GetConsensus().nMinimumChainWork.GetHex(), testnetChainParams->GetConsensus().nMinimumChainWork.GetHex(), signetChainParams->GetConsensus().nMinimumChainWork.GetHex()), ArgsManager::ALLOW_ANY | ArgsManager::DEBUG_ONLY, OptionsCategory::OPTIONS);
    argsman.AddArg("-par=<n>", strprintf("Set the number of script verification threads (%u to %d, 0 = auto, <0 = leave that many cores free, default: %d)",
        -GetNumCores(), MAX_SCRIPTCHECK_THREADS, DEFAULT_SCRIPTCHECK_THREADS), ArgsManager::ALLOW_ANY, OptionsCategory::OPTIONS);
    argsman.AddArg("-persistmempool", strprintf("Whether to save the mempool on shutdown and load on restart (default: %u)", DEFAULT_PERSIST_MEMPOOL), ArgsManager::ALLOW_ANY, OptionsCategory::OPTIONS);
    argsman.AddArg("-pid=<file>", strprintf("Specify pid file. Relative paths will be prefixed by a net-specific datadir location. (default: %s)", BITCOIN_PID_FILENAME), ArgsManager::ALLOW_ANY, OptionsCategory::OPTIONS);
    argsman.AddArg("-prune=<n>", strprintf("Reduce storage requirements by enabling pruning (deleting) of old blocks. This allows the pruneblockchain RPC to be called to delete specific blocks, and enables automatic pruning of old blocks if a target size in MiB is provided. This mode is incompatible with -txindex, -coinstatsindex and -rescan. "
            "Warning: Reverting this setting requires re-downloading the entire blockchain. "
            "(default: 0 = disable pruning blocks, 1 = allow manual pruning via RPC, >=%u = automatically prune block files to stay under the specified target size in MiB)", MIN_DISK_SPACE_FOR_BLOCK_FILES / 1024 / 1024), ArgsManager::ALLOW_ANY, OptionsCategory::OPTIONS);
    argsman.AddArg("-reindex", "Rebuild chain state and block index from the blk*.dat files on disk", ArgsManager::ALLOW_ANY, OptionsCategory::OPTIONS);
    argsman.AddArg("-reindex-chainstate", "Rebuild chain state from the currently indexed blocks. When in pruning mode or if blocks on disk might be corrupted, use full -reindex instead.", ArgsManager::ALLOW_ANY, OptionsCategory::OPTIONS);
    argsman.AddArg("-settings=<file>", strprintf("Specify path to dynamic settings data file. Can be disabled with -nosettings. File is written at runtime and not meant to be edited by users (use %s instead for custom settings). Relative paths will be prefixed by datadir location. (default: %s)", BITCOIN_CONF_FILENAME, BITCOIN_SETTINGS_FILENAME), ArgsManager::ALLOW_ANY, OptionsCategory::OPTIONS);
    argsman.AddArg("-record-log-opcodes", "Logs all EVM LOG opcode operations to the file vmExecLogs.json", ArgsManager::ALLOW_ANY, OptionsCategory::OPTIONS);
#if HAVE_SYSTEM
    argsman.AddArg("-startupnotify=<cmd>", "Execute command on startup.", ArgsManager::ALLOW_ANY, OptionsCategory::OPTIONS);
#endif
#ifndef WIN32
    argsman.AddArg("-sysperms", "Create new files with system default permissions, instead of umask 077 (only effective with disabled wallet functionality)", ArgsManager::ALLOW_ANY, OptionsCategory::OPTIONS);
#else
    hidden_args.emplace_back("-sysperms");
#endif
    argsman.AddArg("-txindex", strprintf("Maintain a full transaction index, used by the getrawtransaction rpc call (default: %u)", DEFAULT_TXINDEX), ArgsManager::ALLOW_ANY, OptionsCategory::OPTIONS);
    argsman.AddArg("-blockfilterindex=<type>",
                 strprintf("Maintain an index of compact filters by block (default: %s, values: %s).", DEFAULT_BLOCKFILTERINDEX, ListBlockFilterTypes()) +
                 " If <type> is not supplied or if <type> = 1, indexes for all known types are enabled.",
                 ArgsManager::ALLOW_ANY, OptionsCategory::OPTIONS);
    argsman.AddArg("-logevents", strprintf("Maintain a full EVM log index, used by searchlogs and gettransactionreceipt rpc calls (default: %u)", DEFAULT_LOGEVENTS), ArgsManager::ALLOW_ANY, OptionsCategory::OPTIONS);
    argsman.AddArg("-addrindex", strprintf("Maintain a full address index (default: %u)", DEFAULT_ADDRINDEX), ArgsManager::ALLOW_ANY, OptionsCategory::OPTIONS);
    argsman.AddArg("-deleteblockchaindata", "Delete the local copy of the block chain data", ArgsManager::ALLOW_ANY, OptionsCategory::OPTIONS);
    argsman.AddArg("-forceinitialblocksdownloadmode", strprintf("Force initial blocks download mode for the node (default: %u)", DEFAULT_FORCE_INITIAL_BLOCKS_DOWNLOAD_MODE), ArgsManager::ALLOW_ANY, OptionsCategory::OPTIONS);

    argsman.AddArg("-addnode=<ip>", strprintf("Add a node to connect to and attempt to keep the connection open (see the addnode RPC help for more info). This option can be specified multiple times to add multiple nodes; connections are limited to %u at a time and are counted separately from the -maxconnections limit.", MAX_ADDNODE_CONNECTIONS), ArgsManager::ALLOW_ANY | ArgsManager::NETWORK_ONLY, OptionsCategory::CONNECTION);
    argsman.AddArg("-asmap=<file>", strprintf("Specify asn mapping used for bucketing of the peers (default: %s). Relative paths will be prefixed by the net-specific datadir location.", DEFAULT_ASMAP_FILENAME), ArgsManager::ALLOW_ANY, OptionsCategory::CONNECTION);
    argsman.AddArg("-bantime=<n>", strprintf("Default duration (in seconds) of manually configured bans (default: %u)", DEFAULT_MISBEHAVING_BANTIME), ArgsManager::ALLOW_ANY, OptionsCategory::CONNECTION);
    argsman.AddArg("-bind=<addr>[:<port>][=onion]", strprintf("Bind to given address and always listen on it (default: 0.0.0.0). Use [host]:port notation for IPv6. Append =onion to tag any incoming connections to that address and port as incoming Tor connections (default: 127.0.0.1:%u=onion, testnet: 127.0.0.1:%u=onion, signet: 127.0.0.1:%u=onion, regtest: 127.0.0.1:%u=onion)", defaultBaseParams->OnionServiceTargetPort(), testnetBaseParams->OnionServiceTargetPort(), signetBaseParams->OnionServiceTargetPort(), regtestBaseParams->OnionServiceTargetPort()), ArgsManager::ALLOW_ANY | ArgsManager::NETWORK_ONLY, OptionsCategory::CONNECTION);
    argsman.AddArg("-connect=<ip>", "Connect only to the specified node; -noconnect disables automatic connections (the rules for this peer are the same as for -addnode). This option can be specified multiple times to connect to multiple nodes.", ArgsManager::ALLOW_ANY | ArgsManager::NETWORK_ONLY, OptionsCategory::CONNECTION);
    argsman.AddArg("-discover", "Discover own IP addresses (default: 1 when listening and no -externalip or -proxy)", ArgsManager::ALLOW_ANY, OptionsCategory::CONNECTION);
    argsman.AddArg("-dns", strprintf("Allow DNS lookups for -addnode, -seednode and -connect (default: %u)", DEFAULT_NAME_LOOKUP), ArgsManager::ALLOW_ANY, OptionsCategory::CONNECTION);
    argsman.AddArg("-dnsseed", strprintf("Query for peer addresses via DNS lookup, if low on addresses (default: %u unless -connect used)", DEFAULT_DNSSEED), ArgsManager::ALLOW_BOOL, OptionsCategory::CONNECTION);
    argsman.AddArg("-externalip=<ip>", "Specify your own public address", ArgsManager::ALLOW_ANY, OptionsCategory::CONNECTION);
    argsman.AddArg("-fixedseeds", strprintf("Allow fixed seeds if DNS seeds don't provide peers (default: %u)", DEFAULT_FIXEDSEEDS), ArgsManager::ALLOW_BOOL, OptionsCategory::CONNECTION);
    argsman.AddArg("-forcednsseed", strprintf("Always query for peer addresses via DNS lookup (default: %u)", DEFAULT_FORCEDNSSEED), ArgsManager::ALLOW_ANY, OptionsCategory::CONNECTION);
    argsman.AddArg("-listen", "Accept connections from outside (default: 1 if no -proxy or -connect)", ArgsManager::ALLOW_ANY, OptionsCategory::CONNECTION);
    argsman.AddArg("-listenonion", strprintf("Automatically create Tor onion service (default: %d)", DEFAULT_LISTEN_ONION), ArgsManager::ALLOW_ANY, OptionsCategory::CONNECTION);
    argsman.AddArg("-maxconnections=<n>", strprintf("Maintain at most <n> connections to peers (default: %u). This limit does not apply to connections manually added via -addnode or the addnode RPC, which have a separate limit of %u.", DEFAULT_MAX_PEER_CONNECTIONS, MAX_ADDNODE_CONNECTIONS), ArgsManager::ALLOW_ANY, OptionsCategory::CONNECTION);
    argsman.AddArg("-maxreceivebuffer=<n>", strprintf("Maximum per-connection receive buffer, <n>*1000 bytes (default: %u)", DEFAULT_MAXRECEIVEBUFFER), ArgsManager::ALLOW_ANY, OptionsCategory::CONNECTION);
    argsman.AddArg("-maxsendbuffer=<n>", strprintf("Maximum per-connection send buffer, <n>*1000 bytes (default: %u)", DEFAULT_MAXSENDBUFFER), ArgsManager::ALLOW_ANY, OptionsCategory::CONNECTION);
    argsman.AddArg("-maxtimeadjustment", strprintf("Maximum allowed median peer time offset adjustment. Local perspective of time may be influenced by peers forward or backward by this amount. (default: %u seconds)", DEFAULT_MAX_TIME_ADJUSTMENT), ArgsManager::ALLOW_ANY, OptionsCategory::CONNECTION);
    argsman.AddArg("-maxuploadtarget=<n>", strprintf("Tries to keep outbound traffic under the given target (in MiB per 24h). Limit does not apply to peers with 'download' permission. 0 = no limit (default: %d)", DEFAULT_MAX_UPLOAD_TARGET), ArgsManager::ALLOW_ANY, OptionsCategory::CONNECTION);
    argsman.AddArg("-onion=<ip:port>", "Use separate SOCKS5 proxy to reach peers via Tor onion services, set -noonion to disable (default: -proxy)", ArgsManager::ALLOW_ANY, OptionsCategory::CONNECTION);
    argsman.AddArg("-i2psam=<ip:port>", "I2P SAM proxy to reach I2P peers and accept I2P connections (default: none)", ArgsManager::ALLOW_ANY, OptionsCategory::CONNECTION);
    argsman.AddArg("-i2pacceptincoming", "If set and -i2psam is also set then incoming I2P connections are accepted via the SAM proxy. If this is not set but -i2psam is set then only outgoing connections will be made to the I2P network. Ignored if -i2psam is not set. Listening for incoming I2P connections is done through the SAM proxy, not by binding to a local address and port (default: 1)", ArgsManager::ALLOW_BOOL, OptionsCategory::CONNECTION);
    argsman.AddArg("-onlynet=<net>", "Make outgoing connections only through network <net> (" + Join(GetNetworkNames(), ", ") + "). Incoming connections are not affected by this option. This option can be specified multiple times to allow multiple networks. Warning: if it is used with non-onion networks and the -onion or -proxy option is set, then outbound onion connections will still be made; use -noonion or -onion=0 to disable outbound onion connections in this case.", ArgsManager::ALLOW_ANY, OptionsCategory::CONNECTION);
    argsman.AddArg("-peerbloomfilters", strprintf("Support filtering of blocks and transaction with bloom filters (default: %u)", DEFAULT_PEERBLOOMFILTERS), ArgsManager::ALLOW_ANY, OptionsCategory::CONNECTION);
    argsman.AddArg("-peerblockfilters", strprintf("Serve compact block filters to peers per BIP 157 (default: %u)", DEFAULT_PEERBLOCKFILTERS), ArgsManager::ALLOW_ANY, OptionsCategory::CONNECTION);
    argsman.AddArg("-permitbaremultisig", strprintf("Relay non-P2SH multisig (default: %u)", DEFAULT_PERMIT_BAREMULTISIG), ArgsManager::ALLOW_ANY, OptionsCategory::CONNECTION);
<<<<<<< HEAD
    argsman.AddArg("-port=<port>", strprintf("Listen for connections on <port>. Nodes not using the default ports (default: %u, testnet: %u, signet: %u, regtest: %u) are unlikely to get incoming connections.", defaultChainParams->GetDefaultPort(), testnetChainParams->GetDefaultPort(), signetChainParams->GetDefaultPort(), regtestChainParams->GetDefaultPort()), ArgsManager::ALLOW_ANY | ArgsManager::NETWORK_ONLY, OptionsCategory::CONNECTION);
=======
    argsman.AddArg("-port=<port>", strprintf("Listen for connections on <port>. Nodes not using the default ports (default: %u, testnet: %u, signet: %u, regtest: %u) are unlikely to get incoming connections. Not relevant for I2P (see doc/i2p.md).", defaultChainParams->GetDefaultPort(), testnetChainParams->GetDefaultPort(), signetChainParams->GetDefaultPort(), regtestChainParams->GetDefaultPort()), ArgsManager::ALLOW_ANY | ArgsManager::NETWORK_ONLY, OptionsCategory::CONNECTION);
>>>>>>> 5ed36332
    argsman.AddArg("-proxy=<ip:port>", "Connect through SOCKS5 proxy, set -noproxy to disable (default: disabled)", ArgsManager::ALLOW_ANY, OptionsCategory::CONNECTION);
    argsman.AddArg("-proxyrandomize", strprintf("Randomize credentials for every proxy connection. This enables Tor stream isolation (default: %u)", DEFAULT_PROXYRANDOMIZE), ArgsManager::ALLOW_ANY, OptionsCategory::CONNECTION);
    argsman.AddArg("-seednode=<ip>", "Connect to a node to retrieve peer addresses, and disconnect. This option can be specified multiple times to connect to multiple nodes.", ArgsManager::ALLOW_ANY, OptionsCategory::CONNECTION);
    argsman.AddArg("-networkactive", "Enable all P2P network activity (default: 1). Can be changed by the setnetworkactive RPC command", ArgsManager::ALLOW_BOOL, OptionsCategory::CONNECTION);
    argsman.AddArg("-timeout=<n>", strprintf("Specify socket connection timeout in milliseconds. If an initial attempt to connect is unsuccessful after this amount of time, drop it (minimum: 1, default: %d)", DEFAULT_CONNECT_TIMEOUT), ArgsManager::ALLOW_ANY, OptionsCategory::CONNECTION);
    argsman.AddArg("-peertimeout=<n>", strprintf("Specify a p2p connection timeout delay in seconds. After connecting to a peer, wait this amount of time before considering disconnection based on inactivity (minimum: 1, default: %d)", DEFAULT_PEER_CONNECT_TIMEOUT), ArgsManager::ALLOW_ANY | ArgsManager::DEBUG_ONLY, OptionsCategory::CONNECTION);
    argsman.AddArg("-torcontrol=<ip>:<port>", strprintf("Tor control port to use if onion listening enabled (default: %s)", DEFAULT_TOR_CONTROL), ArgsManager::ALLOW_ANY, OptionsCategory::CONNECTION);
    argsman.AddArg("-torpassword=<pass>", "Tor control port password (default: empty)", ArgsManager::ALLOW_ANY | ArgsManager::SENSITIVE, OptionsCategory::CONNECTION);
    argsman.AddArg("-dgpstorage", "Receiving data from DGP via storage (default: -dgpevm)", ArgsManager::ALLOW_ANY, OptionsCategory::CONNECTION);
    argsman.AddArg("-dgpevm", "Receiving data from DGP via a contract call (default: -dgpevm)", ArgsManager::ALLOW_ANY, OptionsCategory::CONNECTION);
<<<<<<< HEAD

=======
>>>>>>> 5ed36332
#ifdef USE_UPNP
#if USE_UPNP
    argsman.AddArg("-upnp", "Use UPnP to map the listening port (default: 1 when listening and no -proxy)", ArgsManager::ALLOW_ANY, OptionsCategory::CONNECTION);
#else
    argsman.AddArg("-upnp", strprintf("Use UPnP to map the listening port (default: %u)", 0), ArgsManager::ALLOW_ANY, OptionsCategory::CONNECTION);
#endif
#else
    hidden_args.emplace_back("-upnp");
#endif
#ifdef USE_NATPMP
    argsman.AddArg("-natpmp", strprintf("Use NAT-PMP to map the listening port (default: %s)", DEFAULT_NATPMP ? "1 when listening and no -proxy" : "0"), ArgsManager::ALLOW_BOOL, OptionsCategory::CONNECTION);
#else
    hidden_args.emplace_back("-natpmp");
#endif // USE_NATPMP
    argsman.AddArg("-whitebind=<[permissions@]addr>", "Bind to the given address and add permission flags to the peers connecting to it. "
        "Use [host]:port notation for IPv6. Allowed permissions: " + Join(NET_PERMISSIONS_DOC, ", ") + ". "
        "Specify multiple permissions separated by commas (default: download,noban,mempool,relay). Can be specified multiple times.", ArgsManager::ALLOW_ANY, OptionsCategory::CONNECTION);

    argsman.AddArg("-whitelist=<[permissions@]IP address or network>", "Add permission flags to the peers connecting from the given IP address (e.g. 1.2.3.4) or "
        "CIDR-notated network (e.g. 1.2.3.0/24). Uses the same permissions as "
        "-whitebind. Can be specified multiple times." , ArgsManager::ALLOW_ANY, OptionsCategory::CONNECTION);

    g_wallet_init_interface.AddWalletOptions(argsman);

#if ENABLE_ZMQ
    argsman.AddArg("-zmqpubhashblock=<address>", "Enable publish hash block in <address>", ArgsManager::ALLOW_ANY, OptionsCategory::ZMQ);
    argsman.AddArg("-zmqpubhashtx=<address>", "Enable publish hash transaction in <address>", ArgsManager::ALLOW_ANY, OptionsCategory::ZMQ);
    argsman.AddArg("-zmqpubrawblock=<address>", "Enable publish raw block in <address>", ArgsManager::ALLOW_ANY, OptionsCategory::ZMQ);
    argsman.AddArg("-zmqpubrawtx=<address>", "Enable publish raw transaction in <address>", ArgsManager::ALLOW_ANY, OptionsCategory::ZMQ);
    argsman.AddArg("-zmqpubsequence=<address>", "Enable publish hash block and tx sequence in <address>", ArgsManager::ALLOW_ANY, OptionsCategory::ZMQ);
    argsman.AddArg("-zmqpubhashblockhwm=<n>", strprintf("Set publish hash block outbound message high water mark (default: %d)", CZMQAbstractNotifier::DEFAULT_ZMQ_SNDHWM), ArgsManager::ALLOW_ANY, OptionsCategory::ZMQ);
    argsman.AddArg("-zmqpubhashtxhwm=<n>", strprintf("Set publish hash transaction outbound message high water mark (default: %d)", CZMQAbstractNotifier::DEFAULT_ZMQ_SNDHWM), ArgsManager::ALLOW_ANY, OptionsCategory::ZMQ);
    argsman.AddArg("-zmqpubrawblockhwm=<n>", strprintf("Set publish raw block outbound message high water mark (default: %d)", CZMQAbstractNotifier::DEFAULT_ZMQ_SNDHWM), ArgsManager::ALLOW_ANY, OptionsCategory::ZMQ);
    argsman.AddArg("-zmqpubrawtxhwm=<n>", strprintf("Set publish raw transaction outbound message high water mark (default: %d)", CZMQAbstractNotifier::DEFAULT_ZMQ_SNDHWM), ArgsManager::ALLOW_ANY, OptionsCategory::ZMQ);
    argsman.AddArg("-zmqpubsequencehwm=<n>", strprintf("Set publish hash sequence message high water mark (default: %d)", CZMQAbstractNotifier::DEFAULT_ZMQ_SNDHWM), ArgsManager::ALLOW_ANY, OptionsCategory::ZMQ);
#else
    hidden_args.emplace_back("-zmqpubhashblock=<address>");
    hidden_args.emplace_back("-zmqpubhashtx=<address>");
    hidden_args.emplace_back("-zmqpubrawblock=<address>");
    hidden_args.emplace_back("-zmqpubrawtx=<address>");
    hidden_args.emplace_back("-zmqpubsequence=<n>");
    hidden_args.emplace_back("-zmqpubhashblockhwm=<n>");
    hidden_args.emplace_back("-zmqpubhashtxhwm=<n>");
    hidden_args.emplace_back("-zmqpubrawblockhwm=<n>");
    hidden_args.emplace_back("-zmqpubrawtxhwm=<n>");
    hidden_args.emplace_back("-zmqpubsequencehwm=<n>");
#endif

    argsman.AddArg("-checkblocks=<n>", strprintf("How many blocks to check at startup (default: %u, 0 = all)", DEFAULT_CHECKBLOCKS), ArgsManager::ALLOW_ANY | ArgsManager::DEBUG_ONLY, OptionsCategory::DEBUG_TEST);
    argsman.AddArg("-checklevel=<n>", strprintf("How thorough the block verification of -checkblocks is: %s (0-4, default: %u)", Join(CHECKLEVEL_DOC, ", "), DEFAULT_CHECKLEVEL), ArgsManager::ALLOW_ANY | ArgsManager::DEBUG_ONLY, OptionsCategory::DEBUG_TEST);
    argsman.AddArg("-checkblockindex", strprintf("Do a consistency check for the block tree, chainstate, and other validation data structures occasionally. (default: %u, regtest: %u)", defaultChainParams->DefaultConsistencyChecks(), regtestChainParams->DefaultConsistencyChecks()), ArgsManager::ALLOW_ANY | ArgsManager::DEBUG_ONLY, OptionsCategory::DEBUG_TEST);
    argsman.AddArg("-checkmempool=<n>", strprintf("Run checks every <n> transactions (default: %u, regtest: %u)", defaultChainParams->DefaultConsistencyChecks(), regtestChainParams->DefaultConsistencyChecks()), ArgsManager::ALLOW_ANY | ArgsManager::DEBUG_ONLY, OptionsCategory::DEBUG_TEST);
    argsman.AddArg("-checkpoints", strprintf("Enable rejection of any forks from the known historical chain until block %s (default: %u)", defaultChainParams->Checkpoints().GetHeight(), DEFAULT_CHECKPOINTS_ENABLED), ArgsManager::ALLOW_ANY | ArgsManager::DEBUG_ONLY, OptionsCategory::DEBUG_TEST);
    argsman.AddArg("-deprecatedrpc=<method>", "Allows deprecated RPC method(s) to be used", ArgsManager::ALLOW_ANY | ArgsManager::DEBUG_ONLY, OptionsCategory::DEBUG_TEST);
    argsman.AddArg("-stopafterblockimport", strprintf("Stop running after importing blocks from disk (default: %u)", DEFAULT_STOPAFTERBLOCKIMPORT), ArgsManager::ALLOW_ANY | ArgsManager::DEBUG_ONLY, OptionsCategory::DEBUG_TEST);
    argsman.AddArg("-stopatheight", strprintf("Stop running after reaching the given height in the main chain (default: %u)", DEFAULT_STOPATHEIGHT), ArgsManager::ALLOW_ANY | ArgsManager::DEBUG_ONLY, OptionsCategory::DEBUG_TEST);
    argsman.AddArg("-limitancestorcount=<n>", strprintf("Do not accept transactions if number of in-mempool ancestors is <n> or more (default: %u)", DEFAULT_ANCESTOR_LIMIT), ArgsManager::ALLOW_ANY | ArgsManager::DEBUG_ONLY, OptionsCategory::DEBUG_TEST);
    argsman.AddArg("-limitancestorsize=<n>", strprintf("Do not accept transactions whose size with all in-mempool ancestors exceeds <n> kilobytes (default: %u)", DEFAULT_ANCESTOR_SIZE_LIMIT), ArgsManager::ALLOW_ANY | ArgsManager::DEBUG_ONLY, OptionsCategory::DEBUG_TEST);
    argsman.AddArg("-limitdescendantcount=<n>", strprintf("Do not accept transactions if any ancestor would have <n> or more in-mempool descendants (default: %u)", DEFAULT_DESCENDANT_LIMIT), ArgsManager::ALLOW_ANY | ArgsManager::DEBUG_ONLY, OptionsCategory::DEBUG_TEST);
    argsman.AddArg("-limitdescendantsize=<n>", strprintf("Do not accept transactions if any ancestor would have more than <n> kilobytes of in-mempool descendants (default: %u).", DEFAULT_DESCENDANT_SIZE_LIMIT), ArgsManager::ALLOW_ANY | ArgsManager::DEBUG_ONLY, OptionsCategory::DEBUG_TEST);
    argsman.AddArg("-addrmantest", "Allows to test address relay on localhost", ArgsManager::ALLOW_ANY | ArgsManager::DEBUG_ONLY, OptionsCategory::DEBUG_TEST);
<<<<<<< HEAD
    argsman.AddArg("-debug=<category>", "Output debugging information (default: -nodebug, supplying <category> is optional). "
        "If <category> is not supplied or if <category> = 1, output all debugging information. <category> can be: " + LogInstance().LogCategoriesString() + ".",
        ArgsManager::ALLOW_ANY, OptionsCategory::DEBUG_TEST);
    argsman.AddArg("-debugexclude=<category>", strprintf("Exclude debugging information for a category. Can be used in conjunction with -debug=1 to output debug logs for all categories except one or more specified categories."), ArgsManager::ALLOW_ANY, OptionsCategory::DEBUG_TEST);
    argsman.AddArg("-logips", strprintf("Include IP addresses in debug output (default: %u)", DEFAULT_LOGIPS), ArgsManager::ALLOW_ANY, OptionsCategory::DEBUG_TEST);
    argsman.AddArg("-logtimestamps", strprintf("Prepend debug output with timestamp (default: %u)", DEFAULT_LOGTIMESTAMPS), ArgsManager::ALLOW_ANY, OptionsCategory::DEBUG_TEST);
#ifdef HAVE_THREAD_LOCAL
    argsman.AddArg("-logthreadnames", strprintf("Prepend debug output with name of the originating thread (only available on platforms supporting thread_local) (default: %u)", DEFAULT_LOGTHREADNAMES), ArgsManager::ALLOW_ANY, OptionsCategory::DEBUG_TEST);
#else
    hidden_args.emplace_back("-logthreadnames");
#endif
    argsman.AddArg("-logtimemicros", strprintf("Add microsecond precision to debug timestamps (default: %u)", DEFAULT_LOGTIMEMICROS), ArgsManager::ALLOW_ANY | ArgsManager::DEBUG_ONLY, OptionsCategory::DEBUG_TEST);
=======
    argsman.AddArg("-capturemessages", "Capture all P2P messages to disk", ArgsManager::ALLOW_BOOL | ArgsManager::DEBUG_ONLY, OptionsCategory::DEBUG_TEST);
>>>>>>> 5ed36332
    argsman.AddArg("-showevmlogs", strprintf("Print evm logs to console (default: %u)", DEFAULT_SHOWEVMLOGS), ArgsManager::ALLOW_ANY, OptionsCategory::DEBUG_TEST);
    argsman.AddArg("-mocktime=<n>", "Replace actual time with " + UNIX_EPOCH_TIME + " (default: 0)", ArgsManager::ALLOW_ANY | ArgsManager::DEBUG_ONLY, OptionsCategory::DEBUG_TEST);
    argsman.AddArg("-maxsigcachesize=<n>", strprintf("Limit sum of signature cache and script execution cache sizes to <n> MiB (default: %u)", DEFAULT_MAX_SIG_CACHE_SIZE), ArgsManager::ALLOW_ANY | ArgsManager::DEBUG_ONLY, OptionsCategory::DEBUG_TEST);
    argsman.AddArg("-maxtipage=<n>", strprintf("Maximum tip age in seconds to consider node in initial block download (default: %u)", DEFAULT_MAX_TIP_AGE), ArgsManager::ALLOW_ANY | ArgsManager::DEBUG_ONLY, OptionsCategory::DEBUG_TEST);
    argsman.AddArg("-minmempoolgaslimit=<limit>", strprintf("The minimum transaction gas limit we are willing to accept into the mempool (default: %s)",MEMPOOL_MIN_GAS_LIMIT), ArgsManager::ALLOW_ANY, OptionsCategory::DEBUG_TEST);
<<<<<<< HEAD
    argsman.AddArg("-printpriority", strprintf("Log transaction fee per kB when mining blocks (default: %u)", DEFAULT_PRINTPRIORITY), ArgsManager::ALLOW_ANY | ArgsManager::DEBUG_ONLY, OptionsCategory::DEBUG_TEST);
    argsman.AddArg("-printtoconsole", "Send trace/debug info to console (default: 1 when no -daemon. To disable logging to file, set -nodebuglogfile)", ArgsManager::ALLOW_ANY, OptionsCategory::DEBUG_TEST);
    argsman.AddArg("-shrinkdebugfile", "Shrink debug.log file on client startup (default: 1 when no -debug)", ArgsManager::ALLOW_ANY, OptionsCategory::DEBUG_TEST);
=======
    argsman.AddArg("-printpriority", strprintf("Log transaction fee rate in " + CURRENCY_UNIT + "/kvB when mining blocks (default: %u)", DEFAULT_PRINTPRIORITY), ArgsManager::ALLOW_ANY | ArgsManager::DEBUG_ONLY, OptionsCategory::DEBUG_TEST);
>>>>>>> 5ed36332
    argsman.AddArg("-uacomment=<cmt>", "Append comment to the user agent string", ArgsManager::ALLOW_ANY, OptionsCategory::DEBUG_TEST);
    argsman.AddArg("-opsenderheight=<n>", "Use given block height to check opsender fork (regtest-only)", ArgsManager::ALLOW_ANY, OptionsCategory::DEBUG_TEST);
    argsman.AddArg("-btcecrecoverheight=<n>", "Use given block height to check btc_ecrecover fork (regtest-only)", ArgsManager::ALLOW_ANY, OptionsCategory::DEBUG_TEST);
    argsman.AddArg("-constantinopleheight=<n>", "Use given block height to check constantinople fork (regtest-only)", ArgsManager::ALLOW_ANY, OptionsCategory::DEBUG_TEST);
    argsman.AddArg("-difficultychangeheight=<n>", "Use given block height to check difficulty change fork (regtest-only)", ArgsManager::ALLOW_ANY, OptionsCategory::DEBUG_TEST);
    argsman.AddArg("-offlinestakingheight=<n>", "Use given block height to check offline staking fork (regtest-only)", ArgsManager::ALLOW_ANY, OptionsCategory::DEBUG_TEST);
    argsman.AddArg("-delegationsaddress=<adr>", "Use given contract delegations address for offline staking fork (regtest-only)", ArgsManager::ALLOW_ANY, OptionsCategory::DEBUG_TEST);
    argsman.AddArg("-lastmposheight=<n>", "Use given block height to check remove mpos fork (regtest-only)", ArgsManager::ALLOW_ANY, OptionsCategory::DEBUG_TEST);
    argsman.AddArg("-reduceblocktimeheight=<n>", "Use given block height to check blocks with reduced target spacing (regtest-only)", ArgsManager::ALLOW_ANY, OptionsCategory::DEBUG_TEST);
    argsman.AddArg("-powallowmindifficultyblocks", "Use given value for pow allow min difficulty blocks parameter (regtest-only, default: 1)", ArgsManager::ALLOW_ANY, OptionsCategory::DEBUG_TEST);
    argsman.AddArg("-pownoretargeting", "Use given value for pow no retargeting parameter (regtest-only, default: 1)", ArgsManager::ALLOW_ANY, OptionsCategory::DEBUG_TEST);
    argsman.AddArg("-posnoretargeting", "Use given value for pos no retargeting parameter (regtest-only, default: 1)", ArgsManager::ALLOW_ANY, OptionsCategory::DEBUG_TEST);
    argsman.AddArg("-muirglacierheight=<n>", "Use given block height to check contracts with EVM Muir Glacier (regtest-only)", ArgsManager::ALLOW_ANY, OptionsCategory::DEBUG_TEST);
    argsman.AddArg("-londonheight=<n>", "Use given block height to check contracts with EVM London (regtest-only)", ArgsManager::ALLOW_ANY, OptionsCategory::DEBUG_TEST);

    SetupChainParamsBaseOptions(argsman);

    argsman.AddArg("-acceptnonstdtxn", strprintf("Relay and mine \"non-standard\" transactions (%sdefault: %u)", "testnet/regtest only; ", !testnetChainParams->RequireStandard()), ArgsManager::ALLOW_ANY | ArgsManager::DEBUG_ONLY, OptionsCategory::NODE_RELAY);
    argsman.AddArg("-incrementalrelayfee=<amt>", strprintf("Fee rate (in %s/kvB) used to define cost of relay, used for mempool limiting and BIP 125 replacement. (default: %s)", CURRENCY_UNIT, FormatMoney(DEFAULT_INCREMENTAL_RELAY_FEE)), ArgsManager::ALLOW_ANY | ArgsManager::DEBUG_ONLY, OptionsCategory::NODE_RELAY);
    argsman.AddArg("-dustrelayfee=<amt>", strprintf("Fee rate (in %s/kvB) used to define dust, the value of an output such that it will cost more than its value in fees at this fee rate to spend it. (default: %s)", CURRENCY_UNIT, FormatMoney(DUST_RELAY_TX_FEE)), ArgsManager::ALLOW_ANY | ArgsManager::DEBUG_ONLY, OptionsCategory::NODE_RELAY);
    argsman.AddArg("-bytespersigop", strprintf("Equivalent bytes per sigop in transactions for relay and mining (default: %u)", DEFAULT_BYTES_PER_SIGOP), ArgsManager::ALLOW_ANY, OptionsCategory::NODE_RELAY);
    argsman.AddArg("-datacarrier", strprintf("Relay and mine data carrier transactions (default: %u)", DEFAULT_ACCEPT_DATACARRIER), ArgsManager::ALLOW_ANY, OptionsCategory::NODE_RELAY);
    argsman.AddArg("-datacarriersize", strprintf("Maximum size of data in data carrier transactions we relay and mine (default: %u)", MAX_OP_RETURN_RELAY), ArgsManager::ALLOW_ANY, OptionsCategory::NODE_RELAY);
    argsman.AddArg("-minrelaytxfee=<amt>", strprintf("Fees (in %s/kvB) smaller than this are considered zero fee for relaying, mining and transaction creation (default: %s)",
        CURRENCY_UNIT, FormatMoney(DEFAULT_MIN_RELAY_TX_FEE)), ArgsManager::ALLOW_ANY, OptionsCategory::NODE_RELAY);
    argsman.AddArg("-whitelistforcerelay", strprintf("Add 'forcerelay' permission to whitelisted inbound peers with default permissions. This will relay transactions even if the transactions were already in the mempool. (default: %d)", DEFAULT_WHITELISTFORCERELAY), ArgsManager::ALLOW_ANY, OptionsCategory::NODE_RELAY);
    argsman.AddArg("-whitelistrelay", strprintf("Add 'relay' permission to whitelisted inbound peers with default permissions. This will accept relayed transactions even when not relaying transactions (default: %d)", DEFAULT_WHITELISTRELAY), ArgsManager::ALLOW_ANY, OptionsCategory::NODE_RELAY);


    argsman.AddArg("-blockmaxweight=<n>", strprintf("Set maximum BIP141 block weight (default: %d)", DEFAULT_BLOCK_MAX_WEIGHT), ArgsManager::ALLOW_ANY, OptionsCategory::BLOCK_CREATION);
    argsman.AddArg("-blockmintxfee=<amt>", strprintf("Set lowest fee rate (in %s/kvB) for transactions to be included in block creation. (default: %s)", CURRENCY_UNIT, FormatMoney(DEFAULT_BLOCK_MIN_TX_FEE)), ArgsManager::ALLOW_ANY, OptionsCategory::BLOCK_CREATION);
    argsman.AddArg("-blockversion=<n>", "Override block version to test forking scenarios", ArgsManager::ALLOW_ANY | ArgsManager::DEBUG_ONLY, OptionsCategory::BLOCK_CREATION);

    argsman.AddArg("-staker-min-tx-gas-price=<amt>", "Any contract execution with a gas price below this will not be included in a block (defaults to the value specified by the DGP)", ArgsManager::ALLOW_ANY, OptionsCategory::BLOCK_CREATION);
    argsman.AddArg("-staker-max-tx-gas-limit=<n>", "Any contract execution with a gas limit over this amount will not be included in a block (defaults to soft block gas limit)", ArgsManager::ALLOW_ANY, OptionsCategory::BLOCK_CREATION);
    argsman.AddArg("-staker-soft-block-gas-limit=<n>", "After this amount of gas is surpassed in a block, no more contract executions will be added to the block (defaults to consensus-critical maximum block gas limit)", ArgsManager::ALLOW_ANY, OptionsCategory::BLOCK_CREATION);
    argsman.AddArg("-aggressive-staking", "Check more often to publish immediately when valid block is found.", ArgsManager::ALLOW_ANY, OptionsCategory::BLOCK_CREATION);
    argsman.AddArg("-emergencystaking", "Emergency staking without blockchain synchronization.", ArgsManager::ALLOW_ANY, OptionsCategory::BLOCK_CREATION);

    argsman.AddArg("-rest", strprintf("Accept public REST requests (default: %u)", DEFAULT_REST_ENABLE), ArgsManager::ALLOW_ANY, OptionsCategory::RPC);
    argsman.AddArg("-rpcallowip=<ip>", "Allow JSON-RPC connections from specified source. Valid for <ip> are a single IP (e.g. 1.2.3.4), a network/netmask (e.g. 1.2.3.4/255.255.255.0) or a network/CIDR (e.g. 1.2.3.4/24). This option can be specified multiple times", ArgsManager::ALLOW_ANY, OptionsCategory::RPC);
    argsman.AddArg("-rpcauth=<userpw>", "Username and HMAC-SHA-256 hashed password for JSON-RPC connections. The field <userpw> comes in the format: <USERNAME>:<SALT>$<HASH>. A canonical python script is included in share/rpcauth. The client then connects normally using the rpcuser=<USERNAME>/rpcpassword=<PASSWORD> pair of arguments. This option can be specified multiple times", ArgsManager::ALLOW_ANY | ArgsManager::SENSITIVE, OptionsCategory::RPC);
    argsman.AddArg("-rpcbind=<addr>[:port]", "Bind to given address to listen for JSON-RPC connections. Do not expose the RPC server to untrusted networks such as the public internet! This option is ignored unless -rpcallowip is also passed. Port is optional and overrides -rpcport. Use [host]:port notation for IPv6. This option can be specified multiple times (default: 127.0.0.1 and ::1 i.e., localhost)", ArgsManager::ALLOW_ANY | ArgsManager::NETWORK_ONLY | ArgsManager::SENSITIVE, OptionsCategory::RPC);
    argsman.AddArg("-rpccookiefile=<loc>", "Location of the auth cookie. Relative paths will be prefixed by a net-specific datadir location. (default: data dir)", ArgsManager::ALLOW_ANY, OptionsCategory::RPC);
    argsman.AddArg("-rpcpassword=<pw>", "Password for JSON-RPC connections", ArgsManager::ALLOW_ANY | ArgsManager::SENSITIVE, OptionsCategory::RPC);
    argsman.AddArg("-rpcport=<port>", strprintf("Listen for JSON-RPC connections on <port> (default: %u, testnet: %u, signet: %u, regtest: %u)", defaultBaseParams->RPCPort(), testnetBaseParams->RPCPort(), signetBaseParams->RPCPort(), regtestBaseParams->RPCPort()), ArgsManager::ALLOW_ANY | ArgsManager::NETWORK_ONLY, OptionsCategory::RPC);
    argsman.AddArg("-rpcserialversion", strprintf("Sets the serialization of raw transaction or block hex returned in non-verbose mode, non-segwit(0) or segwit(1) (default: %d)", DEFAULT_RPC_SERIALIZE_VERSION), ArgsManager::ALLOW_ANY, OptionsCategory::RPC);
    argsman.AddArg("-rpcservertimeout=<n>", strprintf("Timeout during HTTP requests (default: %d)", DEFAULT_HTTP_SERVER_TIMEOUT), ArgsManager::ALLOW_ANY | ArgsManager::DEBUG_ONLY, OptionsCategory::RPC);
    argsman.AddArg("-rpcthreads=<n>", strprintf("Set the number of threads to service RPC calls (default: %d)", DEFAULT_HTTP_THREADS), ArgsManager::ALLOW_ANY, OptionsCategory::RPC);
    argsman.AddArg("-rpcuser=<user>", "Username for JSON-RPC connections", ArgsManager::ALLOW_ANY | ArgsManager::SENSITIVE, OptionsCategory::RPC);
    argsman.AddArg("-rpcwhitelist=<whitelist>", "Set a whitelist to filter incoming RPC calls for a specific user. The field <whitelist> comes in the format: <USERNAME>:<rpc 1>,<rpc 2>,...,<rpc n>. If multiple whitelists are set for a given user, they are set-intersected. See -rpcwhitelistdefault documentation for information on default whitelist behavior.", ArgsManager::ALLOW_ANY, OptionsCategory::RPC);
    argsman.AddArg("-rpcwhitelistdefault", "Sets default behavior for rpc whitelisting. Unless rpcwhitelistdefault is set to 0, if any -rpcwhitelist is set, the rpc server acts as if all rpc users are subject to empty-unless-otherwise-specified whitelists. If rpcwhitelistdefault is set to 1 and no -rpcwhitelist is set, rpc server acts as if all rpc users are subject to empty whitelists.", ArgsManager::ALLOW_BOOL, OptionsCategory::RPC);
    argsman.AddArg("-rpcworkqueue=<n>", strprintf("Set the depth of the work queue to service RPC calls (default: %d)", DEFAULT_HTTP_WORKQUEUE), ArgsManager::ALLOW_ANY | ArgsManager::DEBUG_ONLY, OptionsCategory::RPC);
    argsman.AddArg("-server", "Accept command line and JSON-RPC commands", ArgsManager::ALLOW_ANY, OptionsCategory::RPC);

#if HAVE_DECL_FORK
    argsman.AddArg("-daemon", strprintf("Run in the background as a daemon and accept commands (default: %d)", DEFAULT_DAEMON), ArgsManager::ALLOW_BOOL, OptionsCategory::OPTIONS);
    argsman.AddArg("-daemonwait", strprintf("Wait for initialization to be finished before exiting. This implies -daemon (default: %d)", DEFAULT_DAEMONWAIT), ArgsManager::ALLOW_BOOL, OptionsCategory::OPTIONS);
#else
    hidden_args.emplace_back("-daemon");
    hidden_args.emplace_back("-daemonwait");
#endif
    argsman.AddArg("-headerspamfilter=<n>", strprintf("Use header spam filter (default: %u)", DEFAULT_HEADER_SPAM_FILTER), ArgsManager::ALLOW_ANY, OptionsCategory::OPTIONS);
    argsman.AddArg("-headerspamfiltermaxsize=<n>", strprintf("Maximum size of the list of indexes in the header spam filter (default: %u)", DEFAULT_HEADER_SPAM_FILTER_MAX_SIZE), ArgsManager::ALLOW_ANY, OptionsCategory::OPTIONS);
    argsman.AddArg("-headerspamfiltermaxavg=<n>", strprintf("Maximum average size of an index occurrence in the header spam filter (default: %u)", DEFAULT_HEADER_SPAM_FILTER_MAX_AVG), ArgsManager::ALLOW_ANY, OptionsCategory::OPTIONS);
    argsman.AddArg("-headerspamfilterignoreport=<n>", strprintf("Ignore the port in the ip address when looking for header spam, determine whether or not multiple nodes can be on the same IP (default: %u)", DEFAULT_HEADER_SPAM_FILTER_IGNORE_PORT), ArgsManager::ALLOW_ANY, OptionsCategory::OPTIONS);
    argsman.AddArg("-cleanblockindex=<true/false>", "Clean block index (enabled by default)", ArgsManager::ALLOW_ANY, OptionsCategory::OPTIONS);
    argsman.AddArg("-cleanblockindextimeout=<n>", "Clean block index periodically after some time (default 600 seconds)", ArgsManager::ALLOW_ANY, OptionsCategory::OPTIONS);
    argsman.AddArg("-stakingallowlist=<address>", "Allow list delegate address. Can be specified multiple times to add multiple addresses.", ArgsManager::ALLOW_ANY, OptionsCategory::OPTIONS);
    argsman.AddArg("-stakingexcludelist=<address>", "Exclude list delegate address. Can be specified multiple times to add multiple addresses.", ArgsManager::ALLOW_ANY, OptionsCategory::OPTIONS);

    // Add the hidden options
    argsman.AddHiddenArgs(hidden_args);
}

std::string LicenseInfo()
{
    const std::string URL_SOURCE_CODE = "<https://github.com/qtumproject/qtum>";

    return CopyrightHolders(strprintf(_("Copyright (C) %i").translated, COPYRIGHT_YEAR) + " ") + "\n" +
           "\n" +
           strprintf(_("Please contribute if you find %s useful. "
                       "Visit %s for further information about the software.").translated,
               PACKAGE_NAME, "<" PACKAGE_URL ">") +
           "\n" +
           strprintf(_("The source code is available from %s.").translated,
               URL_SOURCE_CODE) +
           "\n" +
           "\n" +
           _("This is experimental software.").translated + "\n" +
           strprintf(_("Distributed under the MIT software license, see the accompanying file %s or %s").translated, "COPYING", "<https://opensource.org/licenses/MIT>") +
           "\n";
}

static bool fHaveGenesis = false;
static Mutex g_genesis_wait_mutex;
static std::condition_variable g_genesis_wait_cv;

static void BlockNotifyGenesisWait(const CBlockIndex* pBlockIndex)
{
    if (pBlockIndex != nullptr) {
        {
            LOCK(g_genesis_wait_mutex);
            fHaveGenesis = true;
        }
        g_genesis_wait_cv.notify_all();
    }
}

// Delete local blockchain data
void DeleteBlockChainData()
{
    // Delete block chain data paths
    fs::path datadir = gArgs.GetDataDirNet();
    fs::remove_all(datadir / "chainstate");
    fs::remove_all(gArgs.GetBlocksDirPath());
    fs::remove_all(datadir / "stateQtum");
    fs::remove(datadir / "banlist.dat");
    fs::remove(datadir / FEE_ESTIMATES_FILENAME);
    fs::remove(datadir / "mempool.dat");
}

// Delete local blockchain data
void DeleteBlockChainData()
{
    // Delete block chain data paths
    fs::remove_all(GetDataDir() / "chainstate");
    fs::remove_all(GetBlocksDir());
    fs::remove_all(GetDataDir() / "stateQtum");
    fs::remove(GetDataDir() / "banlist.dat");
    fs::remove(GetDataDir() / FEE_ESTIMATES_FILENAME);
    fs::remove(GetDataDir() / "mempool.dat");
}

#if HAVE_SYSTEM
static void StartupNotify(const ArgsManager& args)
{
    std::string cmd = args.GetArg("-startupnotify", "");
    if (!cmd.empty()) {
        std::thread t(runCommand, cmd);
        t.detach(); // thread runs free
    }
}
#endif

<<<<<<< HEAD
static void ThreadImport(ChainstateManager& chainman, std::vector<fs::path> vImportFiles, const ArgsManager& args)
{
    const CChainParams& chainparams = Params();
    ScheduleBatchPriority();

    {
    CImportingNow imp;

    // -reindex
    if (fReindex) {
        int nFile = 0;
        while (true) {
            FlatFilePos pos(nFile, 0);
            if (!fs::exists(GetBlockPosFilename(pos)))
                break; // No block files left to reindex
            FILE *file = OpenBlockFile(pos, true);
            if (!file)
                break; // This error is logged in OpenBlockFile
            LogPrintf("Reindexing block file blk%05u.dat...\n", (unsigned int)nFile);
            LoadExternalBlockFile(chainparams, file, &pos);
            if (ShutdownRequested()) {
                LogPrintf("Shutdown requested. Exit %s\n", __func__);
                return;
            }
            nFile++;
        }
        pblocktree->WriteReindexing(false);
        fReindex = false;
        LogPrintf("Reindexing finished\n");
        // To avoid ending up in a situation without genesis block, re-try initializing (no-op if reindexing worked):
        LoadGenesisBlock(chainparams);

#ifdef ENABLE_WALLET
        // Clean not reverted coinstake transactions
        for (const std::shared_ptr<CWallet>& pwallet : GetWallets()) {
            pwallet->CleanCoinStake();
        }
#endif
    }

    // -loadblock=
    for (const fs::path& path : vImportFiles) {
        FILE *file = fsbridge::fopen(path, "rb");
        if (file) {
            LogPrintf("Importing blocks file %s...\n", path.string());
            LoadExternalBlockFile(chainparams, file);
            if (ShutdownRequested()) {
                LogPrintf("Shutdown requested. Exit %s\n", __func__);
                return;
            }
        } else {
            LogPrintf("Warning: Could not open blocks file %s\n", path.string());
        }
    }

    // scan for better chains in the block chain database, that are not yet connected in the active best chain

    // We can't hold cs_main during ActivateBestChain even though we're accessing
    // the chainman unique_ptrs since ABC requires us not to be holding cs_main, so retrieve
    // the relevant pointers before the ABC call.
    for (CChainState* chainstate : WITH_LOCK(::cs_main, return chainman.GetAll())) {
        BlockValidationState state;
        if (!chainstate->ActivateBestChain(state, chainparams, nullptr)) {
            LogPrintf("Failed to connect best block (%s)\n", state.ToString());
            StartShutdown();
            return;
        }
    }

    if (args.GetBoolArg("-stopafterblockimport", DEFAULT_STOPAFTERBLOCKIMPORT)) {
        LogPrintf("Stopping after block import\n");
        StartShutdown();
        return;
    }
    } // End scope of CImportingNow
    chainman.ActiveChainstate().LoadMempool(args);
}

/** Sanity checks
 *  Ensure that Bitcoin is running in a usable environment with all
 *  necessary library support.
 */
static bool InitSanityCheck()
{
    if (!ECC_InitSanityCheck()) {
        return InitError(Untranslated("Elliptic curve cryptography sanity check failure. Aborting."));
    }

    if (!glibc_sanity_test() || !glibcxx_sanity_test())
        return false;

    if (!Random_SanityCheck()) {
        return InitError(Untranslated("OS cryptographic RNG sanity check failure. Aborting."));
    }

    return true;
}

static bool AppInitServers(const util::Ref& context, NodeContext& node)
=======
static bool AppInitServers(NodeContext& node)
>>>>>>> 5ed36332
{
    const ArgsManager& args = *Assert(node.args);
    RPCServer::OnStarted(&OnRPCStarted);
    RPCServer::OnStopped(&OnRPCStopped);
    if (!InitHTTPServer())
        return false;
    StartRPC();
    node.rpc_interruption_point = RpcInterruptionPoint;
    if (!StartHTTPRPC(&node))
        return false;
    if (args.GetBoolArg("-rest", DEFAULT_REST_ENABLE)) StartREST(&node);
    StartHTTPServer();
    return true;
}

// Parameter interaction based on rules
void InitParameterInteraction(ArgsManager& args)
{
    // when specifying an explicit binding address, you want to listen on it
    // even when -connect or -proxy is specified
    if (args.IsArgSet("-bind")) {
        if (args.SoftSetBoolArg("-listen", true))
            LogPrintf("%s: parameter interaction: -bind set -> setting -listen=1\n", __func__);
    }
    if (args.IsArgSet("-whitebind")) {
        if (args.SoftSetBoolArg("-listen", true))
            LogPrintf("%s: parameter interaction: -whitebind set -> setting -listen=1\n", __func__);
    }

    if (args.IsArgSet("-connect")) {
        // when only connecting to trusted nodes, do not seed via DNS, or listen by default
        if (args.SoftSetBoolArg("-dnsseed", false))
            LogPrintf("%s: parameter interaction: -connect set -> setting -dnsseed=0\n", __func__);
        if (args.SoftSetBoolArg("-listen", false))
            LogPrintf("%s: parameter interaction: -connect set -> setting -listen=0\n", __func__);
    }

    if (args.IsArgSet("-proxy")) {
        // to protect privacy, do not listen by default if a default proxy server is specified
        if (args.SoftSetBoolArg("-listen", false))
            LogPrintf("%s: parameter interaction: -proxy set -> setting -listen=0\n", __func__);
        // to protect privacy, do not map ports when a proxy is set. The user may still specify -listen=1
        // to listen locally, so don't rely on this happening through -listen below.
        if (args.SoftSetBoolArg("-upnp", false))
            LogPrintf("%s: parameter interaction: -proxy set -> setting -upnp=0\n", __func__);
        if (args.SoftSetBoolArg("-natpmp", false)) {
            LogPrintf("%s: parameter interaction: -proxy set -> setting -natpmp=0\n", __func__);
        }
        // to protect privacy, do not discover addresses by default
        if (args.SoftSetBoolArg("-discover", false))
            LogPrintf("%s: parameter interaction: -proxy set -> setting -discover=0\n", __func__);
    }

    if (!args.GetBoolArg("-listen", DEFAULT_LISTEN)) {
        // do not map ports or try to retrieve public IP when not listening (pointless)
        if (args.SoftSetBoolArg("-upnp", false))
            LogPrintf("%s: parameter interaction: -listen=0 -> setting -upnp=0\n", __func__);
        if (args.SoftSetBoolArg("-natpmp", false)) {
            LogPrintf("%s: parameter interaction: -listen=0 -> setting -natpmp=0\n", __func__);
        }
        if (args.SoftSetBoolArg("-discover", false))
            LogPrintf("%s: parameter interaction: -listen=0 -> setting -discover=0\n", __func__);
        if (args.SoftSetBoolArg("-listenonion", false))
            LogPrintf("%s: parameter interaction: -listen=0 -> setting -listenonion=0\n", __func__);
        if (args.SoftSetBoolArg("-i2pacceptincoming", false)) {
            LogPrintf("%s: parameter interaction: -listen=0 -> setting -i2pacceptincoming=0\n", __func__);
        }
    }

    if (args.IsArgSet("-externalip")) {
        // if an explicit public IP is specified, do not try to find others
        if (args.SoftSetBoolArg("-discover", false))
            LogPrintf("%s: parameter interaction: -externalip set -> setting -discover=0\n", __func__);
    }

    // disable whitelistrelay in blocksonly mode
    if (args.GetBoolArg("-blocksonly", DEFAULT_BLOCKSONLY)) {
        if (args.SoftSetBoolArg("-whitelistrelay", false))
            LogPrintf("%s: parameter interaction: -blocksonly=1 -> setting -whitelistrelay=0\n", __func__);
    }

    // Forcing relay from whitelisted hosts implies we will accept relays from them in the first place.
    if (args.GetBoolArg("-whitelistforcerelay", DEFAULT_WHITELISTFORCERELAY)) {
        if (args.SoftSetBoolArg("-whitelistrelay", true))
            LogPrintf("%s: parameter interaction: -whitelistforcerelay=1 -> setting -whitelistrelay=1\n", __func__);
    }

#ifdef ENABLE_WALLET
    // Set the required parameters for super staking
    if(args.GetBoolArg("-superstaking", DEFAULT_SUPER_STAKE))
    {
        if (args.SoftSetBoolArg("-staking", true))
            LogPrintf("%s: parameter interaction: -superstaking=1 -> setting -staking=1\n", __func__);
        if (args.SoftSetBoolArg("-logevents", true))
            LogPrintf("%s: parameter interaction: -superstaking=1 -> setting -logevents=1\n", __func__);
        if (args.SoftSetBoolArg("-addrindex", true))
            LogPrintf("%s: parameter interaction: -superstaking=1 -> setting -addrindex=1\n", __func__);
    }
#endif
}

/**
 * Initialize global loggers.
 *
 * Note that this is called very early in the process lifetime, so you should be
 * careful about what global state you rely on here.
 */
void InitLogging(const ArgsManager& args)
{
<<<<<<< HEAD
    LogInstance().m_print_to_file = !args.IsArgNegated("-debuglogfile");
    LogInstance().m_file_path = AbsPathForConfigVal(args.GetArg("-debuglogfile", DEFAULT_DEBUGLOGFILE));
    LogInstance().m_file_pathVM = AbsPathForConfigVal(args.GetArg("-debugvmlogfile", DEFAULT_DEBUGVMLOGFILE));
    LogInstance().m_print_to_console = args.GetBoolArg("-printtoconsole", !args.GetBoolArg("-daemon", false));
    LogInstance().m_log_timestamps = args.GetBoolArg("-logtimestamps", DEFAULT_LOGTIMESTAMPS);
    LogInstance().m_log_time_micros = args.GetBoolArg("-logtimemicros", DEFAULT_LOGTIMEMICROS);
#ifdef HAVE_THREAD_LOCAL
    LogInstance().m_log_threadnames = args.GetBoolArg("-logthreadnames", DEFAULT_LOGTHREADNAMES);
#endif
    LogInstance().m_show_evm_logs = args.GetBoolArg("-showevmlogs", DEFAULT_SHOWEVMLOGS);
    dev::g_logPost = [&](std::string const& s, char const* c){ LogInstance().LogPrintStr(s + '\n', true); };

    fLogIPs = args.GetBoolArg("-logips", DEFAULT_LOGIPS);

    std::string version_string = FormatFullVersion();
#ifdef DEBUG
    version_string += " (debug build)";
#else
    version_string += " (release build)";
#endif
    LogPrintf(PACKAGE_NAME " version %s\n", version_string);
=======
    init::SetLoggingOptions(args);
    init::LogPackageVersion();
>>>>>>> 5ed36332
}

namespace { // Variables internal to initialization process only

int nMaxConnections;
int nUserMaxConnections;
int nFD;
ServiceFlags nLocalServices = ServiceFlags(NODE_NETWORK | NODE_NETWORK_LIMITED);
int64_t peer_connect_timeout;
std::set<BlockFilterType> g_enabled_filter_types;

} // namespace

[[noreturn]] static void new_handler_terminate()
{
    // Rather than throwing std::bad-alloc if allocation fails, terminate
    // immediately to (try to) avoid chain corruption.
    // Since LogPrintf may itself allocate memory, set the handler directly
    // to terminate first.
    std::set_new_handler(std::terminate);
    LogPrintf("Error: Out of memory. Terminating.\n");

    // The log was successful, terminate now.
    std::terminate();
};

bool AppInitBasicSetup(const ArgsManager& args)
{
    // ********************************************************* Step 1: setup
#ifdef _MSC_VER
    // Turn off Microsoft heap dump noise
    _CrtSetReportMode(_CRT_WARN, _CRTDBG_MODE_FILE);
    _CrtSetReportFile(_CRT_WARN, CreateFileA("NUL", GENERIC_WRITE, 0, nullptr, OPEN_EXISTING, 0, 0));
    // Disable confusing "helpful" text message on abort, Ctrl-C
    _set_abort_behavior(0, _WRITE_ABORT_MSG | _CALL_REPORTFAULT);
#endif
#ifdef WIN32
    // Enable heap terminate-on-corruption
    HeapSetInformation(nullptr, HeapEnableTerminationOnCorruption, nullptr, 0);
#endif
    if (!InitShutdownState()) {
        return InitError(Untranslated("Initializing wait-for-shutdown state failed."));
    }

    if (!SetupNetworking()) {
        return InitError(Untranslated("Initializing networking failed."));
    }

#ifndef WIN32
    if (!args.GetBoolArg("-sysperms", false)) {
        umask(077);
    }

    // Clean shutdown on SIGTERM
    registerSignalHandler(SIGTERM, HandleSIGTERM);
    registerSignalHandler(SIGINT, HandleSIGTERM);

    // Reopen debug.log on SIGHUP
    registerSignalHandler(SIGHUP, HandleSIGHUP);

    // Ignore SIGPIPE, otherwise it will bring the daemon down if the client closes unexpectedly
    signal(SIGPIPE, SIG_IGN);
#else
    SetConsoleCtrlHandler(consoleCtrlHandler, true);
#endif

    std::set_new_handler(new_handler_terminate);

    return true;
}

bool AppInitParameterInteraction(const ArgsManager& args)
{
    const CChainParams& chainparams = Params();
    // ********************************************************* Step 2: parameter interactions

    // also see: InitParameterInteraction()

    // Error if network-specific options (-addnode, -connect, etc) are
    // specified in default section of config file, but not overridden
    // on the command line or in this network's section of the config file.
    std::string network = args.GetChainName();
    if (network == CBaseChainParams::SIGNET) {
        LogPrintf("Signet derived magic (message start): %s\n", HexStr(chainparams.MessageStart()));
    }
    bilingual_str errors;
    for (const auto& arg : args.GetUnsuitableSectionOnlyArgs()) {
        errors += strprintf(_("Config setting for %s only applied on %s network when in [%s] section.") + Untranslated("\n"), arg, network, network);
    }

    if (!errors.empty()) {
        return InitError(errors);
    }

    // Warn if unrecognized section name are present in the config file.
    bilingual_str warnings;
    for (const auto& section : args.GetUnrecognizedSections()) {
        warnings += strprintf(Untranslated("%s:%i ") + _("Section [%s] is not recognized.") + Untranslated("\n"), section.m_file, section.m_line, section.m_name);
    }

    if (!warnings.empty()) {
        InitWarning(warnings);
    }

    if (!fs::is_directory(gArgs.GetBlocksDirPath())) {
        return InitError(strprintf(_("Specified blocks directory \"%s\" does not exist."), args.GetArg("-blocksdir", "")));
    }

    // parse and validate enabled filter types
    std::string blockfilterindex_value = args.GetArg("-blockfilterindex", DEFAULT_BLOCKFILTERINDEX);
    if (blockfilterindex_value == "" || blockfilterindex_value == "1") {
        g_enabled_filter_types = AllBlockFilterTypes();
    } else if (blockfilterindex_value != "0") {
        const std::vector<std::string> names = args.GetArgs("-blockfilterindex");
        for (const auto& name : names) {
            BlockFilterType filter_type;
            if (!BlockFilterTypeByName(name, filter_type)) {
                return InitError(strprintf(_("Unknown -blockfilterindex value %s."), name));
            }
            g_enabled_filter_types.insert(filter_type);
        }
    }

    // Signal NODE_COMPACT_FILTERS if peerblockfilters and basic filters index are both enabled.
    if (args.GetBoolArg("-peerblockfilters", DEFAULT_PEERBLOCKFILTERS)) {
        if (g_enabled_filter_types.count(BlockFilterType::BASIC) != 1) {
            return InitError(_("Cannot set -peerblockfilters without -blockfilterindex."));
        }

        nLocalServices = ServiceFlags(nLocalServices | NODE_COMPACT_FILTERS);
    }

    // if using block pruning, then disallow txindex and coinstatsindex
    if (args.GetArg("-prune", 0)) {
        if (args.GetBoolArg("-txindex", DEFAULT_TXINDEX))
            return InitError(_("Prune mode is incompatible with -txindex."));
        if (args.GetBoolArg("-coinstatsindex", DEFAULT_COINSTATSINDEX))
            return InitError(_("Prune mode is incompatible with -coinstatsindex."));
    }

    // -bind and -whitebind can't be set when not listening
    size_t nUserBind = args.GetArgs("-bind").size() + args.GetArgs("-whitebind").size();
    if (nUserBind != 0 && !args.GetBoolArg("-listen", DEFAULT_LISTEN)) {
        return InitError(Untranslated("Cannot set -bind or -whitebind together with -listen=0"));
    }

    // Make sure enough file descriptors are available
    int nBind = std::max(nUserBind, size_t(1));
    nUserMaxConnections = args.GetArg("-maxconnections", DEFAULT_MAX_PEER_CONNECTIONS);
    nMaxConnections = std::max(nUserMaxConnections, 0);

    // Trim requested connection counts, to fit into system limitations
    // <int> in std::min<int>(...) to work around FreeBSD compilation issue described in #2695
    nFD = RaiseFileDescriptorLimit(nMaxConnections + MIN_CORE_FILEDESCRIPTORS + MAX_ADDNODE_CONNECTIONS + nBind + NUM_FDS_MESSAGE_CAPTURE);

#ifdef USE_POLL
    int fd_max = nFD;
#else
    int fd_max = FD_SETSIZE;
#endif
    nMaxConnections = std::max(std::min<int>(nMaxConnections, fd_max - nBind - MIN_CORE_FILEDESCRIPTORS - MAX_ADDNODE_CONNECTIONS - NUM_FDS_MESSAGE_CAPTURE), 0);
    if (nFD < MIN_CORE_FILEDESCRIPTORS)
        return InitError(_("Not enough file descriptors available."));
    nMaxConnections = std::min(nFD - MIN_CORE_FILEDESCRIPTORS - MAX_ADDNODE_CONNECTIONS - NUM_FDS_MESSAGE_CAPTURE, nMaxConnections);

    if (nMaxConnections < nUserMaxConnections)
        InitWarning(strprintf(_("Reducing -maxconnections from %d to %d, because of system limitations."), nUserMaxConnections, nMaxConnections));

    // ********************************************************* Step 3: parameter-to-internal-flags
    init::SetLoggingCategories(args);

    fCheckBlockIndex = args.GetBoolArg("-checkblockindex", chainparams.DefaultConsistencyChecks());
    fCheckpointsEnabled = args.GetBoolArg("-checkpoints", DEFAULT_CHECKPOINTS_ENABLED);

    hashAssumeValid = uint256S(args.GetArg("-assumevalid", chainparams.GetConsensus().defaultAssumeValid.GetHex()));
    if (!hashAssumeValid.IsNull())
        LogPrintf("Assuming ancestors of block %s have valid signatures.\n", hashAssumeValid.GetHex());
    else
        LogPrintf("Validating signatures for all blocks.\n");

    if (args.IsArgSet("-minimumchainwork")) {
        const std::string minChainWorkStr = args.GetArg("-minimumchainwork", "");
        if (!IsHexNumber(minChainWorkStr)) {
            return InitError(strprintf(Untranslated("Invalid non-hex (%s) minimum chain work value specified"), minChainWorkStr));
        }
        nMinimumChainWork = UintToArith256(uint256S(minChainWorkStr));
    } else {
        nMinimumChainWork = UintToArith256(chainparams.GetConsensus().nMinimumChainWork);
    }
    LogPrintf("Setting nMinimumChainWork=%s\n", nMinimumChainWork.GetHex());
    if (nMinimumChainWork < UintToArith256(chainparams.GetConsensus().nMinimumChainWork)) {
        LogPrintf("Warning: nMinimumChainWork set below default value of %s\n", chainparams.GetConsensus().nMinimumChainWork.GetHex());
    }

    // mempool limits
    int64_t nMempoolSizeMax = args.GetArg("-maxmempool", DEFAULT_MAX_MEMPOOL_SIZE) * 1000000;
    int64_t nMempoolSizeMin = args.GetArg("-limitdescendantsize", DEFAULT_DESCENDANT_SIZE_LIMIT) * 1000 * 40;
    if (nMempoolSizeMax < 0 || nMempoolSizeMax < nMempoolSizeMin)
        return InitError(strprintf(_("-maxmempool must be at least %d MB"), std::ceil(nMempoolSizeMin / 1000000.0)));
    // incremental relay fee sets the minimum feerate increase necessary for BIP 125 replacement in the mempool
    // and the amount the mempool min fee increases above the feerate of txs evicted due to mempool limiting.
    if (args.IsArgSet("-incrementalrelayfee")) {
        CAmount n = 0;
        if (!ParseMoney(args.GetArg("-incrementalrelayfee", ""), n))
            return InitError(AmountErrMsg("incrementalrelayfee", args.GetArg("-incrementalrelayfee", "")));
        incrementalRelayFee = CFeeRate(n);
    }

    // block pruning; get the amount of disk space (in MiB) to allot for block & undo files
    int64_t nPruneArg = args.GetArg("-prune", 0);
    if (nPruneArg < 0) {
        return InitError(_("Prune cannot be configured with a negative value."));
    }
    nPruneTarget = (uint64_t) nPruneArg * 1024 * 1024;
    if (nPruneArg == 1) {  // manual pruning: -prune=1
        LogPrintf("Block pruning enabled.  Use RPC call pruneblockchain(height) to manually prune block and undo files.\n");
        nPruneTarget = std::numeric_limits<uint64_t>::max();
        fPruneMode = true;
    } else if (nPruneTarget) {
        if (nPruneTarget < MIN_DISK_SPACE_FOR_BLOCK_FILES) {
            return InitError(strprintf(_("Prune configured below the minimum of %d MiB.  Please use a higher number."), MIN_DISK_SPACE_FOR_BLOCK_FILES / 1024 / 1024));
        }
        LogPrintf("Prune configured to target %u MiB on disk for block and undo files.\n", nPruneTarget / 1024 / 1024);
        fPruneMode = true;
    }

    nConnectTimeout = args.GetArg("-timeout", DEFAULT_CONNECT_TIMEOUT);
    if (nConnectTimeout <= 0) {
        nConnectTimeout = DEFAULT_CONNECT_TIMEOUT;
    }

    peer_connect_timeout = args.GetArg("-peertimeout", DEFAULT_PEER_CONNECT_TIMEOUT);
    if (peer_connect_timeout <= 0) {
        return InitError(Untranslated("peertimeout cannot be configured with a negative value."));
    }

    if (args.IsArgSet("-minrelaytxfee")) {
        CAmount n = 0;
        if (!ParseMoney(args.GetArg("-minrelaytxfee", ""), n)) {
            return InitError(AmountErrMsg("minrelaytxfee", args.GetArg("-minrelaytxfee", "")));
        }
        // High fee check is done afterward in CWallet::Create()
        ::minRelayTxFee = CFeeRate(n);
    } else if (incrementalRelayFee > ::minRelayTxFee) {
        // Allow only setting incrementalRelayFee to control both
        ::minRelayTxFee = incrementalRelayFee;
        LogPrintf("Increasing minrelaytxfee to %s to match incrementalrelayfee\n",::minRelayTxFee.ToString());
    }

    // Sanity check argument for min fee for including tx in block
    // TODO: Harmonize which arguments need sanity checking and where that happens
    if (args.IsArgSet("-blockmintxfee")) {
        CAmount n = 0;
        if (!ParseMoney(args.GetArg("-blockmintxfee", ""), n))
            return InitError(AmountErrMsg("blockmintxfee", args.GetArg("-blockmintxfee", "")));
    }

    // Feerate used to define dust.  Shouldn't be changed lightly as old
    // implementations may inadvertently create non-standard transactions
    if (args.IsArgSet("-dustrelayfee")) {
        CAmount n = 0;
        if (!ParseMoney(args.GetArg("-dustrelayfee", ""), n))
            return InitError(AmountErrMsg("dustrelayfee", args.GetArg("-dustrelayfee", "")));
        dustRelayFee = CFeeRate(n);
    }

    fRequireStandard = !args.GetBoolArg("-acceptnonstdtxn", !chainparams.RequireStandard());
    if (!chainparams.IsTestChain() && !fRequireStandard) {
        return InitError(strprintf(Untranslated("acceptnonstdtxn is not currently supported for %s chain"), chainparams.NetworkIDString()));
    }
    nBytesPerSigOp = args.GetArg("-bytespersigop", nBytesPerSigOp);

    if (!g_wallet_init_interface.ParameterInteraction()) return false;

    fIsBareMultisigStd = args.GetBoolArg("-permitbaremultisig", DEFAULT_PERMIT_BAREMULTISIG);
    fAcceptDatacarrier = args.GetBoolArg("-datacarrier", DEFAULT_ACCEPT_DATACARRIER);
    nMaxDatacarrierBytes = args.GetArg("-datacarriersize", nMaxDatacarrierBytes);

    // Option to startup with mocktime set (used for regression testing):
    SetMockTime(args.GetArg("-mocktime", 0)); // SetMockTime(0) is a no-op

    if (args.GetBoolArg("-peerbloomfilters", DEFAULT_PEERBLOOMFILTERS))
        nLocalServices = ServiceFlags(nLocalServices | NODE_BLOOM);

    if (args.GetArg("-rpcserialversion", DEFAULT_RPC_SERIALIZE_VERSION) < 0)
        return InitError(Untranslated("rpcserialversion must be non-negative."));

    if (args.GetArg("-rpcserialversion", DEFAULT_RPC_SERIALIZE_VERSION) > 1)
        return InitError(Untranslated("Unknown rpcserialversion requested."));

    nMaxTipAge = args.GetArg("-maxtipage", DEFAULT_MAX_TIP_AGE);

    if (args.IsArgSet("-proxy") && args.GetArg("-proxy", "").empty()) {
        return InitError(_("No proxy server specified. Use -proxy=<ip> or -proxy=<ip:port>."));
    }
    if (args.IsArgSet("-opsenderheight")) {
        // Allow overriding opsender block for testing
        if (!chainparams.MineBlocksOnDemand()) {
            return InitError(Untranslated("Op Sender block height may only be overridden on regtest."));
        }

        int opsenderBlock = args.GetArg("-opsenderheight", 0);
        if(opsenderBlock >= 0)
        {
            UpdateOpSenderBlockHeight(opsenderBlock);
            LogPrintf("Activate Op Sender at block height %d\n.", opsenderBlock);
        }
    }

    if (args.IsArgSet("-btcecrecoverheight")) {
        // Allow overriding btc_ecrecover block for testing
        if (!chainparams.MineBlocksOnDemand()) {
            return InitError(Untranslated("Btc_ecrecover block height may only be overridden on regtest."));
        }

        int btcEcrecoverBlock = args.GetArg("-btcecrecoverheight", 0);
        if(btcEcrecoverBlock >= 0)
        {
            UpdateBtcEcrecoverBlockHeight(btcEcrecoverBlock);
            LogPrintf("Activate btc_ecrecover at block height %d\n.", btcEcrecoverBlock);
        }
    }

    if (args.IsArgSet("-constantinopleheight")) {
        // Allow overriding constantinople block for testing
        if (!chainparams.MineBlocksOnDemand()) {
            return InitError(Untranslated("Constantinople block height may only be overridden on regtest."));
        }

        int constantinopleBlock = args.GetArg("-constantinopleheight", 0);
        if(constantinopleBlock >= 0)
        {
            UpdateConstantinopleBlockHeight(constantinopleBlock);
            LogPrintf("Activate constantinople at block height %d\n.", constantinopleBlock);
        }
    }

    if (args.IsArgSet("-difficultychangeheight")) {
        // Allow overriding difficulty change block for testing
        if (!chainparams.MineBlocksOnDemand()) {
            return InitError(Untranslated("Difficulty change block height may only be overridden on regtest."));
        }

        int difficultyChangeBlock = args.GetArg("-difficultychangeheight", 0);
        if(difficultyChangeBlock >= 0)
        {
            UpdateDifficultyChangeBlockHeight(difficultyChangeBlock);
            LogPrintf("Activate difficulty change at block height %d\n.", difficultyChangeBlock);
        }
    }

    if (args.IsArgSet("-offlinestakingheight")) {
        // Allow overriding offline staking block for testing
        if (!chainparams.MineBlocksOnDemand()) {
            return InitError(Untranslated("Offline staking block height may only be overridden on regtest."));
        }

        int offlineStakingBlock = args.GetArg("-offlinestakingheight", 0);
        if(offlineStakingBlock >= 0)
        {
            UpdateOfflineStakingBlockHeight(offlineStakingBlock);
            LogPrintf("Activate offline staking at block height %d\n.", offlineStakingBlock);
        }
    }

    if (args.IsArgSet("-delegationsaddress")) {
        // Allow overriding delegations address for testing
        if (!chainparams.MineBlocksOnDemand()) {
            return InitError(Untranslated("delegations address may only be overridden on regtest."));
        }

        std::string delegationsAddress = args.GetArg("-delegationsaddress", std::string());
        if(IsHex(delegationsAddress))
        {
            UpdateDelegationsAddress(uint160(ParseHex(delegationsAddress)));
            LogPrintf("Activate delegations address %s\n.", delegationsAddress);
        }
    }

    if (args.IsArgSet("-lastmposheight")) {
        // Allow overriding last MPoS block for testing
        if (!chainparams.MineBlocksOnDemand()) {
            return InitError(Untranslated("Last MPoS block height may only be overridden on regtest."));
        }

        int lastMPosBlockHeight = args.GetArg("-lastmposheight", 0);
        if(lastMPosBlockHeight >= 0)
        {
            UpdateLastMPoSBlockHeight(lastMPosBlockHeight);
            LogPrintf("Set last MPoS block height %d\n.", lastMPosBlockHeight);
        }
    }

    if (args.IsArgSet("-reduceblocktimeheight")) {
        // Allow overriding short block time block height for testing
        if (!chainparams.MineBlocksOnDemand()) {
            return InitError(Untranslated("Short block time height may only be overridden on regtest."));
        }

        int reduceblocktimeheight = args.GetArg("-reduceblocktimeheight", 0);
        if(reduceblocktimeheight >= 0)
        {
            UpdateReduceBlocktimeHeight(reduceblocktimeheight);
            LogPrintf("Activate short block time at block height %d\n.", reduceblocktimeheight);
        }
    }

    if (args.IsArgSet("-powallowmindifficultyblocks")) {
        // Allow overriding pow allow min difficulty blocks parameter for testing
        if (!chainparams.MineBlocksOnDemand()) {
            return InitError(Untranslated("Pow allow min difficulty blocks parameter may only be overridden on regtest."));
        }

        bool powallowmindifficultyblocks = args.GetBoolArg("-powallowmindifficultyblocks", 1);
        UpdatePowAllowMinDifficultyBlocks(powallowmindifficultyblocks);
        LogPrintf("Use given value for pow allow min difficulty blocks parameter %d\n.", powallowmindifficultyblocks);
    }

    if (args.IsArgSet("-pownoretargeting")) {
        // Allow overriding pow no retargeting parameter for testing
        if (!chainparams.MineBlocksOnDemand()) {
            return InitError(Untranslated("Pow no retargeting parameter may only be overridden on regtest."));
        }

        bool pownoretargeting = args.GetBoolArg("-pownoretargeting", 1);
        UpdatePowNoRetargeting(pownoretargeting);
        LogPrintf("Use given value for pow no retargeting parameter %d\n.", pownoretargeting);
    }

    if (args.IsArgSet("-posnoretargeting")) {
        // Allow overriding pos no retargeting parameter for testing
        if (!chainparams.MineBlocksOnDemand()) {
            return InitError(Untranslated("PoS no retargeting parameter may only be overridden on regtest."));
        }

        bool posnoretargeting = args.GetBoolArg("-posnoretargeting", 1);
        UpdatePoSNoRetargeting(posnoretargeting);
        LogPrintf("Use given value for pos no retargeting parameter %d\n.", posnoretargeting);
    }

    if (args.IsArgSet("-muirglacierheight")) {
        // Allow overriding EVM Muir Glacier block height for testing
        if (!chainparams.MineBlocksOnDemand()) {
            return InitError(Untranslated("Short EVM Muir Glacier height may only be overridden on regtest."));
        }

        int muirglacierheight = args.GetArg("-muirglacierheight", 0);
        if(muirglacierheight >= 0)
        {
            UpdateMuirGlacierHeight(muirglacierheight);
            LogPrintf("Activate EVM Muir Glacier at block height %d\n.", muirglacierheight);
        }
    }

    if (args.IsArgSet("-londonheight")) {
        // Allow overriding EVM London block height for testing
        if (!chainparams.MineBlocksOnDemand()) {
            return InitError(Untranslated("Short EVM London height may only be overridden on regtest."));
        }

        int londonheight = args.GetArg("-londonheight", 0);
        if(londonheight >= 0)
        {
            UpdateLondonHeight(londonheight);
            LogPrintf("Activate EVM London at block height %d\n.", londonheight);
        }
    }

    if(args.IsArgSet("-stakingallowlist") && args.IsArgSet("-stakingexcludelist"))
    {
        return InitError(Untranslated("Either -stakingallowlist or -stakingexcludelist parameter can be specified to the staker, not both."));
    }

    // Check allow list
    for (const std::string& strAddress : args.GetArgs("-stakingallowlist"))
    {
        CTxDestination dest = DecodeDestination(strAddress);
<<<<<<< HEAD
        if(!boost::get<PKHash>(&dest))
=======
        if(!std::holds_alternative<PKHash>(dest))
>>>>>>> 5ed36332
            return InitError(Untranslated(strprintf("-stakingallowlist, address %s does not refer to public key hash", strAddress)));
    }

    // Check exclude list
    for (const std::string& strAddress : args.GetArgs("-stakingexcludelist"))
    {
        CTxDestination dest = DecodeDestination(strAddress);
<<<<<<< HEAD
        if(!boost::get<PKHash>(&dest))
=======
        if(!std::holds_alternative<PKHash>(dest))
>>>>>>> 5ed36332
            return InitError(Untranslated(strprintf("-stakingexcludelist, address %s does not refer to public key hash", strAddress)));
    }

    return true;
}

static bool LockDataDirectory(bool probeOnly, bool try_lock = true)
{
    // Make sure only a single Bitcoin process is using the data directory.
    fs::path datadir = gArgs.GetDataDirNet();
    if (!DirIsWritable(datadir)) {
        return InitError(strprintf(_("Cannot write to data directory '%s'; check permissions."), datadir.string()));
    }
    if (!LockDirectory(datadir, ".lock", probeOnly, try_lock)) {
        return InitError(strprintf(_("Cannot obtain a lock on data directory %s. %s is probably already running."), datadir.string(), PACKAGE_NAME));
    }
    return true;
}

bool AppInitSanityChecks()
{
    // ********************************************************* Step 4: sanity checks

    init::SetGlobals();

    if (!init::SanityChecks()) {
        return InitError(strprintf(_("Initialization sanity check failed. %s is shutting down."), PACKAGE_NAME));
    }

    // Probe the data directory lock to give an early error message, if possible
    // We cannot hold the data directory lock here, as the forking for daemon() hasn't yet happened,
    // and a fork will cause weird behavior to it.
    return LockDataDirectory(true);
}

bool AppInitLockDataDirectory()
{
    // After daemonization get the data directory lock again and hold on to it until exit
    // This creates a slight window for a race condition to happen, however this condition is harmless: it
    // will at most make us exit without printing a message to console.
    if (!LockDataDirectory(false)) {
        // Detailed error printed inside LockDataDirectory
        return false;
    }
    return true;
}

bool AppInitInterfaces(NodeContext& node)
{
    node.chain = interfaces::MakeChain(node);
    // Create client interfaces for wallets that are supposed to be loaded
    // according to -wallet and -disablewallet options. This only constructs
    // the interfaces, it doesn't load wallet data. Wallets actually get loaded
    // when load() and start() interface methods are called below.
    g_wallet_init_interface.Construct(node);
    return true;
}

bool AppInitMain(NodeContext& node, interfaces::BlockAndHeaderTipInfo* tip_info)
{
    const ArgsManager& args = *Assert(node.args);
    const CChainParams& chainparams = Params();
    // ********************************************************* Step 4a: application initialization
    if (!CreatePidFile(args)) {
        // Detailed error printed inside CreatePidFile().
        return false;
    }
<<<<<<< HEAD
    if (LogInstance().m_print_to_file) {
        if (args.GetBoolArg("-shrinkdebugfile", LogInstance().DefaultShrinkDebugFile())) {
            // Do this first since it both loads a bunch of debug.log into memory,
            // and because this needs to happen before any other debug.log printing
            LogInstance().ShrinkDebugFile();
        }
    }
    if (!LogInstance().StartLogging()) {
            return InitError(strprintf(Untranslated("Could not open debug log file %s"),
                LogInstance().m_file_path.string()));
    }

////////////////////////////////////////////////////////////////////// // qtum
    dev::g_logPost(std::string("\n\n\n\n\n\n\n\n\n\n"), NULL);
//////////////////////////////////////////////////////////////////////

    if (!LogInstance().m_log_timestamps)
        LogPrintf("Startup time: %s\n", FormatISO8601DateTime(GetTime()));
    LogPrintf("Default data directory %s\n", GetDefaultDataDir().string());
    LogPrintf("Using data directory %s\n", GetDataDir().string());

    // Only log conf file usage message if conf file actually exists.
    fs::path config_file_path = GetConfigFile(args.GetArg("-conf", BITCOIN_CONF_FILENAME));
    if (fs::exists(config_file_path)) {
        LogPrintf("Config file: %s\n", config_file_path.string());
    } else if (args.IsArgSet("-conf")) {
        // Warn if no conf file exists at path provided by user
        InitWarning(strprintf(_("The specified config file %s does not exist\n"), config_file_path.string()));
    } else {
        // Not categorizing as "Warning" because it's the default behavior
        LogPrintf("Config file: %s (not found, skipping)\n", config_file_path.string());
=======
    if (!init::StartLogging(args)) {
        // Detailed error printed inside StartLogging().
        return false;
>>>>>>> 5ed36332
    }

    LogPrintf("Using at most %i automatic connections (%i file descriptors available)\n", nMaxConnections, nFD);

    // Warn about relative -datadir path.
    if (args.IsArgSet("-datadir") && !fs::path(args.GetArg("-datadir", "")).is_absolute()) {
        LogPrintf("Warning: relative datadir option '%s' specified, which will be interpreted relative to the " /* Continued */
                  "current working directory '%s'. This is fragile, because if qtum is started in the future "
                  "from a different location, it will be unable to locate the current data files. There could "
                  "also be data loss if qtum is started while in a temporary directory.\n",
                  args.GetArg("-datadir", ""), fs::current_path().string());
    }

    if(args.GetBoolArg("-deleteblockchaindata", false))
    {
        DeleteBlockChainData();
    }

    InitSignatureCache();
    InitScriptExecutionCache();

    int script_threads = args.GetArg("-par", DEFAULT_SCRIPTCHECK_THREADS);
    if (script_threads <= 0) {
        // -par=0 means autodetect (number of cores - 1 script threads)
        // -par=-n means "leave n cores free" (number of cores - n - 1 script threads)
        script_threads += GetNumCores();
    }

    // Subtract 1 because the main thread counts towards the par threads
    script_threads = std::max(script_threads - 1, 0);

    // Number of script-checking threads <= MAX_SCRIPTCHECK_THREADS
    script_threads = std::min(script_threads, MAX_SCRIPTCHECK_THREADS);

    LogPrintf("Script verification uses %d additional threads\n", script_threads);
    if (script_threads >= 1) {
        g_parallel_script_checks = true;
        StartScriptCheckWorkerThreads(script_threads);
    }

    assert(!node.scheduler);
    node.scheduler = std::make_unique<CScheduler>();

    // Start the lightweight task scheduler thread
    node.scheduler->m_service_thread = std::thread(util::TraceThread, "scheduler", [&] { node.scheduler->serviceQueue(); });

    // Gather some entropy once per minute.
    node.scheduler->scheduleEvery([]{
        RandAddPeriodic();
    }, std::chrono::minutes{1});

    GetMainSignals().RegisterBackgroundSignalScheduler(*node.scheduler);

    /* Register RPC commands regardless of -server setting so they will be
     * available in the GUI RPC console even if external calls are disabled.
     */
    RegisterAllCoreRPCCommands(tableRPC);
    for (const auto& client : node.chain_clients) {
        client->registerRpcs();
    }
#if ENABLE_ZMQ
    RegisterZMQRPCCommands(tableRPC);
#endif

    /* Start the RPC server already.  It will be started in "warmup" mode
     * and not really process calls already (but it will signify connections
     * that the server is there and will be ready later).  Warmup mode will
     * be disabled when initialisation is finished.
     */
    if (args.GetBoolArg("-server", false)) {
        uiInterface.InitMessage_connect(SetRPCWarmupStatus);
        if (!AppInitServers(node))
            return InitError(_("Unable to start HTTP server. See debug log for details."));
    }

    // ********************************************************* Step 5: verify wallet database integrity
    for (const auto& client : node.chain_clients) {
        if (!client->verify()) {
            return false;
        }
    }

    // ********************************************************* Step 6: network initialization
    // Note that we absolutely cannot open any actual connections
    // until the very end ("start node") as the UTXO/block state
    // is not yet setup and may end up being set up twice if we
    // need to reindex later.

    fListen = args.GetBoolArg("-listen", DEFAULT_LISTEN);
    fDiscover = args.GetBoolArg("-discover", true);
    const bool ignores_incoming_txs{args.GetBoolArg("-blocksonly", DEFAULT_BLOCKSONLY)};

    assert(!node.addrman);
    node.addrman = std::make_unique<CAddrMan>();
    assert(!node.banman);
    node.banman = std::make_unique<BanMan>(gArgs.GetDataDirNet() / "banlist", &uiInterface, args.GetArg("-bantime", DEFAULT_MISBEHAVING_BANTIME));
    assert(!node.connman);
    node.connman = std::make_unique<CConnman>(GetRand(std::numeric_limits<uint64_t>::max()), GetRand(std::numeric_limits<uint64_t>::max()), *node.addrman, args.GetBoolArg("-networkactive", true));

    assert(!node.fee_estimator);
    // Don't initialize fee estimation with old data if we don't relay transactions,
    // as they would never get updated.
    if (!ignores_incoming_txs) node.fee_estimator = std::make_unique<CBlockPolicyEstimator>();

    assert(!node.mempool);
    int check_ratio = std::min<int>(std::max<int>(args.GetArg("-checkmempool", chainparams.DefaultConsistencyChecks() ? 1 : 0), 0), 1000000);
    node.mempool = std::make_unique<CTxMemPool>(node.fee_estimator.get(), check_ratio);

    assert(!node.chainman);
    node.chainman = std::make_unique<ChainstateManager>();
    ChainstateManager& chainman = *node.chainman;

    assert(!node.peerman);
    node.peerman = PeerManager::make(chainparams, *node.connman, *node.addrman, node.banman.get(),
                                     *node.scheduler, chainman, *node.mempool, ignores_incoming_txs);
    RegisterValidationInterface(node.peerman.get());

#ifdef ENABLE_WALLET
    CWallet::defaultConnman = node.connman.get();
#endif

    // sanitize comments per BIP-0014, format user agent and check total size
    std::vector<std::string> uacomments;
    for (const std::string& cmt : args.GetArgs("-uacomment")) {
        if (cmt != SanitizeString(cmt, SAFE_CHARS_UA_COMMENT))
            return InitError(strprintf(_("User Agent comment (%s) contains unsafe characters."), cmt));
        uacomments.push_back(cmt);
    }
    strSubVersion = FormatSubVersion(CLIENT_NAME, CLIENT_VERSION, uacomments);
    if (strSubVersion.size() > MAX_SUBVERSION_LENGTH) {
        return InitError(strprintf(_("Total length of network version string (%i) exceeds maximum length (%i). Reduce the number or size of uacomments."),
            strSubVersion.size(), MAX_SUBVERSION_LENGTH));
    }

    if (args.IsArgSet("-onlynet")) {
        std::set<enum Network> nets;
        for (const std::string& snet : args.GetArgs("-onlynet")) {
            enum Network net = ParseNetwork(snet);
            if (net == NET_UNROUTABLE)
                return InitError(strprintf(_("Unknown network specified in -onlynet: '%s'"), snet));
            nets.insert(net);
        }
        for (int n = 0; n < NET_MAX; n++) {
            enum Network net = (enum Network)n;
            if (!nets.count(net))
                SetReachable(net, false);
        }
    }

    // Check for host lookup allowed before parsing any network related parameters
    fNameLookup = args.GetBoolArg("-dns", DEFAULT_NAME_LOOKUP);

    bool proxyRandomize = args.GetBoolArg("-proxyrandomize", DEFAULT_PROXYRANDOMIZE);
    // -proxy sets a proxy for all outgoing network traffic
    // -noproxy (or -proxy=0) as well as the empty string can be used to not set a proxy, this is the default
    std::string proxyArg = args.GetArg("-proxy", "");
    SetReachable(NET_ONION, false);
    if (proxyArg != "" && proxyArg != "0") {
        CService proxyAddr;
        if (!Lookup(proxyArg, proxyAddr, 9050, fNameLookup)) {
            return InitError(strprintf(_("Invalid -proxy address or hostname: '%s'"), proxyArg));
        }

        proxyType addrProxy = proxyType(proxyAddr, proxyRandomize);
        if (!addrProxy.IsValid())
            return InitError(strprintf(_("Invalid -proxy address or hostname: '%s'"), proxyArg));

        SetProxy(NET_IPV4, addrProxy);
        SetProxy(NET_IPV6, addrProxy);
        SetProxy(NET_ONION, addrProxy);
        SetNameProxy(addrProxy);
        SetReachable(NET_ONION, true); // by default, -proxy sets onion as reachable, unless -noonion later
    }

    // -onion can be used to set only a proxy for .onion, or override normal proxy for .onion addresses
    // -noonion (or -onion=0) disables connecting to .onion entirely
    // An empty string is used to not override the onion proxy (in which case it defaults to -proxy set above, or none)
    std::string onionArg = args.GetArg("-onion", "");
    if (onionArg != "") {
        if (onionArg == "0") { // Handle -noonion/-onion=0
            SetReachable(NET_ONION, false);
        } else {
            CService onionProxy;
            if (!Lookup(onionArg, onionProxy, 9050, fNameLookup)) {
                return InitError(strprintf(_("Invalid -onion address or hostname: '%s'"), onionArg));
            }
            proxyType addrOnion = proxyType(onionProxy, proxyRandomize);
            if (!addrOnion.IsValid())
                return InitError(strprintf(_("Invalid -onion address or hostname: '%s'"), onionArg));
            SetProxy(NET_ONION, addrOnion);
            SetReachable(NET_ONION, true);
        }
    }

    for (const std::string& strAddr : args.GetArgs("-externalip")) {
        CService addrLocal;
        if (Lookup(strAddr, addrLocal, GetListenPort(), fNameLookup) && addrLocal.IsValid())
            AddLocal(addrLocal, LOCAL_MANUAL);
        else
            return InitError(ResolveErrMsg("externalip", strAddr));
    }

    // Read asmap file if configured
    if (args.IsArgSet("-asmap")) {
        fs::path asmap_path = fs::path(args.GetArg("-asmap", ""));
        if (asmap_path.empty()) {
            asmap_path = DEFAULT_ASMAP_FILENAME;
        }
        if (!asmap_path.is_absolute()) {
            asmap_path = gArgs.GetDataDirNet() / asmap_path;
        }
        if (!fs::exists(asmap_path)) {
            InitError(strprintf(_("Could not find asmap file %s"), asmap_path));
            return false;
        }
        std::vector<bool> asmap = CAddrMan::DecodeAsmap(asmap_path);
        if (asmap.size() == 0) {
            InitError(strprintf(_("Could not parse asmap file %s"), asmap_path));
            return false;
        }
        const uint256 asmap_version = SerializeHash(asmap);
        node.connman->SetAsmap(std::move(asmap));
        LogPrintf("Using asmap version %s for IP bucketing\n", asmap_version.ToString());
    } else {
        LogPrintf("Using /16 prefix for IP bucketing\n");
    }

#if ENABLE_ZMQ
    g_zmq_notification_interface = CZMQNotificationInterface::Create();

    if (g_zmq_notification_interface) {
        RegisterValidationInterface(g_zmq_notification_interface);
    }
#endif

    // ********************************************************* Step 7: load block chain

    fReindex = args.GetBoolArg("-reindex", false);
    bool fReindexChainState = args.GetBoolArg("-reindex-chainstate", false);

    // cache size calculations
    int64_t nTotalCache = (args.GetArg("-dbcache", nDefaultDbCache) << 20);
    nTotalCache = std::max(nTotalCache, nMinDbCache << 20); // total cache cannot be less than nMinDbCache
    nTotalCache = std::min(nTotalCache, nMaxDbCache << 20); // total cache cannot be greater than nMaxDbcache
    int64_t nBlockTreeDBCache = std::min(nTotalCache / 8, nMaxBlockDBCache << 20);
    if (args.GetBoolArg("-addrindex", DEFAULT_ADDRINDEX)) {
        // enable 3/4 of the cache if addressindex and/or spentindex is enabled
        nBlockTreeDBCache = nTotalCache * 3 / 4;
    }
    nTotalCache -= nBlockTreeDBCache;
    int64_t nTxIndexCache = std::min(nTotalCache / 8, args.GetBoolArg("-txindex", DEFAULT_TXINDEX) ? nMaxTxIndexCache << 20 : 0);
    nTotalCache -= nTxIndexCache;
    int64_t filter_index_cache = 0;
    if (!g_enabled_filter_types.empty()) {
        size_t n_indexes = g_enabled_filter_types.size();
        int64_t max_cache = std::min(nTotalCache / 8, max_filter_index_cache << 20);
        filter_index_cache = max_cache / n_indexes;
        nTotalCache -= filter_index_cache * n_indexes;
    }
    int64_t nCoinDBCache = std::min(nTotalCache / 2, (nTotalCache / 4) + (1 << 23)); // use 25%-50% of the remainder for disk cache
    nCoinDBCache = std::min(nCoinDBCache, nMaxCoinsDBCache << 20); // cap total coins db cache
    nTotalCache -= nCoinDBCache;
    int64_t nCoinCacheUsage = nTotalCache; // the rest goes to in-memory cache
    int64_t nMempoolSizeMax = args.GetArg("-maxmempool", DEFAULT_MAX_MEMPOOL_SIZE) * 1000000;
    LogPrintf("Cache configuration:\n");
    LogPrintf("* Using %.1f MiB for block index database\n", nBlockTreeDBCache * (1.0 / 1024 / 1024));
    if (args.GetBoolArg("-txindex", DEFAULT_TXINDEX)) {
        LogPrintf("* Using %.1f MiB for transaction index database\n", nTxIndexCache * (1.0 / 1024 / 1024));
    }
    for (BlockFilterType filter_type : g_enabled_filter_types) {
        LogPrintf("* Using %.1f MiB for %s block filter index database\n",
                  filter_index_cache * (1.0 / 1024 / 1024), BlockFilterTypeName(filter_type));
    }
    LogPrintf("* Using %.1f MiB for chain state database\n", nCoinDBCache * (1.0 / 1024 / 1024));
    LogPrintf("* Using %.1f MiB for in-memory UTXO set (plus up to %.1f MiB of unused mempool space)\n", nCoinCacheUsage * (1.0 / 1024 / 1024), nMempoolSizeMax * (1.0 / 1024 / 1024));

    bool fLoaded = false;
    while (!fLoaded && !ShutdownRequested()) {
        const bool fReset = fReindex;
        auto is_coinsview_empty = [&](CChainState* chainstate) EXCLUSIVE_LOCKS_REQUIRED(::cs_main) {
            return fReset || fReindexChainState || chainstate->CoinsTip().GetBestBlock().IsNull();
        };
        bilingual_str strLoadError;

        uiInterface.InitMessage(_("Loading block index…").translated);

        do {
            const int64_t load_block_index_start_time = GetTimeMillis();
            try {
                LOCK(cs_main);
                chainman.Reset();
<<<<<<< HEAD
                chainman.InitializeChainstate(*Assert(node.mempool));
=======
                chainman.InitializeChainstate(Assert(node.mempool.get()));
>>>>>>> 5ed36332
                chainman.m_total_coinstip_cache = nCoinCacheUsage;
                chainman.m_total_coinsdb_cache = nCoinDBCache;

                UnloadBlockIndex(node.mempool.get(), chainman);

                // new CBlockTreeDB tries to delete the existing file, which
                // fails if it's still open from the previous loop. Close it first:
                pblocktree.reset();
                pstorageresult.reset();
                globalState.reset();
                globalSealEngine.reset();
                pblocktree.reset(new CBlockTreeDB(nBlockTreeDBCache, false, fReset));

                if (fReset) {
                    pblocktree->WriteReindexing(true);
                    //If we're reindexing in prune mode, wipe away unusable block files and all undo data files
                    if (fPruneMode)
                        CleanupBlockRevFiles();
                }

                if (ShutdownRequested()) break;

                // LoadBlockIndex will load fHavePruned if we've ever removed a
                // block file from disk.
                // Note that it also sets fReindex based on the disk flag!
                // From here on out fReindex and fReset mean something different!
                if (!chainman.LoadBlockIndex()) {
                    if (ShutdownRequested()) break;
                    strLoadError = _("Error loading block database");
                    break;
                }

                // If the loaded chain has a wrong genesis, bail out immediately
                // (we're likely using a testnet datadir, or the other way around).
                if (!chainman.BlockIndex().empty() &&
                        !chainman.m_blockman.LookupBlockIndex(chainparams.GetConsensus().hashGenesisBlock)) {
                    return InitError(_("Incorrect or no genesis block found. Wrong datadir for network?"));
                }

                // Check for changed -prune state.  What we are concerned about is a user who has pruned blocks
                // in the past, but is now trying to run unpruned.
                if (fHavePruned && !fPruneMode) {
                    strLoadError = _("You need to rebuild the database using -reindex to go back to unpruned mode.  This will redownload the entire blockchain");
                    break;
                }

                // At this point blocktree args are consistent with what's on disk.
                // If we're not mid-reindex (based on disk + args), add a genesis block on disk
                // (otherwise we use the one already on disk).
                // This is called again in ThreadImport after the reindex completes.
                if (!fReindex && !chainman.ActiveChainstate().LoadGenesisBlock()) {
                    strLoadError = _("Error initializing block database");
                    break;
                }

                // At this point we're either in reindex or we've loaded a useful
                // block tree into BlockIndex()!

                bool failed_chainstate_init = false;

                for (CChainState* chainstate : chainman.GetAll()) {
                    chainstate->InitCoinsDB(
                        /* cache_size_bytes */ nCoinDBCache,
                        /* in_memory */ false,
                        /* should_wipe */ fReset || fReindexChainState);

                    chainstate->CoinsErrorCatcher().AddReadErrCallback([]() {
                        uiInterface.ThreadSafeMessageBox(
                            _("Error reading from database, shutting down."),
                            "", CClientUIInterface::MSG_ERROR);
                    });

                    // If necessary, upgrade from older database format.
                    // This is a no-op if we cleared the coinsviewdb with -reindex or -reindex-chainstate
                    if (!chainstate->CoinsDB().Upgrade()) {
                        strLoadError = _("Error upgrading chainstate database");
                        failed_chainstate_init = true;
                        break;
                    }

                    // ReplayBlocks is a no-op if we cleared the coinsviewdb with -reindex or -reindex-chainstate
                    if (!chainstate->ReplayBlocks()) {
                        strLoadError = _("Unable to replay blocks. You will need to rebuild the database using -reindex-chainstate.");
                        failed_chainstate_init = true;
                        break;
                    }

                    // The on-disk coinsdb is now in a good state, create the cache
                    chainstate->InitCoinsCache(nCoinCacheUsage);
                    assert(chainstate->CanFlushToDisk());

                    if (!is_coinsview_empty(chainstate)) {
                        // LoadChainTip initializes the chain based on CoinsTip()'s best block
                        if (!chainstate->LoadChainTip()) {
                            strLoadError = _("Error initializing block database");
                            failed_chainstate_init = true;
                            break; // out of the per-chainstate loop
                        }
                        assert(chainstate->m_chain.Tip() != nullptr);
                    }
                }

                if (failed_chainstate_init) {
                    break; // out of the chainstate activation do-while
                }
            } catch (const std::exception& e) {
                LogPrintf("%s\n", e.what());
                strLoadError = _("Error opening block database");
                break;
            }

<<<<<<< HEAD
                /////////////////////////////////////////////////////////// qtum
                if((args.IsArgSet("-dgpstorage") && args.IsArgSet("-dgpevm")) || (!args.IsArgSet("-dgpstorage") && args.IsArgSet("-dgpevm")) ||
                  (!args.IsArgSet("-dgpstorage") && !args.IsArgSet("-dgpevm"))){
                    fGettingValuesDGP = true;
                } else {
                    fGettingValuesDGP = false;
                }

                dev::eth::NoProof::init();
                fs::path qtumStateDir = GetDataDir() / "stateQtum";
                bool fStatus = fs::exists(qtumStateDir);
                const std::string dirQtum(qtumStateDir.string());
                const dev::h256 hashDB(dev::sha3(dev::rlp("")));
                dev::eth::BaseState existsQtumstate = fStatus ? dev::eth::BaseState::PreExisting : dev::eth::BaseState::Empty;
                globalState = std::unique_ptr<QtumState>(new QtumState(dev::u256(0), QtumState::openDB(dirQtum, hashDB, dev::WithExisting::Trust), dirQtum, existsQtumstate));
                dev::eth::ChainParams cp(chainparams.EVMGenesisInfo());
                globalSealEngine = std::unique_ptr<dev::eth::SealEngineFace>(cp.createSealEngine());

                pstorageresult.reset(new StorageResults(qtumStateDir.string()));
                if (fReset) {
                    pstorageresult->wipeResults();
                }

                if(::ChainActive().Tip() != nullptr){
                    globalState->setRoot(uintToh256(::ChainActive().Tip()->hashStateRoot));
                    globalState->setRootUTXO(uintToh256(::ChainActive().Tip()->hashUTXORoot));
=======
            /////////////////////////////////////////////////////////// qtum
            if((args.IsArgSet("-dgpstorage") && args.IsArgSet("-dgpevm")) || (!args.IsArgSet("-dgpstorage") && args.IsArgSet("-dgpevm")) ||
              (!args.IsArgSet("-dgpstorage") && !args.IsArgSet("-dgpevm"))){
                fGettingValuesDGP = true;
            } else {
                fGettingValuesDGP = false;
            }

            dev::eth::NoProof::init();
            fs::path qtumStateDir = gArgs.GetDataDirNet() / "stateQtum";
            bool fStatus = fs::exists(qtumStateDir);
            const std::string dirQtum(qtumStateDir.string());
            const dev::h256 hashDB(dev::sha3(dev::rlp("")));
            dev::eth::BaseState existsQtumstate = fStatus ? dev::eth::BaseState::PreExisting : dev::eth::BaseState::Empty;
            globalState = std::unique_ptr<QtumState>(new QtumState(dev::u256(0), QtumState::openDB(dirQtum, hashDB, dev::WithExisting::Trust), dirQtum, existsQtumstate));
            dev::eth::ChainParams cp(chainparams.EVMGenesisInfo());
            globalSealEngine = std::unique_ptr<dev::eth::SealEngineFace>(cp.createSealEngine());

            pstorageresult.reset(new StorageResults(qtumStateDir.string()));
            if (fReset) {
                pstorageresult->wipeResults();
            }

            {
                LOCK(cs_main);
                CChain& active_chain = chainman.ActiveChain();
                if(active_chain.Tip() != nullptr){
                globalState->setRoot(uintToh256(active_chain.Tip()->hashStateRoot));
                globalState->setRootUTXO(uintToh256(active_chain.Tip()->hashUTXORoot));
>>>>>>> 5ed36332
                } else {
                    globalState->setRoot(dev::sha3(dev::rlp("")));
                    globalState->setRootUTXO(uintToh256(chainparams.GenesisBlock().hashUTXORoot));
                    globalState->populateFrom(cp.genesisState);
<<<<<<< HEAD
                }
                globalState->db().commit();
                globalState->dbUtxo().commit();

                fRecordLogOpcodes = args.IsArgSet("-record-log-opcodes");
                fIsVMlogFile = fs::exists(GetDataDir() / "vmExecLogs.json");
                ///////////////////////////////////////////////////////////

                /////////////////////////////////////////////////////////////// // qtum
                if (fAddressIndex != args.GetBoolArg("-addrindex", DEFAULT_ADDRINDEX)) {
                    strLoadError = _("You need to rebuild the database using -reindex to change -addrindex");
                    break;
                }
                ///////////////////////////////////////////////////////////////
                // Check for changed -logevents state
                if (fLogEvents != args.GetBoolArg("-logevents", DEFAULT_LOGEVENTS) && !fLogEvents) {
                    strLoadError = _("You need to rebuild the database using -reindex to enable -logevents");
                    break;
                }

                if (!args.GetBoolArg("-logevents", DEFAULT_LOGEVENTS))
                {
                    pstorageresult->wipeResults();
                    pblocktree->WipeHeightIndex();
                    fLogEvents = false;
                    pblocktree->WriteFlag("logevents", fLogEvents);
                }

            bool failed_rewind{false};
            // Can't hold cs_main while calling RewindBlockIndex, so retrieve the relevant
            // chainstates beforehand.
            for (CChainState* chainstate : WITH_LOCK(::cs_main, return chainman.GetAll())) {
                if (!fReset) {
                    // Note that RewindBlockIndex MUST run even if we're about to -reindex-chainstate.
                    // It both disconnects blocks based on the chainstate, and drops block data in
                    // BlockIndex() based on lack of available witness data.
                    uiInterface.InitMessage(_("Rewinding blocks...").translated);
                    if (!chainstate->RewindBlockIndex(chainparams)) {
                        strLoadError = _(
                            "Unable to rewind the database to a pre-fork state. "
                            "You will need to redownload the blockchain");
                        failed_rewind = true;
                        break; // out of the per-chainstate loop
                    }
=======
>>>>>>> 5ed36332
                }
                globalState->db().commit();
                globalState->dbUtxo().commit();
            }

            fRecordLogOpcodes = args.IsArgSet("-record-log-opcodes");
            fIsVMlogFile = fs::exists(gArgs.GetDataDirNet() / "vmExecLogs.json");
            ///////////////////////////////////////////////////////////

            /////////////////////////////////////////////////////////////// // qtum
            if (fAddressIndex != args.GetBoolArg("-addrindex", DEFAULT_ADDRINDEX)) {
                strLoadError = _("You need to rebuild the database using -reindex to change -addrindex");
                break;
            }
            ///////////////////////////////////////////////////////////////
            // Check for changed -logevents state
            if (fLogEvents != args.GetBoolArg("-logevents", DEFAULT_LOGEVENTS) && !fLogEvents) {
                strLoadError = _("You need to rebuild the database using -reindex to enable -logevents");
                break;
            }

            if (!args.GetBoolArg("-logevents", DEFAULT_LOGEVENTS))
            {
                pstorageresult->wipeResults();
                pblocktree->WipeHeightIndex();
                fLogEvents = false;
                pblocktree->WriteFlag("logevents", fLogEvents);
            }

            if (!fReset) {
                LOCK(cs_main);
                auto chainstates{chainman.GetAll()};
                if (std::any_of(chainstates.begin(), chainstates.end(),
                                [](const CChainState* cs) EXCLUSIVE_LOCKS_REQUIRED(cs_main) { return cs->NeedsRedownload(); })) {
                    strLoadError = strprintf(_("Witness data for blocks after height %d requires validation. Please restart with -reindex."),
                                             chainparams.GetConsensus().SegwitHeight);
                    break;
                }
            }

            bool failed_verification = false;

            try {
                LOCK(cs_main);

<<<<<<< HEAD
                QtumDGP qtumDGP(globalState.get(), fGettingValuesDGP);
                globalSealEngine->setQtumSchedule(qtumDGP.getGasSchedule(::ChainActive().Height() + (::ChainActive().Height()+1 >= chainparams.GetConsensus().QIP7Height ? 0 : 1) ));
=======
                CChain& active_chain = chainman.ActiveChain();
                QtumDGP qtumDGP(globalState.get(), chainman.ActiveChainstate(), fGettingValuesDGP);
                globalSealEngine->setQtumSchedule(qtumDGP.getGasSchedule(active_chain.Height() + (active_chain.Height()+1 >= chainparams.GetConsensus().QIP7Height ? 0 : 1) ));
>>>>>>> 5ed36332

                for (CChainState* chainstate : chainman.GetAll()) {
                    if (!is_coinsview_empty(chainstate)) {
                        uiInterface.InitMessage(_("Verifying blocks…").translated);
                        if (fHavePruned && args.GetArg("-checkblocks", DEFAULT_CHECKBLOCKS) > MIN_BLOCKS_TO_KEEP) {
                            LogPrintf("Prune: pruned datadir may not have more than %d blocks; only checking available blocks\n",
                                MIN_BLOCKS_TO_KEEP);
                        }

                        const CBlockIndex* tip = chainstate->m_chain.Tip();
                        RPCNotifyBlockChange(tip);
                        if (tip && tip->nTime > GetAdjustedTime() + 2 * 60 * 60) {
                            strLoadError = _("The block database contains a block which appears to be from the future. "
                                    "This may be due to your computer's date and time being set incorrectly. "
                                    "Only rebuild the block database if you are sure that your computer's date and time are correct");
                            failed_verification = true;
                            break;
                        }

                        if (!CVerifyDB().VerifyDB(
                                *chainstate, chainparams, chainstate->CoinsDB(),
                                args.GetArg("-checklevel", DEFAULT_CHECKLEVEL),
                                args.GetArg("-checkblocks", DEFAULT_CHECKBLOCKS))) {
                            strLoadError = _("Corrupted block database detected");
                            failed_verification = true;
                            break;
                        }
                    }
                }
            } catch (const std::exception& e) {
                LogPrintf("%s\n", e.what());
                strLoadError = _("Error opening block database");
                failed_verification = true;
                break;
            }

            if (!failed_verification) {
                fLoaded = true;
                LogPrintf(" block index %15dms\n", GetTimeMillis() - load_block_index_start_time);
            }
        } while(false);

        if (!fLoaded && !ShutdownRequested()) {
            // first suggest a reindex
            if (!fReset) {
                bool fRet = uiInterface.ThreadSafeQuestion(
                    strLoadError + Untranslated(".\n\n") + _("Do you want to rebuild the block database now?"),
                    strLoadError.original + ".\nPlease restart with -reindex or -reindex-chainstate to recover.",
                    "", CClientUIInterface::MSG_ERROR | CClientUIInterface::BTN_ABORT);
                if (fRet) {
                    fReindex = true;
                    AbortShutdown();
                } else {
                    LogPrintf("Aborted block database rebuild. Exiting.\n");
                    return false;
                }
            } else {
                return InitError(strLoadError);
            }
        }
    }

    // As LoadBlockIndex can take several minutes, it's possible the user
    // requested to kill the GUI during the last operation. If so, exit.
    // As the program has not fully started yet, Shutdown() is possibly overkill.
    if (ShutdownRequested()) {
        LogPrintf("Shutdown requested. Exiting.\n");
        return false;
    }

    // ********************************************************* Step 8: start indexers
    if (args.GetBoolArg("-txindex", DEFAULT_TXINDEX)) {
        g_txindex = std::make_unique<TxIndex>(nTxIndexCache, false, fReindex);
        if (!g_txindex->Start(chainman.ActiveChainstate())) {
            return false;
        }
    }

    for (const auto& filter_type : g_enabled_filter_types) {
        InitBlockFilterIndex(filter_type, filter_index_cache, false, fReindex);
        if (!GetBlockFilterIndex(filter_type)->Start(chainman.ActiveChainstate())) {
            return false;
        }
    }

    if (args.GetBoolArg("-coinstatsindex", DEFAULT_COINSTATSINDEX)) {
        g_coin_stats_index = std::make_unique<CoinStatsIndex>(/* cache size */ 0, false, fReindex);
        if (!g_coin_stats_index->Start(chainman.ActiveChainstate())) {
            return false;
        }
    }

    // ********************************************************* Step 9: load wallet
    for (const auto& client : node.chain_clients) {
        if (!client->load()) {
            return false;
        }
    }

    // ********************************************************* Step 10: data directory maintenance

    // if pruning, unset the service bit and perform the initial blockstore prune
    // after any wallet rescanning has taken place.
    if (fPruneMode) {
        LogPrintf("Unsetting NODE_NETWORK on prune mode\n");
        nLocalServices = ServiceFlags(nLocalServices & ~NODE_NETWORK);
        if (!fReindex) {
            LOCK(cs_main);
            for (CChainState* chainstate : chainman.GetAll()) {
                uiInterface.InitMessage(_("Pruning blockstore…").translated);
                chainstate->PruneAndFlush();
            }
        }
    }

    if (DeploymentEnabled(chainparams.GetConsensus(), Consensus::DEPLOYMENT_SEGWIT)) {
        // Advertise witness capabilities.
        // The option to not set NODE_WITNESS is only used in the tests and should be removed.
        nLocalServices = ServiceFlags(nLocalServices | NODE_WITNESS);
    }

    // ********************************************************* Step 11: import blocks

    if (!CheckDiskSpace(gArgs.GetDataDirNet())) {
        InitError(strprintf(_("Error: Disk space is low for %s"), gArgs.GetDataDirNet()));
        return false;
    }
    if (!CheckDiskSpace(gArgs.GetBlocksDirPath())) {
        InitError(strprintf(_("Error: Disk space is low for %s"), gArgs.GetBlocksDirPath()));
        return false;
    }

    // Either install a handler to notify us when genesis activates, or set fHaveGenesis directly.
    // No locking, as this happens before any background thread is started.
    boost::signals2::connection block_notify_genesis_wait_connection;
    if (chainman.ActiveChain().Tip() == nullptr) {
        block_notify_genesis_wait_connection = uiInterface.NotifyBlockTip_connect(std::bind(BlockNotifyGenesisWait, std::placeholders::_2));
    } else {
        fHaveGenesis = true;
    }

#if HAVE_SYSTEM
    const std::string block_notify = args.GetArg("-blocknotify", "");
    if (!block_notify.empty()) {
        uiInterface.NotifyBlockTip_connect([block_notify](SynchronizationState sync_state, const CBlockIndex* pBlockIndex) {
            if (sync_state != SynchronizationState::POST_INIT || !pBlockIndex) return;
            std::string command = block_notify;
            boost::replace_all(command, "%s", pBlockIndex->GetBlockHash().GetHex());
            std::thread t(runCommand, command);
            t.detach(); // thread runs free
        });
    }
#endif

    std::vector<fs::path> vImportFiles;
    for (const std::string& strFile : args.GetArgs("-loadblock")) {
        vImportFiles.push_back(strFile);
    }

    chainman.m_load_block = std::thread(&util::TraceThread, "loadblk", [=, &chainman, &args] {
        ThreadImport(chainman, vImportFiles, args);
    });

<<<<<<< HEAD
    if(args.GetBoolArg("-cleanblockindex", DEFAULT_CLEANBLOCKINDEX))
        threadGroup.create_thread(std::bind(&CleanBlockIndex));
=======
    node.peerman->InitCleanBlockIndex();
>>>>>>> 5ed36332

    // Wait for genesis block to be processed
    {
        WAIT_LOCK(g_genesis_wait_mutex, lock);
        // We previously could hang here if StartShutdown() is called prior to
        // ThreadImport getting started, so instead we just wait on a timer to
        // check ShutdownRequested() regularly.
        while (!fHaveGenesis && !ShutdownRequested()) {
            g_genesis_wait_cv.wait_for(lock, std::chrono::milliseconds(500));
        }
        block_notify_genesis_wait_connection.disconnect();
    }

    if (ShutdownRequested()) {
        return false;
    }

    // ********************************************************* Step 12: start node

    int chain_active_height;

    //// debug print
    {
        LOCK(cs_main);
        LogPrintf("block tree size = %u\n", chainman.BlockIndex().size());
        chain_active_height = chainman.ActiveChain().Height();
        if (tip_info) {
            tip_info->block_height = chain_active_height;
            tip_info->block_time = chainman.ActiveChain().Tip() ? chainman.ActiveChain().Tip()->GetBlockTime() : Params().GenesisBlock().GetBlockTime();
            tip_info->verification_progress = GuessVerificationProgress(Params().TxData(), chainman.ActiveChain().Tip());
        }
        if (tip_info && ::pindexBestHeader) {
            tip_info->header_height = ::pindexBestHeader->nHeight;
            tip_info->header_time = ::pindexBestHeader->GetBlockTime();
        }
    }
    LogPrintf("nBestHeight = %d\n", chain_active_height);
    if (node.peerman) node.peerman->SetBestHeight(chain_active_height);

    Discover();

    // Map ports with UPnP or NAT-PMP.
    StartMapPort(args.GetBoolArg("-upnp", DEFAULT_UPNP), gArgs.GetBoolArg("-natpmp", DEFAULT_NATPMP));

    CConnman::Options connOptions;
    connOptions.nLocalServices = nLocalServices;
    connOptions.nMaxConnections = nMaxConnections;
    connOptions.m_max_outbound_full_relay = std::min(MAX_OUTBOUND_FULL_RELAY_CONNECTIONS, connOptions.nMaxConnections);
    connOptions.m_max_outbound_block_relay = std::min(MAX_BLOCK_RELAY_ONLY_CONNECTIONS, connOptions.nMaxConnections-connOptions.m_max_outbound_full_relay);
    connOptions.nMaxAddnode = MAX_ADDNODE_CONNECTIONS;
    connOptions.nMaxFeeler = MAX_FEELER_CONNECTIONS;
    connOptions.uiInterface = &uiInterface;
    connOptions.m_banman = node.banman.get();
    connOptions.m_msgproc = node.peerman.get();
    connOptions.nSendBufferMaxSize = 1000 * args.GetArg("-maxsendbuffer", DEFAULT_MAXSENDBUFFER);
    connOptions.nReceiveFloodSize = 1000 * args.GetArg("-maxreceivebuffer", DEFAULT_MAXRECEIVEBUFFER);
    connOptions.m_added_nodes = args.GetArgs("-addnode");

    connOptions.nMaxOutboundLimit = 1024 * 1024 * args.GetArg("-maxuploadtarget", DEFAULT_MAX_UPLOAD_TARGET);
    connOptions.m_peer_connect_timeout = peer_connect_timeout;

    for (const std::string& bind_arg : args.GetArgs("-bind")) {
        CService bind_addr;
        const size_t index = bind_arg.rfind('=');
        if (index == std::string::npos) {
            if (Lookup(bind_arg, bind_addr, GetListenPort(), false)) {
                connOptions.vBinds.push_back(bind_addr);
                continue;
            }
        } else {
            const std::string network_type = bind_arg.substr(index + 1);
            if (network_type == "onion") {
                const std::string truncated_bind_arg = bind_arg.substr(0, index);
                if (Lookup(truncated_bind_arg, bind_addr, BaseParams().OnionServiceTargetPort(), false)) {
                    connOptions.onion_binds.push_back(bind_addr);
                    continue;
                }
            }
        }
        return InitError(ResolveErrMsg("bind", bind_arg));
    }

    for (const std::string& strBind : args.GetArgs("-whitebind")) {
        NetWhitebindPermissions whitebind;
        bilingual_str error;
        if (!NetWhitebindPermissions::TryParse(strBind, whitebind, error)) return InitError(error);
        connOptions.vWhiteBinds.push_back(whitebind);
    }

    // If the user did not specify -bind= or -whitebind= then we bind
    // on any address - 0.0.0.0 (IPv4) and :: (IPv6).
    connOptions.bind_on_any = args.GetArgs("-bind").empty() && args.GetArgs("-whitebind").empty();

    CService onion_service_target;
    if (!connOptions.onion_binds.empty()) {
        onion_service_target = connOptions.onion_binds.front();
    } else {
        onion_service_target = DefaultOnionServiceTarget();
        connOptions.onion_binds.push_back(onion_service_target);
    }

    if (args.GetBoolArg("-listenonion", DEFAULT_LISTEN_ONION)) {
        if (connOptions.onion_binds.size() > 1) {
            InitWarning(strprintf(_("More than one onion bind address is provided. Using %s "
                                    "for the automatically created Tor onion service."),
                                  onion_service_target.ToStringIPPort()));
        }
        StartTorControl(onion_service_target);
    }

    for (const auto& net : args.GetArgs("-whitelist")) {
        NetWhitelistPermissions subnet;
        bilingual_str error;
        if (!NetWhitelistPermissions::TryParse(net, subnet, error)) return InitError(error);
        connOptions.vWhitelistedRange.push_back(subnet);
    }

    connOptions.vSeedNodes = args.GetArgs("-seednode");

    // Initiate outbound connections unless connect=0
    connOptions.m_use_addrman_outgoing = !args.IsArgSet("-connect");
    if (!connOptions.m_use_addrman_outgoing) {
        const auto connect = args.GetArgs("-connect");
        if (connect.size() != 1 || connect[0] != "0") {
            connOptions.m_specified_outgoing = connect;
        }
    }

    const std::string& i2psam_arg = args.GetArg("-i2psam", "");
    if (!i2psam_arg.empty()) {
        CService addr;
        if (!Lookup(i2psam_arg, addr, 7656, fNameLookup) || !addr.IsValid()) {
            return InitError(strprintf(_("Invalid -i2psam address or hostname: '%s'"), i2psam_arg));
        }
        SetReachable(NET_I2P, true);
        SetProxy(NET_I2P, proxyType{addr});
    } else {
        SetReachable(NET_I2P, false);
    }

    connOptions.m_i2p_accept_incoming = args.GetBoolArg("-i2pacceptincoming", true);

    if (!node.connman->Start(*node.scheduler, connOptions)) {
        return false;
    }

    // ********************************************************* Step 13: finished

    SetRPCWarmupFinished();
    uiInterface.InitMessage(_("Done loading").translated);

    for (const auto& client : node.chain_clients) {
        client->start(*node.scheduler);
    }

    BanMan* banman = node.banman.get();
    node.scheduler->scheduleEvery([banman]{
        banman->DumpBanlist();
    }, DUMP_BANS_INTERVAL);

#if HAVE_SYSTEM
    StartupNotify(args);
#endif

    return true;
}

void UnlockDataDirectory()
{
    // Unlock
    LockDataDirectory(true, false);
}<|MERGE_RESOLUTION|>--- conflicted
+++ resolved
@@ -27,11 +27,7 @@
 #include <init/common.h>
 #include <interfaces/chain.h>
 #include <interfaces/node.h>
-<<<<<<< HEAD
-#include <key.h>
-=======
 #include <mapport.h>
->>>>>>> 5ed36332
 #include <logging.h>
 #include <miner.h>
 #include <net.h>
@@ -469,11 +465,7 @@
     argsman.AddArg("-peerbloomfilters", strprintf("Support filtering of blocks and transaction with bloom filters (default: %u)", DEFAULT_PEERBLOOMFILTERS), ArgsManager::ALLOW_ANY, OptionsCategory::CONNECTION);
     argsman.AddArg("-peerblockfilters", strprintf("Serve compact block filters to peers per BIP 157 (default: %u)", DEFAULT_PEERBLOCKFILTERS), ArgsManager::ALLOW_ANY, OptionsCategory::CONNECTION);
     argsman.AddArg("-permitbaremultisig", strprintf("Relay non-P2SH multisig (default: %u)", DEFAULT_PERMIT_BAREMULTISIG), ArgsManager::ALLOW_ANY, OptionsCategory::CONNECTION);
-<<<<<<< HEAD
-    argsman.AddArg("-port=<port>", strprintf("Listen for connections on <port>. Nodes not using the default ports (default: %u, testnet: %u, signet: %u, regtest: %u) are unlikely to get incoming connections.", defaultChainParams->GetDefaultPort(), testnetChainParams->GetDefaultPort(), signetChainParams->GetDefaultPort(), regtestChainParams->GetDefaultPort()), ArgsManager::ALLOW_ANY | ArgsManager::NETWORK_ONLY, OptionsCategory::CONNECTION);
-=======
     argsman.AddArg("-port=<port>", strprintf("Listen for connections on <port>. Nodes not using the default ports (default: %u, testnet: %u, signet: %u, regtest: %u) are unlikely to get incoming connections. Not relevant for I2P (see doc/i2p.md).", defaultChainParams->GetDefaultPort(), testnetChainParams->GetDefaultPort(), signetChainParams->GetDefaultPort(), regtestChainParams->GetDefaultPort()), ArgsManager::ALLOW_ANY | ArgsManager::NETWORK_ONLY, OptionsCategory::CONNECTION);
->>>>>>> 5ed36332
     argsman.AddArg("-proxy=<ip:port>", "Connect through SOCKS5 proxy, set -noproxy to disable (default: disabled)", ArgsManager::ALLOW_ANY, OptionsCategory::CONNECTION);
     argsman.AddArg("-proxyrandomize", strprintf("Randomize credentials for every proxy connection. This enables Tor stream isolation (default: %u)", DEFAULT_PROXYRANDOMIZE), ArgsManager::ALLOW_ANY, OptionsCategory::CONNECTION);
     argsman.AddArg("-seednode=<ip>", "Connect to a node to retrieve peer addresses, and disconnect. This option can be specified multiple times to connect to multiple nodes.", ArgsManager::ALLOW_ANY, OptionsCategory::CONNECTION);
@@ -484,10 +476,6 @@
     argsman.AddArg("-torpassword=<pass>", "Tor control port password (default: empty)", ArgsManager::ALLOW_ANY | ArgsManager::SENSITIVE, OptionsCategory::CONNECTION);
     argsman.AddArg("-dgpstorage", "Receiving data from DGP via storage (default: -dgpevm)", ArgsManager::ALLOW_ANY, OptionsCategory::CONNECTION);
     argsman.AddArg("-dgpevm", "Receiving data from DGP via a contract call (default: -dgpevm)", ArgsManager::ALLOW_ANY, OptionsCategory::CONNECTION);
-<<<<<<< HEAD
-
-=======
->>>>>>> 5ed36332
 #ifdef USE_UPNP
 #if USE_UPNP
     argsman.AddArg("-upnp", "Use UPnP to map the listening port (default: 1 when listening and no -proxy)", ArgsManager::ALLOW_ANY, OptionsCategory::CONNECTION);
@@ -549,34 +537,13 @@
     argsman.AddArg("-limitdescendantcount=<n>", strprintf("Do not accept transactions if any ancestor would have <n> or more in-mempool descendants (default: %u)", DEFAULT_DESCENDANT_LIMIT), ArgsManager::ALLOW_ANY | ArgsManager::DEBUG_ONLY, OptionsCategory::DEBUG_TEST);
     argsman.AddArg("-limitdescendantsize=<n>", strprintf("Do not accept transactions if any ancestor would have more than <n> kilobytes of in-mempool descendants (default: %u).", DEFAULT_DESCENDANT_SIZE_LIMIT), ArgsManager::ALLOW_ANY | ArgsManager::DEBUG_ONLY, OptionsCategory::DEBUG_TEST);
     argsman.AddArg("-addrmantest", "Allows to test address relay on localhost", ArgsManager::ALLOW_ANY | ArgsManager::DEBUG_ONLY, OptionsCategory::DEBUG_TEST);
-<<<<<<< HEAD
-    argsman.AddArg("-debug=<category>", "Output debugging information (default: -nodebug, supplying <category> is optional). "
-        "If <category> is not supplied or if <category> = 1, output all debugging information. <category> can be: " + LogInstance().LogCategoriesString() + ".",
-        ArgsManager::ALLOW_ANY, OptionsCategory::DEBUG_TEST);
-    argsman.AddArg("-debugexclude=<category>", strprintf("Exclude debugging information for a category. Can be used in conjunction with -debug=1 to output debug logs for all categories except one or more specified categories."), ArgsManager::ALLOW_ANY, OptionsCategory::DEBUG_TEST);
-    argsman.AddArg("-logips", strprintf("Include IP addresses in debug output (default: %u)", DEFAULT_LOGIPS), ArgsManager::ALLOW_ANY, OptionsCategory::DEBUG_TEST);
-    argsman.AddArg("-logtimestamps", strprintf("Prepend debug output with timestamp (default: %u)", DEFAULT_LOGTIMESTAMPS), ArgsManager::ALLOW_ANY, OptionsCategory::DEBUG_TEST);
-#ifdef HAVE_THREAD_LOCAL
-    argsman.AddArg("-logthreadnames", strprintf("Prepend debug output with name of the originating thread (only available on platforms supporting thread_local) (default: %u)", DEFAULT_LOGTHREADNAMES), ArgsManager::ALLOW_ANY, OptionsCategory::DEBUG_TEST);
-#else
-    hidden_args.emplace_back("-logthreadnames");
-#endif
-    argsman.AddArg("-logtimemicros", strprintf("Add microsecond precision to debug timestamps (default: %u)", DEFAULT_LOGTIMEMICROS), ArgsManager::ALLOW_ANY | ArgsManager::DEBUG_ONLY, OptionsCategory::DEBUG_TEST);
-=======
     argsman.AddArg("-capturemessages", "Capture all P2P messages to disk", ArgsManager::ALLOW_BOOL | ArgsManager::DEBUG_ONLY, OptionsCategory::DEBUG_TEST);
->>>>>>> 5ed36332
     argsman.AddArg("-showevmlogs", strprintf("Print evm logs to console (default: %u)", DEFAULT_SHOWEVMLOGS), ArgsManager::ALLOW_ANY, OptionsCategory::DEBUG_TEST);
     argsman.AddArg("-mocktime=<n>", "Replace actual time with " + UNIX_EPOCH_TIME + " (default: 0)", ArgsManager::ALLOW_ANY | ArgsManager::DEBUG_ONLY, OptionsCategory::DEBUG_TEST);
     argsman.AddArg("-maxsigcachesize=<n>", strprintf("Limit sum of signature cache and script execution cache sizes to <n> MiB (default: %u)", DEFAULT_MAX_SIG_CACHE_SIZE), ArgsManager::ALLOW_ANY | ArgsManager::DEBUG_ONLY, OptionsCategory::DEBUG_TEST);
     argsman.AddArg("-maxtipage=<n>", strprintf("Maximum tip age in seconds to consider node in initial block download (default: %u)", DEFAULT_MAX_TIP_AGE), ArgsManager::ALLOW_ANY | ArgsManager::DEBUG_ONLY, OptionsCategory::DEBUG_TEST);
     argsman.AddArg("-minmempoolgaslimit=<limit>", strprintf("The minimum transaction gas limit we are willing to accept into the mempool (default: %s)",MEMPOOL_MIN_GAS_LIMIT), ArgsManager::ALLOW_ANY, OptionsCategory::DEBUG_TEST);
-<<<<<<< HEAD
-    argsman.AddArg("-printpriority", strprintf("Log transaction fee per kB when mining blocks (default: %u)", DEFAULT_PRINTPRIORITY), ArgsManager::ALLOW_ANY | ArgsManager::DEBUG_ONLY, OptionsCategory::DEBUG_TEST);
-    argsman.AddArg("-printtoconsole", "Send trace/debug info to console (default: 1 when no -daemon. To disable logging to file, set -nodebuglogfile)", ArgsManager::ALLOW_ANY, OptionsCategory::DEBUG_TEST);
-    argsman.AddArg("-shrinkdebugfile", "Shrink debug.log file on client startup (default: 1 when no -debug)", ArgsManager::ALLOW_ANY, OptionsCategory::DEBUG_TEST);
-=======
     argsman.AddArg("-printpriority", strprintf("Log transaction fee rate in " + CURRENCY_UNIT + "/kvB when mining blocks (default: %u)", DEFAULT_PRINTPRIORITY), ArgsManager::ALLOW_ANY | ArgsManager::DEBUG_ONLY, OptionsCategory::DEBUG_TEST);
->>>>>>> 5ed36332
     argsman.AddArg("-uacomment=<cmt>", "Append comment to the user agent string", ArgsManager::ALLOW_ANY, OptionsCategory::DEBUG_TEST);
     argsman.AddArg("-opsenderheight=<n>", "Use given block height to check opsender fork (regtest-only)", ArgsManager::ALLOW_ANY, OptionsCategory::DEBUG_TEST);
     argsman.AddArg("-btcecrecoverheight=<n>", "Use given block height to check btc_ecrecover fork (regtest-only)", ArgsManager::ALLOW_ANY, OptionsCategory::DEBUG_TEST);
@@ -699,18 +666,6 @@
     fs::remove(datadir / "mempool.dat");
 }
 
-// Delete local blockchain data
-void DeleteBlockChainData()
-{
-    // Delete block chain data paths
-    fs::remove_all(GetDataDir() / "chainstate");
-    fs::remove_all(GetBlocksDir());
-    fs::remove_all(GetDataDir() / "stateQtum");
-    fs::remove(GetDataDir() / "banlist.dat");
-    fs::remove(GetDataDir() / FEE_ESTIMATES_FILENAME);
-    fs::remove(GetDataDir() / "mempool.dat");
-}
-
 #if HAVE_SYSTEM
 static void StartupNotify(const ArgsManager& args)
 {
@@ -722,109 +677,7 @@
 }
 #endif
 
-<<<<<<< HEAD
-static void ThreadImport(ChainstateManager& chainman, std::vector<fs::path> vImportFiles, const ArgsManager& args)
-{
-    const CChainParams& chainparams = Params();
-    ScheduleBatchPriority();
-
-    {
-    CImportingNow imp;
-
-    // -reindex
-    if (fReindex) {
-        int nFile = 0;
-        while (true) {
-            FlatFilePos pos(nFile, 0);
-            if (!fs::exists(GetBlockPosFilename(pos)))
-                break; // No block files left to reindex
-            FILE *file = OpenBlockFile(pos, true);
-            if (!file)
-                break; // This error is logged in OpenBlockFile
-            LogPrintf("Reindexing block file blk%05u.dat...\n", (unsigned int)nFile);
-            LoadExternalBlockFile(chainparams, file, &pos);
-            if (ShutdownRequested()) {
-                LogPrintf("Shutdown requested. Exit %s\n", __func__);
-                return;
-            }
-            nFile++;
-        }
-        pblocktree->WriteReindexing(false);
-        fReindex = false;
-        LogPrintf("Reindexing finished\n");
-        // To avoid ending up in a situation without genesis block, re-try initializing (no-op if reindexing worked):
-        LoadGenesisBlock(chainparams);
-
-#ifdef ENABLE_WALLET
-        // Clean not reverted coinstake transactions
-        for (const std::shared_ptr<CWallet>& pwallet : GetWallets()) {
-            pwallet->CleanCoinStake();
-        }
-#endif
-    }
-
-    // -loadblock=
-    for (const fs::path& path : vImportFiles) {
-        FILE *file = fsbridge::fopen(path, "rb");
-        if (file) {
-            LogPrintf("Importing blocks file %s...\n", path.string());
-            LoadExternalBlockFile(chainparams, file);
-            if (ShutdownRequested()) {
-                LogPrintf("Shutdown requested. Exit %s\n", __func__);
-                return;
-            }
-        } else {
-            LogPrintf("Warning: Could not open blocks file %s\n", path.string());
-        }
-    }
-
-    // scan for better chains in the block chain database, that are not yet connected in the active best chain
-
-    // We can't hold cs_main during ActivateBestChain even though we're accessing
-    // the chainman unique_ptrs since ABC requires us not to be holding cs_main, so retrieve
-    // the relevant pointers before the ABC call.
-    for (CChainState* chainstate : WITH_LOCK(::cs_main, return chainman.GetAll())) {
-        BlockValidationState state;
-        if (!chainstate->ActivateBestChain(state, chainparams, nullptr)) {
-            LogPrintf("Failed to connect best block (%s)\n", state.ToString());
-            StartShutdown();
-            return;
-        }
-    }
-
-    if (args.GetBoolArg("-stopafterblockimport", DEFAULT_STOPAFTERBLOCKIMPORT)) {
-        LogPrintf("Stopping after block import\n");
-        StartShutdown();
-        return;
-    }
-    } // End scope of CImportingNow
-    chainman.ActiveChainstate().LoadMempool(args);
-}
-
-/** Sanity checks
- *  Ensure that Bitcoin is running in a usable environment with all
- *  necessary library support.
- */
-static bool InitSanityCheck()
-{
-    if (!ECC_InitSanityCheck()) {
-        return InitError(Untranslated("Elliptic curve cryptography sanity check failure. Aborting."));
-    }
-
-    if (!glibc_sanity_test() || !glibcxx_sanity_test())
-        return false;
-
-    if (!Random_SanityCheck()) {
-        return InitError(Untranslated("OS cryptographic RNG sanity check failure. Aborting."));
-    }
-
-    return true;
-}
-
-static bool AppInitServers(const util::Ref& context, NodeContext& node)
-=======
 static bool AppInitServers(NodeContext& node)
->>>>>>> 5ed36332
 {
     const ArgsManager& args = *Assert(node.args);
     RPCServer::OnStarted(&OnRPCStarted);
@@ -934,32 +787,8 @@
  */
 void InitLogging(const ArgsManager& args)
 {
-<<<<<<< HEAD
-    LogInstance().m_print_to_file = !args.IsArgNegated("-debuglogfile");
-    LogInstance().m_file_path = AbsPathForConfigVal(args.GetArg("-debuglogfile", DEFAULT_DEBUGLOGFILE));
-    LogInstance().m_file_pathVM = AbsPathForConfigVal(args.GetArg("-debugvmlogfile", DEFAULT_DEBUGVMLOGFILE));
-    LogInstance().m_print_to_console = args.GetBoolArg("-printtoconsole", !args.GetBoolArg("-daemon", false));
-    LogInstance().m_log_timestamps = args.GetBoolArg("-logtimestamps", DEFAULT_LOGTIMESTAMPS);
-    LogInstance().m_log_time_micros = args.GetBoolArg("-logtimemicros", DEFAULT_LOGTIMEMICROS);
-#ifdef HAVE_THREAD_LOCAL
-    LogInstance().m_log_threadnames = args.GetBoolArg("-logthreadnames", DEFAULT_LOGTHREADNAMES);
-#endif
-    LogInstance().m_show_evm_logs = args.GetBoolArg("-showevmlogs", DEFAULT_SHOWEVMLOGS);
-    dev::g_logPost = [&](std::string const& s, char const* c){ LogInstance().LogPrintStr(s + '\n', true); };
-
-    fLogIPs = args.GetBoolArg("-logips", DEFAULT_LOGIPS);
-
-    std::string version_string = FormatFullVersion();
-#ifdef DEBUG
-    version_string += " (debug build)";
-#else
-    version_string += " (release build)";
-#endif
-    LogPrintf(PACKAGE_NAME " version %s\n", version_string);
-=======
     init::SetLoggingOptions(args);
     init::LogPackageVersion();
->>>>>>> 5ed36332
 }
 
 namespace { // Variables internal to initialization process only
@@ -1437,11 +1266,7 @@
     for (const std::string& strAddress : args.GetArgs("-stakingallowlist"))
     {
         CTxDestination dest = DecodeDestination(strAddress);
-<<<<<<< HEAD
-        if(!boost::get<PKHash>(&dest))
-=======
         if(!std::holds_alternative<PKHash>(dest))
->>>>>>> 5ed36332
             return InitError(Untranslated(strprintf("-stakingallowlist, address %s does not refer to public key hash", strAddress)));
     }
 
@@ -1449,11 +1274,7 @@
     for (const std::string& strAddress : args.GetArgs("-stakingexcludelist"))
     {
         CTxDestination dest = DecodeDestination(strAddress);
-<<<<<<< HEAD
-        if(!boost::get<PKHash>(&dest))
-=======
         if(!std::holds_alternative<PKHash>(dest))
->>>>>>> 5ed36332
             return InitError(Untranslated(strprintf("-stakingexcludelist, address %s does not refer to public key hash", strAddress)));
     }
 
@@ -1521,43 +1342,9 @@
         // Detailed error printed inside CreatePidFile().
         return false;
     }
-<<<<<<< HEAD
-    if (LogInstance().m_print_to_file) {
-        if (args.GetBoolArg("-shrinkdebugfile", LogInstance().DefaultShrinkDebugFile())) {
-            // Do this first since it both loads a bunch of debug.log into memory,
-            // and because this needs to happen before any other debug.log printing
-            LogInstance().ShrinkDebugFile();
-        }
-    }
-    if (!LogInstance().StartLogging()) {
-            return InitError(strprintf(Untranslated("Could not open debug log file %s"),
-                LogInstance().m_file_path.string()));
-    }
-
-////////////////////////////////////////////////////////////////////// // qtum
-    dev::g_logPost(std::string("\n\n\n\n\n\n\n\n\n\n"), NULL);
-//////////////////////////////////////////////////////////////////////
-
-    if (!LogInstance().m_log_timestamps)
-        LogPrintf("Startup time: %s\n", FormatISO8601DateTime(GetTime()));
-    LogPrintf("Default data directory %s\n", GetDefaultDataDir().string());
-    LogPrintf("Using data directory %s\n", GetDataDir().string());
-
-    // Only log conf file usage message if conf file actually exists.
-    fs::path config_file_path = GetConfigFile(args.GetArg("-conf", BITCOIN_CONF_FILENAME));
-    if (fs::exists(config_file_path)) {
-        LogPrintf("Config file: %s\n", config_file_path.string());
-    } else if (args.IsArgSet("-conf")) {
-        // Warn if no conf file exists at path provided by user
-        InitWarning(strprintf(_("The specified config file %s does not exist\n"), config_file_path.string()));
-    } else {
-        // Not categorizing as "Warning" because it's the default behavior
-        LogPrintf("Config file: %s (not found, skipping)\n", config_file_path.string());
-=======
     if (!init::StartLogging(args)) {
         // Detailed error printed inside StartLogging().
         return false;
->>>>>>> 5ed36332
     }
 
     LogPrintf("Using at most %i automatic connections (%i file descriptors available)\n", nMaxConnections, nFD);
@@ -1674,10 +1461,6 @@
     node.peerman = PeerManager::make(chainparams, *node.connman, *node.addrman, node.banman.get(),
                                      *node.scheduler, chainman, *node.mempool, ignores_incoming_txs);
     RegisterValidationInterface(node.peerman.get());
-
-#ifdef ENABLE_WALLET
-    CWallet::defaultConnman = node.connman.get();
-#endif
 
     // sanitize comments per BIP-0014, format user agent and check total size
     std::vector<std::string> uacomments;
@@ -1849,11 +1632,7 @@
             try {
                 LOCK(cs_main);
                 chainman.Reset();
-<<<<<<< HEAD
-                chainman.InitializeChainstate(*Assert(node.mempool));
-=======
                 chainman.InitializeChainstate(Assert(node.mempool.get()));
->>>>>>> 5ed36332
                 chainman.m_total_coinstip_cache = nCoinCacheUsage;
                 chainman.m_total_coinsdb_cache = nCoinDBCache;
 
@@ -1965,34 +1744,6 @@
                 break;
             }
 
-<<<<<<< HEAD
-                /////////////////////////////////////////////////////////// qtum
-                if((args.IsArgSet("-dgpstorage") && args.IsArgSet("-dgpevm")) || (!args.IsArgSet("-dgpstorage") && args.IsArgSet("-dgpevm")) ||
-                  (!args.IsArgSet("-dgpstorage") && !args.IsArgSet("-dgpevm"))){
-                    fGettingValuesDGP = true;
-                } else {
-                    fGettingValuesDGP = false;
-                }
-
-                dev::eth::NoProof::init();
-                fs::path qtumStateDir = GetDataDir() / "stateQtum";
-                bool fStatus = fs::exists(qtumStateDir);
-                const std::string dirQtum(qtumStateDir.string());
-                const dev::h256 hashDB(dev::sha3(dev::rlp("")));
-                dev::eth::BaseState existsQtumstate = fStatus ? dev::eth::BaseState::PreExisting : dev::eth::BaseState::Empty;
-                globalState = std::unique_ptr<QtumState>(new QtumState(dev::u256(0), QtumState::openDB(dirQtum, hashDB, dev::WithExisting::Trust), dirQtum, existsQtumstate));
-                dev::eth::ChainParams cp(chainparams.EVMGenesisInfo());
-                globalSealEngine = std::unique_ptr<dev::eth::SealEngineFace>(cp.createSealEngine());
-
-                pstorageresult.reset(new StorageResults(qtumStateDir.string()));
-                if (fReset) {
-                    pstorageresult->wipeResults();
-                }
-
-                if(::ChainActive().Tip() != nullptr){
-                    globalState->setRoot(uintToh256(::ChainActive().Tip()->hashStateRoot));
-                    globalState->setRootUTXO(uintToh256(::ChainActive().Tip()->hashUTXORoot));
-=======
             /////////////////////////////////////////////////////////// qtum
             if((args.IsArgSet("-dgpstorage") && args.IsArgSet("-dgpevm")) || (!args.IsArgSet("-dgpstorage") && args.IsArgSet("-dgpevm")) ||
               (!args.IsArgSet("-dgpstorage") && !args.IsArgSet("-dgpevm"))){
@@ -2022,58 +1773,10 @@
                 if(active_chain.Tip() != nullptr){
                 globalState->setRoot(uintToh256(active_chain.Tip()->hashStateRoot));
                 globalState->setRootUTXO(uintToh256(active_chain.Tip()->hashUTXORoot));
->>>>>>> 5ed36332
                 } else {
                     globalState->setRoot(dev::sha3(dev::rlp("")));
                     globalState->setRootUTXO(uintToh256(chainparams.GenesisBlock().hashUTXORoot));
                     globalState->populateFrom(cp.genesisState);
-<<<<<<< HEAD
-                }
-                globalState->db().commit();
-                globalState->dbUtxo().commit();
-
-                fRecordLogOpcodes = args.IsArgSet("-record-log-opcodes");
-                fIsVMlogFile = fs::exists(GetDataDir() / "vmExecLogs.json");
-                ///////////////////////////////////////////////////////////
-
-                /////////////////////////////////////////////////////////////// // qtum
-                if (fAddressIndex != args.GetBoolArg("-addrindex", DEFAULT_ADDRINDEX)) {
-                    strLoadError = _("You need to rebuild the database using -reindex to change -addrindex");
-                    break;
-                }
-                ///////////////////////////////////////////////////////////////
-                // Check for changed -logevents state
-                if (fLogEvents != args.GetBoolArg("-logevents", DEFAULT_LOGEVENTS) && !fLogEvents) {
-                    strLoadError = _("You need to rebuild the database using -reindex to enable -logevents");
-                    break;
-                }
-
-                if (!args.GetBoolArg("-logevents", DEFAULT_LOGEVENTS))
-                {
-                    pstorageresult->wipeResults();
-                    pblocktree->WipeHeightIndex();
-                    fLogEvents = false;
-                    pblocktree->WriteFlag("logevents", fLogEvents);
-                }
-
-            bool failed_rewind{false};
-            // Can't hold cs_main while calling RewindBlockIndex, so retrieve the relevant
-            // chainstates beforehand.
-            for (CChainState* chainstate : WITH_LOCK(::cs_main, return chainman.GetAll())) {
-                if (!fReset) {
-                    // Note that RewindBlockIndex MUST run even if we're about to -reindex-chainstate.
-                    // It both disconnects blocks based on the chainstate, and drops block data in
-                    // BlockIndex() based on lack of available witness data.
-                    uiInterface.InitMessage(_("Rewinding blocks...").translated);
-                    if (!chainstate->RewindBlockIndex(chainparams)) {
-                        strLoadError = _(
-                            "Unable to rewind the database to a pre-fork state. "
-                            "You will need to redownload the blockchain");
-                        failed_rewind = true;
-                        break; // out of the per-chainstate loop
-                    }
-=======
->>>>>>> 5ed36332
                 }
                 globalState->db().commit();
                 globalState->dbUtxo().commit();
@@ -2119,14 +1822,9 @@
             try {
                 LOCK(cs_main);
 
-<<<<<<< HEAD
-                QtumDGP qtumDGP(globalState.get(), fGettingValuesDGP);
-                globalSealEngine->setQtumSchedule(qtumDGP.getGasSchedule(::ChainActive().Height() + (::ChainActive().Height()+1 >= chainparams.GetConsensus().QIP7Height ? 0 : 1) ));
-=======
                 CChain& active_chain = chainman.ActiveChain();
                 QtumDGP qtumDGP(globalState.get(), chainman.ActiveChainstate(), fGettingValuesDGP);
                 globalSealEngine->setQtumSchedule(qtumDGP.getGasSchedule(active_chain.Height() + (active_chain.Height()+1 >= chainparams.GetConsensus().QIP7Height ? 0 : 1) ));
->>>>>>> 5ed36332
 
                 for (CChainState* chainstate : chainman.GetAll()) {
                     if (!is_coinsview_empty(chainstate)) {
@@ -2290,12 +1988,7 @@
         ThreadImport(chainman, vImportFiles, args);
     });
 
-<<<<<<< HEAD
-    if(args.GetBoolArg("-cleanblockindex", DEFAULT_CLEANBLOCKINDEX))
-        threadGroup.create_thread(std::bind(&CleanBlockIndex));
-=======
     node.peerman->InitCleanBlockIndex();
->>>>>>> 5ed36332
 
     // Wait for genesis block to be processed
     {
