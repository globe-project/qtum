// Copyright (c) 2009-2010 Satoshi Nakamoto
// Copyright (c) 2009-2022 The Bitcoin Core developers
// Distributed under the MIT software license, see the accompanying
// file COPYING or http://www.opensource.org/licenses/mit-license.php.

#if defined(HAVE_CONFIG_H)
#include <config/bitcoin-config.h>
#endif

#include <init.h>

#include <kernel/checks.h>
#include <kernel/mempool_persist.h>
#include <kernel/validation_cache_sizes.h>

#include <addrman.h>
#include <banman.h>
#include <blockfilter.h>
#include <chain.h>
#include <chainparams.h>
#include <consensus/amount.h>
#include <deploymentstatus.h>
#include <hash.h>
#include <httprpc.h>
#include <httpserver.h>
#include <index/blockfilterindex.h>
#include <index/coinstatsindex.h>
#include <index/txindex.h>
#include <init/common.h>
#include <interfaces/chain.h>
#include <interfaces/init.h>
#include <interfaces/node.h>
#include <mapport.h>
#include <logging.h>
#include <net.h>
#include <net_permissions.h>
#include <net_processing.h>
#include <netbase.h>
#include <netgroup.h>
#include <node/blockmanager_args.h>
#include <node/blockstorage.h>
#include <node/caches.h>
#include <node/chainstate.h>
#include <node/chainstatemanager_args.h>
#include <node/context.h>
#include <node/interface_ui.h>
#include <node/mempool_args.h>
#include <node/mempool_persist_args.h>
#include <node/miner.h>
#include <node/txreconciliation.h>
#include <node/validation_cache_args.h>
#include <policy/feerate.h>
#include <policy/fees.h>
#include <policy/fees_args.h>
#include <policy/policy.h>
#include <policy/settings.h>
#include <protocol.h>
#include <rpc/blockchain.h>
#include <rpc/register.h>
#include <rpc/server.h>
#include <rpc/util.h>
#include <scheduler.h>
#include <script/sigcache.h>
#include <script/standard.h>
#include <shutdown.h>
#include <sync.h>
#include <timedata.h>
#include <torcontrol.h>
#include <txdb.h>
#include <txmempool.h>
#include <util/asmap.h>
#include <util/check.h>
<<<<<<< HEAD
=======
#include <util/fs.h>
#include <util/fs_helpers.h>
>>>>>>> 4985b774
#include <util/convert.h>
#include <util/moneystr.h>
#include <util/strencodings.h>
#include <util/string.h>
#include <util/syscall_sandbox.h>
#include <util/syserror.h>
#include <util/system.h>
#include <util/thread.h>
#include <util/threadnames.h>
#include <util/translation.h>
#include <validation.h>
#include <validationinterface.h>
#ifdef ENABLE_WALLET
#include <wallet/wallet.h>
#include <interfaces/wallet.h>
#endif
#include <walletinitinterface.h>
<<<<<<< HEAD
=======
#ifdef ENABLE_WALLET
#include <wallet/wallet.h>
#include <interfaces/wallet.h>
#endif
>>>>>>> 4985b774
#include <key_io.h>

#include <algorithm>
#include <condition_variable>
#include <cstdint>
#include <cstdio>
#include <fstream>
#include <functional>
#include <set>
#include <string>
#include <thread>
#include <vector>

#ifndef WIN32
#include <cerrno>
#include <signal.h>
#include <sys/stat.h>
#endif

#include <boost/signals2/signal.hpp>

#if ENABLE_ZMQ
#include <zmq/zmqabstractnotifier.h>
#include <zmq/zmqnotificationinterface.h>
#include <zmq/zmqrpc.h>
#endif

using kernel::DumpMempool;
using kernel::ValidationCacheSizes;

using node::ApplyArgsManOptions;
using node::CacheSizes;
using node::CalculateCacheSizes;
using node::DEFAULT_PERSIST_MEMPOOL;
using node::DEFAULT_PRINTPRIORITY;
using node::DEFAULT_STOPAFTERBLOCKIMPORT;
using node::LoadChainstate;
using node::MempoolPath;
using node::ShouldPersistMempool;
using node::NodeContext;
using node::ThreadImport;
using node::VerifyLoadedChainstate;
using node::fReindex;

static constexpr bool DEFAULT_PROXYRANDOMIZE{true};
static constexpr bool DEFAULT_REST_ENABLE{false};
static constexpr bool DEFAULT_I2P_ACCEPT_INCOMING{true};

#ifdef WIN32
// Win32 LevelDB doesn't use filedescriptors, and the ones used for
// accessing block files don't count towards the fd_set size limit
// anyway.
#define MIN_CORE_FILEDESCRIPTORS 0
#else
#define MIN_CORE_FILEDESCRIPTORS 150
#endif

static const char* DEFAULT_ASMAP_FILENAME="ip_asn.map";

/**
 * The PID file facilities.
 */
static const char* BITCOIN_PID_FILENAME = "qtumd.pid";

static fs::path GetPidFile(const ArgsManager& args)
{
    return AbsPathForConfigVal(args, args.GetPathArg("-pid", BITCOIN_PID_FILENAME));
}

[[nodiscard]] static bool CreatePidFile(const ArgsManager& args)
{
    std::ofstream file{GetPidFile(args)};
    if (file) {
#ifdef WIN32
        tfm::format(file, "%d\n", GetCurrentProcessId());
#else
        tfm::format(file, "%d\n", getpid());
#endif
        return true;
    } else {
        return InitError(strprintf(_("Unable to create the PID file '%s': %s"), fs::PathToString(GetPidFile(args)), SysErrorString(errno)));
    }
}

//////////////////////////////////////////////////////////////////////////////
//
// Shutdown
//

//
// Thread management and startup/shutdown:
//
// The network-processing threads are all part of a thread group
// created by AppInit() or the Qt main() function.
//
// A clean exit happens when StartShutdown() or the SIGTERM
// signal handler sets ShutdownRequested(), which makes main thread's
// WaitForShutdown() interrupts the thread group.
// And then, WaitForShutdown() makes all other on-going threads
// in the thread group join the main thread.
// Shutdown() is then called to clean up database connections, and stop other
// threads that should only be stopped after the main network-processing
// threads have exited.
//
// Shutdown for Qt is very similar, only it uses a QTimer to detect
// ShutdownRequested() getting set, and then does the normal Qt
// shutdown thing.
//

#if HAVE_SYSTEM
static void ShutdownNotify(const ArgsManager& args)
{
    std::vector<std::thread> threads;
    for (const auto& cmd : args.GetArgs("-shutdownnotify")) {
        threads.emplace_back(runCommand, cmd);
    }
    for (auto& t : threads) {
        t.join();
    }
}
#endif

void Interrupt(NodeContext& node)
{
#if HAVE_SYSTEM
    ShutdownNotify(*node.args);
#endif
    InterruptHTTPServer();
    InterruptHTTPRPC();
    InterruptRPC();
    InterruptREST();
    InterruptTorControl();
    InterruptMapPort();
    if (node.connman)
        node.connman->Interrupt();
    if (g_txindex) {
        g_txindex->Interrupt();
    }
    ForEachBlockFilterIndex([](BlockFilterIndex& index) { index.Interrupt(); });
    if (g_coin_stats_index) {
        g_coin_stats_index->Interrupt();
    }
}

void Shutdown(NodeContext& node)
{
    StartShutdown();
<<<<<<< HEAD
=======

>>>>>>> 4985b774
    static Mutex g_shutdown_mutex;
    TRY_LOCK(g_shutdown_mutex, lock_shutdown);
    if (!lock_shutdown) return;
    LogPrintf("%s: In progress...\n", __func__);
    Assert(node.args);

    /// Note: Shutdown() must be able to handle cases in which initialization failed part of the way,
    /// for example if the data directory was found to be locked.
    /// Be sure that anything that writes files or flushes caches only does this if the respective
    /// module was initialized.
    util::ThreadRename("qtum-shutoff");

#ifdef ENABLE_WALLET
    if(node.wallet_loader && node.wallet_loader->context())
    {
        // Force stop the stakers before any other components
        for (const std::shared_ptr<wallet::CWallet>& pwallet : GetWallets(*node.wallet_loader->context()))
        {
            pwallet->StopStake();
        }
    }
#endif

    if (node.mempool) node.mempool->AddTransactionsUpdated(1);

    StopHTTPRPC();
    StopREST();
    StopRPC();
    StopHTTPServer();
    for (const auto& client : node.chain_clients) {
        client->flush();
    }
    StopMapPort();

    // Because these depend on each-other, we make sure that neither can be
    // using the other before destroying them.
    if (node.peerman) UnregisterValidationInterface(node.peerman.get());
    if (node.connman) node.connman->Stop();

    StopTorControl();

    // After everything has been shut down, but before things get flushed, stop the
    // CScheduler/checkqueue, scheduler and load block thread.
    if (node.scheduler) node.scheduler->stop();
    if (node.chainman && node.chainman->m_load_block.joinable()) node.chainman->m_load_block.join();
    StopScriptCheckWorkerThreads();

    // After the threads that potentially access these pointers have been stopped,
    // destruct and reset all to nullptr.
    node.peerman.reset();
    node.connman.reset();
    node.banman.reset();
    node.addrman.reset();
    node.netgroupman.reset();

    if (node.mempool && node.mempool->GetLoadTried() && ShouldPersistMempool(*node.args)) {
        DumpMempool(*node.mempool, MempoolPath(*node.args));
    }

    // Drop transactions we were still watching, and record fee estimations.
    if (node.fee_estimator) node.fee_estimator->Flush();

    // FlushStateToDisk generates a ChainStateFlushed callback, which we should avoid missing
    if (node.chainman) {
        LOCK(cs_main);
        for (Chainstate* chainstate : node.chainman->GetAll()) {
            if (chainstate->CanFlushToDisk()) {
                chainstate->ForceFlushStateToDisk();
            }
        }
    }

    // After there are no more peers/RPC left to give us new data which may generate
    // CValidationInterface callbacks, flush them...
    GetMainSignals().FlushBackgroundCallbacks();

    // Stop and delete all indexes only after flushing background callbacks.
    if (g_txindex) {
        g_txindex->Stop();
        g_txindex.reset();
    }
    if (g_coin_stats_index) {
        g_coin_stats_index->Stop();
        g_coin_stats_index.reset();
    }
    ForEachBlockFilterIndex([](BlockFilterIndex& index) { index.Stop(); });
    DestroyAllBlockFilterIndexes();

    // Any future callbacks will be dropped. This should absolutely be safe - if
    // missing a callback results in an unrecoverable situation, unclean shutdown
    // would too. The only reason to do the above flushes is to let the wallet catch
    // up with our current chain to avoid any strange pruning edge cases and make
    // next startup faster by avoiding rescan.

    if (node.chainman) {
        LOCK(cs_main);
        for (Chainstate* chainstate : node.chainman->GetAll()) {
            if (chainstate->CanFlushToDisk()) {
                chainstate->ForceFlushStateToDisk();
                chainstate->ResetCoinsViews();
            }
        }
        pstorageresult.reset();
        globalState.reset();
        globalSealEngine.reset();
    }
    for (const auto& client : node.chain_clients) {
        client->stop();
    }

#if ENABLE_ZMQ
    if (g_zmq_notification_interface) {
        UnregisterValidationInterface(g_zmq_notification_interface);
        delete g_zmq_notification_interface;
        g_zmq_notification_interface = nullptr;
    }
#endif

    node.chain_clients.clear();
    UnregisterAllValidationInterfaces();
    GetMainSignals().UnregisterBackgroundSignalScheduler();
    node.kernel.reset();
    node.mempool.reset();
    node.fee_estimator.reset();
    node.chainman.reset();
    node.scheduler.reset();

    try {
        if (!fs::remove(GetPidFile(*node.args))) {
            LogPrintf("%s: Unable to remove PID file: File does not exist\n", __func__);
        }
    } catch (const fs::filesystem_error& e) {
        LogPrintf("%s: Unable to remove PID file: %s\n", __func__, fsbridge::get_filesystem_error_message(e));
    }

    LogPrintf("%s: done\n", __func__);
}

/**
 * Signal handlers are very limited in what they are allowed to do.
 * The execution context the handler is invoked in is not guaranteed,
 * so we restrict handler operations to just touching variables:
 */
#ifndef WIN32
static void HandleSIGTERM(int)
{
    StartShutdown();
}

static void HandleSIGHUP(int)
{
    LogInstance().m_reopen_file = true;
}
#else
static BOOL WINAPI consoleCtrlHandler(DWORD dwCtrlType)
{
    StartShutdown();
    Sleep(INFINITE);
    return true;
}
#endif

#ifndef WIN32
static void registerSignalHandler(int signal, void(*handler)(int))
{
    struct sigaction sa;
    sa.sa_handler = handler;
    sigemptyset(&sa.sa_mask);
    sa.sa_flags = 0;
    sigaction(signal, &sa, nullptr);
}
#endif

static boost::signals2::connection rpc_notify_block_change_connection;
static void OnRPCStarted()
{
    rpc_notify_block_change_connection = uiInterface.NotifyBlockTip_connect(std::bind(RPCNotifyBlockChange, std::placeholders::_2));
}

static void OnRPCStopped()
{
    rpc_notify_block_change_connection.disconnect();
    RPCNotifyBlockChange(nullptr);
    g_best_block_cv.notify_all();
    LogPrint(BCLog::RPC, "RPC stopped.\n");
}

void SetupServerArgs(ArgsManager& argsman)
{
    SetupHelpOptions(argsman);
    argsman.AddArg("-help-debug", "Print help message with debugging options and exit", ArgsManager::ALLOW_ANY, OptionsCategory::DEBUG_TEST); // server-only for now

    init::AddLoggingArgs(argsman);

    const auto defaultBaseParams = CreateBaseChainParams(CBaseChainParams::MAIN);
    const auto testnetBaseParams = CreateBaseChainParams(CBaseChainParams::TESTNET);
    const auto signetBaseParams = CreateBaseChainParams(CBaseChainParams::SIGNET);
    const auto regtestBaseParams = CreateBaseChainParams(CBaseChainParams::REGTEST);
    const auto defaultChainParams = CreateChainParams(argsman, CBaseChainParams::MAIN);
    const auto testnetChainParams = CreateChainParams(argsman, CBaseChainParams::TESTNET);
    const auto signetChainParams = CreateChainParams(argsman, CBaseChainParams::SIGNET);
    const auto regtestChainParams = CreateChainParams(argsman, CBaseChainParams::REGTEST);

    // Hidden Options
    std::vector<std::string> hidden_args = {
        "-dbcrashratio", "-forcecompactdb",
        // GUI args. These will be overwritten by SetupUIArgs for the GUI
        "-choosedatadir", "-lang=<lang>", "-min", "-resetguisettings", "-splash", "-uiplatform"};

    argsman.AddArg("-version", "Print version and exit", ArgsManager::ALLOW_ANY, OptionsCategory::OPTIONS);
#if HAVE_SYSTEM
    argsman.AddArg("-alertnotify=<cmd>", "Execute command when an alert is raised (%s in cmd is replaced by message)", ArgsManager::ALLOW_ANY, OptionsCategory::OPTIONS);
#endif
    argsman.AddArg("-assumevalid=<hex>", strprintf("If this block is in the chain assume that it and its ancestors are valid and potentially skip their script verification (0 to verify all, default: %s, testnet: %s, signet: %s)", defaultChainParams->GetConsensus().defaultAssumeValid.GetHex(), testnetChainParams->GetConsensus().defaultAssumeValid.GetHex(), signetChainParams->GetConsensus().defaultAssumeValid.GetHex()), ArgsManager::ALLOW_ANY, OptionsCategory::OPTIONS);
    argsman.AddArg("-blocksdir=<dir>", "Specify directory to hold blocks subdirectory for *.dat files (default: <datadir>)", ArgsManager::ALLOW_ANY, OptionsCategory::OPTIONS);
    argsman.AddArg("-fastprune", "Use smaller block files and lower minimum prune height for testing purposes", ArgsManager::ALLOW_ANY | ArgsManager::DEBUG_ONLY, OptionsCategory::DEBUG_TEST);
#if HAVE_SYSTEM
    argsman.AddArg("-blocknotify=<cmd>", "Execute command when the best block changes (%s in cmd is replaced by block hash)", ArgsManager::ALLOW_ANY, OptionsCategory::OPTIONS);
#endif
    argsman.AddArg("-blockreconstructionextratxn=<n>", strprintf("Extra transactions to keep in memory for compact block reconstructions (default: %u)", DEFAULT_BLOCK_RECONSTRUCTION_EXTRA_TXN), ArgsManager::ALLOW_ANY, OptionsCategory::OPTIONS);
    argsman.AddArg("-blocksonly", strprintf("Whether to reject transactions from network peers. Automatic broadcast and rebroadcast of any transactions from inbound peers is disabled, unless the peer has the 'forcerelay' permission. RPC transactions are not affected. (default: %u)", DEFAULT_BLOCKSONLY), ArgsManager::ALLOW_ANY, OptionsCategory::OPTIONS);
    argsman.AddArg("-coinstatsindex", strprintf("Maintain coinstats index used by the gettxoutsetinfo RPC (default: %u)", DEFAULT_COINSTATSINDEX), ArgsManager::ALLOW_ANY, OptionsCategory::OPTIONS);
    argsman.AddArg("-conf=<file>", strprintf("Specify path to read-only configuration file. Relative paths will be prefixed by datadir location (only useable from command line, not configuration file) (default: %s)", BITCOIN_CONF_FILENAME), ArgsManager::ALLOW_ANY, OptionsCategory::OPTIONS);
    argsman.AddArg("-datadir=<dir>", "Specify data directory", ArgsManager::ALLOW_ANY, OptionsCategory::OPTIONS);
    argsman.AddArg("-dbbatchsize", strprintf("Maximum database write batch size in bytes (default: %u)", nDefaultDbBatchSize), ArgsManager::ALLOW_ANY | ArgsManager::DEBUG_ONLY, OptionsCategory::OPTIONS);
    argsman.AddArg("-dbcache=<n>", strprintf("Maximum database cache size <n> MiB (%d to %d, default: %d). In addition, unused mempool memory is shared for this cache (see -maxmempool).", nMinDbCache, nMaxDbCache, nDefaultDbCache), ArgsManager::ALLOW_ANY, OptionsCategory::OPTIONS);
    argsman.AddArg("-includeconf=<file>", "Specify additional configuration file, relative to the -datadir path (only useable from configuration file, not command line)", ArgsManager::ALLOW_ANY, OptionsCategory::OPTIONS);
    argsman.AddArg("-loadblock=<file>", "Imports blocks from external file on startup", ArgsManager::ALLOW_ANY, OptionsCategory::OPTIONS);
    argsman.AddArg("-maxmempool=<n>", strprintf("Keep the transaction memory pool below <n> megabytes (default: %u)", DEFAULT_MAX_MEMPOOL_SIZE_MB), ArgsManager::ALLOW_ANY, OptionsCategory::OPTIONS);
    argsman.AddArg("-maxorphantx=<n>", strprintf("Keep at most <n> unconnectable transactions in memory (default: %u)", DEFAULT_MAX_ORPHAN_TRANSACTIONS), ArgsManager::ALLOW_ANY, OptionsCategory::OPTIONS);
    argsman.AddArg("-mempoolexpiry=<n>", strprintf("Do not keep transactions in the mempool longer than <n> hours (default: %u)", DEFAULT_MEMPOOL_EXPIRY_HOURS), ArgsManager::ALLOW_ANY, OptionsCategory::OPTIONS);
    argsman.AddArg("-minimumchainwork=<hex>", strprintf("Minimum work assumed to exist on a valid chain in hex (default: %s, testnet: %s, signet: %s)", defaultChainParams->GetConsensus().nMinimumChainWork.GetHex(), testnetChainParams->GetConsensus().nMinimumChainWork.GetHex(), signetChainParams->GetConsensus().nMinimumChainWork.GetHex()), ArgsManager::ALLOW_ANY | ArgsManager::DEBUG_ONLY, OptionsCategory::OPTIONS);
    argsman.AddArg("-par=<n>", strprintf("Set the number of script verification threads (%u to %d, 0 = auto, <0 = leave that many cores free, default: %d)",
        -GetNumCores(), MAX_SCRIPTCHECK_THREADS, DEFAULT_SCRIPTCHECK_THREADS), ArgsManager::ALLOW_ANY, OptionsCategory::OPTIONS);
    argsman.AddArg("-persistmempool", strprintf("Whether to save the mempool on shutdown and load on restart (default: %u)", DEFAULT_PERSIST_MEMPOOL), ArgsManager::ALLOW_ANY, OptionsCategory::OPTIONS);
    argsman.AddArg("-pid=<file>", strprintf("Specify pid file. Relative paths will be prefixed by a net-specific datadir location. (default: %s)", BITCOIN_PID_FILENAME), ArgsManager::ALLOW_ANY, OptionsCategory::OPTIONS);
    argsman.AddArg("-prune=<n>", strprintf("Reduce storage requirements by enabling pruning (deleting) of old blocks. This allows the pruneblockchain RPC to be called to delete specific blocks and enables automatic pruning of old blocks if a target size in MiB is provided. This mode is incompatible with -txindex. "
            "Warning: Reverting this setting requires re-downloading the entire blockchain. "
            "(default: 0 = disable pruning blocks, 1 = allow manual pruning via RPC, >=%u = automatically prune block files to stay under the specified target size in MiB)", MIN_DISK_SPACE_FOR_BLOCK_FILES / 1024 / 1024), ArgsManager::ALLOW_ANY, OptionsCategory::OPTIONS);
    argsman.AddArg("-reindex", "Rebuild chain state and block index from the blk*.dat files on disk. This will also rebuild active optional indexes.", ArgsManager::ALLOW_ANY, OptionsCategory::OPTIONS);
    argsman.AddArg("-reindex-chainstate", "Rebuild chain state from the currently indexed blocks. When in pruning mode or if blocks on disk might be corrupted, use full -reindex instead. Deactivate all optional indexes before running this.", ArgsManager::ALLOW_ANY, OptionsCategory::OPTIONS);
    argsman.AddArg("-settings=<file>", strprintf("Specify path to dynamic settings data file. Can be disabled with -nosettings. File is written at runtime and not meant to be edited by users (use %s instead for custom settings). Relative paths will be prefixed by datadir location. (default: %s)", BITCOIN_CONF_FILENAME, BITCOIN_SETTINGS_FILENAME), ArgsManager::ALLOW_ANY, OptionsCategory::OPTIONS);
    argsman.AddArg("-record-log-opcodes", "Logs all EVM LOG opcode operations to the file vmExecLogs.json", ArgsManager::ALLOW_ANY, OptionsCategory::OPTIONS);
#if HAVE_SYSTEM
    argsman.AddArg("-startupnotify=<cmd>", "Execute command on startup.", ArgsManager::ALLOW_ANY, OptionsCategory::OPTIONS);
    argsman.AddArg("-shutdownnotify=<cmd>", "Execute command immediately before beginning shutdown. The need for shutdown may be urgent, so be careful not to delay it long (if the command doesn't require interaction with the server, consider having it fork into the background).", ArgsManager::ALLOW_ANY, OptionsCategory::OPTIONS);
#endif
    argsman.AddArg("-txindex", strprintf("Maintain a full transaction index, used by the getrawtransaction rpc call (default: %u)", DEFAULT_TXINDEX), ArgsManager::ALLOW_ANY, OptionsCategory::OPTIONS);
    argsman.AddArg("-blockfilterindex=<type>",
                 strprintf("Maintain an index of compact filters by block (default: %s, values: %s).", DEFAULT_BLOCKFILTERINDEX, ListBlockFilterTypes()) +
                 " If <type> is not supplied or if <type> = 1, indexes for all known types are enabled.",
                 ArgsManager::ALLOW_ANY, OptionsCategory::OPTIONS);
    argsman.AddArg("-logevents", strprintf("Maintain a full EVM log index, used by searchlogs and gettransactionreceipt rpc calls (default: %u)", DEFAULT_LOGEVENTS), ArgsManager::ALLOW_ANY, OptionsCategory::OPTIONS);
    argsman.AddArg("-addrindex", strprintf("Maintain a full address index (default: %u)", DEFAULT_ADDRINDEX), ArgsManager::ALLOW_ANY, OptionsCategory::OPTIONS);
    argsman.AddArg("-deleteblockchaindata", "Delete the local copy of the block chain data", ArgsManager::ALLOW_ANY, OptionsCategory::OPTIONS);
    argsman.AddArg("-forceinitialblocksdownloadmode", strprintf("Force initial blocks download mode for the node (default: %u)", DEFAULT_FORCE_INITIAL_BLOCKS_DOWNLOAD_MODE), ArgsManager::ALLOW_ANY, OptionsCategory::OPTIONS);

    argsman.AddArg("-addnode=<ip>", strprintf("Add a node to connect to and attempt to keep the connection open (see the addnode RPC help for more info). This option can be specified multiple times to add multiple nodes; connections are limited to %u at a time and are counted separately from the -maxconnections limit.", MAX_ADDNODE_CONNECTIONS), ArgsManager::ALLOW_ANY | ArgsManager::NETWORK_ONLY, OptionsCategory::CONNECTION);
    argsman.AddArg("-asmap=<file>", strprintf("Specify asn mapping used for bucketing of the peers (default: %s). Relative paths will be prefixed by the net-specific datadir location.", DEFAULT_ASMAP_FILENAME), ArgsManager::ALLOW_ANY, OptionsCategory::CONNECTION);
    argsman.AddArg("-bantime=<n>", strprintf("Default duration (in seconds) of manually configured bans (default: %u)", DEFAULT_MISBEHAVING_BANTIME), ArgsManager::ALLOW_ANY, OptionsCategory::CONNECTION);
    argsman.AddArg("-bind=<addr>[:<port>][=onion]", strprintf("Bind to given address and always listen on it (default: 0.0.0.0). Use [host]:port notation for IPv6. Append =onion to tag any incoming connections to that address and port as incoming Tor connections (default: 127.0.0.1:%u=onion, testnet: 127.0.0.1:%u=onion, signet: 127.0.0.1:%u=onion, regtest: 127.0.0.1:%u=onion)", defaultBaseParams->OnionServiceTargetPort(), testnetBaseParams->OnionServiceTargetPort(), signetBaseParams->OnionServiceTargetPort(), regtestBaseParams->OnionServiceTargetPort()), ArgsManager::ALLOW_ANY | ArgsManager::NETWORK_ONLY, OptionsCategory::CONNECTION);
    argsman.AddArg("-cjdnsreachable", "If set, then this host is configured for CJDNS (connecting to fc00::/8 addresses would lead us to the CJDNS network, see doc/cjdns.md) (default: 0)", ArgsManager::ALLOW_ANY, OptionsCategory::CONNECTION);
    argsman.AddArg("-connect=<ip>", "Connect only to the specified node; -noconnect disables automatic connections (the rules for this peer are the same as for -addnode). This option can be specified multiple times to connect to multiple nodes.", ArgsManager::ALLOW_ANY | ArgsManager::NETWORK_ONLY, OptionsCategory::CONNECTION);
    argsman.AddArg("-discover", "Discover own IP addresses (default: 1 when listening and no -externalip or -proxy)", ArgsManager::ALLOW_ANY, OptionsCategory::CONNECTION);
    argsman.AddArg("-dns", strprintf("Allow DNS lookups for -addnode, -seednode and -connect (default: %u)", DEFAULT_NAME_LOOKUP), ArgsManager::ALLOW_ANY, OptionsCategory::CONNECTION);
    argsman.AddArg("-dnsseed", strprintf("Query for peer addresses via DNS lookup, if low on addresses (default: %u unless -connect used or -maxconnections=0)", DEFAULT_DNSSEED), ArgsManager::ALLOW_ANY, OptionsCategory::CONNECTION);
    argsman.AddArg("-externalip=<ip>", "Specify your own public address", ArgsManager::ALLOW_ANY, OptionsCategory::CONNECTION);
    argsman.AddArg("-fixedseeds", strprintf("Allow fixed seeds if DNS seeds don't provide peers (default: %u)", DEFAULT_FIXEDSEEDS), ArgsManager::ALLOW_ANY, OptionsCategory::CONNECTION);
    argsman.AddArg("-forcednsseed", strprintf("Always query for peer addresses via DNS lookup (default: %u)", DEFAULT_FORCEDNSSEED), ArgsManager::ALLOW_ANY, OptionsCategory::CONNECTION);
    argsman.AddArg("-listen", strprintf("Accept connections from outside (default: %u if no -proxy, -connect or -maxconnections=0)", DEFAULT_LISTEN), ArgsManager::ALLOW_ANY, OptionsCategory::CONNECTION);
    argsman.AddArg("-listenonion", strprintf("Automatically create Tor onion service (default: %d)", DEFAULT_LISTEN_ONION), ArgsManager::ALLOW_ANY, OptionsCategory::CONNECTION);
    argsman.AddArg("-maxconnections=<n>", strprintf("Maintain at most <n> connections to peers (default: %u). This limit does not apply to connections manually added via -addnode or the addnode RPC, which have a separate limit of %u.", DEFAULT_MAX_PEER_CONNECTIONS, MAX_ADDNODE_CONNECTIONS), ArgsManager::ALLOW_ANY, OptionsCategory::CONNECTION);
    argsman.AddArg("-maxreceivebuffer=<n>", strprintf("Maximum per-connection receive buffer, <n>*1000 bytes (default: %u)", DEFAULT_MAXRECEIVEBUFFER), ArgsManager::ALLOW_ANY, OptionsCategory::CONNECTION);
    argsman.AddArg("-maxsendbuffer=<n>", strprintf("Maximum per-connection send buffer, <n>*1000 bytes (default: %u)", DEFAULT_MAXSENDBUFFER), ArgsManager::ALLOW_ANY, OptionsCategory::CONNECTION);
    argsman.AddArg("-maxtimeadjustment", strprintf("Maximum allowed median peer time offset adjustment. Local perspective of time may be influenced by outbound peers forward or backward by this amount (default: %u seconds).", DEFAULT_MAX_TIME_ADJUSTMENT), ArgsManager::ALLOW_ANY, OptionsCategory::CONNECTION);
    argsman.AddArg("-maxuploadtarget=<n>", strprintf("Tries to keep outbound traffic under the given target per 24h. Limit does not apply to peers with 'download' permission or blocks created within past week. 0 = no limit (default: %s). Optional suffix units [k|K|m|M|g|G|t|T] (default: M). Lowercase is 1000 base while uppercase is 1024 base", DEFAULT_MAX_UPLOAD_TARGET), ArgsManager::ALLOW_ANY, OptionsCategory::CONNECTION);
    argsman.AddArg("-onion=<ip:port>", "Use separate SOCKS5 proxy to reach peers via Tor onion services, set -noonion to disable (default: -proxy)", ArgsManager::ALLOW_ANY, OptionsCategory::CONNECTION);
    argsman.AddArg("-i2psam=<ip:port>", "I2P SAM proxy to reach I2P peers and accept I2P connections (default: none)", ArgsManager::ALLOW_ANY, OptionsCategory::CONNECTION);
    argsman.AddArg("-i2pacceptincoming", strprintf("Whether to accept inbound I2P connections (default: %i). Ignored if -i2psam is not set. Listening for inbound I2P connections is done through the SAM proxy, not by binding to a local address and port.", DEFAULT_I2P_ACCEPT_INCOMING), ArgsManager::ALLOW_ANY, OptionsCategory::CONNECTION);
    argsman.AddArg("-onlynet=<net>", "Make automatic outbound connections only to network <net> (" + Join(GetNetworkNames(), ", ") + "). Inbound and manual connections are not affected by this option. It can be specified multiple times to allow multiple networks.", ArgsManager::ALLOW_ANY, OptionsCategory::CONNECTION);
    argsman.AddArg("-peerbloomfilters", strprintf("Support filtering of blocks and transaction with bloom filters (default: %u)", DEFAULT_PEERBLOOMFILTERS), ArgsManager::ALLOW_ANY, OptionsCategory::CONNECTION);
    argsman.AddArg("-peerblockfilters", strprintf("Serve compact block filters to peers per BIP 157 (default: %u)", DEFAULT_PEERBLOCKFILTERS), ArgsManager::ALLOW_ANY, OptionsCategory::CONNECTION);
<<<<<<< HEAD
=======
    argsman.AddArg("-txreconciliation", strprintf("Enable transaction reconciliations per BIP 330 (default: %d)", DEFAULT_TXRECONCILIATION_ENABLE), ArgsManager::ALLOW_ANY | ArgsManager::DEBUG_ONLY, OptionsCategory::CONNECTION);
>>>>>>> 4985b774
    // TODO: remove the sentence "Nodes not using ... incoming connections." once the changes from
    // https://github.com/bitcoin/bitcoin/pull/23542 have become widespread.
    argsman.AddArg("-port=<port>", strprintf("Listen for connections on <port>. Nodes not using the default ports (default: %u, testnet: %u, signet: %u, regtest: %u) are unlikely to get incoming connections. Not relevant for I2P (see doc/i2p.md).", defaultChainParams->GetDefaultPort(), testnetChainParams->GetDefaultPort(), signetChainParams->GetDefaultPort(), regtestChainParams->GetDefaultPort()), ArgsManager::ALLOW_ANY | ArgsManager::NETWORK_ONLY, OptionsCategory::CONNECTION);
    argsman.AddArg("-proxy=<ip:port>", "Connect through SOCKS5 proxy, set -noproxy to disable (default: disabled)", ArgsManager::ALLOW_ANY | ArgsManager::DISALLOW_ELISION, OptionsCategory::CONNECTION);
    argsman.AddArg("-proxyrandomize", strprintf("Randomize credentials for every proxy connection. This enables Tor stream isolation (default: %u)", DEFAULT_PROXYRANDOMIZE), ArgsManager::ALLOW_ANY, OptionsCategory::CONNECTION);
    argsman.AddArg("-seednode=<ip>", "Connect to a node to retrieve peer addresses, and disconnect. This option can be specified multiple times to connect to multiple nodes.", ArgsManager::ALLOW_ANY, OptionsCategory::CONNECTION);
    argsman.AddArg("-networkactive", "Enable all P2P network activity (default: 1). Can be changed by the setnetworkactive RPC command", ArgsManager::ALLOW_ANY, OptionsCategory::CONNECTION);
    argsman.AddArg("-timeout=<n>", strprintf("Specify socket connection timeout in milliseconds. If an initial attempt to connect is unsuccessful after this amount of time, drop it (minimum: 1, default: %d)", DEFAULT_CONNECT_TIMEOUT), ArgsManager::ALLOW_ANY, OptionsCategory::CONNECTION);
    argsman.AddArg("-peertimeout=<n>", strprintf("Specify a p2p connection timeout delay in seconds. After connecting to a peer, wait this amount of time before considering disconnection based on inactivity (minimum: 1, default: %d)", DEFAULT_PEER_CONNECT_TIMEOUT), ArgsManager::ALLOW_ANY | ArgsManager::DEBUG_ONLY, OptionsCategory::CONNECTION);
    argsman.AddArg("-torcontrol=<ip>:<port>", strprintf("Tor control port to use if onion listening enabled (default: %s)", DEFAULT_TOR_CONTROL), ArgsManager::ALLOW_ANY, OptionsCategory::CONNECTION);
    argsman.AddArg("-torpassword=<pass>", "Tor control port password (default: empty)", ArgsManager::ALLOW_ANY | ArgsManager::SENSITIVE, OptionsCategory::CONNECTION);
    argsman.AddArg("-dgpstorage", "Receiving data from DGP via storage (default: -dgpevm)", ArgsManager::ALLOW_ANY, OptionsCategory::CONNECTION);
    argsman.AddArg("-dgpevm", "Receiving data from DGP via a contract call (default: -dgpevm)", ArgsManager::ALLOW_ANY, OptionsCategory::CONNECTION);
    argsman.AddArg("-hwitoolpath=<path>", "Specify HWI tool path", ArgsManager::ALLOW_ANY, OptionsCategory::OPTIONS);
#ifdef USE_UPNP
#if USE_UPNP
    argsman.AddArg("-upnp", "Use UPnP to map the listening port (default: 1 when listening and no -proxy)", ArgsManager::ALLOW_ANY, OptionsCategory::CONNECTION);
#else
    argsman.AddArg("-upnp", strprintf("Use UPnP to map the listening port (default: %u)", 0), ArgsManager::ALLOW_ANY, OptionsCategory::CONNECTION);
#endif
#else
    hidden_args.emplace_back("-upnp");
#endif
#ifdef USE_NATPMP
    argsman.AddArg("-natpmp", strprintf("Use NAT-PMP to map the listening port (default: %s)", DEFAULT_NATPMP ? "1 when listening and no -proxy" : "0"), ArgsManager::ALLOW_ANY, OptionsCategory::CONNECTION);
#else
    hidden_args.emplace_back("-natpmp");
#endif // USE_NATPMP
    argsman.AddArg("-whitebind=<[permissions@]addr>", "Bind to the given address and add permission flags to the peers connecting to it. "
        "Use [host]:port notation for IPv6. Allowed permissions: " + Join(NET_PERMISSIONS_DOC, ", ") + ". "
        "Specify multiple permissions separated by commas (default: download,noban,mempool,relay). Can be specified multiple times.", ArgsManager::ALLOW_ANY, OptionsCategory::CONNECTION);

    argsman.AddArg("-whitelist=<[permissions@]IP address or network>", "Add permission flags to the peers connecting from the given IP address (e.g. 1.2.3.4) or "
        "CIDR-notated network (e.g. 1.2.3.0/24). Uses the same permissions as "
        "-whitebind. Can be specified multiple times." , ArgsManager::ALLOW_ANY, OptionsCategory::CONNECTION);

    g_wallet_init_interface.AddWalletOptions(argsman);

#if ENABLE_ZMQ
    argsman.AddArg("-zmqpubhashblock=<address>", "Enable publish hash block in <address>", ArgsManager::ALLOW_ANY, OptionsCategory::ZMQ);
    argsman.AddArg("-zmqpubhashtx=<address>", "Enable publish hash transaction in <address>", ArgsManager::ALLOW_ANY, OptionsCategory::ZMQ);
    argsman.AddArg("-zmqpubrawblock=<address>", "Enable publish raw block in <address>", ArgsManager::ALLOW_ANY, OptionsCategory::ZMQ);
    argsman.AddArg("-zmqpubrawtx=<address>", "Enable publish raw transaction in <address>", ArgsManager::ALLOW_ANY, OptionsCategory::ZMQ);
    argsman.AddArg("-zmqpubsequence=<address>", "Enable publish hash block and tx sequence in <address>", ArgsManager::ALLOW_ANY, OptionsCategory::ZMQ);
    argsman.AddArg("-zmqpubhashblockhwm=<n>", strprintf("Set publish hash block outbound message high water mark (default: %d)", CZMQAbstractNotifier::DEFAULT_ZMQ_SNDHWM), ArgsManager::ALLOW_ANY, OptionsCategory::ZMQ);
    argsman.AddArg("-zmqpubhashtxhwm=<n>", strprintf("Set publish hash transaction outbound message high water mark (default: %d)", CZMQAbstractNotifier::DEFAULT_ZMQ_SNDHWM), ArgsManager::ALLOW_ANY, OptionsCategory::ZMQ);
    argsman.AddArg("-zmqpubrawblockhwm=<n>", strprintf("Set publish raw block outbound message high water mark (default: %d)", CZMQAbstractNotifier::DEFAULT_ZMQ_SNDHWM), ArgsManager::ALLOW_ANY, OptionsCategory::ZMQ);
    argsman.AddArg("-zmqpubrawtxhwm=<n>", strprintf("Set publish raw transaction outbound message high water mark (default: %d)", CZMQAbstractNotifier::DEFAULT_ZMQ_SNDHWM), ArgsManager::ALLOW_ANY, OptionsCategory::ZMQ);
    argsman.AddArg("-zmqpubsequencehwm=<n>", strprintf("Set publish hash sequence message high water mark (default: %d)", CZMQAbstractNotifier::DEFAULT_ZMQ_SNDHWM), ArgsManager::ALLOW_ANY, OptionsCategory::ZMQ);
#else
    hidden_args.emplace_back("-zmqpubhashblock=<address>");
    hidden_args.emplace_back("-zmqpubhashtx=<address>");
    hidden_args.emplace_back("-zmqpubrawblock=<address>");
    hidden_args.emplace_back("-zmqpubrawtx=<address>");
    hidden_args.emplace_back("-zmqpubsequence=<n>");
    hidden_args.emplace_back("-zmqpubhashblockhwm=<n>");
    hidden_args.emplace_back("-zmqpubhashtxhwm=<n>");
    hidden_args.emplace_back("-zmqpubrawblockhwm=<n>");
    hidden_args.emplace_back("-zmqpubrawtxhwm=<n>");
    hidden_args.emplace_back("-zmqpubsequencehwm=<n>");
#endif

    argsman.AddArg("-checkblocks=<n>", strprintf("How many blocks to check at startup (default: %u, 0 = all)", DEFAULT_CHECKBLOCKS), ArgsManager::ALLOW_ANY | ArgsManager::DEBUG_ONLY, OptionsCategory::DEBUG_TEST);
    argsman.AddArg("-checklevel=<n>", strprintf("How thorough the block verification of -checkblocks is: %s (0-4, default: %u)", Join(CHECKLEVEL_DOC, ", "), DEFAULT_CHECKLEVEL), ArgsManager::ALLOW_ANY | ArgsManager::DEBUG_ONLY, OptionsCategory::DEBUG_TEST);
    argsman.AddArg("-checkblockindex", strprintf("Do a consistency check for the block tree, chainstate, and other validation data structures occasionally. (default: %u, regtest: %u)", defaultChainParams->DefaultConsistencyChecks(), regtestChainParams->DefaultConsistencyChecks()), ArgsManager::ALLOW_ANY | ArgsManager::DEBUG_ONLY, OptionsCategory::DEBUG_TEST);
    argsman.AddArg("-checkaddrman=<n>", strprintf("Run addrman consistency checks every <n> operations. Use 0 to disable. (default: %u)", DEFAULT_ADDRMAN_CONSISTENCY_CHECKS), ArgsManager::ALLOW_ANY | ArgsManager::DEBUG_ONLY, OptionsCategory::DEBUG_TEST);
    argsman.AddArg("-checkmempool=<n>", strprintf("Run mempool consistency checks every <n> transactions. Use 0 to disable. (default: %u, regtest: %u)", defaultChainParams->DefaultConsistencyChecks(), regtestChainParams->DefaultConsistencyChecks()), ArgsManager::ALLOW_ANY | ArgsManager::DEBUG_ONLY, OptionsCategory::DEBUG_TEST);
    argsman.AddArg("-checkpoints", strprintf("Enable rejection of any forks from the known historical chain until block %s (default: %u)", defaultChainParams->Checkpoints().GetHeight(), DEFAULT_CHECKPOINTS_ENABLED), ArgsManager::ALLOW_ANY | ArgsManager::DEBUG_ONLY, OptionsCategory::DEBUG_TEST);
    argsman.AddArg("-deprecatedrpc=<method>", "Allows deprecated RPC method(s) to be used", ArgsManager::ALLOW_ANY | ArgsManager::DEBUG_ONLY, OptionsCategory::DEBUG_TEST);
    argsman.AddArg("-stopafterblockimport", strprintf("Stop running after importing blocks from disk (default: %u)", DEFAULT_STOPAFTERBLOCKIMPORT), ArgsManager::ALLOW_ANY | ArgsManager::DEBUG_ONLY, OptionsCategory::DEBUG_TEST);
    argsman.AddArg("-stopatheight", strprintf("Stop running after reaching the given height in the main chain (default: %u)", DEFAULT_STOPATHEIGHT), ArgsManager::ALLOW_ANY | ArgsManager::DEBUG_ONLY, OptionsCategory::DEBUG_TEST);
    argsman.AddArg("-limitancestorcount=<n>", strprintf("Do not accept transactions if number of in-mempool ancestors is <n> or more (default: %u)", DEFAULT_ANCESTOR_LIMIT), ArgsManager::ALLOW_ANY | ArgsManager::DEBUG_ONLY, OptionsCategory::DEBUG_TEST);
    argsman.AddArg("-limitancestorsize=<n>", strprintf("Do not accept transactions whose size with all in-mempool ancestors exceeds <n> kilobytes (default: %u)", DEFAULT_ANCESTOR_SIZE_LIMIT_KVB), ArgsManager::ALLOW_ANY | ArgsManager::DEBUG_ONLY, OptionsCategory::DEBUG_TEST);
    argsman.AddArg("-limitdescendantcount=<n>", strprintf("Do not accept transactions if any ancestor would have <n> or more in-mempool descendants (default: %u)", DEFAULT_DESCENDANT_LIMIT), ArgsManager::ALLOW_ANY | ArgsManager::DEBUG_ONLY, OptionsCategory::DEBUG_TEST);
    argsman.AddArg("-limitdescendantsize=<n>", strprintf("Do not accept transactions if any ancestor would have more than <n> kilobytes of in-mempool descendants (default: %u).", DEFAULT_DESCENDANT_SIZE_LIMIT_KVB), ArgsManager::ALLOW_ANY | ArgsManager::DEBUG_ONLY, OptionsCategory::DEBUG_TEST);
    argsman.AddArg("-addrmantest", "Allows to test address relay on localhost", ArgsManager::ALLOW_ANY | ArgsManager::DEBUG_ONLY, OptionsCategory::DEBUG_TEST);
    argsman.AddArg("-capturemessages", "Capture all P2P messages to disk", ArgsManager::ALLOW_ANY | ArgsManager::DEBUG_ONLY, OptionsCategory::DEBUG_TEST);
    argsman.AddArg("-showevmlogs", strprintf("Print evm logs to console (default: %u)", DEFAULT_SHOWEVMLOGS), ArgsManager::ALLOW_ANY, OptionsCategory::DEBUG_TEST);
    argsman.AddArg("-mocktime=<n>", "Replace actual time with " + UNIX_EPOCH_TIME + " (default: 0)", ArgsManager::ALLOW_ANY | ArgsManager::DEBUG_ONLY, OptionsCategory::DEBUG_TEST);
    argsman.AddArg("-maxsigcachesize=<n>", strprintf("Limit sum of signature cache and script execution cache sizes to <n> MiB (default: %u)", DEFAULT_MAX_SIG_CACHE_BYTES >> 20), ArgsManager::ALLOW_ANY | ArgsManager::DEBUG_ONLY, OptionsCategory::DEBUG_TEST);
<<<<<<< HEAD
    argsman.AddArg("-maxtipage=<n>", strprintf("Maximum tip age in seconds to consider node in initial block download (default: %u)", DEFAULT_MAX_TIP_AGE), ArgsManager::ALLOW_ANY | ArgsManager::DEBUG_ONLY, OptionsCategory::DEBUG_TEST);
=======
    argsman.AddArg("-maxtipage=<n>",
                   strprintf("Maximum tip age in seconds to consider node in initial block download (default: %u)",
                             Ticks<std::chrono::seconds>(DEFAULT_MAX_TIP_AGE)),
                   ArgsManager::ALLOW_ANY | ArgsManager::DEBUG_ONLY, OptionsCategory::DEBUG_TEST);
>>>>>>> 4985b774
    argsman.AddArg("-minmempoolgaslimit=<limit>", strprintf("The minimum transaction gas limit we are willing to accept into the mempool (default: %s)",MEMPOOL_MIN_GAS_LIMIT), ArgsManager::ALLOW_ANY, OptionsCategory::DEBUG_TEST);
    argsman.AddArg("-printpriority", strprintf("Log transaction fee rate in " + CURRENCY_UNIT + "/kvB when mining blocks (default: %u)", DEFAULT_PRINTPRIORITY), ArgsManager::ALLOW_ANY | ArgsManager::DEBUG_ONLY, OptionsCategory::DEBUG_TEST);
    argsman.AddArg("-uacomment=<cmt>", "Append comment to the user agent string", ArgsManager::ALLOW_ANY, OptionsCategory::DEBUG_TEST);
    argsman.AddArg("-opsenderheight=<n>", "Use given block height to check opsender fork (regtest-only)", ArgsManager::ALLOW_ANY, OptionsCategory::DEBUG_TEST);
    argsman.AddArg("-btcecrecoverheight=<n>", "Use given block height to check btc_ecrecover fork (regtest-only)", ArgsManager::ALLOW_ANY, OptionsCategory::DEBUG_TEST);
    argsman.AddArg("-constantinopleheight=<n>", "Use given block height to check constantinople fork (regtest-only)", ArgsManager::ALLOW_ANY, OptionsCategory::DEBUG_TEST);
    argsman.AddArg("-difficultychangeheight=<n>", "Use given block height to check difficulty change fork (regtest-only)", ArgsManager::ALLOW_ANY, OptionsCategory::DEBUG_TEST);
    argsman.AddArg("-offlinestakingheight=<n>", "Use given block height to check offline staking fork (regtest-only)", ArgsManager::ALLOW_ANY, OptionsCategory::DEBUG_TEST);
    argsman.AddArg("-delegationsaddress=<adr>", "Use given contract delegations address for offline staking fork (regtest-only)", ArgsManager::ALLOW_ANY, OptionsCategory::DEBUG_TEST);
    argsman.AddArg("-lastmposheight=<n>", "Use given block height to check remove mpos fork (regtest-only)", ArgsManager::ALLOW_ANY, OptionsCategory::DEBUG_TEST);
    argsman.AddArg("-reduceblocktimeheight=<n>", "Use given block height to check blocks with reduced target spacing (regtest-only)", ArgsManager::ALLOW_ANY, OptionsCategory::DEBUG_TEST);
    argsman.AddArg("-powallowmindifficultyblocks", "Use given value for pow allow min difficulty blocks parameter (regtest-only, default: 1)", ArgsManager::ALLOW_ANY, OptionsCategory::DEBUG_TEST);
    argsman.AddArg("-pownoretargeting", "Use given value for pow no retargeting parameter (regtest-only, default: 1)", ArgsManager::ALLOW_ANY, OptionsCategory::DEBUG_TEST);
    argsman.AddArg("-posnoretargeting", "Use given value for pos no retargeting parameter (regtest-only, default: 1)", ArgsManager::ALLOW_ANY, OptionsCategory::DEBUG_TEST);
    argsman.AddArg("-muirglacierheight=<n>", "Use given block height to check contracts with EVM Muir Glacier (regtest-only)", ArgsManager::ALLOW_ANY, OptionsCategory::DEBUG_TEST);
    argsman.AddArg("-londonheight=<n>", "Use given block height to check contracts with EVM London (regtest-only)", ArgsManager::ALLOW_ANY, OptionsCategory::DEBUG_TEST);
    argsman.AddArg("-taprootheight=<n>", "Use given block height to check taproot (regtest-only)", ArgsManager::ALLOW_ANY, OptionsCategory::DEBUG_TEST);
    argsman.AddArg("-shanghaiheight=<n>", "Use given block height to check contracts with EVM Shanghai (regtest-only)", ArgsManager::ALLOW_ANY, OptionsCategory::DEBUG_TEST);
<<<<<<< HEAD

=======
>>>>>>> 4985b774

    SetupChainParamsBaseOptions(argsman);

    argsman.AddArg("-acceptnonstdtxn", strprintf("Relay and mine \"non-standard\" transactions (%sdefault: %u)", "testnet/regtest only; ", !testnetChainParams->RequireStandard()), ArgsManager::ALLOW_ANY | ArgsManager::DEBUG_ONLY, OptionsCategory::NODE_RELAY);
    argsman.AddArg("-incrementalrelayfee=<amt>", strprintf("Fee rate (in %s/kvB) used to define cost of relay, used for mempool limiting and replacement policy. (default: %s)", CURRENCY_UNIT, FormatMoney(DEFAULT_INCREMENTAL_RELAY_FEE)), ArgsManager::ALLOW_ANY | ArgsManager::DEBUG_ONLY, OptionsCategory::NODE_RELAY);
    argsman.AddArg("-dustrelayfee=<amt>", strprintf("Fee rate (in %s/kvB) used to define dust, the value of an output such that it will cost more than its value in fees at this fee rate to spend it. (default: %s)", CURRENCY_UNIT, FormatMoney(DUST_RELAY_TX_FEE)), ArgsManager::ALLOW_ANY | ArgsManager::DEBUG_ONLY, OptionsCategory::NODE_RELAY);
    argsman.AddArg("-bytespersigop", strprintf("Equivalent bytes per sigop in transactions for relay and mining (default: %u)", DEFAULT_BYTES_PER_SIGOP), ArgsManager::ALLOW_ANY, OptionsCategory::NODE_RELAY);
    argsman.AddArg("-datacarrier", strprintf("Relay and mine data carrier transactions (default: %u)", DEFAULT_ACCEPT_DATACARRIER), ArgsManager::ALLOW_ANY, OptionsCategory::NODE_RELAY);
    argsman.AddArg("-datacarriersize", strprintf("Maximum size of data in data carrier transactions we relay and mine (default: %u)", MAX_OP_RETURN_RELAY), ArgsManager::ALLOW_ANY, OptionsCategory::NODE_RELAY);
    argsman.AddArg("-mempoolfullrbf", strprintf("Accept transaction replace-by-fee without requiring replaceability signaling (default: %u)", DEFAULT_MEMPOOL_FULL_RBF), ArgsManager::ALLOW_ANY, OptionsCategory::NODE_RELAY);
    argsman.AddArg("-permitbaremultisig", strprintf("Relay non-P2SH multisig (default: %u)", DEFAULT_PERMIT_BAREMULTISIG), ArgsManager::ALLOW_ANY,
                   OptionsCategory::NODE_RELAY);
    argsman.AddArg("-minrelaytxfee=<amt>", strprintf("Fees (in %s/kvB) smaller than this are considered zero fee for relaying, mining and transaction creation (default: %s)",
        CURRENCY_UNIT, FormatMoney(DEFAULT_MIN_RELAY_TX_FEE)), ArgsManager::ALLOW_ANY, OptionsCategory::NODE_RELAY);
    argsman.AddArg("-whitelistforcerelay", strprintf("Add 'forcerelay' permission to whitelisted inbound peers with default permissions. This will relay transactions even if the transactions were already in the mempool. (default: %d)", DEFAULT_WHITELISTFORCERELAY), ArgsManager::ALLOW_ANY, OptionsCategory::NODE_RELAY);
    argsman.AddArg("-whitelistrelay", strprintf("Add 'relay' permission to whitelisted inbound peers with default permissions. This will accept relayed transactions even when not relaying transactions (default: %d)", DEFAULT_WHITELISTRELAY), ArgsManager::ALLOW_ANY, OptionsCategory::NODE_RELAY);


    argsman.AddArg("-blockmaxweight=<n>", strprintf("Set maximum BIP141 block weight (default: %d)", DEFAULT_BLOCK_MAX_WEIGHT), ArgsManager::ALLOW_ANY, OptionsCategory::BLOCK_CREATION);
    argsman.AddArg("-blockmintxfee=<amt>", strprintf("Set lowest fee rate (in %s/kvB) for transactions to be included in block creation. (default: %s)", CURRENCY_UNIT, FormatMoney(DEFAULT_BLOCK_MIN_TX_FEE)), ArgsManager::ALLOW_ANY, OptionsCategory::BLOCK_CREATION);
    argsman.AddArg("-blockversion=<n>", "Override block version to test forking scenarios", ArgsManager::ALLOW_ANY | ArgsManager::DEBUG_ONLY, OptionsCategory::BLOCK_CREATION);

    argsman.AddArg("-staker-min-tx-gas-price=<amt>", "Any contract execution with a gas price below this will not be included in a block (defaults to the value specified by the DGP)", ArgsManager::ALLOW_ANY, OptionsCategory::BLOCK_CREATION);
    argsman.AddArg("-staker-max-tx-gas-limit=<n>", "Any contract execution with a gas limit over this amount will not be included in a block (defaults to soft block gas limit)", ArgsManager::ALLOW_ANY, OptionsCategory::BLOCK_CREATION);
    argsman.AddArg("-staker-soft-block-gas-limit=<n>", "After this amount of gas is surpassed in a block, no more contract executions will be added to the block (defaults to consensus-critical maximum block gas limit)", ArgsManager::ALLOW_ANY, OptionsCategory::BLOCK_CREATION);
    argsman.AddArg("-aggressive-staking", "Check more often to publish immediately when valid block is found.", ArgsManager::ALLOW_ANY, OptionsCategory::BLOCK_CREATION);
    argsman.AddArg("-emergencystaking", "Emergency staking without blockchain synchronization.", ArgsManager::ALLOW_ANY, OptionsCategory::BLOCK_CREATION);

    argsman.AddArg("-rest", strprintf("Accept public REST requests (default: %u)", DEFAULT_REST_ENABLE), ArgsManager::ALLOW_ANY, OptionsCategory::RPC);
    argsman.AddArg("-rpcallowip=<ip>", "Allow JSON-RPC connections from specified source. Valid for <ip> are a single IP (e.g. 1.2.3.4), a network/netmask (e.g. 1.2.3.4/255.255.255.0) or a network/CIDR (e.g. 1.2.3.4/24). This option can be specified multiple times", ArgsManager::ALLOW_ANY, OptionsCategory::RPC);
    argsman.AddArg("-rpcauth=<userpw>", "Username and HMAC-SHA-256 hashed password for JSON-RPC connections. The field <userpw> comes in the format: <USERNAME>:<SALT>$<HASH>. A canonical python script is included in share/rpcauth. The client then connects normally using the rpcuser=<USERNAME>/rpcpassword=<PASSWORD> pair of arguments. This option can be specified multiple times", ArgsManager::ALLOW_ANY | ArgsManager::SENSITIVE, OptionsCategory::RPC);
    argsman.AddArg("-rpcbind=<addr>[:port]", "Bind to given address to listen for JSON-RPC connections. Do not expose the RPC server to untrusted networks such as the public internet! This option is ignored unless -rpcallowip is also passed. Port is optional and overrides -rpcport. Use [host]:port notation for IPv6. This option can be specified multiple times (default: 127.0.0.1 and ::1 i.e., localhost)", ArgsManager::ALLOW_ANY | ArgsManager::NETWORK_ONLY, OptionsCategory::RPC);
    argsman.AddArg("-rpcdoccheck", strprintf("Throw a non-fatal error at runtime if the documentation for an RPC is incorrect (default: %u)", DEFAULT_RPC_DOC_CHECK), ArgsManager::ALLOW_ANY | ArgsManager::DEBUG_ONLY, OptionsCategory::RPC);
    argsman.AddArg("-rpccookiefile=<loc>", "Location of the auth cookie. Relative paths will be prefixed by a net-specific datadir location. (default: data dir)", ArgsManager::ALLOW_ANY, OptionsCategory::RPC);
    argsman.AddArg("-rpcpassword=<pw>", "Password for JSON-RPC connections", ArgsManager::ALLOW_ANY | ArgsManager::SENSITIVE, OptionsCategory::RPC);
    argsman.AddArg("-rpcport=<port>", strprintf("Listen for JSON-RPC connections on <port> (default: %u, testnet: %u, signet: %u, regtest: %u)", defaultBaseParams->RPCPort(), testnetBaseParams->RPCPort(), signetBaseParams->RPCPort(), regtestBaseParams->RPCPort()), ArgsManager::ALLOW_ANY | ArgsManager::NETWORK_ONLY, OptionsCategory::RPC);
    argsman.AddArg("-rpcserialversion", strprintf("Sets the serialization of raw transaction or block hex returned in non-verbose mode, non-segwit(0) or segwit(1) (default: %d)", DEFAULT_RPC_SERIALIZE_VERSION), ArgsManager::ALLOW_ANY, OptionsCategory::RPC);
    argsman.AddArg("-rpcservertimeout=<n>", strprintf("Timeout during HTTP requests (default: %d)", DEFAULT_HTTP_SERVER_TIMEOUT), ArgsManager::ALLOW_ANY | ArgsManager::DEBUG_ONLY, OptionsCategory::RPC);
    argsman.AddArg("-rpcthreads=<n>", strprintf("Set the number of threads to service RPC calls (default: %d)", DEFAULT_HTTP_THREADS), ArgsManager::ALLOW_ANY, OptionsCategory::RPC);
    argsman.AddArg("-rpcuser=<user>", "Username for JSON-RPC connections", ArgsManager::ALLOW_ANY | ArgsManager::SENSITIVE, OptionsCategory::RPC);
    argsman.AddArg("-rpcwhitelist=<whitelist>", "Set a whitelist to filter incoming RPC calls for a specific user. The field <whitelist> comes in the format: <USERNAME>:<rpc 1>,<rpc 2>,...,<rpc n>. If multiple whitelists are set for a given user, they are set-intersected. See -rpcwhitelistdefault documentation for information on default whitelist behavior.", ArgsManager::ALLOW_ANY, OptionsCategory::RPC);
    argsman.AddArg("-rpcwhitelistdefault", "Sets default behavior for rpc whitelisting. Unless rpcwhitelistdefault is set to 0, if any -rpcwhitelist is set, the rpc server acts as if all rpc users are subject to empty-unless-otherwise-specified whitelists. If rpcwhitelistdefault is set to 1 and no -rpcwhitelist is set, rpc server acts as if all rpc users are subject to empty whitelists.", ArgsManager::ALLOW_ANY, OptionsCategory::RPC);
    argsman.AddArg("-rpcworkqueue=<n>", strprintf("Set the depth of the work queue to service RPC calls (default: %d)", DEFAULT_HTTP_WORKQUEUE), ArgsManager::ALLOW_ANY | ArgsManager::DEBUG_ONLY, OptionsCategory::RPC);
    argsman.AddArg("-server", "Accept command line and JSON-RPC commands", ArgsManager::ALLOW_ANY, OptionsCategory::RPC);

#if HAVE_DECL_FORK
    argsman.AddArg("-daemon", strprintf("Run in the background as a daemon and accept commands (default: %d)", DEFAULT_DAEMON), ArgsManager::ALLOW_ANY, OptionsCategory::OPTIONS);
    argsman.AddArg("-daemonwait", strprintf("Wait for initialization to be finished before exiting. This implies -daemon (default: %d)", DEFAULT_DAEMONWAIT), ArgsManager::ALLOW_ANY, OptionsCategory::OPTIONS);
#else
    hidden_args.emplace_back("-daemon");
    hidden_args.emplace_back("-daemonwait");
#endif
    argsman.AddArg("-headerspamfilter=<n>", strprintf("Use header spam filter (default: %u)", DEFAULT_HEADER_SPAM_FILTER), ArgsManager::ALLOW_ANY, OptionsCategory::OPTIONS);
    argsman.AddArg("-headerspamfiltermaxsize=<n>", strprintf("Maximum size of the list of indexes in the header spam filter (default: %u)", DEFAULT_HEADER_SPAM_FILTER_MAX_SIZE), ArgsManager::ALLOW_ANY, OptionsCategory::OPTIONS);
    argsman.AddArg("-headerspamfiltermaxavg=<n>", strprintf("Maximum average size of an index occurrence in the header spam filter (default: %u)", DEFAULT_HEADER_SPAM_FILTER_MAX_AVG), ArgsManager::ALLOW_ANY, OptionsCategory::OPTIONS);
    argsman.AddArg("-headerspamfilterignoreport=<n>", strprintf("Ignore the port in the ip address when looking for header spam, determine whether or not multiple nodes can be on the same IP (default: %u)", DEFAULT_HEADER_SPAM_FILTER_IGNORE_PORT), ArgsManager::ALLOW_ANY, OptionsCategory::OPTIONS);
    argsman.AddArg("-cleanblockindex=<true/false>", "Clean block index (enabled by default)", ArgsManager::ALLOW_ANY, OptionsCategory::OPTIONS);
    argsman.AddArg("-cleanblockindextimeout=<n>", "Clean block index periodically after some time (default 600 seconds)", ArgsManager::ALLOW_ANY, OptionsCategory::OPTIONS);
    argsman.AddArg("-stakingallowlist=<address>", "Allow list delegate address. Can be specified multiple times to add multiple addresses.", ArgsManager::ALLOW_ANY, OptionsCategory::OPTIONS);
    argsman.AddArg("-stakingexcludelist=<address>", "Exclude list delegate address. Can be specified multiple times to add multiple addresses.", ArgsManager::ALLOW_ANY, OptionsCategory::OPTIONS);

#if defined(USE_SYSCALL_SANDBOX)
    argsman.AddArg("-sandbox=<mode>", "Use the experimental syscall sandbox in the specified mode (-sandbox=log-and-abort or -sandbox=abort). Allow only expected syscalls to be used by qtumd. Note that this is an experimental new feature that may cause qtumd to exit or crash unexpectedly: use with caution. In the \"log-and-abort\" mode the invocation of an unexpected syscall results in a debug handler being invoked which will log the incident and terminate the program (without executing the unexpected syscall). In the \"abort\" mode the invocation of an unexpected syscall results in the entire process being killed immediately by the kernel without executing the unexpected syscall.", ArgsManager::ALLOW_ANY, OptionsCategory::OPTIONS);
#endif // USE_SYSCALL_SANDBOX

    // Add the hidden options
    argsman.AddHiddenArgs(hidden_args);
}

static bool fHaveGenesis = false;
static GlobalMutex g_genesis_wait_mutex;
static std::condition_variable g_genesis_wait_cv;

static void BlockNotifyGenesisWait(const CBlockIndex* pBlockIndex)
{
    if (pBlockIndex != nullptr) {
        {
            LOCK(g_genesis_wait_mutex);
            fHaveGenesis = true;
        }
        g_genesis_wait_cv.notify_all();
    }
}

// Delete local blockchain data
void DeleteBlockChainData()
{
    // Delete block chain data paths
    fs::path datadir = gArgs.GetDataDirNet();
    fs::remove_all(datadir / "chainstate");
    fs::remove_all(gArgs.GetBlocksDirPath());
    fs::remove_all(datadir / "stateQtum");
    fs::remove(datadir / "banlist.dat");
    fs::remove(datadir / "fee_estimates.dat");
    fs::remove(datadir / "mempool.dat");
}

#if HAVE_SYSTEM
static void StartupNotify(const ArgsManager& args)
{
    std::string cmd = args.GetArg("-startupnotify", "");
    if (!cmd.empty()) {
        std::thread t(runCommand, cmd);
        t.detach(); // thread runs free
    }
}
#endif

static bool AppInitServers(NodeContext& node)
{
    const ArgsManager& args = *Assert(node.args);
    RPCServer::OnStarted(&OnRPCStarted);
    RPCServer::OnStopped(&OnRPCStopped);
    if (!InitHTTPServer())
        return false;
    StartRPC();
    node.rpc_interruption_point = RpcInterruptionPoint;
    if (!StartHTTPRPC(&node))
        return false;
    if (args.GetBoolArg("-rest", DEFAULT_REST_ENABLE)) StartREST(&node);
    StartHTTPServer();
    return true;
}

// Parameter interaction based on rules
void InitParameterInteraction(ArgsManager& args)
{
    // when specifying an explicit binding address, you want to listen on it
    // even when -connect or -proxy is specified
    if (args.IsArgSet("-bind")) {
        if (args.SoftSetBoolArg("-listen", true))
            LogPrintf("%s: parameter interaction: -bind set -> setting -listen=1\n", __func__);
    }
    if (args.IsArgSet("-whitebind")) {
        if (args.SoftSetBoolArg("-listen", true))
            LogPrintf("%s: parameter interaction: -whitebind set -> setting -listen=1\n", __func__);
    }

    if (args.IsArgSet("-connect") || args.GetIntArg("-maxconnections", DEFAULT_MAX_PEER_CONNECTIONS) <= 0) {
        // when only connecting to trusted nodes, do not seed via DNS, or listen by default
        if (args.SoftSetBoolArg("-dnsseed", false))
            LogPrintf("%s: parameter interaction: -connect or -maxconnections=0 set -> setting -dnsseed=0\n", __func__);
        if (args.SoftSetBoolArg("-listen", false))
            LogPrintf("%s: parameter interaction: -connect or -maxconnections=0 set -> setting -listen=0\n", __func__);
    }

    std::string proxy_arg = args.GetArg("-proxy", "");
    if (proxy_arg != "" && proxy_arg != "0") {
        // to protect privacy, do not listen by default if a default proxy server is specified
        if (args.SoftSetBoolArg("-listen", false))
            LogPrintf("%s: parameter interaction: -proxy set -> setting -listen=0\n", __func__);
        // to protect privacy, do not map ports when a proxy is set. The user may still specify -listen=1
        // to listen locally, so don't rely on this happening through -listen below.
        if (args.SoftSetBoolArg("-upnp", false))
            LogPrintf("%s: parameter interaction: -proxy set -> setting -upnp=0\n", __func__);
        if (args.SoftSetBoolArg("-natpmp", false)) {
            LogPrintf("%s: parameter interaction: -proxy set -> setting -natpmp=0\n", __func__);
        }
        // to protect privacy, do not discover addresses by default
        if (args.SoftSetBoolArg("-discover", false))
            LogPrintf("%s: parameter interaction: -proxy set -> setting -discover=0\n", __func__);
    }

    if (!args.GetBoolArg("-listen", DEFAULT_LISTEN)) {
        // do not map ports or try to retrieve public IP when not listening (pointless)
        if (args.SoftSetBoolArg("-upnp", false))
            LogPrintf("%s: parameter interaction: -listen=0 -> setting -upnp=0\n", __func__);
        if (args.SoftSetBoolArg("-natpmp", false)) {
            LogPrintf("%s: parameter interaction: -listen=0 -> setting -natpmp=0\n", __func__);
        }
        if (args.SoftSetBoolArg("-discover", false))
            LogPrintf("%s: parameter interaction: -listen=0 -> setting -discover=0\n", __func__);
        if (args.SoftSetBoolArg("-listenonion", false))
            LogPrintf("%s: parameter interaction: -listen=0 -> setting -listenonion=0\n", __func__);
        if (args.SoftSetBoolArg("-i2pacceptincoming", false)) {
            LogPrintf("%s: parameter interaction: -listen=0 -> setting -i2pacceptincoming=0\n", __func__);
        }
    }

    if (args.IsArgSet("-externalip")) {
        // if an explicit public IP is specified, do not try to find others
        if (args.SoftSetBoolArg("-discover", false))
            LogPrintf("%s: parameter interaction: -externalip set -> setting -discover=0\n", __func__);
    }

    if (args.GetBoolArg("-blocksonly", DEFAULT_BLOCKSONLY)) {
        // disable whitelistrelay in blocksonly mode
        if (args.SoftSetBoolArg("-whitelistrelay", false))
            LogPrintf("%s: parameter interaction: -blocksonly=1 -> setting -whitelistrelay=0\n", __func__);
        // Reduce default mempool size in blocksonly mode to avoid unexpected resource usage
        if (args.SoftSetArg("-maxmempool", ToString(DEFAULT_BLOCKSONLY_MAX_MEMPOOL_SIZE_MB)))
            LogPrintf("%s: parameter interaction: -blocksonly=1 -> setting -maxmempool=%d\n", __func__, DEFAULT_BLOCKSONLY_MAX_MEMPOOL_SIZE_MB);
    }

    // Forcing relay from whitelisted hosts implies we will accept relays from them in the first place.
    if (args.GetBoolArg("-whitelistforcerelay", DEFAULT_WHITELISTFORCERELAY)) {
        if (args.SoftSetBoolArg("-whitelistrelay", true))
            LogPrintf("%s: parameter interaction: -whitelistforcerelay=1 -> setting -whitelistrelay=1\n", __func__);
    }
    if (args.IsArgSet("-onlynet")) {
        const auto onlynets = args.GetArgs("-onlynet");
        bool clearnet_reachable = std::any_of(onlynets.begin(), onlynets.end(), [](const auto& net) {
            const auto n = ParseNetwork(net);
            return n == NET_IPV4 || n == NET_IPV6;
        });
        if (!clearnet_reachable && args.SoftSetBoolArg("-dnsseed", false)) {
            LogPrintf("%s: parameter interaction: -onlynet excludes IPv4 and IPv6 -> setting -dnsseed=0\n", __func__);
        }
    }

#ifdef ENABLE_WALLET
    // Set the required parameters for super staking
    if(args.GetBoolArg("-superstaking", node::DEFAULT_SUPER_STAKE))
    {
        if (args.SoftSetBoolArg("-staking", true))
            LogPrintf("%s: parameter interaction: -superstaking=1 -> setting -staking=1\n", __func__);
        if (args.SoftSetBoolArg("-logevents", true))
            LogPrintf("%s: parameter interaction: -superstaking=1 -> setting -logevents=1\n", __func__);
        if (args.SoftSetBoolArg("-addrindex", true))
            LogPrintf("%s: parameter interaction: -superstaking=1 -> setting -addrindex=1\n", __func__);
    }
#endif
}

/**
 * Initialize global loggers.
 *
 * Note that this is called very early in the process lifetime, so you should be
 * careful about what global state you rely on here.
 */
void InitLogging(const ArgsManager& args)
{
    init::SetLoggingOptions(args);
    init::LogPackageVersion();
}

namespace { // Variables internal to initialization process only

int nMaxConnections;
int nUserMaxConnections;
int nFD;
ServiceFlags nLocalServices = ServiceFlags(NODE_NETWORK_LIMITED | NODE_WITNESS);
int64_t peer_connect_timeout;
std::set<BlockFilterType> g_enabled_filter_types;

} // namespace

[[noreturn]] static void new_handler_terminate()
{
    // Rather than throwing std::bad-alloc if allocation fails, terminate
    // immediately to (try to) avoid chain corruption.
    // Since LogPrintf may itself allocate memory, set the handler directly
    // to terminate first.
    std::set_new_handler(std::terminate);
    LogPrintf("Error: Out of memory. Terminating.\n");

    // The log was successful, terminate now.
    std::terminate();
};

bool AppInitBasicSetup(const ArgsManager& args)
{
    // ********************************************************* Step 1: setup
#ifdef _MSC_VER
    // Turn off Microsoft heap dump noise
    _CrtSetReportMode(_CRT_WARN, _CRTDBG_MODE_FILE);
    _CrtSetReportFile(_CRT_WARN, CreateFileA("NUL", GENERIC_WRITE, 0, nullptr, OPEN_EXISTING, 0, 0));
    // Disable confusing "helpful" text message on abort, Ctrl-C
    _set_abort_behavior(0, _WRITE_ABORT_MSG | _CALL_REPORTFAULT);
#endif
#ifdef WIN32
    // Enable heap terminate-on-corruption
    HeapSetInformation(nullptr, HeapEnableTerminationOnCorruption, nullptr, 0);
#endif
    if (!InitShutdownState()) {
        return InitError(Untranslated("Initializing wait-for-shutdown state failed."));
    }

    if (!SetupNetworking()) {
        return InitError(Untranslated("Initializing networking failed."));
    }

#ifndef WIN32
    // Clean shutdown on SIGTERM
    registerSignalHandler(SIGTERM, HandleSIGTERM);
    registerSignalHandler(SIGINT, HandleSIGTERM);

    // Reopen debug.log on SIGHUP
    registerSignalHandler(SIGHUP, HandleSIGHUP);

    // Ignore SIGPIPE, otherwise it will bring the daemon down if the client closes unexpectedly
    signal(SIGPIPE, SIG_IGN);
#else
    SetConsoleCtrlHandler(consoleCtrlHandler, true);
#endif

    std::set_new_handler(new_handler_terminate);

    return true;
}

bool AppInitParameterInteraction(const ArgsManager& args, bool use_syscall_sandbox)
{
    const CChainParams& chainparams = Params();
    // ********************************************************* Step 2: parameter interactions

    // also see: InitParameterInteraction()

    // Error if network-specific options (-addnode, -connect, etc) are
    // specified in default section of config file, but not overridden
    // on the command line or in this network's section of the config file.
    std::string network = args.GetChainName();
    if (network == CBaseChainParams::SIGNET) {
        LogPrintf("Signet derived magic (message start): %s\n", HexStr(chainparams.MessageStart()));
    }
    bilingual_str errors;
    for (const auto& arg : args.GetUnsuitableSectionOnlyArgs()) {
        errors += strprintf(_("Config setting for %s only applied on %s network when in [%s] section.") + Untranslated("\n"), arg, network, network);
    }

    if (!errors.empty()) {
        return InitError(errors);
    }

    // Warn if unrecognized section name are present in the config file.
    bilingual_str warnings;
    for (const auto& section : args.GetUnrecognizedSections()) {
        warnings += strprintf(Untranslated("%s:%i ") + _("Section [%s] is not recognized.") + Untranslated("\n"), section.m_file, section.m_line, section.m_name);
    }

    if (!warnings.empty()) {
        InitWarning(warnings);
    }

    if (!fs::is_directory(args.GetBlocksDirPath())) {
        return InitError(strprintf(_("Specified blocks directory \"%s\" does not exist."), args.GetArg("-blocksdir", "")));
    }

    // parse and validate enabled filter types
    std::string blockfilterindex_value = args.GetArg("-blockfilterindex", DEFAULT_BLOCKFILTERINDEX);
    if (blockfilterindex_value == "" || blockfilterindex_value == "1") {
        g_enabled_filter_types = AllBlockFilterTypes();
    } else if (blockfilterindex_value != "0") {
        const std::vector<std::string> names = args.GetArgs("-blockfilterindex");
        for (const auto& name : names) {
            BlockFilterType filter_type;
            if (!BlockFilterTypeByName(name, filter_type)) {
                return InitError(strprintf(_("Unknown -blockfilterindex value %s."), name));
            }
            g_enabled_filter_types.insert(filter_type);
        }
    }

    // Signal NODE_COMPACT_FILTERS if peerblockfilters and basic filters index are both enabled.
    if (args.GetBoolArg("-peerblockfilters", DEFAULT_PEERBLOCKFILTERS)) {
        if (g_enabled_filter_types.count(BlockFilterType::BASIC) != 1) {
            return InitError(_("Cannot set -peerblockfilters without -blockfilterindex."));
        }

        nLocalServices = ServiceFlags(nLocalServices | NODE_COMPACT_FILTERS);
    }

    if (args.GetIntArg("-prune", 0)) {
        if (args.GetBoolArg("-txindex", DEFAULT_TXINDEX))
            return InitError(_("Prune mode is incompatible with -txindex."));
        if (args.GetBoolArg("-reindex-chainstate", false)) {
            return InitError(_("Prune mode is incompatible with -reindex-chainstate. Use full -reindex instead."));
        }
    }

    // If -forcednsseed is set to true, ensure -dnsseed has not been set to false
    if (args.GetBoolArg("-forcednsseed", DEFAULT_FORCEDNSSEED) && !args.GetBoolArg("-dnsseed", DEFAULT_DNSSEED)){
        return InitError(_("Cannot set -forcednsseed to true when setting -dnsseed to false."));
    }

    // -bind and -whitebind can't be set when not listening
    size_t nUserBind = args.GetArgs("-bind").size() + args.GetArgs("-whitebind").size();
    if (nUserBind != 0 && !args.GetBoolArg("-listen", DEFAULT_LISTEN)) {
        return InitError(Untranslated("Cannot set -bind or -whitebind together with -listen=0"));
    }

    // if listen=0, then disallow listenonion=1
    if (!args.GetBoolArg("-listen", DEFAULT_LISTEN) && args.GetBoolArg("-listenonion", DEFAULT_LISTEN_ONION)) {
        return InitError(Untranslated("Cannot set -listen=0 together with -listenonion=1"));
    }

    // Make sure enough file descriptors are available
    int nBind = std::max(nUserBind, size_t(1));
    nUserMaxConnections = args.GetIntArg("-maxconnections", DEFAULT_MAX_PEER_CONNECTIONS);
    nMaxConnections = std::max(nUserMaxConnections, 0);

    nFD = RaiseFileDescriptorLimit(nMaxConnections + MIN_CORE_FILEDESCRIPTORS + MAX_ADDNODE_CONNECTIONS + nBind + NUM_FDS_MESSAGE_CAPTURE);

#ifdef USE_POLL
    int fd_max = nFD;
#else
    int fd_max = FD_SETSIZE;
#endif
    // Trim requested connection counts, to fit into system limitations
    // <int> in std::min<int>(...) to work around FreeBSD compilation issue described in #2695
    nMaxConnections = std::max(std::min<int>(nMaxConnections, fd_max - nBind - MIN_CORE_FILEDESCRIPTORS - MAX_ADDNODE_CONNECTIONS - NUM_FDS_MESSAGE_CAPTURE), 0);
    if (nFD < MIN_CORE_FILEDESCRIPTORS)
        return InitError(_("Not enough file descriptors available."));
    nMaxConnections = std::min(nFD - MIN_CORE_FILEDESCRIPTORS - MAX_ADDNODE_CONNECTIONS - NUM_FDS_MESSAGE_CAPTURE, nMaxConnections);

    if (nMaxConnections < nUserMaxConnections)
        InitWarning(strprintf(_("Reducing -maxconnections from %d to %d, because of system limitations."), nUserMaxConnections, nMaxConnections));

    // ********************************************************* Step 3: parameter-to-internal-flags
    init::SetLoggingCategories(args);
    init::SetLoggingLevel(args);

    nConnectTimeout = args.GetIntArg("-timeout", DEFAULT_CONNECT_TIMEOUT);
    if (nConnectTimeout <= 0) {
        nConnectTimeout = DEFAULT_CONNECT_TIMEOUT;
    }

    peer_connect_timeout = args.GetIntArg("-peertimeout", DEFAULT_PEER_CONNECT_TIMEOUT);
    if (peer_connect_timeout <= 0) {
        return InitError(Untranslated("peertimeout must be a positive integer."));
    }

    // Sanity check argument for min fee for including tx in block
    // TODO: Harmonize which arguments need sanity checking and where that happens
    if (args.IsArgSet("-blockmintxfee")) {
        if (!ParseMoney(args.GetArg("-blockmintxfee", ""))) {
            return InitError(AmountErrMsg("blockmintxfee", args.GetArg("-blockmintxfee", "")));
        }
    }

    nBytesPerSigOp = args.GetIntArg("-bytespersigop", nBytesPerSigOp);

    if (!g_wallet_init_interface.ParameterInteraction()) return false;

    // Option to startup with mocktime set (used for regression testing):
    SetMockTime(args.GetIntArg("-mocktime", 0)); // SetMockTime(0) is a no-op

    if (args.GetBoolArg("-peerbloomfilters", DEFAULT_PEERBLOOMFILTERS))
        nLocalServices = ServiceFlags(nLocalServices | NODE_BLOOM);

    if (args.GetIntArg("-rpcserialversion", DEFAULT_RPC_SERIALIZE_VERSION) < 0)
        return InitError(Untranslated("rpcserialversion must be non-negative."));

    if (args.GetIntArg("-rpcserialversion", DEFAULT_RPC_SERIALIZE_VERSION) > 1)
        return InitError(Untranslated("Unknown rpcserialversion requested."));

    if (args.GetBoolArg("-reindex-chainstate", false)) {
        // indexes that must be deactivated to prevent index corruption, see #24630
        if (args.GetBoolArg("-coinstatsindex", DEFAULT_COINSTATSINDEX)) {
            return InitError(_("-reindex-chainstate option is not compatible with -coinstatsindex. Please temporarily disable coinstatsindex while using -reindex-chainstate, or replace -reindex-chainstate with -reindex to fully rebuild all indexes."));
        }
        if (g_enabled_filter_types.count(BlockFilterType::BASIC)) {
            return InitError(_("-reindex-chainstate option is not compatible with -blockfilterindex. Please temporarily disable blockfilterindex while using -reindex-chainstate, or replace -reindex-chainstate with -reindex to fully rebuild all indexes."));
        }
        if (args.GetBoolArg("-txindex", DEFAULT_TXINDEX)) {
            return InitError(_("-reindex-chainstate option is not compatible with -txindex. Please temporarily disable txindex while using -reindex-chainstate, or replace -reindex-chainstate with -reindex to fully rebuild all indexes."));
        }
    }

#if defined(USE_SYSCALL_SANDBOX)
    if (args.IsArgSet("-sandbox") && !args.IsArgNegated("-sandbox")) {
        const std::string sandbox_arg{args.GetArg("-sandbox", "")};
        bool log_syscall_violation_before_terminating{false};
        if (sandbox_arg == "log-and-abort") {
            log_syscall_violation_before_terminating = true;
        } else if (sandbox_arg == "abort") {
            // log_syscall_violation_before_terminating is false by default.
        } else {
            return InitError(Untranslated("Unknown syscall sandbox mode (-sandbox=<mode>). Available modes are \"log-and-abort\" and \"abort\"."));
        }
        // execve(...) is not allowed by the syscall sandbox.
        const std::vector<std::string> features_using_execve{
            "-alertnotify",
            "-blocknotify",
            "-signer",
            "-startupnotify",
            "-walletnotify",
        };
        for (const std::string& feature_using_execve : features_using_execve) {
            if (!args.GetArg(feature_using_execve, "").empty()) {
                return InitError(Untranslated(strprintf("The experimental syscall sandbox feature (-sandbox=<mode>) is incompatible with %s (which uses execve).", feature_using_execve)));
            }
        }
        if (!SetupSyscallSandbox(log_syscall_violation_before_terminating)) {
            return InitError(Untranslated("Installation of the syscall sandbox failed."));
        }
        if (use_syscall_sandbox) {
            SetSyscallSandboxPolicy(SyscallSandboxPolicy::INITIALIZATION);
        }
        LogPrintf("Experimental syscall sandbox enabled (-sandbox=%s): qtumd will terminate if an unexpected (not allowlisted) syscall is invoked.\n", sandbox_arg);
    }
#endif // USE_SYSCALL_SANDBOX

<<<<<<< HEAD
=======
    // Also report errors from parsing before daemonization
    {
        ChainstateManager::Options chainman_opts_dummy{
            .chainparams = chainparams,
            .datadir = args.GetDataDirNet(),
        };
        if (const auto error{ApplyArgsManOptions(args, chainman_opts_dummy)}) {
            return InitError(*error);
        }
        node::BlockManager::Options blockman_opts_dummy{};
        if (const auto error{ApplyArgsManOptions(args, blockman_opts_dummy)}) {
            return InitError(*error);
        }
    }

>>>>>>> 4985b774
    if (args.IsArgSet("-opsenderheight")) {
        // Allow overriding opsender block for testing
        if (!chainparams.MineBlocksOnDemand()) {
            return InitError(Untranslated("Op Sender block height may only be overridden on regtest."));
        }

        int opsenderBlock = args.GetIntArg("-opsenderheight", 0);
        if(opsenderBlock >= 0)
        {
            UpdateOpSenderBlockHeight(opsenderBlock);
            LogPrintf("Activate Op Sender at block height %d\n.", opsenderBlock);
        }
    }

    if (args.IsArgSet("-btcecrecoverheight")) {
        // Allow overriding btc_ecrecover block for testing
        if (!chainparams.MineBlocksOnDemand()) {
            return InitError(Untranslated("Btc_ecrecover block height may only be overridden on regtest."));
        }

        int btcEcrecoverBlock = args.GetIntArg("-btcecrecoverheight", 0);
        if(btcEcrecoverBlock >= 0)
        {
            UpdateBtcEcrecoverBlockHeight(btcEcrecoverBlock);
            LogPrintf("Activate btc_ecrecover at block height %d\n.", btcEcrecoverBlock);
        }
    }

    if (args.IsArgSet("-constantinopleheight")) {
        // Allow overriding constantinople block for testing
        if (!chainparams.MineBlocksOnDemand()) {
            return InitError(Untranslated("Constantinople block height may only be overridden on regtest."));
        }

        int constantinopleBlock = args.GetIntArg("-constantinopleheight", 0);
        if(constantinopleBlock >= 0)
        {
            UpdateConstantinopleBlockHeight(constantinopleBlock);
            LogPrintf("Activate constantinople at block height %d\n.", constantinopleBlock);
        }
    }

    if (args.IsArgSet("-difficultychangeheight")) {
        // Allow overriding difficulty change block for testing
        if (!chainparams.MineBlocksOnDemand()) {
            return InitError(Untranslated("Difficulty change block height may only be overridden on regtest."));
        }

        int difficultyChangeBlock = args.GetIntArg("-difficultychangeheight", 0);
        if(difficultyChangeBlock >= 0)
        {
            UpdateDifficultyChangeBlockHeight(difficultyChangeBlock);
            LogPrintf("Activate difficulty change at block height %d\n.", difficultyChangeBlock);
        }
    }

    if (args.IsArgSet("-offlinestakingheight")) {
        // Allow overriding offline staking block for testing
        if (!chainparams.MineBlocksOnDemand()) {
            return InitError(Untranslated("Offline staking block height may only be overridden on regtest."));
        }

        int offlineStakingBlock = args.GetIntArg("-offlinestakingheight", 0);
        if(offlineStakingBlock >= 0)
        {
            UpdateOfflineStakingBlockHeight(offlineStakingBlock);
            LogPrintf("Activate offline staking at block height %d\n.", offlineStakingBlock);
        }
    }

    if (args.IsArgSet("-delegationsaddress")) {
        // Allow overriding delegations address for testing
        if (!chainparams.MineBlocksOnDemand()) {
            return InitError(Untranslated("delegations address may only be overridden on regtest."));
        }

        std::string delegationsAddress = args.GetArg("-delegationsaddress", std::string());
        if(IsHex(delegationsAddress))
        {
            UpdateDelegationsAddress(uint160(ParseHex(delegationsAddress)));
            LogPrintf("Activate delegations address %s\n.", delegationsAddress);
        }
    }

    if (args.IsArgSet("-lastmposheight")) {
        // Allow overriding last MPoS block for testing
        if (!chainparams.MineBlocksOnDemand()) {
            return InitError(Untranslated("Last MPoS block height may only be overridden on regtest."));
        }

        int lastMPosBlockHeight = args.GetIntArg("-lastmposheight", 0);
        if(lastMPosBlockHeight >= 0)
        {
            UpdateLastMPoSBlockHeight(lastMPosBlockHeight);
            LogPrintf("Set last MPoS block height %d\n.", lastMPosBlockHeight);
        }
    }

    if (args.IsArgSet("-reduceblocktimeheight")) {
        // Allow overriding short block time block height for testing
        if (!chainparams.MineBlocksOnDemand()) {
            return InitError(Untranslated("Short block time height may only be overridden on regtest."));
        }

        int reduceblocktimeheight = args.GetIntArg("-reduceblocktimeheight", 0);
        if(reduceblocktimeheight >= 0)
        {
            UpdateReduceBlocktimeHeight(reduceblocktimeheight);
            LogPrintf("Activate short block time at block height %d\n.", reduceblocktimeheight);
        }
    }

    if (args.IsArgSet("-powallowmindifficultyblocks")) {
        // Allow overriding pow allow min difficulty blocks parameter for testing
        if (!chainparams.MineBlocksOnDemand()) {
            return InitError(Untranslated("Pow allow min difficulty blocks parameter may only be overridden on regtest."));
        }

        bool powallowmindifficultyblocks = args.GetBoolArg("-powallowmindifficultyblocks", 1);
        UpdatePowAllowMinDifficultyBlocks(powallowmindifficultyblocks);
        LogPrintf("Use given value for pow allow min difficulty blocks parameter %d\n.", powallowmindifficultyblocks);
    }

    if (args.IsArgSet("-pownoretargeting")) {
        // Allow overriding pow no retargeting parameter for testing
        if (!chainparams.MineBlocksOnDemand()) {
            return InitError(Untranslated("Pow no retargeting parameter may only be overridden on regtest."));
        }

        bool pownoretargeting = args.GetBoolArg("-pownoretargeting", 1);
        UpdatePowNoRetargeting(pownoretargeting);
        LogPrintf("Use given value for pow no retargeting parameter %d\n.", pownoretargeting);
    }

    if (args.IsArgSet("-posnoretargeting")) {
        // Allow overriding pos no retargeting parameter for testing
        if (!chainparams.MineBlocksOnDemand()) {
            return InitError(Untranslated("PoS no retargeting parameter may only be overridden on regtest."));
        }

        bool posnoretargeting = args.GetBoolArg("-posnoretargeting", 1);
        UpdatePoSNoRetargeting(posnoretargeting);
        LogPrintf("Use given value for pos no retargeting parameter %d\n.", posnoretargeting);
    }

    if (args.IsArgSet("-muirglacierheight")) {
        // Allow overriding EVM Muir Glacier block height for testing
        if (!chainparams.MineBlocksOnDemand()) {
            return InitError(Untranslated("Short EVM Muir Glacier height may only be overridden on regtest."));
        }

        int muirglacierheight = args.GetIntArg("-muirglacierheight", 0);
        if(muirglacierheight >= 0)
        {
            UpdateMuirGlacierHeight(muirglacierheight);
            LogPrintf("Activate EVM Muir Glacier at block height %d\n.", muirglacierheight);
        }
    }

    if (args.IsArgSet("-londonheight")) {
        // Allow overriding EVM London block height for testing
        if (!chainparams.MineBlocksOnDemand()) {
            return InitError(Untranslated("Short EVM London height may only be overridden on regtest."));
        }

        int londonheight = args.GetIntArg("-londonheight", 0);
        if(londonheight >= 0)
        {
            UpdateLondonHeight(londonheight);
            LogPrintf("Activate EVM London at block height %d\n.", londonheight);
        }
    }

    if (args.IsArgSet("-taprootheight")) {
        // Allow overriding taproot block height for testing
        if (!chainparams.MineBlocksOnDemand()) {
            return InitError(Untranslated("Taproot height may only be overridden on regtest."));
        }

        int taprootheight = args.GetIntArg("-taprootheight", 0);
        if(taprootheight >= 0)
        {
            UpdateTaprootHeight(taprootheight);
            LogPrintf("Activate taproot at block height %d\n.", taprootheight);
        }
    }

    if (args.IsArgSet("-shanghaiheight")) {
        // Allow overriding EVM Shanghai block height for testing
        if (!chainparams.MineBlocksOnDemand()) {
            return InitError(Untranslated("Short EVM Shanghai height may only be overridden on regtest."));
        }

        int shanghaiheight = args.GetIntArg("-shanghaiheight", 0);
        if(shanghaiheight >= 0)
        {
            UpdateShanghaiHeight(shanghaiheight);
            LogPrintf("Activate EVM Shanghai at block height %d\n.", shanghaiheight);
        }
    }

    if(args.IsArgSet("-stakingallowlist") && args.IsArgSet("-stakingexcludelist"))
    {
        return InitError(Untranslated("Either -stakingallowlist or -stakingexcludelist parameter can be specified to the staker, not both."));
    }

    // Check allow list
    for (const std::string& strAddress : args.GetArgs("-stakingallowlist"))
    {
        CTxDestination dest = DecodeDestination(strAddress);
        if(!std::holds_alternative<PKHash>(dest))
            return InitError(Untranslated(strprintf("-stakingallowlist, address %s does not refer to public key hash", strAddress)));
    }

    // Check exclude list
    for (const std::string& strAddress : args.GetArgs("-stakingexcludelist"))
    {
        CTxDestination dest = DecodeDestination(strAddress);
        if(!std::holds_alternative<PKHash>(dest))
            return InitError(Untranslated(strprintf("-stakingexcludelist, address %s does not refer to public key hash", strAddress)));
    }

    return true;
}

static bool LockDataDirectory(bool probeOnly, bool try_lock = true)
{
    // Make sure only a single Bitcoin process is using the data directory.
    const fs::path& datadir = gArgs.GetDataDirNet();
    if (!DirIsWritable(datadir)) {
        return InitError(strprintf(_("Cannot write to data directory '%s'; check permissions."), fs::PathToString(datadir)));
    }
    if (!LockDirectory(datadir, ".lock", probeOnly, try_lock)) {
        return InitError(strprintf(_("Cannot obtain a lock on data directory %s. %s is probably already running."), fs::PathToString(datadir), PACKAGE_NAME));
    }
    return true;
}

bool AppInitSanityChecks(const kernel::Context& kernel)
{
    // ********************************************************* Step 4: sanity checks
    if (auto error = kernel::SanityChecks(kernel)) {
        InitError(*error);
        return InitError(strprintf(_("Initialization sanity check failed. %s is shutting down."), PACKAGE_NAME));
    }

    // Probe the data directory lock to give an early error message, if possible
    // We cannot hold the data directory lock here, as the forking for daemon() hasn't yet happened,
    // and a fork will cause weird behavior to it.
    return LockDataDirectory(true);
}

bool AppInitLockDataDirectory()
{
    // After daemonization get the data directory lock again and hold on to it until exit
    // This creates a slight window for a race condition to happen, however this condition is harmless: it
    // will at most make us exit without printing a message to console.
    if (!LockDataDirectory(false)) {
        // Detailed error printed inside LockDataDirectory
        return false;
    }
    return true;
}

bool AppInitInterfaces(NodeContext& node)
{
    node.chain = node.init->makeChain();
    return true;
}

bool AppInitMain(NodeContext& node, interfaces::BlockAndHeaderTipInfo* tip_info)
{
    const ArgsManager& args = *Assert(node.args);
    const CChainParams& chainparams = Params();

    auto opt_max_upload = ParseByteUnits(args.GetArg("-maxuploadtarget", DEFAULT_MAX_UPLOAD_TARGET), ByteUnit::M);
    if (!opt_max_upload) {
        return InitError(strprintf(_("Unable to parse -maxuploadtarget: '%s'"), args.GetArg("-maxuploadtarget", "")));
    }

    // ********************************************************* Step 4a: application initialization
    if (!CreatePidFile(args)) {
        // Detailed error printed inside CreatePidFile().
        return false;
    }
    if (!init::StartLogging(args)) {
        // Detailed error printed inside StartLogging().
        return false;
    }

    LogPrintf("Using at most %i automatic connections (%i file descriptors available)\n", nMaxConnections, nFD);

    // Warn about relative -datadir path.
    if (args.IsArgSet("-datadir") && !args.GetPathArg("-datadir").is_absolute()) {
        LogPrintf("Warning: relative datadir option '%s' specified, which will be interpreted relative to the " /* Continued */
                  "current working directory '%s'. This is fragile, because if qtum is started in the future "
                  "from a different location, it will be unable to locate the current data files. There could "
                  "also be data loss if qtum is started while in a temporary directory.\n",
                  args.GetArg("-datadir", ""), fs::PathToString(fs::current_path()));
    }

    if(args.GetBoolArg("-deleteblockchaindata", false))
    {
        DeleteBlockChainData();
    }

    ValidationCacheSizes validation_cache_sizes{};
    ApplyArgsManOptions(args, validation_cache_sizes);
    if (!InitSignatureCache(validation_cache_sizes.signature_cache_bytes)
        || !InitScriptExecutionCache(validation_cache_sizes.script_execution_cache_bytes))
    {
        return InitError(strprintf(_("Unable to allocate memory for -maxsigcachesize: '%s' MiB"), args.GetIntArg("-maxsigcachesize", DEFAULT_MAX_SIG_CACHE_BYTES >> 20)));
    }

    int script_threads = args.GetIntArg("-par", DEFAULT_SCRIPTCHECK_THREADS);
    if (script_threads <= 0) {
        // -par=0 means autodetect (number of cores - 1 script threads)
        // -par=-n means "leave n cores free" (number of cores - n - 1 script threads)
        script_threads += GetNumCores();
    }

    // Subtract 1 because the main thread counts towards the par threads
    script_threads = std::max(script_threads - 1, 0);

    // Number of script-checking threads <= MAX_SCRIPTCHECK_THREADS
    script_threads = std::min(script_threads, MAX_SCRIPTCHECK_THREADS);

    LogPrintf("Script verification uses %d additional threads\n", script_threads);
    if (script_threads >= 1) {
        StartScriptCheckWorkerThreads(script_threads);
    }

    assert(!node.scheduler);
    node.scheduler = std::make_unique<CScheduler>();

    // Start the lightweight task scheduler thread
    node.scheduler->m_service_thread = std::thread(util::TraceThread, "scheduler", [&] { node.scheduler->serviceQueue(); });

    // Gather some entropy once per minute.
    node.scheduler->scheduleEvery([]{
        RandAddPeriodic();
    }, std::chrono::minutes{1});

    GetMainSignals().RegisterBackgroundSignalScheduler(*node.scheduler);

    // Create client interfaces for wallets that are supposed to be loaded
    // according to -wallet and -disablewallet options. This only constructs
    // the interfaces, it doesn't load wallet data. Wallets actually get loaded
    // when load() and start() interface methods are called below.
    g_wallet_init_interface.Construct(node);
    uiInterface.InitWallet();

    /* Register RPC commands regardless of -server setting so they will be
     * available in the GUI RPC console even if external calls are disabled.
     */
    RegisterAllCoreRPCCommands(tableRPC);
    for (const auto& client : node.chain_clients) {
        client->registerRpcs();
    }
#if ENABLE_ZMQ
    RegisterZMQRPCCommands(tableRPC);
#endif

    /* Start the RPC server already.  It will be started in "warmup" mode
     * and not really process calls already (but it will signify connections
     * that the server is there and will be ready later).  Warmup mode will
     * be disabled when initialisation is finished.
     */
    if (args.GetBoolArg("-server", false)) {
        uiInterface.InitMessage_connect(SetRPCWarmupStatus);
        if (!AppInitServers(node))
            return InitError(_("Unable to start HTTP server. See debug log for details."));
    }

    // ********************************************************* Step 5: verify wallet database integrity
    for (const auto& client : node.chain_clients) {
        if (!client->verify()) {
            return false;
        }
    }

    // ********************************************************* Step 6: network initialization
    // Note that we absolutely cannot open any actual connections
    // until the very end ("start node") as the UTXO/block state
    // is not yet setup and may end up being set up twice if we
    // need to reindex later.

    fListen = args.GetBoolArg("-listen", DEFAULT_LISTEN);
    fDiscover = args.GetBoolArg("-discover", true);
    const bool ignores_incoming_txs{args.GetBoolArg("-blocksonly", DEFAULT_BLOCKSONLY)};

    {

        // Read asmap file if configured
        std::vector<bool> asmap;
        if (args.IsArgSet("-asmap")) {
            fs::path asmap_path = args.GetPathArg("-asmap", DEFAULT_ASMAP_FILENAME);
            if (!asmap_path.is_absolute()) {
                asmap_path = args.GetDataDirNet() / asmap_path;
            }
            if (!fs::exists(asmap_path)) {
                InitError(strprintf(_("Could not find asmap file %s"), fs::quoted(fs::PathToString(asmap_path))));
                return false;
            }
            asmap = DecodeAsmap(asmap_path);
            if (asmap.size() == 0) {
                InitError(strprintf(_("Could not parse asmap file %s"), fs::quoted(fs::PathToString(asmap_path))));
                return false;
            }
            const uint256 asmap_version = SerializeHash(asmap);
            LogPrintf("Using asmap version %s for IP bucketing\n", asmap_version.ToString());
        } else {
            LogPrintf("Using /16 prefix for IP bucketing\n");
        }

        // Initialize netgroup manager
        assert(!node.netgroupman);
        node.netgroupman = std::make_unique<NetGroupManager>(std::move(asmap));

        // Initialize addrman
        assert(!node.addrman);
        uiInterface.InitMessage(_("Loading P2P addresses…").translated);
        if (const auto error{LoadAddrman(*node.netgroupman, args, node.addrman)}) {
            return InitError(*error);
        }
    }

    assert(!node.banman);
    node.banman = std::make_unique<BanMan>(args.GetDataDirNet() / "banlist", &uiInterface, args.GetIntArg("-bantime", DEFAULT_MISBEHAVING_BANTIME));
    assert(!node.connman);
    node.connman = std::make_unique<CConnman>(GetRand<uint64_t>(),
                                              GetRand<uint64_t>(),
                                              *node.addrman, *node.netgroupman, args.GetBoolArg("-networkactive", true));

    assert(!node.fee_estimator);
    // Don't initialize fee estimation with old data if we don't relay transactions,
    // as they would never get updated.
    if (!ignores_incoming_txs) node.fee_estimator = std::make_unique<CBlockPolicyEstimator>(FeeestPath(args));

    // Check port numbers
    for (const std::string port_option : {
        "-port",
        "-rpcport",
    }) {
        if (args.IsArgSet(port_option)) {
            const std::string port = args.GetArg(port_option, "");
            uint16_t n;
            if (!ParseUInt16(port, &n) || n == 0) {
                return InitError(InvalidPortErrMsg(port_option, port));
            }
        }
    }

    for (const std::string port_option : {
        "-i2psam",
        "-onion",
        "-proxy",
        "-rpcbind",
        "-torcontrol",
        "-whitebind",
        "-zmqpubhashblock",
        "-zmqpubhashtx",
        "-zmqpubrawblock",
        "-zmqpubrawtx",
        "-zmqpubsequence",
    }) {
        for (const std::string& socket_addr : args.GetArgs(port_option)) {
            std::string host_out;
            uint16_t port_out{0};
            if (!SplitHostPort(socket_addr, port_out, host_out)) {
                return InitError(InvalidPortErrMsg(port_option, socket_addr));
            }
        }
    }

    for (const std::string& socket_addr : args.GetArgs("-bind")) {
        std::string host_out;
        uint16_t port_out{0};
        std::string bind_socket_addr = socket_addr.substr(0, socket_addr.rfind('='));
        if (!SplitHostPort(bind_socket_addr, port_out, host_out)) {
            return InitError(InvalidPortErrMsg("-bind", socket_addr));
        }
    }

    // sanitize comments per BIP-0014, format user agent and check total size
    std::vector<std::string> uacomments;
    for (const std::string& cmt : args.GetArgs("-uacomment")) {
        if (cmt != SanitizeString(cmt, SAFE_CHARS_UA_COMMENT))
            return InitError(strprintf(_("User Agent comment (%s) contains unsafe characters."), cmt));
        uacomments.push_back(cmt);
    }
    strSubVersion = FormatSubVersion(CLIENT_NAME, CLIENT_VERSION, uacomments);
    if (strSubVersion.size() > MAX_SUBVERSION_LENGTH) {
        return InitError(strprintf(_("Total length of network version string (%i) exceeds maximum length (%i). Reduce the number or size of uacomments."),
            strSubVersion.size(), MAX_SUBVERSION_LENGTH));
    }

    if (args.IsArgSet("-onlynet")) {
        std::set<enum Network> nets;
        for (const std::string& snet : args.GetArgs("-onlynet")) {
            enum Network net = ParseNetwork(snet);
            if (net == NET_UNROUTABLE)
                return InitError(strprintf(_("Unknown network specified in -onlynet: '%s'"), snet));
            nets.insert(net);
        }
        for (int n = 0; n < NET_MAX; n++) {
            enum Network net = (enum Network)n;
            assert(IsReachable(net));
            if (!nets.count(net))
                SetReachable(net, false);
        }
    }

    if (!args.IsArgSet("-cjdnsreachable")) {
        if (args.IsArgSet("-onlynet") && IsReachable(NET_CJDNS)) {
            return InitError(
                _("Outbound connections restricted to CJDNS (-onlynet=cjdns) but "
                  "-cjdnsreachable is not provided"));
        }
        SetReachable(NET_CJDNS, false);
    }
    // Now IsReachable(NET_CJDNS) is true if:
    // 1. -cjdnsreachable is given and
    // 2.1. -onlynet is not given or
    // 2.2. -onlynet=cjdns is given

    // Requesting DNS seeds entails connecting to IPv4/IPv6, which -onlynet options may prohibit:
    // If -dnsseed=1 is explicitly specified, abort. If it's left unspecified by the user, we skip
    // the DNS seeds by adjusting -dnsseed in InitParameterInteraction.
    if (args.GetBoolArg("-dnsseed") == true && !IsReachable(NET_IPV4) && !IsReachable(NET_IPV6)) {
        return InitError(strprintf(_("Incompatible options: -dnsseed=1 was explicitly specified, but -onlynet forbids connections to IPv4/IPv6")));
    };

    // Check for host lookup allowed before parsing any network related parameters
    fNameLookup = args.GetBoolArg("-dns", DEFAULT_NAME_LOOKUP);

    Proxy onion_proxy;

    bool proxyRandomize = args.GetBoolArg("-proxyrandomize", DEFAULT_PROXYRANDOMIZE);
    // -proxy sets a proxy for all outgoing network traffic
    // -noproxy (or -proxy=0) as well as the empty string can be used to not set a proxy, this is the default
    std::string proxyArg = args.GetArg("-proxy", "");
    if (proxyArg != "" && proxyArg != "0") {
        CService proxyAddr;
        if (!Lookup(proxyArg, proxyAddr, 9050, fNameLookup)) {
            return InitError(strprintf(_("Invalid -proxy address or hostname: '%s'"), proxyArg));
        }

        Proxy addrProxy = Proxy(proxyAddr, proxyRandomize);
        if (!addrProxy.IsValid())
            return InitError(strprintf(_("Invalid -proxy address or hostname: '%s'"), proxyArg));

        SetProxy(NET_IPV4, addrProxy);
        SetProxy(NET_IPV6, addrProxy);
        SetProxy(NET_CJDNS, addrProxy);
        SetNameProxy(addrProxy);
        onion_proxy = addrProxy;
    }

    const bool onlynet_used_with_onion{args.IsArgSet("-onlynet") && IsReachable(NET_ONION)};

    // -onion can be used to set only a proxy for .onion, or override normal proxy for .onion addresses
    // -noonion (or -onion=0) disables connecting to .onion entirely
    // An empty string is used to not override the onion proxy (in which case it defaults to -proxy set above, or none)
    std::string onionArg = args.GetArg("-onion", "");
    if (onionArg != "") {
        if (onionArg == "0") { // Handle -noonion/-onion=0
            onion_proxy = Proxy{};
            if (onlynet_used_with_onion) {
                return InitError(
                    _("Outbound connections restricted to Tor (-onlynet=onion) but the proxy for "
                      "reaching the Tor network is explicitly forbidden: -onion=0"));
            }
        } else {
            CService addr;
            if (!Lookup(onionArg, addr, 9050, fNameLookup) || !addr.IsValid()) {
                return InitError(strprintf(_("Invalid -onion address or hostname: '%s'"), onionArg));
            }
            onion_proxy = Proxy{addr, proxyRandomize};
        }
    }

    if (onion_proxy.IsValid()) {
        SetProxy(NET_ONION, onion_proxy);
    } else {
        // If -listenonion is set, then we will (try to) connect to the Tor control port
        // later from the torcontrol thread and may retrieve the onion proxy from there.
        const bool listenonion_disabled{!args.GetBoolArg("-listenonion", DEFAULT_LISTEN_ONION)};
        if (onlynet_used_with_onion && listenonion_disabled) {
            return InitError(
                _("Outbound connections restricted to Tor (-onlynet=onion) but the proxy for "
                  "reaching the Tor network is not provided: none of -proxy, -onion or "
                  "-listenonion is given"));
        }
        SetReachable(NET_ONION, false);
    }

    for (const std::string& strAddr : args.GetArgs("-externalip")) {
        CService addrLocal;
        if (Lookup(strAddr, addrLocal, GetListenPort(), fNameLookup) && addrLocal.IsValid())
            AddLocal(addrLocal, LOCAL_MANUAL);
        else
            return InitError(ResolveErrMsg("externalip", strAddr));
    }

#if ENABLE_ZMQ
    g_zmq_notification_interface = CZMQNotificationInterface::Create();

    if (g_zmq_notification_interface) {
        RegisterValidationInterface(g_zmq_notification_interface);
    }
#endif

    // ********************************************************* Step 7: load block chain

    fReindex = args.GetBoolArg("-reindex", false);
    bool fReindexChainState = args.GetBoolArg("-reindex-chainstate", false);
    ChainstateManager::Options chainman_opts{
        .chainparams = chainparams,
        .datadir = args.GetDataDirNet(),
        .adjusted_time_callback = GetAdjustedTime,
    };
    Assert(!ApplyArgsManOptions(args, chainman_opts)); // no error can happen, already checked in AppInitParameterInteraction

    node::BlockManager::Options blockman_opts{};
    Assert(!ApplyArgsManOptions(args, blockman_opts)); // no error can happen, already checked in AppInitParameterInteraction

    // cache size calculations
    CacheSizes cache_sizes = CalculateCacheSizes(args, g_enabled_filter_types.size());

    LogPrintf("Cache configuration:\n");
    LogPrintf("* Using %.1f MiB for block index database\n", cache_sizes.block_tree_db * (1.0 / 1024 / 1024));
    if (args.GetBoolArg("-txindex", DEFAULT_TXINDEX)) {
        LogPrintf("* Using %.1f MiB for transaction index database\n", cache_sizes.tx_index * (1.0 / 1024 / 1024));
    }
    for (BlockFilterType filter_type : g_enabled_filter_types) {
        LogPrintf("* Using %.1f MiB for %s block filter index database\n",
                  cache_sizes.filter_index * (1.0 / 1024 / 1024), BlockFilterTypeName(filter_type));
    }
    LogPrintf("* Using %.1f MiB for chain state database\n", cache_sizes.coins_db * (1.0 / 1024 / 1024));

    assert(!node.mempool);
    assert(!node.chainman);

    CTxMemPool::Options mempool_opts{
        .estimator = node.fee_estimator.get(),
        .check_ratio = chainparams.DefaultConsistencyChecks() ? 1 : 0,
    };
    if (const auto err{ApplyArgsManOptions(args, chainparams, mempool_opts)}) {
        return InitError(*err);
    }
    mempool_opts.check_ratio = std::clamp<int>(mempool_opts.check_ratio, 0, 1'000'000);

    int64_t descendant_limit_bytes = mempool_opts.limits.descendant_size_vbytes * 40;
    if (mempool_opts.max_size_bytes < 0 || mempool_opts.max_size_bytes < descendant_limit_bytes) {
        return InitError(strprintf(_("-maxmempool must be at least %d MB"), std::ceil(descendant_limit_bytes / 1'000'000.0)));
    }
    LogPrintf("* Using %.1f MiB for in-memory UTXO set (plus up to %.1f MiB of unused mempool space)\n", cache_sizes.coins * (1.0 / 1024 / 1024), mempool_opts.max_size_bytes * (1.0 / 1024 / 1024));

    for (bool fLoaded = false; !fLoaded && !ShutdownRequested();) {
        node.mempool = std::make_unique<CTxMemPool>(mempool_opts);

        node.chainman = std::make_unique<ChainstateManager>(chainman_opts, blockman_opts);
        ChainstateManager& chainman = *node.chainman;

        node::ChainstateLoadOptions options;
        options.mempool = Assert(node.mempool.get());
        options.reindex = node::fReindex;
        options.reindex_chainstate = fReindexChainState;
        options.prune = chainman.m_blockman.IsPruneMode();
        options.check_blocks = args.GetIntArg("-checkblocks", DEFAULT_CHECKBLOCKS);
        options.check_level = args.GetIntArg("-checklevel", DEFAULT_CHECKLEVEL);
        options.require_full_verification = args.IsArgSet("-checkblocks") || args.IsArgSet("-checklevel");
        options.check_interrupt = ShutdownRequested;
        options.coins_error_cb = [] {
            uiInterface.ThreadSafeMessageBox(
                _("Error reading from database, shutting down."),
                "", CClientUIInterface::MSG_ERROR);
        };
        if((args.IsArgSet("-dgpstorage") && args.IsArgSet("-dgpevm")) || (!args.IsArgSet("-dgpstorage") && args.IsArgSet("-dgpevm")) ||
          (!args.IsArgSet("-dgpstorage") && !args.IsArgSet("-dgpevm"))){
            options.getting_values_dgp = true;
        } else {
            options.getting_values_dgp = false;
        }
        options.record_log_opcodes = args.IsArgSet("-record-log-opcodes");
        options.addrindex = args.GetBoolArg("-addrindex", DEFAULT_ADDRINDEX);
        options.logevents = args.GetBoolArg("-logevents", DEFAULT_LOGEVENTS);

        uiInterface.InitMessage(_("Loading block index…").translated);
        const auto load_block_index_start_time{SteadyClock::now()};
        auto catch_exceptions = [](auto&& f) {
            try {
                return f();
            } catch (const std::exception& e) {
                LogPrintf("%s\n", e.what());
                return std::make_tuple(node::ChainstateLoadStatus::FAILURE, _("Error opening block database"));
            }
        };
        auto [status, error] = catch_exceptions([&]{ return LoadChainstate(chainman, cache_sizes, options); });
        if (status == node::ChainstateLoadStatus::SUCCESS) {
            uiInterface.InitMessage(_("Verifying blocks…").translated);
            if (chainman.m_blockman.m_have_pruned && options.check_blocks > MIN_BLOCKS_TO_KEEP) {
                LogPrintfCategory(BCLog::PRUNE, "pruned datadir may not have more than %d blocks; only checking available blocks\n",
                                  MIN_BLOCKS_TO_KEEP);
            }
            std::tie(status, error) = catch_exceptions([&]{ return VerifyLoadedChainstate(chainman, options);});
            if (status == node::ChainstateLoadStatus::SUCCESS) {
                fLoaded = true;
                LogPrintf(" block index %15dms\n", Ticks<std::chrono::milliseconds>(SteadyClock::now() - load_block_index_start_time));
            }
        }

        if (status == node::ChainstateLoadStatus::FAILURE_INCOMPATIBLE_DB || status == node::ChainstateLoadStatus::FAILURE_INSUFFICIENT_DBCACHE) {
            return InitError(error);
        }

        if (!fLoaded && !ShutdownRequested()) {
            // first suggest a reindex
            if (!options.reindex) {
                bool fRet = uiInterface.ThreadSafeQuestion(
                    error + Untranslated(".\n\n") + _("Do you want to rebuild the block database now?"),
                    error.original + ".\nPlease restart with -reindex or -reindex-chainstate to recover.",
                    "", CClientUIInterface::MSG_ERROR | CClientUIInterface::BTN_ABORT);
                if (fRet) {
                    fReindex = true;
                    AbortShutdown();
                } else {
                    LogPrintf("Aborted block database rebuild. Exiting.\n");
                    return false;
                }
            } else {
                return InitError(error);
            }
        }
    }

    // As LoadBlockIndex can take several minutes, it's possible the user
    // requested to kill the GUI during the last operation. If so, exit.
    // As the program has not fully started yet, Shutdown() is possibly overkill.
    if (ShutdownRequested()) {
        LogPrintf("Shutdown requested. Exiting.\n");
        return false;
    }

    ChainstateManager& chainman = *Assert(node.chainman);

    assert(!node.peerman);
    node.peerman = PeerManager::make(*node.connman, *node.addrman, node.banman.get(),
                                     chainman, *node.mempool, ignores_incoming_txs);
    RegisterValidationInterface(node.peerman.get());

    // ********************************************************* Step 8: start indexers
    if (args.GetBoolArg("-txindex", DEFAULT_TXINDEX)) {
        if (const auto error{WITH_LOCK(cs_main, return CheckLegacyTxindex(*Assert(chainman.m_blockman.m_block_tree_db)))}) {
            return InitError(*error);
        }

        g_txindex = std::make_unique<TxIndex>(interfaces::MakeChain(node), cache_sizes.tx_index, false, fReindex);
        if (!g_txindex->Start()) {
            return false;
        }
    }

    for (const auto& filter_type : g_enabled_filter_types) {
        InitBlockFilterIndex([&]{ return interfaces::MakeChain(node); }, filter_type, cache_sizes.filter_index, false, fReindex);
        if (!GetBlockFilterIndex(filter_type)->Start()) {
            return false;
        }
    }

    if (args.GetBoolArg("-coinstatsindex", DEFAULT_COINSTATSINDEX)) {
        g_coin_stats_index = std::make_unique<CoinStatsIndex>(interfaces::MakeChain(node), /*cache_size=*/0, false, fReindex);
        if (!g_coin_stats_index->Start()) {
            return false;
        }
    }

    // ********************************************************* Step 9: load wallet
    for (const auto& client : node.chain_clients) {
        if (!client->load()) {
            return false;
        }
    }

    // ********************************************************* Step 10: data directory maintenance

    // if pruning, perform the initial blockstore prune
    // after any wallet rescanning has taken place.
    if (chainman.m_blockman.IsPruneMode()) {
        if (!fReindex) {
            LOCK(cs_main);
            for (Chainstate* chainstate : chainman.GetAll()) {
                uiInterface.InitMessage(_("Pruning blockstore…").translated);
                chainstate->PruneAndFlush();
            }
        }
    } else {
        LogPrintf("Setting NODE_NETWORK on non-prune mode\n");
        nLocalServices = ServiceFlags(nLocalServices | NODE_NETWORK);
    }

    // ********************************************************* Step 11: import blocks

    if (!CheckDiskSpace(args.GetDataDirNet())) {
        InitError(strprintf(_("Error: Disk space is low for %s"), fs::quoted(fs::PathToString(args.GetDataDirNet()))));
        return false;
    }
    if (!CheckDiskSpace(args.GetBlocksDirPath())) {
        InitError(strprintf(_("Error: Disk space is low for %s"), fs::quoted(fs::PathToString(args.GetBlocksDirPath()))));
        return false;
    }

    int chain_active_height = WITH_LOCK(cs_main, return chainman.ActiveChain().Height());

    // On first startup, warn on low block storage space
    if (!fReindex && !fReindexChainState && chain_active_height <= 1) {
        uint64_t assumed_chain_bytes{chainparams.AssumedBlockchainSize() * 1024 * 1024 * 1024};
        uint64_t additional_bytes_needed{
            chainman.m_blockman.IsPruneMode() ?
                std::min(chainman.m_blockman.GetPruneTarget(), assumed_chain_bytes) :
                assumed_chain_bytes};

        if (!CheckDiskSpace(args.GetBlocksDirPath(), additional_bytes_needed)) {
            InitWarning(strprintf(_(
                    "Disk space for %s may not accommodate the block files. " \
                    "Approximately %u GB of data will be stored in this directory."
                ),
                fs::quoted(fs::PathToString(args.GetBlocksDirPath())),
                chainparams.AssumedBlockchainSize()
            ));
        }
    }

    // Either install a handler to notify us when genesis activates, or set fHaveGenesis directly.
    // No locking, as this happens before any background thread is started.
    boost::signals2::connection block_notify_genesis_wait_connection;
    if (WITH_LOCK(chainman.GetMutex(), return chainman.ActiveChain().Tip() == nullptr)) {
        block_notify_genesis_wait_connection = uiInterface.NotifyBlockTip_connect(std::bind(BlockNotifyGenesisWait, std::placeholders::_2));
    } else {
        fHaveGenesis = true;
    }

#if HAVE_SYSTEM
    const std::string block_notify = args.GetArg("-blocknotify", "");
    if (!block_notify.empty()) {
        uiInterface.NotifyBlockTip_connect([block_notify](SynchronizationState sync_state, const CBlockIndex* pBlockIndex) {
            if (sync_state != SynchronizationState::POST_INIT || !pBlockIndex) return;
            std::string command = block_notify;
            ReplaceAll(command, "%s", pBlockIndex->GetBlockHash().GetHex());
            std::thread t(runCommand, command);
            t.detach(); // thread runs free
        });
    }
#endif

    std::vector<fs::path> vImportFiles;
    for (const std::string& strFile : args.GetArgs("-loadblock")) {
        vImportFiles.push_back(fs::PathFromString(strFile));
    }

    chainman.m_load_block = std::thread(&util::TraceThread, "loadblk", [=, &chainman, &args] {
        ThreadImport(chainman, vImportFiles, args, ShouldPersistMempool(args) ? MempoolPath(args) : fs::path{});
    });

    node.peerman->InitCleanBlockIndex();

    // Wait for genesis block to be processed
    {
        WAIT_LOCK(g_genesis_wait_mutex, lock);
        // We previously could hang here if StartShutdown() is called prior to
        // ThreadImport getting started, so instead we just wait on a timer to
        // check ShutdownRequested() regularly.
        while (!fHaveGenesis && !ShutdownRequested()) {
            g_genesis_wait_cv.wait_for(lock, std::chrono::milliseconds(500));
        }
        block_notify_genesis_wait_connection.disconnect();
    }

    if (ShutdownRequested()) {
        return false;
    }

    // ********************************************************* Step 12: start node

    //// debug print
    {
        LOCK(cs_main);
        LogPrintf("block tree size = %u\n", chainman.BlockIndex().size());
        chain_active_height = chainman.ActiveChain().Height();
        if (tip_info) {
            tip_info->block_height = chain_active_height;
            tip_info->block_time = chainman.ActiveChain().Tip() ? chainman.ActiveChain().Tip()->GetBlockTime() : chainman.GetParams().GenesisBlock().GetBlockTime();
            tip_info->verification_progress = GuessVerificationProgress(chainman.GetParams().TxData(), chainman.ActiveChain().Tip());
        }
        if (tip_info && chainman.m_best_header) {
            tip_info->header_height = chainman.m_best_header->nHeight;
            tip_info->header_time = chainman.m_best_header->GetBlockTime();
        }
    }
    LogPrintf("nBestHeight = %d\n", chain_active_height);
    if (node.peerman) node.peerman->SetBestHeight(chain_active_height);

    // Map ports with UPnP or NAT-PMP.
    StartMapPort(args.GetBoolArg("-upnp", DEFAULT_UPNP), args.GetBoolArg("-natpmp", DEFAULT_NATPMP));

    CConnman::Options connOptions;
    connOptions.nLocalServices = nLocalServices;
    connOptions.nMaxConnections = nMaxConnections;
    connOptions.m_max_outbound_full_relay = std::min(MAX_OUTBOUND_FULL_RELAY_CONNECTIONS, connOptions.nMaxConnections);
    connOptions.m_max_outbound_block_relay = std::min(MAX_BLOCK_RELAY_ONLY_CONNECTIONS, connOptions.nMaxConnections-connOptions.m_max_outbound_full_relay);
    connOptions.nMaxAddnode = MAX_ADDNODE_CONNECTIONS;
    connOptions.nMaxFeeler = MAX_FEELER_CONNECTIONS;
    connOptions.uiInterface = &uiInterface;
    connOptions.m_banman = node.banman.get();
    connOptions.m_msgproc = node.peerman.get();
    connOptions.nSendBufferMaxSize = 1000 * args.GetIntArg("-maxsendbuffer", DEFAULT_MAXSENDBUFFER);
    connOptions.nReceiveFloodSize = 1000 * args.GetIntArg("-maxreceivebuffer", DEFAULT_MAXRECEIVEBUFFER);
    connOptions.m_added_nodes = args.GetArgs("-addnode");
    connOptions.nMaxOutboundLimit = *opt_max_upload;
    connOptions.m_peer_connect_timeout = peer_connect_timeout;

    // Port to bind to if `-bind=addr` is provided without a `:port` suffix.
    const uint16_t default_bind_port =
        static_cast<uint16_t>(args.GetIntArg("-port", Params().GetDefaultPort()));

    const auto BadPortWarning = [](const char* prefix, uint16_t port) {
        return strprintf(_("%s request to listen on port %u. This port is considered \"bad\" and "
                           "thus it is unlikely that any peer will connect to it. See "
                           "doc/p2p-bad-ports.md for details and a full list."),
                         prefix,
                         port);
    };

    for (const std::string& bind_arg : args.GetArgs("-bind")) {
        CService bind_addr;
        const size_t index = bind_arg.rfind('=');
        if (index == std::string::npos) {
            if (Lookup(bind_arg, bind_addr, default_bind_port, /*fAllowLookup=*/false)) {
                connOptions.vBinds.push_back(bind_addr);
                if (IsBadPort(bind_addr.GetPort())) {
                    InitWarning(BadPortWarning("-bind", bind_addr.GetPort()));
                }
                continue;
            }
        } else {
            const std::string network_type = bind_arg.substr(index + 1);
            if (network_type == "onion") {
                const std::string truncated_bind_arg = bind_arg.substr(0, index);
                if (Lookup(truncated_bind_arg, bind_addr, BaseParams().OnionServiceTargetPort(), false)) {
                    connOptions.onion_binds.push_back(bind_addr);
                    continue;
                }
            }
        }
        return InitError(ResolveErrMsg("bind", bind_arg));
    }

    for (const std::string& strBind : args.GetArgs("-whitebind")) {
        NetWhitebindPermissions whitebind;
        bilingual_str error;
        if (!NetWhitebindPermissions::TryParse(strBind, whitebind, error)) return InitError(error);
        connOptions.vWhiteBinds.push_back(whitebind);
    }

    // If the user did not specify -bind= or -whitebind= then we bind
    // on any address - 0.0.0.0 (IPv4) and :: (IPv6).
    connOptions.bind_on_any = args.GetArgs("-bind").empty() && args.GetArgs("-whitebind").empty();

    // Emit a warning if a bad port is given to -port= but only if -bind and -whitebind are not
    // given, because if they are, then -port= is ignored.
    if (connOptions.bind_on_any && args.IsArgSet("-port")) {
        const uint16_t port_arg = args.GetIntArg("-port", 0);
        if (IsBadPort(port_arg)) {
            InitWarning(BadPortWarning("-port", port_arg));
        }
    }

    CService onion_service_target;
    if (!connOptions.onion_binds.empty()) {
        onion_service_target = connOptions.onion_binds.front();
    } else {
        onion_service_target = DefaultOnionServiceTarget();
        connOptions.onion_binds.push_back(onion_service_target);
    }

    if (args.GetBoolArg("-listenonion", DEFAULT_LISTEN_ONION)) {
        if (connOptions.onion_binds.size() > 1) {
            InitWarning(strprintf(_("More than one onion bind address is provided. Using %s "
                                    "for the automatically created Tor onion service."),
                                  onion_service_target.ToStringAddrPort()));
        }
        StartTorControl(onion_service_target);
    }

    if (connOptions.bind_on_any) {
        // Only add all IP addresses of the machine if we would be listening on
        // any address - 0.0.0.0 (IPv4) and :: (IPv6).
        Discover();
    }

    for (const auto& net : args.GetArgs("-whitelist")) {
        NetWhitelistPermissions subnet;
        bilingual_str error;
        if (!NetWhitelistPermissions::TryParse(net, subnet, error)) return InitError(error);
        connOptions.vWhitelistedRange.push_back(subnet);
    }

    connOptions.vSeedNodes = args.GetArgs("-seednode");

    // Initiate outbound connections unless connect=0
    connOptions.m_use_addrman_outgoing = !args.IsArgSet("-connect");
    if (!connOptions.m_use_addrman_outgoing) {
        const auto connect = args.GetArgs("-connect");
        if (connect.size() != 1 || connect[0] != "0") {
            connOptions.m_specified_outgoing = connect;
        }
        if (!connOptions.m_specified_outgoing.empty() && !connOptions.vSeedNodes.empty()) {
            LogPrintf("-seednode is ignored when -connect is used\n");
        }

        if (args.IsArgSet("-dnsseed") && args.GetBoolArg("-dnsseed", DEFAULT_DNSSEED) && args.IsArgSet("-proxy")) {
            LogPrintf("-dnsseed is ignored when -connect is used and -proxy is specified\n");
        }
    }

    const std::string& i2psam_arg = args.GetArg("-i2psam", "");
    if (!i2psam_arg.empty()) {
        CService addr;
        if (!Lookup(i2psam_arg, addr, 7656, fNameLookup) || !addr.IsValid()) {
            return InitError(strprintf(_("Invalid -i2psam address or hostname: '%s'"), i2psam_arg));
        }
        SetProxy(NET_I2P, Proxy{addr});
    } else {
        if (args.IsArgSet("-onlynet") && IsReachable(NET_I2P)) {
            return InitError(
                _("Outbound connections restricted to i2p (-onlynet=i2p) but "
                  "-i2psam is not provided"));
        }
        SetReachable(NET_I2P, false);
    }

    connOptions.m_i2p_accept_incoming = args.GetBoolArg("-i2pacceptincoming", DEFAULT_I2P_ACCEPT_INCOMING);

    if (!node.connman->Start(*node.scheduler, connOptions)) {
        return false;
    }

    // ********************************************************* Step 13: finished

    // At this point, the RPC is "started", but still in warmup, which means it
    // cannot yet be called. Before we make it callable, we need to make sure
    // that the RPC's view of the best block is valid and consistent with
    // ChainstateManager's active tip.
    //
    // If we do not do this, RPC's view of the best block will be height=0 and
    // hash=0x0. This will lead to erroroneous responses for things like
    // waitforblockheight.
    RPCNotifyBlockChange(WITH_LOCK(chainman.GetMutex(), return chainman.ActiveTip()));
    SetRPCWarmupFinished();

    uiInterface.InitMessage(_("Done loading").translated);

    for (const auto& client : node.chain_clients) {
        client->start(*node.scheduler);
    }

    BanMan* banman = node.banman.get();
    node.scheduler->scheduleEvery([banman]{
        banman->DumpBanlist();
    }, DUMP_BANS_INTERVAL);

    if (node.peerman) node.peerman->StartScheduledTasks(*node.scheduler);

#if HAVE_SYSTEM
    StartupNotify(args);
#endif

    return true;
}

void UnlockDataDirectory()
{
    // Unlock
    LockDataDirectory(true, false);
}<|MERGE_RESOLUTION|>--- conflicted
+++ resolved
@@ -70,11 +70,8 @@
 #include <txmempool.h>
 #include <util/asmap.h>
 #include <util/check.h>
-<<<<<<< HEAD
-=======
 #include <util/fs.h>
 #include <util/fs_helpers.h>
->>>>>>> 4985b774
 #include <util/convert.h>
 #include <util/moneystr.h>
 #include <util/strencodings.h>
@@ -87,18 +84,11 @@
 #include <util/translation.h>
 #include <validation.h>
 #include <validationinterface.h>
+#include <walletinitinterface.h>
 #ifdef ENABLE_WALLET
 #include <wallet/wallet.h>
 #include <interfaces/wallet.h>
 #endif
-#include <walletinitinterface.h>
-<<<<<<< HEAD
-=======
-#ifdef ENABLE_WALLET
-#include <wallet/wallet.h>
-#include <interfaces/wallet.h>
-#endif
->>>>>>> 4985b774
 #include <key_io.h>
 
 #include <algorithm>
@@ -246,10 +236,7 @@
 void Shutdown(NodeContext& node)
 {
     StartShutdown();
-<<<<<<< HEAD
-=======
-
->>>>>>> 4985b774
+
     static Mutex g_shutdown_mutex;
     TRY_LOCK(g_shutdown_mutex, lock_shutdown);
     if (!lock_shutdown) return;
@@ -532,10 +519,7 @@
     argsman.AddArg("-onlynet=<net>", "Make automatic outbound connections only to network <net> (" + Join(GetNetworkNames(), ", ") + "). Inbound and manual connections are not affected by this option. It can be specified multiple times to allow multiple networks.", ArgsManager::ALLOW_ANY, OptionsCategory::CONNECTION);
     argsman.AddArg("-peerbloomfilters", strprintf("Support filtering of blocks and transaction with bloom filters (default: %u)", DEFAULT_PEERBLOOMFILTERS), ArgsManager::ALLOW_ANY, OptionsCategory::CONNECTION);
     argsman.AddArg("-peerblockfilters", strprintf("Serve compact block filters to peers per BIP 157 (default: %u)", DEFAULT_PEERBLOCKFILTERS), ArgsManager::ALLOW_ANY, OptionsCategory::CONNECTION);
-<<<<<<< HEAD
-=======
     argsman.AddArg("-txreconciliation", strprintf("Enable transaction reconciliations per BIP 330 (default: %d)", DEFAULT_TXRECONCILIATION_ENABLE), ArgsManager::ALLOW_ANY | ArgsManager::DEBUG_ONLY, OptionsCategory::CONNECTION);
->>>>>>> 4985b774
     // TODO: remove the sentence "Nodes not using ... incoming connections." once the changes from
     // https://github.com/bitcoin/bitcoin/pull/23542 have become widespread.
     argsman.AddArg("-port=<port>", strprintf("Listen for connections on <port>. Nodes not using the default ports (default: %u, testnet: %u, signet: %u, regtest: %u) are unlikely to get incoming connections. Not relevant for I2P (see doc/i2p.md).", defaultChainParams->GetDefaultPort(), testnetChainParams->GetDefaultPort(), signetChainParams->GetDefaultPort(), regtestChainParams->GetDefaultPort()), ArgsManager::ALLOW_ANY | ArgsManager::NETWORK_ONLY, OptionsCategory::CONNECTION);
@@ -616,14 +600,10 @@
     argsman.AddArg("-showevmlogs", strprintf("Print evm logs to console (default: %u)", DEFAULT_SHOWEVMLOGS), ArgsManager::ALLOW_ANY, OptionsCategory::DEBUG_TEST);
     argsman.AddArg("-mocktime=<n>", "Replace actual time with " + UNIX_EPOCH_TIME + " (default: 0)", ArgsManager::ALLOW_ANY | ArgsManager::DEBUG_ONLY, OptionsCategory::DEBUG_TEST);
     argsman.AddArg("-maxsigcachesize=<n>", strprintf("Limit sum of signature cache and script execution cache sizes to <n> MiB (default: %u)", DEFAULT_MAX_SIG_CACHE_BYTES >> 20), ArgsManager::ALLOW_ANY | ArgsManager::DEBUG_ONLY, OptionsCategory::DEBUG_TEST);
-<<<<<<< HEAD
-    argsman.AddArg("-maxtipage=<n>", strprintf("Maximum tip age in seconds to consider node in initial block download (default: %u)", DEFAULT_MAX_TIP_AGE), ArgsManager::ALLOW_ANY | ArgsManager::DEBUG_ONLY, OptionsCategory::DEBUG_TEST);
-=======
     argsman.AddArg("-maxtipage=<n>",
                    strprintf("Maximum tip age in seconds to consider node in initial block download (default: %u)",
                              Ticks<std::chrono::seconds>(DEFAULT_MAX_TIP_AGE)),
                    ArgsManager::ALLOW_ANY | ArgsManager::DEBUG_ONLY, OptionsCategory::DEBUG_TEST);
->>>>>>> 4985b774
     argsman.AddArg("-minmempoolgaslimit=<limit>", strprintf("The minimum transaction gas limit we are willing to accept into the mempool (default: %s)",MEMPOOL_MIN_GAS_LIMIT), ArgsManager::ALLOW_ANY, OptionsCategory::DEBUG_TEST);
     argsman.AddArg("-printpriority", strprintf("Log transaction fee rate in " + CURRENCY_UNIT + "/kvB when mining blocks (default: %u)", DEFAULT_PRINTPRIORITY), ArgsManager::ALLOW_ANY | ArgsManager::DEBUG_ONLY, OptionsCategory::DEBUG_TEST);
     argsman.AddArg("-uacomment=<cmt>", "Append comment to the user agent string", ArgsManager::ALLOW_ANY, OptionsCategory::DEBUG_TEST);
@@ -642,10 +622,6 @@
     argsman.AddArg("-londonheight=<n>", "Use given block height to check contracts with EVM London (regtest-only)", ArgsManager::ALLOW_ANY, OptionsCategory::DEBUG_TEST);
     argsman.AddArg("-taprootheight=<n>", "Use given block height to check taproot (regtest-only)", ArgsManager::ALLOW_ANY, OptionsCategory::DEBUG_TEST);
     argsman.AddArg("-shanghaiheight=<n>", "Use given block height to check contracts with EVM Shanghai (regtest-only)", ArgsManager::ALLOW_ANY, OptionsCategory::DEBUG_TEST);
-<<<<<<< HEAD
-
-=======
->>>>>>> 4985b774
 
     SetupChainParamsBaseOptions(argsman);
 
@@ -1139,8 +1115,6 @@
     }
 #endif // USE_SYSCALL_SANDBOX
 
-<<<<<<< HEAD
-=======
     // Also report errors from parsing before daemonization
     {
         ChainstateManager::Options chainman_opts_dummy{
@@ -1156,7 +1130,6 @@
         }
     }
 
->>>>>>> 4985b774
     if (args.IsArgSet("-opsenderheight")) {
         // Allow overriding opsender block for testing
         if (!chainparams.MineBlocksOnDemand()) {
