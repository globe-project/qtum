--- conflicted
+++ resolved
@@ -387,8 +387,6 @@
     }
 }
 
-<<<<<<< HEAD
-=======
 bool CCoinsViewErrorCatcher::GetCoin(const COutPoint &outpoint, Coin &coin) const {
     return ExecuteBackedWrapper([&]() { return CCoinsViewBacked::GetCoin(outpoint, coin); }, m_err_callbacks);
 }
@@ -397,7 +395,6 @@
     return ExecuteBackedWrapper([&]() { return CCoinsViewBacked::HaveCoin(outpoint); }, m_err_callbacks);
 }
 
->>>>>>> 86d0551a
 const CTxOut &CCoinsViewCache::GetOutputFor(const CTxIn& input) const
 {
     const Coin& coins = AccessCoin(input.prevout);
