<<<<<<< HEAD
// Copyright (c) 2011-2017 The Bitcoin Core developers
=======
// Copyright (c) 2011-2018 The Bitcoin Core developers
>>>>>>> 228c1378
// Distributed under the MIT software license, see the accompanying
// file COPYING or http://www.opensource.org/licenses/mit-license.php.

#ifndef BITCOIN_QT_CLIENTMODEL_H
#define BITCOIN_QT_CLIENTMODEL_H

#include <QObject>
#include <QDateTime>

#include <atomic>
#include <memory>

class BanTableModel;
class OptionsModel;
class PeerTableModel;

class CBlockIndex;

namespace interfaces {
class Handler;
class Node;
}

QT_BEGIN_NAMESPACE
class QTimer;
QT_END_NAMESPACE

enum class BlockSource {
    NONE,
    REINDEX,
    DISK,
    NETWORK
};

enum NumConnections {
    CONNECTIONS_NONE = 0,
    CONNECTIONS_IN   = (1U << 0),
    CONNECTIONS_OUT  = (1U << 1),
    CONNECTIONS_ALL  = (CONNECTIONS_IN | CONNECTIONS_OUT),
};

/** Model for Bitcoin network client. */
class ClientModel : public QObject
{
    Q_OBJECT

public:
    explicit ClientModel(interfaces::Node& node, OptionsModel *optionsModel, QObject *parent = 0);
    ~ClientModel();

    interfaces::Node& node() const { return m_node; }
    OptionsModel *getOptionsModel();
    PeerTableModel *getPeerTableModel();
    BanTableModel *getBanTableModel();

    //! Return number of connections, default is in- and outbound (total)
    int getNumConnections(unsigned int flags = CONNECTIONS_ALL) const;
    int getHeaderTipHeight() const;
    int64_t getHeaderTipTime() const;

    //! Returns enum BlockSource of the current importing/syncing state
    enum BlockSource getBlockSource() const;
    //! Return warnings to be displayed in status bar
    QString getStatusBarWarnings() const;
    //! Get the information about the needed gas
    void getGasInfo(uint64_t& blockGasLimit, uint64_t& minGasPrice, uint64_t& nGasPrice) const;

    QString formatFullVersion() const;
    QString formatSubVersion() const;
    bool isReleaseVersion() const;
    QString formatClientStartupTime() const;
    QString dataDir() const;

    bool getProxyInfo(std::string& ip_port) const;

    // caches for the best header
    mutable std::atomic<int> cachedBestHeaderHeight;
    mutable std::atomic<int64_t> cachedBestHeaderTime;
    bool fBatchProcessingMode;

private:
    interfaces::Node& m_node;
    std::unique_ptr<interfaces::Handler> m_handler_show_progress;
    std::unique_ptr<interfaces::Handler> m_handler_notify_num_connections_changed;
    std::unique_ptr<interfaces::Handler> m_handler_notify_network_active_changed;
    std::unique_ptr<interfaces::Handler> m_handler_notify_alert_changed;
    std::unique_ptr<interfaces::Handler> m_handler_banned_list_changed;
    std::unique_ptr<interfaces::Handler> m_handler_notify_block_tip;
    std::unique_ptr<interfaces::Handler> m_handler_notify_header_tip;
    OptionsModel *optionsModel;
    PeerTableModel *peerTableModel;
    BanTableModel *banTableModel;

    QTimer *pollTimer;

    void subscribeToCoreSignals();
    void unsubscribeFromCoreSignals();

Q_SIGNALS:
    void numConnectionsChanged(int count);
    void numBlocksChanged(int count, const QDateTime& blockDate, double nVerificationProgress, bool header);
    void mempoolSizeChanged(long count, size_t mempoolSizeInBytes);
    void networkActiveChanged(bool networkActive);
    void alertsChanged(const QString &warnings);
    void bytesChanged(quint64 totalBytesIn, quint64 totalBytesOut);
    void tipChanged();
<<<<<<< HEAD
=======
    void gasInfoChanged(quint64 blockGasLimit, quint64 minGasPrice, quint64 nGasPrice);
>>>>>>> 228c1378

    //! Fired when a message should be reported to the user
    void message(const QString &title, const QString &message, unsigned int style);

    // Show progress dialog e.g. for verifychain
    void showProgress(const QString &title, int nProgress);

public Q_SLOTS:
    void updateTimer();
    void updateNumConnections(int numConnections);
    void updateNetworkActive(bool networkActive);
    void updateAlert();
    void updateBanlist();
    void updateTip();
};

#endif // BITCOIN_QT_CLIENTMODEL_H<|MERGE_RESOLUTION|>--- conflicted
+++ resolved
@@ -1,8 +1,4 @@
-<<<<<<< HEAD
-// Copyright (c) 2011-2017 The Bitcoin Core developers
-=======
 // Copyright (c) 2011-2018 The Bitcoin Core developers
->>>>>>> 228c1378
 // Distributed under the MIT software license, see the accompanying
 // file COPYING or http://www.opensource.org/licenses/mit-license.php.
 
@@ -67,8 +63,6 @@
     enum BlockSource getBlockSource() const;
     //! Return warnings to be displayed in status bar
     QString getStatusBarWarnings() const;
-    //! Get the information about the needed gas
-    void getGasInfo(uint64_t& blockGasLimit, uint64_t& minGasPrice, uint64_t& nGasPrice) const;
 
     QString formatFullVersion() const;
     QString formatSubVersion() const;
@@ -109,10 +103,7 @@
     void alertsChanged(const QString &warnings);
     void bytesChanged(quint64 totalBytesIn, quint64 totalBytesOut);
     void tipChanged();
-<<<<<<< HEAD
-=======
     void gasInfoChanged(quint64 blockGasLimit, quint64 minGasPrice, quint64 nGasPrice);
->>>>>>> 228c1378
 
     //! Fired when a message should be reported to the user
     void message(const QString &title, const QString &message, unsigned int style);
