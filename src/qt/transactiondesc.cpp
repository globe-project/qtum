// Copyright (c) 2011-2021 The Bitcoin Core developers
// Distributed under the MIT software license, see the accompanying
// file COPYING or http://www.opensource.org/licenses/mit-license.php.

#ifdef HAVE_CONFIG_H
#include <config/bitcoin-config.h>
#endif

#include <qt/transactiondesc.h>

#include <qt/bitcoinunits.h>
#include <qt/guiutil.h>
#include <qt/paymentserver.h>
#include <qt/transactionrecord.h>
#include <qt/styleSheet.h>

#include <consensus/consensus.h>
#include <interfaces/node.h>
#include <interfaces/wallet.h>
#include <key_io.h>
#include <policy/policy.h>
#include <util/system.h>
#include <validation.h>
#include <wallet/ismine.h>
#include <consensus/params.h>
#include <qt/guiconstants.h>

#include <stdint.h>
#include <string>

#include <QLatin1String>

using wallet::ISMINE_ALL;
using wallet::ISMINE_SPENDABLE;
using wallet::ISMINE_WATCH_ONLY;
using wallet::isminetype;

<<<<<<< HEAD

class TransactionFormater
{
public:
    TransactionFormater()
    {
        itemNameColor = GetStringStyleValue("transactiondesc/item-name-color", "#ffffff");
        itemColor = GetStringStyleValue("transactiondesc/item-color", "#ffffff");
        itemFontBold = GetIntStyleValue("transactiondesc/item-font-bold", true);
        network = Params().NetworkIDString();
    }

    static const TransactionFormater& instance()
    {
        static TransactionFormater data;
        return data;
    }

    static QString ItemColor()
    {
        return " color='" + instance().itemColor + "'";
    }

    static QString ItemNameColor(const QString& name, bool space = true)
    {
        QString ret;
        if(instance().itemFontBold)
        {
            ret += "<b>";
        }

        ret += "<font color='" + instance().itemNameColor + "'>" + name +":</font>";

        if(instance().itemFontBold)
        {
            ret += "</b>";
        }

        if(space) ret += " ";

        return ret;
    }

    static QString TxIdLink(const QString& txHash)
    {
        if(instance().network == "main")
        {
            return QString(QTUM_INFO_MAINNET).arg("tx", txHash);
        }
        else if(instance().network == "test")
        {
            return QString(QTUM_INFO_TESTNET).arg("tx", txHash);
        }

        return txHash;
    }

private:
    QString itemNameColor;
    QString itemColor;
    bool itemFontBold;
    std::string network;
};

QString TransactionDesc::FormatTxStatus(const interfaces::WalletTx& wtx, const interfaces::WalletTxStatus& status, bool inMempool, int numBlocks)
=======
class TransactionFormater
>>>>>>> d82fec21
{
public:
    TransactionFormater()
    {
        itemNameColor = GetStringStyleValue("transactiondesc/item-name-color", "#ffffff");
        itemColor = GetStringStyleValue("transactiondesc/item-color", "#ffffff");
        itemFontBold = GetIntStyleValue("transactiondesc/item-font-bold", true);
        network = Params().NetworkIDString();
    }

    static const TransactionFormater& instance()
    {
        static TransactionFormater data;
        return data;
    }

    static QString ItemColor()
    {
        return " color='" + instance().itemColor + "'";
    }

    static QString ItemNameColor(const QString& name, bool space = true)
    {
        QString ret;
        if(instance().itemFontBold)
        {
            ret += "<b>";
        }

        ret += "<font color='" + instance().itemNameColor + "'>" + name +":</font>";

        if(instance().itemFontBold)
        {
            ret += "</b>";
        }

        if(space) ret += " ";

        return ret;
    }

    static QString TxIdLink(const QString& txHash)
    {
        if(instance().network == "main")
        {
            return QString(QTUM_INFO_MAINNET).arg("tx", txHash);
        }
        else if(instance().network == "test")
        {
            return QString(QTUM_INFO_TESTNET).arg("tx", txHash);
        }

        return txHash;
    }

private:
    QString itemNameColor;
    QString itemColor;
    bool itemFontBold;
    std::string network;
};

QString TransactionDesc::FormatTxStatus(const interfaces::WalletTxStatus& status, bool inMempool)
{
    int depth = status.depth_in_main_chain;
    if (depth < 0) {
        /*: Text explaining the current status of a transaction, shown in the
            status field of the details window for this transaction. This status
            represents an unconfirmed transaction that conflicts with a confirmed
            transaction. */
        return tr("conflicted with a transaction with %1 confirmations").arg(-depth);
    } else if (depth == 0) {
        QString s;
        if (inMempool) {
            /*: Text explaining the current status of a transaction, shown in the
                status field of the details window for this transaction. This status
                represents an unconfirmed transaction that is in the memory pool. */
            s = tr("0/unconfirmed, in memory pool");
        } else {
            /*: Text explaining the current status of a transaction, shown in the
                status field of the details window for this transaction. This status
                represents an unconfirmed transaction that is not in the memory pool. */
            s = tr("0/unconfirmed, not in memory pool");
        }
        if (status.is_abandoned) {
            /*: Text explaining the current status of a transaction, shown in the
                status field of the details window for this transaction. This
                status represents an abandoned transaction. */
            s += QLatin1String(", ") + tr("abandoned");
        }
        return s;
    } else if (depth < 6) {
        /*: Text explaining the current status of a transaction, shown in the
            status field of the details window for this transaction. This
            status represents a transaction confirmed in at least one block,
            but less than 6 blocks. */
        return tr("%1/unconfirmed").arg(depth);
    } else {
        /*: Text explaining the current status of a transaction, shown in the
            status field of the details window for this transaction. This status
            represents a transaction confirmed in 6 or more blocks. */
        return tr("%1 confirmations").arg(depth);
    }
}

// Takes an encoded PaymentRequest as a string and tries to find the Common Name of the X.509 certificate
// used to sign the PaymentRequest.
bool GetPaymentRequestMerchant(const std::string& pr, QString& merchant)
{
    // Search for the supported pki type strings
    if (pr.find(std::string({0x12, 0x0b}) + "x509+sha256") != std::string::npos || pr.find(std::string({0x12, 0x09}) + "x509+sha1") != std::string::npos) {
        // We want the common name of the Subject of the cert. This should be the second occurrence
        // of the bytes 0x0603550403. The first occurrence of those is the common name of the issuer.
        // After those bytes will be either 0x13 or 0x0C, then length, then either the ascii or utf8
        // string with the common name which is the merchant name
        size_t cn_pos = pr.find({0x06, 0x03, 0x55, 0x04, 0x03});
        if (cn_pos != std::string::npos) {
            cn_pos = pr.find({0x06, 0x03, 0x55, 0x04, 0x03}, cn_pos + 5);
            if (cn_pos != std::string::npos) {
                cn_pos += 5;
                if (pr[cn_pos] == 0x13 || pr[cn_pos] == 0x0c) {
                    cn_pos++; // Consume the type
                    int str_len = pr[cn_pos];
                    cn_pos++; // Consume the string length
                    merchant = QString::fromUtf8(pr.data() + cn_pos, str_len);
                    return true;
                }
            }
        }
    }
    return false;
}

QString TransactionDesc::toHTML(interfaces::Node& node, interfaces::Wallet& wallet, TransactionRecord* rec, BitcoinUnit unit)
{
    int numBlocks;
    interfaces::WalletTxStatus status;
    interfaces::WalletOrderForm orderForm;
    bool inMempool;
    interfaces::WalletTx wtx = wallet.getWalletTxDetails(rec->hash, status, orderForm, inMempool, numBlocks);

    QString strHTML;

    strHTML.reserve(4000);
    strHTML += "<html><font face='verdana, arial, helvetica, sans-serif'"+TransactionFormater::ItemColor()+">";

    int64_t nTime = wtx.time;
    CAmount nCredit = wtx.credit;
    CAmount nDebit = wtx.debit;
    CAmount nNet = nCredit - nDebit;

<<<<<<< HEAD
    strHTML += TransactionFormater::ItemNameColor(tr("Status")) + FormatTxStatus(wtx, status, inMempool, numBlocks);
=======
    strHTML += TransactionFormater::ItemNameColor(tr("Status")) + FormatTxStatus(status, inMempool);
>>>>>>> d82fec21
    strHTML += "<br>";

    strHTML += TransactionFormater::ItemNameColor(tr("Date")) + (nTime ? GUIUtil::dateTimeStr(nTime) : "") + "<br>";

    //
    // From
    //
    if (wtx.is_coinbase || wtx.is_coinstake)
    {
        strHTML += TransactionFormater::ItemNameColor(tr("Source")) + tr("Generated") + "<br>";
    }
    else if (wtx.value_map.count("from") && !wtx.value_map["from"].empty())
    {
        // Online transaction
        strHTML += TransactionFormater::ItemNameColor(tr("From")) + GUIUtil::HtmlEscape(wtx.value_map["from"]) + "<br>";
    }
    else
    {
        // Offline transaction
        if (nNet > 0)
        {
            // Credit
            CTxDestination address = DecodeDestination(rec->address);
            if (IsValidDestination(address)) {
                std::string name;
                isminetype ismine;
                if (wallet.getAddress(address, &name, &ismine, /* purpose= */ nullptr))
                {
                    strHTML += TransactionFormater::ItemNameColor(tr("From")) + tr("unknown") + "<br>";
                    strHTML += TransactionFormater::ItemNameColor(tr("To"));
                    strHTML += GUIUtil::HtmlEscape(rec->address);
                    QString addressOwned = ismine == ISMINE_SPENDABLE ? tr("own address") : tr("watch-only");
                    if (!name.empty())
                        strHTML += " (" + addressOwned + ", " + tr("label") + ": " + GUIUtil::HtmlEscape(name) + ")";
                    else
                        strHTML += " (" + addressOwned + ")";
                    strHTML += "<br>";
                }
            }
        }
    }

    //
    // To
    //
    if (wtx.value_map.count("to") && !wtx.value_map["to"].empty())
    {
        // Online transaction
        std::string strAddress = wtx.value_map["to"];
        strHTML += TransactionFormater::ItemNameColor(tr("To"));
        CTxDestination dest = DecodeDestination(strAddress);
        std::string name;
        if (wallet.getAddress(
                dest, &name, /* is_mine= */ nullptr, /* purpose= */ nullptr) && !name.empty())
            strHTML += GUIUtil::HtmlEscape(name) + " ";
        strHTML += GUIUtil::HtmlEscape(strAddress) + "<br>";
    }

    //
    // Amount
    //
    if (wtx.is_coinbase && nCredit == 0)
    {
        //
        // Coinbase
        //
        CAmount nUnmatured = 0;
        for (const CTxOut& txout : wtx.tx->vout)
            nUnmatured += wallet.getCredit(txout, ISMINE_ALL);
        strHTML += TransactionFormater::ItemNameColor(tr("Credit"));
        if (status.is_in_main_chain)
            strHTML += BitcoinUnits::formatHtmlWithUnit(unit, nUnmatured)+ " (" + tr("matures in %n more block(s)", "", status.blocks_to_maturity) + ")";
        else
            strHTML += "(" + tr("not accepted") + ")";
        strHTML += "<br>";
    }
    else if (nNet > 0)
    {
        //
        // Credit
        //
        strHTML += TransactionFormater::ItemNameColor(tr("Credit")) + BitcoinUnits::formatHtmlWithUnit(unit, nNet) + "<br>";
    }
    else
    {
        isminetype fAllFromMe = ISMINE_SPENDABLE;
        for (const isminetype mine : wtx.txin_is_mine)
        {
            if(fAllFromMe > mine) fAllFromMe = mine;
        }

        isminetype fAllToMe = ISMINE_SPENDABLE;
        for (const isminetype mine : wtx.txout_is_mine)
        {
            if(fAllToMe > mine) fAllToMe = mine;
        }

        if (fAllFromMe)
        {
            if(fAllFromMe & ISMINE_WATCH_ONLY)
                strHTML += TransactionFormater::ItemNameColor(tr("From")) + tr("watch-only") + "<br>";

            //
            // Debit
            //
            auto mine = wtx.txout_is_mine.begin();
            for (const CTxOut& txout : wtx.tx->vout)
            {
                // Ignore change
                isminetype toSelf = *(mine++);
                if ((toSelf == ISMINE_SPENDABLE) && (fAllFromMe == ISMINE_SPENDABLE))
                    continue;

                if (!wtx.value_map.count("to") || wtx.value_map["to"].empty())
                {
                    // Offline transaction
                    CTxDestination address;
                    if (ExtractDestination(txout.scriptPubKey, address))
                    {
                        strHTML += TransactionFormater::ItemNameColor(tr("To"));
                        std::string name;
                        if (wallet.getAddress(
                                address, &name, /* is_mine= */ nullptr, /* purpose= */ nullptr) && !name.empty())
                            strHTML += GUIUtil::HtmlEscape(name) + " ";
                        strHTML += GUIUtil::HtmlEscape(EncodeDestination(address));
                        if(toSelf == ISMINE_SPENDABLE)
                            strHTML += " (own address)";
                        else if(toSelf & ISMINE_WATCH_ONLY)
                            strHTML += " (watch-only)";
                        strHTML += "<br>";
                    }
                }

                strHTML += TransactionFormater::ItemNameColor(tr("Debit")) + BitcoinUnits::formatHtmlWithUnit(unit, -txout.nValue) + "<br>";
                if(toSelf)
                    strHTML += TransactionFormater::ItemNameColor(tr("Credit")) + BitcoinUnits::formatHtmlWithUnit(unit, txout.nValue) + "<br>";
            }

            if (fAllToMe)
            {
                // Payment to self
                CAmount nChange = wtx.change;
                CAmount nValue = nCredit - nChange;
                strHTML += TransactionFormater::ItemNameColor(tr("Total debit")) + BitcoinUnits::formatHtmlWithUnit(unit, -nValue) + "<br>";
                strHTML += TransactionFormater::ItemNameColor(tr("Total credit")) + BitcoinUnits::formatHtmlWithUnit(unit, nValue) + "<br>";
            }

            CAmount nTxFee = nDebit - wtx.tx->GetValueOut();
            if (nTxFee > 0)
                strHTML += TransactionFormater::ItemNameColor(tr("Transaction fee")) + BitcoinUnits::formatHtmlWithUnit(unit, -nTxFee) + "<br>";
        }
        else
        {
            //
            // Mixed debit transaction
            //
            auto mine = wtx.txin_is_mine.begin();
            for (const CTxIn& txin : wtx.tx->vin) {
                if (*(mine++)) {
                    strHTML += TransactionFormater::ItemNameColor(tr("Debit")) + BitcoinUnits::formatHtmlWithUnit(unit, -wallet.getDebit(txin, ISMINE_ALL)) + "<br>";
                }
            }
            mine = wtx.txout_is_mine.begin();
            for (const CTxOut& txout : wtx.tx->vout) {
                if (*(mine++)) {
                    strHTML += TransactionFormater::ItemNameColor(tr("Credit")) + BitcoinUnits::formatHtmlWithUnit(unit, wallet.getCredit(txout, ISMINE_ALL)) + "<br>";
                }
            }
        }
    }

    strHTML += TransactionFormater::ItemNameColor(tr("Net amount")) + BitcoinUnits::formatHtmlWithUnit(unit, nNet, true) + "<br>";

    //
    // Message
    //
    if (wtx.value_map.count("message") && !wtx.value_map["message"].empty())
        strHTML += "<br>" + TransactionFormater::ItemNameColor(tr("Message"), false) + "<br>" + GUIUtil::HtmlEscape(wtx.value_map["message"], true) + "<br>";
    if (wtx.value_map.count("comment") && !wtx.value_map["comment"].empty())
        strHTML += "<br>" + TransactionFormater::ItemNameColor(tr("Comment"), false) + "<br>" + GUIUtil::HtmlEscape(wtx.value_map["comment"], true) + "<br>";

    strHTML += TransactionFormater::ItemNameColor(tr("Transaction ID")) + TransactionFormater::TxIdLink(rec->getTxHash()) + "<br>";
    strHTML += TransactionFormater::ItemNameColor(tr("Transaction total size")) + QString::number(wtx.tx->GetTotalSize()) + " bytes<br>";
    strHTML += TransactionFormater::ItemNameColor(tr("Transaction virtual size")) + QString::number(GetVirtualTransactionSize(*wtx.tx)) + " bytes<br>";
    strHTML += TransactionFormater::ItemNameColor(tr("Output index")) + QString::number(rec->getOutputIndex()) + "<br>";

    // Message from normal bitcoin:URI (bitcoin:123...?message=example)
    for (const std::pair<std::string, std::string>& r : orderForm) {
        if (r.first == "Message")
            strHTML += "<br>" + TransactionFormater::ItemNameColor(tr("Message")) + "<br>" + GUIUtil::HtmlEscape(r.second, true) + "<br>";

        //
        // PaymentRequest info:
        //
        if (r.first == "PaymentRequest")
        {
            QString merchant;
            if (!GetPaymentRequestMerchant(r.second, merchant)) {
                merchant.clear();
            } else {
                merchant += tr(" (Certificate was not verified)");
            }
            if (!merchant.isNull()) {
                strHTML += TransactionFormater::ItemNameColor(tr("Merchant")) + GUIUtil::HtmlEscape(merchant) + "<br>";
            }
        }
    }

    if (wtx.is_coinbase || wtx.is_coinstake)
    {
        quint32 numBlocksToMaturity = Params().GetConsensus().CoinbaseMaturity(numBlocks) +  1;
        strHTML += "<br>" + tr("Generated coins must mature %1 blocks before they can be spent. When you generated this block, it was broadcast to the network to be added to the block chain. If it fails to get into the chain, its state will change to \"not accepted\" and it won't be spendable. This may occasionally happen if another node generates a block within a few seconds of yours.").arg(QString::number(numBlocksToMaturity)) + "<br>";
    }

    //
    // Debug view
    //
    if (node.getLogCategories() != BCLog::NONE)
    {
        strHTML += "<hr><br>" + tr("Debug information") + "<br><br>";
        for (const CTxIn& txin : wtx.tx->vin)
            if(wallet.txinIsMine(txin))
                strHTML += TransactionFormater::ItemNameColor(tr("Debit")) + BitcoinUnits::formatHtmlWithUnit(unit, -wallet.getDebit(txin, ISMINE_ALL)) + "<br>";
        for (const CTxOut& txout : wtx.tx->vout)
            if(wallet.txoutIsMine(txout))
                strHTML += TransactionFormater::ItemNameColor(tr("Credit")) + BitcoinUnits::formatHtmlWithUnit(unit, wallet.getCredit(txout, ISMINE_ALL)) + "<br>";

        strHTML += "<br>" + TransactionFormater::ItemNameColor(tr("Transaction"), false) + "<br>";
        strHTML += GUIUtil::HtmlEscape(wtx.tx->ToString(), true);

        strHTML += "<br>" + TransactionFormater::ItemNameColor(tr("Inputs"), false);
        strHTML += "<ul>";

        for (const CTxIn& txin : wtx.tx->vin)
        {
            COutPoint prevout = txin.prevout;

            Coin prev;
            if(node.getUnspentOutput(prevout, prev))
            {
                {
                    strHTML += "<li>";
                    const CTxOut &vout = prev.out;
                    CTxDestination address;
                    if (ExtractDestination(vout.scriptPubKey, address))
                    {
                        std::string name;
                        if (wallet.getAddress(address, &name, /* is_mine= */ nullptr, /* purpose= */ nullptr) && !name.empty())
                            strHTML += GUIUtil::HtmlEscape(name) + " ";
                        strHTML += QString::fromStdString(EncodeDestination(address));
                    }
                    strHTML = strHTML + " " + tr("Amount") + "=" + BitcoinUnits::formatHtmlWithUnit(unit, vout.nValue);
                    strHTML = strHTML + " IsMine=" + (wallet.txoutIsMine(vout) & ISMINE_SPENDABLE ? tr("true") : tr("false")) + "</li>";
                    strHTML = strHTML + " IsWatchOnly=" + (wallet.txoutIsMine(vout) & ISMINE_WATCH_ONLY ? tr("true") : tr("false")) + "</li>";
                }
            }
        }

        strHTML += "</ul>";
    }

    strHTML += "</font></html>";
    return strHTML;
}<|MERGE_RESOLUTION|>--- conflicted
+++ resolved
@@ -35,75 +35,7 @@
 using wallet::ISMINE_WATCH_ONLY;
 using wallet::isminetype;
 
-<<<<<<< HEAD
-
 class TransactionFormater
-{
-public:
-    TransactionFormater()
-    {
-        itemNameColor = GetStringStyleValue("transactiondesc/item-name-color", "#ffffff");
-        itemColor = GetStringStyleValue("transactiondesc/item-color", "#ffffff");
-        itemFontBold = GetIntStyleValue("transactiondesc/item-font-bold", true);
-        network = Params().NetworkIDString();
-    }
-
-    static const TransactionFormater& instance()
-    {
-        static TransactionFormater data;
-        return data;
-    }
-
-    static QString ItemColor()
-    {
-        return " color='" + instance().itemColor + "'";
-    }
-
-    static QString ItemNameColor(const QString& name, bool space = true)
-    {
-        QString ret;
-        if(instance().itemFontBold)
-        {
-            ret += "<b>";
-        }
-
-        ret += "<font color='" + instance().itemNameColor + "'>" + name +":</font>";
-
-        if(instance().itemFontBold)
-        {
-            ret += "</b>";
-        }
-
-        if(space) ret += " ";
-
-        return ret;
-    }
-
-    static QString TxIdLink(const QString& txHash)
-    {
-        if(instance().network == "main")
-        {
-            return QString(QTUM_INFO_MAINNET).arg("tx", txHash);
-        }
-        else if(instance().network == "test")
-        {
-            return QString(QTUM_INFO_TESTNET).arg("tx", txHash);
-        }
-
-        return txHash;
-    }
-
-private:
-    QString itemNameColor;
-    QString itemColor;
-    bool itemFontBold;
-    std::string network;
-};
-
-QString TransactionDesc::FormatTxStatus(const interfaces::WalletTx& wtx, const interfaces::WalletTxStatus& status, bool inMempool, int numBlocks)
-=======
-class TransactionFormater
->>>>>>> d82fec21
 {
 public:
     TransactionFormater()
@@ -255,11 +187,7 @@
     CAmount nDebit = wtx.debit;
     CAmount nNet = nCredit - nDebit;
 
-<<<<<<< HEAD
-    strHTML += TransactionFormater::ItemNameColor(tr("Status")) + FormatTxStatus(wtx, status, inMempool, numBlocks);
-=======
     strHTML += TransactionFormater::ItemNameColor(tr("Status")) + FormatTxStatus(status, inMempool);
->>>>>>> d82fec21
     strHTML += "<br>";
 
     strHTML += TransactionFormater::ItemNameColor(tr("Date")) + (nTime ? GUIUtil::dateTimeStr(nTime) : "") + "<br>";
