// Copyright (c) 2011-2022 The Bitcoin Core developers
// Distributed under the MIT software license, see the accompanying
// file COPYING or http://www.opensource.org/licenses/mit-license.php.

#ifdef HAVE_CONFIG_H
#include <config/bitcoin-config.h>
#endif

#include <qt/transactiondesc.h>

#include <qt/bitcoinunits.h>
#include <qt/guiutil.h>
#include <qt/paymentserver.h>
#include <qt/transactionrecord.h>
#include <qt/styleSheet.h>

#include <consensus/consensus.h>
#include <interfaces/node.h>
#include <interfaces/wallet.h>
#include <key_io.h>
#include <policy/policy.h>
#include <util/system.h>
#include <validation.h>
<<<<<<< HEAD
#include <wallet/ismine.h>
=======
#include <wallet/types.h>
>>>>>>> 4985b774
#include <consensus/params.h>
#include <qt/guiconstants.h>

#include <stdint.h>
#include <string>

#include <QLatin1String>

using wallet::ISMINE_ALL;
using wallet::ISMINE_SPENDABLE;
using wallet::ISMINE_WATCH_ONLY;
using wallet::isminetype;

class TransactionFormater
{
public:
    TransactionFormater()
    {
        itemNameColor = GetStringStyleValue("transactiondesc/item-name-color", "#ffffff");
        itemColor = GetStringStyleValue("transactiondesc/item-color", "#ffffff");
        itemFontBold = GetIntStyleValue("transactiondesc/item-font-bold", true);
        network = Params().NetworkIDString();
    }

    static const TransactionFormater& instance()
    {
        static TransactionFormater data;
        return data;
    }

    static QString ItemColor()
    {
        return " color='" + instance().itemColor + "'";
    }

    static QString ItemNameColor(const QString& name, bool space = true)
    {
        QString ret;
        if(instance().itemFontBold)
        {
            ret += "<b>";
        }

        ret += "<font color='" + instance().itemNameColor + "'>" + name +":</font>";

        if(instance().itemFontBold)
        {
            ret += "</b>";
        }

        if(space) ret += " ";

        return ret;
    }

    static QString TxIdLink(const QString& txHash)
    {
        if(instance().network == "main")
        {
            return QString(QTUM_INFO_MAINNET).arg("tx", txHash);
        }
        else if(instance().network == "test")
        {
            return QString(QTUM_INFO_TESTNET).arg("tx", txHash);
        }

        return txHash;
    }

private:
    QString itemNameColor;
    QString itemColor;
    bool itemFontBold;
    std::string network;
};

QString TransactionDesc::FormatTxStatus(const interfaces::WalletTxStatus& status, bool inMempool)
{
    int depth = status.depth_in_main_chain;
    if (depth < 0) {
        /*: Text explaining the current status of a transaction, shown in the
            status field of the details window for this transaction. This status
            represents an unconfirmed transaction that conflicts with a confirmed
            transaction. */
        return tr("conflicted with a transaction with %1 confirmations").arg(-depth);
    } else if (depth == 0) {
        QString s;
        if (inMempool) {
            /*: Text explaining the current status of a transaction, shown in the
                status field of the details window for this transaction. This status
                represents an unconfirmed transaction that is in the memory pool. */
            s = tr("0/unconfirmed, in memory pool");
        } else {
            /*: Text explaining the current status of a transaction, shown in the
                status field of the details window for this transaction. This status
                represents an unconfirmed transaction that is not in the memory pool. */
            s = tr("0/unconfirmed, not in memory pool");
        }
        if (status.is_abandoned) {
            /*: Text explaining the current status of a transaction, shown in the
                status field of the details window for this transaction. This
                status represents an abandoned transaction. */
            s += QLatin1String(", ") + tr("abandoned");
        }
        return s;
    } else if (depth < 6) {
        /*: Text explaining the current status of a transaction, shown in the
            status field of the details window for this transaction. This
            status represents a transaction confirmed in at least one block,
            but less than 6 blocks. */
        return tr("%1/unconfirmed").arg(depth);
    } else {
        /*: Text explaining the current status of a transaction, shown in the
            status field of the details window for this transaction. This status
            represents a transaction confirmed in 6 or more blocks. */
        return tr("%1 confirmations").arg(depth);
    }
}

// Takes an encoded PaymentRequest as a string and tries to find the Common Name of the X.509 certificate
// used to sign the PaymentRequest.
bool GetPaymentRequestMerchant(const std::string& pr, QString& merchant)
{
    // Search for the supported pki type strings
    if (pr.find(std::string({0x12, 0x0b}) + "x509+sha256") != std::string::npos || pr.find(std::string({0x12, 0x09}) + "x509+sha1") != std::string::npos) {
        // We want the common name of the Subject of the cert. This should be the second occurrence
        // of the bytes 0x0603550403. The first occurrence of those is the common name of the issuer.
        // After those bytes will be either 0x13 or 0x0C, then length, then either the ascii or utf8
        // string with the common name which is the merchant name
        size_t cn_pos = pr.find({0x06, 0x03, 0x55, 0x04, 0x03});
        if (cn_pos != std::string::npos) {
            cn_pos = pr.find({0x06, 0x03, 0x55, 0x04, 0x03}, cn_pos + 5);
            if (cn_pos != std::string::npos) {
                cn_pos += 5;
                if (pr[cn_pos] == 0x13 || pr[cn_pos] == 0x0c) {
                    cn_pos++; // Consume the type
                    int str_len = pr[cn_pos];
                    cn_pos++; // Consume the string length
                    merchant = QString::fromUtf8(pr.data() + cn_pos, str_len);
                    return true;
                }
            }
        }
    }
    return false;
}

QString TransactionDesc::toHTML(interfaces::Node& node, interfaces::Wallet& wallet, TransactionRecord* rec, BitcoinUnit unit)
{
    int numBlocks;
    interfaces::WalletTxStatus status;
    interfaces::WalletOrderForm orderForm;
    bool inMempool;
    interfaces::WalletTx wtx = wallet.getWalletTxDetails(rec->hash, status, orderForm, inMempool, numBlocks);

    QString strHTML;

    strHTML.reserve(4000);
    strHTML += "<html><font face='verdana, arial, helvetica, sans-serif'"+TransactionFormater::ItemColor()+">";

    int64_t nTime = wtx.time;
    CAmount nCredit = wtx.credit;
    CAmount nDebit = wtx.debit;
    CAmount nNet = nCredit - nDebit;

    strHTML += TransactionFormater::ItemNameColor(tr("Status")) + FormatTxStatus(status, inMempool);
    strHTML += "<br>";

    strHTML += TransactionFormater::ItemNameColor(tr("Date")) + (nTime ? GUIUtil::dateTimeStr(nTime) : "") + "<br>";

    //
    // From
    //
    if (wtx.is_coinbase || wtx.is_coinstake)
    {
        strHTML += TransactionFormater::ItemNameColor(tr("Source")) + tr("Generated") + "<br>";
    }
    else if (wtx.value_map.count("from") && !wtx.value_map["from"].empty())
    {
        // Online transaction
        strHTML += TransactionFormater::ItemNameColor(tr("From")) + GUIUtil::HtmlEscape(wtx.value_map["from"]) + "<br>";
    }
    else
    {
        // Offline transaction
        if (nNet > 0)
        {
            // Credit
            CTxDestination address = DecodeDestination(rec->address);
            if (IsValidDestination(address)) {
                std::string name;
                isminetype ismine;
                if (wallet.getAddress(address, &name, &ismine, /* purpose= */ nullptr))
                {
                    strHTML += TransactionFormater::ItemNameColor(tr("From")) + tr("unknown") + "<br>";
                    strHTML += TransactionFormater::ItemNameColor(tr("To"));
                    strHTML += GUIUtil::HtmlEscape(rec->address);
                    QString addressOwned = ismine == ISMINE_SPENDABLE ? tr("own address") : tr("watch-only");
                    if (!name.empty())
                        strHTML += " (" + addressOwned + ", " + tr("label") + ": " + GUIUtil::HtmlEscape(name) + ")";
                    else
                        strHTML += " (" + addressOwned + ")";
                    strHTML += "<br>";
                }
            }
        }
    }

    //
    // To
    //
    if (wtx.value_map.count("to") && !wtx.value_map["to"].empty())
    {
        // Online transaction
        std::string strAddress = wtx.value_map["to"];
        strHTML += TransactionFormater::ItemNameColor(tr("To"));
        CTxDestination dest = DecodeDestination(strAddress);
        std::string name;
        if (wallet.getAddress(
                dest, &name, /* is_mine= */ nullptr, /* purpose= */ nullptr) && !name.empty())
            strHTML += GUIUtil::HtmlEscape(name) + " ";
        strHTML += GUIUtil::HtmlEscape(strAddress) + "<br>";
    }

    //
    // Amount
    //
    if (wtx.is_coinbase && nCredit == 0)
    {
        //
        // Coinbase
        //
        CAmount nUnmatured = 0;
        for (const CTxOut& txout : wtx.tx->vout)
            nUnmatured += wallet.getCredit(txout, ISMINE_ALL);
        strHTML += TransactionFormater::ItemNameColor(tr("Credit"));
        if (status.is_in_main_chain)
            strHTML += BitcoinUnits::formatHtmlWithUnit(unit, nUnmatured)+ " (" + tr("matures in %n more block(s)", "", status.blocks_to_maturity) + ")";
        else
            strHTML += "(" + tr("not accepted") + ")";
        strHTML += "<br>";
    }
    else if (nNet > 0)
    {
        //
        // Credit
        //
        strHTML += TransactionFormater::ItemNameColor(tr("Credit")) + BitcoinUnits::formatHtmlWithUnit(unit, nNet) + "<br>";
    }
    else
    {
        isminetype fAllFromMe = ISMINE_SPENDABLE;
        for (const isminetype mine : wtx.txin_is_mine)
        {
            if(fAllFromMe > mine) fAllFromMe = mine;
        }

        isminetype fAllToMe = ISMINE_SPENDABLE;
        for (const isminetype mine : wtx.txout_is_mine)
        {
            if(fAllToMe > mine) fAllToMe = mine;
        }

        if (fAllFromMe)
        {
            if(fAllFromMe & ISMINE_WATCH_ONLY)
                strHTML += TransactionFormater::ItemNameColor(tr("From")) + tr("watch-only") + "<br>";

            //
            // Debit
            //
            auto mine = wtx.txout_is_mine.begin();
            for (const CTxOut& txout : wtx.tx->vout)
            {
                // Ignore change
                isminetype toSelf = *(mine++);
                if ((toSelf == ISMINE_SPENDABLE) && (fAllFromMe == ISMINE_SPENDABLE))
                    continue;

                if (!wtx.value_map.count("to") || wtx.value_map["to"].empty())
                {
                    // Offline transaction
                    CTxDestination address;
                    if (ExtractDestination(txout.scriptPubKey, address))
                    {
                        strHTML += TransactionFormater::ItemNameColor(tr("To"));
                        std::string name;
                        if (wallet.getAddress(
                                address, &name, /* is_mine= */ nullptr, /* purpose= */ nullptr) && !name.empty())
                            strHTML += GUIUtil::HtmlEscape(name) + " ";
                        strHTML += GUIUtil::HtmlEscape(EncodeDestination(address));
                        if(toSelf == ISMINE_SPENDABLE)
                            strHTML += " (" + tr("own address") + ")";
                        else if(toSelf & ISMINE_WATCH_ONLY)
                            strHTML += " (" + tr("watch-only") + ")";
                        strHTML += "<br>";
                    }
                }

                strHTML += TransactionFormater::ItemNameColor(tr("Debit")) + BitcoinUnits::formatHtmlWithUnit(unit, -txout.nValue) + "<br>";
                if(toSelf)
                    strHTML += TransactionFormater::ItemNameColor(tr("Credit")) + BitcoinUnits::formatHtmlWithUnit(unit, txout.nValue) + "<br>";
            }

            if (fAllToMe)
            {
                // Payment to self
                CAmount nChange = wtx.change;
                CAmount nValue = nCredit - nChange;
                strHTML += TransactionFormater::ItemNameColor(tr("Total debit")) + BitcoinUnits::formatHtmlWithUnit(unit, -nValue) + "<br>";
                strHTML += TransactionFormater::ItemNameColor(tr("Total credit")) + BitcoinUnits::formatHtmlWithUnit(unit, nValue) + "<br>";
            }

            CAmount nTxFee = nDebit - wtx.tx->GetValueOut();
            if (nTxFee > 0)
                strHTML += TransactionFormater::ItemNameColor(tr("Transaction fee")) + BitcoinUnits::formatHtmlWithUnit(unit, -nTxFee) + "<br>";
        }
        else
        {
            //
            // Mixed debit transaction
            //
            auto mine = wtx.txin_is_mine.begin();
            for (const CTxIn& txin : wtx.tx->vin) {
                if (*(mine++)) {
                    strHTML += TransactionFormater::ItemNameColor(tr("Debit")) + BitcoinUnits::formatHtmlWithUnit(unit, -wallet.getDebit(txin, ISMINE_ALL)) + "<br>";
                }
            }
            mine = wtx.txout_is_mine.begin();
            for (const CTxOut& txout : wtx.tx->vout) {
                if (*(mine++)) {
                    strHTML += TransactionFormater::ItemNameColor(tr("Credit")) + BitcoinUnits::formatHtmlWithUnit(unit, wallet.getCredit(txout, ISMINE_ALL)) + "<br>";
                }
            }
        }
    }

    strHTML += TransactionFormater::ItemNameColor(tr("Net amount")) + BitcoinUnits::formatHtmlWithUnit(unit, nNet, true) + "<br>";

    //
    // Message
    //
    if (wtx.value_map.count("message") && !wtx.value_map["message"].empty())
        strHTML += "<br>" + TransactionFormater::ItemNameColor(tr("Message"), false) + "<br>" + GUIUtil::HtmlEscape(wtx.value_map["message"], true) + "<br>";
    if (wtx.value_map.count("comment") && !wtx.value_map["comment"].empty())
        strHTML += "<br>" + TransactionFormater::ItemNameColor(tr("Comment"), false) + "<br>" + GUIUtil::HtmlEscape(wtx.value_map["comment"], true) + "<br>";
<<<<<<< HEAD

    strHTML += TransactionFormater::ItemNameColor(tr("Transaction ID")) + TransactionFormater::TxIdLink(rec->getTxHash()) + "<br>";
    strHTML += TransactionFormater::ItemNameColor(tr("Transaction total size")) + QString::number(wtx.tx->GetTotalSize()) + " bytes<br>";
    strHTML += TransactionFormater::ItemNameColor(tr("Transaction virtual size")) + QString::number(GetVirtualTransactionSize(*wtx.tx)) + " bytes<br>";
    strHTML += TransactionFormater::ItemNameColor(tr("Output index")) + QString::number(rec->getOutputIndex()) + "<br>";
=======


    strHTML += TransactionFormater::ItemNameColor(tr("Transaction ID")) + TransactionFormater::TxIdLink(rec->getTxHash()) + "<br>";
    strHTML += TransactionFormater::ItemNameColor(tr("Transaction total size")) + QString::number(wtx.tx->GetTotalSize()) + " bytes<br>";
    strHTML += TransactionFormater::ItemNameColor(tr("Transaction virtual size")) + QString::number(GetVirtualTransactionSize(*wtx.tx)) + " bytes<br>";
    strHTML += TransactionFormater::ItemNameColor(tr("Output index")) + QString::number(rec->getOutputIndex()) + "<br>";

>>>>>>> 4985b774

    // Message from normal bitcoin:URI (bitcoin:123...?message=example)
    for (const std::pair<std::string, std::string>& r : orderForm) {
        if (r.first == "Message")
            strHTML += "<br>" + TransactionFormater::ItemNameColor(tr("Message")) + "<br>" + GUIUtil::HtmlEscape(r.second, true) + "<br>";

        //
        // PaymentRequest info:
        //
        if (r.first == "PaymentRequest")
        {
            QString merchant;
            if (!GetPaymentRequestMerchant(r.second, merchant)) {
                merchant.clear();
            } else {
                merchant += tr(" (Certificate was not verified)");
            }
            if (!merchant.isNull()) {
                strHTML += TransactionFormater::ItemNameColor(tr("Merchant")) + GUIUtil::HtmlEscape(merchant) + "<br>";
            }
        }
    }

    if (wtx.is_coinbase || wtx.is_coinstake)
    {
        quint32 numBlocksToMaturity = Params().GetConsensus().CoinbaseMaturity(numBlocks) +  1;
        strHTML += "<br>" + tr("Generated coins must mature %1 blocks before they can be spent. When you generated this block, it was broadcast to the network to be added to the block chain. If it fails to get into the chain, its state will change to \"not accepted\" and it won't be spendable. This may occasionally happen if another node generates a block within a few seconds of yours.").arg(QString::number(numBlocksToMaturity)) + "<br>";
    }

    //
    // Debug view
    //
    if (node.getLogCategories() != BCLog::NONE)
    {
        strHTML += "<hr><br>" + tr("Debug information") + "<br><br>";
        for (const CTxIn& txin : wtx.tx->vin)
            if(wallet.txinIsMine(txin))
                strHTML += TransactionFormater::ItemNameColor(tr("Debit")) + BitcoinUnits::formatHtmlWithUnit(unit, -wallet.getDebit(txin, ISMINE_ALL)) + "<br>";
        for (const CTxOut& txout : wtx.tx->vout)
            if(wallet.txoutIsMine(txout))
                strHTML += TransactionFormater::ItemNameColor(tr("Credit")) + BitcoinUnits::formatHtmlWithUnit(unit, wallet.getCredit(txout, ISMINE_ALL)) + "<br>";

        strHTML += "<br>" + TransactionFormater::ItemNameColor(tr("Transaction"), false) + "<br>";
        strHTML += GUIUtil::HtmlEscape(wtx.tx->ToString(), true);

        strHTML += "<br>" + TransactionFormater::ItemNameColor(tr("Inputs"), false);
        strHTML += "<ul>";

        for (const CTxIn& txin : wtx.tx->vin)
        {
            COutPoint prevout = txin.prevout;

            Coin prev;
            if(node.getUnspentOutput(prevout, prev))
            {
                {
                    strHTML += "<li>";
                    const CTxOut &vout = prev.out;
                    CTxDestination address;
                    if (ExtractDestination(vout.scriptPubKey, address))
                    {
                        std::string name;
                        if (wallet.getAddress(address, &name, /* is_mine= */ nullptr, /* purpose= */ nullptr) && !name.empty())
                            strHTML += GUIUtil::HtmlEscape(name) + " ";
                        strHTML += QString::fromStdString(EncodeDestination(address));
                    }
                    strHTML = strHTML + " " + tr("Amount") + "=" + BitcoinUnits::formatHtmlWithUnit(unit, vout.nValue);
                    strHTML = strHTML + " IsMine=" + (wallet.txoutIsMine(vout) & ISMINE_SPENDABLE ? tr("true") : tr("false")) + "</li>";
                    strHTML = strHTML + " IsWatchOnly=" + (wallet.txoutIsMine(vout) & ISMINE_WATCH_ONLY ? tr("true") : tr("false")) + "</li>";
                }
            }
        }

        strHTML += "</ul>";
    }

    strHTML += "</font></html>";
    return strHTML;
}<|MERGE_RESOLUTION|>--- conflicted
+++ resolved
@@ -21,11 +21,7 @@
 #include <policy/policy.h>
 #include <util/system.h>
 #include <validation.h>
-<<<<<<< HEAD
-#include <wallet/ismine.h>
-=======
 #include <wallet/types.h>
->>>>>>> 4985b774
 #include <consensus/params.h>
 #include <qt/guiconstants.h>
 
@@ -372,21 +368,13 @@
         strHTML += "<br>" + TransactionFormater::ItemNameColor(tr("Message"), false) + "<br>" + GUIUtil::HtmlEscape(wtx.value_map["message"], true) + "<br>";
     if (wtx.value_map.count("comment") && !wtx.value_map["comment"].empty())
         strHTML += "<br>" + TransactionFormater::ItemNameColor(tr("Comment"), false) + "<br>" + GUIUtil::HtmlEscape(wtx.value_map["comment"], true) + "<br>";
-<<<<<<< HEAD
+
 
     strHTML += TransactionFormater::ItemNameColor(tr("Transaction ID")) + TransactionFormater::TxIdLink(rec->getTxHash()) + "<br>";
     strHTML += TransactionFormater::ItemNameColor(tr("Transaction total size")) + QString::number(wtx.tx->GetTotalSize()) + " bytes<br>";
     strHTML += TransactionFormater::ItemNameColor(tr("Transaction virtual size")) + QString::number(GetVirtualTransactionSize(*wtx.tx)) + " bytes<br>";
     strHTML += TransactionFormater::ItemNameColor(tr("Output index")) + QString::number(rec->getOutputIndex()) + "<br>";
-=======
-
-
-    strHTML += TransactionFormater::ItemNameColor(tr("Transaction ID")) + TransactionFormater::TxIdLink(rec->getTxHash()) + "<br>";
-    strHTML += TransactionFormater::ItemNameColor(tr("Transaction total size")) + QString::number(wtx.tx->GetTotalSize()) + " bytes<br>";
-    strHTML += TransactionFormater::ItemNameColor(tr("Transaction virtual size")) + QString::number(GetVirtualTransactionSize(*wtx.tx)) + " bytes<br>";
-    strHTML += TransactionFormater::ItemNameColor(tr("Output index")) + QString::number(rec->getOutputIndex()) + "<br>";
-
->>>>>>> 4985b774
+
 
     // Message from normal bitcoin:URI (bitcoin:123...?message=example)
     for (const std::pair<std::string, std::string>& r : orderForm) {
