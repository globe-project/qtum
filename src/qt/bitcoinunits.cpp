--- conflicted
+++ resolved
@@ -323,10 +323,6 @@
     return quotient_str;
 }
 
-<<<<<<< HEAD
-
-=======
->>>>>>> ee8ca219
 QString BitcoinUnits::getAmountColumnTitle(int unit)
 {
     QString amountTitle = QObject::tr("Amount");
