--- conflicted
+++ resolved
@@ -121,13 +121,9 @@
     qint64 n_abs = (n > 0 ? n : -n);
     qint64 quotient = n_abs / coin;
     QString quotient_str = QString::number(quotient);
-<<<<<<< HEAD
-    if (justify) quotient_str = quotient_str.rightJustified(17 - num_decimals, ' ');
-=======
     if (justify) {
         quotient_str = quotient_str.rightJustified(MAX_DIGITS_BTC - num_decimals, ' ');
     }
->>>>>>> 5ed36332
 
     // Use SI-style thin space separators as these are locale independent and can't be
     // confused with the decimal marker.
