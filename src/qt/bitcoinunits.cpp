--- conflicted
+++ resolved
@@ -1,8 +1,4 @@
-<<<<<<< HEAD
-// Copyright (c) 2011-2017 The Bitcoin Core developers
-=======
 // Copyright (c) 2011-2018 The Bitcoin Core developers
->>>>>>> 228c1378
 // Distributed under the MIT software license, see the accompanying
 // file COPYING or http://www.opensource.org/licenses/mit-license.php.
 
@@ -48,12 +44,8 @@
     {
     case BTC: return QString("QTUM");
     case mBTC: return QString("mQTUM");
-<<<<<<< HEAD
-    case uBTC: return QString::fromUtf8("μQTUM");
-=======
     case uBTC: return QString::fromUtf8("μQTUM (bits)");
     case SAT: return QString("Satoshi (sat)");
->>>>>>> 228c1378
     default: return QString("???");
     }
 }
@@ -63,12 +55,8 @@
     switch(unit)
     {
     case uBTC: return QString::fromUtf8("bits");
-<<<<<<< HEAD
-    default:   return longName(unit);
-=======
     case SAT: return QString("sat");
     default: return longName(unit);
->>>>>>> 228c1378
     }
 }
 
@@ -78,12 +66,8 @@
     {
     case BTC: return QString("Qtums");
     case mBTC: return QString("Milli-Qtums (1 / 1" THIN_SP_UTF8 "000)");
-<<<<<<< HEAD
-    case uBTC: return QString("Micro-Qtums (1 / 1" THIN_SP_UTF8 "000" THIN_SP_UTF8 "000)");
-=======
     case uBTC: return QString("Micro-Qtums (bits) (1 / 1" THIN_SP_UTF8 "000" THIN_SP_UTF8 "000)");
     case SAT: return QString("Satoshi (sat) (1 / 100" THIN_SP_UTF8 "000" THIN_SP_UTF8 "000)");
->>>>>>> 228c1378
     default: return QString("???");
     }
 }
@@ -98,17 +82,6 @@
     case SAT: return 1;
     default: return 100000000;
     }
-}
-
-int256_t BitcoinUnits::tokenFactor(int decimalUnits)
-{
-    if(decimalUnits == 0)
-        return 0;
-    int256_t factor = 1;
-    for(int i = 0; i < decimalUnits; i++){
-        factor *= 10;
-    }
-    return factor;
 }
 
 int256_t BitcoinUnits::tokenFactor(int decimalUnits)
