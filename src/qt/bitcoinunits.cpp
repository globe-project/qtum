--- conflicted
+++ resolved
@@ -68,10 +68,7 @@
 {
     switch(unit)
     {
-<<<<<<< HEAD
-=======
-
->>>>>>> ec86f1e9
+
     case BTC: return QString("Qtums");
     case mBTC: return QString("Milli-Qtums (1 / 1" THIN_SP_UTF8 "000)");
     case uBTC: return QString("Micro-Qtums (bits) (1 / 1" THIN_SP_UTF8 "000" THIN_SP_UTF8 "000)");
