--- conflicted
+++ resolved
@@ -135,10 +135,6 @@
 
     bool getRestartApp() const;
     void setRestartApp(bool value);
-<<<<<<< HEAD
-
-=======
->>>>>>> 258457a4
 private:
     interfaces::Node& m_node;
     /* Qt-only settings */
@@ -156,10 +152,6 @@
 
     /* settings that were overridden by command-line */
     QString strOverriddenByCommandLine;
-    bool fCheckForUpdates;
-    bool bZeroBalanceAddressToken;
-    QString theme;
-    bool restartApp;
 
     bool fCheckForUpdates;
     bool bZeroBalanceAddressToken;
@@ -179,11 +171,7 @@
     void displayUnitChanged(BitcoinUnit unit);
     void coinControlFeaturesChanged(bool);
     void showTrayIconChanged(bool);
-<<<<<<< HEAD
-    void useEmbeddedMonospacedFontChanged(bool);
-=======
     void fontForMoneyChanged(const QFont&);
->>>>>>> 258457a4
     void zeroBalanceAddressTokenChanged(bool);
 };
 
