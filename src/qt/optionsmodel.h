// Copyright (c) 2011-2021 The Bitcoin Core developers
// Distributed under the MIT software license, see the accompanying
// file COPYING or http://www.opensource.org/licenses/mit-license.php.

#ifndef BITCOIN_QT_OPTIONSMODEL_H
#define BITCOIN_QT_OPTIONSMODEL_H

#include <cstdint>
#include <qt/bitcoinunits.h>
#include <qt/guiconstants.h>

#include <QAbstractListModel>

#include <assert.h>

struct bilingual_str;
namespace interfaces {
class Node;
}

extern const char *DEFAULT_GUI_PROXY_HOST;
static constexpr uint16_t DEFAULT_GUI_PROXY_PORT = 9050;
static const bool DEFAULT_CHECK_FOR_UPDATES = true;

/**
 * Convert configured prune target MiB to displayed GB. Round up to avoid underestimating max disk usage.
 */
static inline int PruneMiBtoGB(int64_t mib) { return (mib * 1024 * 1024 + GB_BYTES - 1) / GB_BYTES; }

/**
 * Convert displayed prune target GB to configured MiB. Round down so roundtrip GB -> MiB -> GB conversion is stable.
 */
static inline int64_t PruneGBtoMiB(int gb) { return gb * GB_BYTES / 1024 / 1024; }

/** Interface from Qt to configuration data structure for Bitcoin client.
   To Qt, the options are presented as a list with the different options
   laid out vertically.
   This can be changed to a tree once the settings become sufficiently
   complex.
 */
class OptionsModel : public QAbstractListModel
{
    Q_OBJECT

public:
    explicit OptionsModel(interfaces::Node& node, QObject *parent = nullptr);

    enum OptionID {
        StartAtStartup,         // bool
        ShowTrayIcon,           // bool
        MinimizeToTray,         // bool
        MapPortUPnP,            // bool
        MapPortNatpmp,          // bool
        MinimizeOnClose,        // bool
        ProxyUse,               // bool
        ProxyIP,                // QString
        ProxyPort,              // int
        ProxyUseTor,            // bool
        ProxyIPTor,             // QString
        ProxyPortTor,           // int
        DisplayUnit,            // BitcoinUnit
        ThirdPartyTxUrls,       // QString
        Language,               // QString
        UseEmbeddedMonospacedFont, // bool
        CoinControlFeatures,    // bool
        SubFeeFromAmount,       // bool
        ThreadsScriptVerif,     // int
        Prune,                  // bool
        PruneSize,              // int
        DatabaseCache,          // int
        ExternalSignerPath,     // QString
        LogEvents,              // bool
        SuperStaking,           // bool
        SpendZeroConfChange,    // bool
        ZeroBalanceAddressToken,// bool
        Listen,                 // bool
        Server,                 // bool
        EnablePSBTControls,     // bool
        UseChangeAddress,       // bool
        CheckForUpdates,        // bool
        ReserveBalance,         // CAmount
        Theme,                  // QString
        HWIToolPath,            // QString
        SignPSBTWithHWITool,    // bool
        StakeLedgerId,          // QString
        OptionIDRowCount,
    };

    bool Init(bilingual_str& error);
    void Reset();

    int rowCount(const QModelIndex & parent = QModelIndex()) const override;
    QVariant data(const QModelIndex & index, int role = Qt::DisplayRole) const override;
    bool setData(const QModelIndex & index, const QVariant & value, int role = Qt::EditRole) override;
    QVariant getOption(OptionID option) const;
    bool setOption(OptionID option, const QVariant& value);
    /** Updates current unit in memory, settings and emits displayUnitChanged(new_unit) signal */
    void setDisplayUnit(const QVariant& new_unit);

    /* Explicit getters */
    bool getShowTrayIcon() const { return m_show_tray_icon; }
    bool getMinimizeToTray() const { return fMinimizeToTray; }
    bool getMinimizeOnClose() const { return fMinimizeOnClose; }
    BitcoinUnit getDisplayUnit() const { return m_display_bitcoin_unit; }
    QString getThirdPartyTxUrls() const { return strThirdPartyTxUrls; }
    bool getUseEmbeddedMonospacedFont() const { return m_use_embedded_monospaced_font; }
    bool getCoinControlFeatures() const { return fCoinControlFeatures; }
    bool getSubFeeFromAmount() const { return m_sub_fee_from_amount; }
    bool getEnablePSBTControls() const { return m_enable_psbt_controls; }
    const QString& getOverriddenByCommandLine() { return strOverriddenByCommandLine; }
    bool getCheckForUpdates() const { return fCheckForUpdates; }

    /* Explicit setters */
<<<<<<< HEAD
    void SetPruneEnabled(bool prune, bool force = false);
    void SetPruneTargetGB(int prune_target_gb, bool force = false);
=======
    void SetPruneTargetGB(int prune_target_gb);
>>>>>>> d82fec21
    bool getZeroBalanceAddressToken() const { return bZeroBalanceAddressToken; }

    /* Restart flag helper */
    void setRestartRequired(bool fRequired);
    bool isRestartRequired() const;

    interfaces::Node& node() const { return m_node; }

    bool getRestartApp() const;
    void setRestartApp(bool value);

    bool getRestartApp() const;
    void setRestartApp(bool value);

private:
    interfaces::Node& m_node;
    /* Qt-only settings */
    bool m_show_tray_icon;
    bool fMinimizeToTray;
    bool fMinimizeOnClose;
    QString language;
    BitcoinUnit m_display_bitcoin_unit;
    QString strThirdPartyTxUrls;
    bool m_use_embedded_monospaced_font;
    bool fCoinControlFeatures;
    bool m_sub_fee_from_amount;
    bool m_enable_psbt_controls;

    //! In-memory settings for display. These are stored persistently by the
    //! bitcoin node but it's also nice to store them in memory to prevent them
    //! getting cleared when enable/disable toggles are used in the GUI.
    int m_prune_size_gb;
    QString m_proxy_ip;
    QString m_proxy_port;
    QString m_onion_ip;
    QString m_onion_port;

    /* settings that were overridden by command-line */
    QString strOverriddenByCommandLine;
    bool fCheckForUpdates;
    bool bZeroBalanceAddressToken;
    QString theme;
    bool restartApp;
<<<<<<< HEAD
=======

>>>>>>> d82fec21
    // Add option to list of GUI options overridden through command line/config file
    void addOverriddenOption(const std::string &option);

    // Check settings version and upgrade default values if required
    void checkAndMigrate();

Q_SIGNALS:
    void displayUnitChanged(BitcoinUnit unit);
    void coinControlFeaturesChanged(bool);
    void showTrayIconChanged(bool);
    void useEmbeddedMonospacedFontChanged(bool);
    void zeroBalanceAddressTokenChanged(bool);
};

#endif // BITCOIN_QT_OPTIONSMODEL_H<|MERGE_RESOLUTION|>--- conflicted
+++ resolved
@@ -111,12 +111,7 @@
     bool getCheckForUpdates() const { return fCheckForUpdates; }
 
     /* Explicit setters */
-<<<<<<< HEAD
-    void SetPruneEnabled(bool prune, bool force = false);
-    void SetPruneTargetGB(int prune_target_gb, bool force = false);
-=======
     void SetPruneTargetGB(int prune_target_gb);
->>>>>>> d82fec21
     bool getZeroBalanceAddressToken() const { return bZeroBalanceAddressToken; }
 
     /* Restart flag helper */
@@ -124,9 +119,6 @@
     bool isRestartRequired() const;
 
     interfaces::Node& node() const { return m_node; }
-
-    bool getRestartApp() const;
-    void setRestartApp(bool value);
 
     bool getRestartApp() const;
     void setRestartApp(bool value);
@@ -160,10 +152,7 @@
     bool bZeroBalanceAddressToken;
     QString theme;
     bool restartApp;
-<<<<<<< HEAD
-=======
 
->>>>>>> d82fec21
     // Add option to list of GUI options overridden through command line/config file
     void addOverriddenOption(const std::string &option);
 
