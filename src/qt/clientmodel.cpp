// Copyright (c) 2011-2022 The Bitcoin Core developers
// Distributed under the MIT software license, see the accompanying
// file COPYING or http://www.opensource.org/licenses/mit-license.php.

#include <qt/clientmodel.h>

#include <qt/bantablemodel.h>
#include <qt/guiconstants.h>
#include <qt/guiutil.h>
#include <qt/peertablemodel.h>
#include <qt/peertablesortproxy.h>

#include <clientversion.h>
#include <interfaces/handler.h>
#include <interfaces/node.h>
#include <net.h>
#include <netbase.h>
#include <util/system.h>
#include <util/threadnames.h>
#include <util/time.h>
#include <validation.h>
#include <wallet/wallet.h>

#include <stdint.h>

#include <QDebug>
#include <QMetaObject>
#include <QThread>
#include <QTimer>

static int64_t nLastHeaderTipUpdateNotification = 0;
static int64_t nLastBlockTipUpdateNotification = 0;

ClientModel::ClientModel(interfaces::Node& node, OptionsModel *_optionsModel, QObject *parent) :
    QObject(parent),
    m_node(node),
    optionsModel(_optionsModel),
    m_thread(new QThread(this))
{
    cachedBestHeaderHeight = -1;
    cachedBestHeaderTime = -1;

    peerTableModel = new PeerTableModel(m_node, this);
    m_peer_table_sort_proxy = new PeerTableSortProxy(this);
    m_peer_table_sort_proxy->setSourceModel(peerTableModel);

    banTableModel = new BanTableModel(m_node, this);

    QTimer* timer = new QTimer;
    timer->setInterval(MODEL_UPDATE_DELAY);
    connect(timer, &QTimer::timeout, [this] {
        // no locking required at this point
        // the following calls will acquire the required lock
        Q_EMIT mempoolSizeChanged(m_node.getMempoolSize(), m_node.getMempoolDynamicUsage());
        Q_EMIT bytesChanged(m_node.getTotalBytesRecv(), m_node.getTotalBytesSent());
    });
    connect(m_thread, &QThread::finished, timer, &QObject::deleteLater);
    connect(m_thread, &QThread::started, [timer] { timer->start(); });
    connect(this, &ClientModel::tipChanged, this, &ClientModel::updateTip);
    // move timer to thread so that polling doesn't disturb main event loop
    timer->moveToThread(m_thread);
    m_thread->start();
    fBatchProcessingMode = true;
    QTimer::singleShot(0, timer, []() {
        util::ThreadRename("qt-clientmodl");
    });

    subscribeToCoreSignals();
}

ClientModel::~ClientModel()
{
    unsubscribeFromCoreSignals();

    m_thread->quit();
    m_thread->wait();
}

int ClientModel::getNumConnections(unsigned int flags) const
{
    ConnectionDirection connections = ConnectionDirection::None;

    if(flags == CONNECTIONS_IN)
        connections = ConnectionDirection::In;
    else if (flags == CONNECTIONS_OUT)
        connections = ConnectionDirection::Out;
    else if (flags == CONNECTIONS_ALL)
        connections = ConnectionDirection::Both;

    return m_node.getNodeCount(connections);
}

int ClientModel::getHeaderTipHeight() const
{
    if (cachedBestHeaderHeight == -1) {
        // make sure we initially populate the cache via a cs_main lock
        // otherwise we need to wait for a tip update
        int height;
        int64_t blockTime;
        if (m_node.getHeaderTip(height, blockTime)) {
            cachedBestHeaderHeight = height;
            cachedBestHeaderTime = blockTime;
        }
    }
    return cachedBestHeaderHeight;
}

int64_t ClientModel::getHeaderTipTime() const
{
    if (cachedBestHeaderTime == -1) {
        int height;
        int64_t blockTime;
        if (m_node.getHeaderTip(height, blockTime)) {
            cachedBestHeaderHeight = height;
            cachedBestHeaderTime = blockTime;
        }
    }
    return cachedBestHeaderTime;
}

int ClientModel::getNumBlocks() const
{
    if (m_cached_num_blocks == -1) {
        m_cached_num_blocks = m_node.getNumBlocks();
    }
    return m_cached_num_blocks;
}

uint256 ClientModel::getBestBlockHash()
{
    uint256 tip{WITH_LOCK(m_cached_tip_mutex, return m_cached_tip_blocks)};

    if (!tip.IsNull()) {
        return tip;
    }

    // Lock order must be: first `cs_main`, then `m_cached_tip_mutex`.
    // The following will lock `cs_main` (and release it), so we must not
    // own `m_cached_tip_mutex` here.
    tip = m_node.getBestBlockHash();

    LOCK(m_cached_tip_mutex);
    // We checked that `m_cached_tip_blocks` is not null above, but then we
    // released the mutex `m_cached_tip_mutex`, so it could have changed in the
    // meantime. Thus, check again.
    if (m_cached_tip_blocks.IsNull()) {
        m_cached_tip_blocks = tip;
    }
    return m_cached_tip_blocks;
}

BlockSource ClientModel::getBlockSource() const
{
    if (m_node.isLoadingBlocks()) return BlockSource::DISK;
    if (getNumConnections() > 0) return BlockSource::NETWORK;
    return BlockSource::NONE;
}

QString ClientModel::getStatusBarWarnings() const
{
    return QString::fromStdString(m_node.getWarnings().translated);
}

OptionsModel *ClientModel::getOptionsModel()
{
    return optionsModel;
}

PeerTableModel *ClientModel::getPeerTableModel()
{
    return peerTableModel;
}

PeerTableSortProxy* ClientModel::peerTableSortProxy()
{
    return m_peer_table_sort_proxy;
}

BanTableModel *ClientModel::getBanTableModel()
{
    return banTableModel;
}

QString ClientModel::formatFullVersion() const
{
    return QString::fromStdString(FormatFullVersion());
}

QString ClientModel::formatSubVersion() const
{
    return QString::fromStdString(strSubVersion);
}

bool ClientModel::isReleaseVersion() const
{
    return CLIENT_VERSION_IS_RELEASE;
}

QString ClientModel::formatClientStartupTime() const
{
    return QDateTime::fromSecsSinceEpoch(GetStartupTime()).toString();
}

QString ClientModel::dataDir() const
{
    return GUIUtil::PathToQString(gArgs.GetDataDirNet());
}

QString ClientModel::blocksDir() const
{
    return GUIUtil::PathToQString(gArgs.GetBlocksDirPath());
}

void ClientModel::TipChanged(SynchronizationState sync_state, interfaces::BlockTip tip, double verification_progress, SyncType synctype)
{
    // Wallet batch mode checks
    bool batchMode = false;
    if(tip.block_height > 0)
    {
        int64_t secs = GetTime() - tip.block_time;
        batchMode = secs >= MAX_BLOCK_TIME_GAP ? true : false;
        if(batchMode)
        {
            if(!fBatchProcessingMode)
            {
                fBatchProcessingMode = true;
            }
        }
    }
<<<<<<< HEAD

=======
>>>>>>> 4985b774
    if (synctype == SyncType::HEADER_SYNC) {
        // cache best headers time and height to reduce future cs_main locks
        cachedBestHeaderHeight = tip.block_height;
        cachedBestHeaderTime = tip.block_time;
    } else if (synctype == SyncType::BLOCK_SYNC) {
        m_cached_num_blocks = tip.block_height;
        WITH_LOCK(m_cached_tip_mutex, m_cached_tip_blocks = tip.block_hash;);
    }

    // Throttle GUI notifications about (a) blocks during initial sync, and (b) both blocks and headers during reindex.
    const bool throttle = (sync_state != SynchronizationState::POST_INIT && synctype == SyncType::BLOCK_SYNC) || sync_state == SynchronizationState::INIT_REINDEX || batchMode;
    const int64_t now = throttle ? GetTimeMillis() : 0;
    int64_t& nLastUpdateNotification = synctype != SyncType::BLOCK_SYNC ? nLastHeaderTipUpdateNotification : nLastBlockTipUpdateNotification;
    if (throttle && now < nLastUpdateNotification + count_milliseconds(MODEL_UPDATE_DELAY)) {
        return;
    }

    Q_EMIT numBlocksChanged(tip.block_height, QDateTime::fromSecsSinceEpoch(tip.block_time), verification_progress, synctype, sync_state);
    if(synctype == SyncType::BLOCK_SYNC && !fBatchProcessingMode)
    {
        bool invoked = QMetaObject::invokeMethod(this, "tipChanged", Qt::QueuedConnection);
        assert(invoked);
    }
    nLastUpdateNotification = now;
}

void ClientModel::subscribeToCoreSignals()
{
    m_handler_show_progress = m_node.handleShowProgress(
        [this](const std::string& title, int progress, [[maybe_unused]] bool resume_possible) {
            Q_EMIT showProgress(QString::fromStdString(title), progress);
        });
    m_handler_notify_num_connections_changed = m_node.handleNotifyNumConnectionsChanged(
        [this](int new_num_connections) {
            Q_EMIT numConnectionsChanged(new_num_connections);
        });
    m_handler_notify_network_active_changed = m_node.handleNotifyNetworkActiveChanged(
        [this](bool network_active) {
            Q_EMIT networkActiveChanged(network_active);
        });
    m_handler_notify_alert_changed = m_node.handleNotifyAlertChanged(
        [this]() {
            qDebug() << "ClientModel: NotifyAlertChanged";
            Q_EMIT alertsChanged(getStatusBarWarnings());
        });
    m_handler_banned_list_changed = m_node.handleBannedListChanged(
        [this]() {
            qDebug() << "ClienModel: Requesting update for peer banlist";
            QMetaObject::invokeMethod(banTableModel, [this] { banTableModel->refresh(); });
        });
    m_handler_notify_block_tip = m_node.handleNotifyBlockTip(
        [this](SynchronizationState sync_state, interfaces::BlockTip tip, double verification_progress) {
            TipChanged(sync_state, tip, verification_progress, SyncType::BLOCK_SYNC);
        });
    m_handler_notify_header_tip = m_node.handleNotifyHeaderTip(
        [this](SynchronizationState sync_state, interfaces::BlockTip tip, bool presync) {
            TipChanged(sync_state, tip, /*verification_progress=*/0.0, presync ? SyncType::HEADER_PRESYNC : SyncType::HEADER_SYNC);
        });
}

void ClientModel::unsubscribeFromCoreSignals()
{
    m_handler_show_progress->disconnect();
    m_handler_notify_num_connections_changed->disconnect();
    m_handler_notify_network_active_changed->disconnect();
    m_handler_notify_alert_changed->disconnect();
    m_handler_banned_list_changed->disconnect();
    m_handler_notify_block_tip->disconnect();
    m_handler_notify_header_tip->disconnect();
}

bool ClientModel::getProxyInfo(std::string& ip_port) const
{
    Proxy ipv4, ipv6;
    if (m_node.getProxy((Network) 1, ipv4) && m_node.getProxy((Network) 2, ipv6)) {
      ip_port = ipv4.proxy.ToStringAddrPort();
      return true;
    }
    return false;
}

void ClientModel::updateTip()
{
    // Get the new gas info
    uint64_t blockGasLimit = 0;
    uint64_t minGasPrice = 0;
    uint64_t nGasPrice = 0;
    m_node.getGasInfo(blockGasLimit, minGasPrice, nGasPrice);
    Q_EMIT gasInfoChanged(blockGasLimit, minGasPrice, nGasPrice);
}<|MERGE_RESOLUTION|>--- conflicted
+++ resolved
@@ -60,7 +60,6 @@
     // move timer to thread so that polling doesn't disturb main event loop
     timer->moveToThread(m_thread);
     m_thread->start();
-    fBatchProcessingMode = true;
     QTimer::singleShot(0, timer, []() {
         util::ThreadRename("qt-clientmodl");
     });
@@ -227,10 +226,6 @@
             }
         }
     }
-<<<<<<< HEAD
-
-=======
->>>>>>> 4985b774
     if (synctype == SyncType::HEADER_SYNC) {
         // cache best headers time and height to reduce future cs_main locks
         cachedBestHeaderHeight = tip.block_height;
