--- conflicted
+++ resolved
@@ -293,10 +293,6 @@
             }
         }
     }
-<<<<<<< HEAD
-
-=======
->>>>>>> ec86f1e9
     if (fHeader) {
         // cache best headers time and height to reduce future cs_main locks
         clientmodel->cachedBestHeaderHeight = tip.block_height;
