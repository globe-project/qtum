// Copyright (c) 2011-2021 The Bitcoin Core developers
// Distributed under the MIT software license, see the accompanying
// file COPYING or http://www.opensource.org/licenses/mit-license.php.

#include <qt/walletview.h>

#include <qt/addressbookpage.h>
#include <qt/askpassphrasedialog.h>
#include <qt/clientmodel.h>
#include <qt/guiutil.h>
#include <qt/optionsmodel.h>
#include <qt/overviewpage.h>
#include <qt/platformstyle.h>
#include <qt/receiverequestdialog.h>
#include <qt/sendcoinsdialog.h>
#include <qt/signverifymessagedialog.h>
#include <qt/transactiontablemodel.h>
#include <qt/tokentransactiontablemodel.h>
#include <qt/tokentransactionrecord.h>
#include <qt/transactionview.h>
#include <qt/walletmodel.h>
#include <qt/createcontract.h>
#include <qt/sendtocontract.h>
#include <qt/callcontract.h>
#include <qt/qrctoken.h>
#include <qt/restoredialog.h>
#include <qt/stakepage.h>
#include <qt/delegationpage.h>
#include <qt/superstakerpage.h>
#include <qt/hardwaresigntxdialog.h>
#include <qt/walletframe.h>
<<<<<<< HEAD

=======
>>>>>>> ec86f1e9
#include <interfaces/node.h>
#include <node/ui_interface.h>
#include <util/strencodings.h>

#include <QAction>
#include <QActionGroup>
#include <QFileDialog>
#include <QHBoxLayout>
#include <QProgressDialog>
#include <QPushButton>
#include <QVBoxLayout>
#include <qt/qtumpushbutton.h>

<<<<<<< HEAD
WalletView::WalletView(const PlatformStyle *_platformStyle, QWidget *parent):
    QStackedWidget(parent),
    clientModel(nullptr),
    walletModel(nullptr),
=======
WalletView::WalletView(WalletModel* wallet_model, const PlatformStyle* _platformStyle, QWidget* parent)
    : QStackedWidget(parent),
      clientModel(nullptr),
      walletModel(wallet_model),
>>>>>>> ec86f1e9
    platformStyle(_platformStyle),
    walletFrame(qobject_cast<WalletFrame*>(parent))
{
    assert(walletModel);

    // Create tabs
    overviewPage = new OverviewPage(platformStyle);
    overviewPage->setWalletModel(walletModel);

    transactionsPage = new QWidget(this);
    QVBoxLayout *vbox = new QVBoxLayout();
    QHBoxLayout *hbox_buttons = new QHBoxLayout();
    transactionView = new TransactionView(platformStyle, this);
    transactionView->setModel(walletModel);

    vbox->addWidget(transactionView);
    QPushButton *exportButton = new QtumPushButton(tr("&Export"), this);
    exportButton->setToolTip(tr("Export the data in the current tab to a file"));
    if (platformStyle->getImagesOnButtons()) {
        exportButton->setIcon(platformStyle->MultiStatesIcon(":/icons/export", PlatformStyle::PushButton));
    }
    hbox_buttons->addStretch();
    hbox_buttons->addWidget(exportButton);
    vbox->addLayout(hbox_buttons);
    transactionsPage->setLayout(vbox);

    receiveCoinsPage = new ReceiveRequestDialog(platformStyle, overviewPage);
<<<<<<< HEAD
    sendCoinsPage = new SendCoinsDialog(platformStyle, overviewPage);
=======
    receiveCoinsPage->setModel(walletModel);

    sendCoinsPage = new SendCoinsDialog(platformStyle, overviewPage);
    sendCoinsPage->setModel(walletModel);
>>>>>>> ec86f1e9

    usedSendingAddressesPage = new AddressBookPage(platformStyle, AddressBookPage::ForEditing, AddressBookPage::SendingTab, this);
    usedSendingAddressesPage->setModel(walletModel->getAddressTableModel());

    usedReceivingAddressesPage = new AddressBookPage(platformStyle, AddressBookPage::ForEditing, AddressBookPage::ReceivingTab, this);
    usedReceivingAddressesPage->setModel(walletModel->getAddressTableModel());

    createContractPage = new CreateContract(platformStyle);
    createContractPage->setModel(walletModel);
    sendToContractPage = new SendToContract(platformStyle);
    sendToContractPage->setModel(walletModel);
    callContractPage = new CallContract(platformStyle);
    callContractPage->setModel(walletModel);

    QRCTokenPage = new QRCToken(platformStyle);
    QRCTokenPage->setModel(walletModel);

    stakePage = new StakePage(platformStyle);
    stakePage->setWalletModel(walletModel);
    delegationPage = new DelegationPage(platformStyle);
    delegationPage->setModel(walletModel);
    superStakerPage = new SuperStakerPage(platformStyle);
    superStakerPage->setModel(walletModel);

    createContractPage = new CreateContract(platformStyle);
    sendToContractPage = new SendToContract(platformStyle);
    callContractPage = new CallContract(platformStyle);

    QRCTokenPage = new QRCToken(platformStyle);

    stakePage = new StakePage(platformStyle);
    delegationPage = new DelegationPage(platformStyle);
    superStakerPage = new SuperStakerPage(platformStyle);

    addWidget(overviewPage);
    addWidget(transactionsPage);
    addWidget(createContractPage);
    addWidget(sendToContractPage);
    addWidget(callContractPage);
    addWidget(QRCTokenPage);
    addWidget(stakePage);
    addWidget(delegationPage);
    addWidget(superStakerPage);

    connect(overviewPage, &OverviewPage::transactionClicked, this, &WalletView::transactionClicked);
    // Clicking on a transaction on the overview pre-selects the transaction on the transaction history page
    connect(overviewPage, &OverviewPage::transactionClicked, transactionView, qOverload<const QModelIndex&>(&TransactionView::focusTransaction));

    connect(overviewPage, &OverviewPage::outOfSyncWarningClicked, this, &WalletView::outOfSyncWarningClicked);

    // Clicking on a transaction on the overview page simply sends you to transaction history page
    connect(overviewPage, &OverviewPage::showMoreClicked, this, &WalletView::showMore);

    // Clicking send coins button show send coins dialog
    connect(overviewPage, &OverviewPage::sendCoinsClicked, this, &WalletView::sendCoins);

    // Clicking receive coins button show receive coins dialog
    connect(overviewPage, &OverviewPage::receiveCoinsClicked, this, &WalletView::receiveCoins);

    connect(sendCoinsPage, &SendCoinsDialog::coinsSent, this, &WalletView::coinsSent);
    // Highlight transaction after send
    connect(sendCoinsPage, &SendCoinsDialog::coinsSent, transactionView, qOverload<const uint256&>(&TransactionView::focusTransaction));

    // Clicking on "Export" allows to export the transaction list
    connect(exportButton, &QPushButton::clicked, transactionView, &TransactionView::exportClicked);

    // Pass through messages from sendCoinsPage
    connect(sendCoinsPage, &SendCoinsDialog::message, this, &WalletView::message);
    // Pass through messages from transactionView
    connect(transactionView, &TransactionView::message, this, &WalletView::message);
    // Pass through messages from createContractPage
    connect(createContractPage, &CreateContract::message, this, &WalletView::message);
    // Pass through messages from sendToContractPage
    connect(sendToContractPage, &SendToContract::message, this, &WalletView::message);
    // Pass through messages from QRCTokenPage
    connect(QRCTokenPage, &QRCToken::message, this, &WalletView::message);
    // Pass through messages from delegationPage
    connect(delegationPage, &DelegationPage::message, this, &WalletView::message);
    // Pass through messages from superStakerPage
    connect(superStakerPage, &SuperStakerPage::message, this, &WalletView::message);

    connect(this, &WalletView::setPrivacy, overviewPage, &OverviewPage::setPrivacy);

    // Receive and pass through messages from wallet model
    connect(walletModel, &WalletModel::message, this, &WalletView::message);

    // Handle changes in encryption status
    connect(walletModel, &WalletModel::encryptionStatusChanged, this, &WalletView::encryptionStatusChanged);

    // Balloon pop-up for new transaction
    connect(walletModel->getTransactionTableModel(), &TransactionTableModel::rowsInserted, this, &WalletView::processNewTransaction);

    // Balloon pop-up for new token transaction
    connect(walletModel->getTokenTransactionTableModel(), &TokenTransactionTableModel::rowsInserted, this, &WalletView::processNewTokenTransaction);

    // Ask for passphrase if needed
    connect(walletModel, SIGNAL(requireUnlock()), this, SLOT(unlockWallet()));
    connect(stakePage, SIGNAL(requireUnlock(bool)), this, SLOT(unlockWallet(bool)));
    connect(walletModel, &WalletModel::encryptionStatusChanged, stakePage, &StakePage::updateEncryptionStatus);

    // Show progress dialog
    connect(walletModel, &WalletModel::showProgress, this, &WalletView::showProgress);
}

WalletView::~WalletView()
{
}

void WalletView::setClientModel(ClientModel *_clientModel)
{
    this->clientModel = _clientModel;

    overviewPage->setClientModel(_clientModel);
    sendCoinsPage->setClientModel(_clientModel);
    createContractPage->setClientModel(_clientModel);
    sendToContractPage->setClientModel(_clientModel);
    callContractPage->setClientModel(_clientModel);
    QRCTokenPage->setClientModel(_clientModel);
    stakePage->setClientModel(_clientModel);
    delegationPage->setClientModel(_clientModel);
    superStakerPage->setClientModel(_clientModel);
    if (walletModel) walletModel->setClientModel(_clientModel);
}

<<<<<<< HEAD
void WalletView::setWalletModel(WalletModel *_walletModel)
{
    this->walletModel = _walletModel;

    // Put transaction list in tabs
    transactionView->setModel(_walletModel);
    overviewPage->setWalletModel(_walletModel);
    receiveCoinsPage->setModel(_walletModel);
    sendCoinsPage->setModel(_walletModel);
    createContractPage->setModel(_walletModel);
    sendToContractPage->setModel(_walletModel);
    callContractPage->setModel(_walletModel);
    QRCTokenPage->setModel(_walletModel);
    stakePage->setWalletModel(_walletModel);
    delegationPage->setModel(_walletModel);
    superStakerPage->setModel(_walletModel);
    usedReceivingAddressesPage->setModel(_walletModel ? _walletModel->getAddressTableModel() : nullptr);
    usedSendingAddressesPage->setModel(_walletModel ? _walletModel->getAddressTableModel() : nullptr);

    if (_walletModel)
    {
        // Receive and pass through messages from wallet model
        connect(_walletModel, &WalletModel::message, this, &WalletView::message);

        // Handle changes in encryption status
        connect(_walletModel, &WalletModel::encryptionStatusChanged, this, &WalletView::encryptionStatusChanged);
        updateEncryptionStatus();

        // update HD status
        Q_EMIT hdEnabledStatusChanged();

        // Balloon pop-up for new transaction
        connect(_walletModel->getTransactionTableModel(), &TransactionTableModel::rowsInserted, this, &WalletView::processNewTransaction);

        // Balloon pop-up for new token transaction
        connect(_walletModel->getTokenTransactionTableModel(), SIGNAL(rowsInserted(QModelIndex,int,int)),
                this, SLOT(processNewTokenTransaction(QModelIndex,int,int)));

        // Ask for passphrase if needed
        connect(_walletModel, SIGNAL(requireUnlock()), this, SLOT(unlockWallet()));
        connect(stakePage, SIGNAL(requireUnlock(bool)), this, SLOT(unlockWallet(bool)));
        connect(_walletModel, &WalletModel::encryptionStatusChanged, stakePage, &StakePage::updateEncryptionStatus);

        // Show progress dialog
        connect(_walletModel, &WalletModel::showProgress, this, &WalletView::showProgress);
    }
}

=======
>>>>>>> ec86f1e9
void WalletView::processNewTransaction(const QModelIndex& parent, int start, int /*end*/)
{
    // Prevent balloon-spam when initial block download is in progress
    if (!clientModel || clientModel->node().isInitialBlockDownload()) {
        return;
    }

    TransactionTableModel *ttm = walletModel->getTransactionTableModel();
    if (!ttm || ttm->processingQueuedTransactions())
        return;

    QString date = ttm->index(start, TransactionTableModel::Date, parent).data().toString();
    qint64 amount = ttm->index(start, TransactionTableModel::Amount, parent).data(Qt::EditRole).toULongLong();
    QString type = ttm->index(start, TransactionTableModel::Type, parent).data().toString();
    QModelIndex index = ttm->index(start, 0, parent);
    QString address = ttm->data(index, TransactionTableModel::AddressRole).toString();
    QString label = GUIUtil::HtmlEscape(ttm->data(index, TransactionTableModel::LabelRole).toString());

    Q_EMIT incomingTransaction(date, walletModel->getOptionsModel()->getDisplayUnit(), amount, type, address, label, GUIUtil::HtmlEscape(walletModel->getWalletName()));
}

void WalletView::processNewTokenTransaction(const QModelIndex &parent, int start, int /*end*/)
{
    // Prevent balloon-spam when initial block download is in progress
    if (!walletModel || !clientModel || clientModel->node().isInitialBlockDownload())
        return;

    TokenTransactionTableModel *tttm = walletModel->getTokenTransactionTableModel();
    if (!tttm || tttm->processingQueuedTransactions())
        return;

    QString date = tttm->index(start, TokenTransactionTableModel::Date, parent).data().toString();
    QString amount(tttm->index(start, TokenTransactionTableModel::Amount, parent).data(TokenTransactionTableModel::FormattedAmountWithUnitRole).toString());
    QString type = tttm->index(start, TokenTransactionTableModel::Type, parent).data().toString();
    QModelIndex index = tttm->index(start, 0, parent);
    QString address = tttm->data(index, TokenTransactionTableModel::AddressRole).toString();
    QString label = tttm->data(index, TokenTransactionTableModel::LabelRole).toString();
    QString title;
    int txType = tttm->data(index, TokenTransactionTableModel::TypeRole).toInt();
    switch (txType)
    {
    case TokenTransactionRecord::RecvWithAddress:
    case TokenTransactionRecord::RecvFromOther:
        title = tr("Incoming transaction");
        break;
    default:
        title = tr("Sent transaction");
        break;
    }
    Q_EMIT incomingTokenTransaction(date, amount, type, address, label, walletModel->getWalletName(), title);
}

void WalletView::gotoOverviewPage()
{
    setCurrentWidget(overviewPage);
}

void WalletView::gotoHistoryPage()
{
    setCurrentWidget(transactionsPage);
}

void WalletView::gotoReceiveCoinsPage()
{
    setCurrentWidget(overviewPage);
<<<<<<< HEAD
=======

>>>>>>> ec86f1e9
    if(walletFrame && walletFrame->currentWalletView() == this)
    {
        receiveCoinsPage->show();
    }
<<<<<<< HEAD
=======

>>>>>>> ec86f1e9
}

void WalletView::gotoSendCoinsPage(QString addr)
{
    setCurrentWidget(overviewPage);
    if(walletFrame && walletFrame->currentWalletView() == this)
    {
        if (!addr.isEmpty())
            sendCoinsPage->setAddress(addr);
        sendCoinsPage->show();
    }
}

void WalletView::gotoCreateContractPage()
{
    setCurrentWidget(createContractPage);
}

void WalletView::gotoSendToContractPage()
{
    setCurrentWidget(sendToContractPage);
}

void WalletView::gotoCallContractPage()
{
    setCurrentWidget(callContractPage);
}

void WalletView::gotoTokenPage()
{
    setCurrentWidget(QRCTokenPage);
}

void WalletView::gotoStakePage()
{
    setCurrentWidget(stakePage);
}

void WalletView::gotoDelegationPage()
{
    setCurrentWidget(delegationPage);
}

void WalletView::gotoSuperStakerPage()
{
    setCurrentWidget(superStakerPage);
}

void WalletView::gotoSignMessageTab(QString addr)
{
    // calls show() in showTab_SM()
    SignVerifyMessageDialog *signVerifyMessageDialog = new SignVerifyMessageDialog(platformStyle, this);
    signVerifyMessageDialog->setAttribute(Qt::WA_DeleteOnClose);
    signVerifyMessageDialog->setModel(walletModel);
    signVerifyMessageDialog->showTab_SM(true);

    if (!addr.isEmpty())
        signVerifyMessageDialog->setAddress_SM(addr);
}

void WalletView::gotoVerifyMessageTab(QString addr)
{
    // calls show() in showTab_VM()
    SignVerifyMessageDialog *signVerifyMessageDialog = new SignVerifyMessageDialog(platformStyle, this);
    signVerifyMessageDialog->setAttribute(Qt::WA_DeleteOnClose);
    signVerifyMessageDialog->setModel(walletModel);
    signVerifyMessageDialog->showTab_VM(true);

    if (!addr.isEmpty())
        signVerifyMessageDialog->setAddress_VM(addr);
}

bool WalletView::handlePaymentRequest(const SendCoinsRecipient& recipient)
{
    return sendCoinsPage->handlePaymentRequest(recipient);
}

void WalletView::showOutOfSyncWarning(bool fShow)
{
    overviewPage->showOutOfSyncWarning(fShow);
}

void WalletView::encryptWallet()
{
    auto dlg = new AskPassphraseDialog(AskPassphraseDialog::Encrypt, this);
    dlg->setModel(walletModel);
    connect(dlg, &QDialog::finished, this, &WalletView::encryptionStatusChanged);
    GUIUtil::ShowModalDialogAsynchronously(dlg);
}

void WalletView::backupWallet()
{
    QString filename = GUIUtil::getSaveFileName(this,
        tr("Backup Wallet"), QString(),
        //: Name of the wallet data file format.
        tr("Wallet Data") + QLatin1String(" (*.dat)"), nullptr);

    if (filename.isEmpty())
        return;

#ifndef WIN32
    // Use local encoding for non Windows OS
    std::string strFilename = filename.toLocal8Bit().data();
#else
    // Use utf8 encoding for Windows OS, the path will be converted into utf16 when the file is opened
    std::string strFilename = filename.toUtf8().data();
#endif

    if (!walletModel->wallet().backupWallet(strFilename)) {
        Q_EMIT message(tr("Backup Failed"), tr("There was an error trying to save the wallet data to %1.").arg(filename),
            CClientUIInterface::MSG_ERROR);
        }
    else {
        Q_EMIT message(tr("Backup Successful"), tr("The wallet data was successfully saved to %1.").arg(filename),
            CClientUIInterface::MSG_INFORMATION);
    }
}

void WalletView::restoreWallet()
<<<<<<< HEAD
{
    RestoreDialog dlg(this);
    dlg.setModel(walletModel);
    dlg.exec();
}

void WalletView::changePassphrase()
=======
>>>>>>> ec86f1e9
{
    RestoreDialog dlg(this);
    dlg.setModel(walletModel);
    dlg.exec();
}

<<<<<<< HEAD
=======
void WalletView::changePassphrase()
{
    auto dlg = new AskPassphraseDialog(AskPassphraseDialog::ChangePass, this);
    dlg->setModel(walletModel);
    GUIUtil::ShowModalDialogAsynchronously(dlg);
}

>>>>>>> ec86f1e9
void WalletView::unlockWallet(bool fromMenu)
{
    if(!walletModel)
        return;
    // Unlock wallet when requested by wallet model
    if (walletModel->getEncryptionStatus() == WalletModel::Locked)
    {
        AskPassphraseDialog::Mode mode = fromMenu ?
            AskPassphraseDialog::UnlockStaking : AskPassphraseDialog::Unlock;
        AskPassphraseDialog dlg(mode, this);
        dlg.setModel(walletModel);
        // A modal dialog must be synchronous here as expected
        // in the WalletModel::requestUnlock() function.
        dlg.exec();

        if(sender() == stakePage)
            stakePage->updateEncryptionStatus();
    }
}

void WalletView::lockWallet()
<<<<<<< HEAD
{
    if(!walletModel)
        return;

    walletModel->setWalletLocked(true);
}

void WalletView::usedSendingAddresses()
=======
>>>>>>> ec86f1e9
{
    if(!walletModel)
        return;

    walletModel->setWalletLocked(true);
}

void WalletView::usedSendingAddresses()
{
    GUIUtil::bringToFront(usedSendingAddressesPage);
}

void WalletView::usedReceivingAddresses()
{
    GUIUtil::bringToFront(usedReceivingAddressesPage);
}

void WalletView::showProgress(const QString &title, int nProgress)
{
    if (nProgress == 0) {
        progressDialog = new QProgressDialog(title, tr("Cancel"), 0, 100);
        GUIUtil::PolishProgressDialog(progressDialog);
        progressDialog->setWindowModality(Qt::ApplicationModal);
        progressDialog->setAutoClose(false);
        progressDialog->setValue(0);
    } else if (nProgress == 100) {
        if (progressDialog) {
            progressDialog->close();
            progressDialog->deleteLater();
            progressDialog = nullptr;
        }
    } else if (progressDialog) {
        if (progressDialog->wasCanceled()) {
            getWalletModel()->wallet().abortRescan();
        } else {
            progressDialog->setValue(nProgress);
        }
    }
}

void WalletView::signTxHardware(const QString &tx)
{
    if(!walletModel)
        return;
    HardwareSignTxDialog dlg(tx, this);
    dlg.setModel(walletModel);
    dlg.exec();
}<|MERGE_RESOLUTION|>--- conflicted
+++ resolved
@@ -29,10 +29,6 @@
 #include <qt/superstakerpage.h>
 #include <qt/hardwaresigntxdialog.h>
 #include <qt/walletframe.h>
-<<<<<<< HEAD
-
-=======
->>>>>>> ec86f1e9
 #include <interfaces/node.h>
 #include <node/ui_interface.h>
 #include <util/strencodings.h>
@@ -46,17 +42,10 @@
 #include <QVBoxLayout>
 #include <qt/qtumpushbutton.h>
 
-<<<<<<< HEAD
-WalletView::WalletView(const PlatformStyle *_platformStyle, QWidget *parent):
-    QStackedWidget(parent),
-    clientModel(nullptr),
-    walletModel(nullptr),
-=======
 WalletView::WalletView(WalletModel* wallet_model, const PlatformStyle* _platformStyle, QWidget* parent)
     : QStackedWidget(parent),
       clientModel(nullptr),
       walletModel(wallet_model),
->>>>>>> ec86f1e9
     platformStyle(_platformStyle),
     walletFrame(qobject_cast<WalletFrame*>(parent))
 {
@@ -84,14 +73,10 @@
     transactionsPage->setLayout(vbox);
 
     receiveCoinsPage = new ReceiveRequestDialog(platformStyle, overviewPage);
-<<<<<<< HEAD
-    sendCoinsPage = new SendCoinsDialog(platformStyle, overviewPage);
-=======
     receiveCoinsPage->setModel(walletModel);
 
     sendCoinsPage = new SendCoinsDialog(platformStyle, overviewPage);
     sendCoinsPage->setModel(walletModel);
->>>>>>> ec86f1e9
 
     usedSendingAddressesPage = new AddressBookPage(platformStyle, AddressBookPage::ForEditing, AddressBookPage::SendingTab, this);
     usedSendingAddressesPage->setModel(walletModel->getAddressTableModel());
@@ -115,16 +100,6 @@
     delegationPage->setModel(walletModel);
     superStakerPage = new SuperStakerPage(platformStyle);
     superStakerPage->setModel(walletModel);
-
-    createContractPage = new CreateContract(platformStyle);
-    sendToContractPage = new SendToContract(platformStyle);
-    callContractPage = new CallContract(platformStyle);
-
-    QRCTokenPage = new QRCToken(platformStyle);
-
-    stakePage = new StakePage(platformStyle);
-    delegationPage = new DelegationPage(platformStyle);
-    superStakerPage = new SuperStakerPage(platformStyle);
 
     addWidget(overviewPage);
     addWidget(transactionsPage);
@@ -216,57 +191,6 @@
     if (walletModel) walletModel->setClientModel(_clientModel);
 }
 
-<<<<<<< HEAD
-void WalletView::setWalletModel(WalletModel *_walletModel)
-{
-    this->walletModel = _walletModel;
-
-    // Put transaction list in tabs
-    transactionView->setModel(_walletModel);
-    overviewPage->setWalletModel(_walletModel);
-    receiveCoinsPage->setModel(_walletModel);
-    sendCoinsPage->setModel(_walletModel);
-    createContractPage->setModel(_walletModel);
-    sendToContractPage->setModel(_walletModel);
-    callContractPage->setModel(_walletModel);
-    QRCTokenPage->setModel(_walletModel);
-    stakePage->setWalletModel(_walletModel);
-    delegationPage->setModel(_walletModel);
-    superStakerPage->setModel(_walletModel);
-    usedReceivingAddressesPage->setModel(_walletModel ? _walletModel->getAddressTableModel() : nullptr);
-    usedSendingAddressesPage->setModel(_walletModel ? _walletModel->getAddressTableModel() : nullptr);
-
-    if (_walletModel)
-    {
-        // Receive and pass through messages from wallet model
-        connect(_walletModel, &WalletModel::message, this, &WalletView::message);
-
-        // Handle changes in encryption status
-        connect(_walletModel, &WalletModel::encryptionStatusChanged, this, &WalletView::encryptionStatusChanged);
-        updateEncryptionStatus();
-
-        // update HD status
-        Q_EMIT hdEnabledStatusChanged();
-
-        // Balloon pop-up for new transaction
-        connect(_walletModel->getTransactionTableModel(), &TransactionTableModel::rowsInserted, this, &WalletView::processNewTransaction);
-
-        // Balloon pop-up for new token transaction
-        connect(_walletModel->getTokenTransactionTableModel(), SIGNAL(rowsInserted(QModelIndex,int,int)),
-                this, SLOT(processNewTokenTransaction(QModelIndex,int,int)));
-
-        // Ask for passphrase if needed
-        connect(_walletModel, SIGNAL(requireUnlock()), this, SLOT(unlockWallet()));
-        connect(stakePage, SIGNAL(requireUnlock(bool)), this, SLOT(unlockWallet(bool)));
-        connect(_walletModel, &WalletModel::encryptionStatusChanged, stakePage, &StakePage::updateEncryptionStatus);
-
-        // Show progress dialog
-        connect(_walletModel, &WalletModel::showProgress, this, &WalletView::showProgress);
-    }
-}
-
-=======
->>>>>>> ec86f1e9
 void WalletView::processNewTransaction(const QModelIndex& parent, int start, int /*end*/)
 {
     // Prevent balloon-spam when initial block download is in progress
@@ -332,18 +256,12 @@
 void WalletView::gotoReceiveCoinsPage()
 {
     setCurrentWidget(overviewPage);
-<<<<<<< HEAD
-=======
-
->>>>>>> ec86f1e9
+
     if(walletFrame && walletFrame->currentWalletView() == this)
     {
         receiveCoinsPage->show();
     }
-<<<<<<< HEAD
-=======
-
->>>>>>> ec86f1e9
+
 }
 
 void WalletView::gotoSendCoinsPage(QString addr)
@@ -463,7 +381,6 @@
 }
 
 void WalletView::restoreWallet()
-<<<<<<< HEAD
 {
     RestoreDialog dlg(this);
     dlg.setModel(walletModel);
@@ -471,24 +388,12 @@
 }
 
 void WalletView::changePassphrase()
-=======
->>>>>>> ec86f1e9
-{
-    RestoreDialog dlg(this);
-    dlg.setModel(walletModel);
-    dlg.exec();
-}
-
-<<<<<<< HEAD
-=======
-void WalletView::changePassphrase()
 {
     auto dlg = new AskPassphraseDialog(AskPassphraseDialog::ChangePass, this);
     dlg->setModel(walletModel);
     GUIUtil::ShowModalDialogAsynchronously(dlg);
 }
 
->>>>>>> ec86f1e9
 void WalletView::unlockWallet(bool fromMenu)
 {
     if(!walletModel)
@@ -510,17 +415,6 @@
 }
 
 void WalletView::lockWallet()
-<<<<<<< HEAD
-{
-    if(!walletModel)
-        return;
-
-    walletModel->setWalletLocked(true);
-}
-
-void WalletView::usedSendingAddresses()
-=======
->>>>>>> ec86f1e9
 {
     if(!walletModel)
         return;
