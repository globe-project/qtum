--- conflicted
+++ resolved
@@ -894,7 +894,6 @@
     importP2SH = _importP2SH;
     importBech32 = _importBech32;
     hardwareWalletInitRequired = true;
-<<<<<<< HEAD
 }
 
 bool WalletModel::getSignPsbtWithHwiTool()
@@ -924,6 +923,4 @@
     }
 
     return false;
-=======
->>>>>>> b4471294
 }