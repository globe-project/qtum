// Copyright (c) 2011-2017 The Bitcoin Core developers
// Distributed under the MIT software license, see the accompanying
// file COPYING or http://www.opensource.org/licenses/mit-license.php.

<<<<<<< HEAD
#include "walletmodel.h"

#include "addresstablemodel.h"
#include "consensus/validation.h"
#include "guiconstants.h"
#include "guiutil.h"
#include "optionsmodel.h"
#include "paymentserver.h"
#include "recentrequeststablemodel.h"
#include "sendcoinsdialog.h"
#include "transactiontablemodel.h"
#include "tokenitemmodel.h"
#include "tokentransactiontablemodel.h"
#include "contracttablemodel.h"

#include "base58.h"
#include "chain.h"
#include "keystore.h"
#include "validation.h"
#include "net.h" // for g_connman
#include "policy/fees.h"
#include "policy/rbf.h"
#include "sync.h"
#include "ui_interface.h"
#include "util.h" // for GetBoolArg
#include "wallet/coincontrol.h"
#include "wallet/feebumper.h"
#include "wallet/wallet.h"
#include "wallet/walletdb.h" // for BackupWallet
=======
#include <qt/walletmodel.h>

#include <qt/addresstablemodel.h>
#include <consensus/validation.h>
#include <qt/guiconstants.h>
#include <qt/guiutil.h>
#include <qt/optionsmodel.h>
#include <qt/paymentserver.h>
#include <qt/recentrequeststablemodel.h>
#include <qt/sendcoinsdialog.h>
#include <qt/transactiontablemodel.h>
#include <qt/tokenitemmodel.h>
#include <qt/tokentransactiontablemodel.h>
#include <qt/contracttablemodel.h>

#include <base58.h>
#include <chain.h>
#include <keystore.h>
#include <validation.h>
#include <net.h> // for g_connman
#include <policy/fees.h>
#include <policy/rbf.h>
#include <sync.h>
#include <ui_interface.h>
#include <util.h> // for GetBoolArg
#include <wallet/coincontrol.h>
#include <wallet/feebumper.h>
#include <wallet/wallet.h>
#include <wallet/walletdb.h> // for BackupWallet
>>>>>>> a68962c4

#include <stdint.h>

#include <QDebug>
#include <QMessageBox>
#include <QSet>
#include <QTimer>
#include <QFile>
#include <QSettings>


WalletModel::WalletModel(const PlatformStyle *platformStyle, CWallet *_wallet, OptionsModel *_optionsModel, QObject *parent) :
    QObject(parent), wallet(_wallet), optionsModel(_optionsModel), addressTableModel(0),
    contractTableModel(0),
    transactionTableModel(0),
    recentRequestsTableModel(0),
    tokenItemModel(0),
    tokenTransactionTableModel(0),
    cachedBalance(0), 
    cachedUnconfirmedBalance(0), 
    cachedImmatureBalance(0), 
    cachedStake(0),
    cachedWatchOnlyBalance(0), 
    cachedWatchUnconfBalance(0), 
    cachedWatchImmatureBalance(0), 
    cachedWatchOnlyStake(0),
    cachedEncryptionStatus(Unencrypted),
    cachedNumBlocks(0)
{
    fHaveWatchOnly = wallet->HaveWatchOnly();
    fForceCheckBalanceChanged = false;

    addressTableModel = new AddressTableModel(wallet, this);
    contractTableModel = new ContractTableModel(wallet, this);
    transactionTableModel = new TransactionTableModel(platformStyle, wallet, this);
    recentRequestsTableModel = new RecentRequestsTableModel(wallet, this);
    tokenItemModel = new TokenItemModel(wallet, this);
    tokenTransactionTableModel = new TokenTransactionTableModel(platformStyle, wallet, this);

    // This timer will be fired repeatedly to update the balance
    pollTimer = new QTimer(this);
    connect(pollTimer, SIGNAL(timeout()), this, SLOT(pollBalanceChanged()));
    pollTimer->start(MODEL_UPDATE_DELAY);

    subscribeToCoreSignals();
}

WalletModel::~WalletModel()
{
    unsubscribeFromCoreSignals();
}

CAmount WalletModel::getBalance(const CCoinControl *coinControl) const
{
    if (coinControl)
    {
        return wallet->GetAvailableBalance(coinControl);
    }

    return wallet->GetBalance();
}
CAmount WalletModel::getStake() const
{
    return wallet->GetStake();
}

CAmount WalletModel::getWatchStake() const
{
    return wallet->GetWatchOnlyStake();
}

CAmount WalletModel::getStake() const
{
    return wallet->GetStake();
}

CAmount WalletModel::getWatchStake() const
{
    return wallet->GetWatchOnlyStake();
}

CAmount WalletModel::getUnconfirmedBalance() const
{
    return wallet->GetUnconfirmedBalance();
}

CAmount WalletModel::getImmatureBalance() const
{
    return wallet->GetImmatureBalance();
}

bool WalletModel::haveWatchOnly() const
{
    return fHaveWatchOnly;
}

CAmount WalletModel::getWatchBalance() const
{
    return wallet->GetWatchOnlyBalance();
}

CAmount WalletModel::getWatchUnconfirmedBalance() const
{
    return wallet->GetUnconfirmedWatchOnlyBalance();
}

CAmount WalletModel::getWatchImmatureBalance() const
{
    return wallet->GetImmatureWatchOnlyBalance();
}

void WalletModel::updateStatus()
{
    EncryptionStatus newEncryptionStatus = getEncryptionStatus();

    if(cachedEncryptionStatus != newEncryptionStatus)
        Q_EMIT encryptionStatusChanged(newEncryptionStatus);
}

void WalletModel::pollBalanceChanged()
{
    // Get required locks upfront. This avoids the GUI from getting stuck on
    // periodical polls if the core is holding the locks for a longer time -
    // for example, during a wallet rescan.
    TRY_LOCK(cs_main, lockMain);
    if(!lockMain)
        return;
    TRY_LOCK(wallet->cs_wallet, lockWallet);
    if(!lockWallet)
        return;

    bool cachedNumBlocksChanged = chainActive.Height() != cachedNumBlocks;
    if(fForceCheckBalanceChanged || cachedNumBlocksChanged)
    {
        fForceCheckBalanceChanged = false;

        // Balance and number of transactions might have changed
        cachedNumBlocks = chainActive.Height();

        checkBalanceChanged();
        if(transactionTableModel)
            transactionTableModel->updateConfirmations();

        if(tokenTransactionTableModel)
            tokenTransactionTableModel->updateConfirmations();

        if(cachedNumBlocksChanged)
        {
            checkTokenBalanceChanged();
        }
    }
}
void WalletModel::updateContractBook(const QString &address, const QString &label, const QString &abi, int status)
{
    if(contractTableModel)
        contractTableModel->updateEntry(address, label, abi, status);
}

void WalletModel::updateContractBook(const QString &address, const QString &label, const QString &abi, int status)
{
    if(contractTableModel)
        contractTableModel->updateEntry(address, label, abi, status);
}

void WalletModel::checkBalanceChanged()
{
    CAmount newBalance = getBalance();
    CAmount newUnconfirmedBalance = getUnconfirmedBalance();
    CAmount newImmatureBalance = getImmatureBalance();
    CAmount newStake = getStake();
    CAmount newWatchOnlyBalance = 0;
    CAmount newWatchUnconfBalance = 0;
    CAmount newWatchImmatureBalance = 0;
    CAmount newWatchOnlyStake = 0;
    if (haveWatchOnly())
    {
        newWatchOnlyBalance = getWatchBalance();
        newWatchUnconfBalance = getWatchUnconfirmedBalance();
        newWatchImmatureBalance = getWatchImmatureBalance();
        newWatchOnlyStake = getWatchStake();
    }

    if(cachedBalance != newBalance || cachedUnconfirmedBalance != newUnconfirmedBalance || cachedImmatureBalance != newImmatureBalance ||
        cachedWatchOnlyBalance != newWatchOnlyBalance || cachedWatchUnconfBalance != newWatchUnconfBalance || cachedWatchImmatureBalance != newWatchImmatureBalance || cachedStake != newStake || cachedWatchOnlyStake != newWatchOnlyStake)
    {
        cachedBalance = newBalance;
        cachedUnconfirmedBalance = newUnconfirmedBalance;
        cachedImmatureBalance = newImmatureBalance;
        cachedStake = newStake;
        cachedWatchOnlyBalance = newWatchOnlyBalance;
        cachedWatchUnconfBalance = newWatchUnconfBalance;
        cachedWatchImmatureBalance = newWatchImmatureBalance;
        cachedWatchOnlyStake = newWatchOnlyStake;
        Q_EMIT balanceChanged(newBalance, newUnconfirmedBalance, newImmatureBalance, newStake,
                            newWatchOnlyBalance, newWatchUnconfBalance, newWatchImmatureBalance, newWatchOnlyStake);
    }
}

void WalletModel::checkTokenBalanceChanged()
{
    if(tokenItemModel)
    {
        tokenItemModel->checkTokenBalanceChanged();
    }
}

void WalletModel::updateTransaction()
{
    // Balance and number of transactions might have changed
    fForceCheckBalanceChanged = true;
}

void WalletModel::updateAddressBook(const QString &address, const QString &label,
        bool isMine, const QString &purpose, int status)
{
    if(addressTableModel)
        addressTableModel->updateEntry(address, label, isMine, purpose, status);
}

void WalletModel::updateWatchOnlyFlag(bool fHaveWatchonly)
{
    fHaveWatchOnly = fHaveWatchonly;
    Q_EMIT notifyWatchonlyChanged(fHaveWatchonly);
}

bool WalletModel::validateAddress(const QString &address)
{
    return IsValidDestinationString(address.toStdString());
}

WalletModel::SendCoinsReturn WalletModel::prepareTransaction(WalletModelTransaction &transaction, const CCoinControl& coinControl)
{
    CAmount total = 0;
    bool fSubtractFeeFromAmount = false;
    QList<SendCoinsRecipient> recipients = transaction.getRecipients();
    std::vector<CRecipient> vecSend;

    if(recipients.empty())
    {
        return OK;
    }

    QSet<QString> setAddress; // Used to detect duplicates
    int nAddresses = 0;

    // Pre-check input data for validity
    for (const SendCoinsRecipient &rcp : recipients)
    {
        if (rcp.fSubtractFeeFromAmount)
            fSubtractFeeFromAmount = true;

        if (rcp.paymentRequest.IsInitialized())
        {   // PaymentRequest...
            CAmount subtotal = 0;
            const payments::PaymentDetails& details = rcp.paymentRequest.getDetails();
            for (int i = 0; i < details.outputs_size(); i++)
            {
                const payments::Output& out = details.outputs(i);
                if (out.amount() <= 0) continue;
                subtotal += out.amount();
                const unsigned char* scriptStr = (const unsigned char*)out.script().data();
                CScript scriptPubKey(scriptStr, scriptStr+out.script().size());
                CAmount nAmount = out.amount();
                CRecipient recipient = {scriptPubKey, nAmount, rcp.fSubtractFeeFromAmount};
                vecSend.push_back(recipient);
            }
            if (subtotal <= 0)
            {
                return InvalidAmount;
            }
            total += subtotal;
        }
        else
        {   // User-entered bitcoin address / amount:
            if(!validateAddress(rcp.address))
            {
                return InvalidAddress;
            }
            if(rcp.amount <= 0)
            {
                return InvalidAmount;
            }
            setAddress.insert(rcp.address);
            ++nAddresses;

            CScript scriptPubKey = GetScriptForDestination(DecodeDestination(rcp.address.toStdString()));
            CRecipient recipient = {scriptPubKey, rcp.amount, rcp.fSubtractFeeFromAmount};
            vecSend.push_back(recipient);

            total += rcp.amount;
        }
    }
    if(setAddress.size() != nAddresses)
    {
        return DuplicateAddress;
    }

    CAmount nBalance = getBalance(&coinControl);

    if(total > nBalance)
    {
        return AmountExceedsBalance;
    }

    {
        LOCK2(cs_main, wallet->cs_wallet);

        transaction.newPossibleKeyChange(wallet);

        CAmount nFeeRequired = 0;
        int nChangePosRet = -1;
        std::string strFailReason;

        CWalletTx *newTx = transaction.getTransaction();
        CReserveKey *keyChange = transaction.getPossibleKeyChange();
        bool fCreated = wallet->CreateTransaction(vecSend, *newTx, *keyChange, nFeeRequired, nChangePosRet, strFailReason, coinControl);
        transaction.setTransactionFee(nFeeRequired);
        if (fSubtractFeeFromAmount && fCreated)
            transaction.reassignAmounts(nChangePosRet);

        if(!fCreated)
        {
            if(!fSubtractFeeFromAmount && (total + nFeeRequired) > nBalance)
            {
                return SendCoinsReturn(AmountWithFeeExceedsBalance);
            }
            Q_EMIT message(tr("Send Coins"), QString::fromStdString(strFailReason),
                         CClientUIInterface::MSG_ERROR);
            return TransactionCreationFailed;
        }

        // reject absurdly high fee. (This can never happen because the
        // wallet caps the fee at maxTxFee. This merely serves as a
        // belt-and-suspenders check)
        if (nFeeRequired > maxTxFee)
            return AbsurdFee;
    }

    return SendCoinsReturn(OK);
}

WalletModel::SendCoinsReturn WalletModel::sendCoins(WalletModelTransaction &transaction)
{
    QByteArray transaction_array; /* store serialized transaction */

    {
        LOCK2(cs_main, wallet->cs_wallet);
        CWalletTx *newTx = transaction.getTransaction();

        for (const SendCoinsRecipient &rcp : transaction.getRecipients())
        {
            if (rcp.paymentRequest.IsInitialized())
            {
                // Make sure any payment requests involved are still valid.
                if (PaymentServer::verifyExpired(rcp.paymentRequest.getDetails())) {
                    return PaymentRequestExpired;
                }

                // Store PaymentRequests in wtx.vOrderForm in wallet.
                std::string key("PaymentRequest");
                std::string value;
                rcp.paymentRequest.SerializeToString(&value);
                newTx->vOrderForm.push_back(make_pair(key, value));
            }
            else if (!rcp.message.isEmpty()) // Message from normal bitcoin:URI (bitcoin:123...?message=example)
                newTx->vOrderForm.push_back(make_pair("Message", rcp.message.toStdString()));
        }

        CReserveKey *keyChange = transaction.getPossibleKeyChange();
        CValidationState state;
        if(!wallet->CommitTransaction(*newTx, *keyChange, g_connman.get(), state))
            return SendCoinsReturn(TransactionCommitFailed, QString::fromStdString(state.GetRejectReason()));

        CDataStream ssTx(SER_NETWORK, PROTOCOL_VERSION);
        ssTx << *newTx->tx;
        transaction_array.append(&(ssTx[0]), ssTx.size());
    }

    // Add addresses / update labels that we've sent to the address book,
    // and emit coinsSent signal for each recipient
    for (const SendCoinsRecipient &rcp : transaction.getRecipients())
    {
        // Don't touch the address book when we have a payment request
        if (!rcp.paymentRequest.IsInitialized())
        {
            std::string strAddress = rcp.address.toStdString();
            CTxDestination dest = DecodeDestination(strAddress);
            std::string strLabel = rcp.label.toStdString();
            {
                LOCK(wallet->cs_wallet);

                std::map<CTxDestination, CAddressBookData>::iterator mi = wallet->mapAddressBook.find(dest);

                // Check if we have a new address or an updated label
                if (mi == wallet->mapAddressBook.end())
                {
                    wallet->SetAddressBook(dest, strLabel, "send");
                }
                else if (mi->second.name != strLabel)
                {
                    wallet->SetAddressBook(dest, strLabel, ""); // "" means don't change purpose
                }
            }
        }
        Q_EMIT coinsSent(wallet, rcp, transaction_array);
    }
    checkBalanceChanged(); // update balance immediately, otherwise there could be a short noticeable delay until pollBalanceChanged hits

    return SendCoinsReturn(OK);
}

OptionsModel *WalletModel::getOptionsModel()
{
    return optionsModel;
}

AddressTableModel *WalletModel::getAddressTableModel()
{
    return addressTableModel;
}

ContractTableModel *WalletModel::getContractTableModel()
{
    return contractTableModel;
}

TransactionTableModel *WalletModel::getTransactionTableModel()
{
    return transactionTableModel;
}

RecentRequestsTableModel *WalletModel::getRecentRequestsTableModel()
{
    return recentRequestsTableModel;
}

TokenItemModel *WalletModel::getTokenItemModel()
{
    return tokenItemModel;
}

TokenTransactionTableModel *WalletModel::getTokenTransactionTableModel()
{
    return tokenTransactionTableModel;
}

<<<<<<< HEAD

=======
>>>>>>> a68962c4
WalletModel::EncryptionStatus WalletModel::getEncryptionStatus() const
{
    if(!wallet->IsCrypted())
    {
        return Unencrypted;
    }
    else if(wallet->IsLocked())
    {
        return Locked;
    }
    else
    {
        return Unlocked;
    }
}

bool WalletModel::setWalletEncrypted(bool encrypted, const SecureString &passphrase)
{
    if(encrypted)
    {
        // Encrypt
        return wallet->EncryptWallet(passphrase);
    }
    else
    {
        // Decrypt -- TODO; not supported yet
        return false;
    }
}

bool WalletModel::setWalletLocked(bool locked, const SecureString &passPhrase)
{
    if(locked)
    {
        // Lock
        return wallet->Lock();
    }
    else
    {
        // Unlock
        return wallet->Unlock(passPhrase);
    }
}

bool WalletModel::changePassphrase(const SecureString &oldPass, const SecureString &newPass)
{
    bool retval;
    {
        LOCK(wallet->cs_wallet);
        wallet->Lock(); // Make sure wallet is locked before attempting pass change
        retval = wallet->ChangeWalletPassphrase(oldPass, newPass);
    }
    return retval;
}

bool WalletModel::backupWallet(const QString &filename)
{
    bool ret =  wallet->BackupWallet(filename.toLocal8Bit().data());

    // Set number of backups
    QSettings settings;
    int walletHasBackup = settings.value("walletBackupsNumber", 0).toInt();
    settings.setValue("walletBackupsNumber", walletHasBackup + (ret ? 1 : 0));

    return ret;
}

bool WalletModel::hasWalletBackup()
{
    QSettings settings;
    return settings.value("walletBackupsNumber", 0).toBool();
}

bool WalletModel::restoreWallet(const QString &filename, const QString &param)
{
    if(QFile::exists(filename))
    {
        fs::path pathWalletBak = GetDataDir() / strprintf("wallet.%d.bak", GetTime());
        QString walletBak = QString::fromStdString(pathWalletBak.string());
        if(backupWallet(walletBak))
        {
            restorePath = filename;
            restoreParam = param;
            return true;
        }
    }

    return false;
}


// Handlers for core signals
static void NotifyKeyStoreStatusChanged(WalletModel *walletmodel, CCryptoKeyStore *wallet)
{
    qDebug() << "NotifyKeyStoreStatusChanged";
    QMetaObject::invokeMethod(walletmodel, "updateStatus", Qt::QueuedConnection);
}

static void NotifyAddressBookChanged(WalletModel *walletmodel, CWallet *wallet,
        const CTxDestination &address, const std::string &label, bool isMine,
        const std::string &purpose, ChangeType status)
{
    QString strAddress = QString::fromStdString(EncodeDestination(address));
    QString strLabel = QString::fromStdString(label);
    QString strPurpose = QString::fromStdString(purpose);

    qDebug() << "NotifyAddressBookChanged: " + strAddress + " " + strLabel + " isMine=" + QString::number(isMine) + " purpose=" + strPurpose + " status=" + QString::number(status);
    QMetaObject::invokeMethod(walletmodel, "updateAddressBook", Qt::QueuedConnection,
                              Q_ARG(QString, strAddress),
                              Q_ARG(QString, strLabel),
                              Q_ARG(bool, isMine),
                              Q_ARG(QString, strPurpose),
                              Q_ARG(int, status));
}

static void NotifyTransactionChanged(WalletModel *walletmodel, CWallet *wallet, const uint256 &hash, ChangeType status)
{
    Q_UNUSED(wallet);
    Q_UNUSED(hash);
    Q_UNUSED(status);
    QMetaObject::invokeMethod(walletmodel, "updateTransaction", Qt::QueuedConnection);
}

static void ShowProgress(WalletModel *walletmodel, const std::string &title, int nProgress)
{
    // emits signal "showProgress"
    QMetaObject::invokeMethod(walletmodel, "showProgress", Qt::QueuedConnection,
                              Q_ARG(QString, QString::fromStdString(title)),
                              Q_ARG(int, nProgress));
}

static void NotifyWatchonlyChanged(WalletModel *walletmodel, bool fHaveWatchonly)
{
    QMetaObject::invokeMethod(walletmodel, "updateWatchOnlyFlag", Qt::QueuedConnection,
                              Q_ARG(bool, fHaveWatchonly));
}

static void NotifyContractBookChanged(WalletModel *walletmodel, CWallet *wallet,
        const std::string &address, const std::string &label, const std::string &abi, ChangeType status)
{
    QString strAddress = QString::fromStdString(address);
    QString strLabel = QString::fromStdString(label);
    QString strAbi = QString::fromStdString(abi);

    qDebug() << "NotifyContractBookChanged: " + strAddress + " " + strLabel + " status=" + QString::number(status);
    QMetaObject::invokeMethod(walletmodel, "updateContractBook", Qt::QueuedConnection,
                              Q_ARG(QString, strAddress),
                              Q_ARG(QString, strLabel),
                              Q_ARG(QString, strAbi),
                              Q_ARG(int, status));
}

void WalletModel::subscribeToCoreSignals()
{
    // Connect signals to wallet
    wallet->NotifyStatusChanged.connect(boost::bind(&NotifyKeyStoreStatusChanged, this, _1));
    wallet->NotifyAddressBookChanged.connect(boost::bind(NotifyAddressBookChanged, this, _1, _2, _3, _4, _5, _6));
    wallet->NotifyTransactionChanged.connect(boost::bind(NotifyTransactionChanged, this, _1, _2, _3));
    wallet->ShowProgress.connect(boost::bind(ShowProgress, this, _1, _2));
    wallet->NotifyWatchonlyChanged.connect(boost::bind(NotifyWatchonlyChanged, this, _1));
    wallet->NotifyContractBookChanged.connect(boost::bind(NotifyContractBookChanged, this, _1, _2, _3, _4, _5));
}

void WalletModel::unsubscribeFromCoreSignals()
{
    // Disconnect signals from wallet
    wallet->NotifyStatusChanged.disconnect(boost::bind(&NotifyKeyStoreStatusChanged, this, _1));
    wallet->NotifyAddressBookChanged.disconnect(boost::bind(NotifyAddressBookChanged, this, _1, _2, _3, _4, _5, _6));
    wallet->NotifyTransactionChanged.disconnect(boost::bind(NotifyTransactionChanged, this, _1, _2, _3));
    wallet->ShowProgress.disconnect(boost::bind(ShowProgress, this, _1, _2));
    wallet->NotifyWatchonlyChanged.disconnect(boost::bind(NotifyWatchonlyChanged, this, _1));
    wallet->NotifyContractBookChanged.disconnect(boost::bind(NotifyContractBookChanged, this, _1, _2, _3, _4, _5));
}

// WalletModel::UnlockContext implementation
WalletModel::UnlockContext WalletModel::requestUnlock()
{
    bool was_locked = getEncryptionStatus() == Locked;

    if ((!was_locked) && fWalletUnlockStakingOnly)
    {
       setWalletLocked(true);
       was_locked = getEncryptionStatus() == Locked;
    }

    if(was_locked)
    {
        // Request UI to unlock wallet
        Q_EMIT requireUnlock();
    }
    // If wallet is still locked, unlock was failed or cancelled, mark context as invalid
    bool valid = getEncryptionStatus() != Locked;

    return UnlockContext(this, valid, was_locked && !fWalletUnlockStakingOnly);
}

WalletModel::UnlockContext::UnlockContext(WalletModel *_wallet, bool _valid, bool _relock):
        wallet(_wallet),
        valid(_valid),
        relock(_relock),
        stakingOnly(false)
{
    if(!relock)
    {
        stakingOnly = fWalletUnlockStakingOnly;
        fWalletUnlockStakingOnly = false;
    }
}

WalletModel::UnlockContext::~UnlockContext()
{
    if(valid && relock)
    {
        wallet->setWalletLocked(true);
    }

    if(!relock)
    {
        fWalletUnlockStakingOnly = stakingOnly;
        wallet->updateStatus();
    }
}

void WalletModel::UnlockContext::CopyFrom(const UnlockContext& rhs)
{
    // Transfer context; old object no longer relocks wallet
    *this = rhs;
    rhs.relock = false;
}

bool WalletModel::getPubKey(const CKeyID &address, CPubKey& vchPubKeyOut) const
{
    return wallet->GetPubKey(address, vchPubKeyOut);
}

bool WalletModel::IsSpendable(const CTxDestination& dest) const
{
    return IsMine(*wallet, dest) & ISMINE_SPENDABLE;
}

bool WalletModel::getPrivKey(const CKeyID &address, CKey& vchPrivKeyOut) const
{
    return wallet->GetKey(address, vchPrivKeyOut);
}

// returns a list of COutputs from COutPoints
void WalletModel::getOutputs(const std::vector<COutPoint>& vOutpoints, std::vector<COutput>& vOutputs)
{
    LOCK2(cs_main, wallet->cs_wallet);
    for (const COutPoint& outpoint : vOutpoints)
    {
        auto it = wallet->mapWallet.find(outpoint.hash);
        if (it == wallet->mapWallet.end()) continue;
        int nDepth = it->second.GetDepthInMainChain();
        if (nDepth < 0) continue;
        COutput out(&it->second, outpoint.n, nDepth, true /* spendable */, true /* solvable */, true /* safe */);
        vOutputs.push_back(out);
    }
}

bool WalletModel::isSpent(const COutPoint& outpoint) const
{
    LOCK2(cs_main, wallet->cs_wallet);
    return wallet->IsSpent(outpoint.hash, outpoint.n);
}

bool WalletModel::isUnspentAddress(const std::string &qtumAddress) const
{
    LOCK2(cs_main, wallet->cs_wallet);

    std::vector<COutput> vecOutputs;
    wallet->AvailableCoins(vecOutputs);
    for (const COutput& out : vecOutputs)
    {
        CTxDestination address;
        const CScript& scriptPubKey = out.tx->tx->vout[out.i].scriptPubKey;
        bool fValidAddress = ExtractDestination(scriptPubKey, address);

<<<<<<< HEAD
        if(fValidAddress && CBitcoinAddress(address).ToString() == qtumAddress && out.tx->tx->vout[out.i].nValue)
=======
        if(fValidAddress && EncodeDestination(address) == qtumAddress && out.tx->tx->vout[out.i].nValue)
>>>>>>> a68962c4
        {
            return true;
        }
    }
    return false;
}

// AvailableCoins + LockedCoins grouped by wallet address (put change in one group with wallet address)
void WalletModel::listCoins(std::map<QString, std::vector<COutput> >& mapCoins) const
{
    for (auto& group : wallet->ListCoins()) {
        auto& resultGroup = mapCoins[QString::fromStdString(EncodeDestination(group.first))];
        for (auto& coin : group.second) {
            resultGroup.emplace_back(std::move(coin));
        }
    }
}

bool WalletModel::isLockedCoin(uint256 hash, unsigned int n) const
{
    LOCK2(cs_main, wallet->cs_wallet);
    return wallet->IsLockedCoin(hash, n);
}

void WalletModel::lockCoin(COutPoint& output)
{
    LOCK2(cs_main, wallet->cs_wallet);
    wallet->LockCoin(output);
}

void WalletModel::unlockCoin(COutPoint& output)
{
    LOCK2(cs_main, wallet->cs_wallet);
    wallet->UnlockCoin(output);
}

void WalletModel::listLockedCoins(std::vector<COutPoint>& vOutpts)
{
    LOCK2(cs_main, wallet->cs_wallet);
    wallet->ListLockedCoins(vOutpts);
}

void WalletModel::loadReceiveRequests(std::vector<std::string>& vReceiveRequests)
{
    vReceiveRequests = wallet->GetDestValues("rr"); // receive request
}

bool WalletModel::saveReceiveRequest(const std::string &sAddress, const int64_t nId, const std::string &sRequest)
{
    CTxDestination dest = DecodeDestination(sAddress);

    std::stringstream ss;
    ss << nId;
    std::string key = "rr" + ss.str(); // "rr" prefix = "receive request" in destdata

    LOCK(wallet->cs_wallet);
    if (sRequest.empty())
        return wallet->EraseDestData(dest, key);
    else
        return wallet->AddDestData(dest, key, sRequest);
}

bool WalletModel::transactionCanBeAbandoned(uint256 hash) const
{
    return wallet->TransactionCanBeAbandoned(hash);
}

bool WalletModel::abandonTransaction(uint256 hash) const
{
    LOCK2(cs_main, wallet->cs_wallet);
    return wallet->AbandonTransaction(hash);
}

bool WalletModel::transactionCanBeBumped(uint256 hash) const
{
    return feebumper::TransactionCanBeBumped(wallet, hash);
}

bool WalletModel::bumpFee(uint256 hash)
{
    CCoinControl coin_control;
    coin_control.signalRbf = true;
    std::vector<std::string> errors;
    CAmount old_fee;
    CAmount new_fee;
    CMutableTransaction mtx;
    if (feebumper::CreateTransaction(wallet, hash, coin_control, 0 /* totalFee */, errors, old_fee, new_fee, mtx) != feebumper::Result::OK) {
        QMessageBox::critical(0, tr("Fee bump error"), tr("Increasing transaction fee failed") + "<br />(" +
            (errors.size() ? QString::fromStdString(errors[0]) : "") +")");
         return false;
    }

    // allow a user based fee verification
    QString questionString = tr("Do you want to increase the fee?");
    questionString.append("<br />");
    questionString.append("<table style=\"text-align: left;\">");
    questionString.append("<tr><td>");
    questionString.append(tr("Current fee:"));
    questionString.append("</td><td>");
    questionString.append(BitcoinUnits::formatHtmlWithUnit(getOptionsModel()->getDisplayUnit(), old_fee));
    questionString.append("</td></tr><tr><td>");
    questionString.append(tr("Increase:"));
    questionString.append("</td><td>");
    questionString.append(BitcoinUnits::formatHtmlWithUnit(getOptionsModel()->getDisplayUnit(), new_fee - old_fee));
    questionString.append("</td></tr><tr><td>");
    questionString.append(tr("New fee:"));
    questionString.append("</td><td>");
    questionString.append(BitcoinUnits::formatHtmlWithUnit(getOptionsModel()->getDisplayUnit(), new_fee));
    questionString.append("</td></tr></table>");
    SendConfirmationDialog confirmationDialog(tr("Confirm fee bump"), questionString);
    confirmationDialog.exec();
    QMessageBox::StandardButton retval = (QMessageBox::StandardButton)confirmationDialog.result();

    // cancel sign&broadcast if users doesn't want to bump the fee
    if (retval != QMessageBox::Yes) {
        return false;
    }

    WalletModel::UnlockContext ctx(requestUnlock());
    if(!ctx.isValid())
    {
        return false;
    }

    // sign bumped transaction
    if (!feebumper::SignTransaction(wallet, mtx)) {
        QMessageBox::critical(0, tr("Fee bump error"), tr("Can't sign transaction."));
        return false;
    }
    // commit the bumped transaction
    uint256 txid;
    if (feebumper::CommitTransaction(wallet, hash, std::move(mtx), errors, txid) != feebumper::Result::OK) {
        QMessageBox::critical(0, tr("Fee bump error"), tr("Could not commit transaction") + "<br />(" +
            QString::fromStdString(errors[0])+")");
         return false;
    }
    return true;
}

bool WalletModel::isWalletEnabled()
{
   return !gArgs.GetBoolArg("-disablewallet", DEFAULT_DISABLE_WALLET);
}

bool WalletModel::hdEnabled() const
{
    return wallet->IsHDEnabled();
}

OutputType WalletModel::getDefaultAddressType() const
{
    return g_address_type;
}

int WalletModel::getDefaultConfirmTarget() const
{
    return nTxConfirmTarget;
}

bool WalletModel::addTokenEntry(const CTokenInfo &token)
{
    return wallet->AddTokenEntry(token, true);
}

bool WalletModel::addTokenTxEntry(const CTokenTx& tokenTx, bool fFlushOnClose)
{
    return wallet->AddTokenTxEntry(tokenTx, fFlushOnClose);
}

bool WalletModel::existTokenEntry(const CTokenInfo &token)
{
    LOCK2(cs_main, wallet->cs_wallet);

    uint256 hash = token.GetHash();
    std::map<uint256, CTokenInfo>::iterator it = wallet->mapToken.find(hash);

    return it != wallet->mapToken.end();
}

bool WalletModel::removeTokenEntry(const std::string &sHash)
{
<<<<<<< HEAD
    return fWalletRbf;
}

bool WalletModel::addTokenEntry(const CTokenInfo &token)
{
    return wallet->AddTokenEntry(token, true);
}

bool WalletModel::addTokenTxEntry(const CTokenTx& tokenTx, bool fFlushOnClose)
{
    return wallet->AddTokenTxEntry(tokenTx, fFlushOnClose);
}

bool WalletModel::existTokenEntry(const CTokenInfo &token)
{
    LOCK2(cs_main, wallet->cs_wallet);

    uint256 hash = token.GetHash();
    std::map<uint256, CTokenInfo>::iterator it = wallet->mapToken.find(hash);

    return it != wallet->mapToken.end();
}

bool WalletModel::removeTokenEntry(const std::string &sHash)
{
=======
>>>>>>> a68962c4
    return wallet->RemoveTokenEntry(uint256S(sHash), true);
}

QString WalletModel::getRestorePath()
{
    return restorePath;
}

QString WalletModel::getRestoreParam()
{
    return restoreParam;
}

std::vector<CTokenInfo> WalletModel::getInvalidTokens()
{
    LOCK2(cs_main, wallet->cs_wallet);

    std::vector<CTokenInfo> listInvalid;
    for(auto& info : wallet->mapToken)
    {
        std::string strAddress = info.second.strSenderAddress;
<<<<<<< HEAD
        CBitcoinAddress address(strAddress);
        if(!IsMine(*wallet, address.Get()))
=======
        CTxDestination address = DecodeDestination(strAddress);
        if(!IsMine(*wallet, address))
>>>>>>> a68962c4
        {
            listInvalid.push_back(info.second);
        }
    }

    return listInvalid;
}

bool WalletModel::isMineAddress(const std::string &strAddress)
{
    LOCK2(cs_main, wallet->cs_wallet);

<<<<<<< HEAD
    CBitcoinAddress address(strAddress);
    if(!address.IsValid() || !IsMine(*wallet, address.Get()))
=======
    CTxDestination address = DecodeDestination(strAddress);
    if(!IsValidDestination(address) || !IsMine(*wallet, address))
>>>>>>> a68962c4
    {
        return false;
    }
    return true;
<<<<<<< HEAD
}
=======
}
>>>>>>> a68962c4
<|MERGE_RESOLUTION|>--- conflicted
+++ resolved
@@ -2,37 +2,6 @@
 // Distributed under the MIT software license, see the accompanying
 // file COPYING or http://www.opensource.org/licenses/mit-license.php.
 
-<<<<<<< HEAD
-#include "walletmodel.h"
-
-#include "addresstablemodel.h"
-#include "consensus/validation.h"
-#include "guiconstants.h"
-#include "guiutil.h"
-#include "optionsmodel.h"
-#include "paymentserver.h"
-#include "recentrequeststablemodel.h"
-#include "sendcoinsdialog.h"
-#include "transactiontablemodel.h"
-#include "tokenitemmodel.h"
-#include "tokentransactiontablemodel.h"
-#include "contracttablemodel.h"
-
-#include "base58.h"
-#include "chain.h"
-#include "keystore.h"
-#include "validation.h"
-#include "net.h" // for g_connman
-#include "policy/fees.h"
-#include "policy/rbf.h"
-#include "sync.h"
-#include "ui_interface.h"
-#include "util.h" // for GetBoolArg
-#include "wallet/coincontrol.h"
-#include "wallet/feebumper.h"
-#include "wallet/wallet.h"
-#include "wallet/walletdb.h" // for BackupWallet
-=======
 #include <qt/walletmodel.h>
 
 #include <qt/addresstablemodel.h>
@@ -62,7 +31,6 @@
 #include <wallet/feebumper.h>
 #include <wallet/wallet.h>
 #include <wallet/walletdb.h> // for BackupWallet
->>>>>>> a68962c4
 
 #include <stdint.h>
 
@@ -124,15 +92,6 @@
 
     return wallet->GetBalance();
 }
-CAmount WalletModel::getStake() const
-{
-    return wallet->GetStake();
-}
-
-CAmount WalletModel::getWatchStake() const
-{
-    return wallet->GetWatchOnlyStake();
-}
 
 CAmount WalletModel::getStake() const
 {
@@ -215,12 +174,6 @@
         }
     }
 }
-void WalletModel::updateContractBook(const QString &address, const QString &label, const QString &abi, int status)
-{
-    if(contractTableModel)
-        contractTableModel->updateEntry(address, label, abi, status);
-}
-
 void WalletModel::updateContractBook(const QString &address, const QString &label, const QString &abi, int status)
 {
     if(contractTableModel)
@@ -509,10 +462,6 @@
     return tokenTransactionTableModel;
 }
 
-<<<<<<< HEAD
-
-=======
->>>>>>> a68962c4
 WalletModel::EncryptionStatus WalletModel::getEncryptionStatus() const
 {
     if(!wallet->IsCrypted())
@@ -603,7 +552,6 @@
     return false;
 }
 
-
 // Handlers for core signals
 static void NotifyKeyStoreStatusChanged(WalletModel *walletmodel, CCryptoKeyStore *wallet)
 {
@@ -791,11 +739,7 @@
         const CScript& scriptPubKey = out.tx->tx->vout[out.i].scriptPubKey;
         bool fValidAddress = ExtractDestination(scriptPubKey, address);
 
-<<<<<<< HEAD
-        if(fValidAddress && CBitcoinAddress(address).ToString() == qtumAddress && out.tx->tx->vout[out.i].nValue)
-=======
         if(fValidAddress && EncodeDestination(address) == qtumAddress && out.tx->tx->vout[out.i].nValue)
->>>>>>> a68962c4
         {
             return true;
         }
@@ -977,34 +921,6 @@
 
 bool WalletModel::removeTokenEntry(const std::string &sHash)
 {
-<<<<<<< HEAD
-    return fWalletRbf;
-}
-
-bool WalletModel::addTokenEntry(const CTokenInfo &token)
-{
-    return wallet->AddTokenEntry(token, true);
-}
-
-bool WalletModel::addTokenTxEntry(const CTokenTx& tokenTx, bool fFlushOnClose)
-{
-    return wallet->AddTokenTxEntry(tokenTx, fFlushOnClose);
-}
-
-bool WalletModel::existTokenEntry(const CTokenInfo &token)
-{
-    LOCK2(cs_main, wallet->cs_wallet);
-
-    uint256 hash = token.GetHash();
-    std::map<uint256, CTokenInfo>::iterator it = wallet->mapToken.find(hash);
-
-    return it != wallet->mapToken.end();
-}
-
-bool WalletModel::removeTokenEntry(const std::string &sHash)
-{
-=======
->>>>>>> a68962c4
     return wallet->RemoveTokenEntry(uint256S(sHash), true);
 }
 
@@ -1026,13 +942,8 @@
     for(auto& info : wallet->mapToken)
     {
         std::string strAddress = info.second.strSenderAddress;
-<<<<<<< HEAD
-        CBitcoinAddress address(strAddress);
-        if(!IsMine(*wallet, address.Get()))
-=======
         CTxDestination address = DecodeDestination(strAddress);
         if(!IsMine(*wallet, address))
->>>>>>> a68962c4
         {
             listInvalid.push_back(info.second);
         }
@@ -1045,19 +956,10 @@
 {
     LOCK2(cs_main, wallet->cs_wallet);
 
-<<<<<<< HEAD
-    CBitcoinAddress address(strAddress);
-    if(!address.IsValid() || !IsMine(*wallet, address.Get()))
-=======
     CTxDestination address = DecodeDestination(strAddress);
     if(!IsValidDestination(address) || !IsMine(*wallet, address))
->>>>>>> a68962c4
     {
         return false;
     }
     return true;
-<<<<<<< HEAD
-}
-=======
-}
->>>>>>> a68962c4
+}