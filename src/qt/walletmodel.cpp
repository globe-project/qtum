// Copyright (c) 2011-2019 The Bitcoin Core developers
// Distributed under the MIT software license, see the accompanying
// file COPYING or http://www.opensource.org/licenses/mit-license.php.

#if defined(HAVE_CONFIG_H)
#include <config/bitcoin-config.h>
#endif

#include <qt/walletmodel.h>

#include <qt/addresstablemodel.h>
#include <qt/guiconstants.h>
#include <qt/optionsmodel.h>
#include <qt/paymentserver.h>
#include <qt/recentrequeststablemodel.h>
#include <qt/sendcoinsdialog.h>
#include <qt/transactiontablemodel.h>
#include <qt/tokenitemmodel.h>
#include <qt/tokentransactiontablemodel.h>
#include <qt/contracttablemodel.h>

#include <interfaces/handler.h>
#include <interfaces/node.h>
#include <key_io.h>
#include <ui_interface.h>
#include <util/system.h> // for GetBoolArg
#include <wallet/coincontrol.h>
#include <wallet/wallet.h>

#include <stdint.h>

#include <QDebug>
#include <QMessageBox>
#include <QSet>
#include <QTimer>
#include <QFile>

class WalletWorker : public QObject
{
    Q_OBJECT
public:
    WalletModel *walletModel;
    WalletWorker(WalletModel *_walletModel):
        walletModel(_walletModel){}

private Q_SLOTS:
    void updateModel()
    {
        // Update the model with results of task that take more time to be completed
        walletModel->checkCoinAddressesChanged();
        walletModel->checkStakeWeightChanged();
    }
};

#include "walletmodel.moc"

WalletModel::WalletModel(std::unique_ptr<interfaces::Wallet> wallet, interfaces::Node& node, const PlatformStyle *platformStyle, OptionsModel *_optionsModel, QObject *parent) :
<<<<<<< HEAD
    QObject(parent), m_wallet(std::move(wallet)), m_node(node), optionsModel(_optionsModel), addressTableModel(0),
    contractTableModel(0),
    transactionTableModel(0),
    recentRequestsTableModel(0),
    tokenItemModel(0),
    tokenTransactionTableModel(0),
=======
    QObject(parent), m_wallet(std::move(wallet)), m_node(node), optionsModel(_optionsModel), addressTableModel(nullptr),
    contractTableModel(nullptr),
    transactionTableModel(nullptr),
    recentRequestsTableModel(nullptr),
    tokenItemModel(nullptr),
    tokenTransactionTableModel(nullptr),
>>>>>>> 9e306671
    cachedEncryptionStatus(Unencrypted),
    cachedNumBlocks(0),
    nWeight(0),
    updateStakeWeight(true),
    updateCoinAddresses(true)
{
    fHaveWatchOnly = m_wallet->haveWatchOnly();
    addressTableModel = new AddressTableModel(this);
    contractTableModel = new ContractTableModel(this);
    transactionTableModel = new TransactionTableModel(platformStyle, this);
    recentRequestsTableModel = new RecentRequestsTableModel(this);
    tokenItemModel = new TokenItemModel(this);
    tokenTransactionTableModel = new TokenTransactionTableModel(platformStyle, this);

    // This timer will be fired repeatedly to update the balance
    WalletWorker * worker = new WalletWorker(this);
    worker->moveToThread(&(t));
    t.start();
    pollTimer = new QTimer(this);
<<<<<<< HEAD
    connect(pollTimer, SIGNAL(timeout()), this, SLOT(pollBalanceChanged()));
=======
    connect(pollTimer, &QTimer::timeout, this, &WalletModel::pollBalanceChanged);
>>>>>>> 9e306671
    connect(pollTimer, SIGNAL(timeout()), worker, SLOT(updateModel()));
    pollTimer->start(MODEL_UPDATE_DELAY);

    connect(addressTableModel, SIGNAL(rowsInserted(QModelIndex,int,int)), this, SLOT(checkCoinAddresses()));
    connect(addressTableModel, SIGNAL(rowsRemoved(QModelIndex,int,int)), this, SLOT(checkCoinAddresses()));

    subscribeToCoreSignals();
}

WalletModel::~WalletModel()
{
    unsubscribeFromCoreSignals();

    t.quit();
    t.wait();
}

void WalletModel::updateStatus()
{
    EncryptionStatus newEncryptionStatus = getEncryptionStatus();

    if(cachedEncryptionStatus != newEncryptionStatus) {
        Q_EMIT encryptionStatusChanged();
    }
}

void WalletModel::pollBalanceChanged()
{
    // Try to get balances and return early if locks can't be acquired. This
    // avoids the GUI from getting stuck on periodical polls if the core is
    // holding the locks for a longer time - for example, during a wallet
    // rescan.
    interfaces::WalletBalances new_balances;
    int numBlocks = -1;
    if (!m_wallet->tryGetBalances(new_balances, numBlocks)) {
        return;
    }

    // Get node synchronization information
    bool isSyncing = false;
    m_node.getSyncInfo(numBlocks, isSyncing);
    bool cachedNumBlocksChanged = numBlocks != cachedNumBlocks;
    if(fForceCheckBalanceChanged || cachedNumBlocksChanged)
    {
        fForceCheckBalanceChanged = false;

        // Balance and number of transactions might have changed
        cachedNumBlocks = numBlocks;

        bool balanceChanged = checkBalanceChanged(new_balances);
        if(transactionTableModel)
            transactionTableModel->updateConfirmations();

        if(tokenTransactionTableModel)
            tokenTransactionTableModel->updateConfirmations();

        if(cachedNumBlocksChanged)
        {
            checkTokenBalanceChanged();
        }

        if(balanceChanged)
        {
            updateCoinAddresses = true;
        }

        // The stake weight is used for the staking icon status
        // Get the stake weight only when not syncing because it is time consuming
        if(!isSyncing && (balanceChanged || cachedNumBlocksChanged))
        {
            updateStakeWeight = true;
        }
    }
}
void WalletModel::updateContractBook(const QString &address, const QString &label, const QString &abi, int status)
{
    if(contractTableModel)
        contractTableModel->updateEntry(address, label, abi, status);
}

bool WalletModel::checkBalanceChanged(const interfaces::WalletBalances& new_balances)
{
    if(new_balances.balanceChanged(m_cached_balances)) {
        m_cached_balances = new_balances;
        Q_EMIT balanceChanged(new_balances);
        return true;
    }
    return false;
}

void WalletModel::checkTokenBalanceChanged()
{
    if(tokenItemModel)
    {
        tokenItemModel->checkTokenBalanceChanged();
    }
}

void WalletModel::updateTransaction()
{
    // Balance and number of transactions might have changed
    fForceCheckBalanceChanged = true;
}

void WalletModel::updateAddressBook(const QString &address, const QString &label,
        bool isMine, const QString &purpose, int status)
{
    if(addressTableModel)
        addressTableModel->updateEntry(address, label, isMine, purpose, status);
}

void WalletModel::updateWatchOnlyFlag(bool fHaveWatchonly)
{
    fHaveWatchOnly = fHaveWatchonly;
    Q_EMIT notifyWatchonlyChanged(fHaveWatchonly);
}

bool WalletModel::validateAddress(const QString &address)
{
    return IsValidDestinationString(address.toStdString());
}

WalletModel::SendCoinsReturn WalletModel::prepareTransaction(WalletModelTransaction &transaction, const CCoinControl& coinControl)
{
    CAmount total = 0;
    bool fSubtractFeeFromAmount = false;
    QList<SendCoinsRecipient> recipients = transaction.getRecipients();
    std::vector<CRecipient> vecSend;

    if(recipients.empty())
    {
        return OK;
    }

    QSet<QString> setAddress; // Used to detect duplicates
    int nAddresses = 0;

    // Pre-check input data for validity
    for (const SendCoinsRecipient &rcp : recipients)
    {
        if (rcp.fSubtractFeeFromAmount)
            fSubtractFeeFromAmount = true;

#ifdef ENABLE_BIP70
        if (rcp.paymentRequest.IsInitialized())
        {   // PaymentRequest...
            CAmount subtotal = 0;
            const payments::PaymentDetails& details = rcp.paymentRequest.getDetails();
            for (int i = 0; i < details.outputs_size(); i++)
            {
                const payments::Output& out = details.outputs(i);
                if (out.amount() <= 0) continue;
                subtotal += out.amount();
                const unsigned char* scriptStr = (const unsigned char*)out.script().data();
                CScript scriptPubKey(scriptStr, scriptStr+out.script().size());
                CAmount nAmount = out.amount();
                CRecipient recipient = {scriptPubKey, nAmount, rcp.fSubtractFeeFromAmount};
                vecSend.push_back(recipient);
            }
            if (subtotal <= 0)
            {
                return InvalidAmount;
            }
            total += subtotal;
        }
        else
#endif
        {   // User-entered bitcoin address / amount:
            if(!validateAddress(rcp.address))
            {
                return InvalidAddress;
            }
            if(rcp.amount <= 0)
            {
                return InvalidAmount;
            }
            setAddress.insert(rcp.address);
            ++nAddresses;

            CScript scriptPubKey = GetScriptForDestination(DecodeDestination(rcp.address.toStdString()));
            CRecipient recipient = {scriptPubKey, rcp.amount, rcp.fSubtractFeeFromAmount};
            vecSend.push_back(recipient);

            total += rcp.amount;
        }
    }
    if(setAddress.size() != nAddresses)
    {
        return DuplicateAddress;
    }

    CAmount nBalance = m_wallet->getAvailableBalance(coinControl);

    if(total > nBalance)
    {
        return AmountExceedsBalance;
    }

    {
        CAmount nFeeRequired = 0;
        int nChangePosRet = -1;
        std::string strFailReason;

        auto& newTx = transaction.getWtx();
        newTx = m_wallet->createTransaction(vecSend, coinControl, true /* sign */, nChangePosRet, nFeeRequired, strFailReason);
        transaction.setTransactionFee(nFeeRequired);
        if (fSubtractFeeFromAmount && newTx)
            transaction.reassignAmounts(nChangePosRet);

        if(!newTx)
        {
            if(!fSubtractFeeFromAmount && (total + nFeeRequired) > nBalance)
            {
                return SendCoinsReturn(AmountWithFeeExceedsBalance);
            }
            Q_EMIT message(tr("Send Coins"), QString::fromStdString(strFailReason),
                         CClientUIInterface::MSG_ERROR);
            return TransactionCreationFailed;
        }

        // reject absurdly high fee. (This can never happen because the
        // wallet caps the fee at maxTxFee. This merely serves as a
        // belt-and-suspenders check)
        if (nFeeRequired > m_node.getMaxTxFee())
            return AbsurdFee;
    }

    return SendCoinsReturn(OK);
}

WalletModel::SendCoinsReturn WalletModel::sendCoins(WalletModelTransaction &transaction)
{
    QByteArray transaction_array; /* store serialized transaction */

    {
        std::vector<std::pair<std::string, std::string>> vOrderForm;
        for (const SendCoinsRecipient &rcp : transaction.getRecipients())
        {
#ifdef ENABLE_BIP70
            if (rcp.paymentRequest.IsInitialized())
            {
                // Make sure any payment requests involved are still valid.
                if (PaymentServer::verifyExpired(rcp.paymentRequest.getDetails())) {
                    return PaymentRequestExpired;
                }

                // Store PaymentRequests in wtx.vOrderForm in wallet.
                std::string value;
                rcp.paymentRequest.SerializeToString(&value);
                vOrderForm.emplace_back("PaymentRequest", std::move(value));
            }
            else
#endif
            if (!rcp.message.isEmpty()) // Message from normal bitcoin:URI (bitcoin:123...?message=example)
                vOrderForm.emplace_back("Message", rcp.message.toStdString());
        }

        auto& newTx = transaction.getWtx();
        std::string rejectReason;
        if (!newTx->commit({} /* mapValue */, std::move(vOrderForm), rejectReason))
            return SendCoinsReturn(TransactionCommitFailed, QString::fromStdString(rejectReason));

        CDataStream ssTx(SER_NETWORK, PROTOCOL_VERSION);
        ssTx << newTx->get();
        transaction_array.append(&(ssTx[0]), ssTx.size());
    }

    // Add addresses / update labels that we've sent to the address book,
    // and emit coinsSent signal for each recipient
    for (const SendCoinsRecipient &rcp : transaction.getRecipients())
    {
        // Don't touch the address book when we have a payment request
#ifdef ENABLE_BIP70
        if (!rcp.paymentRequest.IsInitialized())
#endif
        {
            std::string strAddress = rcp.address.toStdString();
            CTxDestination dest = DecodeDestination(strAddress);
            std::string strLabel = rcp.label.toStdString();
            {
                // Check if we have a new address or an updated label
                std::string name;
                if (!m_wallet->getAddress(
                     dest, &name, /* is_mine= */ nullptr, /* purpose= */ nullptr))
                {
                    m_wallet->setAddressBook(dest, strLabel, "send");
                }
                else if (name != strLabel)
                {
                    m_wallet->setAddressBook(dest, strLabel, ""); // "" means don't change purpose
                }
            }
        }
        Q_EMIT coinsSent(this, rcp, transaction_array);
    }

    checkBalanceChanged(m_wallet->getBalances()); // update balance immediately, otherwise there could be a short noticeable delay until pollBalanceChanged hits

    return SendCoinsReturn(OK);
}

OptionsModel *WalletModel::getOptionsModel()
{
    return optionsModel;
}

AddressTableModel *WalletModel::getAddressTableModel()
{
    return addressTableModel;
}

ContractTableModel *WalletModel::getContractTableModel()
{
    return contractTableModel;
}

TransactionTableModel *WalletModel::getTransactionTableModel()
{
    return transactionTableModel;
}

RecentRequestsTableModel *WalletModel::getRecentRequestsTableModel()
{
    return recentRequestsTableModel;
}

TokenItemModel *WalletModel::getTokenItemModel()
{
    return tokenItemModel;
}

TokenTransactionTableModel *WalletModel::getTokenTransactionTableModel()
{
    return tokenTransactionTableModel;
}

WalletModel::EncryptionStatus WalletModel::getEncryptionStatus() const
{
    if(!m_wallet->isCrypted())
    {
        return Unencrypted;
    }
    else if(m_wallet->isLocked())
    {
        return Locked;
    }
    else
    {
        return Unlocked;
    }
}

bool WalletModel::setWalletEncrypted(bool encrypted, const SecureString &passphrase)
{
    if(encrypted)
    {
        // Encrypt
        return m_wallet->encryptWallet(passphrase);
    }
    else
    {
        // Decrypt -- TODO; not supported yet
        return false;
    }
}

bool WalletModel::setWalletLocked(bool locked, const SecureString &passPhrase)
{
    if(locked)
    {
        // Lock
        return m_wallet->lock();
    }
    else
    {
        // Unlock
        return m_wallet->unlock(passPhrase);
    }
}

bool WalletModel::changePassphrase(const SecureString &oldPass, const SecureString &newPass)
{
    m_wallet->lock(); // Make sure wallet is locked before attempting pass change
    return m_wallet->changeWalletPassphrase(oldPass, newPass);
}

bool WalletModel::restoreWallet(const QString &filename, const QString &param)
{
    if(QFile::exists(filename))
    {
        fs::path pathWalletBak = GetDataDir() / strprintf("wallet.%d.bak", GetTime());
        std::string walletBak = pathWalletBak.string();
        if(m_wallet->backupWallet(walletBak))
        {
            restorePath = filename;
            restoreParam = param;
            return true;
        }
    }

    return false;
}

// Handlers for core signals
static void NotifyUnload(WalletModel* walletModel)
{
    qDebug() << "NotifyUnload";
    QMetaObject::invokeMethod(walletModel, "unload");
}

static void NotifyKeyStoreStatusChanged(WalletModel *walletmodel)
{
    qDebug() << "NotifyKeyStoreStatusChanged";
    QMetaObject::invokeMethod(walletmodel, "updateStatus", Qt::QueuedConnection);
}

static void NotifyAddressBookChanged(WalletModel *walletmodel,
        const CTxDestination &address, const std::string &label, bool isMine,
        const std::string &purpose, ChangeType status)
{
    QString strAddress = QString::fromStdString(EncodeDestination(address));
    QString strLabel = QString::fromStdString(label);
    QString strPurpose = QString::fromStdString(purpose);

    qDebug() << "NotifyAddressBookChanged: " + strAddress + " " + strLabel + " isMine=" + QString::number(isMine) + " purpose=" + strPurpose + " status=" + QString::number(status);
    QMetaObject::invokeMethod(walletmodel, "updateAddressBook", Qt::QueuedConnection,
                              Q_ARG(QString, strAddress),
                              Q_ARG(QString, strLabel),
                              Q_ARG(bool, isMine),
                              Q_ARG(QString, strPurpose),
                              Q_ARG(int, status));
}

static void NotifyTransactionChanged(WalletModel *walletmodel, const uint256 &hash, ChangeType status)
{
    Q_UNUSED(hash);
    Q_UNUSED(status);
    QMetaObject::invokeMethod(walletmodel, "updateTransaction", Qt::QueuedConnection);
}

static void ShowProgress(WalletModel *walletmodel, const std::string &title, int nProgress)
{
    // emits signal "showProgress"
    QMetaObject::invokeMethod(walletmodel, "showProgress", Qt::QueuedConnection,
                              Q_ARG(QString, QString::fromStdString(title)),
                              Q_ARG(int, nProgress));
}

static void NotifyWatchonlyChanged(WalletModel *walletmodel, bool fHaveWatchonly)
{
    QMetaObject::invokeMethod(walletmodel, "updateWatchOnlyFlag", Qt::QueuedConnection,
                              Q_ARG(bool, fHaveWatchonly));
}

<<<<<<< HEAD
=======
static void NotifyCanGetAddressesChanged(WalletModel* walletmodel)
{
    QMetaObject::invokeMethod(walletmodel, "canGetAddressesChanged");
}

>>>>>>> 9e306671
static void NotifyContractBookChanged(WalletModel *walletmodel,
        const std::string &address, const std::string &label, const std::string &abi, ChangeType status)
{
    QString strAddress = QString::fromStdString(address);
    QString strLabel = QString::fromStdString(label);
    QString strAbi = QString::fromStdString(abi);

    qDebug() << "NotifyContractBookChanged: " + strAddress + " " + strLabel + " status=" + QString::number(status);
    QMetaObject::invokeMethod(walletmodel, "updateContractBook", Qt::QueuedConnection,
                              Q_ARG(QString, strAddress),
                              Q_ARG(QString, strLabel),
                              Q_ARG(QString, strAbi),
                              Q_ARG(int, status));
}

void WalletModel::subscribeToCoreSignals()
{
    // Connect signals to wallet
<<<<<<< HEAD
    m_handler_unload = m_wallet->handleUnload(boost::bind(&NotifyUnload, this));
    m_handler_status_changed = m_wallet->handleStatusChanged(boost::bind(&NotifyKeyStoreStatusChanged, this));
    m_handler_address_book_changed = m_wallet->handleAddressBookChanged(boost::bind(NotifyAddressBookChanged, this, _1, _2, _3, _4, _5));
    m_handler_transaction_changed = m_wallet->handleTransactionChanged(boost::bind(NotifyTransactionChanged, this, _1, _2));
    m_handler_show_progress = m_wallet->handleShowProgress(boost::bind(ShowProgress, this, _1, _2));
    m_handler_watch_only_changed = m_wallet->handleWatchOnlyChanged(boost::bind(NotifyWatchonlyChanged, this, _1));
=======
    m_handler_unload = m_wallet->handleUnload(std::bind(&NotifyUnload, this));
    m_handler_status_changed = m_wallet->handleStatusChanged(std::bind(&NotifyKeyStoreStatusChanged, this));
    m_handler_address_book_changed = m_wallet->handleAddressBookChanged(std::bind(NotifyAddressBookChanged, this, std::placeholders::_1, std::placeholders::_2, std::placeholders::_3, std::placeholders::_4, std::placeholders::_5));
    m_handler_transaction_changed = m_wallet->handleTransactionChanged(std::bind(NotifyTransactionChanged, this, std::placeholders::_1, std::placeholders::_2));
    m_handler_show_progress = m_wallet->handleShowProgress(std::bind(ShowProgress, this, std::placeholders::_1, std::placeholders::_2));
    m_handler_watch_only_changed = m_wallet->handleWatchOnlyChanged(std::bind(NotifyWatchonlyChanged, this, std::placeholders::_1));
    m_handler_can_get_addrs_changed = m_wallet->handleCanGetAddressesChanged(boost::bind(NotifyCanGetAddressesChanged, this));
>>>>>>> 9e306671
    m_handler_contract_book_changed = m_wallet->handleContractBookChanged(boost::bind(NotifyContractBookChanged, this, _1, _2, _3, _4));
}

void WalletModel::unsubscribeFromCoreSignals()
{
    // Disconnect signals from wallet
    m_handler_unload->disconnect();
    m_handler_status_changed->disconnect();
    m_handler_address_book_changed->disconnect();
    m_handler_transaction_changed->disconnect();
    m_handler_show_progress->disconnect();
    m_handler_watch_only_changed->disconnect();
<<<<<<< HEAD
=======
    m_handler_can_get_addrs_changed->disconnect();
>>>>>>> 9e306671
    m_handler_contract_book_changed->disconnect();
}

// WalletModel::UnlockContext implementation
WalletModel::UnlockContext WalletModel::requestUnlock()
{
    bool was_locked = getEncryptionStatus() == Locked;

    if ((!was_locked) && getWalletUnlockStakingOnly())
    {
       setWalletLocked(true);
       was_locked = getEncryptionStatus() == Locked;
    }

    if(was_locked)
    {
        // Request UI to unlock wallet
        Q_EMIT requireUnlock();
    }
    // If wallet is still locked, unlock was failed or cancelled, mark context as invalid
    bool valid = getEncryptionStatus() != Locked;

    return UnlockContext(this, valid, was_locked && !getWalletUnlockStakingOnly());
}

WalletModel::UnlockContext::UnlockContext(WalletModel *_wallet, bool _valid, bool _relock):
        wallet(_wallet),
        valid(_valid),
        relock(_relock),
        stakingOnly(false)
{
    if(!relock)
    {
        stakingOnly = wallet->getWalletUnlockStakingOnly();
        wallet->setWalletUnlockStakingOnly(false);
    }
}

WalletModel::UnlockContext::~UnlockContext()
{
    if(valid && relock)
    {
        wallet->setWalletLocked(true);
    }

    if(!relock)
    {
        wallet->setWalletUnlockStakingOnly(stakingOnly);
        wallet->updateStatus();
    }
}

void WalletModel::UnlockContext::CopyFrom(const UnlockContext& rhs)
{
    // Transfer context; old object no longer relocks wallet
    *this = rhs;
    rhs.relock = false;
}

void WalletModel::loadReceiveRequests(std::vector<std::string>& vReceiveRequests)
{
    vReceiveRequests = m_wallet->getDestValues("rr"); // receive request
}

bool WalletModel::saveReceiveRequest(const std::string &sAddress, const int64_t nId, const std::string &sRequest)
{
    CTxDestination dest = DecodeDestination(sAddress);

    std::stringstream ss;
    ss << nId;
    std::string key = "rr" + ss.str(); // "rr" prefix = "receive request" in destdata

    if (sRequest.empty())
        return m_wallet->eraseDestData(dest, key);
    else
        return m_wallet->addDestData(dest, key, sRequest);
}

bool WalletModel::bumpFee(uint256 hash, uint256& new_hash)
{
    CCoinControl coin_control;
    coin_control.m_signal_bip125_rbf = true;
    std::vector<std::string> errors;
    CAmount old_fee;
    CAmount new_fee;
    CMutableTransaction mtx;
    if (!m_wallet->createBumpTransaction(hash, coin_control, 0 /* totalFee */, errors, old_fee, new_fee, mtx)) {
        QMessageBox::critical(nullptr, tr("Fee bump error"), tr("Increasing transaction fee failed") + "<br />(" +
            (errors.size() ? QString::fromStdString(errors[0]) : "") +")");
         return false;
    }

    // allow a user based fee verification
    QString questionString = tr("Do you want to increase the fee?");
    questionString.append("<br />");
    questionString.append("<table style=\"text-align: left;\">");
    questionString.append("<tr><td>");
    questionString.append(tr("Current fee:"));
    questionString.append("</td><td>");
    questionString.append(BitcoinUnits::formatHtmlWithUnit(getOptionsModel()->getDisplayUnit(), old_fee));
    questionString.append("</td></tr><tr><td>");
    questionString.append(tr("Increase:"));
    questionString.append("</td><td>");
    questionString.append(BitcoinUnits::formatHtmlWithUnit(getOptionsModel()->getDisplayUnit(), new_fee - old_fee));
    questionString.append("</td></tr><tr><td>");
    questionString.append(tr("New fee:"));
    questionString.append("</td><td>");
    questionString.append(BitcoinUnits::formatHtmlWithUnit(getOptionsModel()->getDisplayUnit(), new_fee));
    questionString.append("</td></tr></table>");
    SendConfirmationDialog confirmationDialog(tr("Confirm fee bump"), questionString);
    confirmationDialog.exec();
    QMessageBox::StandardButton retval = static_cast<QMessageBox::StandardButton>(confirmationDialog.result());

    // cancel sign&broadcast if user doesn't want to bump the fee
    if (retval != QMessageBox::Yes) {
        return false;
    }

    WalletModel::UnlockContext ctx(requestUnlock());
    if(!ctx.isValid())
    {
        return false;
    }

    // sign bumped transaction
    if (!m_wallet->signBumpTransaction(mtx)) {
        QMessageBox::critical(nullptr, tr("Fee bump error"), tr("Can't sign transaction."));
        return false;
    }
    // commit the bumped transaction
    if(!m_wallet->commitBumpTransaction(hash, std::move(mtx), errors, new_hash)) {
        QMessageBox::critical(nullptr, tr("Fee bump error"), tr("Could not commit transaction") + "<br />(" +
            QString::fromStdString(errors[0])+")");
         return false;
    }
    return true;
}

bool WalletModel::isWalletEnabled()
{
   return !gArgs.GetBoolArg("-disablewallet", DEFAULT_DISABLE_WALLET);
}

bool WalletModel::privateKeysDisabled() const
{
    return m_wallet->IsWalletFlagSet(WALLET_FLAG_DISABLE_PRIVATE_KEYS);
}

bool WalletModel::canGetAddresses() const
{
    return m_wallet->canGetAddresses();
}

QString WalletModel::getWalletName() const
{
    return QString::fromStdString(m_wallet->getWalletName());
}

QString WalletModel::getDisplayName() const
{
    const QString name = getWalletName();
    return name.isEmpty() ? "["+tr("default wallet")+"]" : name;
}

bool WalletModel::isMultiwallet()
{
    return m_node.getWallets().size() > 1;
}

QString WalletModel::getRestorePath()
{
    return restorePath;
}

QString WalletModel::getRestoreParam()
{
    return restoreParam;
}

bool WalletModel::restore()
{
    return !restorePath.isEmpty();
}

uint64_t WalletModel::getStakeWeight()
{
    return nWeight;
}

bool WalletModel::getWalletUnlockStakingOnly()
{
    return m_wallet->getWalletUnlockStakingOnly();
}

void WalletModel::setWalletUnlockStakingOnly(bool unlock)
{
    m_wallet->setWalletUnlockStakingOnly(unlock);
}

void WalletModel::checkCoinAddressesChanged()
{
    // Get the list of coin addresses and emit it to the subscribers
    std::vector<std::string> spendableAddresses;
    std::vector<std::string> allAddresses;
    if(updateCoinAddresses && m_wallet->tryGetAvailableAddresses(spendableAddresses, allAddresses))
    {
        QStringList listSpendableAddresses;
        for(std::string address : spendableAddresses)
            listSpendableAddresses.append(QString::fromStdString(address));

        QStringList listAllAddresses;
        for(std::string address : allAddresses)
            listAllAddresses.append(QString::fromStdString(address));

        Q_EMIT availableAddressesChanged(listSpendableAddresses, listAllAddresses);

        updateCoinAddresses = false;
    }
}

void WalletModel::checkStakeWeightChanged()
{
    if(updateStakeWeight && m_wallet->tryGetStakeWeight(nWeight))
    {
        updateStakeWeight = false;
    }
}

void WalletModel::checkCoinAddresses()
{
    updateCoinAddresses = true;
}<|MERGE_RESOLUTION|>--- conflicted
+++ resolved
@@ -55,21 +55,12 @@
 #include "walletmodel.moc"
 
 WalletModel::WalletModel(std::unique_ptr<interfaces::Wallet> wallet, interfaces::Node& node, const PlatformStyle *platformStyle, OptionsModel *_optionsModel, QObject *parent) :
-<<<<<<< HEAD
-    QObject(parent), m_wallet(std::move(wallet)), m_node(node), optionsModel(_optionsModel), addressTableModel(0),
-    contractTableModel(0),
-    transactionTableModel(0),
-    recentRequestsTableModel(0),
-    tokenItemModel(0),
-    tokenTransactionTableModel(0),
-=======
     QObject(parent), m_wallet(std::move(wallet)), m_node(node), optionsModel(_optionsModel), addressTableModel(nullptr),
     contractTableModel(nullptr),
     transactionTableModel(nullptr),
     recentRequestsTableModel(nullptr),
     tokenItemModel(nullptr),
     tokenTransactionTableModel(nullptr),
->>>>>>> 9e306671
     cachedEncryptionStatus(Unencrypted),
     cachedNumBlocks(0),
     nWeight(0),
@@ -89,11 +80,7 @@
     worker->moveToThread(&(t));
     t.start();
     pollTimer = new QTimer(this);
-<<<<<<< HEAD
-    connect(pollTimer, SIGNAL(timeout()), this, SLOT(pollBalanceChanged()));
-=======
     connect(pollTimer, &QTimer::timeout, this, &WalletModel::pollBalanceChanged);
->>>>>>> 9e306671
     connect(pollTimer, SIGNAL(timeout()), worker, SLOT(updateModel()));
     pollTimer->start(MODEL_UPDATE_DELAY);
 
@@ -548,14 +535,11 @@
                               Q_ARG(bool, fHaveWatchonly));
 }
 
-<<<<<<< HEAD
-=======
 static void NotifyCanGetAddressesChanged(WalletModel* walletmodel)
 {
     QMetaObject::invokeMethod(walletmodel, "canGetAddressesChanged");
 }
 
->>>>>>> 9e306671
 static void NotifyContractBookChanged(WalletModel *walletmodel,
         const std::string &address, const std::string &label, const std::string &abi, ChangeType status)
 {
@@ -574,14 +558,6 @@
 void WalletModel::subscribeToCoreSignals()
 {
     // Connect signals to wallet
-<<<<<<< HEAD
-    m_handler_unload = m_wallet->handleUnload(boost::bind(&NotifyUnload, this));
-    m_handler_status_changed = m_wallet->handleStatusChanged(boost::bind(&NotifyKeyStoreStatusChanged, this));
-    m_handler_address_book_changed = m_wallet->handleAddressBookChanged(boost::bind(NotifyAddressBookChanged, this, _1, _2, _3, _4, _5));
-    m_handler_transaction_changed = m_wallet->handleTransactionChanged(boost::bind(NotifyTransactionChanged, this, _1, _2));
-    m_handler_show_progress = m_wallet->handleShowProgress(boost::bind(ShowProgress, this, _1, _2));
-    m_handler_watch_only_changed = m_wallet->handleWatchOnlyChanged(boost::bind(NotifyWatchonlyChanged, this, _1));
-=======
     m_handler_unload = m_wallet->handleUnload(std::bind(&NotifyUnload, this));
     m_handler_status_changed = m_wallet->handleStatusChanged(std::bind(&NotifyKeyStoreStatusChanged, this));
     m_handler_address_book_changed = m_wallet->handleAddressBookChanged(std::bind(NotifyAddressBookChanged, this, std::placeholders::_1, std::placeholders::_2, std::placeholders::_3, std::placeholders::_4, std::placeholders::_5));
@@ -589,7 +565,6 @@
     m_handler_show_progress = m_wallet->handleShowProgress(std::bind(ShowProgress, this, std::placeholders::_1, std::placeholders::_2));
     m_handler_watch_only_changed = m_wallet->handleWatchOnlyChanged(std::bind(NotifyWatchonlyChanged, this, std::placeholders::_1));
     m_handler_can_get_addrs_changed = m_wallet->handleCanGetAddressesChanged(boost::bind(NotifyCanGetAddressesChanged, this));
->>>>>>> 9e306671
     m_handler_contract_book_changed = m_wallet->handleContractBookChanged(boost::bind(NotifyContractBookChanged, this, _1, _2, _3, _4));
 }
 
@@ -602,10 +577,7 @@
     m_handler_transaction_changed->disconnect();
     m_handler_show_progress->disconnect();
     m_handler_watch_only_changed->disconnect();
-<<<<<<< HEAD
-=======
     m_handler_can_get_addrs_changed->disconnect();
->>>>>>> 9e306671
     m_handler_contract_book_changed->disconnect();
 }
 
