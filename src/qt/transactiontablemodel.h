--- conflicted
+++ resolved
@@ -9,11 +9,7 @@
 
 #include <QAbstractTableModel>
 #include <QStringList>
-<<<<<<< HEAD
-#include <QColor>
-=======
 #include <QColor> 
->>>>>>> d82fec21
 
 #include <memory>
 
@@ -104,10 +100,6 @@
     QColor color_tx_status_danger;
     QColor color_black;
 
-<<<<<<< HEAD
-
-=======
->>>>>>> d82fec21
     void subscribeToCoreSignals();
     void unsubscribeFromCoreSignals();
 
