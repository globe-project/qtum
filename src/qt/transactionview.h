--- conflicted
+++ resolved
@@ -113,11 +113,7 @@
     void chooseType(int idx);
     void chooseWatchonly(int idx);
     void changedAmount();
-<<<<<<< HEAD
-    void changedPrefix();
-=======
     void changedSearch();
->>>>>>> a68962c4
     void exportClicked();
     void focusTransaction(const QModelIndex&);
 
