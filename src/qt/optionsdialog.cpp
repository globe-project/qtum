--- conflicted
+++ resolved
@@ -14,20 +14,13 @@
 #include <qt/guiconstants.h>
 #include <qt/guiutil.h>
 #include <qt/optionsmodel.h>
-<<<<<<< HEAD
-=======
-
->>>>>>> 258457a4
+
 #ifdef ENABLE_WALLET
 #include <qt/hardwaresigntx.h>
 #endif
 #include <common/system.h>
 #include <interfaces/node.h>
-<<<<<<< HEAD
-
-=======
 #include <node/chainstatemanager_args.h>
->>>>>>> 258457a4
 #include <netbase.h>
 #include <txdb.h>
 
@@ -35,11 +28,7 @@
 #include <chainparams.h>
 #include <chrono>
 #include <node/miner.h>
-<<<<<<< HEAD
-
-=======
 #include <QApplication>
->>>>>>> 258457a4
 #include <QDataWidgetMapper>
 #include <QDir>
 #include <QFontDialog>
@@ -145,10 +134,6 @@
     ui->proxyPortTor->setValidator(new QIntValidator(1, 65535, this));
 
     ui->reserveBalance->setNotifyAlways(false);
-<<<<<<< HEAD
-
-=======
->>>>>>> 258457a4
     connect(ui->connectSocks, &QPushButton::toggled, ui->proxyIp, &QWidget::setEnabled);
     connect(ui->connectSocks, &QPushButton::toggled, ui->proxyIpLabel, &QWidget::setEnabled);
     connect(ui->connectSocks, &QPushButton::toggled, ui->proxyPort, &QWidget::setEnabled);
@@ -168,10 +153,6 @@
     /* hide launch at startup option on macOS */
     ui->bitcoinAtStartup->setVisible(false);
     ui->tabMain->layout()->removeWidget(ui->bitcoinAtStartup);
-<<<<<<< HEAD
-
-=======
->>>>>>> 258457a4
 #endif
 
     /* remove Wallet tab and 3rd party-URL textbox in case of -disablewallet */
@@ -274,22 +255,8 @@
         ui->minimizeToTray->setEnabled(false);
     }
 
-<<<<<<< HEAD
-    QFont embedded_font{GUIUtil::fixedPitchFont(true)};
-    ui->embeddedFont_radioButton->setText(ui->embeddedFont_radioButton->text().arg(QFontInfo(embedded_font).family()));
-    ui->embeddedFont_label_1->setFont(embedded_font);
-    ui->embeddedFont_label_9->setFont(embedded_font);
-
-    QFont system_font{GUIUtil::fixedPitchFont(false)};
-    ui->systemFont_radioButton->setText(ui->systemFont_radioButton->text().arg(QFontInfo(system_font).family()));
-    ui->systemFont_label_1->setFont(system_font);
-    ui->systemFont_label_9->setFont(system_font);
-    // Checking the embeddedFont_radioButton automatically unchecks the systemFont_radioButton.
-    ui->systemFont_radioButton->setChecked(true);
-=======
     setupFontOptions(ui->moneyFont, ui->moneyFont_preview);
 
->>>>>>> 258457a4
     if(enableWallet)
     {
         connect(ui->superStaking, &QCheckBox::clicked, this, &OptionsDialog::updateLogEvents);
@@ -384,10 +351,7 @@
     mapper->addMapping(ui->databaseCache, OptionsModel::DatabaseCache);
     mapper->addMapping(ui->prune, OptionsModel::Prune);
     mapper->addMapping(ui->pruneSize, OptionsModel::PruneSize);
-<<<<<<< HEAD
-=======
-
->>>>>>> 258457a4
+
     mapper->addMapping(ui->logEvents, OptionsModel::LogEvents);
     mapper->addMapping(ui->superStaking, OptionsModel::SuperStaking);
     mapper->addMapping(ui->reserveBalance, OptionsModel::ReserveBalance, "valueText");
@@ -430,10 +394,6 @@
     mapper->addMapping(ui->lang, OptionsModel::Language);
     mapper->addMapping(ui->unit, OptionsModel::DisplayUnit);
     mapper->addMapping(ui->thirdPartyTxUrls, OptionsModel::ThirdPartyTxUrls);
-<<<<<<< HEAD
-    mapper->addMapping(ui->embeddedFont_radioButton, OptionsModel::UseEmbeddedMonospacedFont);
-=======
->>>>>>> 258457a4
     mapper->addMapping(ui->theme, OptionsModel::Theme);
 }
 
@@ -547,10 +507,6 @@
     ui->txtStakeLedgerId->setText(fingerprint);
 #endif
 }
-<<<<<<< HEAD
-
-=======
->>>>>>> 258457a4
 void OptionsDialog::on_showTrayIcon_stateChanged(int state)
 {
     if (state == Qt::Checked) {
@@ -612,7 +568,6 @@
 {
     const std::optional<CNetAddr> ui_proxy_netaddr{LookupHost(ui->proxyIp->text().toStdString(), /*fAllowLookup=*/false)};
     const CService ui_proxy{ui_proxy_netaddr.value_or(CNetAddr{}), ui->proxyPort->text().toUShort()};
-
 
     Proxy proxy;
     bool has_proxy;
@@ -643,10 +598,7 @@
 
     return QValidator::Invalid;
 }
-<<<<<<< HEAD
-=======
-
->>>>>>> 258457a4
+
 void OptionsDialog::updateLogEvents(bool)
 {
     bool checked = ui->superStaking->isChecked();
