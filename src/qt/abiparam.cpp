<<<<<<< HEAD
#include <qt/abiparam.h>
#include <qt/contractabi.h>
#include <qt/abiparamitem.h>
#include <qt/platformstyle.h>

#include <QHBoxLayout>
#include <QRegularExpressionValidator>

ABIParam::ABIParam(const PlatformStyle *platformStyle, int ID, const ParameterABI &param, QWidget *parent) :
    QWidget(parent),
    m_ParamID(ID),
    m_paramName(0),
    m_mainLayout(0),
    m_paramItemsLayout(0),
    m_param(param),
    m_platformStyle(platformStyle),
    m_vSpacer(0),
    m_hSpacer(0)
{
    m_paramName = new QLabel(this);
    m_mainLayout = new QHBoxLayout(this);
    m_paramItemsLayout = new QVBoxLayout();
    m_vSpacer = new QSpacerItem(0, 0, QSizePolicy::Fixed, QSizePolicy::Fixed);
    m_hSpacer = new QSpacerItem(0, 0, QSizePolicy::Fixed, QSizePolicy::Fixed);

    m_mainLayout->setSpacing(10);
    m_mainLayout->setContentsMargins(0,0,0,0);

    m_paramItemsLayout->setSpacing(3);
    m_paramItemsLayout->setContentsMargins(0,0,0,0);

    m_paramName->setToolTip(tr("%1 %2").arg(QString::fromStdString(param.type)).arg(QString::fromStdString(param.name)));
    m_paramName->setFixedWidth(160);
    m_paramName->setFixedHeight(27);

    QFontMetrics metrix(m_paramName->font());
    int width = m_paramName->width() + 10;
    QString text(QString("%2 %1").arg(QString::fromStdString(param.name)).arg(QString::fromStdString(param.type)));
    QString clippedText = metrix.elidedText(text, Qt::ElideRight, width);
    m_paramName->setText(clippedText);

    QVBoxLayout *vLayout = new QVBoxLayout();
    vLayout->addWidget(m_paramName);
    vLayout->addSpacerItem(m_vSpacer);
    m_mainLayout->addLayout(vLayout);

    if(param.decodeType().isList())
    {
        if(param.decodeType().isDynamic())
        {
            addNewParamItem(0);
        }
        else
        {
            for(size_t i = 0; i < param.decodeType().length(); i++)
            {
                ABIParamItem *m_paramValue = new ABIParamItem(m_platformStyle, m_param, this);
                m_paramValue->setFixed(true);
                m_paramItemsLayout->addWidget(m_paramValue);
                m_listParamItems.append(m_paramValue);
            }
            if(param.decodeType().length() > 1)
            {
                m_vSpacer->changeSize(20, 40, QSizePolicy::Fixed, QSizePolicy::Expanding);
            }
        }
    }
    else
    {
        ABIParamItem *m_paramValue = new ABIParamItem(m_platformStyle, m_param, this);
        m_paramValue->setFixed(true);
        m_paramItemsLayout->addWidget(m_paramValue);
        m_listParamItems.append(m_paramValue);
    }
    m_mainLayout->addLayout(m_paramItemsLayout);
    m_mainLayout->addSpacerItem(m_hSpacer);
    setLayout(m_mainLayout);
}

QStringList ABIParam::getValue()
{
    QStringList valuesList;
    for(int i = 0; i < m_listParamItems.count(); i++)
    {
        if(!m_listParamItems[i]->getIsDeleted())
        valuesList.append(m_listParamItems[i]->getValue());
    }
    return valuesList;
}

bool ABIParam::isValid()
{
    bool isValid = true;
    for(int i = 0; i < m_listParamItems.count(); i++)
    {
        if(!m_listParamItems[i]->getIsDeleted() && !m_listParamItems[i]->isValid())
            isValid = false;
    }
    return isValid;
}

void ABIParam::updateParamItemsPosition()
{
    for(int i = 0; i < m_paramItemsLayout->count(); i++)
    {
        m_listParamItems[i]->setPosition(i);
    }
}

void ABIParam::addNewParamItem(int position)
{
    if(m_listParamItems.count() == 1 && m_listParamItems[0]->getIsDeleted())
    {
        m_hSpacer->changeSize(0, 0, QSizePolicy::Fixed, QSizePolicy::Fixed);
        m_listParamItems[0]->setIsDeleted(false);
    }
    else
    {
        ABIParamItem *item = new ABIParamItem(m_platformStyle, m_param, this);
        m_listParamItems.insert(position, item);
        m_paramItemsLayout->insertWidget(position, item);

        if(m_paramItemsLayout->count() > 1)
        {
            m_vSpacer->changeSize(20, 40, QSizePolicy::Fixed, QSizePolicy::Expanding);
        }

        updateParamItemsPosition();

        connect(item, SIGNAL(on_addItemClicked(int)), this, SLOT(addNewParamItem(int)));
        connect(item, SIGNAL(on_removeItemClicked(int)), this, SLOT(removeParamItem(int)));
    }
}

void ABIParam::removeParamItem(int position)
{
    if(m_listParamItems.count() == 1)
    {
        m_listParamItems[0]->setIsDeleted(true);
        m_hSpacer->changeSize(40, 20, QSizePolicy::Expanding, QSizePolicy::Fixed);
    }
    else
    {
        QLayoutItem *item = m_paramItemsLayout->takeAt(position);
        QWidget * widget = item->widget();
        if(widget != NULL)
        {
            m_paramItemsLayout->removeWidget(widget);
            disconnect(widget, 0, 0, 0);
            widget->setParent(NULL);
            delete widget;
            m_listParamItems.removeAt(position);
        }

        if(m_paramItemsLayout->count() < 2)
        {
            m_vSpacer->changeSize(0, 0, QSizePolicy::Fixed, QSizePolicy::Fixed);
        }

        updateParamItemsPosition();
    }
}
=======
#include <qt/abiparam.h>
#include <qt/contractabi.h>
#include <qt/abiparamitem.h>
#include <qt/platformstyle.h>

#include <QHBoxLayout>
#include <QRegularExpressionValidator>

ABIParam::ABIParam(const PlatformStyle *platformStyle, int ID, const ParameterABI &param, QWidget *parent) :
    QWidget(parent),
    m_ParamID(ID),
    m_paramName(0),
    m_mainLayout(0),
    m_paramItemsLayout(0),
    m_param(param),
    m_platformStyle(platformStyle),
    m_vSpacer(0),
    m_hSpacer(0)
{
    m_paramName = new QLabel(this);
    m_mainLayout = new QHBoxLayout(this);
    m_paramItemsLayout = new QVBoxLayout();
    m_vSpacer = new QSpacerItem(0, 0, QSizePolicy::Fixed, QSizePolicy::Fixed);
    m_hSpacer = new QSpacerItem(0, 0, QSizePolicy::Fixed, QSizePolicy::Fixed);

    m_mainLayout->setSpacing(10);
    m_mainLayout->setContentsMargins(0,0,0,0);

    m_paramItemsLayout->setSpacing(3);
    m_paramItemsLayout->setContentsMargins(0,0,0,0);

    m_paramName->setToolTip(tr("%1 %2").arg(QString::fromStdString(param.type)).arg(QString::fromStdString(param.name)));
    m_paramName->setFixedWidth(160);
    m_paramName->setFixedHeight(27);

    QFontMetrics metrix(m_paramName->font());
    int width = m_paramName->width() + 10;
    QString text(QString("%2 <b>%1").arg(QString::fromStdString(param.name)).arg(QString::fromStdString(param.type)));
    QString clippedText = metrix.elidedText(text, Qt::ElideRight, width);
    m_paramName->setText(clippedText);

    QVBoxLayout *vLayout = new QVBoxLayout();
    vLayout->addWidget(m_paramName);
    vLayout->addSpacerItem(m_vSpacer);
    m_mainLayout->addLayout(vLayout);

    if(param.decodeType().isList())
    {
        if(param.decodeType().isDynamic())
        {
            addNewParamItem(0);
        }
        else
        {
            for(size_t i = 0; i < param.decodeType().length(); i++)
            {
                ABIParamItem *m_paramValue = new ABIParamItem(m_platformStyle, m_param, this);
                m_paramValue->setFixed(true);
                m_paramItemsLayout->addWidget(m_paramValue);
                m_listParamItems.append(m_paramValue);
            }
            if(param.decodeType().length() > 1)
            {
                m_vSpacer->changeSize(20, 40, QSizePolicy::Fixed, QSizePolicy::Expanding);
            }
        }
    }
    else
    {
        ABIParamItem *m_paramValue = new ABIParamItem(m_platformStyle, m_param, this);
        m_paramValue->setFixed(true);
        m_paramItemsLayout->addWidget(m_paramValue);
        m_listParamItems.append(m_paramValue);
    }
    m_mainLayout->addLayout(m_paramItemsLayout);
    m_mainLayout->addSpacerItem(m_hSpacer);
    setLayout(m_mainLayout);
}

QStringList ABIParam::getValue()
{
    QStringList valuesList;
    for(int i = 0; i < m_listParamItems.count(); i++)
    {
        if(!m_listParamItems[i]->getIsDeleted())
        valuesList.append(m_listParamItems[i]->getValue());
    }
    return valuesList;
}

bool ABIParam::isValid()
{
    bool isValid = true;
    for(int i = 0; i < m_listParamItems.count(); i++)
    {
        if(!m_listParamItems[i]->getIsDeleted() && !m_listParamItems[i]->isValid())
            isValid = false;
    }
    return isValid;
}

void ABIParam::updateParamItemsPosition()
{
    for(int i = 0; i < m_paramItemsLayout->count(); i++)
    {
        m_listParamItems[i]->setPosition(i);
    }
}

void ABIParam::addNewParamItem(int position)
{
    if(m_listParamItems.count() == 1 && m_listParamItems[0]->getIsDeleted())
    {
        m_hSpacer->changeSize(0, 0, QSizePolicy::Fixed, QSizePolicy::Fixed);
        m_listParamItems[0]->setIsDeleted(false);
    }
    else
    {
        ABIParamItem *item = new ABIParamItem(m_platformStyle, m_param, this);
        m_listParamItems.insert(position, item);
        m_paramItemsLayout->insertWidget(position, item);

        if(m_paramItemsLayout->count() > 1)
        {
            m_vSpacer->changeSize(20, 40, QSizePolicy::Fixed, QSizePolicy::Expanding);
        }

        updateParamItemsPosition();

        connect(item, SIGNAL(on_addItemClicked(int)), this, SLOT(addNewParamItem(int)));
        connect(item, SIGNAL(on_removeItemClicked(int)), this, SLOT(removeParamItem(int)));
    }
}

void ABIParam::removeParamItem(int position)
{
    if(m_listParamItems.count() == 1)
    {
        m_listParamItems[0]->setIsDeleted(true);
        m_hSpacer->changeSize(40, 20, QSizePolicy::Expanding, QSizePolicy::Fixed);
    }
    else
    {
        QLayoutItem *item = m_paramItemsLayout->takeAt(position);
        QWidget * widget = item->widget();
        if(widget != NULL)
        {
            m_paramItemsLayout->removeWidget(widget);
            disconnect(widget, 0, 0, 0);
            widget->setParent(NULL);
            delete widget;
            m_listParamItems.removeAt(position);
        }

        if(m_paramItemsLayout->count() < 2)
        {
            m_vSpacer->changeSize(0, 0, QSizePolicy::Fixed, QSizePolicy::Fixed);
        }

        updateParamItemsPosition();
    }
}
>>>>>>> 0697f073
<|MERGE_RESOLUTION|>--- conflicted
+++ resolved
@@ -1,4 +1,3 @@
-<<<<<<< HEAD
 #include <qt/abiparam.h>
 #include <qt/contractabi.h>
 #include <qt/abiparamitem.h>
@@ -160,168 +159,4 @@
 
         updateParamItemsPosition();
     }
-}
-=======
-#include <qt/abiparam.h>
-#include <qt/contractabi.h>
-#include <qt/abiparamitem.h>
-#include <qt/platformstyle.h>
-
-#include <QHBoxLayout>
-#include <QRegularExpressionValidator>
-
-ABIParam::ABIParam(const PlatformStyle *platformStyle, int ID, const ParameterABI &param, QWidget *parent) :
-    QWidget(parent),
-    m_ParamID(ID),
-    m_paramName(0),
-    m_mainLayout(0),
-    m_paramItemsLayout(0),
-    m_param(param),
-    m_platformStyle(platformStyle),
-    m_vSpacer(0),
-    m_hSpacer(0)
-{
-    m_paramName = new QLabel(this);
-    m_mainLayout = new QHBoxLayout(this);
-    m_paramItemsLayout = new QVBoxLayout();
-    m_vSpacer = new QSpacerItem(0, 0, QSizePolicy::Fixed, QSizePolicy::Fixed);
-    m_hSpacer = new QSpacerItem(0, 0, QSizePolicy::Fixed, QSizePolicy::Fixed);
-
-    m_mainLayout->setSpacing(10);
-    m_mainLayout->setContentsMargins(0,0,0,0);
-
-    m_paramItemsLayout->setSpacing(3);
-    m_paramItemsLayout->setContentsMargins(0,0,0,0);
-
-    m_paramName->setToolTip(tr("%1 %2").arg(QString::fromStdString(param.type)).arg(QString::fromStdString(param.name)));
-    m_paramName->setFixedWidth(160);
-    m_paramName->setFixedHeight(27);
-
-    QFontMetrics metrix(m_paramName->font());
-    int width = m_paramName->width() + 10;
-    QString text(QString("%2 <b>%1").arg(QString::fromStdString(param.name)).arg(QString::fromStdString(param.type)));
-    QString clippedText = metrix.elidedText(text, Qt::ElideRight, width);
-    m_paramName->setText(clippedText);
-
-    QVBoxLayout *vLayout = new QVBoxLayout();
-    vLayout->addWidget(m_paramName);
-    vLayout->addSpacerItem(m_vSpacer);
-    m_mainLayout->addLayout(vLayout);
-
-    if(param.decodeType().isList())
-    {
-        if(param.decodeType().isDynamic())
-        {
-            addNewParamItem(0);
-        }
-        else
-        {
-            for(size_t i = 0; i < param.decodeType().length(); i++)
-            {
-                ABIParamItem *m_paramValue = new ABIParamItem(m_platformStyle, m_param, this);
-                m_paramValue->setFixed(true);
-                m_paramItemsLayout->addWidget(m_paramValue);
-                m_listParamItems.append(m_paramValue);
-            }
-            if(param.decodeType().length() > 1)
-            {
-                m_vSpacer->changeSize(20, 40, QSizePolicy::Fixed, QSizePolicy::Expanding);
-            }
-        }
-    }
-    else
-    {
-        ABIParamItem *m_paramValue = new ABIParamItem(m_platformStyle, m_param, this);
-        m_paramValue->setFixed(true);
-        m_paramItemsLayout->addWidget(m_paramValue);
-        m_listParamItems.append(m_paramValue);
-    }
-    m_mainLayout->addLayout(m_paramItemsLayout);
-    m_mainLayout->addSpacerItem(m_hSpacer);
-    setLayout(m_mainLayout);
-}
-
-QStringList ABIParam::getValue()
-{
-    QStringList valuesList;
-    for(int i = 0; i < m_listParamItems.count(); i++)
-    {
-        if(!m_listParamItems[i]->getIsDeleted())
-        valuesList.append(m_listParamItems[i]->getValue());
-    }
-    return valuesList;
-}
-
-bool ABIParam::isValid()
-{
-    bool isValid = true;
-    for(int i = 0; i < m_listParamItems.count(); i++)
-    {
-        if(!m_listParamItems[i]->getIsDeleted() && !m_listParamItems[i]->isValid())
-            isValid = false;
-    }
-    return isValid;
-}
-
-void ABIParam::updateParamItemsPosition()
-{
-    for(int i = 0; i < m_paramItemsLayout->count(); i++)
-    {
-        m_listParamItems[i]->setPosition(i);
-    }
-}
-
-void ABIParam::addNewParamItem(int position)
-{
-    if(m_listParamItems.count() == 1 && m_listParamItems[0]->getIsDeleted())
-    {
-        m_hSpacer->changeSize(0, 0, QSizePolicy::Fixed, QSizePolicy::Fixed);
-        m_listParamItems[0]->setIsDeleted(false);
-    }
-    else
-    {
-        ABIParamItem *item = new ABIParamItem(m_platformStyle, m_param, this);
-        m_listParamItems.insert(position, item);
-        m_paramItemsLayout->insertWidget(position, item);
-
-        if(m_paramItemsLayout->count() > 1)
-        {
-            m_vSpacer->changeSize(20, 40, QSizePolicy::Fixed, QSizePolicy::Expanding);
-        }
-
-        updateParamItemsPosition();
-
-        connect(item, SIGNAL(on_addItemClicked(int)), this, SLOT(addNewParamItem(int)));
-        connect(item, SIGNAL(on_removeItemClicked(int)), this, SLOT(removeParamItem(int)));
-    }
-}
-
-void ABIParam::removeParamItem(int position)
-{
-    if(m_listParamItems.count() == 1)
-    {
-        m_listParamItems[0]->setIsDeleted(true);
-        m_hSpacer->changeSize(40, 20, QSizePolicy::Expanding, QSizePolicy::Fixed);
-    }
-    else
-    {
-        QLayoutItem *item = m_paramItemsLayout->takeAt(position);
-        QWidget * widget = item->widget();
-        if(widget != NULL)
-        {
-            m_paramItemsLayout->removeWidget(widget);
-            disconnect(widget, 0, 0, 0);
-            widget->setParent(NULL);
-            delete widget;
-            m_listParamItems.removeAt(position);
-        }
-
-        if(m_paramItemsLayout->count() < 2)
-        {
-            m_vSpacer->changeSize(0, 0, QSizePolicy::Fixed, QSizePolicy::Fixed);
-        }
-
-        updateParamItemsPosition();
-    }
-}
->>>>>>> 0697f073
+}