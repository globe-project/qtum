--- conflicted
+++ resolved
@@ -170,13 +170,8 @@
     // Send two transactions, and verify they are added to transaction list.
     TransactionTableModel* transactionTableModel = walletModel.getTransactionTableModel();
     QCOMPARE(transactionTableModel->rowCount({}), 505);
-<<<<<<< HEAD
-    uint256 txid1 = SendCoins(*wallet.get(), sendCoinsDialog, CKeyID(), 5 * COIN, false /* rbf */);
-    uint256 txid2 = SendCoins(*wallet.get(), sendCoinsDialog, CKeyID(), 10 * COIN, true /* rbf */);
-=======
     uint256 txid1 = SendCoins(*wallet.get(), sendCoinsDialog, PKHash(), 5 * COIN, false /* rbf */);
     uint256 txid2 = SendCoins(*wallet.get(), sendCoinsDialog, PKHash(), 10 * COIN, true /* rbf */);
->>>>>>> 451880b9
     QCOMPARE(transactionTableModel->rowCount({}), 507);
     QVERIFY(FindTx(*transactionTableModel, txid1).isValid());
     QVERIFY(FindTx(*transactionTableModel, txid2).isValid());
