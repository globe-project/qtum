--- conflicted
+++ resolved
@@ -68,15 +68,8 @@
 
     // Don't remove this, it's needed to access
     // QApplication:: and QCoreApplication:: in the tests
-<<<<<<< HEAD
-    BitcoinApplication app(*node, argc, argv);
-    app.setApplicationName("Qtum-Qt-test");
-
-    SSL_library_init();
-=======
     BitcoinApplication app(*node);
     app.setApplicationName("Qtum-Qt-test");
->>>>>>> 451880b9
 
     AppTests app_tests(app);
     if (QTest::qExec(&app_tests) != 0) {
