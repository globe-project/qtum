--- conflicted
+++ resolved
@@ -58,10 +58,7 @@
     uri.setUrl(QString("qtum:175tWpb8K1S7NmH4Zx6rewF9WQrcZv245W?req-message=Wikipedia Example Address"));
     QVERIFY(GUIUtil::parseBitcoinURI(uri, &rv));
 
-<<<<<<< HEAD
-=======
     // Commas in amounts are not allowed.
->>>>>>> 86d0551a
     uri.setUrl(QString("qtum:175tWpb8K1S7NmH4Zx6rewF9WQrcZv245W?amount=1,000&label=Wikipedia Example"));
     QVERIFY(!GUIUtil::parseBitcoinURI(uri, &rv));
 
