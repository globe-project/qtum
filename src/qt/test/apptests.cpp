// Copyright (c) 2018-2021 The Bitcoin Core developers
// Distributed under the MIT software license, see the accompanying
// file COPYING or http://www.opensource.org/licenses/mit-license.php.

#include <qt/test/apptests.h>

#include <chainparams.h>
#include <key.h>
#include <qt/bitcoin.h>
#include <qt/bitcoingui.h>
#include <qt/networkstyle.h>
#include <qt/rpcconsole.h>
#include <shutdown.h>
#include <test/util/setup_common.h>
#include <validation.h>

#if defined(HAVE_CONFIG_H)
#include <config/bitcoin-config.h>
#endif

#include <QAction>
#include <QLineEdit>
#include <QRegularExpression>
#include <QScopedPointer>
#include <QSignalSpy>
#include <QString>
#include <QTest>
#include <QTextEdit>
#include <QtGlobal>
#include <QtTest/QtTestWidgets>
#include <QtTest/QtTestGui>

namespace {
//! Regex find a string group inside of the console output
QString FindInConsole(const QString& output, const QString& pattern)
{
    const QRegularExpression re(pattern);
    return re.match(output).captured(1);
}

//! Call getblockchaininfo RPC and check first field of JSON output.
void TestRpcCommand(RPCConsole* console)
{
    QTextEdit* messagesWidget = console->findChild<QTextEdit*>("messagesWidget");
    QLineEdit* lineEdit = console->findChild<QLineEdit*>("lineEdit");
    QSignalSpy mw_spy(messagesWidget, &QTextEdit::textChanged);
    QVERIFY(mw_spy.isValid());
    QTest::keyClicks(lineEdit, "getblockchaininfo");
    QTest::keyClick(lineEdit, Qt::Key_Return);
    QVERIFY(mw_spy.wait(1000));
    QCOMPARE(mw_spy.count(), 4);
    const QString output = messagesWidget->toPlainText();
    const QString pattern = QStringLiteral("\"chain\": \"(\\w+)\"");
    QCOMPARE(FindInConsole(output, pattern), QString("regtest"));
}
} // namespace

//! Entry point for BitcoinApplication tests.
void AppTests::appTests()
{
#ifdef Q_OS_MACOS
    if (QApplication::platformName() == "minimal") {
        // Disable for mac on "minimal" platform to avoid crashes inside the Qt
        // framework when it tries to look up unimplemented cocoa functions,
        // and fails to handle returned nulls
        // (https://bugreports.qt.io/browse/QTBUG-49686).
        QWARN("Skipping AppTests on mac build with 'minimal' platform set due to Qt bugs. To run AppTests, invoke "
              "with 'QT_QPA_PLATFORM=cocoa test_qtum-qt' on mac, or else use a linux or windows build.");
        return;
    }
#endif

<<<<<<< HEAD
    fs::create_directories([] {
        BasicTestingSetup test{CBaseChainParams::UNITTEST}; // Create a temp data directory to backup the gui settings to
        return gArgs.GetDataDirNet() / "blocks";
    }());

=======
>>>>>>> d82fec21
    qRegisterMetaType<interfaces::BlockAndHeaderTipInfo>("interfaces::BlockAndHeaderTipInfo");
    m_app.parameterSetup();
    QVERIFY(m_app.createOptionsModel(true /* reset settings */));
    QScopedPointer<const NetworkStyle> style(NetworkStyle::instantiate(Params().NetworkIDString()));
    m_app.setupPlatformStyle();
    m_app.createWindow(style.data());
    connect(&m_app, &BitcoinApplication::windowShown, this, &AppTests::guiTests);
    expectCallback("guiTests");
    m_app.baseInitialize();
    m_app.requestInitialize();
    m_app.exec();
    m_app.requestShutdown();
    m_app.exec();

    // Reset global state to avoid interfering with later tests.
    LogInstance().DisconnectTestLogger();
    AbortShutdown();
}

//! Entry point for BitcoinGUI tests.
void AppTests::guiTests(BitcoinGUI* window)
{
    HandleCallback callback{"guiTests", *this};
    connect(window, &BitcoinGUI::consoleShown, this, &AppTests::consoleTests);
    expectCallback("consoleTests");
    QAction* action = window->findChild<QAction*>("openRPCConsoleAction");
    action->activate(QAction::Trigger);
}

//! Entry point for RPCConsole tests.
void AppTests::consoleTests(RPCConsole* console)
{
    HandleCallback callback{"consoleTests", *this};
    TestRpcCommand(console);
}

//! Destructor to shut down after the last expected callback completes.
AppTests::HandleCallback::~HandleCallback()
{
    auto& callbacks = m_app_tests.m_callbacks;
    auto it = callbacks.find(m_callback);
    assert(it != callbacks.end());
    callbacks.erase(it);
    if (callbacks.empty()) {
        m_app_tests.m_app.exit(0);
    }
}<|MERGE_RESOLUTION|>--- conflicted
+++ resolved
@@ -70,14 +70,6 @@
     }
 #endif
 
-<<<<<<< HEAD
-    fs::create_directories([] {
-        BasicTestingSetup test{CBaseChainParams::UNITTEST}; // Create a temp data directory to backup the gui settings to
-        return gArgs.GetDataDirNet() / "blocks";
-    }());
-
-=======
->>>>>>> d82fec21
     qRegisterMetaType<interfaces::BlockAndHeaderTipInfo>("interfaces::BlockAndHeaderTipInfo");
     m_app.parameterSetup();
     QVERIFY(m_app.createOptionsModel(true /* reset settings */));
