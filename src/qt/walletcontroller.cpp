// Copyright (c) 2019-2021 The Bitcoin Core developers
// Distributed under the MIT software license, see the accompanying
// file COPYING or http://www.opensource.org/licenses/mit-license.php.

#include <qt/walletcontroller.h>

#include <qt/askpassphrasedialog.h>
#include <qt/clientmodel.h>
#include <qt/createwalletdialog.h>
#include <qt/guiconstants.h>
#include <qt/guiutil.h>
#include <qt/walletmodel.h>
#include <qt/hardwarekeystoredialog.h>
#include <qt/hardwaredevicedialog.h>
#include <qt/derivationpathdialog.h>

#include <external_signer.h>
#include <interfaces/handler.h>
#include <interfaces/node.h>
#include <util/string.h>
#include <util/threadnames.h>
#include <util/translation.h>
#include <wallet/wallet.h>

#include <algorithm>
#include <chrono>

#include <QApplication>
#include <QMessageBox>
#include <QMetaObject>
#include <QMutexLocker>
#include <QThread>
#include <QTimer>
#include <QWindow>
#include <QFile>

using wallet::WALLET_FLAG_BLANK_WALLET;
using wallet::WALLET_FLAG_DESCRIPTORS;
using wallet::WALLET_FLAG_DISABLE_PRIVATE_KEYS;
using wallet::WALLET_FLAG_EXTERNAL_SIGNER;

WalletController::WalletController(ClientModel& client_model, const PlatformStyle* platform_style, QObject* parent)
    : QObject(parent)
    , m_activity_thread(new QThread(this))
    , m_activity_worker(new QObject)
    , m_client_model(client_model)
    , m_node(client_model.node())
    , m_platform_style(platform_style)
    , m_options_model(client_model.getOptionsModel())
{
    m_handler_load_wallet = m_node.walletLoader().handleLoadWallet([this](std::unique_ptr<interfaces::Wallet> wallet) {
        getOrCreateWallet(std::move(wallet));
    });

    m_activity_worker->moveToThread(m_activity_thread);
    m_activity_thread->start();
    QTimer::singleShot(0, m_activity_worker, []() {
        util::ThreadRename("qt-walletctrl");
    });
}

// Not using the default destructor because not all member types definitions are
// available in the header, just forward declared.
WalletController::~WalletController()
{
    m_activity_thread->quit();
    m_activity_thread->wait();
    delete m_activity_worker;
}

std::vector<WalletModel*> WalletController::getOpenWallets() const
{
    QMutexLocker locker(&m_mutex);
    return m_wallets;
}

std::map<std::string, bool> WalletController::listWalletDir() const
{
    QMutexLocker locker(&m_mutex);
    std::map<std::string, bool> wallets;
    for (const std::string& name : m_node.walletLoader().listWalletDir()) {
        wallets[name] = false;
    }
    for (WalletModel* wallet_model : m_wallets) {
        auto it = wallets.find(wallet_model->wallet().getWalletName());
        if (it != wallets.end()) it->second = true;
    }
    return wallets;
}

void WalletController::closeWallet(WalletModel* wallet_model, QWidget* parent)
{
    QMessageBox box(parent);
    box.setWindowTitle(tr("Close wallet"));
    box.setText(tr("Are you sure you wish to close the wallet <i>%1</i>?").arg(GUIUtil::HtmlEscape(wallet_model->getDisplayName())));
    box.setInformativeText(tr("Closing the wallet for too long can result in having to resync the entire chain if pruning is enabled."));
    box.setStandardButtons(QMessageBox::Yes|QMessageBox::Cancel);
    box.setDefaultButton(QMessageBox::Yes);
    if (box.exec() != QMessageBox::Yes) return;

    // First remove wallet from node.
    wallet_model->wallet().remove();
    // Now release the model.
    removeAndDeleteWallet(wallet_model);
}

void WalletController::closeAllWallets(QWidget* parent)
{
    QMessageBox::StandardButton button = QMessageBox::question(parent, tr("Close all wallets"),
        tr("Are you sure you wish to close all wallets?"),
        QMessageBox::Yes|QMessageBox::Cancel,
        QMessageBox::Yes);
    if (button != QMessageBox::Yes) return;

    QMutexLocker locker(&m_mutex);
    for (WalletModel* wallet_model : m_wallets) {
        wallet_model->wallet().remove();
        Q_EMIT walletRemoved(wallet_model);
        delete wallet_model;
    }
    m_wallets.clear();
}

WalletModel* WalletController::getOrCreateWallet(std::unique_ptr<interfaces::Wallet> wallet)
{
    QMutexLocker locker(&m_mutex);

    // Return model instance if exists.
    if (!m_wallets.empty()) {
        std::string name = wallet->getWalletName();
        for (WalletModel* wallet_model : m_wallets) {
            if (wallet_model->wallet().getWalletName() == name) {
                return wallet_model;
            }
        }
    }

    // Instantiate model and register it.
    WalletModel* wallet_model = new WalletModel(std::move(wallet), m_client_model, m_platform_style,
                                                nullptr /* required for the following moveToThread() call */);

    // Move WalletModel object to the thread that created the WalletController
    // object (GUI main thread), instead of the current thread, which could be
    // an outside wallet thread or RPC thread sending a LoadWallet notification.
    // This ensures queued signals sent to the WalletModel object will be
    // handled on the GUI event loop.
    wallet_model->moveToThread(thread());
    // setParent(parent) must be called in the thread which created the parent object. More details in #18948.
    QMetaObject::invokeMethod(this, [wallet_model, this] {
        wallet_model->setParent(this);
    }, GUIUtil::blockingGUIThreadConnection());

    m_wallets.push_back(wallet_model);

    // WalletModel::startPollBalance needs to be called in a thread managed by
    // Qt because of startTimer. Considering the current thread can be a RPC
    // thread, better delegate the calling to Qt with Qt::AutoConnection.
    const bool called = QMetaObject::invokeMethod(wallet_model, "startPollBalance");
    assert(called);

    connect(wallet_model, &WalletModel::unload, this, [this, wallet_model] {
        // Defer removeAndDeleteWallet when no modal widget is active.
        // TODO: remove this workaround by removing usage of QDialog::exec.
        if (QApplication::activeModalWidget()) {
            connect(qApp, &QApplication::focusWindowChanged, wallet_model, [this, wallet_model]() {
                if (!QApplication::activeModalWidget()) {
                    removeAndDeleteWallet(wallet_model);
                }
            }, Qt::QueuedConnection);
        } else {
            removeAndDeleteWallet(wallet_model);
        }
    }, Qt::QueuedConnection);

    // Re-emit coinsSent signal from wallet model.
    connect(wallet_model, &WalletModel::coinsSent, this, &WalletController::coinsSent);

    Q_EMIT walletAdded(wallet_model);

    return wallet_model;
}

void WalletController::removeAndDeleteWallet(WalletModel* wallet_model)
{
    // Unregister wallet model.
    {
        QMutexLocker locker(&m_mutex);
        m_wallets.erase(std::remove(m_wallets.begin(), m_wallets.end(), wallet_model));
    }
    Q_EMIT walletRemoved(wallet_model);
    // Currently this can trigger the unload since the model can hold the last
    // CWallet shared pointer.
    delete wallet_model;
}

WalletControllerActivity::WalletControllerActivity(WalletController* wallet_controller, QWidget* parent_widget)
    : QObject(wallet_controller)
    , m_wallet_controller(wallet_controller)
    , m_parent_widget(parent_widget)
{
    connect(this, &WalletControllerActivity::finished, this, &QObject::deleteLater);
}

void WalletControllerActivity::showProgressDialog(const QString& title_text, const QString& label_text)
{
    auto progress_dialog = new QProgressDialog(m_parent_widget);
    progress_dialog->setAttribute(Qt::WA_DeleteOnClose);
    connect(this, &WalletControllerActivity::finished, progress_dialog, &QWidget::close);

    progress_dialog->setWindowTitle(title_text);
    progress_dialog->setLabelText(label_text);
    progress_dialog->setRange(0, 0);
    progress_dialog->setCancelButton(nullptr);
    progress_dialog->setWindowModality(Qt::ApplicationModal);
    GUIUtil::PolishProgressDialog(progress_dialog);
    // The setValue call forces QProgressDialog to start the internal duration estimation.
    // See details in https://bugreports.qt.io/browse/QTBUG-47042.
    progress_dialog->setValue(0);
}

CreateWalletActivity::CreateWalletActivity(WalletController* wallet_controller, QWidget* parent_widget)
    : WalletControllerActivity(wallet_controller, parent_widget)
{
    m_passphrase.reserve(MAX_PASSPHRASE_SIZE);
}

CreateWalletActivity::~CreateWalletActivity()
{
    delete m_create_wallet_dialog;
    delete m_passphrase_dialog;
}

void CreateWalletActivity::askPassphrase()
{
    m_passphrase_dialog = new AskPassphraseDialog(AskPassphraseDialog::Encrypt, m_parent_widget, &m_passphrase);
    m_passphrase_dialog->setWindowModality(Qt::ApplicationModal);
    m_passphrase_dialog->show();

    connect(m_passphrase_dialog, &QObject::destroyed, [this] {
        m_passphrase_dialog = nullptr;
    });
    connect(m_passphrase_dialog, &QDialog::accepted, [this] {
        createWallet();
    });
    connect(m_passphrase_dialog, &QDialog::rejected, [this] {
        Q_EMIT finished();
    });
}

void CreateWalletActivity::askDevice()
{
    QString hwiToolPath = GUIUtil::getHwiToolPath();
    if(QFile::exists(hwiToolPath))
    {
        QString errorMessage;
        bool canceled = false;
        if(HardwareKeystoreDialog::SelectDevice(m_fingerprint, errorMessage, canceled, false, m_parent_widget))
        {
            createWallet();
        }
        else if(canceled)
        {
            Q_EMIT finished();
        }
        else
        {
            HardwareDeviceDialog dlg(errorMessage, m_parent_widget);
            if(dlg.exec() == QDialog::Accepted)
            {
                QTimer::singleShot(500, this, [this] {
                    this->askDevice();
                });
            }
            else
            {
                Q_EMIT finished();
            }
        }
    }
    else
    {
        QMessageBox msgBox(m_parent_widget);
        msgBox.setWindowTitle(tr("HWI tool not found"));
        msgBox.setTextFormat(Qt::RichText);
        msgBox.setText(tr("HWI tool not found at path \"%1\".<br>Please download it from %2 and add the path to the settings.").arg(hwiToolPath, QTUM_HWI_TOOL));
        msgBox.setStandardButtons(QMessageBox::Ok);
        msgBox.exec();

        Q_EMIT finished();
    }
}
<<<<<<< HEAD

=======
>>>>>>> d82fec21
void CreateWalletActivity::createWallet()
{
    showProgressDialog(
        //: Title of window indicating the progress of creation of a new wallet.
        tr("Create Wallet"),
        /*: Descriptive text of the create wallet progress window which indicates
            to the user which wallet is currently being created. */
        tr("Creating Wallet <b>%1</b>…").arg(m_create_wallet_dialog->walletName().toHtmlEscaped()));

    std::string name = m_create_wallet_dialog->walletName().toStdString();
    uint64_t flags = 0;
    if (m_create_wallet_dialog->isDisablePrivateKeysChecked()) {
        flags |= WALLET_FLAG_DISABLE_PRIVATE_KEYS;
    }
    if (m_create_wallet_dialog->isMakeBlankWalletChecked()) {
        flags |= WALLET_FLAG_BLANK_WALLET;
    }
    if (m_create_wallet_dialog->isDescriptorWalletChecked()) {
        flags |= WALLET_FLAG_DESCRIPTORS;
    }
    if (m_create_wallet_dialog->isExternalSignerChecked()) {
        flags |= WALLET_FLAG_EXTERNAL_SIGNER;
    }

    QTimer::singleShot(500ms, worker(), [this, name, flags] {
        auto wallet{node().walletLoader().createWallet(name, m_passphrase, flags, m_warning_message)};

        if (wallet) {
            m_wallet_model = m_wallet_controller->getOrCreateWallet(std::move(*wallet));
        } else {
            m_error_message = util::ErrorString(wallet);
        }

        QTimer::singleShot(500ms, this, &CreateWalletActivity::finish);
    });
}

void CreateWalletActivity::finish()
{
    if (!m_error_message.empty()) {
        QMessageBox::critical(m_parent_widget, tr("Create wallet failed"), QString::fromStdString(m_error_message.translated));
    } else if (!m_warning_message.empty()) {
        QMessageBox::warning(m_parent_widget, tr("Create wallet warning"), QString::fromStdString(Join(m_warning_message, Untranslated("\n")).translated));
    }

    // Set hardware wallet parameters to the model
    if(m_create_wallet_dialog->isHardwareWalletChecked())
    {
        if(m_wallet_model)
        {
            QTimer::singleShot(500, this, [this] {
                // Set fingerprint
                m_wallet_model->setFingerprint(m_fingerprint);

                // Init import addresses data
                bool ret = true;
                bool rescan = false;
                bool importPKH = false;
                bool importP2SH = false;
                bool importBech32 = false;
                QString pathPKH, pathP2SH, pathBech32;

                // Get list to import
                DerivationPathDialog dlg(m_parent_widget, m_wallet_model, true);
                ret &= dlg.exec() == QDialog::Accepted;
                if(ret) ret &= dlg.importAddressesData(rescan, importPKH, importP2SH, importBech32, pathPKH, pathP2SH, pathBech32);
                if(ret) m_wallet_model->importAddressesData(rescan, importPKH, importP2SH, importBech32, pathPKH, pathP2SH, pathBech32);

                Q_EMIT created(m_wallet_model);
                Q_EMIT finished();
            });
        }
    }
    else
    {
        if (m_wallet_model) Q_EMIT created(m_wallet_model);
        Q_EMIT finished();
    }
}

void CreateWalletActivity::create()
{
    m_create_wallet_dialog = new CreateWalletDialog(m_parent_widget);

    std::vector<std::unique_ptr<interfaces::ExternalSigner>> signers;
    try {
        signers = node().listExternalSigners();
    } catch (const std::runtime_error& e) {
        QMessageBox::critical(nullptr, tr("Can't list signers"), e.what());
    }
    if (signers.size() > 1) {
        QMessageBox::critical(nullptr, tr("Too many external signers found"), QString::fromStdString("More than one external signer found. Please connect only one at a time."));
        signers.clear();
    }
    m_create_wallet_dialog->setSigners(signers);

    m_create_wallet_dialog->setWindowModality(Qt::ApplicationModal);
    m_create_wallet_dialog->show();

    connect(m_create_wallet_dialog, &QObject::destroyed, [this] {
        m_create_wallet_dialog = nullptr;
    });
    connect(m_create_wallet_dialog, &QDialog::rejected, [this] {
        Q_EMIT finished();
    });
    connect(m_create_wallet_dialog, &QDialog::accepted, [this] {
        if (m_create_wallet_dialog->isEncryptWalletChecked()) {
            askPassphrase();
        } else if (m_create_wallet_dialog->isHardwareWalletChecked()) {
            askDevice();
        } else {
            createWallet();
        }
    });
}

OpenWalletActivity::OpenWalletActivity(WalletController* wallet_controller, QWidget* parent_widget)
    : WalletControllerActivity(wallet_controller, parent_widget)
{
}

void OpenWalletActivity::finish()
{
    if (!m_error_message.empty()) {
        QMessageBox::critical(m_parent_widget, tr("Open wallet failed"), QString::fromStdString(m_error_message.translated));
    } else if (!m_warning_message.empty()) {
        QMessageBox::warning(m_parent_widget, tr("Open wallet warning"), QString::fromStdString(Join(m_warning_message, Untranslated("\n")).translated));
    }

    if (m_wallet_model) Q_EMIT opened(m_wallet_model);

    Q_EMIT finished();
}

void OpenWalletActivity::open(const std::string& path)
{
    QString name = path.empty() ? QString("["+tr("default wallet")+"]") : QString::fromStdString(path);

    showProgressDialog(
        //: Title of window indicating the progress of opening of a wallet.
        tr("Open Wallet"),
        /*: Descriptive text of the open wallet progress window which indicates
            to the user which wallet is currently being opened. */
        tr("Opening Wallet <b>%1</b>…").arg(name.toHtmlEscaped()));

    QTimer::singleShot(0, worker(), [this, path] {
        auto wallet{node().walletLoader().loadWallet(path, m_warning_message)};

        if (wallet) {
            m_wallet_model = m_wallet_controller->getOrCreateWallet(std::move(*wallet));
        } else {
            m_error_message = util::ErrorString(wallet);
        }

        QTimer::singleShot(0, this, &OpenWalletActivity::finish);
    });
}

LoadWalletsActivity::LoadWalletsActivity(WalletController* wallet_controller, QWidget* parent_widget)
    : WalletControllerActivity(wallet_controller, parent_widget)
{
}

void LoadWalletsActivity::load()
{
    showProgressDialog(
        //: Title of progress window which is displayed when wallets are being loaded.
        tr("Load Wallets"),
        /*: Descriptive text of the load wallets progress window which indicates to
            the user that wallets are currently being loaded.*/
        tr("Loading wallets…"));

    QTimer::singleShot(0, worker(), [this] {
        for (auto& wallet : node().walletLoader().getWallets()) {
            m_wallet_controller->getOrCreateWallet(std::move(wallet));
        }

        QTimer::singleShot(0, this, [this] { Q_EMIT finished(); });
    });
}

void WalletController::getRestoreData(QString &restorePath, QString &restoreParam, QString &restoreName) const
{
    QMutexLocker locker(&m_mutex);
    for (WalletModel *walletModel : m_wallets)
    {
        if(walletModel->restore())
        {
            restoreParam = walletModel->getRestoreParam();
            restorePath = walletModel->getRestorePath();
            restoreName = walletModel->getWalletName();
            return;
        }
    }
<<<<<<< HEAD
=======
}

RestoreWalletActivity::RestoreWalletActivity(WalletController* wallet_controller, QWidget* parent_widget)
    : WalletControllerActivity(wallet_controller, parent_widget)
{
}

void RestoreWalletActivity::restore(const fs::path& backup_file, const std::string& wallet_name)
{
    QString name = QString::fromStdString(wallet_name);

    showProgressDialog(
        //: Title of progress window which is displayed when wallets are being restored.
        tr("Restore Wallet"),
        /*: Descriptive text of the restore wallets progress window which indicates to
            the user that wallets are currently being restored.*/
        tr("Restoring Wallet <b>%1</b>…").arg(name.toHtmlEscaped()));

    QTimer::singleShot(0, worker(), [this, backup_file, wallet_name] {
        auto wallet{node().walletLoader().restoreWallet(backup_file, wallet_name, m_warning_message)};

        if (wallet) {
            m_wallet_model = m_wallet_controller->getOrCreateWallet(std::move(*wallet));
        } else {
            m_error_message = util::ErrorString(wallet);
        }

        QTimer::singleShot(0, this, &RestoreWalletActivity::finish);
    });
}

void RestoreWalletActivity::finish()
{
    if (!m_error_message.empty()) {
        //: Title of message box which is displayed when the wallet could not be restored.
        QMessageBox::critical(m_parent_widget, tr("Restore wallet failed"), QString::fromStdString(m_error_message.translated));
    } else if (!m_warning_message.empty()) {
        //: Title of message box which is displayed when the wallet is restored with some warning.
        QMessageBox::warning(m_parent_widget, tr("Restore wallet warning"), QString::fromStdString(Join(m_warning_message, Untranslated("\n")).translated));
    } else {
        //: Title of message box which is displayed when the wallet is successfully restored.
        QMessageBox::information(m_parent_widget, tr("Restore wallet message"), QString::fromStdString(Untranslated("Wallet restored successfully \n").translated));
    }

    if (m_wallet_model) Q_EMIT restored(m_wallet_model);

    Q_EMIT finished();
>>>>>>> d82fec21
}<|MERGE_RESOLUTION|>--- conflicted
+++ resolved
@@ -289,10 +289,6 @@
         Q_EMIT finished();
     }
 }
-<<<<<<< HEAD
-
-=======
->>>>>>> d82fec21
 void CreateWalletActivity::createWallet()
 {
     showProgressDialog(
@@ -487,8 +483,6 @@
             return;
         }
     }
-<<<<<<< HEAD
-=======
 }
 
 RestoreWalletActivity::RestoreWalletActivity(WalletController* wallet_controller, QWidget* parent_widget)
@@ -536,5 +530,4 @@
     if (m_wallet_model) Q_EMIT restored(m_wallet_model);
 
     Q_EMIT finished();
->>>>>>> d82fec21
 }