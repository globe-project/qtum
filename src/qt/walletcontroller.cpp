--- conflicted
+++ resolved
@@ -19,10 +19,7 @@
 #include <QMessageBox>
 #include <QMutexLocker>
 #include <QThread>
-<<<<<<< HEAD
-=======
 #include <QTimer>
->>>>>>> 451880b9
 #include <QWindow>
 
 WalletController::WalletController(interfaces::Node& node, const PlatformStyle* platform_style, OptionsModel* options_model, QObject* parent)
@@ -74,16 +71,6 @@
     return wallets;
 }
 
-<<<<<<< HEAD
-OpenWalletActivity* WalletController::openWallet(const std::string& name, QWidget* parent)
-{
-    OpenWalletActivity* activity = new OpenWalletActivity(this, name);
-    activity->moveToThread(&m_activity_thread);
-    return activity;
-}
-
-=======
->>>>>>> 451880b9
 void WalletController::closeWallet(WalletModel* wallet_model, QWidget* parent)
 {
     QMessageBox box(parent);
@@ -294,8 +281,6 @@
     Q_EMIT finished();
 }
 
-<<<<<<< HEAD
-=======
 void OpenWalletActivity::open(const std::string& path)
 {
     QString name = path.empty() ? QString("["+tr("default wallet")+"]") : QString::fromStdString(path);
@@ -311,7 +296,6 @@
     });
 }
 
->>>>>>> 451880b9
 void WalletController::getRestoreData(QString &restorePath, QString &restoreParam, QString &restoreName) const
 {
     QMutexLocker locker(&m_mutex);
