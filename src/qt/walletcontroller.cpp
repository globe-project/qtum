--- conflicted
+++ resolved
@@ -73,10 +73,6 @@
     QMutexLocker locker(&m_mutex);
     return m_wallets;
 }
-<<<<<<< HEAD
-
-=======
->>>>>>> 86d0551a
 std::map<std::string, bool> WalletController::listWalletDir() const
 {
     QMutexLocker locker(&m_mutex);
@@ -489,10 +485,6 @@
         }
     }
 }
-<<<<<<< HEAD
-
-=======
->>>>>>> 86d0551a
 RestoreWalletActivity::RestoreWalletActivity(WalletController* wallet_controller, QWidget* parent_widget)
     : WalletControllerActivity(wallet_controller, parent_widget)
 {
