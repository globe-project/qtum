--- conflicted
+++ resolved
@@ -57,11 +57,7 @@
 private:
     Ui::ReceiveCoinsDialog *ui;
     GUIUtil::TableViewLastColumnResizingFixer *columnResizingFixer;
-<<<<<<< HEAD
-    WalletModel *model;
-=======
     WalletModel* model{nullptr};
->>>>>>> 4985b774
     QMenu *contextMenu;
     QAction* copyLabelAction;
     QAction* copyMessageAction;
