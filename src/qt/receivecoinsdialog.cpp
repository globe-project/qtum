--- conflicted
+++ resolved
@@ -119,8 +119,6 @@
             ui->useBech32->setVisible(model->wallet().getDefaultAddressType() != OutputType::LEGACY);
         }
 
-        ui->useBech32->setVisible(model->wallet().getDefaultAddressType() != OutputType::LEGACY);
-
         // Set the button to be enabled or disabled based on whether the wallet can give out new addresses.
         ui->receiveButton->setEnabled(model->canGetAddresses());
 
@@ -218,12 +216,8 @@
     ui->reqMessage->setText(info.message);
     ui->reqAmount->setValue(info.amount);
 
-<<<<<<< HEAD
-    if(ReceiveRequestDialog::createQRCode(ui->lblQRCode, info))
-=======
     QString uri = GUIUtil::formatBitcoinURI(info);
     if(ui->lblQRCode->setQR(uri))
->>>>>>> 451880b9
     {
         ui->lblQRCode->setScaledContents(true);
     }
