// Copyright (c) 2011-2019 The Bitcoin Core developers
// Distributed under the MIT software license, see the accompanying
// file COPYING or http://www.opensource.org/licenses/mit-license.php.

#include <wallet/wallet.h>

#include <qt/receivecoinsdialog.h>
#include <qt/forms/ui_receivecoinsdialog.h>

#include <interfaces/node.h>
#include <qt/addresstablemodel.h>
#include <qt/optionsmodel.h>
#include <qt/platformstyle.h>
#include <qt/recentrequeststablemodel.h>
<<<<<<< HEAD
=======
#include <qt/walletmodel.h>
>>>>>>> da23532c
#include <qt/styleSheet.h>

#include <QAction>
#include <QCursor>
#include <QMessageBox>
#include <QScrollBar>
#include <QTextDocument>

ReceiveCoinsDialog::ReceiveCoinsDialog(const PlatformStyle *_platformStyle, QWidget *parent) :
    QDialog(parent),
    ui(new Ui::ReceiveCoinsDialog),
    columnResizingFixer(nullptr),
    model(nullptr),
    platformStyle(_platformStyle)
{
    ui->setupUi(this);

    // Set stylesheet
    SetObjectStyleSheet(ui->showRequestButton, StyleSheetNames::ButtonTransparentBordered);
    SetObjectStyleSheet(ui->removeRequestButton, StyleSheetNames::ButtonTransparentBordered);

    if (!_platformStyle->getImagesOnButtons()) {
        ui->showRequestButton->setIcon(QIcon());
        ui->removeRequestButton->setIcon(QIcon());
    } else {
        ui->showRequestButton->setIcon(_platformStyle->MultiStatesIcon(":/icons/show", PlatformStyle::PushButton));
        ui->removeRequestButton->setIcon(_platformStyle->MultiStatesIcon(":/icons/remove", PlatformStyle::PushButton));
    }

    // context menu actions
    QAction *copyURIAction = new QAction(tr("Copy URI"), this);
    QAction *copyLabelAction = new QAction(tr("Copy label"), this);
    QAction *copyMessageAction = new QAction(tr("Copy message"), this);
    QAction *copyAmountAction = new QAction(tr("Copy amount"), this);

    // context menu
    contextMenu = new QMenu(this);
    contextMenu->addAction(copyURIAction);
    contextMenu->addAction(copyLabelAction);
    contextMenu->addAction(copyMessageAction);
    contextMenu->addAction(copyAmountAction);

    // context menu signals
    connect(ui->recentRequestsView, &QWidget::customContextMenuRequested, this, &ReceiveCoinsDialog::showMenu);
    connect(copyURIAction, &QAction::triggered, this, &ReceiveCoinsDialog::copyURI);
    connect(copyLabelAction, &QAction::triggered, this, &ReceiveCoinsDialog::copyLabel);
    connect(copyMessageAction, &QAction::triggered, this, &ReceiveCoinsDialog::copyMessage);
    connect(copyAmountAction, &QAction::triggered, this, &ReceiveCoinsDialog::copyAmount);

}

void ReceiveCoinsDialog::setModel(WalletModel *_model)
{
    this->model = _model;

    if(_model && _model->getOptionsModel())
    {
        _model->getRecentRequestsTableModel()->sort(RecentRequestsTableModel::Date, Qt::DescendingOrder);
        connect(_model->getOptionsModel(), &OptionsModel::displayUnitChanged, this, &ReceiveCoinsDialog::updateDisplayUnit);
        updateDisplayUnit();

        QTableView* tableView = ui->recentRequestsView;

        tableView->verticalHeader()->hide();
        tableView->setHorizontalScrollBarPolicy(Qt::ScrollBarAlwaysOff);
        tableView->setModel(_model->getRecentRequestsTableModel());
        tableView->setAlternatingRowColors(true);
        tableView->setSelectionBehavior(QAbstractItemView::SelectRows);
        tableView->setSelectionMode(QAbstractItemView::ContiguousSelection);
        tableView->setColumnWidth(RecentRequestsTableModel::Date, DATE_COLUMN_WIDTH);
        tableView->setColumnWidth(RecentRequestsTableModel::Label, LABEL_COLUMN_WIDTH);
        tableView->setColumnWidth(RecentRequestsTableModel::Amount, AMOUNT_MINIMUM_COLUMN_WIDTH);

        connect(tableView->selectionModel(),
            &QItemSelectionModel::selectionChanged, this,
            &ReceiveCoinsDialog::recentRequestsView_selectionChanged);
        // Last 2 columns are set by the columnResizingFixer, when the table geometry is ready.
        columnResizingFixer = new GUIUtil::TableViewLastColumnResizingFixer(tableView, AMOUNT_MINIMUM_COLUMN_WIDTH, DATE_COLUMN_WIDTH, this);

        if (model->node().isAddressTypeSet()) {
            // user explicitly set the type, use it
            if (model->wallet().getDefaultAddressType() == OutputType::BECH32) {
                ui->useBech32->setCheckState(Qt::Checked);
            } else {
                ui->useBech32->setCheckState(Qt::Unchecked);
            }
        } else {
            // Always fall back to default in the gui
            ui->useBech32->setVisible(model->wallet().getDefaultAddressType() != OutputType::LEGACY);
        }

        // Set the button to be enabled or disabled based on whether the wallet can give out new addresses.
        ui->receiveButton->setEnabled(model->wallet().canGetAddresses());

        // Enable/disable the receive button if the wallet is now able/unable to give out new addresses.
        connect(model, &WalletModel::canGetAddressesChanged, [this] {
            ui->receiveButton->setEnabled(model->wallet().canGetAddresses());
        });
    }
}

ReceiveCoinsDialog::~ReceiveCoinsDialog()
{
    delete ui;
}

void ReceiveCoinsDialog::clear()
{
    ui->reqAmount->clear();
    ui->reqLabel->setText("");
    ui->reqMessage->setText("");
    updateDisplayUnit();
}

void ReceiveCoinsDialog::reject()
{
    clear();
    QDialog::reject();
}

void ReceiveCoinsDialog::accept()
{
    clear();
    QDialog::accept();
}

void ReceiveCoinsDialog::updateDisplayUnit()
{
    if(model && model->getOptionsModel())
    {
        ui->reqAmount->setDisplayUnit(model->getOptionsModel()->getDisplayUnit());
    }
}

void ReceiveCoinsDialog::on_receiveButton_clicked()
{
    if(!model || !model->getOptionsModel() || !model->getAddressTableModel() || !model->getRecentRequestsTableModel())
        return;

    QString address;
    QString label = ui->reqLabel->text();
    /* Generate new receiving address */
    OutputType address_type;
    if (ui->useBech32->isChecked()) {
        address_type = OutputType::BECH32;
    } else {
        address_type = model->wallet().getDefaultAddressType();
        if (address_type == OutputType::BECH32) {
            address_type = OutputType::P2SH_SEGWIT;
        }
    }
    address = model->getAddressTableModel()->addRow(AddressTableModel::Receive, label, "", address_type);
<<<<<<< HEAD
    SendCoinsRecipient _info(address, label,
        ui->reqAmount->value(), ui->reqMessage->text());

    /* Store request for later reference */
    model->getRecentRequestsTableModel()->addNewRequest(_info);

    info = _info;

=======

    switch(model->getAddressTableModel()->getEditStatus())
    {
    case AddressTableModel::EditStatus::OK: {
        // Success
        SendCoinsRecipient _info(address, label,
            ui->reqAmount->value(), ui->reqMessage->text());

        /* Store request for later reference */
        model->getRecentRequestsTableModel()->addNewRequest(_info);
        info = _info;
        break;
    }
    case AddressTableModel::EditStatus::WALLET_UNLOCK_FAILURE:
        QMessageBox::critical(this, windowTitle(),
            tr("Could not unlock wallet."),
            QMessageBox::Ok, QMessageBox::Ok);
        break;
    case AddressTableModel::EditStatus::KEY_GENERATION_FAILURE:
        QMessageBox::critical(this, windowTitle(),
            tr("Could not generate new %1 address").arg(QString::fromStdString(FormatOutputType(address_type))),
            QMessageBox::Ok, QMessageBox::Ok);
        break;
    // These aren't valid return values for our action
    case AddressTableModel::EditStatus::INVALID_ADDRESS:
    case AddressTableModel::EditStatus::DUPLICATE_ADDRESS:
    case AddressTableModel::EditStatus::NO_CHANGES:
        assert(false);
    }
    clear();
>>>>>>> da23532c
    accept();
}

void ReceiveCoinsDialog::on_recentRequestsView_doubleClicked(const QModelIndex &index)
{
    const RecentRequestsTableModel *submodel = model->getRecentRequestsTableModel();
    info = submodel->entry(index.row()).recipient;

    accept();
}

void ReceiveCoinsDialog::on_recentRequestsView_clicked(const QModelIndex &index)
{
    const RecentRequestsTableModel *submodel = model->getRecentRequestsTableModel();
    SendCoinsRecipient info = submodel->entry(index.row()).recipient;

    ui->reqLabel->setText(info.label);
    ui->reqMessage->setText(info.message);
    ui->reqAmount->setValue(info.amount);
}

void ReceiveCoinsDialog::recentRequestsView_selectionChanged(const QItemSelection &selected, const QItemSelection &deselected)
{
    // Enable Show/Remove buttons only if anything is selected.
    bool enable = !ui->recentRequestsView->selectionModel()->selectedRows().isEmpty();
    ui->showRequestButton->setEnabled(enable);
    ui->removeRequestButton->setEnabled(enable);
}

void ReceiveCoinsDialog::on_showRequestButton_clicked()
{
    if(!model || !model->getRecentRequestsTableModel() || !ui->recentRequestsView->selectionModel())
        return;
    QModelIndexList selection = ui->recentRequestsView->selectionModel()->selectedRows();

    for (const QModelIndex& index : selection) {
        on_recentRequestsView_doubleClicked(index);
    }
}

void ReceiveCoinsDialog::on_removeRequestButton_clicked()
{
    if(!model || !model->getRecentRequestsTableModel() || !ui->recentRequestsView->selectionModel())
        return;
    QModelIndexList selection = ui->recentRequestsView->selectionModel()->selectedRows();
    if(selection.empty())
        return;
    // correct for selection mode ContiguousSelection
    QModelIndex firstIndex = selection.at(0);
    model->getRecentRequestsTableModel()->removeRows(firstIndex.row(), selection.length(), firstIndex.parent());
}

// We override the virtual resizeEvent of the QWidget to adjust tables column
// sizes as the tables width is proportional to the dialogs width.
void ReceiveCoinsDialog::resizeEvent(QResizeEvent *event)
{
    QWidget::resizeEvent(event);
    columnResizingFixer->stretchColumnWidth(RecentRequestsTableModel::Message);
}

QModelIndex ReceiveCoinsDialog::selectedRow()
{
    if(!model || !model->getRecentRequestsTableModel() || !ui->recentRequestsView->selectionModel())
        return QModelIndex();
    QModelIndexList selection = ui->recentRequestsView->selectionModel()->selectedRows();
    if(selection.empty())
        return QModelIndex();
    // correct for selection mode ContiguousSelection
    QModelIndex firstIndex = selection.at(0);
    return firstIndex;
}

// copy column of selected row to clipboard
void ReceiveCoinsDialog::copyColumnToClipboard(int column)
{
    QModelIndex firstIndex = selectedRow();
    if (!firstIndex.isValid()) {
        return;
    }
    GUIUtil::setClipboard(model->getRecentRequestsTableModel()->index(firstIndex.row(), column).data(Qt::EditRole).toString());
}

// context menu
void ReceiveCoinsDialog::showMenu(const QPoint &point)
{
    if (!selectedRow().isValid()) {
        return;
    }
    contextMenu->exec(QCursor::pos());
}

// context menu action: copy URI
void ReceiveCoinsDialog::copyURI()
{
    QModelIndex sel = selectedRow();
    if (!sel.isValid()) {
        return;
    }

    const RecentRequestsTableModel * const submodel = model->getRecentRequestsTableModel();
    const QString uri = GUIUtil::formatBitcoinURI(submodel->entry(sel.row()).recipient);
    GUIUtil::setClipboard(uri);
}

// context menu action: copy label
void ReceiveCoinsDialog::copyLabel()
{
    copyColumnToClipboard(RecentRequestsTableModel::Label);
}

// context menu action: copy message
void ReceiveCoinsDialog::copyMessage()
{
    copyColumnToClipboard(RecentRequestsTableModel::Message);
}

// context menu action: copy amount
void ReceiveCoinsDialog::copyAmount()
{
    copyColumnToClipboard(RecentRequestsTableModel::Amount);
}

SendCoinsRecipient ReceiveCoinsDialog::getInfo() const
{
    return info;
}

void ReceiveCoinsDialog::on_cancelButton_clicked()
{
    reject();
}<|MERGE_RESOLUTION|>--- conflicted
+++ resolved
@@ -12,10 +12,7 @@
 #include <qt/optionsmodel.h>
 #include <qt/platformstyle.h>
 #include <qt/recentrequeststablemodel.h>
-<<<<<<< HEAD
-=======
 #include <qt/walletmodel.h>
->>>>>>> da23532c
 #include <qt/styleSheet.h>
 
 #include <QAction>
@@ -168,16 +165,6 @@
         }
     }
     address = model->getAddressTableModel()->addRow(AddressTableModel::Receive, label, "", address_type);
-<<<<<<< HEAD
-    SendCoinsRecipient _info(address, label,
-        ui->reqAmount->value(), ui->reqMessage->text());
-
-    /* Store request for later reference */
-    model->getRecentRequestsTableModel()->addNewRequest(_info);
-
-    info = _info;
-
-=======
 
     switch(model->getAddressTableModel()->getEditStatus())
     {
@@ -208,7 +195,6 @@
         assert(false);
     }
     clear();
->>>>>>> da23532c
     accept();
 }
 
