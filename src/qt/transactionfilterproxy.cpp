// Copyright (c) 2011-2021 The Bitcoin Core developers
// Distributed under the MIT software license, see the accompanying
// file COPYING or http://www.opensource.org/licenses/mit-license.php.

#include <qt/transactionfilterproxy.h>

#include <qt/transactiontablemodel.h>
#include <qt/transactionrecord.h>

#include <algorithm>
#include <cstdlib>
#include <optional>

<<<<<<< HEAD
TransactionFilterProxy::TransactionFilterProxy(QObject *parent) :
    QSortFilterProxyModel(parent),
    m_search_string(),
    typeFilter(ALL_TYPES),
    watchOnlyFilter(WatchOnlyFilter_All),
    minAmount(0),
    showInactive(true)
=======
TransactionFilterProxy::TransactionFilterProxy(QObject* parent)
    : QSortFilterProxyModel(parent),
      m_search_string(),
      typeFilter(ALL_TYPES)
>>>>>>> 4985b774
{
}

bool TransactionFilterProxy::filterAcceptsRow(int sourceRow, const QModelIndex &sourceParent) const
{
    QModelIndex index = sourceModel()->index(sourceRow, 0, sourceParent);

    int status = index.data(TransactionTableModel::StatusRole).toInt();
    if (!showInactive && status == TransactionStatus::Conflicted)
        return false;

    int type = index.data(TransactionTableModel::TypeRole).toInt();
    if (!(TYPE(type) & typeFilter))
        return false;

    bool involvesWatchAddress = index.data(TransactionTableModel::WatchonlyRole).toBool();
    if (involvesWatchAddress && watchOnlyFilter == WatchOnlyFilter_No)
        return false;
    if (!involvesWatchAddress && watchOnlyFilter == WatchOnlyFilter_Yes)
        return false;

    QDateTime datetime = index.data(TransactionTableModel::DateRole).toDateTime();
    if (dateFrom && datetime < *dateFrom) return false;
    if (dateTo && datetime > *dateTo) return false;

    QString address = index.data(TransactionTableModel::AddressRole).toString();
    QString label = index.data(TransactionTableModel::LabelRole).toString();
    QString txid = index.data(TransactionTableModel::TxHashRole).toString();
    if (!address.contains(m_search_string, Qt::CaseInsensitive) &&
        !  label.contains(m_search_string, Qt::CaseInsensitive) &&
        !   txid.contains(m_search_string, Qt::CaseInsensitive)) {
        return false;
    }

    qint64 amount = llabs(index.data(TransactionTableModel::AmountRole).toLongLong());
    if (amount < minAmount)
        return false;

    return true;
}

void TransactionFilterProxy::setDateRange(const std::optional<QDateTime>& from, const std::optional<QDateTime>& to)
{
    dateFrom = from;
    dateTo = to;
    invalidateFilter();
}

void TransactionFilterProxy::setSearchString(const QString &search_string)
{
    if (m_search_string == search_string) return;
    m_search_string = search_string;
    invalidateFilter();
}

void TransactionFilterProxy::setTypeFilter(quint32 modes)
{
    this->typeFilter = modes;
    invalidateFilter();
}

void TransactionFilterProxy::setMinAmount(const CAmount& minimum)
{
    this->minAmount = minimum;
    invalidateFilter();
}

void TransactionFilterProxy::setWatchOnlyFilter(WatchOnlyFilter filter)
{
    this->watchOnlyFilter = filter;
    invalidateFilter();
}

void TransactionFilterProxy::setShowInactive(bool _showInactive)
{
    this->showInactive = _showInactive;
    invalidateFilter();
}<|MERGE_RESOLUTION|>--- conflicted
+++ resolved
@@ -11,20 +11,10 @@
 #include <cstdlib>
 #include <optional>
 
-<<<<<<< HEAD
-TransactionFilterProxy::TransactionFilterProxy(QObject *parent) :
-    QSortFilterProxyModel(parent),
-    m_search_string(),
-    typeFilter(ALL_TYPES),
-    watchOnlyFilter(WatchOnlyFilter_All),
-    minAmount(0),
-    showInactive(true)
-=======
 TransactionFilterProxy::TransactionFilterProxy(QObject* parent)
     : QSortFilterProxyModel(parent),
       m_search_string(),
       typeFilter(ALL_TYPES)
->>>>>>> 4985b774
 {
 }
 
