// Copyright (c) 2011-2021 The Bitcoin Core developers
// Distributed under the MIT software license, see the accompanying
// file COPYING or http://www.opensource.org/licenses/mit-license.php.

#ifndef BITCOIN_QT_OVERVIEWPAGE_H
#define BITCOIN_QT_OVERVIEWPAGE_H

#include <interfaces/wallet.h>

#include <QWidget>
#include <memory>

class ClientModel;
class TransactionFilterProxy;
class TxViewDelegate;
class TknViewDelegate;
class PlatformStyle;
class WalletModel;

namespace Ui {
    class OverviewPage;
}

QT_BEGIN_NAMESPACE
class QModelIndex;
QT_END_NAMESPACE

/** Overview ("home") page widget */
class OverviewPage : public QWidget
{
    Q_OBJECT

public:
    explicit OverviewPage(const PlatformStyle *platformStyle, QWidget *parent = nullptr);
    ~OverviewPage();

    void setClientModel(ClientModel *clientModel);
    void setWalletModel(WalletModel *walletModel);
    void showOutOfSyncWarning(bool fShow);

public Q_SLOTS:
    void setBalance(const interfaces::WalletBalances& balances);
    void setPrivacy(bool privacy);
    void checkForInvalidTokens();

Q_SIGNALS:
    void showMoreClicked();
    void transactionClicked(const QModelIndex &index);
    void outOfSyncWarningClicked();
    void sendCoinsClicked(QString addr = "");
    void receiveCoinsClicked();

protected:
    void changeEvent(QEvent* e) override;

private:
    Ui::OverviewPage *ui;
    ClientModel *clientModel;
    WalletModel *walletModel;
    interfaces::WalletBalances m_balances;
    bool m_privacy{false};

    const PlatformStyle* m_platform_style;

    TxViewDelegate *txdelegate;
    std::unique_ptr<TransactionFilterProxy> filter;

private Q_SLOTS:
    void updateDisplayUnit();
    void updateAlerts(const QString &warnings);
    void updateWatchOnlyLabels(bool showWatchOnly);
    void setMonospacedFont(bool use_embedded_font);
<<<<<<< HEAD

=======
>>>>>>> ec86f1e9
    void on_showMoreButton_clicked();
    void on_buttonSend_clicked();
    void on_buttonReceive_clicked();
    void showDetails();
};

#endif // BITCOIN_QT_OVERVIEWPAGE_H<|MERGE_RESOLUTION|>--- conflicted
+++ resolved
@@ -70,10 +70,6 @@
     void updateAlerts(const QString &warnings);
     void updateWatchOnlyLabels(bool showWatchOnly);
     void setMonospacedFont(bool use_embedded_font);
-<<<<<<< HEAD
-
-=======
->>>>>>> ec86f1e9
     void on_showMoreButton_clicked();
     void on_buttonSend_clicked();
     void on_buttonReceive_clicked();
