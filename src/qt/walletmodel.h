--- conflicted
+++ resolved
@@ -257,11 +257,7 @@
     QString pathP2SH;
     QString pathBech32;
     QList<HWDevice> devices;
-<<<<<<< HEAD
-    int64_t deviceTime = 0;
-=======
     SteadyMilliseconds deviceTime{0ms};
->>>>>>> 86d0551a
 
     QThread t;
     WalletWorker *worker{nullptr};
