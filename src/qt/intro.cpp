--- conflicted
+++ resolved
@@ -132,11 +132,7 @@
 
     ui->lblExplanation1->setText(ui->lblExplanation1->text()
         .arg(PACKAGE_NAME)
-<<<<<<< HEAD
-        .arg(m_blockchain_size)
-=======
         .arg(m_blockchain_size_gb)
->>>>>>> ee8ca219
         .arg(2017)
         .arg(tr("Qtum"))
     );
@@ -146,28 +142,6 @@
         ui->prune->setChecked(true);
         ui->prune->setEnabled(false);
     }
-<<<<<<< HEAD
-    ui->prune->setText(tr("Discard blocks after verification, except most recent %1 GB (prune)").arg(pruneTarget ? pruneTarget / 1000 : 2));
-    requiredSpace = m_blockchain_size;
-    QString storageRequiresMsg = tr("At least %1 GB of data will be stored in this directory, and it will grow over time.");
-    if (pruneTarget) {
-        uint64_t prunedGBs = std::ceil(pruneTarget * 1024 * 1024.0 / GB_BYTES);
-        if (prunedGBs <= requiredSpace) {
-            requiredSpace = prunedGBs;
-            storageRequiresMsg = tr("Approximately %1 GB of data will be stored in this directory.");
-        }
-        ui->lblExplanation3->setVisible(true);
-    } else {
-        ui->lblExplanation3->setVisible(false);
-    }
-    requiredSpace += m_chain_state_size;
-    ui->sizeWarningLabel->setText(
-        tr("%1 will download and store a copy of the Qtum block chain.").arg(PACKAGE_NAME) + " " +
-        storageRequiresMsg.arg(requiredSpace) + " " +
-        tr("The wallet will also be stored in this directory.")
-    );
-    this->adjustSize();
-=======
     ui->prune->setText(tr("Discard blocks after verification, except most recent %1 GB (prune)").arg(m_prune_target_gb));
     UpdatePruneLabels(ui->prune->isChecked());
 
@@ -176,7 +150,6 @@
         UpdateFreeSpaceLabel();
     });
 
->>>>>>> ee8ca219
     startThread();
 }
 
