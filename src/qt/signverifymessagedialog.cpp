// Copyright (c) 2011-2020 The Bitcoin Core developers
// Distributed under the MIT software license, see the accompanying
// file COPYING or http://www.opensource.org/licenses/mit-license.php.

#include <qt/signverifymessagedialog.h>
#include <qt/forms/ui_signverifymessagedialog.h>

#include <qt/addressbookpage.h>
#include <qt/guiutil.h>
#include <qt/platformstyle.h>
#include <qt/walletmodel.h>

#include <key_io.h>
#include <util/message.h> // For MessageSign(), MessageVerify()
#include <wallet/wallet.h>
#include <qt/styleSheet.h>
<<<<<<< HEAD
=======

>>>>>>> da23532c
#include <vector>

#include <QClipboard>

SignVerifyMessageDialog::SignVerifyMessageDialog(const PlatformStyle *_platformStyle, QWidget *parent) :
    QDialog(parent),
    ui(new Ui::SignVerifyMessageDialog),
    model(nullptr),
    platformStyle(_platformStyle)
{
    ui->setupUi(this);

    ui->addressBookButton_SM->setIcon(platformStyle->MultiStatesIcon(":/icons/address-book", PlatformStyle::PushButtonIcon));
    ui->pasteButton_SM->setIcon(platformStyle->MultiStatesIcon(":/icons/editpaste", PlatformStyle::PushButtonIcon));
    ui->copySignatureButton_SM->setIcon(platformStyle->MultiStatesIcon(":/icons/editcopy", PlatformStyle::PushButtonIcon));
    ui->signMessageButton_SM->setIcon(platformStyle->MultiStatesIcon(":/icons/edit", PlatformStyle::PushButton));
    ui->clearButton_SM->setIcon(platformStyle->MultiStatesIcon(":/icons/remove", PlatformStyle::PushButtonLight));
    ui->addressBookButton_VM->setIcon(platformStyle->MultiStatesIcon(":/icons/address-book", PlatformStyle::PushButtonIcon));
    ui->verifyMessageButton_VM->setIcon(platformStyle->MultiStatesIcon(":/icons/transaction_0", PlatformStyle::PushButton));
    ui->clearButton_VM->setIcon(platformStyle->MultiStatesIcon(":/icons/remove", PlatformStyle::PushButtonLight));

    SetObjectStyleSheet(ui->clearButton_SM, StyleSheetNames::ButtonLight);
    SetObjectStyleSheet(ui->clearButton_VM, StyleSheetNames::ButtonLight);
    SetObjectStyleSheet(ui->signMessageButton_SM, StyleSheetNames::ButtonGray);
    SetObjectStyleSheet(ui->verifyMessageButton_VM, StyleSheetNames::ButtonGray);
    SetObjectStyleSheet(ui->addressBookButton_SM, StyleSheetNames::ButtonTransparent);
    SetObjectStyleSheet(ui->pasteButton_SM, StyleSheetNames::ButtonTransparent);
    SetObjectStyleSheet(ui->copySignatureButton_SM, StyleSheetNames::ButtonTransparent);
    SetObjectStyleSheet(ui->addressBookButton_VM, StyleSheetNames::ButtonTransparent);

    GUIUtil::setupAddressWidget(ui->addressIn_SM, this);
    GUIUtil::setupAddressWidget(ui->addressIn_VM, this);

    ui->addressIn_SM->installEventFilter(this);
    ui->messageIn_SM->installEventFilter(this);
    ui->signatureOut_SM->installEventFilter(this);
    ui->addressIn_VM->installEventFilter(this);
    ui->messageIn_VM->installEventFilter(this);
    ui->signatureIn_VM->installEventFilter(this);

    ui->signatureOut_SM->setFont(GUIUtil::fixedPitchFont());
    ui->signatureIn_VM->setFont(GUIUtil::fixedPitchFont());

    GUIUtil::handleCloseWindowShortcut(this);
}

SignVerifyMessageDialog::~SignVerifyMessageDialog()
{
    delete ui;
}

void SignVerifyMessageDialog::setModel(WalletModel *_model)
{
    this->model = _model;
}

void SignVerifyMessageDialog::setAddress_SM(const QString &address)
{
    ui->addressIn_SM->setText(address);
    ui->messageIn_SM->setFocus();
}

void SignVerifyMessageDialog::setAddress_VM(const QString &address)
{
    ui->addressIn_VM->setText(address);
    ui->messageIn_VM->setFocus();
}

void SignVerifyMessageDialog::showTab_SM(bool fShow)
{
    ui->tabWidget->setCurrentIndex(0);
    if (fShow)
        this->show();
}

void SignVerifyMessageDialog::showTab_VM(bool fShow)
{
    ui->tabWidget->setCurrentIndex(1);
    if (fShow)
        this->show();
}

void SignVerifyMessageDialog::on_addressBookButton_SM_clicked()
{
    if (model && model->getAddressTableModel())
    {
        model->refresh(/* pk_hash_only */ true);
        AddressBookPage dlg(platformStyle, AddressBookPage::ForSelection, AddressBookPage::ReceivingTab, this);
        dlg.setModel(model->getAddressTableModel());
        if (dlg.exec())
        {
            setAddress_SM(dlg.getReturnValue());
        }
    }
}

void SignVerifyMessageDialog::on_pasteButton_SM_clicked()
{
    setAddress_SM(QApplication::clipboard()->text());
}

void SignVerifyMessageDialog::on_signMessageButton_SM_clicked()
{
    if (!model)
        return;

    /* Clear old signature to ensure users don't get confused on error with an old signature displayed */
    ui->signatureOut_SM->clear();

    CTxDestination destination = DecodeDestination(ui->addressIn_SM->text().toStdString());
    if (!IsValidDestination(destination)) {
        ui->statusLabel_SM->setStyleSheet("QLabel { color: red; }");
        ui->statusLabel_SM->setText(tr("The entered address is invalid.") + QString(" ") + tr("Please check the address and try again."));
        return;
    }
    const PKHash* pkhash = boost::get<PKHash>(&destination);
    if (!pkhash) {
        ui->addressIn_SM->setValid(false);
        ui->statusLabel_SM->setStyleSheet("QLabel { color: red; }");
        ui->statusLabel_SM->setText(tr("The entered address does not refer to a key.") + QString(" ") + tr("Please check the address and try again."));
        return;
    }

    WalletModel::UnlockContext ctx(model->requestUnlock());
    if (!ctx.isValid())
    {
        ui->statusLabel_SM->setStyleSheet("QLabel { color: red; }");
        ui->statusLabel_SM->setText(tr("Wallet unlock was cancelled."));
        return;
    }

    const std::string& message = ui->messageIn_SM->document()->toPlainText().toStdString();
    std::string signature;
    SigningResult res = model->wallet().signMessage(message, *pkhash, signature);

    QString error;
    switch (res) {
        case SigningResult::OK:
            error = tr("No error");
            break;
        case SigningResult::PRIVATE_KEY_NOT_AVAILABLE:
            error = tr("Private key for the entered address is not available.");
            break;
        case SigningResult::SIGNING_FAILED:
            error = tr("Message signing failed.");
            break;
        // no default case, so the compiler can warn about missing cases
    }

    if (res != SigningResult::OK) {
        ui->statusLabel_SM->setStyleSheet("QLabel { color: red; }");
        ui->statusLabel_SM->setText(QString("<nobr>") + error + QString("</nobr>"));
        return;
    }

    ui->statusLabel_SM->setStyleSheet("QLabel { color: green; }");
    ui->statusLabel_SM->setText(QString("<nobr>") + tr("Message signed.") + QString("</nobr>"));

    ui->signatureOut_SM->setText(QString::fromStdString(signature));
}

void SignVerifyMessageDialog::on_copySignatureButton_SM_clicked()
{
    GUIUtil::setClipboard(ui->signatureOut_SM->text());
}

void SignVerifyMessageDialog::on_clearButton_SM_clicked()
{
    ui->addressIn_SM->clear();
    ui->messageIn_SM->clear();
    ui->signatureOut_SM->clear();
    ui->statusLabel_SM->clear();

    ui->addressIn_SM->setFocus();
}

void SignVerifyMessageDialog::on_addressBookButton_VM_clicked()
{
    if (model && model->getAddressTableModel())
    {
        AddressBookPage dlg(platformStyle, AddressBookPage::ForSelection, AddressBookPage::SendingTab, this);
        dlg.setModel(model->getAddressTableModel());
        if (dlg.exec())
        {
            setAddress_VM(dlg.getReturnValue());
        }
    }
}

void SignVerifyMessageDialog::on_verifyMessageButton_VM_clicked()
{
    const std::string& address = ui->addressIn_VM->text().toStdString();
    const std::string& signature = ui->signatureIn_VM->text().toStdString();
    const std::string& message = ui->messageIn_VM->document()->toPlainText().toStdString();

    const auto result = MessageVerify(address, signature, message);

    if (result == MessageVerificationResult::OK) {
        ui->statusLabel_VM->setStyleSheet("QLabel { color: green; }");
    } else {
        ui->statusLabel_VM->setStyleSheet("QLabel { color: red; }");
    }

    switch (result) {
    case MessageVerificationResult::OK:
        ui->statusLabel_VM->setText(
            QString("<nobr>") + tr("Message verified.") + QString("</nobr>")
        );
        return;
    case MessageVerificationResult::ERR_INVALID_ADDRESS:
        ui->statusLabel_VM->setText(
            tr("The entered address is invalid.") + QString(" ") +
            tr("Please check the address and try again.")
        );
        return;
    case MessageVerificationResult::ERR_ADDRESS_NO_KEY:
        ui->addressIn_VM->setValid(false);
        ui->statusLabel_VM->setText(
            tr("The entered address does not refer to a key.") + QString(" ") +
            tr("Please check the address and try again.")
        );
        return;
    case MessageVerificationResult::ERR_MALFORMED_SIGNATURE:
        ui->signatureIn_VM->setValid(false);
        ui->statusLabel_VM->setText(
            tr("The signature could not be decoded.") + QString(" ") +
            tr("Please check the signature and try again.")
        );
        return;
    case MessageVerificationResult::ERR_PUBKEY_NOT_RECOVERED:
        ui->signatureIn_VM->setValid(false);
        ui->statusLabel_VM->setText(
            tr("The signature did not match the message digest.") + QString(" ") +
            tr("Please check the signature and try again.")
        );
        return;
    case MessageVerificationResult::ERR_NOT_SIGNED:
        ui->statusLabel_VM->setText(
            QString("<nobr>") + tr("Message verification failed.") + QString("</nobr>")
        );
        return;
    }
}

void SignVerifyMessageDialog::on_clearButton_VM_clicked()
{
    ui->addressIn_VM->clear();
    ui->signatureIn_VM->clear();
    ui->messageIn_VM->clear();
    ui->statusLabel_VM->clear();

    ui->addressIn_VM->setFocus();
}

bool SignVerifyMessageDialog::eventFilter(QObject *object, QEvent *event)
{
    if (event->type() == QEvent::MouseButtonPress || event->type() == QEvent::FocusIn)
    {
        if (ui->tabWidget->currentIndex() == 0)
        {
            /* Clear status message on focus change */
            ui->statusLabel_SM->clear();

            /* Select generated signature */
            if (object == ui->signatureOut_SM)
            {
                ui->signatureOut_SM->selectAll();
                return true;
            }
        }
        else if (ui->tabWidget->currentIndex() == 1)
        {
            /* Clear status message on focus change */
            ui->statusLabel_VM->clear();
        }
    }
    return QDialog::eventFilter(object, event);
}<|MERGE_RESOLUTION|>--- conflicted
+++ resolved
@@ -14,10 +14,7 @@
 #include <util/message.h> // For MessageSign(), MessageVerify()
 #include <wallet/wallet.h>
 #include <qt/styleSheet.h>
-<<<<<<< HEAD
-=======
-
->>>>>>> da23532c
+
 #include <vector>
 
 #include <QClipboard>
