// Copyright (c) 2011-2020 The Bitcoin Core developers
// Distributed under the MIT software license, see the accompanying
// file COPYING or http://www.opensource.org/licenses/mit-license.php.

#ifndef BITCOIN_QT_GUIUTIL_H
#define BITCOIN_QT_GUIUTIL_H

#include <amount.h>
#include <fs.h>

#include <QEvent>
#include <QHeaderView>
#include <QItemDelegate>
#include <QMessageBox>
#include <QObject>
#include <QProgressBar>
#include <QString>
#include <QTableView>
#include <QLabel>
#include <QToolButton>

class QValidatedLineEdit;
class SendCoinsRecipient;

namespace interfaces
{
    class Node;
}

QT_BEGIN_NAMESPACE
class QAbstractItemView;
class QAction;
class QDateTime;
class QFont;
class QLineEdit;
class QMenu;
class QPoint;
class QProgressDialog;
class QUrl;
class QWidget;
QT_END_NAMESPACE

/** Utility functions used by the Bitcoin Qt UI.
 */
namespace GUIUtil
{
    // Create human-readable string from date
    QString dateTimeStr(const QDateTime &datetime);
    QString dateTimeStr(qint64 nTime);

    // Return a monospace font
    QFont fixedPitchFont();

    // Set up widget for address
    void setupAddressWidget(QValidatedLineEdit *widget, QWidget *parent);

    // Parse "bitcoin:" URI into recipient object, return true on successful parsing
    bool parseBitcoinURI(const QUrl &uri, SendCoinsRecipient *out);
    bool parseBitcoinURI(QString uri, SendCoinsRecipient *out);
    QString formatBitcoinURI(const SendCoinsRecipient &info);

    // Returns true if given address+amount meets "dust" definition
    bool isDust(interfaces::Node& node, const QString& address, const CAmount& amount);

    // HTML escaping for rich text controls
    QString HtmlEscape(const QString& str, bool fMultiLine=false);
    QString HtmlEscape(const std::string& str, bool fMultiLine=false);

    /** Copy a field of the currently selected entry of a view to the clipboard. Does nothing if nothing
        is selected.
       @param[in] column  Data column to extract from the model
       @param[in] role    Data role to extract from the model
       @see  TransactionView::copyLabel, TransactionView::copyAmount, TransactionView::copyAddress
     */
    void copyEntryData(const QAbstractItemView *view, int column, int role=Qt::EditRole);

    /** Copy a field of the currently selected entry of a view to the clipboard. Does nothing if nothing
        is selected.
       @param[in] role    Data role to extract from the model
       @see  QRCToken::copyTokenAddress
     */
    void copyEntryDataFromList(QAbstractItemView *view, int role=Qt::EditRole);

    /** Copy a field of the currently selected entry of a view to the clipboard. Does nothing if nothing
        is selected.
       @param[in] role    Data role to extract from the model
       @see  QRCToken::copyTokenAddress
     */
    void copyEntryDataFromList(QAbstractItemView *view, int role=Qt::EditRole);

    /** Return a field of the currently selected entry as a QString. Does nothing if nothing
        is selected.
       @param[in] column  Data column to extract from the model
       @see  TransactionView::copyLabel, TransactionView::copyAmount, TransactionView::copyAddress
     */
    QList<QModelIndex> getEntryData(const QAbstractItemView *view, int column);

    /** Returns true if the specified field of the currently selected view entry is not empty.
       @param[in] column  Data column to extract from the model
       @param[in] role    Data role to extract from the model
       @see  TransactionView::contextualMenu
     */
    bool hasEntryData(const QAbstractItemView *view, int column, int role);

    void setClipboard(const QString& str);

    /**
     * Determine default data directory for operating system.
     */
    QString getDefaultDataDirectory();

    /** Get save filename, mimics QFileDialog::getSaveFileName, except that it appends a default suffix
        when no suffix is provided by the user.

      @param[in] parent  Parent window (or 0)
      @param[in] caption Window caption (or empty, for default)
      @param[in] dir     Starting directory (or empty, to default to documents directory)
      @param[in] filter  Filter specification such as "Comma Separated Files (*.csv)"
      @param[out] selectedSuffixOut  Pointer to return the suffix (file type) that was selected (or 0).
                  Can be useful when choosing the save file format based on suffix.
     */
    QString getSaveFileName(QWidget *parent, const QString &caption, const QString &dir,
        const QString &filter,
        QString *selectedSuffixOut);

    /** Get open filename, convenience wrapper for QFileDialog::getOpenFileName.

      @param[in] parent  Parent window (or 0)
      @param[in] caption Window caption (or empty, for default)
      @param[in] dir     Starting directory (or empty, to default to documents directory)
      @param[in] filter  Filter specification such as "Comma Separated Files (*.csv)"
      @param[out] selectedSuffixOut  Pointer to return the suffix (file type) that was selected (or 0).
                  Can be useful when choosing the save file format based on suffix.
     */
    QString getOpenFileName(QWidget *parent, const QString &caption, const QString &dir,
        const QString &filter,
        QString *selectedSuffixOut);

    /** Get connection type to call object slot in GUI thread with invokeMethod. The call will be blocking.

       @returns If called from the GUI thread, return a Qt::DirectConnection.
                If called from another thread, return a Qt::BlockingQueuedConnection.
    */
    Qt::ConnectionType blockingGUIThreadConnection();

    // Determine whether a widget is hidden behind other windows
    bool isObscured(QWidget *w);

    // Activate, show and raise the widget
    void bringToFront(QWidget* w);

    // Set shortcut to close window
    void handleCloseWindowShortcut(QWidget* w);

    // Open debug.log
    void openDebugLogfile();

    // Open the config file
    bool openBitcoinConf();

    /** Qt event filter that intercepts ToolTipChange events, and replaces the tooltip with a rich text
      representation if needed. This assures that Qt can word-wrap long tooltip messages.
      Tooltips longer than the provided size threshold (in characters) are wrapped.
     */
    class ToolTipToRichTextFilter : public QObject
    {
        Q_OBJECT

    public:
        explicit ToolTipToRichTextFilter(int size_threshold, QObject *parent = nullptr);

    protected:
        bool eventFilter(QObject *obj, QEvent *evt) override;

    private:
        int size_threshold;
    };

    /**
     * Qt event filter that intercepts QEvent::FocusOut events for QLabel objects, and
     * resets their `textInteractionFlags' property to get rid of the visible cursor.
     *
     * This is a temporary fix of QTBUG-59514.
     */
    class LabelOutOfFocusEventFilter : public QObject
    {
        Q_OBJECT

    public:
        explicit LabelOutOfFocusEventFilter(QObject* parent);
        bool eventFilter(QObject* watched, QEvent* event) override;
    };

    /**
     * Makes a QTableView last column feel as if it was being resized from its left border.
     * Also makes sure the column widths are never larger than the table's viewport.
     * In Qt, all columns are resizable from the right, but it's not intuitive resizing the last column from the right.
     * Usually our second to last columns behave as if stretched, and when on stretch mode, columns aren't resizable
     * interactively or programmatically.
     *
     * This helper object takes care of this issue.
     *
     */
    class TableViewLastColumnResizingFixer: public QObject
    {
        Q_OBJECT

        public:
            TableViewLastColumnResizingFixer(QTableView* table, int lastColMinimumWidth, int allColsMinimumWidth, QObject *parent, int columnStretch = 2);
            void stretchColumnWidth(int column);

        private:
            QTableView* tableView;
            int lastColumnMinimumWidth;
            int allColumnsMinimumWidth;
            int lastColumnIndex;
            int columnCount;
            int secondToLastColumnIndex;

            void adjustTableColumnsWidth();
            int getAvailableWidthForColumn(int column);
            int getColumnsWidth();
            void connectViewHeadersSignals();
            void disconnectViewHeadersSignals();
            void setViewHeaderResizeMode(int logicalIndex, QHeaderView::ResizeMode resizeMode);
            void resizeColumn(int nColumnIndex, int width);

        private Q_SLOTS:
            void on_sectionResized(int logicalIndex, int oldSize, int newSize);
            void on_geometriesChanged();
    };

    bool GetStartOnSystemStartup();
    bool SetStartOnSystemStartup(bool fAutoStart);

    /* Convert QString to OS specific boost path through UTF-8 */
    fs::path qstringToBoostPath(const QString &path);

    /* Convert OS specific boost path to QString through UTF-8 */
    QString boostPathToQString(const fs::path &path);

    /* Convert seconds into a QString with days, hours, mins, secs */
    QString formatDurationStr(int secs);

    /* Format CNodeStats.nServices bitmask into a user-readable string */
    QString formatServicesStr(quint64 mask);

    /* Format a CNodeStats.m_ping_usec into a user-readable string or display N/A, if 0*/
    QString formatPingTime(int64_t ping_usec);

    /* Format a CNodeCombinedStats.nTimeOffset into a user-readable string. */
    QString formatTimeOffset(int64_t nTimeOffset);

    QString formatNiceTimeOffset(qint64 secs);

    QString formatBytes(uint64_t bytes);

    qreal calculateIdealFontSize(int width, const QString& text, QFont font, qreal minPointSize = 4, qreal startPointSize = 14);

    class ClickableLabel : public QLabel
    {
        Q_OBJECT

    Q_SIGNALS:
        /** Emitted when the label is clicked. The relative mouse coordinates of the click are
         * passed to the signal.
         */
        void clicked(const QPoint& point);
    protected:
        void mouseReleaseEvent(QMouseEvent *event) override;
    };

    class ClickableProgressBar : public QProgressBar
    {
        Q_OBJECT

    Q_SIGNALS:
        /** Emitted when the progressbar is clicked. The relative mouse coordinates of the click are
         * passed to the signal.
         */
        void clicked(const QPoint& point);
    protected:
        void mouseReleaseEvent(QMouseEvent *event) override;
    };

    typedef ClickableProgressBar ProgressBar;

    class ItemDelegate : public QItemDelegate
    {
        Q_OBJECT
    public:
        ItemDelegate(QObject* parent) : QItemDelegate(parent) {}

    Q_SIGNALS:
        void keyEscapePressed();

    private:
        bool eventFilter(QObject *object, QEvent *event) override;
    };

    // Fix known bugs in QProgressDialog class.
    void PolishProgressDialog(QProgressDialog* dialog);

    /**
     * Returns the distance in pixels appropriate for drawing a subsequent character after text.
     *
     * In Qt 5.12 and before the QFontMetrics::width() is used and it is deprecated since Qt 13.0.
     * In Qt 5.11 the QFontMetrics::horizontalAdvance() was introduced.
     */
    int TextWidth(const QFontMetrics& fm, const QString& text);

    /**
     * Writes to debug.log short info about the used Qt and the host system.
     */
    void LogQtInfo();

<<<<<<< HEAD
=======
    /**
     * Call QMenu::popup() only on supported QT_QPA_PLATFORM.
     */
    void PopupMenu(QMenu* menu, const QPoint& point, QAction* at_action = nullptr);

>>>>>>> da23532c
    void formatToolButtons(QToolButton* btn1, QToolButton* btn2 = 0, QToolButton* btn3 = 0);

    QString cutString(const QString& text, int length);

} // namespace GUIUtil

#endif // BITCOIN_QT_GUIUTIL_H<|MERGE_RESOLUTION|>--- conflicted
+++ resolved
@@ -81,13 +81,6 @@
      */
     void copyEntryDataFromList(QAbstractItemView *view, int role=Qt::EditRole);
 
-    /** Copy a field of the currently selected entry of a view to the clipboard. Does nothing if nothing
-        is selected.
-       @param[in] role    Data role to extract from the model
-       @see  QRCToken::copyTokenAddress
-     */
-    void copyEntryDataFromList(QAbstractItemView *view, int role=Qt::EditRole);
-
     /** Return a field of the currently selected entry as a QString. Does nothing if nothing
         is selected.
        @param[in] column  Data column to extract from the model
@@ -314,14 +307,11 @@
      */
     void LogQtInfo();
 
-<<<<<<< HEAD
-=======
     /**
      * Call QMenu::popup() only on supported QT_QPA_PLATFORM.
      */
     void PopupMenu(QMenu* menu, const QPoint& point, QAction* at_action = nullptr);
 
->>>>>>> da23532c
     void formatToolButtons(QToolButton* btn1, QToolButton* btn2 = 0, QToolButton* btn3 = 0);
 
     QString cutString(const QString& text, int length);
