--- conflicted
+++ resolved
@@ -1,4 +1,3 @@
-<<<<<<< HEAD
 #include <qt/contractbookpage.h>
 #include <qt/forms/ui_contractbookpage.h>
 
@@ -266,274 +265,4 @@
         ui->tableView->selectRow(idx.row());
         newContractInfoToSelect.clear();
     }
-}
-=======
-#include <qt/contractbookpage.h>
-#include <qt/forms/ui_contractbookpage.h>
-
-#include <qt/contracttablemodel.h>
-#include <qt/csvmodelwriter.h>
-#include <qt/editcontractinfodialog.h>
-#include <qt/guiutil.h>
-#include <qt/platformstyle.h>
-#include <qt/styleSheet.h>
-
-#include <QIcon>
-#include <QMenu>
-#include <QSortFilterProxyModel>
-
-ContractBookPage::ContractBookPage(const PlatformStyle *platformStyle, QWidget *parent) :
-    QDialog(parent),
-    ui(new Ui::ContractBookPage),
-    model(0)
-{
-    ui->setupUi(this);
-
-    SetObjectStyleSheet(ui->tableView, StyleSheetNames::TableViewLight);
-
-    if (!platformStyle->getImagesOnButtons()) {
-        ui->newContractInfo->setIcon(QIcon());
-        ui->copyAddress->setIcon(QIcon());
-        ui->deleteContractInfo->setIcon(QIcon());
-        ui->exportButton->setIcon(QIcon());
-    } else {
-        ui->newContractInfo->setIcon(platformStyle->MultiStatesIcon(":/icons/add", PlatformStyle::PushButton, 0x5a5a5d));
-        ui->copyAddress->setIcon(platformStyle->MultiStatesIcon(":/icons/editcopy", PlatformStyle::PushButton, 0x5a5a5d));
-        ui->deleteContractInfo->setIcon(platformStyle->MultiStatesIcon(":/icons/remove", PlatformStyle::PushButton, 0x5a5a5d));
-        ui->exportButton->setIcon(platformStyle->MultiStatesIcon(":/icons/export"));
-    }
-
-    SetObjectStyleSheet(ui->newContractInfo, StyleSheetNames::ButtonWhite);
-    SetObjectStyleSheet(ui->copyAddress, StyleSheetNames::ButtonWhite);
-    SetObjectStyleSheet(ui->deleteContractInfo, StyleSheetNames::ButtonWhite);
-    SetObjectStyleSheet(ui->exportButton, StyleSheetNames::ButtonBlue);
-    SetObjectStyleSheet(ui->chooseContractInfo, StyleSheetNames::ButtonBlue);
-
-    setWindowTitle(tr("Choose the contract for send/call"));
-    ui->labelExplanation->setText(tr("These are your saved contracts. Always check the contract address and the ABI before sending/calling."));
-
-    // Context menu actions
-    QAction *copyAddressAction = new QAction(tr("Copy &Address"), this);
-    QAction *copyNameAction = new QAction(tr("Copy &Name"), this);
-    QAction *copyABIAction = new QAction(tr("Copy &Interface"), this);
-    QAction *editAction = new QAction(tr("&Edit"), this);
-    QAction *deleteAction = new QAction(tr("&Delete"), this);
-
-    // Build context menu
-    contextMenu = new QMenu(this);
-    contextMenu->addAction(copyAddressAction);
-    contextMenu->addAction(copyNameAction);
-    contextMenu->addAction(copyABIAction);
-    contextMenu->addAction(editAction);
-    contextMenu->addAction(deleteAction);
-    contextMenu->addSeparator();
-
-    // Connect signals for context menu actions
-    connect(copyAddressAction, &QAction::triggered, this, &ContractBookPage::on_copyAddress_clicked);
-    connect(copyNameAction, &QAction::triggered, this, &ContractBookPage::onCopyNameAction);
-    connect(copyABIAction, &QAction::triggered, this, &ContractBookPage::onCopyABIAction);
-    connect(editAction, &QAction::triggered, this, &ContractBookPage::onEditAction);
-    connect(deleteAction, &QAction::triggered, this, &ContractBookPage::on_deleteContractInfo_clicked);
-
-    connect(ui->tableView, &QTableView::doubleClicked, this, &ContractBookPage::accept);
-    connect(ui->tableView, &QTableView::customContextMenuRequested, this, &ContractBookPage::contextualMenu);
-
-    connect(ui->chooseContractInfo, &QPushButton::clicked, this, &ContractBookPage::accept);
-}
-
-ContractBookPage::~ContractBookPage()
-{
-    delete ui;
-}
-
-void ContractBookPage::setModel(ContractTableModel *_model)
-{
-    this->model = _model;
-    if(!_model)
-        return;
-
-    proxyModel = new QSortFilterProxyModel(this);
-    proxyModel->setSourceModel(_model);
-    proxyModel->setDynamicSortFilter(true);
-    proxyModel->setSortCaseSensitivity(Qt::CaseInsensitive);
-
-    ui->tableView->setModel(proxyModel);
-    ui->tableView->sortByColumn(0, Qt::AscendingOrder);
-
-    // Set column widths
-    ui->tableView->setColumnWidth(ContractTableModel::Label, ColumnWidths::LABEL_COLUMN_WIDTH);
-    ui->tableView->setColumnWidth(ContractTableModel::Address, ColumnWidths::ADDRESS_COLUMN_WIDTH);
-#if QT_VERSION < 0x050000
-    ui->tableView->horizontalHeader()->setResizeMode(ContractTableModel::Label, QHeaderView::Fixed);
-    ui->tableView->horizontalHeader()->setResizeMode(ContractTableModel::Address, QHeaderView::Fixed);
-    ui->tableView->horizontalHeader()->setResizeMode(ContractTableModel::ABI, QHeaderView::Stretch);
-#else
-    ui->tableView->horizontalHeader()->setSectionResizeMode(ContractTableModel::Label, QHeaderView::Fixed);
-    ui->tableView->horizontalHeader()->setSectionResizeMode(ContractTableModel::Address, QHeaderView::Fixed);
-    ui->tableView->horizontalHeader()->setSectionResizeMode(ContractTableModel::ABI, QHeaderView::Stretch);
-#endif
-
-    connect(ui->tableView->selectionModel(), &QItemSelectionModel::selectionChanged, this, &ContractBookPage::selectionChanged);
-
-    // Select row for newly created contract info
-    connect(_model, &ContractTableModel::rowsInserted, this, &ContractBookPage::selectNewContractInfo);
-
-    selectionChanged();
-}
-
-void ContractBookPage::onCopyNameAction()
-{
-    GUIUtil::copyEntryData(ui->tableView, ContractTableModel::Label);
-}
-
-void ContractBookPage::onCopyABIAction()
-{
-    GUIUtil::copyEntryData(ui->tableView, ContractTableModel::ABI);
-}
-
-void ContractBookPage::on_copyAddress_clicked()
-{
-    GUIUtil::copyEntryData(ui->tableView, ContractTableModel::Address);
-}
-
-void ContractBookPage::onEditAction()
-{
-    if(!model)
-        return;
-
-    if(!ui->tableView->selectionModel())
-        return;
-    QModelIndexList indexes = ui->tableView->selectionModel()->selectedRows();
-    if(indexes.isEmpty())
-        return;
-
-    EditContractInfoDialog dlg(EditContractInfoDialog::EditContractInfo, this);
-    dlg.setModel(model);
-    QModelIndex origIndex = proxyModel->mapToSource(indexes.at(0));
-    dlg.loadRow(origIndex.row());
-    dlg.exec();
-}
-
-void ContractBookPage::on_newContractInfo_clicked()
-{
-    if(!model)
-        return;
-
-    EditContractInfoDialog dlg(EditContractInfoDialog::NewContractInfo, this);
-    dlg.setModel(model);
-    if(dlg.exec())
-    {
-        newContractInfoToSelect = dlg.getAddress();
-    }
-}
-
-void ContractBookPage::on_deleteContractInfo_clicked()
-{
-    QTableView *table = ui->tableView;
-    if(!table->selectionModel())
-        return;
-
-    QModelIndexList indexes = table->selectionModel()->selectedRows();
-    if(!indexes.isEmpty())
-    {
-        int row = indexes.at(0).row();
-        QModelIndex index = table->model()->index(row, ContractTableModel::Address);
-        QString contractAddress = table->model()->data(index).toString();
-        QString message = tr("Are you sure you want to delete the address \"%1\" from your contract address list?");
-        if(QMessageBox::Yes == QMessageBox::question(this, tr("Delete contact address"), message.arg(contractAddress),
-                                                     QMessageBox::Yes | QMessageBox::Cancel, QMessageBox::Cancel))
-        {
-            table->model()->removeRow(row);
-        }
-    }
-}
-
-void ContractBookPage::selectionChanged()
-{
-    // Set button states based on selection
-    QTableView *table = ui->tableView;
-    if(!table->selectionModel())
-        return;
-
-    if(table->selectionModel()->hasSelection())
-    {
-        ui->deleteContractInfo->setEnabled(true);
-        ui->copyAddress->setEnabled(true);
-    }
-    else
-    {
-        ui->deleteContractInfo->setEnabled(false);
-        ui->copyAddress->setEnabled(false);
-    }
-}
-
-void ContractBookPage::done(int retval)
-{
-    QTableView *table = ui->tableView;
-    if(!table->selectionModel() || !table->model())
-        return;
-
-    // Figure out which contract info was selected, and return it
-    QModelIndexList indexes = table->selectionModel()->selectedRows(ContractTableModel::Address);
-
-    Q_FOREACH (const QModelIndex& index, indexes) {
-        QVariant address = table->model()->data(index);
-        QVariant ABI = table->model()->index(index.row(), ContractTableModel::ABI).data();
-        addressValue = address.toString();
-        ABIValue = ABI.toString();
-    }
-
-    if(addressValue.isEmpty())
-    {
-        // If no contract info entry selected, return rejected
-        retval = Rejected;
-    }
-
-    QDialog::done(retval);
-}
-
-void ContractBookPage::on_exportButton_clicked()
-{
-    // CSV is currently the only supported format
-    QString filename = GUIUtil::getSaveFileName(this,
-        tr("Export Contract List"), QString(),
-        tr("Comma separated file (*.csv)"), NULL);
-
-    if (filename.isNull())
-        return;
-
-    CSVModelWriter writer(filename);
-
-    // name, column, role
-    writer.setModel(proxyModel);
-    writer.addColumn("Label", ContractTableModel::Label, Qt::EditRole);
-    writer.addColumn("Address", ContractTableModel::Address, Qt::EditRole);
-    writer.addColumn("ABI", ContractTableModel::ABI, Qt::EditRole);
-
-    if(!writer.write()) {
-        QMessageBox::critical(this, tr("Exporting Failed"),
-            tr("There was an error trying to save the address list to %1. Please try again.").arg(filename));
-    }
-}
-
-void ContractBookPage::contextualMenu(const QPoint &point)
-{
-    QModelIndex index = ui->tableView->indexAt(point);
-    if(index.isValid())
-    {
-        contextMenu->exec(QCursor::pos());
-    }
-}
-
-void ContractBookPage::selectNewContractInfo(const QModelIndex &parent, int begin, int)
-{
-    QModelIndex idx = proxyModel->mapFromSource(model->index(begin, ContractTableModel::Address, parent));
-    if(idx.isValid() && (idx.data(Qt::EditRole).toString() == newContractInfoToSelect))
-    {
-        // Select row of newly created address, once
-        ui->tableView->setFocus();
-        ui->tableView->selectRow(idx.row());
-        newContractInfoToSelect.clear();
-    }
-}
->>>>>>> 0697f073
+}