--- conflicted
+++ resolved
@@ -96,10 +96,6 @@
     void gotoDelegationPage();
     /** Switch to super staker page */
     void gotoSuperStakerPage();
-<<<<<<< HEAD
-
-=======
->>>>>>> ec86f1e9
     /** Show Sign/Verify Message dialog and switch to sign message tab */
     void gotoSignMessageTab(QString addr = "");
     /** Show Sign/Verify Message dialog and switch to verify message tab */
@@ -122,18 +118,10 @@
     void lockWallet();
     /** Sign transaction with hardware wallet*/
     void signTxHardware(const QString& tx = "");
-<<<<<<< HEAD
-
-=======
->>>>>>> ec86f1e9
     /** Show used sending addresses */
     void usedSendingAddresses();
     /** Show used receiving addresses */
     void usedReceivingAddresses();
-<<<<<<< HEAD
-
-=======
->>>>>>> ec86f1e9
     void pageChanged(int index);
 };
 
