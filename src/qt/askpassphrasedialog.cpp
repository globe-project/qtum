// Copyright (c) 2011-2020 The Bitcoin Core developers
// Distributed under the MIT software license, see the accompanying
// file COPYING or http://www.opensource.org/licenses/mit-license.php.

#if defined(HAVE_CONFIG_H)
#include <config/bitcoin-config.h>
#endif

#include <qt/askpassphrasedialog.h>
#include <qt/forms/ui_askpassphrasedialog.h>

#include <qt/guiconstants.h>
#include <qt/guiutil.h>
#include <qt/walletmodel.h>
#include <qt/styleSheet.h>
#include <wallet/wallet.h>
#include <miner.h>

#include <support/allocators/secure.h>

#include <QKeyEvent>
#include <QMessageBox>
#include <QPushButton>

AskPassphraseDialog::AskPassphraseDialog(Mode _mode, QWidget *parent, SecureString* passphrase_out) :
    QDialog(parent, GUIUtil::dialog_flags),
    ui(new Ui::AskPassphraseDialog),
    mode(_mode),
    model(nullptr),
    fCapsLock(false),
    m_passphrase_out(passphrase_out)
{
    ui->setupUi(this);

    SetObjectStyleSheet(ui->buttonBox->button(QDialogButtonBox::Cancel), StyleSheetNames::ButtonLight);
    SetObjectStyleSheet(ui->buttonBox->button(QDialogButtonBox::Ok), StyleSheetNames::ButtonGray);

    ui->passEdit1->setMinimumSize(ui->passEdit1->sizeHint());
    ui->passEdit2->setMinimumSize(ui->passEdit2->sizeHint());
    ui->passEdit3->setMinimumSize(ui->passEdit3->sizeHint());

    ui->passEdit1->setMaxLength(MAX_PASSPHRASE_SIZE);
    ui->passEdit2->setMaxLength(MAX_PASSPHRASE_SIZE);
    ui->passEdit3->setMaxLength(MAX_PASSPHRASE_SIZE);

    // Setup Caps Lock detection.
    ui->passEdit1->installEventFilter(this);
    ui->passEdit2->installEventFilter(this);
    ui->passEdit3->installEventFilter(this);

    ui->stakingCheckBox->hide();

    switch(mode)
    {
        case Encrypt: // Ask passphrase x2
            ui->warningLabel->setText(tr("Enter the new passphrase for the wallet.<br/>Please use a passphrase of <b>ten or more random characters</b>, or <b>eight or more words</b>."));
            ui->passLabel1->hide();
            ui->passEdit1->hide();
            setWindowTitle(tr("Encrypt wallet"));
            break;
        case UnlockStaking:
            ui->stakingCheckBox->setChecked(true);
            ui->stakingCheckBox->show();
<<<<<<< HEAD
=======
            [[fallthrough]];
>>>>>>> 5ed36332
        case Unlock: // Ask passphrase
            ui->warningLabel->setText(tr("This operation needs your wallet passphrase to unlock the wallet."));
            ui->passLabel2->hide();
            ui->passEdit2->hide();
            ui->passLabel3->hide();
            ui->passEdit3->hide();
            setWindowTitle(tr("Unlock wallet"));
            break;
        case ChangePass: // Ask old passphrase + new passphrase x2
            setWindowTitle(tr("Change passphrase"));
            ui->warningLabel->setText(tr("Enter the old passphrase and new passphrase for the wallet."));
            break;
    }
    textChanged();
    connect(ui->toggleShowPasswordButton, &QPushButton::toggled, this, &AskPassphraseDialog::toggleShowPassword);
    connect(ui->passEdit1, &QLineEdit::textChanged, this, &AskPassphraseDialog::textChanged);
    connect(ui->passEdit2, &QLineEdit::textChanged, this, &AskPassphraseDialog::textChanged);
    connect(ui->passEdit3, &QLineEdit::textChanged, this, &AskPassphraseDialog::textChanged);

    GUIUtil::handleCloseWindowShortcut(this);
}

AskPassphraseDialog::~AskPassphraseDialog()
{
    secureClearPassFields();
    delete ui;
}

void AskPassphraseDialog::setModel(WalletModel *_model)
{
    this->model = _model;
    if(model) ui->stakingCheckBox->setChecked(model->getWalletUnlockStakingOnly() || mode == UnlockStaking);
}

void AskPassphraseDialog::accept()
{
    SecureString oldpass, newpass1, newpass2;
    if (!model && mode != Encrypt)
        return;
    oldpass.reserve(MAX_PASSPHRASE_SIZE);
    newpass1.reserve(MAX_PASSPHRASE_SIZE);
    newpass2.reserve(MAX_PASSPHRASE_SIZE);
    // TODO: get rid of this .c_str() by implementing SecureString::operator=(std::string)
    // Alternately, find a way to make this input mlock()'d to begin with.
    oldpass.assign(ui->passEdit1->text().toStdString().c_str());
    newpass1.assign(ui->passEdit2->text().toStdString().c_str());
    newpass2.assign(ui->passEdit3->text().toStdString().c_str());

    secureClearPassFields();

    switch(mode)
    {
    case Encrypt: {
        if(newpass1.empty() || newpass2.empty())
        {
            // Cannot encrypt with empty passphrase
            break;
        }
        QMessageBox::StandardButton retval = QMessageBox::question(this, tr("Confirm wallet encryption"),
                 tr("Warning: If you encrypt your wallet and lose your passphrase, you will <b>LOSE ALL OF YOUR QTUMS</b>!") + "<br><br>" + tr("Are you sure you wish to encrypt your wallet?"),
                 QMessageBox::Yes|QMessageBox::Cancel,
                 QMessageBox::Cancel);
        if(retval == QMessageBox::Yes)
        {
            if(newpass1 == newpass2)
            {
                QString encryption_reminder = tr("Remember that encrypting your wallet cannot fully protect "
                "your qtums from being stolen by malware infecting your computer.");
                if (m_passphrase_out) {
                    m_passphrase_out->assign(newpass1);
                    QMessageBox::warning(this, tr("Wallet to be encrypted"),
                                         "<qt>" +
                                         tr("Your wallet is about to be encrypted. ") + encryption_reminder +
                                         "</b></qt>");
                } else {
                    assert(model != nullptr);
                    if (model->setWalletEncrypted(newpass1)) {
                        QMessageBox::warning(this, tr("Wallet encrypted"),
                                             "<qt>" +
                                             tr("Your wallet is now encrypted. ") + encryption_reminder +
                                             "<br><br><b>" +
                                             tr("IMPORTANT: Any previous backups you have made of your wallet file "
                                             "should be replaced with the newly generated, encrypted wallet file. "
                                             "For security reasons, previous backups of the unencrypted wallet file "
                                             "will become useless as soon as you start using the new, encrypted wallet.") +
                                             "</b></qt>");
                    } else {
                        QMessageBox::critical(this, tr("Wallet encryption failed"),
                                             tr("Wallet encryption failed due to an internal error. Your wallet was not encrypted."));
                    }
                }
                QDialog::accept(); // Success
            }
            else
            {
                QMessageBox::critical(this, tr("Wallet encryption failed"),
                                     tr("The supplied passphrases do not match."));
            }
        }
        else
        {
            QDialog::reject(); // Cancelled
        }
        } break;
    case UnlockStaking:
    case Unlock:
        try {
            if (!model->setWalletLocked(false, oldpass)) {
                QMessageBox::critical(this, tr("Wallet unlock failed"),
                                      tr("The passphrase entered for the wallet decryption was incorrect."));
            } else {
                model->setWalletUnlockStakingOnly(ui->stakingCheckBox->isChecked());
                if(UnlockStaking == mode)
                {
                    // Start the staking if enabled on the machine
                    bool staking = CanStake();
                    model->wallet().setEnabledStaking(staking);
                }
                QDialog::accept(); // Success
            }
        } catch (const std::runtime_error& e) {
            QMessageBox::critical(this, tr("Wallet unlock failed"), e.what());
        }
        break;
    case ChangePass:
        if(newpass1 == newpass2)
        {
            if(model->changePassphrase(oldpass, newpass1))
            {
                QMessageBox::information(this, tr("Wallet encrypted"),
                                     tr("Wallet passphrase was successfully changed."));
                QDialog::accept(); // Success
            }
            else
            {
                QMessageBox::critical(this, tr("Wallet encryption failed"),
                                     tr("The passphrase entered for the wallet decryption was incorrect."));
            }
        }
        else
        {
            QMessageBox::critical(this, tr("Wallet encryption failed"),
                                 tr("The supplied passphrases do not match."));
        }
        break;
    }
}

void AskPassphraseDialog::textChanged()
{
    // Validate input, set Ok button to enabled when acceptable
    bool acceptable = false;
    switch(mode)
    {
    case Encrypt: // New passphrase x2
        acceptable = !ui->passEdit2->text().isEmpty() && !ui->passEdit3->text().isEmpty();
        break;
    case UnlockStaking:
    case Unlock: // Old passphrase x1
        acceptable = !ui->passEdit1->text().isEmpty();
        break;
    case ChangePass: // Old passphrase x1, new passphrase x2
        acceptable = !ui->passEdit1->text().isEmpty() && !ui->passEdit2->text().isEmpty() && !ui->passEdit3->text().isEmpty();
        break;
    }
    ui->buttonBox->button(QDialogButtonBox::Ok)->setEnabled(acceptable);
}

bool AskPassphraseDialog::event(QEvent *event)
{
    // Detect Caps Lock key press.
    if (event->type() == QEvent::KeyPress) {
        QKeyEvent *ke = static_cast<QKeyEvent *>(event);
        if (ke->key() == Qt::Key_CapsLock) {
            fCapsLock = !fCapsLock;
        }
        if (fCapsLock) {
            ui->capsLabel->setText(tr("Warning: The Caps Lock key is on!"));
        } else {
            ui->capsLabel->clear();
        }
    }
    return QWidget::event(event);
}

void AskPassphraseDialog::toggleShowPassword(bool show)
{
    ui->toggleShowPasswordButton->setDown(show);
    const auto mode = show ? QLineEdit::Normal : QLineEdit::Password;
    ui->passEdit1->setEchoMode(mode);
    ui->passEdit2->setEchoMode(mode);
    ui->passEdit3->setEchoMode(mode);
}

bool AskPassphraseDialog::eventFilter(QObject *object, QEvent *event)
{
    /* Detect Caps Lock.
     * There is no good OS-independent way to check a key state in Qt, but we
     * can detect Caps Lock by checking for the following condition:
     * Shift key is down and the result is a lower case character, or
     * Shift key is not down and the result is an upper case character.
     */
    if (event->type() == QEvent::KeyPress) {
        QKeyEvent *ke = static_cast<QKeyEvent *>(event);
        QString str = ke->text();
        if (str.length() != 0) {
            const QChar *psz = str.unicode();
            bool fShift = (ke->modifiers() & Qt::ShiftModifier) != 0;
            if ((fShift && *psz >= 'a' && *psz <= 'z') || (!fShift && *psz >= 'A' && *psz <= 'Z')) {
                fCapsLock = true;
                ui->capsLabel->setText(tr("Warning: The Caps Lock key is on!"));
            } else if (psz->isLetter()) {
                fCapsLock = false;
                ui->capsLabel->clear();
            }
        }
    }
    return QDialog::eventFilter(object, event);
}

static void SecureClearQLineEdit(QLineEdit* edit)
{
    // Attempt to overwrite text so that they do not linger around in memory
    edit->setText(QString(" ").repeated(edit->text().size()));
    edit->clear();
}

void AskPassphraseDialog::secureClearPassFields()
{
    SecureClearQLineEdit(ui->passEdit1);
    SecureClearQLineEdit(ui->passEdit2);
    SecureClearQLineEdit(ui->passEdit3);
}<|MERGE_RESOLUTION|>--- conflicted
+++ resolved
@@ -61,10 +61,7 @@
         case UnlockStaking:
             ui->stakingCheckBox->setChecked(true);
             ui->stakingCheckBox->show();
-<<<<<<< HEAD
-=======
             [[fallthrough]];
->>>>>>> 5ed36332
         case Unlock: // Ask passphrase
             ui->warningLabel->setText(tr("This operation needs your wallet passphrase to unlock the wallet."));
             ui->passLabel2->hide();
