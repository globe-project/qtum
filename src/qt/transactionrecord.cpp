// Copyright (c) 2011-2017 The Bitcoin Core developers
// Distributed under the MIT software license, see the accompanying
// file COPYING or http://www.opensource.org/licenses/mit-license.php.

#include <qt/transactionrecord.h>

#include <base58.h>
#include <consensus/consensus.h>
#include <validation.h>
#include <timedata.h>
#include <wallet/wallet.h>

#include <stdint.h>

/* Convert the destination into hash160 string for contract.
 */
<<<<<<< HEAD
std::string toStringHash160(const CTxDestination& address)
{
    CBitcoinAddress txAdress(address);
    CKeyID keyid;
    txAdress.GetKeyID(keyid);
=======
std::string toStringHash160(const CWallet* wallet, const CTxDestination& dest)
{
    CKeyID keyid = GetKeyForDestination(*wallet, dest);
>>>>>>> a68962c4
    return HexStr(valtype(keyid.begin(),keyid.end()));
}

/* Return positive answer if transaction should be shown in list.
 */
bool TransactionRecord::showTransaction(const CWalletTx &wtx)
{
    if (wtx.IsCoinBase() || wtx.IsCoinStake())
    {
        // Ensures we show generated coins / mined transactions at depth 1
        if (!wtx.IsInMainChain())
        {
            return false;
        }
    }
    return true;
}

/*
 * Decompose CWallet transaction to model transaction records.
 */
QList<TransactionRecord> TransactionRecord::decomposeTransaction(const CWallet *wallet, const CWalletTx &wtx)
{
    QList<TransactionRecord> parts;
    int64_t nTime = wtx.GetTxTime();
    CAmount nCredit = wtx.GetCredit(ISMINE_ALL);
    CAmount nDebit = wtx.GetDebit(ISMINE_ALL);
    CAmount nNet = nCredit - nDebit;
    uint256 hash = wtx.GetHash();
    std::map<std::string, std::string> mapValue = wtx.mapValue;

    if (nNet > 0 || wtx.IsCoinBase() || wtx.IsCoinStake())
    {
        //
        // Credit
        //
        for(unsigned int i = 0; i < wtx.tx->vout.size(); i++)
        {
            const CTxOut& txout = wtx.tx->vout[i];
            isminetype mine = wallet->IsMine(txout);
            if(mine)
            {
                TransactionRecord sub(hash, nTime);
                CTxDestination address;
                if(wtx.IsCoinStake()) // Combine into single output for coinstake
                {
                    sub.idx = 1; // vout index
                    sub.credit = nNet;
                }
                else
                {
                    sub.idx = i; // vout index
                    sub.credit = txout.nValue;
                }
                sub.involvesWatchAddress = mine & ISMINE_WATCH_ONLY;
                if (ExtractDestination(txout.scriptPubKey, address) && IsMine(*wallet, address))
                {
                    // Received by Bitcoin Address
                    if(wtx.tx->HasCreateOrCall())
                    {
                        sub.type = TransactionRecord::ContractRecv;
<<<<<<< HEAD
                        sub.address = toStringHash160(address);
=======
                        sub.address = toStringHash160(wallet, address);
>>>>>>> a68962c4
                    }
                    else
                    {
                        sub.type = TransactionRecord::RecvWithAddress;
<<<<<<< HEAD
                        sub.address = CBitcoinAddress(address).ToString();
=======
                        sub.address = EncodeDestination(address);
>>>>>>> a68962c4
                    }
                }
                else
                {
                    // Received by IP connection (deprecated features), or a multisignature or other non-simple transaction
                    sub.type = TransactionRecord::RecvFromOther;
                    sub.address = mapValue["from"];
                }
                if (wtx.IsCoinBase() || wtx.IsCoinStake())
                {
                    // Generated
                    sub.type = TransactionRecord::Generated;
                }

                parts.append(sub);

<<<<<<< HEAD
                if(wtx.IsCoinStake()) 
=======
                if(wtx.IsCoinStake())
>>>>>>> a68962c4
                    break; // Single output for coinstake
            }
        }
    }
    else
    {
        bool involvesWatchAddress = false;
        isminetype fAllFromMe = ISMINE_SPENDABLE;
        for (const CTxIn& txin : wtx.tx->vin)
        {
            isminetype mine = wallet->IsMine(txin);
            if(mine & ISMINE_WATCH_ONLY) involvesWatchAddress = true;
            if(fAllFromMe > mine) fAllFromMe = mine;
        }

        isminetype fAllToMe = ISMINE_SPENDABLE;
        for (const CTxOut& txout : wtx.tx->vout)
        {
            isminetype mine = wallet->IsMine(txout);
            if(mine & ISMINE_WATCH_ONLY) involvesWatchAddress = true;
            if(fAllToMe > mine) fAllToMe = mine;
        }

        if (fAllFromMe && fAllToMe)
        {
            // Payment to self
            CAmount nChange = wtx.GetChange();

            parts.append(TransactionRecord(hash, nTime, TransactionRecord::SendToSelf, "",
                            -(nDebit - nChange), nCredit - nChange));
            parts.last().involvesWatchAddress = involvesWatchAddress;   // maybe pass to TransactionRecord as constructor argument
        }
        else if (fAllFromMe)
        {
            //
            // Debit
            //
            CAmount nTxFee = nDebit - wtx.tx->GetValueOut();

            for (unsigned int nOut = 0; nOut < wtx.tx->vout.size(); nOut++)
            {
                const CTxOut& txout = wtx.tx->vout[nOut];
                TransactionRecord sub(hash, nTime);
                sub.idx = nOut;
                sub.involvesWatchAddress = involvesWatchAddress;

                if(wallet->IsMine(txout))
                {
                    // Ignore parts sent to self, as this is usually the change
                    // from a transaction sent back to our own address.
                    continue;
                }

                if(wtx.tx->HasCreateOrCall())
                    break;

                CTxDestination address;
                if (ExtractDestination(txout.scriptPubKey, address))
                {
                    // Sent to Bitcoin Address
                    sub.type = TransactionRecord::SendToAddress;
                    sub.address = EncodeDestination(address);
                }
                else
                {
                    // Sent to IP, or other non-address transaction like OP_EVAL
                    sub.type = TransactionRecord::SendToOther;
                    sub.address = mapValue["to"];
                }

                CAmount nValue = txout.nValue;
                /* Add fee to first output */
                if (nTxFee > 0)
                {
                    nValue += nTxFee;
                    nTxFee = 0;
                }
                sub.debit = -nValue;

                parts.append(sub);
            }

            if(wtx.tx->HasCreateOrCall()){
                TransactionRecord sub(hash, nTime);
                sub.idx = 0;
                sub.credit = nNet;
                sub.type = TransactionRecord::ContractSend;

                CTxDestination address;
                // Use the same destination address as in the contract RPCs
                CWallet * const pwallet = const_cast<CWallet*>(wallet);
                if(ExtractDestination(pwallet->mapWallet[wtx.tx->vin[0].prevout.hash].tx->vout[wtx.tx->vin[0].prevout.n].scriptPubKey, address))
                {
<<<<<<< HEAD
                    sub.address = toStringHash160(address);
=======
                    sub.address = toStringHash160(wallet, address);
>>>>>>> a68962c4
                }

                parts.append(sub);
            }
        }
        else
        {
            //
            // Mixed debit transaction, can't break down payees
            //
            parts.append(TransactionRecord(hash, nTime, TransactionRecord::Other, "", nNet, 0));
            parts.last().involvesWatchAddress = involvesWatchAddress;
        }
    }

    return parts;
}

void TransactionRecord::updateStatus(const CWalletTx &wtx)
{
    AssertLockHeld(cs_main);
    // Determine transaction status

    // Find the block the tx is in
    CBlockIndex* pindex = nullptr;
    BlockMap::iterator mi = mapBlockIndex.find(wtx.hashBlock);
    if (mi != mapBlockIndex.end())
        pindex = (*mi).second;

    // Sort order, unrecorded transactions sort to the top
    status.sortKey = strprintf("%010d-%01d-%010u-%03d",
        (pindex ? pindex->nHeight : std::numeric_limits<int>::max()),
        ((wtx.IsCoinBase() || wtx.IsCoinStake()) ? 1 : 0),
        wtx.nTimeReceived,
        idx);
    status.countsForBalance = wtx.IsTrusted() && !(wtx.GetBlocksToMaturity() > 0);
    status.depth = wtx.GetDepthInMainChain();
    status.cur_num_blocks = chainActive.Height();

    if (!CheckFinalTx(*wtx.tx))
    {
        if (wtx.tx->nLockTime < LOCKTIME_THRESHOLD)
        {
            status.status = TransactionStatus::OpenUntilBlock;
            status.open_for = wtx.tx->nLockTime - chainActive.Height();
        }
        else
        {
            status.status = TransactionStatus::OpenUntilDate;
            status.open_for = wtx.tx->nLockTime;
        }
    }
    // For generated transactions, determine maturity
    else if(type == TransactionRecord::Generated)
    {
        if (wtx.GetBlocksToMaturity() > 0)
        {
            status.status = TransactionStatus::Immature;

            if (wtx.IsInMainChain())
            {
                status.matures_in = wtx.GetBlocksToMaturity();

                // Check if the block was requested by anyone
                if (GetAdjustedTime() - wtx.nTimeReceived > 2 * 60 && wtx.GetRequestCount() == 0)
                    status.status = TransactionStatus::MaturesWarning;
            }
            else
            {
                status.status = TransactionStatus::NotAccepted;
            }
        }
        else
        {
            status.status = TransactionStatus::Confirmed;
        }
    }
    else
    {
        if (status.depth < 0)
        {
            status.status = TransactionStatus::Conflicted;
        }
        else if (GetAdjustedTime() - wtx.nTimeReceived > 2 * 60 && wtx.GetRequestCount() == 0)
        {
            status.status = TransactionStatus::Offline;
        }
        else if (status.depth == 0)
        {
            status.status = TransactionStatus::Unconfirmed;
            if (wtx.isAbandoned())
                status.status = TransactionStatus::Abandoned;
        }
        else if (status.depth < RecommendedNumConfirmations)
        {
            status.status = TransactionStatus::Confirming;
        }
        else
        {
            status.status = TransactionStatus::Confirmed;
        }
    }
    status.needsUpdate = false;
}

bool TransactionRecord::statusUpdateNeeded() const
{
    AssertLockHeld(cs_main);
    return status.cur_num_blocks != chainActive.Height() || status.needsUpdate;
}

QString TransactionRecord::getTxID() const
{
    return QString::fromStdString(hash.ToString());
}

int TransactionRecord::getOutputIndex() const
{
    return idx;
}<|MERGE_RESOLUTION|>--- conflicted
+++ resolved
@@ -14,17 +14,9 @@
 
 /* Convert the destination into hash160 string for contract.
  */
-<<<<<<< HEAD
-std::string toStringHash160(const CTxDestination& address)
-{
-    CBitcoinAddress txAdress(address);
-    CKeyID keyid;
-    txAdress.GetKeyID(keyid);
-=======
 std::string toStringHash160(const CWallet* wallet, const CTxDestination& dest)
 {
     CKeyID keyid = GetKeyForDestination(*wallet, dest);
->>>>>>> a68962c4
     return HexStr(valtype(keyid.begin(),keyid.end()));
 }
 
@@ -86,20 +78,12 @@
                     if(wtx.tx->HasCreateOrCall())
                     {
                         sub.type = TransactionRecord::ContractRecv;
-<<<<<<< HEAD
-                        sub.address = toStringHash160(address);
-=======
                         sub.address = toStringHash160(wallet, address);
->>>>>>> a68962c4
                     }
                     else
                     {
                         sub.type = TransactionRecord::RecvWithAddress;
-<<<<<<< HEAD
-                        sub.address = CBitcoinAddress(address).ToString();
-=======
                         sub.address = EncodeDestination(address);
->>>>>>> a68962c4
                     }
                 }
                 else
@@ -116,11 +100,7 @@
 
                 parts.append(sub);
 
-<<<<<<< HEAD
-                if(wtx.IsCoinStake()) 
-=======
                 if(wtx.IsCoinStake())
->>>>>>> a68962c4
                     break; // Single output for coinstake
             }
         }
@@ -214,11 +194,7 @@
                 CWallet * const pwallet = const_cast<CWallet*>(wallet);
                 if(ExtractDestination(pwallet->mapWallet[wtx.tx->vin[0].prevout.hash].tx->vout[wtx.tx->vin[0].prevout.n].scriptPubKey, address))
                 {
-<<<<<<< HEAD
-                    sub.address = toStringHash160(address);
-=======
                     sub.address = toStringHash160(wallet, address);
->>>>>>> a68962c4
                 }
 
                 parts.append(sub);
