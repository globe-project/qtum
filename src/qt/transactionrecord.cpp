--- conflicted
+++ resolved
@@ -24,10 +24,6 @@
 {
     return HexStr(valtype(keyid.begin(),keyid.end()));
 }
-<<<<<<< HEAD
-
-=======
->>>>>>> d82fec21
 /* Return positive answer if transaction should be shown in list.
  */
 bool TransactionRecord::showTransaction(const interfaces::WalletTx& wtx)
@@ -162,10 +158,6 @@
 
                 if(wtx.has_create_or_call)
                     break;
-<<<<<<< HEAD
-
-=======
->>>>>>> d82fec21
                 if (!std::get_if<CNoDestination>(&wtx.txout_address[nOut]))
                 {
                     // Sent to Bitcoin Address
@@ -202,10 +194,6 @@
 
                 parts.append(sub);
             }
-<<<<<<< HEAD
-
-=======
->>>>>>> d82fec21
         }
         else
         {
