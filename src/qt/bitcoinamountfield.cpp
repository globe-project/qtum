--- conflicted
+++ resolved
@@ -1,8 +1,4 @@
-<<<<<<< HEAD
-// Copyright (c) 2011-2017 The Bitcoin Core developers
-=======
 // Copyright (c) 2011-2018 The Bitcoin Core developers
->>>>>>> 228c1378
 // Distributed under the MIT software license, see the accompanying
 // file COPYING or http://www.opensource.org/licenses/mit-license.php.
 
@@ -225,10 +221,6 @@
     unit->setSizePolicy(QSizePolicy::Fixed, QSizePolicy::Fixed);
     unit->setMinimumWidth(120);
     layout->addWidget(unit);
-<<<<<<< HEAD
-
-=======
->>>>>>> 228c1378
     layout->setContentsMargins(0,0,0,0);
 
     setLayout(layout);
