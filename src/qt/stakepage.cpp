#include <qt/stakepage.h>
#include <qt/forms/ui_stakepage.h>

#include <qt/bitcoinunits.h>
#include <qt/clientmodel.h>
#include <qt/guiconstants.h>
#include <qt/guiutil.h>
#include <qt/optionsmodel.h>
#include <qt/platformstyle.h>
#include <qt/transactionfilterproxy.h>
#include <qt/transactiontablemodel.h>
#include <qt/walletmodel.h>
#include <interfaces/wallet.h>
#include <interfaces/node.h>
#include <qt/transactiondescdialog.h>
#include <qt/styleSheet.h>
#include <qt/transactionview.h>
#include <qt/hardwaresigntx.h>
#include <amount.h>

#include <miner.h>

#include <QSortFilterProxyModel>
#include <QTimer>

Q_DECLARE_METATYPE(interfaces::WalletBalances)

StakePage::StakePage(const PlatformStyle *_platformStyle, QWidget *parent) :
    QWidget(parent),
    ui(new Ui::StakePage),
    clientModel(nullptr),
    walletModel(nullptr),
    platformStyle(_platformStyle),
    transactionView(0),
    m_subsidy(0),
    m_networkWeight(0),
    m_expectedAnnualROI(0)
{
    ui->setupUi(this);
    ui->checkStake->setEnabled(gArgs.GetBoolArg("-staking", DEFAULT_STAKE));
    transactionView = new TransactionView(platformStyle, this, true);
    ui->frameStakeRecords->layout()->addWidget(transactionView);
}

StakePage::~StakePage()
{
    delete ui;
}

void StakePage::setClientModel(ClientModel *_clientModel)
{
    this->clientModel = _clientModel;

    if (_clientModel) {
        connect(_clientModel, &ClientModel::numBlocksChanged, this, &StakePage::numBlocksChanged);
        int height = _clientModel->node().getNumBlocks();
        ui->labelHeight->setText(QString::number(height));
        m_subsidy = _clientModel->node().getBlockSubsidy(height);
        m_networkWeight = _clientModel->node().getNetworkStakeWeight();
        m_expectedAnnualROI = _clientModel->node().getEstimatedAnnualROI();
        updateNetworkWeight();
        updateAnnualROI();
    }
}

void StakePage::setWalletModel(WalletModel *model)
{
    this->walletModel = model;
    if(model && model->getOptionsModel())
    {
        transactionView->setModel(model);
        transactionView->chooseType(6);
        ui->checkStake->setChecked(model->wallet().getEnabledStaking());

        // Keep up to date with wallet
        interfaces::Wallet& wallet = model->wallet();
        interfaces::WalletBalances balances = wallet.getBalances();
        setBalance(balances);
        connect(model, &WalletModel::balanceChanged, this, &StakePage::setBalance);

        connect(model->getOptionsModel(), &OptionsModel::displayUnitChanged, this, &StakePage::updateDisplayUnit);
    }

    // update the display unit, to not use the default ("BTC")
    updateDisplayUnit();
}

void StakePage::setBalance(const interfaces::WalletBalances& balances)
{
    int unit = walletModel->getOptionsModel()->getDisplayUnit();
    m_balances = balances;
<<<<<<< HEAD
    ui->labelAssets->setText(BitcoinUnits::formatWithUnit(unit, balances.balance, false, BitcoinUnits::SeparatorStyle::ALWAYS));
    ui->labelStake->setText(BitcoinUnits::formatWithUnit(unit, balances.stake, false, BitcoinUnits::SeparatorStyle::ALWAYS));
=======
    CAmount balance = balances.balance;
    CAmount stake = balances.stake;
    if(walletModel->wallet().privateKeysDisabled())
    {
        balance += balances.watch_only_balance;
        stake += balances.watch_only_stake;
    }
    ui->labelAssets->setText(BitcoinUnits::formatWithUnit(unit, balance, false, BitcoinUnits::separatorAlways));
    ui->labelStake->setText(BitcoinUnits::formatWithUnit(unit, stake, false, BitcoinUnits::separatorAlways));
>>>>>>> 0fb0c87e
}

void StakePage::on_checkStake_clicked(bool checked)
{
    if(!walletModel)
        return;

    bool privateKeysDisabled = walletModel->wallet().privateKeysDisabled();
    if(!privateKeysDisabled)
        walletModel->wallet().setEnabledStaking(checked);

    if(checked && WalletModel::Locked == walletModel->getEncryptionStatus())
        Q_EMIT requireUnlock(true);

    if(privateKeysDisabled)
    {
        if(checked)
        {
            QTimer::singleShot(500, this, &StakePage::askDeviceForStake);
        }
        else
        {
            walletModel->wallet().setEnabledStaking(false);
        }
    }
}

void StakePage::updateDisplayUnit()
{
    if(walletModel && walletModel->getOptionsModel())
    {
        if (m_balances.balance != -1) {
            setBalance(m_balances);
        }
        updateSubsidy();
    }
}

void StakePage::numBlocksChanged(int count, const QDateTime &, double, bool headers)
{
    if(!headers && clientModel && walletModel)
    {
        ui->labelHeight->setText(BitcoinUnits::formatInt(count));
        m_subsidy = clientModel->node().getBlockSubsidy(count);
        m_networkWeight = clientModel->node().getNetworkStakeWeight();
        m_expectedAnnualROI = clientModel->node().getEstimatedAnnualROI();
        updateSubsidy();
        updateNetworkWeight();
        updateAnnualROI();
    }
}

void StakePage::updateSubsidy()
{
    int unit = walletModel->getOptionsModel()->getDisplayUnit();
    QString strSubsidy = BitcoinUnits::formatWithUnit(unit, m_subsidy, false, BitcoinUnits::SeparatorStyle::ALWAYS) + "/Block";
    ui->labelReward->setText(strSubsidy);
}

void StakePage::updateNetworkWeight()
{
    ui->labelWeight->setText(BitcoinUnits::formatInt(m_networkWeight / COIN));
}

void StakePage::updateAnnualROI()
{
    ui->labelROI->setText(QString::number(m_expectedAnnualROI, 'f', 2) + "%");
}

void StakePage::updateEncryptionStatus()
{
    if(!walletModel)
        return;

    int status = walletModel->getEncryptionStatus();
    switch(status)
    {
    case WalletModel::Unlocked:
        if(walletModel->wallet().getEnabledStaking())
        {
            bool checked = ui->checkStake->isChecked();
            if(!checked) ui->checkStake->onStatusChanged();
        }
        break;
    case WalletModel::Locked:
        if(!walletModel->getWalletUnlockStakingOnly())
        {
            bool checked = ui->checkStake->isChecked();
            if(checked) ui->checkStake->onStatusChanged();
        }
        break;
    }
}

void StakePage::askDeviceForStake()
{
    // Get staking device
    HardwareSignTx hardware(this);
    hardware.setModel(walletModel);
    bool staking = hardware.askDevice(true);
    walletModel->wallet().setEnabledStaking(staking);

    // Update stake button
    bool checked = ui->checkStake->isChecked();
    if(checked != staking) ui->checkStake->onStatusChanged();
}<|MERGE_RESOLUTION|>--- conflicted
+++ resolved
@@ -89,10 +89,6 @@
 {
     int unit = walletModel->getOptionsModel()->getDisplayUnit();
     m_balances = balances;
-<<<<<<< HEAD
-    ui->labelAssets->setText(BitcoinUnits::formatWithUnit(unit, balances.balance, false, BitcoinUnits::SeparatorStyle::ALWAYS));
-    ui->labelStake->setText(BitcoinUnits::formatWithUnit(unit, balances.stake, false, BitcoinUnits::SeparatorStyle::ALWAYS));
-=======
     CAmount balance = balances.balance;
     CAmount stake = balances.stake;
     if(walletModel->wallet().privateKeysDisabled())
@@ -100,9 +96,8 @@
         balance += balances.watch_only_balance;
         stake += balances.watch_only_stake;
     }
-    ui->labelAssets->setText(BitcoinUnits::formatWithUnit(unit, balance, false, BitcoinUnits::separatorAlways));
-    ui->labelStake->setText(BitcoinUnits::formatWithUnit(unit, stake, false, BitcoinUnits::separatorAlways));
->>>>>>> 0fb0c87e
+    ui->labelAssets->setText(BitcoinUnits::formatWithUnit(unit, balance, false, BitcoinUnits::SeparatorStyle::ALWAYS));
+    ui->labelStake->setText(BitcoinUnits::formatWithUnit(unit, stake, false, BitcoinUnits::SeparatorStyle::ALWAYS));
 }
 
 void StakePage::on_checkStake_clicked(bool checked)
