--- conflicted
+++ resolved
@@ -899,8 +899,6 @@
 #endif
 }
 
-<<<<<<< HEAD
-=======
 void LogQtInfo()
 {
 #ifdef QT_STATIC
@@ -920,7 +918,6 @@
     }
 }
 
->>>>>>> ee8ca219
 void formatToolButtons(QToolButton *btn1, QToolButton *btn2, QToolButton *btn3)
 {
     QList<QToolButton *> btnList;
