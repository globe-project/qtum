// Copyright (c) 2011-2020 The Bitcoin Core developers
// Distributed under the MIT software license, see the accompanying
// file COPYING or http://www.opensource.org/licenses/mit-license.php.

#include <qt/guiutil.h>

#include <qt/bitcoinaddressvalidator.h>
#include <qt/bitcoinunits.h>
#include <qt/qvalidatedlineedit.h>
#include <qt/sendcoinsrecipient.h>

#include <base58.h>
#include <chainparams.h>
#include <interfaces/node.h>
#include <key_io.h>
#include <policy/policy.h>
#include <primitives/transaction.h>
#include <protocol.h>
#include <script/script.h>
#include <script/standard.h>
#include <util/system.h>

#ifdef WIN32
#ifndef NOMINMAX
#define NOMINMAX
#endif
#include <shellapi.h>
#include <shlobj.h>
#include <shlwapi.h>
#endif

#include <QAbstractItemView>
#include <QApplication>
#include <QClipboard>
#include <QDateTime>
#include <QDesktopServices>
#include <QDoubleValidator>
#include <QFileDialog>
#include <QFont>
#include <QFontDatabase>
#include <QFontMetrics>
#include <QGuiApplication>
#include <QKeyEvent>
#include <QLineEdit>
#include <QList>
#include <QMenu>
#include <QMouseEvent>
#include <QProgressDialog>
#include <QScreen>
#include <QSettings>
#include <QShortcut>
#include <QSize>
#include <QString>
#include <QTextDocument> // for Qt::mightBeRichText
#include <QThread>
#include <QUrlQuery>
#include <QtGlobal>

#if defined(Q_OS_MAC)

#include <QProcess>

void ForceActivation();
#endif

namespace GUIUtil {

QString dateTimeStr(const QDateTime &date)
{
    return date.date().toString(Qt::SystemLocaleShortDate) + QString(" ") + date.toString("hh:mm");
}

QString dateTimeStr(qint64 nTime)
{
    return dateTimeStr(QDateTime::fromTime_t((qint32)nTime));
}

QFont fixedPitchFont()
{
    return QFontDatabase::systemFont(QFontDatabase::FixedFont);
}

// Just some dummy data to generate a convincing random-looking (but consistent) address
static const uint8_t dummydata[] = {0xeb,0x15,0x23,0x1d,0xfc,0xeb,0x60,0x92,0x58,0x86,0xb6,0x7d,0x06,0x52,0x99,0x92,0x59,0x15,0xae,0xb1,0x72,0xc0,0x66,0x47};

// Generate a dummy address with invalid CRC, starting with the network prefix.
static std::string DummyAddress(const CChainParams &params)
{
    std::vector<unsigned char> sourcedata = params.Base58Prefix(CChainParams::PUBKEY_ADDRESS);
    sourcedata.insert(sourcedata.end(), dummydata, dummydata + sizeof(dummydata));
    for(int i=0; i<256; ++i) { // Try every trailing byte
        std::string s = EncodeBase58(sourcedata);
        if (!IsValidDestinationString(s)) {
            return s;
        }
        sourcedata[sourcedata.size()-1] += 1;
    }
    return "";
}

void setupAddressWidget(QValidatedLineEdit *widget, QWidget *parent)
{
    parent->setFocusProxy(widget);

    // We don't want translators to use own addresses in translations
    // and this is the only place, where this address is supplied.
    widget->setPlaceholderText(QObject::tr("Enter a Qtum address (e.g. %1)").arg(
        QString::fromStdString(DummyAddress(Params()))));
    widget->setValidator(new BitcoinAddressEntryValidator(parent));
    widget->setCheckValidator(new BitcoinAddressCheckValidator(parent));
}

bool parseBitcoinURI(const QUrl &uri, SendCoinsRecipient *out)
{
    // return if URI is not valid or is no bitcoin: URI
    if(!uri.isValid() || uri.scheme() != QString("qtum"))
        return false;

    SendCoinsRecipient rv;
    rv.address = uri.path();
    // Trim any following forward slash which may have been added by the OS
    if (rv.address.endsWith("/")) {
        rv.address.truncate(rv.address.length() - 1);
    }
    rv.amount = 0;

    QUrlQuery uriQuery(uri);
    QList<QPair<QString, QString> > items = uriQuery.queryItems();
    for (QList<QPair<QString, QString> >::iterator i = items.begin(); i != items.end(); i++)
    {
        bool fShouldReturnFalse = false;
        if (i->first.startsWith("req-"))
        {
            i->first.remove(0, 4);
            fShouldReturnFalse = true;
        }

        if (i->first == "label")
        {
            rv.label = i->second;
            fShouldReturnFalse = false;
        }
        if (i->first == "message")
        {
            rv.message = i->second;
            fShouldReturnFalse = false;
        }
        else if (i->first == "amount")
        {
            if(!i->second.isEmpty())
            {
                if(!BitcoinUnits::parse(BitcoinUnits::BTC, i->second, &rv.amount))
                {
                    return false;
                }
            }
            fShouldReturnFalse = false;
        }

        if (fShouldReturnFalse)
            return false;
    }
    if(out)
    {
        *out = rv;
    }
    return true;
}

bool parseBitcoinURI(QString uri, SendCoinsRecipient *out)
{
    QUrl uriInstance(uri);
    return parseBitcoinURI(uriInstance, out);
}

QString formatBitcoinURI(const SendCoinsRecipient &info)
{
    bool bech_32 = info.address.startsWith(QString::fromStdString(Params().Bech32HRP() + "1"));

    QString ret = QString("qtum:%1").arg(bech_32 ? info.address.toUpper() : info.address);
    int paramCount = 0;

    if (info.amount)
    {
        ret += QString("?amount=%1").arg(BitcoinUnits::format(BitcoinUnits::BTC, info.amount, false, BitcoinUnits::SeparatorStyle::NEVER));
        paramCount++;
    }

    if (!info.label.isEmpty())
    {
        QString lbl(QUrl::toPercentEncoding(info.label));
        ret += QString("%1label=%2").arg(paramCount == 0 ? "?" : "&").arg(lbl);
        paramCount++;
    }

    if (!info.message.isEmpty())
    {
        QString msg(QUrl::toPercentEncoding(info.message));
        ret += QString("%1message=%2").arg(paramCount == 0 ? "?" : "&").arg(msg);
        paramCount++;
    }

    return ret;
}

bool isDust(interfaces::Node& node, const QString& address, const CAmount& amount)
{
    CTxDestination dest = DecodeDestination(address.toStdString());
    CScript script = GetScriptForDestination(dest);
    CTxOut txOut(amount, script);
    return IsDust(txOut, node.getDustRelayFee());
}

QString HtmlEscape(const QString& str, bool fMultiLine)
{
    QString escaped = str.toHtmlEscaped();
    if(fMultiLine)
    {
        escaped = escaped.replace("\n", "<br>\n");
    }
    return escaped;
}

QString HtmlEscape(const std::string& str, bool fMultiLine)
{
    return HtmlEscape(QString::fromStdString(str), fMultiLine);
}

void copyEntryData(const QAbstractItemView *view, int column, int role)
{
    if(!view || !view->selectionModel())
        return;
    QModelIndexList selection = view->selectionModel()->selectedRows(column);

    if(!selection.isEmpty())
    {
        // Copy first item
        setClipboard(selection.at(0).data(role).toString());
    }
}

void copyEntryDataFromList(QAbstractItemView *view, int role)
{
    if(!view || !view->selectionModel())
        return;
    QModelIndexList selection = view->selectionModel()->selectedIndexes();

    if(!selection.isEmpty())
    {
        // Copy first item
        setClipboard(selection.at(0).data(role).toString());
    }
}

<<<<<<< HEAD
QList<QModelIndex> getEntryData(QAbstractItemView *view, int column)
=======
QList<QModelIndex> getEntryData(const QAbstractItemView *view, int column)
>>>>>>> da23532c
{
    if(!view || !view->selectionModel())
        return QList<QModelIndex>();
    return view->selectionModel()->selectedRows(column);
}

bool hasEntryData(const QAbstractItemView *view, int column, int role)
{
    QModelIndexList selection = getEntryData(view, column);
    if (selection.isEmpty()) return false;
    return !selection.at(0).data(role).toString().isEmpty();
}

QString getDefaultDataDirectory()
{
    return boostPathToQString(GetDefaultDataDir());
}

QString getSaveFileName(QWidget *parent, const QString &caption, const QString &dir,
    const QString &filter,
    QString *selectedSuffixOut)
{
    QString selectedFilter;
    QString myDir;
    if(dir.isEmpty()) // Default to user documents location
    {
        myDir = QStandardPaths::writableLocation(QStandardPaths::DocumentsLocation);
    }
    else
    {
        myDir = dir;
    }
    /* Directly convert path to native OS path separators */
    QString result = QDir::toNativeSeparators(QFileDialog::getSaveFileName(parent, caption, myDir, filter, &selectedFilter));

    /* Extract first suffix from filter pattern "Description (*.foo)" or "Description (*.foo *.bar ...) */
    QRegExp filter_re(".* \\(\\*\\.(.*)[ \\)]");
    QString selectedSuffix;
    if(filter_re.exactMatch(selectedFilter))
    {
        selectedSuffix = filter_re.cap(1);
    }

    /* Add suffix if needed */
    QFileInfo info(result);
    if(!result.isEmpty())
    {
        if(info.suffix().isEmpty() && !selectedSuffix.isEmpty())
        {
            /* No suffix specified, add selected suffix */
            if(!result.endsWith("."))
                result.append(".");
            result.append(selectedSuffix);
        }
    }

    /* Return selected suffix if asked to */
    if(selectedSuffixOut)
    {
        *selectedSuffixOut = selectedSuffix;
    }
    return result;
}

QString getOpenFileName(QWidget *parent, const QString &caption, const QString &dir,
    const QString &filter,
    QString *selectedSuffixOut)
{
    QString selectedFilter;
    QString myDir;
    if(dir.isEmpty()) // Default to user documents location
    {
        myDir = QStandardPaths::writableLocation(QStandardPaths::DocumentsLocation);
    }
    else
    {
        myDir = dir;
    }
    /* Directly convert path to native OS path separators */
    QString result = QDir::toNativeSeparators(QFileDialog::getOpenFileName(parent, caption, myDir, filter, &selectedFilter));

    if(selectedSuffixOut)
    {
        /* Extract first suffix from filter pattern "Description (*.foo)" or "Description (*.foo *.bar ...) */
        QRegExp filter_re(".* \\(\\*\\.(.*)[ \\)]");
        QString selectedSuffix;
        if(filter_re.exactMatch(selectedFilter))
        {
            selectedSuffix = filter_re.cap(1);
        }
        *selectedSuffixOut = selectedSuffix;
    }
    return result;
}

Qt::ConnectionType blockingGUIThreadConnection()
{
    if(QThread::currentThread() != qApp->thread())
    {
        return Qt::BlockingQueuedConnection;
    }
    else
    {
        return Qt::DirectConnection;
    }
}

bool checkPoint(const QPoint &p, const QWidget *w)
{
    QWidget *atW = QApplication::widgetAt(w->mapToGlobal(p));
    if (!atW) return false;
    return atW->window() == w;
}

bool isObscured(QWidget *w)
{
    return !(checkPoint(QPoint(0, 0), w)
        && checkPoint(QPoint(w->width() - 1, 0), w)
        && checkPoint(QPoint(0, w->height() - 1), w)
        && checkPoint(QPoint(w->width() - 1, w->height() - 1), w)
        && checkPoint(QPoint(w->width() / 2, w->height() / 2), w));
}

void bringToFront(QWidget* w)
{
#ifdef Q_OS_MAC
    ForceActivation();
#endif

    if (w) {
        // activateWindow() (sometimes) helps with keyboard focus on Windows
        if (w->isMinimized()) {
            w->showNormal();
        } else {
            w->show();
        }
        w->activateWindow();
        w->raise();
    }
}

void handleCloseWindowShortcut(QWidget* w)
{
    QObject::connect(new QShortcut(QKeySequence(Qt::CTRL + Qt::Key_W), w), &QShortcut::activated, w, &QWidget::close);
}

void openDebugLogfile()
{
    fs::path pathDebug = GetDataDir() / "debug.log";

    /* Open debug.log with the associated application */
    if (fs::exists(pathDebug))
        QDesktopServices::openUrl(QUrl::fromLocalFile(boostPathToQString(pathDebug)));
}

bool openBitcoinConf()
{
    fs::path pathConfig = GetConfigFile(gArgs.GetArg("-conf", BITCOIN_CONF_FILENAME));

    /* Create the file */
    fsbridge::ofstream configFile(pathConfig, std::ios_base::app);

    if (!configFile.good())
        return false;

    configFile.close();

    /* Open qtum.conf with the associated application */
    bool res = QDesktopServices::openUrl(QUrl::fromLocalFile(boostPathToQString(pathConfig)));
#ifdef Q_OS_MAC
    // Workaround for macOS-specific behavior; see #15409.
    if (!res) {
        res = QProcess::startDetached("/usr/bin/open", QStringList{"-t", boostPathToQString(pathConfig)});
    }
#endif

    return res;
}

ToolTipToRichTextFilter::ToolTipToRichTextFilter(int _size_threshold, QObject *parent) :
    QObject(parent),
    size_threshold(_size_threshold)
{

}

bool ToolTipToRichTextFilter::eventFilter(QObject *obj, QEvent *evt)
{
    if(evt->type() == QEvent::ToolTipChange)
    {
        QWidget *widget = static_cast<QWidget*>(obj);
        QString tooltip = widget->toolTip();
        if(tooltip.size() > size_threshold && !tooltip.startsWith("<qt") && !Qt::mightBeRichText(tooltip))
        {
            // Envelop with <qt></qt> to make sure Qt detects this as rich text
            // Escape the current message as HTML and replace \n by <br>
            tooltip = "<qt>" + HtmlEscape(tooltip, true) + "</qt>";
            widget->setToolTip(tooltip);
            return true;
        }
    }
    return QObject::eventFilter(obj, evt);
}

LabelOutOfFocusEventFilter::LabelOutOfFocusEventFilter(QObject* parent)
    : QObject(parent)
{
}

bool LabelOutOfFocusEventFilter::eventFilter(QObject* watched, QEvent* event)
{
    if (event->type() == QEvent::FocusOut) {
        auto focus_out = static_cast<QFocusEvent*>(event);
        if (focus_out->reason() != Qt::PopupFocusReason) {
            auto label = qobject_cast<QLabel*>(watched);
            if (label) {
                auto flags = label->textInteractionFlags();
                label->setTextInteractionFlags(Qt::NoTextInteraction);
                label->setTextInteractionFlags(flags);
            }
        }
    }

    return QObject::eventFilter(watched, event);
}

void TableViewLastColumnResizingFixer::connectViewHeadersSignals()
{
    connect(tableView->horizontalHeader(), &QHeaderView::sectionResized, this, &TableViewLastColumnResizingFixer::on_sectionResized);
    connect(tableView->horizontalHeader(), &QHeaderView::geometriesChanged, this, &TableViewLastColumnResizingFixer::on_geometriesChanged);
}

// We need to disconnect these while handling the resize events, otherwise we can enter infinite loops.
void TableViewLastColumnResizingFixer::disconnectViewHeadersSignals()
{
    disconnect(tableView->horizontalHeader(), &QHeaderView::sectionResized, this, &TableViewLastColumnResizingFixer::on_sectionResized);
    disconnect(tableView->horizontalHeader(), &QHeaderView::geometriesChanged, this, &TableViewLastColumnResizingFixer::on_geometriesChanged);
}

// Setup the resize mode, handles compatibility for Qt5 and below as the method signatures changed.
// Refactored here for readability.
void TableViewLastColumnResizingFixer::setViewHeaderResizeMode(int logicalIndex, QHeaderView::ResizeMode resizeMode)
{
    tableView->horizontalHeader()->setSectionResizeMode(logicalIndex, resizeMode);
}

void TableViewLastColumnResizingFixer::resizeColumn(int nColumnIndex, int width)
{
    tableView->setColumnWidth(nColumnIndex, width);
    tableView->horizontalHeader()->resizeSection(nColumnIndex, width);
}

int TableViewLastColumnResizingFixer::getColumnsWidth()
{
    int nColumnsWidthSum = 0;
    for (int i = 0; i < columnCount; i++)
    {
        nColumnsWidthSum += tableView->horizontalHeader()->sectionSize(i);
    }
    return nColumnsWidthSum;
}

int TableViewLastColumnResizingFixer::getAvailableWidthForColumn(int column)
{
    int nResult = allColumnsMinimumWidth;
    if(column == lastColumnIndex)
        nResult = lastColumnMinimumWidth;
    int nTableWidth = tableView->horizontalHeader()->width();

    if (nTableWidth > 0)
    {
        int nOtherColsWidth = getColumnsWidth() - tableView->horizontalHeader()->sectionSize(column);
        nResult = std::max(nResult, nTableWidth - nOtherColsWidth);
    }

    return nResult;
}

// Make sure we don't make the columns wider than the table's viewport width.
void TableViewLastColumnResizingFixer::adjustTableColumnsWidth()
{
    disconnectViewHeadersSignals();
    resizeColumn(lastColumnIndex, getAvailableWidthForColumn(lastColumnIndex));
    connectViewHeadersSignals();

    int nTableWidth = tableView->horizontalHeader()->width();
    int nColsWidth = getColumnsWidth();
    if (nColsWidth > nTableWidth)
    {
        resizeColumn(secondToLastColumnIndex,getAvailableWidthForColumn(secondToLastColumnIndex));
    }
}

// Make column use all the space available, useful during window resizing.
void TableViewLastColumnResizingFixer::stretchColumnWidth(int column)
{
    disconnectViewHeadersSignals();
    resizeColumn(column, getAvailableWidthForColumn(column));
    connectViewHeadersSignals();
}

// When a section is resized this is a slot-proxy for ajustAmountColumnWidth().
void TableViewLastColumnResizingFixer::on_sectionResized(int logicalIndex, int oldSize, int newSize)
{
    adjustTableColumnsWidth();
    int remainingWidth = getAvailableWidthForColumn(logicalIndex);
    if (newSize > remainingWidth)
    {
       resizeColumn(logicalIndex, remainingWidth);
    }
}

// When the table's geometry is ready, we manually perform the stretch of the "Message" column,
// as the "Stretch" resize mode does not allow for interactive resizing.
void TableViewLastColumnResizingFixer::on_geometriesChanged()
{
    if ((getColumnsWidth() - this->tableView->horizontalHeader()->width()) != 0)
    {
        disconnectViewHeadersSignals();
        resizeColumn(secondToLastColumnIndex, getAvailableWidthForColumn(secondToLastColumnIndex));
        connectViewHeadersSignals();
    }
}

/**
 * Initializes all internal variables and prepares the
 * the resize modes of the last 2 columns of the table and
 */
TableViewLastColumnResizingFixer::TableViewLastColumnResizingFixer(QTableView* table, int lastColMinimumWidth, int allColsMinimumWidth, QObject *parent, int columnStretch) :
    QObject(parent),
    tableView(table),
    lastColumnMinimumWidth(lastColMinimumWidth),
    allColumnsMinimumWidth(allColsMinimumWidth)
{
    columnCount = tableView->horizontalHeader()->count();
    lastColumnIndex = columnCount - 1;
    secondToLastColumnIndex = columnCount - columnStretch;
    tableView->horizontalHeader()->setMinimumSectionSize(allColumnsMinimumWidth);
    setViewHeaderResizeMode(secondToLastColumnIndex, QHeaderView::Interactive);
    setViewHeaderResizeMode(lastColumnIndex, QHeaderView::Interactive);
}

#ifdef WIN32
fs::path static StartupShortcutPath()
{
    std::string chain = gArgs.GetChainName();
    if (chain == CBaseChainParams::MAIN)
        return GetSpecialFolderPath(CSIDL_STARTUP) / "Qtum.lnk";
    if (chain == CBaseChainParams::TESTNET) // Remove this special case when CBaseChainParams::TESTNET = "testnet4"
        return GetSpecialFolderPath(CSIDL_STARTUP) / "Qtum (testnet).lnk";
    return GetSpecialFolderPath(CSIDL_STARTUP) / strprintf("Qtum (%s).lnk", chain);
}

bool GetStartOnSystemStartup()
{
    // check for Bitcoin*.lnk
    return fs::exists(StartupShortcutPath());
}

bool SetStartOnSystemStartup(bool fAutoStart)
{
    // If the shortcut exists already, remove it for updating
    fs::remove(StartupShortcutPath());

    if (fAutoStart)
    {
        CoInitialize(nullptr);

        // Get a pointer to the IShellLink interface.
        IShellLinkW* psl = nullptr;
        HRESULT hres = CoCreateInstance(CLSID_ShellLink, nullptr,
            CLSCTX_INPROC_SERVER, IID_IShellLinkW,
            reinterpret_cast<void**>(&psl));

        if (SUCCEEDED(hres))
        {
            // Get the current executable path
            WCHAR pszExePath[MAX_PATH];
            GetModuleFileNameW(nullptr, pszExePath, ARRAYSIZE(pszExePath));

            // Start client minimized
            QString strArgs = "-min";
            // Set -testnet /-regtest options
            strArgs += QString::fromStdString(strprintf(" -chain=%s", gArgs.GetChainName()));

            // Set the path to the shortcut target
            psl->SetPath(pszExePath);
            PathRemoveFileSpecW(pszExePath);
            psl->SetWorkingDirectory(pszExePath);
            psl->SetShowCmd(SW_SHOWMINNOACTIVE);
            psl->SetArguments(strArgs.toStdWString().c_str());

            // Query IShellLink for the IPersistFile interface for
            // saving the shortcut in persistent storage.
            IPersistFile* ppf = nullptr;
            hres = psl->QueryInterface(IID_IPersistFile, reinterpret_cast<void**>(&ppf));
            if (SUCCEEDED(hres))
            {
                // Save the link by calling IPersistFile::Save.
                hres = ppf->Save(StartupShortcutPath().wstring().c_str(), TRUE);
                ppf->Release();
                psl->Release();
                CoUninitialize();
                return true;
            }
            psl->Release();
        }
        CoUninitialize();
        return false;
    }
    return true;
}
#elif defined(Q_OS_LINUX)

// Follow the Desktop Application Autostart Spec:
// http://standards.freedesktop.org/autostart-spec/autostart-spec-latest.html

fs::path static GetAutostartDir()
{
    char* pszConfigHome = getenv("XDG_CONFIG_HOME");
    if (pszConfigHome) return fs::path(pszConfigHome) / "autostart";
    char* pszHome = getenv("HOME");
    if (pszHome) return fs::path(pszHome) / ".config" / "autostart";
    return fs::path();
}

fs::path static GetAutostartFilePath()
{
    std::string chain = gArgs.GetChainName();
    if (chain == CBaseChainParams::MAIN)
        return GetAutostartDir() / "qtum.desktop";
    return GetAutostartDir() / strprintf("qtum-%s.desktop", chain);
}

bool GetStartOnSystemStartup()
{
    fsbridge::ifstream optionFile(GetAutostartFilePath());
    if (!optionFile.good())
        return false;
    // Scan through file for "Hidden=true":
    std::string line;
    while (!optionFile.eof())
    {
        getline(optionFile, line);
        if (line.find("Hidden") != std::string::npos &&
            line.find("true") != std::string::npos)
            return false;
    }
    optionFile.close();

    return true;
}

bool SetStartOnSystemStartup(bool fAutoStart)
{
    if (!fAutoStart)
        fs::remove(GetAutostartFilePath());
    else
    {
        char pszExePath[MAX_PATH+1];
        ssize_t r = readlink("/proc/self/exe", pszExePath, sizeof(pszExePath) - 1);
        if (r == -1)
            return false;
        pszExePath[r] = '\0';

        fs::create_directories(GetAutostartDir());

        fsbridge::ofstream optionFile(GetAutostartFilePath(), std::ios_base::out | std::ios_base::trunc);
        if (!optionFile.good())
            return false;
        std::string chain = gArgs.GetChainName();
        // Write a bitcoin.desktop file to the autostart directory:
        optionFile << "[Desktop Entry]\n";
        optionFile << "Type=Application\n";
        if (chain == CBaseChainParams::MAIN)
            optionFile << "Name=Qtum\n";
        else
            optionFile << strprintf("Name=Qtum (%s)\n", chain);
        optionFile << "Exec=" << pszExePath << strprintf(" -min -chain=%s\n", chain);
        optionFile << "Terminal=false\n";
        optionFile << "Hidden=false\n";
        optionFile.close();
    }
    return true;
}

#else

bool GetStartOnSystemStartup() { return false; }
bool SetStartOnSystemStartup(bool fAutoStart) { return false; }

#endif

void setClipboard(const QString& str)
{
    QApplication::clipboard()->setText(str, QClipboard::Clipboard);
    QApplication::clipboard()->setText(str, QClipboard::Selection);
}

fs::path qstringToBoostPath(const QString &path)
{
    return fs::path(path.toStdString());
}

QString boostPathToQString(const fs::path &path)
{
    return QString::fromStdString(path.string());
}

QString formatDurationStr(int secs)
{
    QStringList strList;
    int days = secs / 86400;
    int hours = (secs % 86400) / 3600;
    int mins = (secs % 3600) / 60;
    int seconds = secs % 60;

    if (days)
        strList.append(QString(QObject::tr("%1 d")).arg(days));
    if (hours)
        strList.append(QString(QObject::tr("%1 h")).arg(hours));
    if (mins)
        strList.append(QString(QObject::tr("%1 m")).arg(mins));
    if (seconds || (!days && !hours && !mins))
        strList.append(QString(QObject::tr("%1 s")).arg(seconds));

    return strList.join(" ");
}

QString formatServicesStr(quint64 mask)
{
    QStringList strList;

    for (const auto& flag : serviceFlagsToStr(mask)) {
        strList.append(QString::fromStdString(flag));
    }

    if (strList.size())
        return strList.join(" & ");
    else
        return QObject::tr("None");
}

QString formatPingTime(int64_t ping_usec)
{
    return (ping_usec == std::numeric_limits<int64_t>::max() || ping_usec == 0) ? QObject::tr("N/A") : QString(QObject::tr("%1 ms")).arg(QString::number((int)(ping_usec / 1000), 10));
}

QString formatTimeOffset(int64_t nTimeOffset)
{
  return QString(QObject::tr("%1 s")).arg(QString::number((int)nTimeOffset, 10));
}

QString formatNiceTimeOffset(qint64 secs)
{
    // Represent time from last generated block in human readable text
    QString timeBehindText;
    const int HOUR_IN_SECONDS = 60*60;
    const int DAY_IN_SECONDS = 24*60*60;
    const int WEEK_IN_SECONDS = 7*24*60*60;
    const int YEAR_IN_SECONDS = 31556952; // Average length of year in Gregorian calendar
    if(secs < 60)
    {
        timeBehindText = QObject::tr("%n second(s)","",secs);
    }
    else if(secs < 2*HOUR_IN_SECONDS)
    {
        timeBehindText = QObject::tr("%n minute(s)","",secs/60);
    }
    else if(secs < 2*DAY_IN_SECONDS)
    {
        timeBehindText = QObject::tr("%n hour(s)","",secs/HOUR_IN_SECONDS);
    }
    else if(secs < 2*WEEK_IN_SECONDS)
    {
        timeBehindText = QObject::tr("%n day(s)","",secs/DAY_IN_SECONDS);
    }
    else if(secs < YEAR_IN_SECONDS)
    {
        timeBehindText = QObject::tr("%n week(s)","",secs/WEEK_IN_SECONDS);
    }
    else
    {
        qint64 years = secs / YEAR_IN_SECONDS;
        qint64 remainder = secs % YEAR_IN_SECONDS;
        timeBehindText = QObject::tr("%1 and %2").arg(QObject::tr("%n year(s)", "", years)).arg(QObject::tr("%n week(s)","", remainder/WEEK_IN_SECONDS));
    }
    return timeBehindText;
}

QString formatBytes(uint64_t bytes)
{
    if(bytes < 1024)
        return QString(QObject::tr("%1 B")).arg(bytes);
    if(bytes < 1024 * 1024)
        return QString(QObject::tr("%1 KB")).arg(bytes / 1024);
    if(bytes < 1024 * 1024 * 1024)
        return QString(QObject::tr("%1 MB")).arg(bytes / 1024 / 1024);

    return QString(QObject::tr("%1 GB")).arg(bytes / 1024 / 1024 / 1024);
}

qreal calculateIdealFontSize(int width, const QString& text, QFont font, qreal minPointSize, qreal font_size) {
    while(font_size >= minPointSize) {
        font.setPointSizeF(font_size);
        QFontMetrics fm(font);
        if (TextWidth(fm, text) < width) {
            break;
        }
        font_size -= 0.5;
    }
    return font_size;
}

void ClickableLabel::mouseReleaseEvent(QMouseEvent *event)
{
    Q_EMIT clicked(event->pos());
}

void ClickableProgressBar::mouseReleaseEvent(QMouseEvent *event)
{
    Q_EMIT clicked(event->pos());
}

bool ItemDelegate::eventFilter(QObject *object, QEvent *event)
{
    if (event->type() == QEvent::KeyPress) {
        if (static_cast<QKeyEvent*>(event)->key() == Qt::Key_Escape) {
            Q_EMIT keyEscapePressed();
        }
    }
    return QItemDelegate::eventFilter(object, event);
}

void PolishProgressDialog(QProgressDialog* dialog)
{
#ifdef Q_OS_MAC
    // Workaround for macOS-only Qt bug; see: QTBUG-65750, QTBUG-70357.
    const int margin = TextWidth(dialog->fontMetrics(), ("X"));
    dialog->resize(dialog->width() + 2 * margin, dialog->height());
    dialog->show();
#else
    Q_UNUSED(dialog);
#endif
}

int TextWidth(const QFontMetrics& fm, const QString& text)
{
#if (QT_VERSION >= QT_VERSION_CHECK(5, 11, 0))
    return fm.horizontalAdvance(text);
#else
    return fm.width(text);
#endif
}

void LogQtInfo()
{
#ifdef QT_STATIC
    const std::string qt_link{"static"};
#else
    const std::string qt_link{"dynamic"};
#endif
#ifdef QT_STATICPLUGIN
    const std::string plugin_link{"static"};
#else
    const std::string plugin_link{"dynamic"};
#endif
    LogPrintf("Qt %s (%s), plugin=%s (%s)\n", qVersion(), qt_link, QGuiApplication::platformName().toStdString(), plugin_link);
    LogPrintf("System: %s, %s\n", QSysInfo::prettyProductName().toStdString(), QSysInfo::buildAbi().toStdString());
    for (const QScreen* s : QGuiApplication::screens()) {
        LogPrintf("Screen: %s %dx%d, pixel ratio=%.1f\n", s->name().toStdString(), s->size().width(), s->size().height(), s->devicePixelRatio());
    }
}

<<<<<<< HEAD
=======
void PopupMenu(QMenu* menu, const QPoint& point, QAction* at_action)
{
    // The qminimal plugin does not provide window system integration.
    if (QApplication::platformName() == "minimal") return;
    menu->popup(point, at_action);
}

>>>>>>> da23532c
void formatToolButtons(QToolButton *btn1, QToolButton *btn2, QToolButton *btn3)
{
    QList<QToolButton *> btnList;
    if(btn1) btnList.append(btn1);
    if(btn2) btnList.append(btn2);
    if(btn3) btnList.append(btn3);
    for(int i = 0; i < btnList.count(); i++)
    {
        QToolButton* btn = btnList[i];
        btn->setIconSize(QSize(16, 16));
    }
}

QString cutString(const QString &text, int length)
{
    if(text.length() > length + 3)
    {
        return text.left(length) + "...";
    }
    return text;
}

} // namespace GUIUtil<|MERGE_RESOLUTION|>--- conflicted
+++ resolved
@@ -252,11 +252,7 @@
     }
 }
 
-<<<<<<< HEAD
-QList<QModelIndex> getEntryData(QAbstractItemView *view, int column)
-=======
 QList<QModelIndex> getEntryData(const QAbstractItemView *view, int column)
->>>>>>> da23532c
 {
     if(!view || !view->selectionModel())
         return QList<QModelIndex>();
@@ -931,8 +927,6 @@
     }
 }
 
-<<<<<<< HEAD
-=======
 void PopupMenu(QMenu* menu, const QPoint& point, QAction* at_action)
 {
     // The qminimal plugin does not provide window system integration.
@@ -940,7 +934,6 @@
     menu->popup(point, at_action);
 }
 
->>>>>>> da23532c
 void formatToolButtons(QToolButton *btn1, QToolButton *btn2, QToolButton *btn3)
 {
     QList<QToolButton *> btnList;
