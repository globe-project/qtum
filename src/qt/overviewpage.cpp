// Copyright (c) 2011-2021 The Bitcoin Core developers
// Distributed under the MIT software license, see the accompanying
// file COPYING or http://www.opensource.org/licenses/mit-license.php.

#include <qt/overviewpage.h>
#include <qt/forms/ui_overviewpage.h>

#include <qt/bitcoinunits.h>
#include <qt/clientmodel.h>
#include <qt/guiconstants.h>
#include <qt/guiutil.h>
#include <qt/optionsmodel.h>
#include <qt/platformstyle.h>
#include <qt/transactionfilterproxy.h>
#include <qt/transactionoverviewwidget.h>
#include <qt/transactiontablemodel.h>
#include <qt/walletmodel.h>
#include <qt/tokenitemmodel.h>
#include <interfaces/wallet.h>
#include <qt/transactiondescdialog.h>
#include <qt/styleSheet.h>
<<<<<<< HEAD
=======

>>>>>>> d82fec21
#include <QAbstractItemDelegate>
#include <QApplication>
#include <QDateTime>
#include <QPainter>
#include <QStatusTipEvent>
#include <QMessageBox>
#include <QTimer>
<<<<<<< HEAD
=======

>>>>>>> d82fec21
#include <algorithm>
#include <map>
#include <QStandardItem>
#include <QStandardItemModel>
#include <QSortFilterProxyModel>

#define NUM_ITEMS 5

#define TOKEN_SIZE 40
#define MARGIN 5
#define SYMBOL_WIDTH 80

#define TX_SIZE 40
#define DECORATION_SIZE 20
#define DATE_WIDTH 110
#define TYPE_WIDTH 140
#define AMOUNT_WIDTH 205

#define BUTTON_ICON_SIZE 24

<<<<<<< HEAD

=======
>>>>>>> d82fec21
Q_DECLARE_METATYPE(interfaces::WalletBalances)

class TxViewDelegate : public QAbstractItemDelegate
{
    Q_OBJECT
public:
    explicit TxViewDelegate(const PlatformStyle* _platformStyle, QObject* parent = nullptr)
        : QAbstractItemDelegate(parent), platformStyle(_platformStyle)
    {
        connect(this, &TxViewDelegate::width_changed, this, &TxViewDelegate::sizeHintChanged);

        background_color_selected = GetStringStyleValue("txviewdelegate/background-color-selected", "#009ee5");
        background_color = GetStringStyleValue("txviewdelegate/background-color", "#393939");
        alternate_background_color = GetStringStyleValue("txviewdelegate/alternate-background-color", "#2e2e2e");
        foreground_color = GetStringStyleValue("txviewdelegate/foreground-color", "#dedede");
        foreground_color_selected = GetStringStyleValue("txviewdelegate/foreground-color-selected", "#ffffff");
        amount_color = GetStringStyleValue("txviewdelegate/amount-color", "#ffffff");
        color_unconfirmed = GetColorStyleValue("guiconstants/color-unconfirmed", COLOR_UNCONFIRMED);
        color_negative = GetColorStyleValue("guiconstants/color-negative", COLOR_NEGATIVE);
<<<<<<< HEAD

=======
>>>>>>> d82fec21
    }

    inline void paint(QPainter *painter, const QStyleOptionViewItem &option,
                      const QModelIndex &index ) const override
    {
        painter->save();

        bool selected = option.state & QStyle::State_Selected;
        QDateTime date = index.data(TransactionTableModel::DateRole).toDateTime();
        QIcon icon = qvariant_cast<QIcon>(index.data(TransactionTableModel::RawDecorationRole));
        if(selected)
        {
            icon = PlatformStyle::SingleColorIcon(icon, foreground_color_selected);
        }
        QString address = index.data(Qt::DisplayRole).toString();
        qint64 amount = index.data(TransactionTableModel::AmountRole).toLongLong();
        bool confirmed = index.data(TransactionTableModel::ConfirmedRole).toBool();

        QModelIndex ind = index.model()->index(index.row(), TransactionTableModel::Type, index.parent());
        QString typeString = ind.data(Qt::DisplayRole).toString();

        QRect mainRect = option.rect;
        QColor txColor = index.row() % 2 ? background_color : alternate_background_color;
        painter->fillRect(mainRect, txColor);

        if(selected)
<<<<<<< HEAD
        {
            painter->fillRect(mainRect.x()+1, mainRect.y()+1, mainRect.width()-2, mainRect.height()-2, background_color_selected);
        }

        QColor foreground = foreground_color;
        if(selected)
        {
            foreground = foreground_color_selected;
=======
        {
            painter->fillRect(mainRect.x()+1, mainRect.y()+1, mainRect.width()-2, mainRect.height()-2, background_color_selected);
>>>>>>> d82fec21
        }
        painter->setPen(foreground);

        QRect date_bounding_rect;
        QRect dateRect(mainRect.left() + MARGIN, mainRect.top(), DATE_WIDTH, TX_SIZE);
        painter->drawText(dateRect, Qt::AlignLeft|Qt::AlignVCenter, GUIUtil::dateTimeStr(date), &date_bounding_rect);

<<<<<<< HEAD
=======
        QColor foreground = foreground_color;
        if(selected)
        {
            foreground = foreground_color_selected;
        }
        painter->setPen(foreground);

        QRect date_bounding_rect;
        QRect dateRect(mainRect.left() + MARGIN, mainRect.top(), DATE_WIDTH, TX_SIZE);
        painter->drawText(dateRect, Qt::AlignLeft|Qt::AlignVCenter, GUIUtil::dateTimeStr(date), &date_bounding_rect);

>>>>>>> d82fec21
        int topMargin = (TX_SIZE - DECORATION_SIZE) / 2;
        QRect decorationRect(dateRect.topRight() + QPoint(MARGIN, topMargin), QSize(DECORATION_SIZE, DECORATION_SIZE));
        icon.paint(painter, decorationRect);

        QRect typeRect(decorationRect.right() + MARGIN, mainRect.top(), TYPE_WIDTH, TX_SIZE);
        painter->drawText(typeRect, Qt::AlignLeft|Qt::AlignVCenter, typeString);

        bool watchOnly = index.data(TransactionTableModel::WatchonlyRole).toBool();

        int address_rect_min_width = 0;
        if (watchOnly)
        {
            QIcon iconWatchonly = qvariant_cast<QIcon>(index.data(TransactionTableModel::WatchonlyDecorationRole));
            if(selected)
            {
                iconWatchonly = PlatformStyle::SingleColorIcon(iconWatchonly, foreground_color_selected);
            }
            QRect watchonlyRect(typeRect.right() + MARGIN, mainRect.top() + topMargin, DECORATION_SIZE, DECORATION_SIZE);
            iconWatchonly.paint(painter, watchonlyRect);
            address_rect_min_width += 5 + watchonlyRect.width();
        }

        int addressMargin = watchOnly ? MARGIN + 20 : MARGIN;
        int addressWidth = mainRect.width() - DATE_WIDTH - DECORATION_SIZE - TYPE_WIDTH - AMOUNT_WIDTH - 5*MARGIN;
        addressWidth = watchOnly ? addressWidth - 20 : addressWidth;

        QFont addressFont = option.font;
        addressFont.setPointSizeF(addressFont.pointSizeF() * 0.95);
        painter->setFont(addressFont);

        QFontMetrics fmName(painter->font());
        QString clippedAddress = fmName.elidedText(address, Qt::ElideRight, addressWidth);

        QRect boundingRect;
        QRect addressRect(typeRect.right() + addressMargin, mainRect.top(), addressWidth, TX_SIZE);
        painter->drawText(addressRect, Qt::AlignLeft|Qt::AlignVCenter, clippedAddress, &boundingRect);
        address_rect_min_width += boundingRect.width();

        QFont amountFont = option.font;
        painter->setFont(amountFont);

        if(amount < 0)
        {
            foreground = color_negative;
        }
        else if(!confirmed)
        {
            foreground = color_unconfirmed;
        }
        else
        {
            foreground = amount_color;
        }

        if(selected)
        {
            foreground = foreground_color_selected;
        }
        painter->setPen(foreground);

        QString amountText = BitcoinUnits::formatWithUnit(unit, amount, true, BitcoinUnits::SeparatorStyle::ALWAYS);
        if(!confirmed)
        {
            amountText = QString("[") + amountText + QString("]");
        }

        QRect amount_bounding_rect;
        QRect amountRect(addressRect.right() + MARGIN, addressRect.top(), AMOUNT_WIDTH, TX_SIZE);
        painter->drawText(amountRect, Qt::AlignRight|Qt::AlignVCenter, amountText, &amount_bounding_rect);
        const int minimum_width = std::max(address_rect_min_width, amount_bounding_rect.width() + date_bounding_rect.width());
        const auto search = m_minimum_width.find(index.row());
        if (search == m_minimum_width.end() || search->second != minimum_width) {
            m_minimum_width[index.row()] = minimum_width;
            Q_EMIT width_changed(index);
        }

        painter->restore();
    }

    inline QSize sizeHint(const QStyleOptionViewItem &option, const QModelIndex &index) const override
    {
        const auto search = m_minimum_width.find(index.row());
        const int minimum_text_width = search == m_minimum_width.end() ? 0 : search->second;
        return {TX_SIZE + 8 + minimum_text_width, TX_SIZE};
    }
<<<<<<< HEAD
    int unit;
=======

    BitcoinUnit unit{BitcoinUnit::BTC};
>>>>>>> d82fec21

Q_SIGNALS:
    //! An intermediate signal for emitting from the `paint() const` member function.
    void width_changed(const QModelIndex& index) const;

private:
    const PlatformStyle* platformStyle;
    mutable std::map<int, int> m_minimum_width;
    QColor background_color_selected;
    QColor background_color;
    QColor alternate_background_color;
    QColor foreground_color;
    QColor foreground_color_selected;
    QColor amount_color;
    QColor color_unconfirmed;
    QColor color_negative;
};

#include <qt/overviewpage.moc>

OverviewPage::OverviewPage(const PlatformStyle *platformStyle, QWidget *parent) :
    QWidget(parent),
    ui(new Ui::OverviewPage),
    clientModel(nullptr),
    walletModel(nullptr),
    m_platform_style{platformStyle},
    txdelegate(new TxViewDelegate(platformStyle, this))
{
    ui->setupUi(this);

    // Set stylesheet
    SetObjectStyleSheet(ui->labelWalletStatus, StyleSheetNames::ButtonTransparent);
    SetObjectStyleSheet(ui->labelTransactionsStatus, StyleSheetNames::ButtonTransparent);
<<<<<<< HEAD

    m_balances.balance = -1;

    // use a MultiStatesIcon for the "out of sync warning" icon
    QIcon icon = platformStyle->MultiStatesIcon(":/icons/warning", PlatformStyle::PushButton);

=======

    // use a MultiStatesIcon for the "out of sync warning" icon
    QIcon icon = m_platform_style->MultiStatesIcon(":/icons/warning", PlatformStyle::PushButton);
>>>>>>> d82fec21
    ui->labelTransactionsStatus->setIcon(icon);
    ui->labelWalletStatus->setIcon(icon);
    ui->labelDate->setFixedWidth(DATE_WIDTH);
    ui->labelType->setFixedWidth(TYPE_WIDTH);
    ui->labelAmount->setFixedWidth(AMOUNT_WIDTH);

    // Set send/receive icons
<<<<<<< HEAD
    ui->buttonSend->setIcon(platformStyle->MultiStatesIcon(":/icons/send", PlatformStyle::PushButton));
    ui->buttonSend->setIconSize(QSize(BUTTON_ICON_SIZE, BUTTON_ICON_SIZE));
    ui->buttonReceive->setIcon(platformStyle->MultiStatesIcon(":/icons/receiving_addresses", PlatformStyle::PushButton));
=======
    ui->buttonSend->setIcon(m_platform_style->MultiStatesIcon(":/icons/send", PlatformStyle::PushButton));
    ui->buttonSend->setIconSize(QSize(BUTTON_ICON_SIZE, BUTTON_ICON_SIZE));
    ui->buttonReceive->setIcon(m_platform_style->MultiStatesIcon(":/icons/receiving_addresses", PlatformStyle::PushButton));
>>>>>>> d82fec21
    ui->buttonReceive->setIconSize(QSize(BUTTON_ICON_SIZE, BUTTON_ICON_SIZE));
    // Recent transactions
    ui->listTransactions->setItemDelegate(txdelegate);
    ui->listTransactions->setIconSize(QSize(DECORATION_SIZE, DECORATION_SIZE));
    ui->listTransactions->setMinimumHeight(NUM_ITEMS * (TX_SIZE + 2));
    ui->listTransactions->setMinimumWidth(590);
    ui->listTransactions->setAttribute(Qt::WA_MacShowFocusRect, false);
    ui->listTransactions->setSelectionBehavior(QAbstractItemView::SelectRows);

    connect(ui->listTransactions, SIGNAL(doubleClicked(QModelIndex)), this, SLOT(showDetails()));
    // start with displaying the "out of sync" warnings
    showOutOfSyncWarning(true);
    connect(ui->labelWalletStatus, &QPushButton::clicked, this, &OverviewPage::outOfSyncWarningClicked);
    connect(ui->labelTransactionsStatus, &QPushButton::clicked, this, &OverviewPage::outOfSyncWarningClicked);
}

void OverviewPage::setPrivacy(bool privacy)
{
    m_privacy = privacy;
    const auto& balances = walletModel->getCachedBalance();
    if (balances.balance != -1) {
        setBalance(balances);
    }

    ui->widgetListTransaction->setVisible(!m_privacy);

    const QString status_tip = m_privacy ? tr("Privacy mode activated for the Overview tab. To unmask the values, uncheck Settings->Mask values.") : "";
    setStatusTip(status_tip);
    QStatusTipEvent event(status_tip);
    QApplication::sendEvent(this, &event);
}

OverviewPage::~OverviewPage()
{
    delete ui;
}

void OverviewPage::setBalance(const interfaces::WalletBalances& balances)
{
    BitcoinUnit unit = walletModel->getOptionsModel()->getDisplayUnit();
    if (walletModel->wallet().isLegacy()) {
        if (walletModel->wallet().privateKeysDisabled()) {
            ui->labelBalance->setText(BitcoinUnits::formatPrivacy(unit, balances.watch_only_balance, BitcoinUnits::SeparatorStyle::ALWAYS, m_privacy));
            ui->labelUnconfirmed->setText(BitcoinUnits::formatPrivacy(unit, balances.unconfirmed_watch_only_balance, BitcoinUnits::SeparatorStyle::ALWAYS, m_privacy));
            ui->labelImmature->setText(BitcoinUnits::formatPrivacy(unit, balances.immature_watch_only_balance, BitcoinUnits::SeparatorStyle::ALWAYS, m_privacy));
            ui->labelStake->setText(BitcoinUnits::formatPrivacy(unit, balances.watch_only_stake, BitcoinUnits::SeparatorStyle::ALWAYS, m_privacy));
            ui->labelTotal->setText(BitcoinUnits::formatWithPrivacy(unit, balances.watch_only_balance + balances.unconfirmed_watch_only_balance + balances.immature_watch_only_balance + balances.watch_only_stake, BitcoinUnits::SeparatorStyle::ALWAYS, m_privacy));
        } else {
            ui->labelBalance->setText(BitcoinUnits::formatPrivacy(unit, balances.balance, BitcoinUnits::SeparatorStyle::ALWAYS, m_privacy));
            ui->labelUnconfirmed->setText(BitcoinUnits::formatPrivacy(unit, balances.unconfirmed_balance, BitcoinUnits::SeparatorStyle::ALWAYS, m_privacy));
            ui->labelImmature->setText(BitcoinUnits::formatPrivacy(unit, balances.immature_balance, BitcoinUnits::SeparatorStyle::ALWAYS, m_privacy));
            ui->labelStake->setText(BitcoinUnits::formatPrivacy(unit, balances.stake, BitcoinUnits::SeparatorStyle::ALWAYS, m_privacy));
            ui->labelTotal->setText(BitcoinUnits::formatWithPrivacy(unit, balances.balance + balances.unconfirmed_balance + balances.immature_balance + balances.stake, BitcoinUnits::SeparatorStyle::ALWAYS, m_privacy));
            ui->labelWatchAvailable->setText(BitcoinUnits::formatPrivacy(unit, balances.watch_only_balance, BitcoinUnits::SeparatorStyle::ALWAYS, m_privacy));
            ui->labelWatchPending->setText(BitcoinUnits::formatPrivacy(unit, balances.unconfirmed_watch_only_balance, BitcoinUnits::SeparatorStyle::ALWAYS, m_privacy));
            ui->labelWatchImmature->setText(BitcoinUnits::formatPrivacy(unit, balances.immature_watch_only_balance, BitcoinUnits::SeparatorStyle::ALWAYS, m_privacy));
            ui->labelWatchStake->setText(BitcoinUnits::formatPrivacy(unit, balances.watch_only_stake, BitcoinUnits::SeparatorStyle::ALWAYS, m_privacy));
            ui->labelWatchTotal->setText(BitcoinUnits::formatWithPrivacy(unit, balances.watch_only_balance + balances.unconfirmed_watch_only_balance + balances.immature_watch_only_balance + balances.watch_only_stake, BitcoinUnits::SeparatorStyle::ALWAYS, m_privacy));
        }
    } else {
        ui->labelBalance->setText(BitcoinUnits::formatPrivacy(unit, balances.balance, BitcoinUnits::SeparatorStyle::ALWAYS, m_privacy));
        ui->labelUnconfirmed->setText(BitcoinUnits::formatPrivacy(unit, balances.unconfirmed_balance, BitcoinUnits::SeparatorStyle::ALWAYS, m_privacy));
        ui->labelImmature->setText(BitcoinUnits::formatPrivacy(unit, balances.immature_balance, BitcoinUnits::SeparatorStyle::ALWAYS, m_privacy));
        ui->labelStake->setText(BitcoinUnits::formatPrivacy(unit, balances.stake, BitcoinUnits::SeparatorStyle::ALWAYS, m_privacy));
        ui->labelTotal->setText(BitcoinUnits::formatWithPrivacy(unit, balances.balance + balances.unconfirmed_balance + balances.immature_balance + balances.stake, BitcoinUnits::SeparatorStyle::ALWAYS, m_privacy));
    }
    // only show immature (newly mined) balance if it's non-zero, so as not to complicate things
    // for the non-mining users
    bool showImmature = balances.immature_balance != 0;
    bool showStake = balances.stake != 0;
    bool showWatchOnlyImmature = balances.immature_watch_only_balance != 0;
    bool showWatchOnlyStake = balances.watch_only_stake != 0;

    // for symmetry reasons also show immature label when the watch-only one is shown
    ui->widgetImmature->setVisible(showImmature || showWatchOnlyImmature);
    ui->widgetWatchImmature->setVisible(!walletModel->wallet().privateKeysDisabled() && showWatchOnlyImmature); // show watch-only immature balance
    ui->widgetStake->setVisible(showStake || showWatchOnlyStake);
    ui->widgetWatchStake->setVisible(!walletModel->wallet().privateKeysDisabled() && showWatchOnlyStake); // show watch-only stake balance
}

void OverviewPage::checkForInvalidTokens()
{
    if(walletModel)
    {
        std::vector<interfaces::TokenInfo> invalidTokens = walletModel->wallet().getInvalidTokens();
        if(invalidTokens.size() > 0)
        {
            QString message;
            for(interfaces::TokenInfo& tokenInfo : invalidTokens)
            {
                QString symbol = QString::fromStdString(tokenInfo.token_symbol);
                QString address = QString::fromStdString(tokenInfo.sender_address);
                message += tr("The %1 address \"%2\" is not yours, please change it to new one.\n").arg(symbol, address);
            }
            QMessageBox::warning(this, tr("Invalid token address"), message);
        }
    }
}

// show/hide watch-only labels
void OverviewPage::updateWatchOnlyLabels(bool showWatchOnly)
{
    ui->labelSpendable->setVisible(showWatchOnly);      // show spendable label (only when watch-only is active)
    ui->labelWatchonly->setVisible(showWatchOnly);      // show watch-only label

    ui->widgetWatchAvailable->setVisible(showWatchOnly); // show watch-only available balance
    ui->widgetWatchPending->setVisible(showWatchOnly);   // show watch-only pending balance
    ui->widgetWatchTotal->setVisible(showWatchOnly);     // show watch-only total balance

    if (!showWatchOnly)
    {
        ui->widgetWatchImmature->hide();
        ui->widgetWatchStake->hide();
    }

    ui->widgetWatch->setVisible(showWatchOnly);
}

void OverviewPage::setClientModel(ClientModel *model)
{
    this->clientModel = model;
    if (model) {
        // Show warning, for example if this is a prerelease version
        connect(model, &ClientModel::alertsChanged, this, &OverviewPage::updateAlerts);
        updateAlerts(model->getStatusBarWarnings());

        connect(model->getOptionsModel(), &OptionsModel::useEmbeddedMonospacedFontChanged, this, &OverviewPage::setMonospacedFont);
        setMonospacedFont(model->getOptionsModel()->getUseEmbeddedMonospacedFont());
    }
}

void OverviewPage::setWalletModel(WalletModel *model)
{
    this->walletModel = model;
    if(model && model->getOptionsModel())
    {
        // Set up transaction list
        filter.reset(new TransactionFilterProxy());
        filter->setSourceModel(model->getTransactionTableModel());
        filter->setLimit(NUM_ITEMS);
        filter->setDynamicSortFilter(true);
        filter->setSortRole(Qt::EditRole);
        filter->setShowInactive(false);
        filter->sort(TransactionTableModel::Date, Qt::DescendingOrder);

        ui->listTransactions->setModel(filter.get());
        ui->listTransactions->setModelColumn(TransactionTableModel::ToAddress);

        // Keep up to date with wallet
        setBalance(model->getCachedBalance());
        connect(model, &WalletModel::balanceChanged, this, &OverviewPage::setBalance);

        connect(model->getOptionsModel(), &OptionsModel::displayUnitChanged, this, &OverviewPage::updateDisplayUnit);

        interfaces::Wallet& wallet = model->wallet();
        updateWatchOnlyLabels(wallet.haveWatchOnly() && !wallet.privateKeysDisabled());
        connect(model, &WalletModel::notifyWatchonlyChanged, [this](bool showWatchOnly) {
            updateWatchOnlyLabels(showWatchOnly && !walletModel->wallet().privateKeysDisabled());
        });
    }

    if(model && model->getTokenItemModel())
    {
        // Sort tokens by name
        QSortFilterProxyModel *proxyModel = new QSortFilterProxyModel(this);
        TokenItemModel* tokenModel = model->getTokenItemModel();
        proxyModel->setSourceModel(tokenModel);
        proxyModel->sort(0, Qt::AscendingOrder);
    }

    // update the display unit, to not use the default ("BTC")
    updateDisplayUnit();

    // check for presence of invalid tokens
    QTimer::singleShot(500, this, SLOT(checkForInvalidTokens()));
}

void OverviewPage::changeEvent(QEvent* e)
{
    if (e->type() == QEvent::PaletteChange) {
        QIcon icon = m_platform_style->SingleColorIcon(QStringLiteral(":/icons/warning"));
        ui->labelTransactionsStatus->setIcon(icon);
        ui->labelWalletStatus->setIcon(icon);
    }

    QWidget::changeEvent(e);
}

void OverviewPage::updateDisplayUnit()
{
    if (walletModel && walletModel->getOptionsModel()) {
        const auto& balances = walletModel->getCachedBalance();
        if (balances.balance != -1) {
            setBalance(balances);
        }

        // Update txdelegate->unit with the current unit
        txdelegate->unit = walletModel->getOptionsModel()->getDisplayUnit();

        ui->listTransactions->update();
    }
}

void OverviewPage::updateAlerts(const QString &warnings)
{
    this->ui->labelAlerts->setVisible(!warnings.isEmpty());
    this->ui->labelAlerts->setText(warnings);
}

void OverviewPage::showOutOfSyncWarning(bool fShow)
{
    ui->labelWalletStatus->setVisible(fShow);
    ui->labelTransactionsStatus->setVisible(fShow);
}

void OverviewPage::setMonospacedFont(bool use_embedded_font)
{
    QFont f = GUIUtil::fixedPitchFont(use_embedded_font);
    ui->labelBalance->setFont(f);
    ui->labelUnconfirmed->setFont(f);
    ui->labelImmature->setFont(f);
    ui->labelStake->setFont(f);
    ui->labelTotal->setFont(f);
    ui->labelWatchAvailable->setFont(f);
    ui->labelWatchPending->setFont(f);
    ui->labelWatchImmature->setFont(f);
    ui->labelWatchStake->setFont(f);
    ui->labelWatchTotal->setFont(f);
}

void OverviewPage::on_showMoreButton_clicked()
{
    Q_EMIT showMoreClicked();
}

void OverviewPage::showDetails()
{
    if(!ui->listTransactions->selectionModel())
        return;
    QModelIndexList selection = ui->listTransactions->selectionModel()->selectedRows();
    if(!selection.isEmpty())
    {
        TransactionDescDialog *dlg = new TransactionDescDialog(selection.at(0));
        dlg->setAttribute(Qt::WA_DeleteOnClose);
        dlg->show();
    }
}

void OverviewPage::on_buttonSend_clicked()
{
    Q_EMIT sendCoinsClicked();
}

void OverviewPage::on_buttonReceive_clicked()
{
    Q_EMIT receiveCoinsClicked();
}<|MERGE_RESOLUTION|>--- conflicted
+++ resolved
@@ -19,10 +19,7 @@
 #include <interfaces/wallet.h>
 #include <qt/transactiondescdialog.h>
 #include <qt/styleSheet.h>
-<<<<<<< HEAD
-=======
-
->>>>>>> d82fec21
+
 #include <QAbstractItemDelegate>
 #include <QApplication>
 #include <QDateTime>
@@ -30,10 +27,7 @@
 #include <QStatusTipEvent>
 #include <QMessageBox>
 #include <QTimer>
-<<<<<<< HEAD
-=======
-
->>>>>>> d82fec21
+
 #include <algorithm>
 #include <map>
 #include <QStandardItem>
@@ -54,10 +48,6 @@
 
 #define BUTTON_ICON_SIZE 24
 
-<<<<<<< HEAD
-
-=======
->>>>>>> d82fec21
 Q_DECLARE_METATYPE(interfaces::WalletBalances)
 
 class TxViewDelegate : public QAbstractItemDelegate
@@ -77,10 +67,6 @@
         amount_color = GetStringStyleValue("txviewdelegate/amount-color", "#ffffff");
         color_unconfirmed = GetColorStyleValue("guiconstants/color-unconfirmed", COLOR_UNCONFIRMED);
         color_negative = GetColorStyleValue("guiconstants/color-negative", COLOR_NEGATIVE);
-<<<<<<< HEAD
-
-=======
->>>>>>> d82fec21
     }
 
     inline void paint(QPainter *painter, const QStyleOptionViewItem &option,
@@ -107,7 +93,6 @@
         painter->fillRect(mainRect, txColor);
 
         if(selected)
-<<<<<<< HEAD
         {
             painter->fillRect(mainRect.x()+1, mainRect.y()+1, mainRect.width()-2, mainRect.height()-2, background_color_selected);
         }
@@ -116,10 +101,6 @@
         if(selected)
         {
             foreground = foreground_color_selected;
-=======
-        {
-            painter->fillRect(mainRect.x()+1, mainRect.y()+1, mainRect.width()-2, mainRect.height()-2, background_color_selected);
->>>>>>> d82fec21
         }
         painter->setPen(foreground);
 
@@ -127,20 +108,6 @@
         QRect dateRect(mainRect.left() + MARGIN, mainRect.top(), DATE_WIDTH, TX_SIZE);
         painter->drawText(dateRect, Qt::AlignLeft|Qt::AlignVCenter, GUIUtil::dateTimeStr(date), &date_bounding_rect);
 
-<<<<<<< HEAD
-=======
-        QColor foreground = foreground_color;
-        if(selected)
-        {
-            foreground = foreground_color_selected;
-        }
-        painter->setPen(foreground);
-
-        QRect date_bounding_rect;
-        QRect dateRect(mainRect.left() + MARGIN, mainRect.top(), DATE_WIDTH, TX_SIZE);
-        painter->drawText(dateRect, Qt::AlignLeft|Qt::AlignVCenter, GUIUtil::dateTimeStr(date), &date_bounding_rect);
-
->>>>>>> d82fec21
         int topMargin = (TX_SIZE - DECORATION_SIZE) / 2;
         QRect decorationRect(dateRect.topRight() + QPoint(MARGIN, topMargin), QSize(DECORATION_SIZE, DECORATION_SIZE));
         icon.paint(painter, decorationRect);
@@ -200,7 +167,6 @@
             foreground = foreground_color_selected;
         }
         painter->setPen(foreground);
-
         QString amountText = BitcoinUnits::formatWithUnit(unit, amount, true, BitcoinUnits::SeparatorStyle::ALWAYS);
         if(!confirmed)
         {
@@ -226,12 +192,8 @@
         const int minimum_text_width = search == m_minimum_width.end() ? 0 : search->second;
         return {TX_SIZE + 8 + minimum_text_width, TX_SIZE};
     }
-<<<<<<< HEAD
-    int unit;
-=======
 
     BitcoinUnit unit{BitcoinUnit::BTC};
->>>>>>> d82fec21
 
 Q_SIGNALS:
     //! An intermediate signal for emitting from the `paint() const` member function.
@@ -265,18 +227,9 @@
     // Set stylesheet
     SetObjectStyleSheet(ui->labelWalletStatus, StyleSheetNames::ButtonTransparent);
     SetObjectStyleSheet(ui->labelTransactionsStatus, StyleSheetNames::ButtonTransparent);
-<<<<<<< HEAD
-
-    m_balances.balance = -1;
-
-    // use a MultiStatesIcon for the "out of sync warning" icon
-    QIcon icon = platformStyle->MultiStatesIcon(":/icons/warning", PlatformStyle::PushButton);
-
-=======
 
     // use a MultiStatesIcon for the "out of sync warning" icon
     QIcon icon = m_platform_style->MultiStatesIcon(":/icons/warning", PlatformStyle::PushButton);
->>>>>>> d82fec21
     ui->labelTransactionsStatus->setIcon(icon);
     ui->labelWalletStatus->setIcon(icon);
     ui->labelDate->setFixedWidth(DATE_WIDTH);
@@ -284,15 +237,9 @@
     ui->labelAmount->setFixedWidth(AMOUNT_WIDTH);
 
     // Set send/receive icons
-<<<<<<< HEAD
-    ui->buttonSend->setIcon(platformStyle->MultiStatesIcon(":/icons/send", PlatformStyle::PushButton));
-    ui->buttonSend->setIconSize(QSize(BUTTON_ICON_SIZE, BUTTON_ICON_SIZE));
-    ui->buttonReceive->setIcon(platformStyle->MultiStatesIcon(":/icons/receiving_addresses", PlatformStyle::PushButton));
-=======
     ui->buttonSend->setIcon(m_platform_style->MultiStatesIcon(":/icons/send", PlatformStyle::PushButton));
     ui->buttonSend->setIconSize(QSize(BUTTON_ICON_SIZE, BUTTON_ICON_SIZE));
     ui->buttonReceive->setIcon(m_platform_style->MultiStatesIcon(":/icons/receiving_addresses", PlatformStyle::PushButton));
->>>>>>> d82fec21
     ui->buttonReceive->setIconSize(QSize(BUTTON_ICON_SIZE, BUTTON_ICON_SIZE));
     // Recent transactions
     ui->listTransactions->setItemDelegate(txdelegate);
