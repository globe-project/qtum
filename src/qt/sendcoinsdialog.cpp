// Copyright (c) 2011-2022 The Bitcoin Core developers
// Distributed under the MIT software license, see the accompanying
// file COPYING or http://www.opensource.org/licenses/mit-license.php.

#if defined(HAVE_CONFIG_H)
#include <config/bitcoin-config.h>
#endif

#include <qt/sendcoinsdialog.h>
#include <qt/forms/ui_sendcoinsdialog.h>

#include <qt/addresstablemodel.h>
#include <qt/bitcoinunits.h>
#include <qt/clientmodel.h>
#include <qt/coincontroldialog.h>
#include <qt/guiutil.h>
#include <qt/optionsmodel.h>
#include <qt/platformstyle.h>
#include <qt/sendcoinsentry.h>
#include <qt/guiconstants.h>
#include <qt/styleSheet.h>
#include <qt/hardwaresigntx.h>

#include <chainparams.h>
#include <interfaces/node.h>
#include <key_io.h>
#include <node/interface_ui.h>
#include <policy/fees.h>
#include <txmempool.h>
#include <validation.h>
#include <wallet/coincontrol.h>
#include <wallet/fees.h>
#include <wallet/wallet.h>
#include <core_io.h>
#include <array>
#include <chrono>
#include <fstream>
#include <memory>

#include <QFontMetrics>
#include <QMessageBox> 
#include <QScrollBar>
#include <QSettings>
#include <QTextDocument>
#include <QTimer> 
using wallet::CCoinControl;
using wallet::DEFAULT_PAY_TX_FEE;

static constexpr std::array confTargets{2, 4, 6, 12, 24, 48, 144, 504, 1008};
int getConfTargetForIndex(int index) {
    if (index+1 > static_cast<int>(confTargets.size())) {
        return confTargets.back();
    }
    if (index < 0) {
        return confTargets[0];
    }
    return confTargets[index];
}
int getIndexForConfTarget(int target) {
    for (unsigned int i = 0; i < confTargets.size(); i++) {
        if (confTargets[i] >= target) {
            return i;
        }
    }
    return confTargets.size() - 1;
}

SendCoinsDialog::SendCoinsDialog(const PlatformStyle *_platformStyle, QWidget *parent) :
    QDialog(parent, GUIUtil::dialog_flags),
    ui(new Ui::SendCoinsDialog),
    m_coin_control(new CCoinControl),
<<<<<<< HEAD
    fNewRecipientAllowed(true),
=======
>>>>>>> 4985b774
    platformStyle(_platformStyle),
    targetSpacing(0)
{
    ui->setupUi(this);

    // Set stylesheet
    SetObjectStyleSheet(ui->clearButton, StyleSheetNames::ButtonDark);
    SetObjectStyleSheet(ui->addButton, StyleSheetNames::ButtonGray);
    SetObjectStyleSheet(ui->sendButton, StyleSheetNames::ButtonGray);
    SetObjectStyleSheet(ui->pushButtonCoinControl, StyleSheetNames::ButtonDark);
    if (!_platformStyle->getImagesOnButtons()) {
        ui->addButton->setIcon(QIcon());
    } else {
        ui->addButton->setIcon(_platformStyle->MultiStatesIcon(":/icons/add_recipient", PlatformStyle::PushButton));
    }

    GUIUtil::setupAddressWidget(ui->lineEditCoinControlChange, this);

    addEntry();

    connect(ui->addButton, &QPushButton::clicked, this, &SendCoinsDialog::addEntry);
    connect(ui->clearButton, &QPushButton::clicked, this, &SendCoinsDialog::clear);

    // Coin Control
    connect(ui->pushButtonCoinControl, &QPushButton::clicked, this, &SendCoinsDialog::coinControlButtonClicked);
    connect(ui->checkBoxCoinControlChange, &QCheckBox::stateChanged, this, &SendCoinsDialog::coinControlChangeChecked);
    connect(ui->lineEditCoinControlChange, &QValidatedLineEdit::textEdited, this, &SendCoinsDialog::coinControlChangeEdited);
    ui->labelCoinControlChangeLabel->setVisible(false);

    // Coin Control: clipboard actions
    QAction *clipboardQuantityAction = new QAction(tr("Copy quantity"), this);
    QAction *clipboardAmountAction = new QAction(tr("Copy amount"), this);
    QAction *clipboardFeeAction = new QAction(tr("Copy fee"), this);
    QAction *clipboardAfterFeeAction = new QAction(tr("Copy after fee"), this);
    QAction *clipboardBytesAction = new QAction(tr("Copy bytes"), this);
    QAction *clipboardLowOutputAction = new QAction(tr("Copy dust"), this);
    QAction *clipboardChangeAction = new QAction(tr("Copy change"), this);
    connect(clipboardQuantityAction, &QAction::triggered, this, &SendCoinsDialog::coinControlClipboardQuantity);
    connect(clipboardAmountAction, &QAction::triggered, this, &SendCoinsDialog::coinControlClipboardAmount);
    connect(clipboardFeeAction, &QAction::triggered, this, &SendCoinsDialog::coinControlClipboardFee);
    connect(clipboardAfterFeeAction, &QAction::triggered, this, &SendCoinsDialog::coinControlClipboardAfterFee);
    connect(clipboardBytesAction, &QAction::triggered, this, &SendCoinsDialog::coinControlClipboardBytes);
    connect(clipboardLowOutputAction, &QAction::triggered, this, &SendCoinsDialog::coinControlClipboardLowOutput);
    connect(clipboardChangeAction, &QAction::triggered, this, &SendCoinsDialog::coinControlClipboardChange);
    ui->labelCoinControlQuantity->addAction(clipboardQuantityAction);
    ui->labelCoinControlAmount->addAction(clipboardAmountAction);
    ui->labelCoinControlFee->addAction(clipboardFeeAction);
    ui->labelCoinControlAfterFee->addAction(clipboardAfterFeeAction);
    ui->labelCoinControlBytes->addAction(clipboardBytesAction);
    ui->labelCoinControlLowOutput->addAction(clipboardLowOutputAction);
    ui->labelCoinControlChange->addAction(clipboardChangeAction);

    // init transaction fee section
    QSettings settings;
    if (!settings.contains("nFeeRadio") && settings.contains("nTransactionFee") && settings.value("nTransactionFee").toLongLong() > 0) // compatibility
        settings.setValue("nFeeRadio", 1); // custom
    if (!settings.contains("nFeeRadio"))
        settings.setValue("nFeeRadio", 0); // recommended
    if (!settings.contains("nSmartFeeSliderPosition"))
        settings.setValue("nSmartFeeSliderPosition", 0);
    if (!settings.contains("nTransactionFee"))
        settings.setValue("nTransactionFee", (qint64)DEFAULT_PAY_TX_FEE);
    ui->groupFee->setId(ui->radioSmartFee, 0);
    ui->groupFee->setId(ui->radioCustomFee, 1);
    ui->groupFee->button((int)std::max(0, std::min(1, settings.value("nFeeRadio").toInt())))->setChecked(true);
    ui->customFee->SetAllowEmpty(false);
    ui->customFee->setValue(settings.value("nTransactionFee").toLongLong());

    GUIUtil::ExceptionSafeConnect(ui->sendButton, &QPushButton::clicked, this, &SendCoinsDialog::sendButtonClicked);
}

void SendCoinsDialog::setClientModel(ClientModel *_clientModel)
{
    this->clientModel = _clientModel;

    if (_clientModel) {
        int headersTipHeight = clientModel->getHeaderTipHeight();
        targetSpacing = Params().GetConsensus().TargetSpacing(headersTipHeight);
        for (const int n : confTargets) {
            ui->confTargetSelector->addItem(targetSelectorItemText(n));
        }
        connect(_clientModel, &ClientModel::numBlocksChanged, this, &SendCoinsDialog::updateNumberOfBlocks);
    }
}

void SendCoinsDialog::setModel(WalletModel *_model)
{
    this->model = _model;

    if(_model && _model->getOptionsModel())
    {
        for(int i = 0; i < ui->entries->count(); ++i)
        {
            SendCoinsEntry *entry = qobject_cast<SendCoinsEntry*>(ui->entries->itemAt(i)->widget());
            if(entry)
            {
                entry->setModel(_model);
            }
        }

        connect(_model, &WalletModel::balanceChanged, this, &SendCoinsDialog::setBalance);
        connect(_model->getOptionsModel(), &OptionsModel::displayUnitChanged, this, &SendCoinsDialog::refreshBalance);
        refreshBalance();

        // Coin Control
        connect(_model->getOptionsModel(), &OptionsModel::displayUnitChanged, this, &SendCoinsDialog::coinControlUpdateLabels);
        connect(_model->getOptionsModel(), &OptionsModel::coinControlFeaturesChanged, this, &SendCoinsDialog::coinControlFeatureChanged);
        ui->coinControlWidget->setVisible(_model->getOptionsModel()->getCoinControlFeatures());
        coinControlUpdateLabels();

        // fee section
        connect(ui->confTargetSelector, qOverload<int>(&QComboBox::currentIndexChanged), this, &SendCoinsDialog::updateSmartFeeLabel);
        connect(ui->confTargetSelector, qOverload<int>(&QComboBox::currentIndexChanged), this, &SendCoinsDialog::coinControlUpdateLabels);

#if (QT_VERSION >= QT_VERSION_CHECK(5, 15, 0))
        connect(ui->groupFee, &QButtonGroup::idClicked, this, &SendCoinsDialog::updateFeeSectionControls);
        connect(ui->groupFee, &QButtonGroup::idClicked, this, &SendCoinsDialog::coinControlUpdateLabels);
#else
        connect(ui->groupFee, qOverload<int>(&QButtonGroup::buttonClicked), this, &SendCoinsDialog::updateFeeSectionControls);
        connect(ui->groupFee, qOverload<int>(&QButtonGroup::buttonClicked), this, &SendCoinsDialog::coinControlUpdateLabels);
#endif

        connect(ui->customFee, &BitcoinAmountField::valueChanged, this, &SendCoinsDialog::coinControlUpdateLabels);
        connect(ui->optInRBF, &QCheckBox::stateChanged, this, &SendCoinsDialog::updateSmartFeeLabel);
        connect(ui->optInRBF, &QCheckBox::stateChanged, this, &SendCoinsDialog::coinControlUpdateLabels);
        CAmount requiredFee = model->wallet().getRequiredFee(1000);
        ui->customFee->SetMinValue(requiredFee);
        if (ui->customFee->value() < requiredFee) {
            ui->customFee->setValue(requiredFee);
        }
        ui->customFee->setSingleStep(requiredFee);
        updateFeeSectionControls();
        updateSmartFeeLabel();

        // set default rbf checkbox state
        ui->optInRBF->setCheckState(Qt::Checked);

        bCreateUnsigned = _model->createUnsigned() && !model->wallet().hasExternalSigner();
        if (model->wallet().hasExternalSigner()) {
            //: "device" usually means a hardware wallet.
            ui->sendButton->setText(tr("Sign on device"));
            if (model->getOptionsModel()->hasSigner()) {
                ui->sendButton->setEnabled(true);
                ui->sendButton->setToolTip(tr("Connect your hardware wallet first."));
            } else {
                ui->sendButton->setEnabled(false);
                //: "External signer" means using devices such as hardware wallets.
                ui->sendButton->setToolTip(tr("Set external signer script path in Options -> Wallet"));
            }
        } else if (bCreateUnsigned) { 
            ui->sendButton->setText(tr("Cr&eate Unsigned"));
            ui->sendButton->setToolTip(tr("Creates a Partially Signed Qtum Transaction (PSBT) for use with e.g. an offline %1 wallet, or a PSBT-compatible hardware wallet.").arg(PACKAGE_NAME));
        }

        // set the smartfee-sliders default value (wallets default conf.target or last stored value)
        QSettings settings;
        if (settings.value("nSmartFeeSliderPosition").toInt() != 0) {
            // migrate nSmartFeeSliderPosition to nConfTarget
            // nConfTarget is available since 0.15 (replaced nSmartFeeSliderPosition)
            int nConfirmTarget = 25 - settings.value("nSmartFeeSliderPosition").toInt(); // 25 == old slider range
            settings.setValue("nConfTarget", nConfirmTarget);
            settings.remove("nSmartFeeSliderPosition");
        }
        if (settings.value("nConfTarget").toInt() == 0)
            ui->confTargetSelector->setCurrentIndex(getIndexForConfTarget(model->wallet().getConfirmTarget()));
        else
            ui->confTargetSelector->setCurrentIndex(getIndexForConfTarget(settings.value("nConfTarget").toInt()));
    }
}

SendCoinsDialog::~SendCoinsDialog()
{
    QSettings settings;
    settings.setValue("nFeeRadio", ui->groupFee->checkedId());
    settings.setValue("nConfTarget", getConfTargetForIndex(ui->confTargetSelector->currentIndex()));
    settings.setValue("nTransactionFee", (qint64)ui->customFee->value());

    delete ui;
}

bool SendCoinsDialog::PrepareSendText(QString& question_string, QString& informative_text, QString& detailed_text)
{
    QList<SendCoinsRecipient> recipients;
    bool valid = true;

    for(int i = 0; i < ui->entries->count(); ++i)
    {
        SendCoinsEntry *entry = qobject_cast<SendCoinsEntry*>(ui->entries->itemAt(i)->widget());
        if(entry)
        {
            if(entry->validate(model->node()))
            {
                recipients.append(entry->getValue());
            }
            else if (valid)
            {
                ui->scrollArea->ensureWidgetVisible(entry);
                valid = false;
            }
        }
    }

    if(!valid || recipients.isEmpty())
    {
        return false;
    }

    fNewRecipientAllowed = false;
    WalletModel::UnlockContext ctx(model->requestUnlock());
    if(!ctx.isValid())
    {
        // Unlock wallet was cancelled
        fNewRecipientAllowed = true;
        return false;
    }

    // prepare transaction for getting txFee earlier
    m_current_transaction = std::make_unique<WalletModelTransaction>(recipients);
    WalletModel::SendCoinsReturn prepareStatus;

    updateCoinControlState();

    CCoinControl coin_control = *m_coin_control;
    coin_control.m_allow_other_inputs = !coin_control.HasSelected(); // future, could introduce a checkbox to customize this value.
    prepareStatus = model->prepareTransaction(*m_current_transaction, coin_control);

    // process prepareStatus and on error generate message shown to user
    processSendCoinsReturn(prepareStatus,
        BitcoinUnits::formatWithUnit(model->getOptionsModel()->getDisplayUnit(), m_current_transaction->getTransactionFee()));

    if(prepareStatus.status != WalletModel::OK) {
        fNewRecipientAllowed = true;
        return false;
    }

    CAmount txFee = m_current_transaction->getTransactionFee();
    QStringList formatted;
    for (const SendCoinsRecipient &rcp : m_current_transaction->getRecipients())
    {
        // generate amount string with wallet name in case of multiwallet
        QString amount = BitcoinUnits::formatWithUnit(model->getOptionsModel()->getDisplayUnit(), rcp.amount);
        if (model->isMultiwallet()) {
            amount.append(tr(" from wallet '%1'").arg(GUIUtil::HtmlEscape(model->getWalletName())));
        }

        // generate address string
        QString address = rcp.address;

        QString recipientElement;

        {
            if(rcp.label.length() > 0) // label with address
            {
                recipientElement.append(tr("%1 to '%2'").arg(amount, GUIUtil::HtmlEscape(rcp.label)));
                recipientElement.append(QString(" (%1)").arg(address));
            }
            else // just address
            {
                recipientElement.append(tr("%1 to %2").arg(amount, address));
            }
        }
        formatted.append(recipientElement);
    }

    /*: Message displayed when attempting to create a transaction. Cautionary text to prompt the user to verify
        that the displayed transaction details represent the transaction the user intends to create. */
    question_string.append(tr("Do you want to create this transaction?"));
    question_string.append("<br /><span style='font-size:10pt;'>");
    if (bCreateUnsigned) {
        /*: Text to inform a user attempting to create a transaction of their current options. At this stage,
            a user can only create a PSBT. This string is displayed when private keys are disabled and an external
            signer is not available. */
        question_string.append(tr("Please, review your transaction proposal. This will produce a Partially Signed Qtum Transaction (PSBT) which you can save or copy and then sign with e.g. an offline %1 wallet, or a PSBT-compatible hardware wallet.").arg(PACKAGE_NAME));
    } else if (model->getOptionsModel()->getEnablePSBTControls()) {
        /*: Text to inform a user attempting to create a transaction of their current options. At this stage,
            a user can send their transaction or create a PSBT. This string is displayed when both private keys
            and PSBT controls are enabled. */
        question_string.append(tr("Please, review your transaction. You can create and send this transaction or create a Partially Signed Bitcoin Transaction (PSBT), which you can save or copy and then sign with, e.g., an offline %1 wallet, or a PSBT-compatible hardware wallet.").arg(PACKAGE_NAME));
    } else {
        /*: Text to prompt a user to review the details of the transaction they are attempting to send. */
        question_string.append(tr("Please, review your transaction."));
    }
    question_string.append("</span>%1");

    if(txFee > 0)
    {
        // append fee string if a fee is required
        question_string.append("<hr /><b>");
        question_string.append(tr("Transaction fee"));
        question_string.append("</b>");

        // append transaction size
        //: When reviewing a newly created PSBT (via Send flow), the transaction fee is shown, with "virtual size" of the transaction displayed for context
        question_string.append(" (" + tr("%1 kvB", "PSBT transaction creation").arg((double)m_current_transaction->getTransactionSize() / 1000, 0, 'g', 3) + "): ");

        // append transaction fee value
        question_string.append("<span style='color:#aa0000; font-weight:bold;'>");
        question_string.append(BitcoinUnits::formatHtmlWithUnit(model->getOptionsModel()->getDisplayUnit(), txFee));
        question_string.append("</span><br />");

        // append RBF message according to transaction's signalling
        question_string.append("<span style='font-size:10pt; font-weight:normal;'>");
        if (ui->optInRBF->isChecked()) {
            question_string.append(tr("You can increase the fee later (signals Replace-By-Fee, BIP-125)."));
        } else {
            question_string.append(tr("Not signalling Replace-By-Fee, BIP-125."));
        }
        question_string.append("</span>");
    }

    // add total amount in all subdivision units
    question_string.append("<hr />");
    CAmount totalAmount = m_current_transaction->getTotalTransactionAmount() + txFee;
    QStringList alternativeUnits;
    for (const BitcoinUnit u : BitcoinUnits::availableUnits()) {
        if(u != model->getOptionsModel()->getDisplayUnit())
            alternativeUnits.append(BitcoinUnits::formatHtmlWithUnit(u, totalAmount));
    }
    question_string.append(QString("<b>%1</b>: <b>%2</b>").arg(tr("Total Amount"))
        .arg(BitcoinUnits::formatHtmlWithUnit(model->getOptionsModel()->getDisplayUnit(), totalAmount)));
    question_string.append(QString("<br /><span style='font-size:10pt; font-weight:normal;'>(=%1)</span>")
        .arg(alternativeUnits.join(" " + tr("or") + " ")));

    if (formatted.size() > 1) {
        question_string = question_string.arg("");
        informative_text = tr("To review recipient list click \"Show Details…\"");
        detailed_text = formatted.join("\n\n");
    } else {
        question_string = question_string.arg("<br /><br />" + formatted.at(0));
    }

    return true;
}

void SendCoinsDialog::presentPSBT(PartiallySignedTransaction& psbtx)
{
    // Serialize the PSBT
    CDataStream ssTx(SER_NETWORK, PROTOCOL_VERSION);
    ssTx << psbtx;
    GUIUtil::setClipboard(EncodeBase64(ssTx.str()).c_str());
<<<<<<< HEAD
    QMessageBox msgBox;
    msgBox.setText("Unsigned Transaction");
    msgBox.setInformativeText("The PSBT has been copied to the clipboard. You can also save it.");
=======
    QMessageBox msgBox(this);
    //: Caption of "PSBT has been copied" messagebox
    msgBox.setText(tr("Unsigned Transaction", "PSBT copied"));
    msgBox.setInformativeText(tr("The PSBT has been copied to the clipboard. You can also save it."));
>>>>>>> 4985b774
    msgBox.setStandardButtons(QMessageBox::Save | QMessageBox::Cancel);
    msgBox.setDefaultButton(QMessageBox::Cancel);
    switch (msgBox.exec()) {
    case QMessageBox::Save: {
        QString selectedFilter;
        QString fileNameSuggestion = "";
        bool first = true;
        for (const SendCoinsRecipient &rcp : m_current_transaction->getRecipients()) {
            if (!first) {
                fileNameSuggestion.append(" - ");
            }
            QString labelOrAddress = rcp.label.isEmpty() ? rcp.address : rcp.label;
            QString amount = BitcoinUnits::formatWithUnit(model->getOptionsModel()->getDisplayUnit(), rcp.amount);
            fileNameSuggestion.append(labelOrAddress + "-" + amount);
            first = false;
        }
        fileNameSuggestion.append(".psbt");
        QString filename = GUIUtil::getSaveFileName(this,
            tr("Save Transaction Data"), fileNameSuggestion,
            //: Expanded name of the binary PSBT file format. See: BIP 174.
            tr("Partially Signed Transaction (Binary)") + QLatin1String(" (*.psbt)"), &selectedFilter);
        if (filename.isEmpty()) {
            return;
        }
        std::ofstream out{filename.toLocal8Bit().data(), std::ofstream::out | std::ofstream::binary};
        out << ssTx.str();
        out.close();
        //: Popup message when a PSBT has been saved to a file
        Q_EMIT message(tr("PSBT saved"), tr("PSBT saved to disk"), CClientUIInterface::MSG_INFORMATION);
        break;
    }
    case QMessageBox::Cancel:
        break;
    default:
        assert(false);
    } // msgBox.exec()
}

bool SendCoinsDialog::signWithExternalSigner(PartiallySignedTransaction& psbtx, CMutableTransaction& mtx, bool& complete) {
    TransactionError err;
    try {
        err = model->wallet().fillPSBT(SIGHASH_ALL, /*sign=*/true, /*bip32derivs=*/true, /*n_signed=*/nullptr, psbtx, complete);
    } catch (const std::runtime_error& e) {
        QMessageBox::critical(nullptr, tr("Sign failed"), e.what());
        return false;
    }
    if (err == TransactionError::EXTERNAL_SIGNER_NOT_FOUND) {
        //: "External signer" means using devices such as hardware wallets.
        const QString msg = tr("External signer not found");
        QMessageBox::critical(nullptr, msg, msg);
        return false;
    }
    if (err == TransactionError::EXTERNAL_SIGNER_FAILED) {
        //: "External signer" means using devices such as hardware wallets.
        const QString msg = tr("External signer failure");
        QMessageBox::critical(nullptr, msg, msg);
        return false;
    }
    if (err != TransactionError::OK) {
        tfm::format(std::cerr, "Failed to sign PSBT");
        processSendCoinsReturn(WalletModel::TransactionCreationFailed);
        return false;
    }
    // fillPSBT does not always properly finalize
    complete = FinalizeAndExtractPSBT(psbtx, mtx);
    return true;
}

void SendCoinsDialog::sendButtonClicked([[maybe_unused]] bool checked)
{
    if(!model || !model->getOptionsModel())
        return;

    QString question_string, informative_text, detailed_text;
    if (!PrepareSendText(question_string, informative_text, detailed_text)) return;
    assert(m_current_transaction);

    const QString confirmation = bCreateUnsigned ? tr("Confirm transaction proposal") : tr("Confirm send coins");
    const bool enable_send{!bCreateUnsigned};
    const bool always_show_unsigned{model->getOptionsModel()->getEnablePSBTControls()};
    auto confirmationDialog = new SendConfirmationDialog(confirmation, question_string, informative_text, detailed_text, SEND_CONFIRM_DELAY, enable_send, always_show_unsigned, this);
    confirmationDialog->setAttribute(Qt::WA_DeleteOnClose);
    // TODO: Replace QDialog::exec() with safer QDialog::show().
    const auto retval = static_cast<QMessageBox::StandardButton>(confirmationDialog->exec());

    if(retval != QMessageBox::Yes && retval != QMessageBox::Save)
    {
        fNewRecipientAllowed = true;
        return;
    }

    bool send_failure = false;
    if (retval == QMessageBox::Save) {
        // "Create Unsigned" clicked
        CMutableTransaction mtx = CMutableTransaction{*(m_current_transaction->getWtx())};
        PartiallySignedTransaction psbtx(mtx);
        bool complete = false;
        // Fill without signing
        TransactionError err = model->wallet().fillPSBT(SIGHASH_ALL, /*sign=*/false, /*bip32derivs=*/true, /*n_signed=*/nullptr, psbtx, complete);
        assert(!complete);
        assert(err == TransactionError::OK);

        // Copy PSBT to clipboard and offer to save
        presentPSBT(psbtx);
    } else {
        // "Send" clicked
        assert(!model->wallet().privateKeysDisabled() || model->wallet().hasExternalSigner() || model->getSignPsbtWithHwiTool());
        bool broadcast = !model->wallet().privateKeysDisabled();
        if (model->wallet().hasExternalSigner()) {
            CMutableTransaction mtx = CMutableTransaction{*(m_current_transaction->getWtx())};
            PartiallySignedTransaction psbtx(mtx);
            bool complete = false;
            // Always fill without signing first. This prevents an external signer
            // from being called prematurely and is not expensive.
            TransactionError err = model->wallet().fillPSBT(SIGHASH_ALL, /*sign=*/false, /*bip32derivs=*/true, /*n_signed=*/nullptr, psbtx, complete);
            assert(!complete);
            assert(err == TransactionError::OK);
            send_failure = !signWithExternalSigner(psbtx, mtx, complete);
            // Don't broadcast when user rejects it on the device or there's a failure:
            broadcast = complete && !send_failure;
            if (!send_failure) {
                // A transaction signed with an external signer is not always complete,
                // e.g. in a multisig wallet.
                if (complete) {
                    // Prepare transaction for broadcast transaction if complete
                    const CTransactionRef tx = MakeTransactionRef(mtx);
                    m_current_transaction->setWtx(tx);
                } else {
                    presentPSBT(psbtx);
                }
            }
        }

        // Sign psbt with hwi tool
        else if(model->getSignPsbtWithHwiTool())
        {
            // Create psbt
            CMutableTransaction mtx = CMutableTransaction{*(m_current_transaction->getWtx())};
            PartiallySignedTransaction psbtx(mtx);
            bool complete = false;

            // Fill without signing
            TransactionError err = model->wallet().fillPSBT(SIGHASH_ALL, /*sign=*/false, /*bip32derivs=*/true, /*n_signed=*/nullptr, psbtx, complete);
            assert(!complete);
            assert(err == TransactionError::OK);

            // Serialize the PSBT
            CDataStream ssTx(SER_NETWORK, PROTOCOL_VERSION);
            ssTx << psbtx;
            QString psbt = EncodeBase64(ssTx.str()).c_str();

            // Sign tx with hardware
            QVariantMap variantMap;
            send_failure = !HardwareSignTx::process(this, model, psbt, variantMap, false);

            // Don't broadcast when user rejects it on the device or there's a failure:
            CMutableTransaction tmpMtx;
            if(!send_failure) {
                std::string hexTx = variantMap["hextx"].toString().toStdString();
                complete = DecodeHexTx(tmpMtx, hexTx);
            }
            broadcast = complete && !send_failure;
            if (!send_failure) {
                if (complete) {
                    const CTransactionRef tx = MakeTransactionRef(tmpMtx);
                    m_current_transaction->setWtx(tx);
                } else {
                    presentPSBT(psbtx);
                }
            }
        }


        // Broadcast the transaction, unless an external signer was used and it
        // failed, or more signatures are needed.
        if (broadcast) {
            // now send the prepared transaction
            model->sendCoins(*m_current_transaction);
            Q_EMIT coinsSent(m_current_transaction->getWtx()->GetHash());
            accept();
        }
    }
    if (!send_failure) {
        accept();
        m_coin_control->UnSelectAll();
        coinControlUpdateLabels();
    }
    fNewRecipientAllowed = true;
    m_current_transaction.reset();
}

void SendCoinsDialog::clear()
{
    m_current_transaction.reset();

    // Clear coin control settings
    m_coin_control->UnSelectAll();
    ui->checkBoxCoinControlChange->setChecked(false);
    ui->lineEditCoinControlChange->clear();
    coinControlUpdateLabels();

    // Remove entries until only one left
    while(ui->entries->count())
    {
        ui->entries->takeAt(0)->widget()->deleteLater();
    }
    addEntry();

    updateTabsAndLabels();
}

void SendCoinsDialog::reject()
{
    clear();
    QDialog::reject();
}

void SendCoinsDialog::accept()
{
    clear();
    QDialog::accept();
}

SendCoinsEntry *SendCoinsDialog::addEntry()
{
    SendCoinsEntry *entry = new SendCoinsEntry(platformStyle, this);
    entry->setModel(model);
    ui->entries->addWidget(entry);
    connect(entry, &SendCoinsEntry::removeEntry, this, &SendCoinsDialog::removeEntry);
    connect(entry, &SendCoinsEntry::useAvailableBalance, this, &SendCoinsDialog::useAvailableBalance);
    connect(entry, &SendCoinsEntry::payAmountChanged, this, &SendCoinsDialog::coinControlUpdateLabels);
    connect(entry, &SendCoinsEntry::subtractFeeFromAmountChanged, this, &SendCoinsDialog::coinControlUpdateLabels);

    // Focus the field, so that entry can start immediately
    entry->clear();
    entry->setFocus();
    ui->scrollAreaWidgetContents->resize(ui->scrollAreaWidgetContents->sizeHint());

    // Scroll to the newly added entry on a QueuedConnection because Qt doesn't
    // adjust the scroll area and scrollbar immediately when the widget is added.
    // Invoking on a DirectConnection will only scroll to the second-to-last entry.
    QMetaObject::invokeMethod(ui->scrollArea, [this] {
        if (ui->scrollArea->verticalScrollBar()) {
            ui->scrollArea->verticalScrollBar()->setValue(ui->scrollArea->verticalScrollBar()->maximum());
        }
    }, Qt::QueuedConnection);

    updateTabsAndLabels();
    return entry;
}

void SendCoinsDialog::updateTabsAndLabels()
{
    setupTabChain(nullptr);
    coinControlUpdateLabels();
}

void SendCoinsDialog::removeEntry(SendCoinsEntry* entry)
{
    entry->hide();

    // If the last entry is about to be removed add an empty one
    if (ui->entries->count() == 1)
        addEntry();

    entry->deleteLater();

    updateTabsAndLabels();
}

QWidget *SendCoinsDialog::setupTabChain(QWidget *prev)
{
    for(int i = 0; i < ui->entries->count(); ++i)
    {
        SendCoinsEntry *entry = qobject_cast<SendCoinsEntry*>(ui->entries->itemAt(i)->widget());
        if(entry)
        {
            prev = entry->setupTabChain(prev);
        }
    }
    QWidget::setTabOrder(prev, ui->sendButton);
    QWidget::setTabOrder(ui->sendButton, ui->clearButton);
    QWidget::setTabOrder(ui->clearButton, ui->addButton);
    return ui->addButton;
}

void SendCoinsDialog::setAddress(const QString &address)
{
    SendCoinsEntry *entry = nullptr;
    // Replace the first entry if it is still unused
    if(ui->entries->count() == 1)
    {
        SendCoinsEntry *first = qobject_cast<SendCoinsEntry*>(ui->entries->itemAt(0)->widget());
        if(first->isClear())
        {
            entry = first;
        }
    }
    if(!entry)
    {
        entry = addEntry();
    }

    entry->setAddress(address);
}

void SendCoinsDialog::pasteEntry(const SendCoinsRecipient &rv)
{
    if(!fNewRecipientAllowed)
        return;

    SendCoinsEntry *entry = nullptr;
    // Replace the first entry if it is still unused
    if(ui->entries->count() == 1)
    {
        SendCoinsEntry *first = qobject_cast<SendCoinsEntry*>(ui->entries->itemAt(0)->widget());
        if(first->isClear())
        {
            entry = first;
        }
    }
    if(!entry)
    {
        entry = addEntry();
    }

    entry->setValue(rv);
    updateTabsAndLabels();
}

bool SendCoinsDialog::handlePaymentRequest(const SendCoinsRecipient &rv)
{
    // Just paste the entry, all pre-checks
    // are done in paymentserver.cpp.
    pasteEntry(rv);
    return true;
}

void SendCoinsDialog::setBalance(const interfaces::WalletBalances& balances)
{
    if(model && model->getOptionsModel())
    {
        CAmount balance = balances.balance;
        if (model->wallet().hasExternalSigner()) {
            ui->labelBalanceName->setText(tr("External balance:"));
        } else if (model->wallet().isLegacy() && model->wallet().privateKeysDisabled()) {
            balance = balances.watch_only_balance;
            if(bCreateUnsigned)
                ui->labelBalanceName->setText(tr("Watch-only balance:"));
        }
        ui->labelBalance->setText(BitcoinUnits::formatWithUnit(model->getOptionsModel()->getDisplayUnit(), balance));
    }
}

void SendCoinsDialog::refreshBalance()
{
    setBalance(model->getCachedBalance());
    ui->customFee->setDisplayUnit(model->getOptionsModel()->getDisplayUnit());
    updateSmartFeeLabel();
}

void SendCoinsDialog::processSendCoinsReturn(const WalletModel::SendCoinsReturn &sendCoinsReturn, const QString &msgArg)
{
    QPair<QString, CClientUIInterface::MessageBoxFlags> msgParams;
    // Default to a warning message, override if error message is needed
    msgParams.second = CClientUIInterface::MSG_WARNING;

    // This comment is specific to SendCoinsDialog usage of WalletModel::SendCoinsReturn.
    // All status values are used only in WalletModel::prepareTransaction()
    switch(sendCoinsReturn.status)
    {
    case WalletModel::InvalidAddress:
        msgParams.first = tr("The recipient address is not valid. Please recheck.");
        break;
    case WalletModel::InvalidAmount:
        msgParams.first = tr("The amount to pay must be larger than 0.");
        break;
    case WalletModel::AmountExceedsBalance:
        msgParams.first = tr("The amount exceeds your balance.");
        break;
    case WalletModel::AmountWithFeeExceedsBalance:
        msgParams.first = tr("The total exceeds your balance when the %1 transaction fee is included.").arg(msgArg);
        break;
    case WalletModel::DuplicateAddress:
        msgParams.first = tr("Duplicate address found: addresses should only be used once each.");
        break;
    case WalletModel::TransactionCreationFailed:
        msgParams.first = tr("Transaction creation failed!");
        msgParams.second = CClientUIInterface::MSG_ERROR;
        break;
    case WalletModel::AbsurdFee:
        msgParams.first = tr("A fee higher than %1 is considered an absurdly high fee.").arg(BitcoinUnits::formatWithUnit(model->getOptionsModel()->getDisplayUnit(), model->wallet().getDefaultMaxTxFee()));
        break;
    // included to prevent a compiler warning.
    case WalletModel::OK:
    default:
        return;
    }

    Q_EMIT message(tr("Send Coins"), msgParams.first, msgParams.second);
}

void SendCoinsDialog::useAvailableBalance(SendCoinsEntry* entry)
{
    // Include watch-only for wallets without private key
    m_coin_control->fAllowWatchOnly = model->wallet().privateKeysDisabled() && !model->wallet().hasExternalSigner();

    // Same behavior as send: if we have selected coins, only obtain their available balance.
    // Copy to avoid modifying the member's data.
    CCoinControl coin_control = *m_coin_control;
    coin_control.m_allow_other_inputs = !coin_control.HasSelected();

    // Calculate available amount to send.
    CAmount amount = model->getAvailableBalance(&coin_control);
    for (int i = 0; i < ui->entries->count(); ++i) {
        SendCoinsEntry* e = qobject_cast<SendCoinsEntry*>(ui->entries->itemAt(i)->widget());
        if (e && !e->isHidden() && e != entry) {
            amount -= e->getValue().amount;
        }
    }

    if (amount > 0) {
      entry->checkSubtractFeeFromAmount();
      entry->setAmount(amount);
    } else {
      entry->setAmount(0);
    }
}

void SendCoinsDialog::updateFeeSectionControls()
{
    ui->confTargetSelector      ->setEnabled(ui->radioSmartFee->isChecked());
    ui->labelSmartFee           ->setEnabled(ui->radioSmartFee->isChecked());
    ui->labelSmartFee2          ->setEnabled(ui->radioSmartFee->isChecked());
    ui->labelSmartFee3          ->setEnabled(ui->radioSmartFee->isChecked());
    ui->labelFeeEstimation      ->setEnabled(ui->radioSmartFee->isChecked());
    ui->labelCustomFeeWarning   ->setEnabled(ui->radioCustomFee->isChecked());
    ui->labelCustomPerKilobyte  ->setEnabled(ui->radioCustomFee->isChecked());
    ui->customFee               ->setEnabled(ui->radioCustomFee->isChecked());
    ui->stackedFeeTypes->setCurrentIndex(ui->radioSmartFee->isChecked() ? 0 : 1); 
}

void SendCoinsDialog::updateCoinControlState()
{
    if (ui->radioCustomFee->isChecked()) {
        m_coin_control->m_feerate = CFeeRate(ui->customFee->value());
    } else {
        m_coin_control->m_feerate.reset();
    }
    // Avoid using global defaults when sending money from the GUI
    // Either custom fee will be used or if not selected, the confirmation target from dropdown box
    m_coin_control->m_confirm_target = getConfTargetForIndex(ui->confTargetSelector->currentIndex());
    m_coin_control->m_signal_bip125_rbf = ui->optInRBF->isChecked();
    // Include watch-only for wallets without private key
    m_coin_control->fAllowWatchOnly = model->wallet().privateKeysDisabled() && !model->wallet().hasExternalSigner();
}

void SendCoinsDialog::updateNumberOfBlocks(int count, const QDateTime& blockDate, double nVerificationProgress, SyncType synctype, SynchronizationState sync_state) {
    if (sync_state == SynchronizationState::POST_INIT) {
        updateSmartFeeLabel();
    }
}

void SendCoinsDialog::updateSmartFeeLabel()
{
    if(!model || !model->getOptionsModel() || !clientModel || clientModel->fBatchProcessingMode)
        return;
    updateCoinControlState();
    m_coin_control->m_feerate.reset(); // Explicitly use only fee estimation rate for smart fee labels
    int returned_target;
    FeeReason reason;
    CFeeRate feeRate = CFeeRate(model->wallet().getMinimumFee(1000, *m_coin_control, &returned_target, &reason));

    ui->labelSmartFee->setText(tr("%1/kvB").arg(BitcoinUnits::formatWithUnit(model->getOptionsModel()->getDisplayUnit(), feeRate.GetFeePerK())));

    if (reason == FeeReason::FALLBACK) {
        ui->labelSmartFee2->show(); // (Smart fee not initialized yet. This usually takes a few blocks...)
        ui->labelFeeEstimation->setText("");
        ui->fallbackFeeWarningLabel->setVisible(true);
        int lightness = ui->fallbackFeeWarningLabel->palette().color(QPalette::WindowText).lightness();
        QColor warning_colour(255 - (lightness / 5), 176 - (lightness / 3), 48 - (lightness / 14));
        ui->fallbackFeeWarningLabel->setStyleSheet("QLabel { color: " + warning_colour.name() + "; }");
        ui->fallbackFeeWarningLabel->setIndent(GUIUtil::TextWidth(QFontMetrics(ui->fallbackFeeWarningLabel->font()), "x"));
    }
    else
    {
        ui->labelSmartFee2->hide();
        ui->labelFeeEstimation->setText(tr("Estimated to begin confirmation within %n block(s).", "", returned_target));
        ui->fallbackFeeWarningLabel->setVisible(false);
    }

    if (confTargets.size() == ui->confTargetSelector->count()) {
        int headersTipHeight = clientModel->getHeaderTipHeight();
        int64_t targetSpacingTmp = Params().GetConsensus().TargetSpacing(headersTipHeight);
        if(targetSpacing != targetSpacingTmp) {
            targetSpacing = targetSpacingTmp;
            int index = 0;
            for (const int n : confTargets) {
                ui->confTargetSelector->setItemText(index++, targetSelectorItemText(n));
            }
        }
    }

}

// Coin Control: copy label "Quantity" to clipboard
void SendCoinsDialog::coinControlClipboardQuantity()
{
    GUIUtil::setClipboard(ui->labelCoinControlQuantity->text());
}

// Coin Control: copy label "Amount" to clipboard
void SendCoinsDialog::coinControlClipboardAmount()
{
    GUIUtil::setClipboard(ui->labelCoinControlAmount->text().left(ui->labelCoinControlAmount->text().indexOf(" ")));
}

// Coin Control: copy label "Fee" to clipboard
void SendCoinsDialog::coinControlClipboardFee()
{
    GUIUtil::setClipboard(ui->labelCoinControlFee->text().left(ui->labelCoinControlFee->text().indexOf(" ")).replace(ASYMP_UTF8, ""));
}

// Coin Control: copy label "After fee" to clipboard
void SendCoinsDialog::coinControlClipboardAfterFee()
{
    GUIUtil::setClipboard(ui->labelCoinControlAfterFee->text().left(ui->labelCoinControlAfterFee->text().indexOf(" ")).replace(ASYMP_UTF8, ""));
}

// Coin Control: copy label "Bytes" to clipboard
void SendCoinsDialog::coinControlClipboardBytes()
{
    GUIUtil::setClipboard(ui->labelCoinControlBytes->text().replace(ASYMP_UTF8, ""));
}

// Coin Control: copy label "Dust" to clipboard
void SendCoinsDialog::coinControlClipboardLowOutput()
{
    GUIUtil::setClipboard(ui->labelCoinControlLowOutput->text());
}

// Coin Control: copy label "Change" to clipboard
void SendCoinsDialog::coinControlClipboardChange()
{
    GUIUtil::setClipboard(ui->labelCoinControlChange->text().left(ui->labelCoinControlChange->text().indexOf(" ")).replace(ASYMP_UTF8, ""));
}

// Coin Control: settings menu - coin control enabled/disabled by user
void SendCoinsDialog::coinControlFeatureChanged(bool checked)
{
    ui->coinControlWidget->setVisible(checked);

    if (!checked && model) { // coin control features disabled
        m_coin_control = std::make_unique<CCoinControl>();
    }

    coinControlUpdateLabels();
}

// Coin Control: button inputs -> show actual coin control dialog
void SendCoinsDialog::coinControlButtonClicked()
{
    auto dlg = new CoinControlDialog(*m_coin_control, model, platformStyle);
    connect(dlg, &QDialog::finished, this, &SendCoinsDialog::coinControlUpdateLabels);
    GUIUtil::ShowModalDialogAsynchronously(dlg);
}

// Coin Control: checkbox custom change address
void SendCoinsDialog::coinControlChangeChecked(int state)
{
    if (state == Qt::Unchecked)
    {
        m_coin_control->destChange = CNoDestination();
        ui->labelCoinControlChangeLabel->clear();
        ui->labelCoinControlChangeLabel->setVisible(false);
    }
    else
        // use this to re-validate an already entered address
        coinControlChangeEdited(ui->lineEditCoinControlChange->text());

    ui->lineEditCoinControlChange->setEnabled((state == Qt::Checked));
}

// Coin Control: custom change address changed
void SendCoinsDialog::coinControlChangeEdited(const QString& text)
{
    if (model && model->getAddressTableModel())
    {
        // Default to no change address until verified
        m_coin_control->destChange = CNoDestination();
        ui->labelCoinControlChangeLabel->setStyleSheet("QLabel{color:red;}");

        const CTxDestination dest = DecodeDestination(text.toStdString());

        ui->labelCoinControlChangeLabel->setVisible(!text.isEmpty()); 

        if (text.isEmpty()) // Nothing entered
        {
            ui->labelCoinControlChangeLabel->setText("");
        }
        else if (!IsValidDestination(dest)) // Invalid address
        {
            ui->labelCoinControlChangeLabel->setText(tr("Warning: Invalid Qtum address"));
        }
        else // Valid address
        {
            if (!model->wallet().isSpendable(dest)) {
                ui->labelCoinControlChangeLabel->setText(tr("Warning: Unknown change address"));

                // confirmation dialog
                QMessageBox::StandardButton btnRetVal = QMessageBox::question(this, tr("Confirm custom change address"), tr("The address you selected for change is not part of this wallet. Any or all funds in your wallet may be sent to this address. Are you sure?"),
                    QMessageBox::Yes | QMessageBox::Cancel, QMessageBox::Cancel);

                if(btnRetVal == QMessageBox::Yes)
                    m_coin_control->destChange = dest;
                else
                {
                    ui->lineEditCoinControlChange->setText("");
                    ui->labelCoinControlChangeLabel->setStyleSheet("QLabel{color:black;}");
                    ui->labelCoinControlChangeLabel->setText("");
                }
            }
            else // Known change address
            {
                ui->labelCoinControlChangeLabel->setStyleSheet("QLabel{color:black;}");

                // Query label
                QString associatedLabel = model->getAddressTableModel()->labelForAddress(text);
                if (!associatedLabel.isEmpty())
                    ui->labelCoinControlChangeLabel->setText(associatedLabel);
                else
                    ui->labelCoinControlChangeLabel->setText(tr("(no label)"));

                m_coin_control->destChange = dest;
            }
        }
    }
}

// Coin Control: update labels
void SendCoinsDialog::coinControlUpdateLabels()
{
    if (!model || !model->getOptionsModel())
        return;

    updateCoinControlState();

    // set pay amounts
    CoinControlDialog::payAmounts.clear();
    CoinControlDialog::fSubtractFeeFromAmount = false;

    for(int i = 0; i < ui->entries->count(); ++i)
    {
        SendCoinsEntry *entry = qobject_cast<SendCoinsEntry*>(ui->entries->itemAt(i)->widget());
        if(entry && !entry->isHidden())
        {
            SendCoinsRecipient rcp = entry->getValue();
            CoinControlDialog::payAmounts.append(rcp.amount);
            if (rcp.fSubtractFeeFromAmount)
                CoinControlDialog::fSubtractFeeFromAmount = true;
        }
    }

    if (m_coin_control->HasSelected())
    {
        // actual coin control calculation
        CoinControlDialog::updateLabels(*m_coin_control, model, this);

        // show coin control stats
        ui->labelCoinControlAutomaticallySelected->hide();
        ui->widgetCoinControl->show();
    }
    else
    {
        // hide coin control stats
        ui->labelCoinControlAutomaticallySelected->show();
        ui->widgetCoinControl->hide();
        ui->labelCoinControlInsuffFunds->hide();
    }
}

QString SendCoinsDialog::targetSelectorItemText(const int n)
{
    return tr("%1 (%2 blocks)").arg(GUIUtil::formatNiceTimeOffset(n*targetSpacing)).arg(n);
}
<<<<<<< HEAD
=======

>>>>>>> 4985b774
SendConfirmationDialog::SendConfirmationDialog(const QString& title, const QString& text, const QString& informative_text, const QString& detailed_text, int _secDelay, bool enable_send, bool always_show_unsigned, QWidget* parent)
    : QMessageBox(parent), secDelay(_secDelay), m_enable_send(enable_send)
{
    setIcon(QMessageBox::Question);
    setWindowTitle(title); // On macOS, the window title is ignored (as required by the macOS Guidelines).
    setText(text);
    setInformativeText(informative_text);
    setDetailedText(detailed_text);
    setStandardButtons(QMessageBox::Yes | QMessageBox::Cancel);
    if (always_show_unsigned || !enable_send) addButton(QMessageBox::Save);
    setDefaultButton(QMessageBox::Cancel);
    yesButton = button(QMessageBox::Yes);
    if (confirmButtonText.isEmpty()) {
        confirmButtonText = yesButton->text();
    }
    m_psbt_button = button(QMessageBox::Save);
    updateButtons();
    connect(&countDownTimer, &QTimer::timeout, this, &SendConfirmationDialog::countDown);
}

int SendConfirmationDialog::exec()
{
    updateButtons();
    countDownTimer.start(1s);
    return QMessageBox::exec();
}

void SendConfirmationDialog::countDown()
{
    secDelay--;
    updateButtons();

    if(secDelay <= 0)
    {
        countDownTimer.stop();
    }
}

void SendConfirmationDialog::updateButtons()
{
    if(secDelay > 0)
    {
        yesButton->setEnabled(false);
        yesButton->setText(confirmButtonText + (m_enable_send ? (" (" + QString::number(secDelay) + ")") : QString("")));
        if (m_psbt_button) {
            m_psbt_button->setEnabled(false);
            m_psbt_button->setText(m_psbt_button_text + " (" + QString::number(secDelay) + ")");
        }
    }
    else
    {
        yesButton->setEnabled(m_enable_send);
        yesButton->setText(confirmButtonText);
        if (m_psbt_button) {
            m_psbt_button->setEnabled(true);
            m_psbt_button->setText(m_psbt_button_text);
        }
    }
}<|MERGE_RESOLUTION|>--- conflicted
+++ resolved
@@ -69,10 +69,6 @@
     QDialog(parent, GUIUtil::dialog_flags),
     ui(new Ui::SendCoinsDialog),
     m_coin_control(new CCoinControl),
-<<<<<<< HEAD
-    fNewRecipientAllowed(true),
-=======
->>>>>>> 4985b774
     platformStyle(_platformStyle),
     targetSpacing(0)
 {
@@ -413,16 +409,10 @@
     CDataStream ssTx(SER_NETWORK, PROTOCOL_VERSION);
     ssTx << psbtx;
     GUIUtil::setClipboard(EncodeBase64(ssTx.str()).c_str());
-<<<<<<< HEAD
-    QMessageBox msgBox;
-    msgBox.setText("Unsigned Transaction");
-    msgBox.setInformativeText("The PSBT has been copied to the clipboard. You can also save it.");
-=======
     QMessageBox msgBox(this);
     //: Caption of "PSBT has been copied" messagebox
     msgBox.setText(tr("Unsigned Transaction", "PSBT copied"));
     msgBox.setInformativeText(tr("The PSBT has been copied to the clipboard. You can also save it."));
->>>>>>> 4985b774
     msgBox.setStandardButtons(QMessageBox::Save | QMessageBox::Cancel);
     msgBox.setDefaultButton(QMessageBox::Cancel);
     switch (msgBox.exec()) {
@@ -1108,10 +1098,7 @@
 {
     return tr("%1 (%2 blocks)").arg(GUIUtil::formatNiceTimeOffset(n*targetSpacing)).arg(n);
 }
-<<<<<<< HEAD
-=======
-
->>>>>>> 4985b774
+
 SendConfirmationDialog::SendConfirmationDialog(const QString& title, const QString& text, const QString& informative_text, const QString& detailed_text, int _secDelay, bool enable_send, bool always_show_unsigned, QWidget* parent)
     : QMessageBox(parent), secDelay(_secDelay), m_enable_send(enable_send)
 {
