// Copyright (c) 2011-2021 The Bitcoin Core developers
// Distributed under the MIT software license, see the accompanying
// file COPYING or http://www.opensource.org/licenses/mit-license.php.

#if defined(HAVE_CONFIG_H)
#include <config/bitcoin-config.h>
#endif

#include <qt/sendcoinsdialog.h>
#include <qt/forms/ui_sendcoinsdialog.h>

#include <qt/addresstablemodel.h>
#include <qt/bitcoinunits.h>
#include <qt/clientmodel.h>
#include <qt/coincontroldialog.h>
#include <qt/guiutil.h>
#include <qt/optionsmodel.h>
#include <qt/platformstyle.h>
#include <qt/sendcoinsentry.h>
#include <qt/guiconstants.h>
#include <qt/styleSheet.h>
#include <qt/hardwaresigntx.h>

#include <chainparams.h>
#include <interfaces/node.h>
#include <key_io.h>
#include <node/ui_interface.h>
#include <policy/fees.h>
#include <txmempool.h>
#include <validation.h>
#include <wallet/coincontrol.h>
#include <wallet/fees.h>
#include <wallet/wallet.h>

#include <array>
#include <chrono>
#include <fstream>
#include <memory>

#include <QFontMetrics>
#include <QMessageBox>
#include <QScrollBar>
#include <QSettings>
#include <QTextDocument>
#include <QTimer>
<<<<<<< HEAD
=======
using wallet::CCoinControl;
using wallet::DEFAULT_PAY_TX_FEE;
>>>>>>> ec86f1e9

static constexpr std::array confTargets{2, 4, 6, 12, 24, 48, 144, 504, 1008};
int getConfTargetForIndex(int index) {
    if (index+1 > static_cast<int>(confTargets.size())) {
        return confTargets.back();
    }
    if (index < 0) {
        return confTargets[0];
    }
    return confTargets[index];
}
int getIndexForConfTarget(int target) {
    for (unsigned int i = 0; i < confTargets.size(); i++) {
        if (confTargets[i] >= target) {
            return i;
        }
    }
    return confTargets.size() - 1;
}

SendCoinsDialog::SendCoinsDialog(const PlatformStyle *_platformStyle, QWidget *parent) :
    QDialog(parent, GUIUtil::dialog_flags),
    ui(new Ui::SendCoinsDialog),
    clientModel(nullptr),
    model(nullptr),
    m_coin_control(new CCoinControl),
    fNewRecipientAllowed(true),
    platformStyle(_platformStyle),
    targetSpacing(0)
{
    ui->setupUi(this);

    // Set stylesheet
    SetObjectStyleSheet(ui->clearButton, StyleSheetNames::ButtonDark);
    SetObjectStyleSheet(ui->addButton, StyleSheetNames::ButtonGray);
    SetObjectStyleSheet(ui->sendButton, StyleSheetNames::ButtonGray);
    SetObjectStyleSheet(ui->pushButtonCoinControl, StyleSheetNames::ButtonDark);
    if (!_platformStyle->getImagesOnButtons()) {
        ui->addButton->setIcon(QIcon());
    } else {
        ui->addButton->setIcon(_platformStyle->MultiStatesIcon(":/icons/add_recipient", PlatformStyle::PushButton));
    }
    GUIUtil::setupAddressWidget(ui->lineEditCoinControlChange, this);

    addEntry();

    connect(ui->addButton, &QPushButton::clicked, this, &SendCoinsDialog::addEntry);
    connect(ui->clearButton, &QPushButton::clicked, this, &SendCoinsDialog::clear);

    // Coin Control
    connect(ui->pushButtonCoinControl, &QPushButton::clicked, this, &SendCoinsDialog::coinControlButtonClicked);
    connect(ui->checkBoxCoinControlChange, &QCheckBox::stateChanged, this, &SendCoinsDialog::coinControlChangeChecked);
    connect(ui->lineEditCoinControlChange, &QValidatedLineEdit::textEdited, this, &SendCoinsDialog::coinControlChangeEdited);
    ui->labelCoinControlChangeLabel->setVisible(false);

    // Coin Control: clipboard actions
    QAction *clipboardQuantityAction = new QAction(tr("Copy quantity"), this);
    QAction *clipboardAmountAction = new QAction(tr("Copy amount"), this);
    QAction *clipboardFeeAction = new QAction(tr("Copy fee"), this);
    QAction *clipboardAfterFeeAction = new QAction(tr("Copy after fee"), this);
    QAction *clipboardBytesAction = new QAction(tr("Copy bytes"), this);
    QAction *clipboardLowOutputAction = new QAction(tr("Copy dust"), this);
    QAction *clipboardChangeAction = new QAction(tr("Copy change"), this);
    connect(clipboardQuantityAction, &QAction::triggered, this, &SendCoinsDialog::coinControlClipboardQuantity);
    connect(clipboardAmountAction, &QAction::triggered, this, &SendCoinsDialog::coinControlClipboardAmount);
    connect(clipboardFeeAction, &QAction::triggered, this, &SendCoinsDialog::coinControlClipboardFee);
    connect(clipboardAfterFeeAction, &QAction::triggered, this, &SendCoinsDialog::coinControlClipboardAfterFee);
    connect(clipboardBytesAction, &QAction::triggered, this, &SendCoinsDialog::coinControlClipboardBytes);
    connect(clipboardLowOutputAction, &QAction::triggered, this, &SendCoinsDialog::coinControlClipboardLowOutput);
    connect(clipboardChangeAction, &QAction::triggered, this, &SendCoinsDialog::coinControlClipboardChange);
    ui->labelCoinControlQuantity->addAction(clipboardQuantityAction);
    ui->labelCoinControlAmount->addAction(clipboardAmountAction);
    ui->labelCoinControlFee->addAction(clipboardFeeAction);
    ui->labelCoinControlAfterFee->addAction(clipboardAfterFeeAction);
    ui->labelCoinControlBytes->addAction(clipboardBytesAction);
    ui->labelCoinControlLowOutput->addAction(clipboardLowOutputAction);
    ui->labelCoinControlChange->addAction(clipboardChangeAction);

    // init transaction fee section
    QSettings settings;
    if (!settings.contains("nFeeRadio") && settings.contains("nTransactionFee") && settings.value("nTransactionFee").toLongLong() > 0) // compatibility
        settings.setValue("nFeeRadio", 1); // custom
    if (!settings.contains("nFeeRadio"))
        settings.setValue("nFeeRadio", 0); // recommended
    if (!settings.contains("nSmartFeeSliderPosition"))
        settings.setValue("nSmartFeeSliderPosition", 0);
    if (!settings.contains("nTransactionFee"))
        settings.setValue("nTransactionFee", (qint64)DEFAULT_PAY_TX_FEE);
    ui->groupFee->setId(ui->radioSmartFee, 0);
    ui->groupFee->setId(ui->radioCustomFee, 1);
    ui->groupFee->button((int)std::max(0, std::min(1, settings.value("nFeeRadio").toInt())))->setChecked(true);
    ui->customFee->SetAllowEmpty(false);
    ui->customFee->setValue(settings.value("nTransactionFee").toLongLong());

    GUIUtil::ExceptionSafeConnect(ui->sendButton, &QPushButton::clicked, this, &SendCoinsDialog::sendButtonClicked);
}

void SendCoinsDialog::setClientModel(ClientModel *_clientModel)
{
    this->clientModel = _clientModel;

    if (_clientModel) {
        int headersTipHeight = clientModel->getHeaderTipHeight();
        targetSpacing = Params().GetConsensus().TargetSpacing(headersTipHeight);
        for (const int n : confTargets) {
            ui->confTargetSelector->addItem(targetSelectorItemText(n));
        }
<<<<<<< HEAD

=======
>>>>>>> ec86f1e9
        connect(_clientModel, &ClientModel::numBlocksChanged, this, &SendCoinsDialog::updateNumberOfBlocks);
    }
}

void SendCoinsDialog::setModel(WalletModel *_model)
{
    this->model = _model;

    if(_model && _model->getOptionsModel())
    {
        for(int i = 0; i < ui->entries->count(); ++i)
        {
            SendCoinsEntry *entry = qobject_cast<SendCoinsEntry*>(ui->entries->itemAt(i)->widget());
            if(entry)
            {
                entry->setModel(_model);
            }
        }

        interfaces::WalletBalances balances = _model->wallet().getBalances();
        setBalance(balances);
        connect(_model, &WalletModel::balanceChanged, this, &SendCoinsDialog::setBalance);
        connect(_model->getOptionsModel(), &OptionsModel::displayUnitChanged, this, &SendCoinsDialog::updateDisplayUnit);
        updateDisplayUnit();

        // Coin Control
        connect(_model->getOptionsModel(), &OptionsModel::displayUnitChanged, this, &SendCoinsDialog::coinControlUpdateLabels);
        connect(_model->getOptionsModel(), &OptionsModel::coinControlFeaturesChanged, this, &SendCoinsDialog::coinControlFeatureChanged);
        ui->coinControlWidget->setVisible(_model->getOptionsModel()->getCoinControlFeatures());
        coinControlUpdateLabels();

        // fee section
        connect(ui->confTargetSelector, qOverload<int>(&QComboBox::currentIndexChanged), this, &SendCoinsDialog::updateSmartFeeLabel);
        connect(ui->confTargetSelector, qOverload<int>(&QComboBox::currentIndexChanged), this, &SendCoinsDialog::coinControlUpdateLabels);

#if (QT_VERSION >= QT_VERSION_CHECK(5, 15, 0))
        connect(ui->groupFee, &QButtonGroup::idClicked, this, &SendCoinsDialog::updateFeeSectionControls);
        connect(ui->groupFee, &QButtonGroup::idClicked, this, &SendCoinsDialog::coinControlUpdateLabels);
#else
        connect(ui->groupFee, qOverload<int>(&QButtonGroup::buttonClicked), this, &SendCoinsDialog::updateFeeSectionControls);
        connect(ui->groupFee, qOverload<int>(&QButtonGroup::buttonClicked), this, &SendCoinsDialog::coinControlUpdateLabels);
#endif

        connect(ui->customFee, &BitcoinAmountField::valueChanged, this, &SendCoinsDialog::coinControlUpdateLabels);
        connect(ui->optInRBF, &QCheckBox::stateChanged, this, &SendCoinsDialog::updateSmartFeeLabel);
        connect(ui->optInRBF, &QCheckBox::stateChanged, this, &SendCoinsDialog::coinControlUpdateLabels);
        CAmount requiredFee = model->wallet().getRequiredFee(1000);
        ui->customFee->SetMinValue(requiredFee);
        if (ui->customFee->value() < requiredFee) {
            ui->customFee->setValue(requiredFee);
        }
        ui->customFee->setSingleStep(requiredFee);
        updateFeeSectionControls();
        updateSmartFeeLabel();

        // set default rbf checkbox state
        ui->optInRBF->setCheckState(Qt::Checked);

        bCreateUnsigned = _model->createUnsigned() && !model->wallet().hasExternalSigner();
        if (model->wallet().hasExternalSigner()) {
            //: "device" usually means a hardware wallet.
            ui->sendButton->setText(tr("Sign on device"));
            if (gArgs.GetArg("-signer", "") != "") {
                ui->sendButton->setEnabled(true);
                ui->sendButton->setToolTip(tr("Connect your hardware wallet first."));
            } else {
                ui->sendButton->setEnabled(false);
                //: "External signer" means using devices such as hardware wallets.
                ui->sendButton->setToolTip(tr("Set external signer script path in Options -> Wallet"));
            }
        } else if (bCreateUnsigned) {
            ui->sendButton->setText(tr("Cr&eate Unsigned"));
            ui->sendButton->setToolTip(tr("Creates a Partially Signed Qtum Transaction (PSBT) for use with e.g. an offline %1 wallet, or a PSBT-compatible hardware wallet.").arg(PACKAGE_NAME));
        }

        // set the smartfee-sliders default value (wallets default conf.target or last stored value)
        QSettings settings;
        if (settings.value("nSmartFeeSliderPosition").toInt() != 0) {
            // migrate nSmartFeeSliderPosition to nConfTarget
            // nConfTarget is available since 0.15 (replaced nSmartFeeSliderPosition)
            int nConfirmTarget = 25 - settings.value("nSmartFeeSliderPosition").toInt(); // 25 == old slider range
            settings.setValue("nConfTarget", nConfirmTarget);
            settings.remove("nSmartFeeSliderPosition");
        }
        if (settings.value("nConfTarget").toInt() == 0)
            ui->confTargetSelector->setCurrentIndex(getIndexForConfTarget(model->wallet().getConfirmTarget()));
        else
            ui->confTargetSelector->setCurrentIndex(getIndexForConfTarget(settings.value("nConfTarget").toInt()));
    }
}

SendCoinsDialog::~SendCoinsDialog()
{
    QSettings settings;
    settings.setValue("nFeeRadio", ui->groupFee->checkedId());
    settings.setValue("nConfTarget", getConfTargetForIndex(ui->confTargetSelector->currentIndex()));
    settings.setValue("nTransactionFee", (qint64)ui->customFee->value());

    delete ui;
}

bool SendCoinsDialog::PrepareSendText(QString& question_string, QString& informative_text, QString& detailed_text)
{
    QList<SendCoinsRecipient> recipients;
    bool valid = true;

    for(int i = 0; i < ui->entries->count(); ++i)
    {
        SendCoinsEntry *entry = qobject_cast<SendCoinsEntry*>(ui->entries->itemAt(i)->widget());
        if(entry)
        {
            if(entry->validate(model->node()))
            {
                recipients.append(entry->getValue());
            }
            else if (valid)
            {
                ui->scrollArea->ensureWidgetVisible(entry);
                valid = false;
            }
        }
    }

    if(!valid || recipients.isEmpty())
    {
        return false;
    }

    fNewRecipientAllowed = false;
    WalletModel::UnlockContext ctx(model->requestUnlock());
    if(!ctx.isValid())
    {
        // Unlock wallet was cancelled
        fNewRecipientAllowed = true;
        return false;
    }

    // prepare transaction for getting txFee earlier
    m_current_transaction = std::make_unique<WalletModelTransaction>(recipients);
    WalletModel::SendCoinsReturn prepareStatus;

    updateCoinControlState();

    prepareStatus = model->prepareTransaction(*m_current_transaction, *m_coin_control);

    // process prepareStatus and on error generate message shown to user
    processSendCoinsReturn(prepareStatus,
        BitcoinUnits::formatWithUnit(model->getOptionsModel()->getDisplayUnit(), m_current_transaction->getTransactionFee()));

    if(prepareStatus.status != WalletModel::OK) {
        fNewRecipientAllowed = true;
        return false;
    }

    CAmount txFee = m_current_transaction->getTransactionFee();
    QStringList formatted;
    for (const SendCoinsRecipient &rcp : m_current_transaction->getRecipients())
    {
        // generate amount string with wallet name in case of multiwallet
        QString amount = BitcoinUnits::formatWithUnit(model->getOptionsModel()->getDisplayUnit(), rcp.amount);
        if (model->isMultiwallet()) {
            amount.append(tr(" from wallet '%1'").arg(GUIUtil::HtmlEscape(model->getWalletName())));
        }

        // generate address string
        QString address = rcp.address;

        QString recipientElement;

        {
            if(rcp.label.length() > 0) // label with address
            {
                recipientElement.append(tr("%1 to '%2'").arg(amount, GUIUtil::HtmlEscape(rcp.label)));
                recipientElement.append(QString(" (%1)").arg(address));
            }
            else // just address
            {
                recipientElement.append(tr("%1 to %2").arg(amount, address));
            }
        }
        formatted.append(recipientElement);
    }
<<<<<<< HEAD

    if (bCreateUnsigned) {
        question_string.append(tr("Do you want to draft this transaction?"));
    } else {
        question_string.append(tr("Are you sure you want to send?"));
    }

    question_string.append("<br /><span style='font-size:10pt;'>");
    if (bCreateUnsigned) {
        question_string.append(tr("Please, review your transaction proposal. This will produce a Partially Signed Qtum Transaction (PSBT) which you can save or copy and then sign with e.g. an offline %1 wallet, or a PSBT-compatible hardware wallet.").arg(PACKAGE_NAME));
=======
    /*: Message displayed when attempting to create a transaction. Cautionary text to prompt the user to verify
        that the displayed transaction details represent the transaction the user intends to create. */
    question_string.append(tr("Do you want to create this transaction?"));
    question_string.append("<br /><span style='font-size:10pt;'>");
    if (bCreateUnsigned) {
        /*: Text to inform a user attempting to create a transaction of their current options. At this stage,
            a user can only create a PSBT. This string is displayed when private keys are disabled and an external
            signer is not available. */
        question_string.append(tr("Please, review your transaction proposal. This will produce a Partially Signed Qtum Transaction (PSBT) which you can save or copy and then sign with e.g. an offline %1 wallet, or a PSBT-compatible hardware wallet.").arg(PACKAGE_NAME));
    } else if (model->getOptionsModel()->getEnablePSBTControls()) {
        /*: Text to inform a user attempting to create a transaction of their current options. At this stage,
            a user can send their transaction or create a PSBT. This string is displayed when both private keys
            and PSBT controls are enabled. */
        question_string.append(tr("Please, review your transaction. You can create and send this transaction or create a Partially Signed Bitcoin Transaction (PSBT), which you can save or copy and then sign with, e.g., an offline %1 wallet, or a PSBT-compatible hardware wallet.").arg(PACKAGE_NAME));
>>>>>>> ec86f1e9
    } else {
        /*: Text to prompt a user to review the details of the transaction they are attempting to send. */
        question_string.append(tr("Please, review your transaction."));
    }
    question_string.append("</span>%1");

    if(txFee > 0)
    {
        // append fee string if a fee is required
        question_string.append("<hr /><b>");
        question_string.append(tr("Transaction fee"));
        question_string.append("</b>");

        // append transaction size
        question_string.append(" (" + QString::number((double)m_current_transaction->getTransactionSize() / 1000) + " kB): ");

        // append transaction fee value
        question_string.append("<span style='color:#aa0000; font-weight:bold;'>");
        question_string.append(BitcoinUnits::formatHtmlWithUnit(model->getOptionsModel()->getDisplayUnit(), txFee));
        question_string.append("</span><br />");

        // append RBF message according to transaction's signalling
        question_string.append("<span style='font-size:10pt; font-weight:normal;'>");
        if (ui->optInRBF->isChecked()) {
            question_string.append(tr("You can increase the fee later (signals Replace-By-Fee, BIP-125)."));
        } else {
            question_string.append(tr("Not signalling Replace-By-Fee, BIP-125."));
        }
        question_string.append("</span>");
    }

    // add total amount in all subdivision units
    question_string.append("<hr />");
    CAmount totalAmount = m_current_transaction->getTotalTransactionAmount() + txFee;
    QStringList alternativeUnits;
    for (const BitcoinUnits::Unit u : BitcoinUnits::availableUnits())
    {
        if(u != model->getOptionsModel()->getDisplayUnit())
            alternativeUnits.append(BitcoinUnits::formatHtmlWithUnit(u, totalAmount));
    }
    question_string.append(QString("<b>%1</b>: <b>%2</b>").arg(tr("Total Amount"))
        .arg(BitcoinUnits::formatHtmlWithUnit(model->getOptionsModel()->getDisplayUnit(), totalAmount)));
    question_string.append(QString("<br /><span style='font-size:10pt; font-weight:normal;'>(=%1)</span>")
        .arg(alternativeUnits.join(" " + tr("or") + " ")));

    if (formatted.size() > 1) {
        question_string = question_string.arg("");
        informative_text = tr("To review recipient list click \"Show Details…\"");
        detailed_text = formatted.join("\n\n");
    } else {
        question_string = question_string.arg("<br /><br />" + formatted.at(0));
    }

    return true;
}

void SendCoinsDialog::presentPSBT(PartiallySignedTransaction& psbtx)
{
    // Serialize the PSBT
    CDataStream ssTx(SER_NETWORK, PROTOCOL_VERSION);
    ssTx << psbtx;
    GUIUtil::setClipboard(EncodeBase64(ssTx.str()).c_str());
    QMessageBox msgBox;
    msgBox.setText("Unsigned Transaction");
    msgBox.setInformativeText("The PSBT has been copied to the clipboard. You can also save it.");
    msgBox.setStandardButtons(QMessageBox::Save | QMessageBox::Discard);
    msgBox.setDefaultButton(QMessageBox::Discard);
    switch (msgBox.exec()) {
    case QMessageBox::Save: {
        QString selectedFilter;
        QString fileNameSuggestion = "";
        bool first = true;
        for (const SendCoinsRecipient &rcp : m_current_transaction->getRecipients()) {
            if (!first) {
                fileNameSuggestion.append(" - ");
            }
            QString labelOrAddress = rcp.label.isEmpty() ? rcp.address : rcp.label;
            QString amount = BitcoinUnits::formatWithUnit(model->getOptionsModel()->getDisplayUnit(), rcp.amount);
            fileNameSuggestion.append(labelOrAddress + "-" + amount);
            first = false;
        }
        fileNameSuggestion.append(".psbt");
        QString filename = GUIUtil::getSaveFileName(this,
            tr("Save Transaction Data"), fileNameSuggestion,
            //: Expanded name of the binary PSBT file format. See: BIP 174.
            tr("Partially Signed Transaction (Binary)") + QLatin1String(" (*.psbt)"), &selectedFilter);
        if (filename.isEmpty()) {
            return;
        }
        std::ofstream out{filename.toLocal8Bit().data(), std::ofstream::out | std::ofstream::binary};
        out << ssTx.str();
        out.close();
        Q_EMIT message(tr("PSBT saved"), "PSBT saved to disk", CClientUIInterface::MSG_INFORMATION);
        break;
    }
    case QMessageBox::Discard:
        break;
    default:
        assert(false);
    } // msgBox.exec()
}

bool SendCoinsDialog::signWithExternalSigner(PartiallySignedTransaction& psbtx, CMutableTransaction& mtx, bool& complete) {
    TransactionError err;
    try {
        err = model->wallet().fillPSBT(SIGHASH_ALL, /*sign=*/true, /*bip32derivs=*/true, /*n_signed=*/nullptr, psbtx, complete);
    } catch (const std::runtime_error& e) {
        QMessageBox::critical(nullptr, tr("Sign failed"), e.what());
        return false;
    }
    if (err == TransactionError::EXTERNAL_SIGNER_NOT_FOUND) {
        //: "External signer" means using devices such as hardware wallets.
        QMessageBox::critical(nullptr, tr("External signer not found"), "External signer not found");
        return false;
    }
    if (err == TransactionError::EXTERNAL_SIGNER_FAILED) {
        //: "External signer" means using devices such as hardware wallets.
        QMessageBox::critical(nullptr, tr("External signer failure"), "External signer failure");
        return false;
    }
    if (err != TransactionError::OK) {
        tfm::format(std::cerr, "Failed to sign PSBT");
        processSendCoinsReturn(WalletModel::TransactionCreationFailed);
        return false;
    }
    // fillPSBT does not always properly finalize
    complete = FinalizeAndExtractPSBT(psbtx, mtx);
    return true;
}

void SendCoinsDialog::sendButtonClicked([[maybe_unused]] bool checked)
{
    if(!model || !model->getOptionsModel())
        return;

    QString question_string, informative_text, detailed_text;
    if (!PrepareSendText(question_string, informative_text, detailed_text)) return;
    assert(m_current_transaction);

    const QString confirmation = bCreateUnsigned ? tr("Confirm transaction proposal") : tr("Confirm send coins");
<<<<<<< HEAD
    const QString confirmButtonText = bCreateUnsigned ? tr("Create Unsigned") : tr("Sign and send");
    SendConfirmationDialog confirmationDialog(confirmation, question_string, informative_text, detailed_text, SEND_CONFIRM_DELAY, confirmButtonText, this);
    confirmationDialog.exec();
    QMessageBox::StandardButton retval = static_cast<QMessageBox::StandardButton>(confirmationDialog.result());
=======
    const bool enable_send{!bCreateUnsigned};
    const bool always_show_unsigned{model->getOptionsModel()->getEnablePSBTControls()};
    auto confirmationDialog = new SendConfirmationDialog(confirmation, question_string, informative_text, detailed_text, SEND_CONFIRM_DELAY, enable_send, always_show_unsigned, this);
    confirmationDialog->setAttribute(Qt::WA_DeleteOnClose);
    // TODO: Replace QDialog::exec() with safer QDialog::show().
    const auto retval = static_cast<QMessageBox::StandardButton>(confirmationDialog->exec());
>>>>>>> ec86f1e9

    if(retval != QMessageBox::Yes && retval != QMessageBox::Save)
    {
        fNewRecipientAllowed = true;
        return;
    }

    bool send_failure = false;
    if (retval == QMessageBox::Save) {
        // "Create Unsigned" clicked
        CMutableTransaction mtx = CMutableTransaction{*(m_current_transaction->getWtx())};
        PartiallySignedTransaction psbtx(mtx);
        bool complete = false;
        // Fill without signing
        TransactionError err = model->wallet().fillPSBT(SIGHASH_ALL, /*sign=*/false, /*bip32derivs=*/true, /*n_signed=*/nullptr, psbtx, complete);
        assert(!complete);
        assert(err == TransactionError::OK);

        // Copy PSBT to clipboard and offer to save
        presentPSBT(psbtx);
    } else {
        // "Send" clicked
        assert(!model->wallet().privateKeysDisabled() || model->wallet().hasExternalSigner());
        bool broadcast = true;
        if (model->wallet().hasExternalSigner()) {
            CMutableTransaction mtx = CMutableTransaction{*(m_current_transaction->getWtx())};
            PartiallySignedTransaction psbtx(mtx);
            bool complete = false;
            // Always fill without signing first. This prevents an external signer
            // from being called prematurely and is not expensive.
            TransactionError err = model->wallet().fillPSBT(SIGHASH_ALL, /*sign=*/false, /*bip32derivs=*/true, /*n_signed=*/nullptr, psbtx, complete);
            assert(!complete);
            assert(err == TransactionError::OK);
            send_failure = !signWithExternalSigner(psbtx, mtx, complete);
            // Don't broadcast when user rejects it on the device or there's a failure:
            broadcast = complete && !send_failure;
            if (!send_failure) {
                // A transaction signed with an external signer is not always complete,
                // e.g. in a multisig wallet.
                if (complete) {
                    // Prepare transaction for broadcast transaction if complete
                    const CTransactionRef tx = MakeTransactionRef(mtx);
                    m_current_transaction->setWtx(tx);
                } else {
                    presentPSBT(psbtx);
                }
            }
        }

        // Broadcast the transaction, unless an external signer was used and it
        // failed, or more signatures are needed.
        if (broadcast) {
            // now send the prepared transaction
            WalletModel::SendCoinsReturn sendStatus = model->sendCoins(*m_current_transaction);
            // process sendStatus and on error generate message shown to user
            processSendCoinsReturn(sendStatus);

            if (sendStatus.status == WalletModel::OK) {
                Q_EMIT coinsSent(m_current_transaction->getWtx()->GetHash());
                accept();
            } else {
                send_failure = true;
            }
        }

<<<<<<< HEAD
        // Copy PSBT to clipboard and offer to save
        assert(!complete);
        // Serialize the PSBT
        CDataStream ssTx(SER_NETWORK, PROTOCOL_VERSION);
        ssTx << psbtx;
        QString psbt = EncodeBase64(ssTx.str()).c_str();
        if(model->getSignPsbtWithHwiTool())
        {
=======
        // Sign psbt with hwi tool
        if(model->getSignPsbtWithHwiTool())
        {
            // Serialize the PSBT
            CMutableTransaction mtx = CMutableTransaction{*(m_current_transaction->getWtx())};
            PartiallySignedTransaction psbtx(mtx);
            CDataStream ssTx(SER_NETWORK, PROTOCOL_VERSION);
            ssTx << psbtx;
            QString psbt = EncodeBase64(ssTx.str()).c_str();

            // Sign tx with hardware
>>>>>>> ec86f1e9
            QVariantMap variantMap;
            if(!HardwareSignTx::process(this, model, psbt, variantMap))
                send_failure = true;
            else
            {
                std::string txid = variantMap["txid"].toString().toStdString();
                Q_EMIT coinsSent(uint256S(txid));
<<<<<<< HEAD
            }
        }
        else
        {
            GUIUtil::setClipboard(psbt);
            QMessageBox msgBox;
            msgBox.setText("Unsigned Transaction");
            msgBox.setInformativeText("The PSBT has been copied to the clipboard. You can also save it.");
            msgBox.setStandardButtons(QMessageBox::Save | QMessageBox::Discard);
            msgBox.setDefaultButton(QMessageBox::Discard);
            switch (msgBox.exec()) {
            case QMessageBox::Save: {
                QString selectedFilter;
                QString fileNameSuggestion = "";
                bool first = true;
                for (const SendCoinsRecipient &rcp : m_current_transaction->getRecipients()) {
                    if (!first) {
                        fileNameSuggestion.append(" - ");
                    }
                    QString labelOrAddress = rcp.label.isEmpty() ? rcp.address : rcp.label;
                    QString amount = BitcoinUnits::formatWithUnit(model->getOptionsModel()->getDisplayUnit(), rcp.amount);
                    fileNameSuggestion.append(labelOrAddress + "-" + amount);
                    first = false;
                }
                fileNameSuggestion.append(".psbt");
                QString filename = GUIUtil::getSaveFileName(this,
                    tr("Save Transaction Data"), fileNameSuggestion,
                    //: Expanded name of the binary PSBT file format. See: BIP 174.
                    tr("Partially Signed Transaction (Binary)") + QLatin1String(" (*.psbt)"), &selectedFilter);
                if (filename.isEmpty()) {
                    return;
                }
                std::ofstream out(filename.toLocal8Bit().data(), std::ofstream::out | std::ofstream::binary);
                out << ssTx.str();
                out.close();
                Q_EMIT message(tr("PSBT saved"), "PSBT saved to disk", CClientUIInterface::MSG_INFORMATION);
                break;
            }
            case QMessageBox::Discard:
                break;
            default:
                assert(false);
            } // msgBox.exec()
        }
    } else {
        // now send the prepared transaction
        WalletModel::SendCoinsReturn sendStatus = model->sendCoins(*m_current_transaction);
        // process sendStatus and on error generate message shown to user
        processSendCoinsReturn(sendStatus);

        if (sendStatus.status == WalletModel::OK) {
            Q_EMIT coinsSent(m_current_transaction->getWtx()->GetHash());
        } else {
            send_failure = true;
=======
                accept();
            }
>>>>>>> ec86f1e9
        }
    }
    if (!send_failure) {
        accept();
        m_coin_control->UnSelectAll();
        coinControlUpdateLabels();
    }
    fNewRecipientAllowed = true;
    m_current_transaction.reset();
}

void SendCoinsDialog::clear()
{
    m_current_transaction.reset();

    // Clear coin control settings
    m_coin_control->UnSelectAll();
    ui->checkBoxCoinControlChange->setChecked(false);
    ui->lineEditCoinControlChange->clear();
    coinControlUpdateLabels();

    // Remove entries until only one left
    while(ui->entries->count())
    {
        ui->entries->takeAt(0)->widget()->deleteLater();
    }
    addEntry();

    updateTabsAndLabels();
}

void SendCoinsDialog::reject()
{
    clear();
    QDialog::reject();
}

void SendCoinsDialog::accept()
{
    clear();
    QDialog::accept();
}

SendCoinsEntry *SendCoinsDialog::addEntry()
{
    SendCoinsEntry *entry = new SendCoinsEntry(platformStyle, this);
    entry->setModel(model);
    ui->entries->addWidget(entry);
    connect(entry, &SendCoinsEntry::removeEntry, this, &SendCoinsDialog::removeEntry);
    connect(entry, &SendCoinsEntry::useAvailableBalance, this, &SendCoinsDialog::useAvailableBalance);
    connect(entry, &SendCoinsEntry::payAmountChanged, this, &SendCoinsDialog::coinControlUpdateLabels);
    connect(entry, &SendCoinsEntry::subtractFeeFromAmountChanged, this, &SendCoinsDialog::coinControlUpdateLabels);

    // Focus the field, so that entry can start immediately
    entry->clear();
    entry->setFocus();
    ui->scrollAreaWidgetContents->resize(ui->scrollAreaWidgetContents->sizeHint());
    qApp->processEvents();
    QScrollBar* bar = ui->scrollArea->verticalScrollBar();
    if(bar)
        bar->setSliderPosition(bar->maximum());

    updateTabsAndLabels();
    return entry;
}

void SendCoinsDialog::updateTabsAndLabels()
{
    setupTabChain(nullptr);
    coinControlUpdateLabels();
}

void SendCoinsDialog::removeEntry(SendCoinsEntry* entry)
{
    entry->hide();

    // If the last entry is about to be removed add an empty one
    if (ui->entries->count() == 1)
        addEntry();

    entry->deleteLater();

    updateTabsAndLabels();
}

QWidget *SendCoinsDialog::setupTabChain(QWidget *prev)
{
    for(int i = 0; i < ui->entries->count(); ++i)
    {
        SendCoinsEntry *entry = qobject_cast<SendCoinsEntry*>(ui->entries->itemAt(i)->widget());
        if(entry)
        {
            prev = entry->setupTabChain(prev);
        }
    }
    QWidget::setTabOrder(prev, ui->sendButton);
    QWidget::setTabOrder(ui->sendButton, ui->clearButton);
    QWidget::setTabOrder(ui->clearButton, ui->addButton);
    return ui->addButton;
}

void SendCoinsDialog::setAddress(const QString &address)
{
    SendCoinsEntry *entry = nullptr;
    // Replace the first entry if it is still unused
    if(ui->entries->count() == 1)
    {
        SendCoinsEntry *first = qobject_cast<SendCoinsEntry*>(ui->entries->itemAt(0)->widget());
        if(first->isClear())
        {
            entry = first;
        }
    }
    if(!entry)
    {
        entry = addEntry();
    }

    entry->setAddress(address);
}

void SendCoinsDialog::pasteEntry(const SendCoinsRecipient &rv)
{
    if(!fNewRecipientAllowed)
        return;

    SendCoinsEntry *entry = nullptr;
    // Replace the first entry if it is still unused
    if(ui->entries->count() == 1)
    {
        SendCoinsEntry *first = qobject_cast<SendCoinsEntry*>(ui->entries->itemAt(0)->widget());
        if(first->isClear())
        {
            entry = first;
        }
    }
    if(!entry)
    {
        entry = addEntry();
    }

    entry->setValue(rv);
    updateTabsAndLabels();
}

bool SendCoinsDialog::handlePaymentRequest(const SendCoinsRecipient &rv)
{
    // Just paste the entry, all pre-checks
    // are done in paymentserver.cpp.
    pasteEntry(rv);
    return true;
}

void SendCoinsDialog::setBalance(const interfaces::WalletBalances& balances)
{
    if(model && model->getOptionsModel())
    {
        CAmount balance = balances.balance;
        if (model->wallet().hasExternalSigner()) {
            ui->labelBalanceName->setText(tr("External balance:"));
        } else if (model->wallet().privateKeysDisabled()) {
            balance = balances.watch_only_balance;
            if(bCreateUnsigned)
                ui->labelBalanceName->setText(tr("Watch-only balance:"));
        }
        ui->labelBalance->setText(BitcoinUnits::formatWithUnit(model->getOptionsModel()->getDisplayUnit(), balance));
    }
}

void SendCoinsDialog::updateDisplayUnit()
{
    setBalance(model->wallet().getBalances());
    ui->customFee->setDisplayUnit(model->getOptionsModel()->getDisplayUnit());
    updateSmartFeeLabel();
}

void SendCoinsDialog::processSendCoinsReturn(const WalletModel::SendCoinsReturn &sendCoinsReturn, const QString &msgArg)
{
    QPair<QString, CClientUIInterface::MessageBoxFlags> msgParams;
    // Default to a warning message, override if error message is needed
    msgParams.second = CClientUIInterface::MSG_WARNING;

    // This comment is specific to SendCoinsDialog usage of WalletModel::SendCoinsReturn.
    // All status values are used only in WalletModel::prepareTransaction()
    switch(sendCoinsReturn.status)
    {
    case WalletModel::InvalidAddress:
        msgParams.first = tr("The recipient address is not valid. Please recheck.");
        break;
    case WalletModel::InvalidAmount:
        msgParams.first = tr("The amount to pay must be larger than 0.");
        break;
    case WalletModel::AmountExceedsBalance:
        msgParams.first = tr("The amount exceeds your balance.");
        break;
    case WalletModel::AmountWithFeeExceedsBalance:
        msgParams.first = tr("The total exceeds your balance when the %1 transaction fee is included.").arg(msgArg);
        break;
    case WalletModel::DuplicateAddress:
        msgParams.first = tr("Duplicate address found: addresses should only be used once each.");
        break;
    case WalletModel::TransactionCreationFailed:
        msgParams.first = tr("Transaction creation failed!");
        msgParams.second = CClientUIInterface::MSG_ERROR;
        break;
    case WalletModel::AbsurdFee:
        msgParams.first = tr("A fee higher than %1 is considered an absurdly high fee.").arg(BitcoinUnits::formatWithUnit(model->getOptionsModel()->getDisplayUnit(), model->wallet().getDefaultMaxTxFee()));
        break;
    case WalletModel::PaymentRequestExpired:
        msgParams.first = tr("Payment request expired.");
        msgParams.second = CClientUIInterface::MSG_ERROR;
        break;
    // included to prevent a compiler warning.
    case WalletModel::OK:
    default:
        return;
    }

    Q_EMIT message(tr("Send Coins"), msgParams.first, msgParams.second);
}

void SendCoinsDialog::useAvailableBalance(SendCoinsEntry* entry)
{
    // Include watch-only for wallets without private key
    m_coin_control->fAllowWatchOnly = model->wallet().privateKeysDisabled() && !model->wallet().hasExternalSigner();

    // Calculate available amount to send.
    CAmount amount = model->wallet().getAvailableBalance(*m_coin_control);
    for (int i = 0; i < ui->entries->count(); ++i) {
        SendCoinsEntry* e = qobject_cast<SendCoinsEntry*>(ui->entries->itemAt(i)->widget());
        if (e && !e->isHidden() && e != entry) {
            amount -= e->getValue().amount;
        }
    }

    if (amount > 0) {
      entry->checkSubtractFeeFromAmount();
      entry->setAmount(amount);
    } else {
      entry->setAmount(0);
    }
}

void SendCoinsDialog::updateFeeSectionControls()
{
    ui->confTargetSelector      ->setEnabled(ui->radioSmartFee->isChecked());
    ui->labelSmartFee           ->setEnabled(ui->radioSmartFee->isChecked());
    ui->labelSmartFee2          ->setEnabled(ui->radioSmartFee->isChecked());
    ui->labelSmartFee3          ->setEnabled(ui->radioSmartFee->isChecked());
    ui->labelFeeEstimation      ->setEnabled(ui->radioSmartFee->isChecked());
    ui->labelCustomFeeWarning   ->setEnabled(ui->radioCustomFee->isChecked());
    ui->labelCustomPerKilobyte  ->setEnabled(ui->radioCustomFee->isChecked());
    ui->customFee               ->setEnabled(ui->radioCustomFee->isChecked());
    ui->stackedFeeTypes->setCurrentIndex(ui->radioSmartFee->isChecked() ? 0 : 1);
}
<<<<<<< HEAD

=======
>>>>>>> ec86f1e9

void SendCoinsDialog::updateCoinControlState()
{
    if (ui->radioCustomFee->isChecked()) {
        m_coin_control->m_feerate = CFeeRate(ui->customFee->value());
    } else {
        m_coin_control->m_feerate.reset();
    }
    // Avoid using global defaults when sending money from the GUI
    // Either custom fee will be used or if not selected, the confirmation target from dropdown box
    m_coin_control->m_confirm_target = getConfTargetForIndex(ui->confTargetSelector->currentIndex());
    m_coin_control->m_signal_bip125_rbf = ui->optInRBF->isChecked();
    // Include watch-only for wallets without private key
    m_coin_control->fAllowWatchOnly = model->wallet().privateKeysDisabled() && !model->wallet().hasExternalSigner();
}

void SendCoinsDialog::updateNumberOfBlocks(int count, const QDateTime& blockDate, double nVerificationProgress, bool headers, SynchronizationState sync_state) {
    if (sync_state == SynchronizationState::POST_INIT) {
        updateSmartFeeLabel();
    }
}

void SendCoinsDialog::updateSmartFeeLabel()
{
    if(!model || !model->getOptionsModel() || !clientModel || clientModel->fBatchProcessingMode)
        return;
    updateCoinControlState();
    m_coin_control->m_feerate.reset(); // Explicitly use only fee estimation rate for smart fee labels
    int returned_target;
    FeeReason reason;
    CFeeRate feeRate = CFeeRate(model->wallet().getMinimumFee(1000, *m_coin_control, &returned_target, &reason));

    ui->labelSmartFee->setText(BitcoinUnits::formatWithUnit(model->getOptionsModel()->getDisplayUnit(), feeRate.GetFeePerK()) + "/kvB");

    if (reason == FeeReason::FALLBACK) {
        ui->labelSmartFee2->show(); // (Smart fee not initialized yet. This usually takes a few blocks...)
        ui->labelFeeEstimation->setText("");
        ui->fallbackFeeWarningLabel->setVisible(true);
        int lightness = ui->fallbackFeeWarningLabel->palette().color(QPalette::WindowText).lightness();
        QColor warning_colour(255 - (lightness / 5), 176 - (lightness / 3), 48 - (lightness / 14));
        ui->fallbackFeeWarningLabel->setStyleSheet("QLabel { color: " + warning_colour.name() + "; }");
        ui->fallbackFeeWarningLabel->setIndent(GUIUtil::TextWidth(QFontMetrics(ui->fallbackFeeWarningLabel->font()), "x"));
    }
    else
    {
        ui->labelSmartFee2->hide();
        ui->labelFeeEstimation->setText(tr("Estimated to begin confirmation within %n block(s).", "", returned_target));
        ui->fallbackFeeWarningLabel->setVisible(false);
    }

    if (confTargets.size() == ui->confTargetSelector->count()) {
        int headersTipHeight = clientModel->getHeaderTipHeight();
        int64_t targetSpacingTmp = Params().GetConsensus().TargetSpacing(headersTipHeight);
        if(targetSpacing != targetSpacingTmp) {
            targetSpacing = targetSpacingTmp;
            int index = 0;
            for (const int n : confTargets) {
                ui->confTargetSelector->setItemText(index++, targetSelectorItemText(n));
            }
        }
    }
}

// Coin Control: copy label "Quantity" to clipboard
void SendCoinsDialog::coinControlClipboardQuantity()
{
    GUIUtil::setClipboard(ui->labelCoinControlQuantity->text());
}

// Coin Control: copy label "Amount" to clipboard
void SendCoinsDialog::coinControlClipboardAmount()
{
    GUIUtil::setClipboard(ui->labelCoinControlAmount->text().left(ui->labelCoinControlAmount->text().indexOf(" ")));
}

// Coin Control: copy label "Fee" to clipboard
void SendCoinsDialog::coinControlClipboardFee()
{
    GUIUtil::setClipboard(ui->labelCoinControlFee->text().left(ui->labelCoinControlFee->text().indexOf(" ")).replace(ASYMP_UTF8, ""));
}

// Coin Control: copy label "After fee" to clipboard
void SendCoinsDialog::coinControlClipboardAfterFee()
{
    GUIUtil::setClipboard(ui->labelCoinControlAfterFee->text().left(ui->labelCoinControlAfterFee->text().indexOf(" ")).replace(ASYMP_UTF8, ""));
}

// Coin Control: copy label "Bytes" to clipboard
void SendCoinsDialog::coinControlClipboardBytes()
{
    GUIUtil::setClipboard(ui->labelCoinControlBytes->text().replace(ASYMP_UTF8, ""));
}

// Coin Control: copy label "Dust" to clipboard
void SendCoinsDialog::coinControlClipboardLowOutput()
{
    GUIUtil::setClipboard(ui->labelCoinControlLowOutput->text());
}

// Coin Control: copy label "Change" to clipboard
void SendCoinsDialog::coinControlClipboardChange()
{
    GUIUtil::setClipboard(ui->labelCoinControlChange->text().left(ui->labelCoinControlChange->text().indexOf(" ")).replace(ASYMP_UTF8, ""));
}

// Coin Control: settings menu - coin control enabled/disabled by user
void SendCoinsDialog::coinControlFeatureChanged(bool checked)
{
    ui->coinControlWidget->setVisible(checked);

    if (!checked && model) { // coin control features disabled
        m_coin_control = std::make_unique<CCoinControl>();
    }

    coinControlUpdateLabels();
}

// Coin Control: button inputs -> show actual coin control dialog
void SendCoinsDialog::coinControlButtonClicked()
{
    auto dlg = new CoinControlDialog(*m_coin_control, model, platformStyle);
    connect(dlg, &QDialog::finished, this, &SendCoinsDialog::coinControlUpdateLabels);
    GUIUtil::ShowModalDialogAsynchronously(dlg);
}

// Coin Control: checkbox custom change address
void SendCoinsDialog::coinControlChangeChecked(int state)
{
    if (state == Qt::Unchecked)
    {
        m_coin_control->destChange = CNoDestination();
        ui->labelCoinControlChangeLabel->clear();
        ui->labelCoinControlChangeLabel->setVisible(false);
    }
    else
        // use this to re-validate an already entered address
        coinControlChangeEdited(ui->lineEditCoinControlChange->text());

    ui->lineEditCoinControlChange->setEnabled((state == Qt::Checked));
}

// Coin Control: custom change address changed
void SendCoinsDialog::coinControlChangeEdited(const QString& text)
{
    if (model && model->getAddressTableModel())
    {
        // Default to no change address until verified
        m_coin_control->destChange = CNoDestination();
        ui->labelCoinControlChangeLabel->setStyleSheet("QLabel{color:red;}");

        const CTxDestination dest = DecodeDestination(text.toStdString());

        ui->labelCoinControlChangeLabel->setVisible(!text.isEmpty());

        if (text.isEmpty()) // Nothing entered
        {
            ui->labelCoinControlChangeLabel->setText("");
        }
        else if (!IsValidDestination(dest)) // Invalid address
        {
            ui->labelCoinControlChangeLabel->setText(tr("Warning: Invalid Qtum address"));
        }
        else // Valid address
        {
            if (!model->wallet().isSpendable(dest)) {
                ui->labelCoinControlChangeLabel->setText(tr("Warning: Unknown change address"));

                // confirmation dialog
                QMessageBox::StandardButton btnRetVal = QMessageBox::question(this, tr("Confirm custom change address"), tr("The address you selected for change is not part of this wallet. Any or all funds in your wallet may be sent to this address. Are you sure?"),
                    QMessageBox::Yes | QMessageBox::Cancel, QMessageBox::Cancel);

                if(btnRetVal == QMessageBox::Yes)
                    m_coin_control->destChange = dest;
                else
                {
                    ui->lineEditCoinControlChange->setText("");
                    ui->labelCoinControlChangeLabel->setStyleSheet("QLabel{color:black;}");
                    ui->labelCoinControlChangeLabel->setText("");
                }
            }
            else // Known change address
            {
                ui->labelCoinControlChangeLabel->setStyleSheet("QLabel{color:black;}");

                // Query label
                QString associatedLabel = model->getAddressTableModel()->labelForAddress(text);
                if (!associatedLabel.isEmpty())
                    ui->labelCoinControlChangeLabel->setText(associatedLabel);
                else
                    ui->labelCoinControlChangeLabel->setText(tr("(no label)"));

                m_coin_control->destChange = dest;
            }
        }
    }
}

// Coin Control: update labels
void SendCoinsDialog::coinControlUpdateLabels()
{
    if (!model || !model->getOptionsModel())
        return;

    updateCoinControlState();

    // set pay amounts
    CoinControlDialog::payAmounts.clear();
    CoinControlDialog::fSubtractFeeFromAmount = false;

    for(int i = 0; i < ui->entries->count(); ++i)
    {
        SendCoinsEntry *entry = qobject_cast<SendCoinsEntry*>(ui->entries->itemAt(i)->widget());
        if(entry && !entry->isHidden())
        {
            SendCoinsRecipient rcp = entry->getValue();
            CoinControlDialog::payAmounts.append(rcp.amount);
            if (rcp.fSubtractFeeFromAmount)
                CoinControlDialog::fSubtractFeeFromAmount = true;
        }
    }

    if (m_coin_control->HasSelected())
    {
        // actual coin control calculation
        CoinControlDialog::updateLabels(*m_coin_control, model, this);

        // show coin control stats
        ui->labelCoinControlAutomaticallySelected->hide();
        ui->widgetCoinControl->show();
    }
    else
    {
        // hide coin control stats
        ui->labelCoinControlAutomaticallySelected->show();
        ui->widgetCoinControl->hide();
        ui->labelCoinControlInsuffFunds->hide();
    }
}

QString SendCoinsDialog::targetSelectorItemText(const int n)
{
    return tr("%1 (%2 blocks)").arg(GUIUtil::formatNiceTimeOffset(n*targetSpacing)).arg(n);
}

<<<<<<< HEAD
SendConfirmationDialog::SendConfirmationDialog(const QString& title, const QString& text, const QString& informative_text, const QString& detailed_text, int _secDelay, const QString& _confirmButtonText, QWidget* parent)
    : QMessageBox(parent), secDelay(_secDelay), confirmButtonText(_confirmButtonText)
=======
SendConfirmationDialog::SendConfirmationDialog(const QString& title, const QString& text, const QString& informative_text, const QString& detailed_text, int _secDelay, bool enable_send, bool always_show_unsigned, QWidget* parent)
    : QMessageBox(parent), secDelay(_secDelay), m_enable_send(enable_send)
>>>>>>> ec86f1e9
{
    setIcon(QMessageBox::Question);
    setWindowTitle(title); // On macOS, the window title is ignored (as required by the macOS Guidelines).
    setText(text);
    setInformativeText(informative_text);
    setDetailedText(detailed_text);
    setStandardButtons(QMessageBox::Yes | QMessageBox::Cancel);
    if (always_show_unsigned || !enable_send) addButton(QMessageBox::Save);
    setDefaultButton(QMessageBox::Cancel);
    yesButton = button(QMessageBox::Yes);
    if (confirmButtonText.isEmpty()) {
        confirmButtonText = yesButton->text();
    }
    m_psbt_button = button(QMessageBox::Save);
    updateButtons();
    connect(&countDownTimer, &QTimer::timeout, this, &SendConfirmationDialog::countDown);
}

int SendConfirmationDialog::exec()
{
    updateButtons();
    countDownTimer.start(1s);
    return QMessageBox::exec();
}

void SendConfirmationDialog::countDown()
{
    secDelay--;
    updateButtons();

    if(secDelay <= 0)
    {
        countDownTimer.stop();
    }
}

void SendConfirmationDialog::updateButtons()
{
    if(secDelay > 0)
    {
        yesButton->setEnabled(false);
        yesButton->setText(confirmButtonText + (m_enable_send ? (" (" + QString::number(secDelay) + ")") : QString("")));
        if (m_psbt_button) {
            m_psbt_button->setEnabled(false);
            m_psbt_button->setText(m_psbt_button_text + " (" + QString::number(secDelay) + ")");
        }
    }
    else
    {
        yesButton->setEnabled(m_enable_send);
        yesButton->setText(confirmButtonText);
        if (m_psbt_button) {
            m_psbt_button->setEnabled(true);
            m_psbt_button->setText(m_psbt_button_text);
        }
    }
}<|MERGE_RESOLUTION|>--- conflicted
+++ resolved
@@ -43,11 +43,8 @@
 #include <QSettings>
 #include <QTextDocument>
 #include <QTimer>
-<<<<<<< HEAD
-=======
 using wallet::CCoinControl;
 using wallet::DEFAULT_PAY_TX_FEE;
->>>>>>> ec86f1e9
 
 static constexpr std::array confTargets{2, 4, 6, 12, 24, 48, 144, 504, 1008};
 int getConfTargetForIndex(int index) {
@@ -155,10 +152,6 @@
         for (const int n : confTargets) {
             ui->confTargetSelector->addItem(targetSelectorItemText(n));
         }
-<<<<<<< HEAD
-
-=======
->>>>>>> ec86f1e9
         connect(_clientModel, &ClientModel::numBlocksChanged, this, &SendCoinsDialog::updateNumberOfBlocks);
     }
 }
@@ -341,18 +334,6 @@
         }
         formatted.append(recipientElement);
     }
-<<<<<<< HEAD
-
-    if (bCreateUnsigned) {
-        question_string.append(tr("Do you want to draft this transaction?"));
-    } else {
-        question_string.append(tr("Are you sure you want to send?"));
-    }
-
-    question_string.append("<br /><span style='font-size:10pt;'>");
-    if (bCreateUnsigned) {
-        question_string.append(tr("Please, review your transaction proposal. This will produce a Partially Signed Qtum Transaction (PSBT) which you can save or copy and then sign with e.g. an offline %1 wallet, or a PSBT-compatible hardware wallet.").arg(PACKAGE_NAME));
-=======
     /*: Message displayed when attempting to create a transaction. Cautionary text to prompt the user to verify
         that the displayed transaction details represent the transaction the user intends to create. */
     question_string.append(tr("Do you want to create this transaction?"));
@@ -367,7 +348,6 @@
             a user can send their transaction or create a PSBT. This string is displayed when both private keys
             and PSBT controls are enabled. */
         question_string.append(tr("Please, review your transaction. You can create and send this transaction or create a Partially Signed Bitcoin Transaction (PSBT), which you can save or copy and then sign with, e.g., an offline %1 wallet, or a PSBT-compatible hardware wallet.").arg(PACKAGE_NAME));
->>>>>>> ec86f1e9
     } else {
         /*: Text to prompt a user to review the details of the transaction they are attempting to send. */
         question_string.append(tr("Please, review your transaction."));
@@ -508,19 +488,12 @@
     assert(m_current_transaction);
 
     const QString confirmation = bCreateUnsigned ? tr("Confirm transaction proposal") : tr("Confirm send coins");
-<<<<<<< HEAD
-    const QString confirmButtonText = bCreateUnsigned ? tr("Create Unsigned") : tr("Sign and send");
-    SendConfirmationDialog confirmationDialog(confirmation, question_string, informative_text, detailed_text, SEND_CONFIRM_DELAY, confirmButtonText, this);
-    confirmationDialog.exec();
-    QMessageBox::StandardButton retval = static_cast<QMessageBox::StandardButton>(confirmationDialog.result());
-=======
     const bool enable_send{!bCreateUnsigned};
     const bool always_show_unsigned{model->getOptionsModel()->getEnablePSBTControls()};
     auto confirmationDialog = new SendConfirmationDialog(confirmation, question_string, informative_text, detailed_text, SEND_CONFIRM_DELAY, enable_send, always_show_unsigned, this);
     confirmationDialog->setAttribute(Qt::WA_DeleteOnClose);
     // TODO: Replace QDialog::exec() with safer QDialog::show().
     const auto retval = static_cast<QMessageBox::StandardButton>(confirmationDialog->exec());
->>>>>>> ec86f1e9
 
     if(retval != QMessageBox::Yes && retval != QMessageBox::Save)
     {
@@ -586,16 +559,6 @@
             }
         }
 
-<<<<<<< HEAD
-        // Copy PSBT to clipboard and offer to save
-        assert(!complete);
-        // Serialize the PSBT
-        CDataStream ssTx(SER_NETWORK, PROTOCOL_VERSION);
-        ssTx << psbtx;
-        QString psbt = EncodeBase64(ssTx.str()).c_str();
-        if(model->getSignPsbtWithHwiTool())
-        {
-=======
         // Sign psbt with hwi tool
         if(model->getSignPsbtWithHwiTool())
         {
@@ -607,7 +570,6 @@
             QString psbt = EncodeBase64(ssTx.str()).c_str();
 
             // Sign tx with hardware
->>>>>>> ec86f1e9
             QVariantMap variantMap;
             if(!HardwareSignTx::process(this, model, psbt, variantMap))
                 send_failure = true;
@@ -615,65 +577,8 @@
             {
                 std::string txid = variantMap["txid"].toString().toStdString();
                 Q_EMIT coinsSent(uint256S(txid));
-<<<<<<< HEAD
-            }
-        }
-        else
-        {
-            GUIUtil::setClipboard(psbt);
-            QMessageBox msgBox;
-            msgBox.setText("Unsigned Transaction");
-            msgBox.setInformativeText("The PSBT has been copied to the clipboard. You can also save it.");
-            msgBox.setStandardButtons(QMessageBox::Save | QMessageBox::Discard);
-            msgBox.setDefaultButton(QMessageBox::Discard);
-            switch (msgBox.exec()) {
-            case QMessageBox::Save: {
-                QString selectedFilter;
-                QString fileNameSuggestion = "";
-                bool first = true;
-                for (const SendCoinsRecipient &rcp : m_current_transaction->getRecipients()) {
-                    if (!first) {
-                        fileNameSuggestion.append(" - ");
-                    }
-                    QString labelOrAddress = rcp.label.isEmpty() ? rcp.address : rcp.label;
-                    QString amount = BitcoinUnits::formatWithUnit(model->getOptionsModel()->getDisplayUnit(), rcp.amount);
-                    fileNameSuggestion.append(labelOrAddress + "-" + amount);
-                    first = false;
-                }
-                fileNameSuggestion.append(".psbt");
-                QString filename = GUIUtil::getSaveFileName(this,
-                    tr("Save Transaction Data"), fileNameSuggestion,
-                    //: Expanded name of the binary PSBT file format. See: BIP 174.
-                    tr("Partially Signed Transaction (Binary)") + QLatin1String(" (*.psbt)"), &selectedFilter);
-                if (filename.isEmpty()) {
-                    return;
-                }
-                std::ofstream out(filename.toLocal8Bit().data(), std::ofstream::out | std::ofstream::binary);
-                out << ssTx.str();
-                out.close();
-                Q_EMIT message(tr("PSBT saved"), "PSBT saved to disk", CClientUIInterface::MSG_INFORMATION);
-                break;
-            }
-            case QMessageBox::Discard:
-                break;
-            default:
-                assert(false);
-            } // msgBox.exec()
-        }
-    } else {
-        // now send the prepared transaction
-        WalletModel::SendCoinsReturn sendStatus = model->sendCoins(*m_current_transaction);
-        // process sendStatus and on error generate message shown to user
-        processSendCoinsReturn(sendStatus);
-
-        if (sendStatus.status == WalletModel::OK) {
-            Q_EMIT coinsSent(m_current_transaction->getWtx()->GetHash());
-        } else {
-            send_failure = true;
-=======
                 accept();
             }
->>>>>>> ec86f1e9
         }
     }
     if (!send_failure) {
@@ -929,10 +834,6 @@
     ui->customFee               ->setEnabled(ui->radioCustomFee->isChecked());
     ui->stackedFeeTypes->setCurrentIndex(ui->radioSmartFee->isChecked() ? 0 : 1);
 }
-<<<<<<< HEAD
-
-=======
->>>>>>> ec86f1e9
 
 void SendCoinsDialog::updateCoinControlState()
 {
@@ -1177,13 +1078,8 @@
     return tr("%1 (%2 blocks)").arg(GUIUtil::formatNiceTimeOffset(n*targetSpacing)).arg(n);
 }
 
-<<<<<<< HEAD
-SendConfirmationDialog::SendConfirmationDialog(const QString& title, const QString& text, const QString& informative_text, const QString& detailed_text, int _secDelay, const QString& _confirmButtonText, QWidget* parent)
-    : QMessageBox(parent), secDelay(_secDelay), confirmButtonText(_confirmButtonText)
-=======
 SendConfirmationDialog::SendConfirmationDialog(const QString& title, const QString& text, const QString& informative_text, const QString& detailed_text, int _secDelay, bool enable_send, bool always_show_unsigned, QWidget* parent)
     : QMessageBox(parent), secDelay(_secDelay), m_enable_send(enable_send)
->>>>>>> ec86f1e9
 {
     setIcon(QMessageBox::Question);
     setWindowTitle(title); // On macOS, the window title is ignored (as required by the macOS Guidelines).
