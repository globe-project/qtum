--- conflicted
+++ resolved
@@ -32,29 +32,17 @@
 #include <wallet/fees.h>
 #include <wallet/wallet.h>
 #include <core_io.h>
-<<<<<<< HEAD
-
-=======
->>>>>>> d82fec21
 #include <array>
 #include <chrono>
 #include <fstream>
 #include <memory>
 
 #include <QFontMetrics>
-<<<<<<< HEAD
-#include <QMessageBox>
-#include <QScrollBar>
-#include <QSettings>
-#include <QTextDocument>
-#include <QTimer>
-=======
 #include <QMessageBox> 
 #include <QScrollBar>
 #include <QSettings>
 #include <QTextDocument>
 #include <QTimer> 
->>>>>>> d82fec21
 using wallet::CCoinControl;
 using wallet::DEFAULT_PAY_TX_FEE;
 
@@ -99,6 +87,7 @@
     } else {
         ui->addButton->setIcon(_platformStyle->MultiStatesIcon(":/icons/add_recipient", PlatformStyle::PushButton));
     }
+
     GUIUtil::setupAddressWidget(ui->lineEditCoinControlChange, this);
 
     addEntry();
@@ -232,11 +221,7 @@
                 //: "External signer" means using devices such as hardware wallets.
                 ui->sendButton->setToolTip(tr("Set external signer script path in Options -> Wallet"));
             }
-<<<<<<< HEAD
-        } else if (bCreateUnsigned) {
-=======
         } else if (bCreateUnsigned) { 
->>>>>>> d82fec21
             ui->sendButton->setText(tr("Cr&eate Unsigned"));
             ui->sendButton->setToolTip(tr("Creates a Partially Signed Qtum Transaction (PSBT) for use with e.g. an offline %1 wallet, or a PSBT-compatible hardware wallet.").arg(PACKAGE_NAME));
         }
@@ -348,6 +333,7 @@
         }
         formatted.append(recipientElement);
     }
+
     /*: Message displayed when attempting to create a transaction. Cautionary text to prompt the user to verify
         that the displayed transaction details represent the transaction the user intends to create. */
     question_string.append(tr("Do you want to create this transaction?"));
@@ -553,9 +539,9 @@
                 } else {
                     presentPSBT(psbtx);
                 }
-<<<<<<< HEAD
-            }
-        }
+            }
+        }
+
         // Sign psbt with hwi tool
         else if(model->getSignPsbtWithHwiTool())
         {
@@ -595,63 +581,6 @@
             }
         }
 
-        // Broadcast the transaction, unless an external signer was used and it
-        // failed, or more signatures are needed.
-        if (broadcast) {
-            // now send the prepared transaction
-            WalletModel::SendCoinsReturn sendStatus = model->sendCoins(*m_current_transaction);
-            // process sendStatus and on error generate message shown to user
-            processSendCoinsReturn(sendStatus);
-
-            if (sendStatus.status == WalletModel::OK) {
-                Q_EMIT coinsSent(m_current_transaction->getWtx()->GetHash());
-                accept();
-            } else {
-                send_failure = true;
-            }
-=======
-            }
-        }
-
-        // Sign psbt with hwi tool
-        else if(model->getSignPsbtWithHwiTool())
-        {
-            // Create psbt
-            CMutableTransaction mtx = CMutableTransaction{*(m_current_transaction->getWtx())};
-            PartiallySignedTransaction psbtx(mtx);
-            bool complete = false;
-
-            // Fill without signing
-            TransactionError err = model->wallet().fillPSBT(SIGHASH_ALL, /*sign=*/false, /*bip32derivs=*/true, /*n_signed=*/nullptr, psbtx, complete);
-            assert(!complete);
-            assert(err == TransactionError::OK);
-
-            // Serialize the PSBT
-            CDataStream ssTx(SER_NETWORK, PROTOCOL_VERSION);
-            ssTx << psbtx;
-            QString psbt = EncodeBase64(ssTx.str()).c_str();
-
-            // Sign tx with hardware
-            QVariantMap variantMap;
-            send_failure = !HardwareSignTx::process(this, model, psbt, variantMap, false);
-
-            // Don't broadcast when user rejects it on the device or there's a failure:
-            CMutableTransaction tmpMtx;
-            if(!send_failure) {
-                std::string hexTx = variantMap["hextx"].toString().toStdString();
-                complete = DecodeHexTx(tmpMtx, hexTx);
-            }
-            broadcast = complete && !send_failure;
-            if (!send_failure) {
-                if (complete) {
-                    const CTransactionRef tx = MakeTransactionRef(tmpMtx);
-                    m_current_transaction->setWtx(tx);
-                } else {
-                    presentPSBT(psbtx);
-                }
-            }
-        }
-
 
         // Broadcast the transaction, unless an external signer was used and it
         // failed, or more signatures are needed.
@@ -660,7 +589,6 @@
             model->sendCoins(*m_current_transaction);
             Q_EMIT coinsSent(m_current_transaction->getWtx()->GetHash());
             accept();
->>>>>>> d82fec21
         }
     }
     if (!send_failure) {
@@ -910,11 +838,7 @@
     ui->labelCustomFeeWarning   ->setEnabled(ui->radioCustomFee->isChecked());
     ui->labelCustomPerKilobyte  ->setEnabled(ui->radioCustomFee->isChecked());
     ui->customFee               ->setEnabled(ui->radioCustomFee->isChecked());
-<<<<<<< HEAD
-    ui->stackedFeeTypes->setCurrentIndex(ui->radioSmartFee->isChecked() ? 0 : 1);
-=======
     ui->stackedFeeTypes->setCurrentIndex(ui->radioSmartFee->isChecked() ? 0 : 1); 
->>>>>>> d82fec21
 }
 
 void SendCoinsDialog::updateCoinControlState()
@@ -977,10 +901,7 @@
             }
         }
     }
-<<<<<<< HEAD
-=======
-
->>>>>>> d82fec21
+
 }
 
 // Coin Control: copy label "Quantity" to clipboard
@@ -1072,11 +993,7 @@
 
         const CTxDestination dest = DecodeDestination(text.toStdString());
 
-<<<<<<< HEAD
-        ui->labelCoinControlChangeLabel->setVisible(!text.isEmpty());
-=======
         ui->labelCoinControlChangeLabel->setVisible(!text.isEmpty()); 
->>>>>>> d82fec21
 
         if (text.isEmpty()) // Nothing entered
         {
@@ -1167,10 +1084,6 @@
 {
     return tr("%1 (%2 blocks)").arg(GUIUtil::formatNiceTimeOffset(n*targetSpacing)).arg(n);
 }
-<<<<<<< HEAD
-
-=======
->>>>>>> d82fec21
 SendConfirmationDialog::SendConfirmationDialog(const QString& title, const QString& text, const QString& informative_text, const QString& detailed_text, int _secDelay, bool enable_send, bool always_show_unsigned, QWidget* parent)
     : QMessageBox(parent), secDelay(_secDelay), m_enable_send(enable_send)
 {
