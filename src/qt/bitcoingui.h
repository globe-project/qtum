// Copyright (c) 2011-2020 The Bitcoin Core developers
// Distributed under the MIT software license, see the accompanying
// file COPYING or http://www.opensource.org/licenses/mit-license.php.

#ifndef BITCOIN_QT_BITCOINGUI_H
#define BITCOIN_QT_BITCOINGUI_H

#if defined(HAVE_CONFIG_H)
#include <config/bitcoin-config.h>
#endif

#include <qt/guiutil.h>
#include <qt/optionsdialog.h>

#include <amount.h>

#include <QLabel>
#include <QMainWindow>
#include <QMap>
#include <QMenu>
#include <QPoint>
#include <QSystemTrayIcon>

#ifdef Q_OS_MAC
#include <qt/macos_appnap.h>
#endif

#include <memory>

class ClientModel;
class NetworkStyle;
class Notificator;
class OptionsModel;
class PlatformStyle;
class RPCConsole;
class SendCoinsRecipient;
class UnitDisplayStatusBarControl;
class WalletController;
class WalletFrame;
class WalletModel;
class HelpMessageDialog;
class ModalOverlay;
class TitleBar;
class NavigationBar;
class QtumVersionChecker;
enum class SynchronizationState;

namespace interfaces {
class Handler;
class Node;
struct BlockAndHeaderTipInfo;
}

QT_BEGIN_NAMESPACE
class QAction;
class QComboBox;
class QDateTime;
class QProgressBar;
class QProgressDialog;
class QDockWidget;
class QTimer;
QT_END_NAMESPACE

namespace GUIUtil {
class ClickableLabel;
class ClickableProgressBar;
}

/**
  Bitcoin GUI main class. This class represents the main window of the Bitcoin UI. It communicates with both the client and
  wallet models to give the user an up-to-date view of the current core state.
*/
class BitcoinGUI : public QMainWindow
{
    Q_OBJECT

public:
    static const std::string DEFAULT_UIPLATFORM;

    explicit BitcoinGUI(interfaces::Node& node, const PlatformStyle *platformStyle, const NetworkStyle *networkStyle, QWidget *parent = nullptr);
    ~BitcoinGUI();

    /** Set the client model.
        The client model represents the part of the core that communicates with the P2P network, and is wallet-agnostic.
    */
    void setClientModel(ClientModel *clientModel = nullptr, interfaces::BlockAndHeaderTipInfo* tip_info = nullptr);
#ifdef ENABLE_WALLET
    void setWalletController(WalletController* wallet_controller);
    WalletController* getWalletController();
#endif

#ifdef ENABLE_WALLET
    /** Set the wallet model.
        The wallet model represents a bitcoin wallet, and offers access to the list of transactions, address book and sending
        functionality.
    */
    void addWallet(WalletModel* walletModel);
    void removeWallet(WalletModel* walletModel);
    void removeAllWallets();
#endif // ENABLE_WALLET
    void setTabBarInfo(QObject* into);
    bool enableWallet = false;

    /** Get the tray icon status.
        Some systems have not "system tray" or "notification area" available.
    */
    bool hasTrayIcon() const { return trayIcon; }

    /** Disconnect core signals from GUI client */
    void unsubscribeFromCoreSignals();

    WalletFrame *getWalletFrame() const;

    bool isPrivacyModeActivated() const;

    void join();

protected:
    void changeEvent(QEvent *e) override;
    void closeEvent(QCloseEvent *event) override;
    void showEvent(QShowEvent *event) override;
    void dragEnterEvent(QDragEnterEvent *event) override;
    void dropEvent(QDropEvent *event) override;
    bool eventFilter(QObject *object, QEvent *event) override;

private:
    interfaces::Node& m_node;
    WalletController* m_wallet_controller{nullptr};
    std::unique_ptr<interfaces::Handler> m_handler_message_box;
    std::unique_ptr<interfaces::Handler> m_handler_question;
    ClientModel* clientModel = nullptr;
    WalletFrame* walletFrame = nullptr;

    UnitDisplayStatusBarControl* unitDisplayControl = nullptr;
    GUIUtil::ThemedLabel* labelWalletEncryptionIcon = nullptr;
    GUIUtil::ThemedLabel* labelWalletHDStatusIcon = nullptr;
    GUIUtil::ClickableLabel* labelProxyIcon = nullptr;
    GUIUtil::ClickableLabel* connectionsControl = nullptr;
    GUIUtil::ClickableLabel* labelBlocksIcon = nullptr;
    QLabel* progressBarLabel = nullptr;
    GUIUtil::ClickableProgressBar* progressBar = nullptr;
    QProgressDialog* progressDialog = nullptr;
<<<<<<< HEAD
    QLabel *labelStakingIcon = nullptr;
    QTimer *timerStakingIcon = nullptr;

    QMenuBar* appMenuBar = nullptr;
    TitleBar *appTitleBar = nullptr;
    NavigationBar *appNavigationBar = nullptr;
=======
    QLabel* labelStakingIcon = nullptr;
    QTimer* timerStakingIcon = nullptr;

    QMenuBar* appMenuBar = nullptr;
    TitleBar* appTitleBar = nullptr;
    NavigationBar* appNavigationBar = nullptr;
>>>>>>> 5ed36332
    QAction* overviewAction = nullptr;
    QAction* historyAction = nullptr;
    QAction* quitAction = nullptr;
    QAction* sendCoinsAction = nullptr;
    QAction* sendCoinsMenuAction = nullptr;
    QAction* usedSendingAddressesAction = nullptr;
    QAction* usedReceivingAddressesAction = nullptr;
    QAction* signMessageAction = nullptr;
    QAction* verifyMessageAction = nullptr;
    QAction* m_load_psbt_action = nullptr;
    QAction* m_load_psbt_clipboard_action = nullptr;
    QAction* aboutAction = nullptr;
    QAction* receiveCoinsAction = nullptr;
    QAction* receiveCoinsMenuAction = nullptr;
    QAction* optionsAction = nullptr;
    QAction* toggleHideAction = nullptr;
    QAction* encryptWalletAction = nullptr;
    QAction* backupWalletAction = nullptr;
    QAction* changePassphraseAction = nullptr;
    QAction* aboutQtAction = nullptr;
    QAction* openRPCConsoleAction = nullptr;
    QAction* openAction = nullptr;
    QAction* showHelpMessageAction = nullptr;
    QAction *restoreWalletAction = nullptr;
    QAction *unlockWalletAction = nullptr;
    QAction *lockWalletAction = nullptr;
    QAction* smartContractAction = nullptr;
    QAction* createContractAction = nullptr;
    QAction* sendToContractAction = nullptr;
    QAction* callContractAction = nullptr;
    QAction* QRCTokenAction = nullptr;
    QAction* stakeAction = nullptr;
    QAction* sendTokenAction = nullptr;
    QAction* receiveTokenAction = nullptr;
    QAction* addTokenAction = nullptr;
    QAction* delegationAction = nullptr;
    QAction* superStakerAction = nullptr;
    QAction* walletStakeAction = nullptr;
    QAction* m_create_wallet_action{nullptr};
    QAction* m_open_wallet_action{nullptr};
    QMenu* m_open_wallet_menu{nullptr};
    QAction* m_close_wallet_action{nullptr};
    QAction* m_close_all_wallets_action{nullptr};
    QAction* m_wallet_selector_label_action = nullptr;
    QAction* m_wallet_selector_action = nullptr;
    QAction* m_mask_values_action{nullptr};

    QLabel *m_wallet_selector_label = nullptr;
    QComboBox* m_wallet_selector = nullptr;

    QSystemTrayIcon* trayIcon = nullptr;
    const std::unique_ptr<QMenu> trayIconMenu;
    Notificator* notificator = nullptr;
    RPCConsole* rpcConsole = nullptr;
    HelpMessageDialog* helpMessageDialog = nullptr;
    ModalOverlay* modalOverlay = nullptr;
    ModalOverlay *modalBackupOverlay = nullptr;
    QtumVersionChecker *qtumVersionChecker = nullptr;
<<<<<<< HEAD
=======

    QMenu* m_network_context_menu = new QMenu(this);
>>>>>>> 5ed36332

#ifdef Q_OS_MAC
    CAppNapInhibitor* m_app_nap_inhibitor = nullptr;
#endif

    /** Keep track of previous number of blocks, to detect progress */
    int prevBlocks = 0;
    int spinnerFrame = 0;

    const PlatformStyle *platformStyle;
    const NetworkStyle* const m_network_style;

    /** Create the main UI actions. */
    void createActions();
    /** Create the menu bar and sub-menus. */
    void createMenuBar();
    /** Create the toolbars */
    void createToolBars();
    /** Create title bar */
    void createTitleBars();
    /** Create system tray icon and notification */
    void createTrayIcon();
    /** Create system tray menu (or setup the dock menu) */
    void createTrayIconMenu();

    /** Enable or disable all wallet-related actions */
    void setWalletActionsEnabled(bool enabled);

    /** Connect core signals to GUI client */
    void subscribeToCoreSignals();

    /** Update UI with latest network info from model. */
    void updateNetworkState();

    void updateHeadersSyncProgressLabel();

    /** Open the OptionsDialog on the specified tab index */
    void openOptionsDialogWithTab(OptionsDialog::Tab tab);

    /** Add docking windows to the main windows */
    void addDockWindows(Qt::DockWidgetArea area, QWidget* widget);

Q_SIGNALS:
    /** Signal raised when a URI was entered or dragged to the GUI */
    void receivedURI(const QString &uri);
    /** Signal raised when RPC console shown */
    void consoleShown(RPCConsole* console);
    void setPrivacy(bool privacy);

public Q_SLOTS:
    /** Set number of connections shown in the UI */
    void setNumConnections(int count);
    /** Set network state shown in the UI */
    void setNetworkActive(bool network_active);
    /** Set number of blocks and last block date shown in the UI */
    void setNumBlocks(int count, const QDateTime& blockDate, double nVerificationProgress, bool headers, SynchronizationState sync_state);

    /** Notify the user of an event from the core network or transaction handling code.
       @param[in] title             the message box / notification title
       @param[in] message           the displayed text
       @param[in] style             modality and style definitions (icon and used buttons - buttons only for message boxes)
                                    @see CClientUIInterface::MessageBoxFlags
       @param[in] ret               pointer to a bool that will be modified to whether Ok was clicked (modal only)
       @param[in] detailed_message  the text to be displayed in the details area
    */
    void message(const QString& title, QString message, unsigned int style, bool* ret = nullptr, const QString& detailed_message = QString());

#ifdef ENABLE_WALLET
    void setCurrentWallet(WalletModel* wallet_model);
    void setCurrentWalletBySelectorIndex(int index);
    /** Set the UI status indicators based on the currently selected wallet.
    */
    void updateWalletStatus();

private:
    /** Set the encryption status as shown in the UI.
       @param[in] status            current encryption status
       @see WalletModel::EncryptionStatus
    */
    void setEncryptionStatus(WalletModel *walletModel);

    /** Set the hd-enabled status as shown in the UI.
     @param[in] hdEnabled         current hd enabled status
     @see WalletModel::EncryptionStatus
     */
    void setHDStatus(bool privkeyDisabled, int hdEnabled);

public Q_SLOTS:
    bool handlePaymentRequest(const SendCoinsRecipient& recipient);

    /** Show incoming transaction notification for new transactions. */
    void incomingTransaction(const QString& date, int unit, const CAmount& amount, const QString& type, const QString& address, const QString& label, const QString& walletName);

    /** Show incoming transaction notification for new token transactions. */
    void incomingTokenTransaction(const QString& date, const QString& amount, const QString& type, const QString& address, const QString& label, const QString& walletName, const QString& title);
#endif // ENABLE_WALLET

private:
    /** Set the proxy-enabled icon as shown in the UI. */
    void updateProxyIcon();
    void updateWindowTitle();

public Q_SLOTS:
#ifdef ENABLE_WALLET
    /** Switch to overview (home) page */
    void gotoOverviewPage();
    /** Switch to history (transactions) page */
    void gotoHistoryPage();
    /** Switch to receive coins page */
    void gotoReceiveCoinsPage();
    /** Switch to send coins page */
    void gotoSendCoinsPage(QString addr = "");
    /** Switch to create contract page */
    void gotoCreateContractPage();
    /** Switch to send contract page */
    void gotoSendToContractPage();
    /** Switch to call contract page */
    void gotoCallContractPage();
    /** Switch to token page */
    void gotoTokenPage();
    /** Switch to stake page */
    void gotoStakePage();
    /** Switch to delegation page */
    void gotoDelegationPage();
    /** Switch to super staker page */
    void gotoSuperStakerPage();

    /** Show Sign/Verify Message dialog and switch to sign message tab */
    void gotoSignMessageTab(QString addr = "");
    /** Show Sign/Verify Message dialog and switch to verify message tab */
    void gotoVerifyMessageTab(QString addr = "");
    /** Load Partially Signed Bitcoin Transaction from file or clipboard */
    void gotoLoadPSBT(bool from_clipboard = false);

    /** Show open dialog */
    void openClicked();
#endif // ENABLE_WALLET
    /** Show configuration dialog */
    void optionsClicked();
    /** Show about dialog */
    void aboutClicked();
    /** Show debug window */
    void showDebugWindow();
    /** Show debug window and set focus to the console */
    void showDebugWindowActivateConsole();
    /** Show help message dialog */
    void showHelpMessageClicked();
#ifndef Q_OS_MAC
    /** Handle tray icon clicked */
    void trayIconActivated(QSystemTrayIcon::ActivationReason reason);
#else
    /** Handle macOS Dock icon clicked */
    void macosDockIconActivated();
#endif

    /** Show window if hidden, unminimize when minimized, rise when obscured or show if hidden and fToggleHidden is true */
    void showNormalIfMinimized() { showNormalIfMinimized(false); }
    void showNormalIfMinimized(bool fToggleHidden);
    /** Simply calls showNormalIfMinimized(true) for use in SLOT() macro */
    void toggleHidden();
#ifdef ENABLE_WALLET
    /** Update staking icon **/
    void updateStakingIcon();
#endif // ENABLE_WALLET

    /** called by a timer to check if ShutdownRequested() has been set **/
    void detectShutdown();

    /** Show progress dialog e.g. for verifychain */
    void showProgress(const QString &title, int nProgress);

    void showModalOverlay();

    void showModalBackupOverlay();
};

class UnitDisplayStatusBarControl : public QLabel
{
    Q_OBJECT

public:
    explicit UnitDisplayStatusBarControl(const PlatformStyle *platformStyle);
    /** Lets the control know about the Options Model (and its signals) */
    void setOptionsModel(OptionsModel *optionsModel);

protected:
    /** So that it responds to left-button clicks */
    void mousePressEvent(QMouseEvent *event) override;
    void changeEvent(QEvent* e) override;

private:
    OptionsModel *optionsModel;
    QMenu* menu;
<<<<<<< HEAD
=======
    const PlatformStyle* m_platform_style;
>>>>>>> 5ed36332
    int menuMargin;
    int iconHeight;
    int iconWidth;
    QString iconPath;

    /** Shows context menu with Display Unit options by the mouse coordinates */
    void onDisplayUnitsClicked(const QPoint& point);
    /** Creates context menu, its actions, and wires up all the relevant signals for mouse events. */
    void createContextMenu();

private Q_SLOTS:
    /** When Display Units are changed on OptionsModel it will refresh the display text of the control on the status bar */
    void updateDisplayUnit(int newUnits);
    /** Tells underlying optionsModel to update its current display unit. */
    void onMenuSelection(QAction* action);
};

#endif // BITCOIN_QT_BITCOINGUI_H<|MERGE_RESOLUTION|>--- conflicted
+++ resolved
@@ -98,7 +98,6 @@
     void removeWallet(WalletModel* walletModel);
     void removeAllWallets();
 #endif // ENABLE_WALLET
-    void setTabBarInfo(QObject* into);
     bool enableWallet = false;
 
     /** Get the tray icon status.
@@ -140,21 +139,12 @@
     QLabel* progressBarLabel = nullptr;
     GUIUtil::ClickableProgressBar* progressBar = nullptr;
     QProgressDialog* progressDialog = nullptr;
-<<<<<<< HEAD
-    QLabel *labelStakingIcon = nullptr;
-    QTimer *timerStakingIcon = nullptr;
-
-    QMenuBar* appMenuBar = nullptr;
-    TitleBar *appTitleBar = nullptr;
-    NavigationBar *appNavigationBar = nullptr;
-=======
     QLabel* labelStakingIcon = nullptr;
     QTimer* timerStakingIcon = nullptr;
 
     QMenuBar* appMenuBar = nullptr;
     TitleBar* appTitleBar = nullptr;
     NavigationBar* appNavigationBar = nullptr;
->>>>>>> 5ed36332
     QAction* overviewAction = nullptr;
     QAction* historyAction = nullptr;
     QAction* quitAction = nullptr;
@@ -213,11 +203,8 @@
     ModalOverlay* modalOverlay = nullptr;
     ModalOverlay *modalBackupOverlay = nullptr;
     QtumVersionChecker *qtumVersionChecker = nullptr;
-<<<<<<< HEAD
-=======
 
     QMenu* m_network_context_menu = new QMenu(this);
->>>>>>> 5ed36332
 
 #ifdef Q_OS_MAC
     CAppNapInhibitor* m_app_nap_inhibitor = nullptr;
@@ -411,10 +398,7 @@
 private:
     OptionsModel *optionsModel;
     QMenu* menu;
-<<<<<<< HEAD
-=======
     const PlatformStyle* m_platform_style;
->>>>>>> 5ed36332
     int menuMargin;
     int iconHeight;
     int iconWidth;
