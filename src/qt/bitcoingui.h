--- conflicted
+++ resolved
@@ -299,17 +299,9 @@
     bool handlePaymentRequest(const SendCoinsRecipient& recipient);
 
     /** Show incoming transaction notification for new transactions. */
-<<<<<<< HEAD
-    void incomingTransaction(const QString& date, int unit, const CAmount& amount, const QString& type, const QString& address, const QString& label, const QString& walletName);
-
-    /** Show incoming transaction notification for new token transactions. */
-    void incomingTokenTransaction(const QString& date, const QString& amount, const QString& type, const QString& address, const QString& label, const QString& walletName, const QString& title);
-
-=======
     void incomingTransaction(const QString& date, BitcoinUnit unit, const CAmount& amount, const QString& type, const QString& address, const QString& label, const QString& walletName);
     /** Show incoming transaction notification for new token transactions. */
     void incomingTokenTransaction(const QString& date, const QString& amount, const QString& type, const QString& address, const QString& label, const QString& walletName, const QString& title);
->>>>>>> d82fec21
 #endif // ENABLE_WALLET
 
 private:
@@ -341,10 +333,7 @@
     void gotoDelegationPage();
     /** Switch to super staker page */
     void gotoSuperStakerPage();
-<<<<<<< HEAD
-=======
-
->>>>>>> d82fec21
+
     /** Show Sign/Verify Message dialog and switch to sign message tab */
     void gotoSignMessageTab(QString addr = "");
     /** Show Sign/Verify Message dialog and switch to verify message tab */
@@ -381,10 +370,6 @@
     void updateStakingIcon();
 #endif // ENABLE_WALLET
 
-<<<<<<< HEAD
-
-=======
->>>>>>> d82fec21
     /** called by a timer to check if ShutdownRequested() has been set **/
     void detectShutdown();
 
@@ -420,10 +405,6 @@
     int iconWidth;
     QString iconPath;
 
-<<<<<<< HEAD
-
-=======
->>>>>>> d82fec21
     /** Shows context menu with Display Unit options by the mouse coordinates */
     void onDisplayUnitsClicked(const QPoint& point);
     /** Creates context menu, its actions, and wires up all the relevant signals for mouse events. */
