// Copyright (c) 2011-2020 The Bitcoin Core developers
// Distributed under the MIT software license, see the accompanying
// file COPYING or http://www.opensource.org/licenses/mit-license.php.

#ifndef BITCOIN_QT_BITCOINGUI_H
#define BITCOIN_QT_BITCOINGUI_H

#if defined(HAVE_CONFIG_H)
#include <config/bitcoin-config.h>
#endif

#include <qt/optionsdialog.h>

#include <amount.h>

#include <QLabel>
#include <QMainWindow>
#include <QMap>
#include <QPoint>
#include <QSystemTrayIcon>

#ifdef Q_OS_MAC
#include <qt/macos_appnap.h>
#endif

#include <memory>

class ClientModel;
class NetworkStyle;
class Notificator;
class OptionsModel;
class PlatformStyle;
class RPCConsole;
class SendCoinsRecipient;
class UnitDisplayStatusBarControl;
class WalletController;
class WalletFrame;
class WalletModel;
class HelpMessageDialog;
class ModalOverlay;
class TitleBar;
class NavigationBar;
class QtumVersionChecker;
enum class SynchronizationState;

namespace interfaces {
class Handler;
class Node;
struct BlockAndHeaderTipInfo;
}

QT_BEGIN_NAMESPACE
class QAction;
class QComboBox;
class QMenu;
class QProgressBar;
class QProgressDialog;
class QDockWidget;
QT_END_NAMESPACE

namespace GUIUtil {
class ClickableLabel;
class ClickableProgressBar;
}

/**
  Bitcoin GUI main class. This class represents the main window of the Bitcoin UI. It communicates with both the client and
  wallet models to give the user an up-to-date view of the current core state.
*/
class BitcoinGUI : public QMainWindow
{
    Q_OBJECT

public:
    static const std::string DEFAULT_UIPLATFORM;

    explicit BitcoinGUI(interfaces::Node& node, const PlatformStyle *platformStyle, const NetworkStyle *networkStyle, QWidget *parent = nullptr);
    ~BitcoinGUI();

    /** Set the client model.
        The client model represents the part of the core that communicates with the P2P network, and is wallet-agnostic.
    */
    void setClientModel(ClientModel *clientModel = nullptr, interfaces::BlockAndHeaderTipInfo* tip_info = nullptr);
#ifdef ENABLE_WALLET
    void setWalletController(WalletController* wallet_controller);
    WalletController* getWalletController();
#endif

#ifdef ENABLE_WALLET
    /** Set the wallet model.
        The wallet model represents a bitcoin wallet, and offers access to the list of transactions, address book and sending
        functionality.
    */
    void addWallet(WalletModel* walletModel);
    void removeWallet(WalletModel* walletModel);
    void removeAllWallets();
#endif // ENABLE_WALLET
    void setTabBarInfo(QObject* into);
    bool enableWallet = false;

    /** Get the tray icon status.
        Some systems have not "system tray" or "notification area" available.
    */
    bool hasTrayIcon() const { return trayIcon; }

    /** Disconnect core signals from GUI client */
    void unsubscribeFromCoreSignals();

    WalletFrame *getWalletFrame() const;

    bool isPrivacyModeActivated() const;

protected:
    void changeEvent(QEvent *e) override;
    void closeEvent(QCloseEvent *event) override;
    void showEvent(QShowEvent *event) override;
    void dragEnterEvent(QDragEnterEvent *event) override;
    void dropEvent(QDropEvent *event) override;
    bool eventFilter(QObject *object, QEvent *event) override;

private:
    interfaces::Node& m_node;
    WalletController* m_wallet_controller{nullptr};
    std::unique_ptr<interfaces::Handler> m_handler_message_box;
    std::unique_ptr<interfaces::Handler> m_handler_question;
    ClientModel* clientModel = nullptr;
    WalletFrame* walletFrame = nullptr;

    UnitDisplayStatusBarControl* unitDisplayControl = nullptr;
    QLabel* labelWalletEncryptionIcon = nullptr;
    QLabel* labelWalletHDStatusIcon = nullptr;
    GUIUtil::ClickableLabel* labelProxyIcon = nullptr;
    GUIUtil::ClickableLabel* connectionsControl = nullptr;
    GUIUtil::ClickableLabel* labelBlocksIcon = nullptr;
    QLabel* progressBarLabel = nullptr;
    GUIUtil::ClickableProgressBar* progressBar = nullptr;
    QProgressDialog* progressDialog = nullptr;
    QLabel *labelStakingIcon = nullptr;

    QMenuBar* appMenuBar = nullptr;
    TitleBar *appTitleBar = nullptr;
    NavigationBar *appNavigationBar = nullptr;
    QAction* overviewAction = nullptr;
    QAction* historyAction = nullptr;
    QAction* quitAction = nullptr;
    QAction* sendCoinsAction = nullptr;
    QAction* sendCoinsMenuAction = nullptr;
    QAction* usedSendingAddressesAction = nullptr;
    QAction* usedReceivingAddressesAction = nullptr;
    QAction* signMessageAction = nullptr;
    QAction* verifyMessageAction = nullptr;
    QAction* m_load_psbt_action = nullptr;
    QAction* m_load_psbt_clipboard_action = nullptr;
    QAction* aboutAction = nullptr;
    QAction* receiveCoinsAction = nullptr;
    QAction* receiveCoinsMenuAction = nullptr;
    QAction* optionsAction = nullptr;
    QAction* toggleHideAction = nullptr;
    QAction* encryptWalletAction = nullptr;
    QAction* backupWalletAction = nullptr;
    QAction* changePassphraseAction = nullptr;
    QAction* aboutQtAction = nullptr;
    QAction* openRPCConsoleAction = nullptr;
    QAction* openAction = nullptr;
    QAction* showHelpMessageAction = nullptr;
    QAction *restoreWalletAction = nullptr;
    QAction *unlockWalletAction = nullptr;
    QAction *lockWalletAction = nullptr;
    QAction* smartContractAction = nullptr;
    QAction* createContractAction = nullptr;
    QAction* sendToContractAction = nullptr;
    QAction* callContractAction = nullptr;
    QAction* QRCTokenAction = nullptr;
    QAction* stakeAction = nullptr;
    QAction* sendTokenAction = nullptr;
    QAction* receiveTokenAction = nullptr;
    QAction* addTokenAction = nullptr;
    QAction* delegationAction = nullptr;
    QAction* superStakerAction = nullptr;
    QAction* walletStakeAction = nullptr;
    QAction* signTxHardwareAction = nullptr;
    QAction* ledgerAction = nullptr;
    QAction* m_create_wallet_action{nullptr};
    QAction* m_open_wallet_action{nullptr};
    QMenu* m_open_wallet_menu{nullptr};
    QAction* m_close_wallet_action{nullptr};
    QAction* m_close_all_wallets_action{nullptr};
    QAction* m_wallet_selector_label_action = nullptr;
    QAction* m_wallet_selector_action = nullptr;
    QAction* m_mask_values_action{nullptr};

    QLabel *m_wallet_selector_label = nullptr;
    QComboBox* m_wallet_selector = nullptr;

    QSystemTrayIcon* trayIcon = nullptr;
    const std::unique_ptr<QMenu> trayIconMenu;
    Notificator* notificator = nullptr;
    RPCConsole* rpcConsole = nullptr;
    HelpMessageDialog* helpMessageDialog = nullptr;
    ModalOverlay* modalOverlay = nullptr;
    ModalOverlay *modalBackupOverlay = nullptr;
    QtumVersionChecker *qtumVersionChecker = nullptr;

#ifdef Q_OS_MAC
    CAppNapInhibitor* m_app_nap_inhibitor = nullptr;
#endif

    /** Keep track of previous number of blocks, to detect progress */
    int prevBlocks = 0;
    int spinnerFrame = 0;

    const PlatformStyle *platformStyle;
    const NetworkStyle* const m_network_style;

    /** Create the main UI actions. */
    void createActions();
    /** Create the menu bar and sub-menus. */
    void createMenuBar();
    /** Create the toolbars */
    void createToolBars();
    /** Create title bar */
    void createTitleBars();
    /** Create system tray icon and notification */
    void createTrayIcon();
    /** Create system tray menu (or setup the dock menu) */
    void createTrayIconMenu();

    /** Enable or disable all wallet-related actions */
    void setWalletActionsEnabled(bool enabled);

    /** Connect core signals to GUI client */
    void subscribeToCoreSignals();

    /** Update UI with latest network info from model. */
    void updateNetworkState();

    void updateHeadersSyncProgressLabel();

    /** Open the OptionsDialog on the specified tab index */
    void openOptionsDialogWithTab(OptionsDialog::Tab tab);

    /** Add docking windows to the main windows */
    void addDockWindows(Qt::DockWidgetArea area, QWidget* widget);

Q_SIGNALS:
    /** Signal raised when a URI was entered or dragged to the GUI */
    void receivedURI(const QString &uri);
    /** Signal raised when RPC console shown */
    void consoleShown(RPCConsole* console);
    void setPrivacy(bool privacy);

public Q_SLOTS:
    /** Set number of connections shown in the UI */
    void setNumConnections(int count);
    /** Set network state shown in the UI */
    void setNetworkActive(bool networkActive);
    /** Set number of blocks and last block date shown in the UI */
    void setNumBlocks(int count, const QDateTime& blockDate, double nVerificationProgress, bool headers, SynchronizationState sync_state);

    /** Notify the user of an event from the core network or transaction handling code.
       @param[in] title             the message box / notification title
       @param[in] message           the displayed text
       @param[in] style             modality and style definitions (icon and used buttons - buttons only for message boxes)
                                    @see CClientUIInterface::MessageBoxFlags
       @param[in] ret               pointer to a bool that will be modified to whether Ok was clicked (modal only)
       @param[in] detailed_message  the text to be displayed in the details area
    */
    void message(const QString& title, QString message, unsigned int style, bool* ret = nullptr, const QString& detailed_message = QString());

#ifdef ENABLE_WALLET
    void setCurrentWallet(WalletModel* wallet_model);
    void setCurrentWalletBySelectorIndex(int index);
    /** Set the UI status indicators based on the currently selected wallet.
    */
    void updateWalletStatus();

private:
    /** Set the encryption status as shown in the UI.
       @param[in] status            current encryption status
       @see WalletModel::EncryptionStatus
    */
    void setEncryptionStatus(WalletModel *walletModel);

    /** Set the hd-enabled status as shown in the UI.
     @param[in] hdEnabled         current hd enabled status
     @see WalletModel::EncryptionStatus
     */
    void setHDStatus(bool privkeyDisabled, int hdEnabled);

public Q_SLOTS:
    bool handlePaymentRequest(const SendCoinsRecipient& recipient);

    /** Show incoming transaction notification for new transactions. */
    void incomingTransaction(const QString& date, int unit, const CAmount& amount, const QString& type, const QString& address, const QString& label, const QString& walletName);

    /** Show incoming transaction notification for new token transactions. */
    void incomingTokenTransaction(const QString& date, const QString& amount, const QString& type, const QString& address, const QString& label, const QString& walletName, const QString& title);
#endif // ENABLE_WALLET

private:
    /** Set the proxy-enabled icon as shown in the UI. */
    void updateProxyIcon();
    void updateWindowTitle();

public Q_SLOTS:
#ifdef ENABLE_WALLET
    /** Switch to overview (home) page */
    void gotoOverviewPage();
    /** Switch to history (transactions) page */
    void gotoHistoryPage();
    /** Switch to receive coins page */
    void gotoReceiveCoinsPage();
    /** Switch to send coins page */
    void gotoSendCoinsPage(QString addr = "");
    /** Switch to create contract page */
    void gotoCreateContractPage();
    /** Switch to send contract page */
    void gotoSendToContractPage();
    /** Switch to call contract page */
    void gotoCallContractPage();
    /** Switch to token page */
    void gotoTokenPage();
    /** Switch to stake page */
    void gotoStakePage();
    /** Switch to delegation page */
    void gotoDelegationPage();
    /** Switch to super staker page */
    void gotoSuperStakerPage();

    /** Show Sign/Verify Message dialog and switch to sign message tab */
    void gotoSignMessageTab(QString addr = "");
    /** Show Sign/Verify Message dialog and switch to verify message tab */
    void gotoVerifyMessageTab(QString addr = "");
<<<<<<< HEAD
    /** Load Partially Signed Bitcoin Transaction from file or clipboard */
    void gotoLoadPSBT(bool from_clipboard = false);
=======
    /** Sign transaction with hardware wallet*/
    void signTxHardware(const QString& tx = "");
    /** Setup ledger hardware wallet application*/
    void setupLedger();
>>>>>>> 0fb0c87e

    /** Show open dialog */
    void openClicked();
#endif // ENABLE_WALLET
    /** Show configuration dialog */
    void optionsClicked();
    /** Show about dialog */
    void aboutClicked();
    /** Show debug window */
    void showDebugWindow();
    /** Show debug window and set focus to the console */
    void showDebugWindowActivateConsole();
    /** Show help message dialog */
    void showHelpMessageClicked();
#ifndef Q_OS_MAC
    /** Handle tray icon clicked */
    void trayIconActivated(QSystemTrayIcon::ActivationReason reason);
#else
    /** Handle macOS Dock icon clicked */
    void macosDockIconActivated();
#endif

    /** Show window if hidden, unminimize when minimized, rise when obscured or show if hidden and fToggleHidden is true */
    void showNormalIfMinimized() { showNormalIfMinimized(false); }
    void showNormalIfMinimized(bool fToggleHidden);
    /** Simply calls showNormalIfMinimized(true) for use in SLOT() macro */
    void toggleHidden();
#ifdef ENABLE_WALLET
    /** Update staking icon **/
    void updateStakingIcon();
#endif // ENABLE_WALLET

    /** called by a timer to check if ShutdownRequested() has been set **/
    void detectShutdown();

    /** Show progress dialog e.g. for verifychain */
    void showProgress(const QString &title, int nProgress);

    /** When hideTrayIcon setting is changed in OptionsModel hide or show the icon accordingly. */
    void setTrayIconVisible(bool);

    void showModalOverlay();

    void showModalBackupOverlay();
};

class UnitDisplayStatusBarControl : public QLabel
{
    Q_OBJECT

public:
    explicit UnitDisplayStatusBarControl(const PlatformStyle *platformStyle);
    /** Lets the control know about the Options Model (and its signals) */
    void setOptionsModel(OptionsModel *optionsModel);

protected:
    /** So that it responds to left-button clicks */
    void mousePressEvent(QMouseEvent *event) override;

private:
    OptionsModel *optionsModel;
    QMenu* menu;
    int menuMargin;
    int iconHeight;
    int iconWidth;
    QString iconPath;

    /** Shows context menu with Display Unit options by the mouse coordinates */
    void onDisplayUnitsClicked(const QPoint& point);
    /** Creates context menu, its actions, and wires up all the relevant signals for mouse events. */
    void createContextMenu();

private Q_SLOTS:
    /** When Display Units are changed on OptionsModel it will refresh the display text of the control on the status bar */
    void updateDisplayUnit(int newUnits);
    /** Tells underlying optionsModel to update its current display unit. */
    void onMenuSelection(QAction* action);
};

#endif // BITCOIN_QT_BITCOINGUI_H<|MERGE_RESOLUTION|>--- conflicted
+++ resolved
@@ -331,15 +331,12 @@
     void gotoSignMessageTab(QString addr = "");
     /** Show Sign/Verify Message dialog and switch to verify message tab */
     void gotoVerifyMessageTab(QString addr = "");
-<<<<<<< HEAD
     /** Load Partially Signed Bitcoin Transaction from file or clipboard */
     void gotoLoadPSBT(bool from_clipboard = false);
-=======
     /** Sign transaction with hardware wallet*/
     void signTxHardware(const QString& tx = "");
     /** Setup ledger hardware wallet application*/
     void setupLedger();
->>>>>>> 0fb0c87e
 
     /** Show open dialog */
     void openClicked();
