// Copyright (c) 2011-2018 The Bitcoin Core developers
// Distributed under the MIT software license, see the accompanying
// file COPYING or http://www.opensource.org/licenses/mit-license.php.

#include <qt/bitcoinaddressvalidator.h>

#include <key_io.h>

/* Base58 characters are:
     "123456789ABCDEFGHJKLMNPQRSTUVWXYZabcdefghijkmnopqrstuvwxyz"

  This is:
  - All numbers except for '0'
  - All upper-case letters except for 'I' and 'O'
  - All lower-case letters except for 'l'
*/

BitcoinAddressEntryValidator::BitcoinAddressEntryValidator(QObject *parent) :
    QValidator(parent)
{
}

QValidator::State BitcoinAddressEntryValidator::validate(QString &input, int &pos) const
{
    Q_UNUSED(pos);

    // Empty address is "intermediate" input
    if (input.isEmpty())
        return QValidator::Intermediate;

    // Correction
    for (int idx = 0; idx < input.size();)
    {
        bool removeChar = false;
        QChar ch = input.at(idx);
        // Corrections made are very conservative on purpose, to avoid
        // users unexpectedly getting away with typos that would normally
        // be detected, and thus sending to the wrong address.
        switch(ch.unicode())
        {
        // Qt categorizes these as "Other_Format" not "Separator_Space"
        case 0x200B: // ZERO WIDTH SPACE
        case 0xFEFF: // ZERO WIDTH NO-BREAK SPACE
            removeChar = true;
            break;
        default:
            break;
        }

        // Remove whitespace
        if (ch.isSpace())
            removeChar = true;

        // To next character
        if (removeChar)
            input.remove(idx, 1);
        else
            ++idx;
    }

    // Validation
    QValidator::State state = QValidator::Acceptable;
    for (int idx = 0; idx < input.size(); ++idx)
    {
        int ch = input.at(idx).unicode();

        if (((ch >= '0' && ch<='9') ||
            (ch >= 'a' && ch<='z') ||
            (ch >= 'A' && ch<='Z')) &&
            ch != 'I' && ch != 'O') // Characters invalid in both Base58 and Bech32
        {
            // Alphanumeric and not a 'forbidden' character
        }
        else
        {
            state = QValidator::Invalid;
        }
    }

    return state;
}

BitcoinAddressCheckValidator::BitcoinAddressCheckValidator(QObject *parent, bool senderAddress) :
    QValidator(parent),
    m_senderAddress(senderAddress)
<<<<<<< HEAD
=======

>>>>>>> 4985b774
{
}

QValidator::State BitcoinAddressCheckValidator::validate(QString &input, int &pos) const
{
    Q_UNUSED(pos);
<<<<<<< HEAD
=======

>>>>>>> 4985b774
    if(m_senderAddress &&
            !IsValidContractSenderAddressString(input.toStdString()))
    {
        return QValidator::Invalid;
    }

    // Validate the passed Bitcoin address
    if (IsValidDestinationString(input.toStdString())) {
        return QValidator::Acceptable;
    }

    return QValidator::Invalid;
}<|MERGE_RESOLUTION|>--- conflicted
+++ resolved
@@ -83,20 +83,14 @@
 BitcoinAddressCheckValidator::BitcoinAddressCheckValidator(QObject *parent, bool senderAddress) :
     QValidator(parent),
     m_senderAddress(senderAddress)
-<<<<<<< HEAD
-=======
 
->>>>>>> 4985b774
 {
 }
 
 QValidator::State BitcoinAddressCheckValidator::validate(QString &input, int &pos) const
 {
     Q_UNUSED(pos);
-<<<<<<< HEAD
-=======
 
->>>>>>> 4985b774
     if(m_senderAddress &&
             !IsValidContractSenderAddressString(input.toStdString()))
     {
