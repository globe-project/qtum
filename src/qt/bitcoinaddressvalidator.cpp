// Copyright (c) 2011-2017 The Bitcoin Core developers
// Distributed under the MIT software license, see the accompanying
// file COPYING or http://www.opensource.org/licenses/mit-license.php.

#include <qt/bitcoinaddressvalidator.h>

#include <base58.h>

/* Base58 characters are:
     "123456789ABCDEFGHJKLMNPQRSTUVWXYZabcdefghijkmnopqrstuvwxyz"

  This is:
  - All numbers except for '0'
  - All upper-case letters except for 'I' and 'O'
  - All lower-case letters except for 'l'
*/

BitcoinAddressEntryValidator::BitcoinAddressEntryValidator(QObject *parent) :
    QValidator(parent)
{
}

QValidator::State BitcoinAddressEntryValidator::validate(QString &input, int &pos) const
{
    Q_UNUSED(pos);

    // Empty address is "intermediate" input
    if (input.isEmpty())
        return QValidator::Intermediate;

    // Correction
    for (int idx = 0; idx < input.size();)
    {
        bool removeChar = false;
        QChar ch = input.at(idx);
        // Corrections made are very conservative on purpose, to avoid
        // users unexpectedly getting away with typos that would normally
        // be detected, and thus sending to the wrong address.
        switch(ch.unicode())
        {
        // Qt categorizes these as "Other_Format" not "Separator_Space"
        case 0x200B: // ZERO WIDTH SPACE
        case 0xFEFF: // ZERO WIDTH NO-BREAK SPACE
            removeChar = true;
            break;
        default:
            break;
        }

        // Remove whitespace
        if (ch.isSpace())
            removeChar = true;

        // To next character
        if (removeChar)
            input.remove(idx, 1);
        else
            ++idx;
    }

    // Validation
    QValidator::State state = QValidator::Acceptable;
    for (int idx = 0; idx < input.size(); ++idx)
    {
        int ch = input.at(idx).unicode();

        if (((ch >= '0' && ch<='9') ||
            (ch >= 'a' && ch<='z') ||
            (ch >= 'A' && ch<='Z')) &&
            ch != 'I' && ch != 'O') // Characters invalid in both Base58 and Bech32
        {
            // Alphanumeric and not a 'forbidden' character
        }
        else
        {
            state = QValidator::Invalid;
        }
    }

    return state;
}

<<<<<<< HEAD
BitcoinAddressCheckValidator::BitcoinAddressCheckValidator(QObject *parent, bool allowScript) :
    QValidator(parent),
    bAllowScript(allowScript)
=======
BitcoinAddressCheckValidator::BitcoinAddressCheckValidator(QObject *parent, bool senderAddress) :
    QValidator(parent),
    m_senderAddress(senderAddress)
>>>>>>> a68962c4
{
}

QValidator::State BitcoinAddressCheckValidator::validate(QString &input, int &pos) const
{
    Q_UNUSED(pos);
    if(m_senderAddress &&
            !IsValidContractSenderAddressString(input.toStdString()))
    {
        return QValidator::Invalid;
    }

    // Validate the passed Bitcoin address
<<<<<<< HEAD
    CBitcoinAddress addr(input.toStdString());
    if (addr.IsValid())
    {
        if(bAllowScript)
            return QValidator::Acceptable;
        else if(!addr.IsScript())
            return QValidator::Acceptable;
=======
    if (IsValidDestinationString(input.toStdString())) {
        return QValidator::Acceptable;
>>>>>>> a68962c4
    }

    return QValidator::Invalid;
}<|MERGE_RESOLUTION|>--- conflicted
+++ resolved
@@ -80,15 +80,9 @@
     return state;
 }
 
-<<<<<<< HEAD
-BitcoinAddressCheckValidator::BitcoinAddressCheckValidator(QObject *parent, bool allowScript) :
-    QValidator(parent),
-    bAllowScript(allowScript)
-=======
 BitcoinAddressCheckValidator::BitcoinAddressCheckValidator(QObject *parent, bool senderAddress) :
     QValidator(parent),
     m_senderAddress(senderAddress)
->>>>>>> a68962c4
 {
 }
 
@@ -102,18 +96,8 @@
     }
 
     // Validate the passed Bitcoin address
-<<<<<<< HEAD
-    CBitcoinAddress addr(input.toStdString());
-    if (addr.IsValid())
-    {
-        if(bAllowScript)
-            return QValidator::Acceptable;
-        else if(!addr.IsScript())
-            return QValidator::Acceptable;
-=======
     if (IsValidDestinationString(input.toStdString())) {
         return QValidator::Acceptable;
->>>>>>> a68962c4
     }
 
     return QValidator::Invalid;
