--- conflicted
+++ resolved
@@ -1,121 +1,59 @@
-<<<<<<< HEAD
-<?xml version="1.0" encoding="UTF-8"?>
-<ui version="4.0">
- <class>TransactionDescDialog</class>
- <widget class="QDialog" name="TransactionDescDialog">
-  <property name="geometry">
-   <rect>
-    <x>0</x>
-    <y>0</y>
-    <width>660</width>
-    <height>360</height>
-   </rect>
-  </property>
-  <property name="windowTitle">
-   <string notr="true">Transaction details</string>
-  </property>
-  <layout class="QVBoxLayout" name="verticalLayout">
-   <property name="spacing">
-    <number>10</number>
-   </property>
-   <property name="leftMargin">
-    <number>30</number>
-   </property>
-   <property name="topMargin">
-    <number>35</number>
-   </property>
-   <property name="rightMargin">
-    <number>30</number>
-   </property>
-   <property name="bottomMargin">
-    <number>45</number>
-   </property>
-   <item>
-    <widget class="QLabel" name="label">
-     <property name="text">
-      <string>Transaction details</string>
-     </property>
-    </widget>
-   </item>
-   <item>
-    <widget class="QTextBrowser" name="detailText">
-     <property name="toolTip">
-      <string>This pane shows a detailed description of the transaction</string>
-     </property>
-     <property name="readOnly">
-      <bool>true</bool>
-     </property>
-     <property name="textInteractionFlags">
-      <set>Qt::LinksAccessibleByMouse|Qt::TextSelectableByMouse</set>
-     </property>
-     <property name="openExternalLinks">
-      <bool>true</bool>
-     </property>
-    </widget>
-   </item>
-  </layout>
- </widget>
- <resources/>
- <connections/>
-</ui>
-=======
-<?xml version="1.0" encoding="UTF-8"?>
-<ui version="4.0">
- <class>TransactionDescDialog</class>
- <widget class="QDialog" name="TransactionDescDialog">
-  <property name="geometry">
-   <rect>
-    <x>0</x>
-    <y>0</y>
-    <width>660</width>
-    <height>360</height>
-   </rect>
-  </property>
-  <property name="windowTitle">
-   <string notr="true">Transaction details</string>
-  </property>
-  <layout class="QVBoxLayout" name="verticalLayout">
-   <property name="spacing">
-    <number>10</number>
-   </property>
-   <property name="leftMargin">
-    <number>30</number>
-   </property>
-   <property name="topMargin">
-    <number>35</number>
-   </property>
-   <property name="rightMargin">
-    <number>30</number>
-   </property>
-   <property name="bottomMargin">
-    <number>45</number>
-   </property>
-   <item>
-    <widget class="QLabel" name="label">
-     <property name="text">
-      <string>Transaction details</string>
-     </property>
-    </widget>
-   </item>
-   <item>
-    <widget class="QTextBrowser" name="detailText">
-     <property name="toolTip">
-      <string>This pane shows a detailed description of the transaction</string>
-     </property>
-     <property name="readOnly">
-      <bool>true</bool>
-     </property>
-     <property name="textInteractionFlags">
-      <set>Qt::LinksAccessibleByMouse|Qt::TextSelectableByMouse</set>
-     </property>
-     <property name="openExternalLinks">
-      <bool>true</bool>
-     </property>
-    </widget>
-   </item>
-  </layout>
- </widget>
- <resources/>
- <connections/>
-</ui>
->>>>>>> ec86f1e9
+<?xml version="1.0" encoding="UTF-8"?>
+<ui version="4.0">
+ <class>TransactionDescDialog</class>
+ <widget class="QDialog" name="TransactionDescDialog">
+  <property name="geometry">
+   <rect>
+    <x>0</x>
+    <y>0</y>
+    <width>660</width>
+    <height>360</height>
+   </rect>
+  </property>
+  <property name="windowTitle">
+   <string notr="true">Transaction details</string>
+  </property>
+  <layout class="QVBoxLayout" name="verticalLayout">
+   <property name="spacing">
+    <number>10</number>
+   </property>
+   <property name="leftMargin">
+    <number>30</number>
+   </property>
+   <property name="topMargin">
+    <number>35</number>
+   </property>
+   <property name="rightMargin">
+    <number>30</number>
+   </property>
+   <property name="bottomMargin">
+    <number>45</number>
+   </property>
+   <item>
+    <widget class="QLabel" name="label">
+     <property name="text">
+      <string>Transaction details</string>
+     </property>
+    </widget>
+   </item>
+   <item>
+    <widget class="QTextBrowser" name="detailText">
+     <property name="toolTip">
+      <string>This pane shows a detailed description of the transaction</string>
+     </property>
+     <property name="readOnly">
+      <bool>true</bool>
+     </property>
+     <property name="textInteractionFlags">
+      <set>Qt::LinksAccessibleByMouse|Qt::TextSelectableByMouse</set>
+     </property>
+     <property name="openExternalLinks">
+      <bool>true</bool>
+     </property>
+    </widget>
+   </item>
+  </layout>
+ </widget>
+ <resources/>
+ <connections/>
+</ui>