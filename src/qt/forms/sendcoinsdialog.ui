--- conflicted
+++ resolved
@@ -1,2451 +1,1224 @@
-<<<<<<< HEAD
-<?xml version="1.0" encoding="UTF-8"?>
-<ui version="4.0">
- <class>SendCoinsDialog</class>
- <widget class="QDialog" name="SendCoinsDialog">
-  <property name="geometry">
-   <rect>
-    <x>0</x>
-    <y>0</y>
-    <width>935</width>
-    <height>589</height>
-   </rect>
-  </property>
-  <property name="windowTitle">
-   <string>Send Coins</string>
-  </property>
-  <layout class="QVBoxLayout" name="verticalLayout_6">
-   <property name="leftMargin">
-    <number>0</number>
-   </property>
-   <property name="rightMargin">
-    <number>0</number>
-   </property>
-   <property name="bottomMargin">
-    <number>0</number>
-   </property>
-   <item>
-    <layout class="QVBoxLayout" name="verticalLayout_11">
-     <property name="leftMargin">
-      <number>30</number>
-     </property>
-     <property name="topMargin">
-      <number>9</number>
-     </property>
-     <property name="rightMargin">
-      <number>30</number>
-     </property>
-     <item>
-      <widget class="QWidget" name="coinControlWidget" native="true">
-       <layout class="QVBoxLayout" name="verticalLayout_9">
-        <property name="leftMargin">
-         <number>0</number>
-        </property>
-        <property name="topMargin">
-         <number>0</number>
-        </property>
-        <property name="rightMargin">
-         <number>0</number>
-        </property>
-        <property name="bottomMargin">
-         <number>0</number>
-        </property>
-        <item>
-         <widget class="QLabel" name="label_2">
-          <property name="text">
-           <string>Coin Control Features</string>
-          </property>
-         </widget>
-        </item>
-        <item>
-         <widget class="QWidget" name="coinControlContentsWidget" native="true">
-          <layout class="QVBoxLayout" name="verticalLayout_8">
-           <property name="bottomMargin">
-            <number>6</number>
-           </property>
-           <item>
-            <layout class="QVBoxLayout" name="verticalLayoutCoinControl" stretch="0,0,0,1">
-             <property name="spacing">
-              <number>0</number>
-             </property>
-             <item>
-              <layout class="QHBoxLayout" name="horizontalLayoutCoinControl2" stretch="0,0,0,0">
-               <property name="spacing">
-                <number>8</number>
-               </property>
-               <property name="bottomMargin">
-                <number>10</number>
-               </property>
-               <item>
-                <widget class="QPushButton" name="pushButtonCoinControl">
-                 <property name="styleSheet">
-                  <string notr="true"/>
-                 </property>
-                 <property name="text">
-                  <string>Inputs…</string>
-                 </property>
-                 <property name="autoDefault">
-                  <bool>false</bool>
-                 </property>
-                </widget>
-               </item>
-               <item>
-                <widget class="QLabel" name="labelCoinControlAutomaticallySelected">
-                 <property name="text">
-                  <string>automatically selected</string>
-                 </property>
-                 <property name="margin">
-                  <number>5</number>
-                 </property>
-                </widget>
-               </item>
-               <item>
-                <widget class="QLabel" name="labelCoinControlInsuffFunds">
-                 <property name="font">
-                  <font>
-                   <weight>75</weight>
-                   <bold>true</bold>
-                  </font>
-                 </property>
-                 <property name="styleSheet">
-                  <string notr="true">color:red;font-weight:bold;</string>
-                 </property>
-                 <property name="text">
-                  <string>Insufficient funds!</string>
-                 </property>
-                 <property name="margin">
-                  <number>5</number>
-                 </property>
-                </widget>
-               </item>
-               <item>
-                <spacer name="horizontalSpacerCoinControl">
-                 <property name="orientation">
-                  <enum>Qt::Horizontal</enum>
-                 </property>
-                 <property name="sizeHint" stdset="0">
-                  <size>
-                   <width>40</width>
-                   <height>1</height>
-                  </size>
-                 </property>
-                </spacer>
-               </item>
-              </layout>
-             </item>
-             <item>
-              <widget class="QWidget" name="widgetCoinControl" native="true">
-               <property name="sizePolicy">
-                <sizepolicy hsizetype="Preferred" vsizetype="Preferred">
-                 <horstretch>0</horstretch>
-                 <verstretch>0</verstretch>
-                </sizepolicy>
-               </property>
-               <property name="minimumSize">
-                <size>
-                 <width>0</width>
-                 <height>0</height>
-                </size>
-               </property>
-               <property name="styleSheet">
-                <string notr="true"/>
-               </property>
-               <layout class="QHBoxLayout" name="horizontalLayoutCoinControl5">
-                <property name="leftMargin">
-                 <number>0</number>
-                </property>
-                <property name="topMargin">
-                 <number>0</number>
-                </property>
-                <property name="rightMargin">
-                 <number>0</number>
-                </property>
-                <property name="bottomMargin">
-                 <number>0</number>
-                </property>
-                <item>
-                 <layout class="QHBoxLayout" name="horizontalLayoutCoinControl3" stretch="0,0,0,1">
-                  <property name="spacing">
-                   <number>20</number>
-                  </property>
-                  <property name="topMargin">
-                   <number>0</number>
-                  </property>
-                  <property name="bottomMargin">
-                   <number>10</number>
-                  </property>
-                  <item>
-                   <layout class="QFormLayout" name="formLayoutCoinControl1">
-                    <property name="horizontalSpacing">
-                     <number>10</number>
-                    </property>
-                    <property name="verticalSpacing">
-                     <number>14</number>
-                    </property>
-                    <property name="leftMargin">
-                     <number>10</number>
-                    </property>
-                    <property name="topMargin">
-                     <number>4</number>
-                    </property>
-                    <property name="rightMargin">
-                     <number>6</number>
-                    </property>
-                    <item row="0" column="0">
-                     <widget class="QLabel" name="labelCoinControlQuantityText">
-                      <property name="font">
-                       <font>
-                        <weight>75</weight>
-                        <bold>true</bold>
-                       </font>
-                      </property>
-                      <property name="text">
-                       <string>Quantity:</string>
-                      </property>
-                      <property name="margin">
-                       <number>0</number>
-                      </property>
-                     </widget>
-                    </item>
-                    <item row="0" column="1">
-                     <widget class="QLabel" name="labelCoinControlQuantity">
-                      <property name="cursor">
-                       <cursorShape>IBeamCursor</cursorShape>
-                      </property>
-                      <property name="contextMenuPolicy">
-                       <enum>Qt::ActionsContextMenu</enum>
-                      </property>
-                      <property name="text">
-                       <string notr="true">0</string>
-                      </property>
-                      <property name="margin">
-                       <number>0</number>
-                      </property>
-                      <property name="textInteractionFlags">
-                       <set>Qt::LinksAccessibleByMouse|Qt::TextSelectableByMouse</set>
-                      </property>
-                     </widget>
-                    </item>
-                    <item row="1" column="0">
-                     <widget class="QLabel" name="labelCoinControlBytesText">
-                      <property name="font">
-                       <font>
-                        <weight>75</weight>
-                        <bold>true</bold>
-                       </font>
-                      </property>
-                      <property name="text">
-                       <string>Bytes:</string>
-                      </property>
-                     </widget>
-                    </item>
-                    <item row="1" column="1">
-                     <widget class="QLabel" name="labelCoinControlBytes">
-                      <property name="cursor">
-                       <cursorShape>IBeamCursor</cursorShape>
-                      </property>
-                      <property name="contextMenuPolicy">
-                       <enum>Qt::ActionsContextMenu</enum>
-                      </property>
-                      <property name="text">
-                       <string notr="true">0</string>
-                      </property>
-                      <property name="textInteractionFlags">
-                       <set>Qt::LinksAccessibleByMouse|Qt::TextSelectableByMouse</set>
-                      </property>
-                     </widget>
-                    </item>
-                   </layout>
-                  </item>
-                  <item>
-                   <layout class="QFormLayout" name="formLayoutCoinControl2">
-                    <property name="horizontalSpacing">
-                     <number>10</number>
-                    </property>
-                    <property name="verticalSpacing">
-                     <number>14</number>
-                    </property>
-                    <property name="leftMargin">
-                     <number>6</number>
-                    </property>
-                    <property name="topMargin">
-                     <number>4</number>
-                    </property>
-                    <property name="rightMargin">
-                     <number>6</number>
-                    </property>
-                    <item row="0" column="0">
-                     <widget class="QLabel" name="labelCoinControlAmountText">
-                      <property name="font">
-                       <font>
-                        <weight>75</weight>
-                        <bold>true</bold>
-                       </font>
-                      </property>
-                      <property name="text">
-                       <string>Amount:</string>
-                      </property>
-                      <property name="margin">
-                       <number>0</number>
-                      </property>
-                     </widget>
-                    </item>
-                    <item row="0" column="1">
-                     <widget class="QLabel" name="labelCoinControlAmount">
-                      <property name="cursor">
-                       <cursorShape>IBeamCursor</cursorShape>
-                      </property>
-                      <property name="contextMenuPolicy">
-                       <enum>Qt::ActionsContextMenu</enum>
-                      </property>
-                      <property name="text">
-                       <string notr="true">0.00 BTC</string>
-                      </property>
-                      <property name="textInteractionFlags">
-                       <set>Qt::LinksAccessibleByMouse|Qt::TextSelectableByMouse</set>
-                      </property>
-                     </widget>
-                    </item>
-                    <item row="1" column="0">
-                     <widget class="QLabel" name="labelCoinControlLowOutputText">
-                      <property name="font">
-                       <font>
-                        <weight>75</weight>
-                        <bold>true</bold>
-                       </font>
-                      </property>
-                      <property name="text">
-                       <string>Dust:</string>
-                      </property>
-                     </widget>
-                    </item>
-                    <item row="1" column="1">
-                     <widget class="QLabel" name="labelCoinControlLowOutput">
-                      <property name="cursor">
-                       <cursorShape>IBeamCursor</cursorShape>
-                      </property>
-                      <property name="contextMenuPolicy">
-                       <enum>Qt::ActionsContextMenu</enum>
-                      </property>
-                      <property name="text">
-                       <string notr="true">no</string>
-                      </property>
-                      <property name="textInteractionFlags">
-                       <set>Qt::LinksAccessibleByMouse|Qt::TextSelectableByMouse</set>
-                      </property>
-                     </widget>
-                    </item>
-                   </layout>
-                  </item>
-                  <item>
-                   <layout class="QFormLayout" name="formLayoutCoinControl3">
-                    <property name="horizontalSpacing">
-                     <number>10</number>
-                    </property>
-                    <property name="verticalSpacing">
-                     <number>14</number>
-                    </property>
-                    <property name="leftMargin">
-                     <number>6</number>
-                    </property>
-                    <property name="topMargin">
-                     <number>4</number>
-                    </property>
-                    <property name="rightMargin">
-                     <number>6</number>
-                    </property>
-                    <item row="0" column="0">
-                     <widget class="QLabel" name="labelCoinControlFeeText">
-                      <property name="font">
-                       <font>
-                        <weight>75</weight>
-                        <bold>true</bold>
-                       </font>
-                      </property>
-                      <property name="text">
-                       <string>Fee:</string>
-                      </property>
-                      <property name="margin">
-                       <number>0</number>
-                      </property>
-                     </widget>
-                    </item>
-                    <item row="0" column="1">
-                     <widget class="QLabel" name="labelCoinControlFee">
-                      <property name="cursor">
-                       <cursorShape>IBeamCursor</cursorShape>
-                      </property>
-                      <property name="contextMenuPolicy">
-                       <enum>Qt::ActionsContextMenu</enum>
-                      </property>
-                      <property name="text">
-                       <string notr="true">0.00 BTC</string>
-                      </property>
-                      <property name="textInteractionFlags">
-                       <set>Qt::LinksAccessibleByMouse|Qt::TextSelectableByMouse</set>
-                      </property>
-                     </widget>
-                    </item>
-                   </layout>
-                  </item>
-                  <item>
-                   <layout class="QFormLayout" name="formLayoutCoinControl4">
-                    <property name="horizontalSpacing">
-                     <number>10</number>
-                    </property>
-                    <property name="verticalSpacing">
-                     <number>14</number>
-                    </property>
-                    <property name="leftMargin">
-                     <number>6</number>
-                    </property>
-                    <property name="topMargin">
-                     <number>4</number>
-                    </property>
-                    <property name="rightMargin">
-                     <number>6</number>
-                    </property>
-                    <item row="0" column="0">
-                     <widget class="QLabel" name="labelCoinControlAfterFeeText">
-                      <property name="font">
-                       <font>
-                        <weight>75</weight>
-                        <bold>true</bold>
-                       </font>
-                      </property>
-                      <property name="text">
-                       <string>After Fee:</string>
-                      </property>
-                      <property name="margin">
-                       <number>0</number>
-                      </property>
-                     </widget>
-                    </item>
-                    <item row="0" column="1">
-                     <widget class="QLabel" name="labelCoinControlAfterFee">
-                      <property name="cursor">
-                       <cursorShape>IBeamCursor</cursorShape>
-                      </property>
-                      <property name="contextMenuPolicy">
-                       <enum>Qt::ActionsContextMenu</enum>
-                      </property>
-                      <property name="text">
-                       <string notr="true">0.00 BTC</string>
-                      </property>
-                      <property name="textInteractionFlags">
-                       <set>Qt::LinksAccessibleByMouse|Qt::TextSelectableByMouse</set>
-                      </property>
-                     </widget>
-                    </item>
-                    <item row="1" column="0">
-                     <widget class="QLabel" name="labelCoinControlChangeText">
-                      <property name="font">
-                       <font>
-                        <weight>75</weight>
-                        <bold>true</bold>
-                       </font>
-                      </property>
-                      <property name="text">
-                       <string>Change:</string>
-                      </property>
-                     </widget>
-                    </item>
-                    <item row="1" column="1">
-                     <widget class="QLabel" name="labelCoinControlChange">
-                      <property name="cursor">
-                       <cursorShape>IBeamCursor</cursorShape>
-                      </property>
-                      <property name="contextMenuPolicy">
-                       <enum>Qt::ActionsContextMenu</enum>
-                      </property>
-                      <property name="text">
-                       <string notr="true">0.00 BTC</string>
-                      </property>
-                      <property name="textInteractionFlags">
-                       <set>Qt::LinksAccessibleByMouse|Qt::TextSelectableByMouse</set>
-                      </property>
-                     </widget>
-                    </item>
-                   </layout>
-                  </item>
-                 </layout>
-                </item>
-               </layout>
-              </widget>
-             </item>
-             <item>
-              <layout class="QHBoxLayout" name="horizontalLayoutCoinControl4" stretch="0,0,0">
-               <property name="spacing">
-                <number>12</number>
-               </property>
-               <property name="sizeConstraint">
-                <enum>QLayout::SetDefaultConstraint</enum>
-               </property>
-               <property name="topMargin">
-                <number>5</number>
-               </property>
-               <property name="rightMargin">
-                <number>0</number>
-               </property>
-               <item>
-                <widget class="QCheckBox" name="checkBoxCoinControlChange">
-                 <property name="toolTip">
-                  <string>If this is activated, but the change address is empty or invalid, change will be sent to a newly generated address.</string>
-                 </property>
-                 <property name="text">
-                  <string>Custom change address</string>
-                 </property>
-                </widget>
-               </item>
-               <item>
-                <widget class="QValidatedLineEdit" name="lineEditCoinControlChange">
-                 <property name="enabled">
-                  <bool>false</bool>
-                 </property>
-                 <property name="sizePolicy">
-                  <sizepolicy hsizetype="Expanding" vsizetype="Fixed">
-                   <horstretch>0</horstretch>
-                   <verstretch>0</verstretch>
-                  </sizepolicy>
-                 </property>
-                </widget>
-               </item>
-               <item>
-                <widget class="QLabel" name="labelCoinControlChangeLabel">
-                 <property name="sizePolicy">
-                  <sizepolicy hsizetype="Preferred" vsizetype="Expanding">
-                   <horstretch>0</horstretch>
-                   <verstretch>0</verstretch>
-                  </sizepolicy>
-                 </property>
-                 <property name="minimumSize">
-                  <size>
-                   <width>0</width>
-                   <height>0</height>
-                  </size>
-                 </property>
-                 <property name="text">
-                  <string/>
-                 </property>
-                 <property name="margin">
-                  <number>3</number>
-                 </property>
-                </widget>
-               </item>
-              </layout>
-             </item>
-             <item>
-              <spacer name="verticalSpacerCoinControl">
-               <property name="orientation">
-                <enum>Qt::Vertical</enum>
-               </property>
-               <property name="sizeHint" stdset="0">
-                <size>
-                 <width>800</width>
-                 <height>1</height>
-                </size>
-               </property>
-              </spacer>
-             </item>
-            </layout>
-           </item>
-          </layout>
-         </widget>
-        </item>
-       </layout>
-      </widget>
-     </item>
-    </layout>
-   </item>
-   <item>
-    <widget class="QWidget" name="widgetRecipients" native="true">
-     <property name="sizePolicy">
-      <sizepolicy hsizetype="Preferred" vsizetype="Preferred">
-       <horstretch>0</horstretch>
-       <verstretch>1</verstretch>
-      </sizepolicy>
-     </property>
-     <layout class="QVBoxLayout" name="verticalLayout_7">
-      <property name="spacing">
-       <number>0</number>
-      </property>
-      <property name="leftMargin">
-       <number>30</number>
-      </property>
-      <property name="topMargin">
-       <number>0</number>
-      </property>
-      <property name="rightMargin">
-       <number>30</number>
-      </property>
-      <property name="bottomMargin">
-       <number>0</number>
-      </property>
-      <item>
-       <layout class="QHBoxLayout" name="horizontalLayout_4">
-        <property name="topMargin">
-         <number>3</number>
-        </property>
-        <property name="rightMargin">
-         <number>0</number>
-        </property>
-        <property name="bottomMargin">
-         <number>0</number>
-        </property>
-        <item>
-         <widget class="QLabel" name="labelBalanceName">
-          <property name="sizePolicy">
-           <sizepolicy hsizetype="Preferred" vsizetype="Preferred">
-            <horstretch>0</horstretch>
-            <verstretch>0</verstretch>
-           </sizepolicy>
-          </property>
-          <property name="minimumSize">
-           <size>
-            <width>20</width>
-            <height>50</height>
-           </size>
-          </property>
-          <property name="text">
-           <string>Balance:</string>
-          </property>
-         </widget>
-        </item>
-        <item>
-         <spacer name="horizontalSpacer_8">
-          <property name="orientation">
-           <enum>Qt::Horizontal</enum>
-          </property>
-          <property name="sizeType">
-           <enum>QSizePolicy::Fixed</enum>
-          </property>
-          <property name="sizeHint" stdset="0">
-           <size>
-            <width>10</width>
-            <height>20</height>
-           </size>
-          </property>
-         </spacer>
-        </item>
-        <item>
-         <widget class="QLabel" name="labelBalance">
-          <property name="sizePolicy">
-           <sizepolicy hsizetype="Preferred" vsizetype="Preferred">
-            <horstretch>0</horstretch>
-            <verstretch>0</verstretch>
-           </sizepolicy>
-          </property>
-          <property name="minimumSize">
-           <size>
-            <width>20</width>
-            <height>50</height>
-           </size>
-          </property>
-          <property name="cursor">
-           <cursorShape>IBeamCursor</cursorShape>
-          </property>
-          <property name="text">
-           <string notr="true">123.456 BTC</string>
-          </property>
-          <property name="textInteractionFlags">
-           <set>Qt::LinksAccessibleByMouse|Qt::TextSelectableByMouse</set>
-          </property>
-         </widget>
-        </item>
-        <item>
-         <spacer name="horizontalSpacer_7">
-          <property name="orientation">
-           <enum>Qt::Horizontal</enum>
-          </property>
-          <property name="sizeHint" stdset="0">
-           <size>
-            <width>40</width>
-            <height>20</height>
-           </size>
-          </property>
-         </spacer>
-        </item>
-        <item>
-         <widget class="QtumPushButton" name="addButton">
-          <property name="toolTip">
-           <string>Send to multiple recipients at once</string>
-          </property>
-          <property name="text">
-           <string>Add &amp;Recipient</string>
-          </property>
-          <property name="icon">
-           <iconset>
-            <normaloff>:/icons/add_recipient</normaloff>:/icons/add_recipient</iconset>
-          </property>
-          <property name="autoDefault">
-           <bool>false</bool>
-          </property>
-         </widget>
-        </item>
-       </layout>
-      </item>
-      <item>
-       <widget class="QScrollArea" name="scrollArea">
-        <property name="widgetResizable">
-         <bool>true</bool>
-        </property>
-        <widget class="QWidget" name="scrollAreaWidgetContents">
-         <property name="geometry">
-          <rect>
-           <x>0</x>
-           <y>0</y>
-           <width>873</width>
-           <height>68</height>
-          </rect>
-         </property>
-         <layout class="QVBoxLayout" name="verticalLayout_2" stretch="0,1">
-          <property name="leftMargin">
-           <number>0</number>
-          </property>
-          <property name="topMargin">
-           <number>0</number>
-          </property>
-          <property name="rightMargin">
-           <number>0</number>
-          </property>
-          <property name="bottomMargin">
-           <number>0</number>
-          </property>
-          <item>
-           <layout class="QVBoxLayout" name="entries">
-            <property name="spacing">
-             <number>6</number>
-            </property>
-           </layout>
-          </item>
-          <item>
-           <spacer name="verticalSpacer">
-            <property name="orientation">
-             <enum>Qt::Vertical</enum>
-            </property>
-            <property name="sizeHint" stdset="0">
-             <size>
-              <width>20</width>
-              <height>0</height>
-             </size>
-            </property>
-           </spacer>
-          </item>
-         </layout>
-        </widget>
-       </widget>
-      </item>
-     </layout>
-    </widget>
-   </item>
-   <item>
-    <spacer name="verticalSpacer_2">
-     <property name="orientation">
-      <enum>Qt::Vertical</enum>
-     </property>
-     <property name="sizeType">
-      <enum>QSizePolicy::Fixed</enum>
-     </property>
-     <property name="sizeHint" stdset="0">
-      <size>
-       <width>20</width>
-       <height>10</height>
-      </size>
-     </property>
-    </spacer>
-   </item>
-   <item>
-    <layout class="QVBoxLayout" name="verticalLayout_10">
-     <property name="leftMargin">
-      <number>30</number>
-     </property>
-     <property name="rightMargin">
-      <number>30</number>
-     </property>
-     <property name="bottomMargin">
-      <number>20</number>
-     </property>
-     <item>
-      <layout class="QHBoxLayout" name="horizontalLayoutFee1">
-       <property name="bottomMargin">
-        <number>0</number>
-       </property>
-       <item>
-        <layout class="QVBoxLayout" name="verticalLayoutFee7">
-         <property name="spacing">
-          <number>0</number>
-         </property>
-         <item>
-          <layout class="QHBoxLayout" name="horizontalLayoutSmartFee">
-           <property name="spacing">
-            <number>10</number>
-           </property>
-           <item>
-            <widget class="QLabel" name="labelFeeHeadline">
-             <property name="sizePolicy">
-              <sizepolicy hsizetype="Preferred" vsizetype="Maximum">
-               <horstretch>0</horstretch>
-               <verstretch>0</verstretch>
-              </sizepolicy>
-             </property>
-             <property name="font">
-              <font>
-               <weight>50</weight>
-               <bold>false</bold>
-              </font>
-             </property>
-             <property name="text">
-              <string>Transaction Fee:</string>
-             </property>
-            </widget>
-           </item>
-           <item>
-            <widget class="QLabel" name="labelFeeMinimized">
-             <property name="text">
-              <string/>
-             </property>
-            </widget>
-           </item>
-          </layout>
-         </item>
-        </layout>
-       </item>
-       <item>
-        <widget class="QLabel" name="fallbackFeeWarningLabel">
-         <property name="font">
-          <font>
-           <weight>75</weight>
-           <bold>true</bold>
-          </font>
-         </property>
-         <property name="toolTip">
-          <string>Using the fallbackfee can result in sending a transaction that will take several hours or days (or never) to confirm. Consider choosing your fee manually or wait until you have validated the complete chain.</string>
-         </property>
-         <property name="text">
-          <string>Warning: Fee estimation is currently not possible.</string>
-         </property>
-         <property name="wordWrap">
-          <bool>false</bool>
-         </property>
-        </widget>
-       </item>
-       <item>
-        <spacer name="horizontalSpacer_4">
-         <property name="orientation">
-          <enum>Qt::Horizontal</enum>
-         </property>
-         <property name="sizeType">
-          <enum>QSizePolicy::MinimumExpanding</enum>
-         </property>
-         <property name="sizeHint" stdset="0">
-          <size>
-           <width>40</width>
-           <height>20</height>
-          </size>
-         </property>
-        </spacer>
-       </item>
-      </layout>
-     </item>
-     <item>
-      <widget class="QFrame" name="frameFee">
-       <property name="sizePolicy">
-        <sizepolicy hsizetype="Expanding" vsizetype="Expanding">
-         <horstretch>0</horstretch>
-         <verstretch>0</verstretch>
-        </sizepolicy>
-       </property>
-       <property name="maximumSize">
-        <size>
-         <width>16777215</width>
-         <height>16777215</height>
-        </size>
-       </property>
-       <property name="frameShape">
-        <enum>QFrame::StyledPanel</enum>
-       </property>
-       <property name="frameShadow">
-        <enum>QFrame::Sunken</enum>
-       </property>
-       <layout class="QVBoxLayout" name="verticalLayout_5">
-        <item>
-         <layout class="QHBoxLayout" name="horizontalLayout_3">
-          <item>
-           <widget class="QCheckBox" name="radioSmartFee">
-            <property name="text">
-             <string>Recommended</string>
-            </property>
-            <property name="checked">
-             <bool>true</bool>
-            </property>
-            <attribute name="buttonGroup">
-             <string notr="true">groupFee</string>
-            </attribute>
-           </widget>
-          </item>
-          <item>
-           <widget class="QCheckBox" name="radioCustomFee">
-            <property name="text">
-             <string>Custom</string>
-            </property>
-            <attribute name="buttonGroup">
-             <string notr="true">groupFee</string>
-            </attribute>
-           </widget>
-          </item>
-          <item>
-           <spacer name="horizontalSpacer_3">
-            <property name="orientation">
-             <enum>Qt::Horizontal</enum>
-            </property>
-            <property name="sizeHint" stdset="0">
-             <size>
-              <width>40</width>
-              <height>20</height>
-             </size>
-            </property>
-           </spacer>
-          </item>
-         </layout>
-        </item>
-        <item>
-         <widget class="QFrame" name="frameFeeSelection">
-          <layout class="QVBoxLayout" name="verticalLayout_4">
-           <property name="leftMargin">
-            <number>9</number>
-           </property>
-           <property name="topMargin">
-            <number>0</number>
-           </property>
-           <property name="rightMargin">
-            <number>0</number>
-           </property>
-           <property name="bottomMargin">
-            <number>0</number>
-           </property>
-           <item>
-            <widget class="QStackedWidget" name="stackedFeeTypes">
-             <property name="currentIndex">
-              <number>0</number>
-             </property>
-             <widget class="QWidget" name="page">
-              <layout class="QVBoxLayout" name="verticalLayout_3">
-               <property name="leftMargin">
-                <number>0</number>
-               </property>
-               <property name="topMargin">
-                <number>0</number>
-               </property>
-               <property name="rightMargin">
-                <number>0</number>
-               </property>
-               <property name="bottomMargin">
-                <number>0</number>
-               </property>
-               <item>
-                <layout class="QHBoxLayout" name="horizontalLayoutFee12">
-                 <item>
-                  <widget class="QLabel" name="labelSmartFee">
-                   <property name="text">
-                    <string/>
-                   </property>
-                   <property name="margin">
-                    <number>2</number>
-                   </property>
-                  </widget>
-                 </item>
-                 <item>
-                  <widget class="QLabel" name="labelFeeEstimation">
-                   <property name="text">
-                    <string/>
-                   </property>
-                  </widget>
-                 </item>
-                 <item>
-                  <widget class="QLabel" name="labelSmartFee2">
-                   <property name="text">
-                    <string>(Smart fee not initialized yet. This usually takes a few blocks…)</string>
-                   </property>
-                   <property name="margin">
-                    <number>2</number>
-                   </property>
-                  </widget>
-                 </item>
-                 <item>
-                  <spacer name="horizontalSpacer_5">
-                   <property name="orientation">
-                    <enum>Qt::Horizontal</enum>
-                   </property>
-                   <property name="sizeHint" stdset="0">
-                    <size>
-                     <width>1</width>
-                     <height>1</height>
-                    </size>
-                   </property>
-                  </spacer>
-                 </item>
-                </layout>
-               </item>
-               <item>
-                <layout class="QHBoxLayout" name="horizontalLayoutFee9">
-                 <item>
-                  <layout class="QVBoxLayout" name="verticalLayoutFee6">
-                   <item>
-                    <widget class="QLabel" name="labelSmartFee3">
-                     <property name="text">
-                      <string>Confirmation time target:</string>
-                     </property>
-                     <property name="margin">
-                      <number>2</number>
-                     </property>
-                    </widget>
-                   </item>
-                  </layout>
-                 </item>
-                 <item>
-                  <layout class="QVBoxLayout" name="verticalLayoutFee5">
-                   <property name="rightMargin">
-                    <number>30</number>
-                   </property>
-                   <item>
-                    <layout class="QHBoxLayout" name="horizontalLayoutConfTarget">
-                     <property name="bottomMargin">
-                      <number>0</number>
-                     </property>
-                     <item>
-                      <widget class="QComboBox" name="confTargetSelector"/>
-                     </item>
-                     <item>
-                      <spacer name="horizontalSpacerConfTarget">
-                       <property name="orientation">
-                        <enum>Qt::Horizontal</enum>
-                       </property>
-                       <property name="sizeHint" stdset="0">
-                        <size>
-                         <width>40</width>
-                         <height>20</height>
-                        </size>
-                       </property>
-                      </spacer>
-                     </item>
-                    </layout>
-                   </item>
-                  </layout>
-                 </item>
-                </layout>
-               </item>
-              </layout>
-             </widget>
-             <widget class="QWidget" name="page_2">
-              <layout class="QVBoxLayout" name="verticalLayout">
-               <property name="leftMargin">
-                <number>0</number>
-               </property>
-               <property name="topMargin">
-                <number>0</number>
-               </property>
-               <property name="rightMargin">
-                <number>0</number>
-               </property>
-               <property name="bottomMargin">
-                <number>0</number>
-               </property>
-               <item>
-                <layout class="QHBoxLayout" name="horizontalLayoutFee13">
-                 <item>
-                  <widget class="QLabel" name="labelCustomPerKilobyte">
-                   <property name="toolTip">
-                    <string>If the custom fee is set to 1000 satoshis and the transaction is only 250 bytes, then &quot;per kilobyte&quot; only pays 250 satoshis in fee, while &quot;total at least&quot; pays 1000 satoshis. For transactions bigger than a kilobyte both pay by kilobyte.</string>
-                   </property>
-                   <property name="text">
-                    <string>per kilobyte</string>
-                   </property>
-                  </widget>
-                 </item>
-                 <item>
-                  <widget class="BitcoinAmountField" name="customFee"/>
-                 </item>
-                 <item>
-                  <spacer name="horizontalSpacer_6">
-                   <property name="orientation">
-                    <enum>Qt::Horizontal</enum>
-                   </property>
-                   <property name="sizeHint" stdset="0">
-                    <size>
-                     <width>1</width>
-                     <height>1</height>
-                    </size>
-                   </property>
-                  </spacer>
-                 </item>
-                </layout>
-               </item>
-               <item>
-                <layout class="QHBoxLayout" name="horizontalLayoutFee8">
-                 <item>
-                  <widget class="QLabel" name="labelCustomFeeWarning">
-                   <property name="enabled">
-                    <bool>true</bool>
-                   </property>
-                   <property name="toolTip">
-                    <string>When there is less transaction volume than space in the blocks, miners as well as relaying nodes may enforce a minimum fee. Paying only this minimum fee is just fine, but be aware that this can result in a never confirming transaction once there is more demand for qtum transactions than the network can process.</string>
-                   </property>
-                   <property name="text">
-                    <string>A too low fee might result in a never confirming transaction (read the tooltip)</string>
-                   </property>
-                  </widget>
-                 </item>
-                 <item>
-                  <spacer name="horizontalSpacer_2">
-                   <property name="orientation">
-                    <enum>Qt::Horizontal</enum>
-                   </property>
-                   <property name="sizeHint" stdset="0">
-                    <size>
-                     <width>1</width>
-                     <height>1</height>
-                    </size>
-                   </property>
-                  </spacer>
-                 </item>
-                </layout>
-               </item>
-              </layout>
-             </widget>
-            </widget>
-           </item>
-          </layout>
-         </widget>
-        </item>
-        <item>
-         <widget class="QCheckBox" name="optInRBF">
-          <property name="toolTip">
-           <string>With Replace-By-Fee (BIP-125) you can increase a transaction's fee after it is sent. Without this, a higher fee may be recommended to compensate for increased transaction delay risk.</string>
-          </property>
-          <property name="text">
-           <string>Enable Replace-By-Fee</string>
-          </property>
-         </widget>
-        </item>
-       </layout>
-      </widget>
-     </item>
-    </layout>
-   </item>
-   <item>
-    <widget class="QWidget" name="buttonsContainerWhite" native="true">
-     <layout class="QHBoxLayout" name="horizontalLayout_2">
-      <property name="leftMargin">
-       <number>30</number>
-      </property>
-      <property name="topMargin">
-       <number>15</number>
-      </property>
-      <property name="rightMargin">
-       <number>30</number>
-      </property>
-      <item>
-       <spacer name="horizontalSpacer">
-        <property name="orientation">
-         <enum>Qt::Horizontal</enum>
-        </property>
-        <property name="sizeHint" stdset="0">
-         <size>
-          <width>40</width>
-          <height>20</height>
-         </size>
-        </property>
-       </spacer>
-      </item>
-      <item>
-       <widget class="QPushButton" name="clearButton">
-        <property name="sizePolicy">
-         <sizepolicy hsizetype="Minimum" vsizetype="Fixed">
-          <horstretch>0</horstretch>
-          <verstretch>0</verstretch>
-         </sizepolicy>
-        </property>
-        <property name="toolTip">
-         <string>Clear all fields of the form.</string>
-        </property>
-        <property name="text">
-         <string>Clear &amp;All</string>
-        </property>
-        <property name="autoDefault">
-         <bool>false</bool>
-        </property>
-       </widget>
-      </item>
-      <item>
-       <widget class="QPushButton" name="sendButton">
-        <property name="toolTip">
-         <string>Confirm the send action</string>
-        </property>
-        <property name="text">
-         <string>S&amp;end</string>
-        </property>
-        <property name="autoDefault">
-         <bool>false</bool>
-        </property>
-        <property name="default">
-         <bool>false</bool>
-        </property>
-       </widget>
-      </item>
-     </layout>
-    </widget>
-   </item>
-  </layout>
- </widget>
- <customwidgets>
-  <customwidget>
-   <class>QValidatedLineEdit</class>
-   <extends>QLineEdit</extends>
-   <header>qt/qvalidatedlineedit.h</header>
-  </customwidget>
-  <customwidget>
-   <class>BitcoinAmountField</class>
-   <extends>QLineEdit</extends>
-   <header>qt/bitcoinamountfield.h</header>
-   <container>1</container>
-  </customwidget>
-  <customwidget>
-   <class>QtumPushButton</class>
-   <extends>QPushButton</extends>
-   <header>qt/qtumpushbutton.h</header>
-  </customwidget>
- </customwidgets>
- <resources>
-  <include location="../bitcoin.qrc"/>
- </resources>
- <connections/>
- <buttongroups>
-  <buttongroup name="groupFee"/>
- </buttongroups>
-</ui>
-=======
-<?xml version="1.0" encoding="UTF-8"?>
-<ui version="4.0">
- <class>SendCoinsDialog</class>
- <widget class="QDialog" name="SendCoinsDialog">
-  <property name="geometry">
-   <rect>
-    <x>0</x>
-    <y>0</y>
-    <width>935</width>
-    <height>589</height>
-   </rect>
-  </property>
-  <property name="windowTitle">
-   <string>Send Coins</string>
-  </property>
-  <layout class="QVBoxLayout" name="verticalLayout_6">
-   <property name="leftMargin">
-    <number>0</number>
-   </property>
-   <property name="rightMargin">
-    <number>0</number>
-   </property>
-   <property name="bottomMargin">
-    <number>0</number>
-   </property>
-   <item>
-    <layout class="QVBoxLayout" name="verticalLayout_11">
-     <property name="leftMargin">
-      <number>30</number>
-     </property>
-     <property name="topMargin">
-      <number>9</number>
-     </property>
-     <property name="rightMargin">
-      <number>30</number>
-     </property>
-     <item>
-      <widget class="QWidget" name="coinControlWidget" native="true">
-       <layout class="QVBoxLayout" name="verticalLayout_9">
-        <property name="leftMargin">
-         <number>0</number>
-        </property>
-        <property name="topMargin">
-         <number>0</number>
-        </property>
-        <property name="rightMargin">
-         <number>0</number>
-        </property>
-        <property name="bottomMargin">
-         <number>0</number>
-        </property>
-        <item>
-         <widget class="QLabel" name="label_2">
-          <property name="text">
-           <string>Coin Control Features</string>
-          </property>
-         </widget>
-        </item>
-        <item>
-         <widget class="QWidget" name="coinControlContentsWidget" native="true">
-          <layout class="QVBoxLayout" name="verticalLayout_8">
-           <property name="bottomMargin">
-            <number>6</number>
-           </property>
-           <item>
-            <layout class="QVBoxLayout" name="verticalLayoutCoinControl" stretch="0,0,0,1">
-             <property name="spacing">
-              <number>0</number>
-             </property>
-             <item>
-              <layout class="QHBoxLayout" name="horizontalLayoutCoinControl2" stretch="0,0,0,0">
-               <property name="spacing">
-                <number>8</number>
-               </property>
-               <property name="bottomMargin">
-                <number>10</number>
-               </property>
-               <item>
-                <widget class="QPushButton" name="pushButtonCoinControl">
-                 <property name="styleSheet">
-                  <string notr="true"/>
-                 </property>
-                 <property name="text">
-                  <string>Inputs…</string>
-                 </property>
-                 <property name="autoDefault">
-                  <bool>false</bool>
-                 </property>
-                </widget>
-               </item>
-               <item>
-                <widget class="QLabel" name="labelCoinControlAutomaticallySelected">
-                 <property name="text">
-                  <string>automatically selected</string>
-                 </property>
-                 <property name="margin">
-                  <number>5</number>
-                 </property>
-                </widget>
-               </item>
-               <item>
-                <widget class="QLabel" name="labelCoinControlInsuffFunds">
-                 <property name="font">
-                  <font>
-                   <weight>75</weight>
-                   <bold>true</bold>
-                  </font>
-                 </property>
-                 <property name="styleSheet">
-                  <string notr="true">color:red;font-weight:bold;</string>
-                 </property>
-                 <property name="text">
-                  <string>Insufficient funds!</string>
-                 </property>
-                 <property name="margin">
-                  <number>5</number>
-                 </property>
-                </widget>
-               </item>
-               <item>
-                <spacer name="horizontalSpacerCoinControl">
-                 <property name="orientation">
-                  <enum>Qt::Horizontal</enum>
-                 </property>
-                 <property name="sizeHint" stdset="0">
-                  <size>
-                   <width>40</width>
-                   <height>1</height>
-                  </size>
-                 </property>
-                </spacer>
-               </item>
-              </layout>
-             </item>
-             <item>
-              <widget class="QWidget" name="widgetCoinControl" native="true">
-               <property name="sizePolicy">
-                <sizepolicy hsizetype="Preferred" vsizetype="Preferred">
-                 <horstretch>0</horstretch>
-                 <verstretch>0</verstretch>
-                </sizepolicy>
-               </property>
-               <property name="minimumSize">
-                <size>
-                 <width>0</width>
-                 <height>0</height>
-                </size>
-               </property>
-               <property name="styleSheet">
-                <string notr="true"/>
-               </property>
-               <layout class="QHBoxLayout" name="horizontalLayoutCoinControl5">
-                <property name="leftMargin">
-                 <number>0</number>
-                </property>
-                <property name="topMargin">
-                 <number>0</number>
-                </property>
-                <property name="rightMargin">
-                 <number>0</number>
-                </property>
-                <property name="bottomMargin">
-                 <number>0</number>
-                </property>
-                <item>
-                 <layout class="QHBoxLayout" name="horizontalLayoutCoinControl3" stretch="0,0,0,1">
-                  <property name="spacing">
-                   <number>20</number>
-                  </property>
-                  <property name="topMargin">
-                   <number>0</number>
-                  </property>
-                  <property name="bottomMargin">
-                   <number>10</number>
-                  </property>
-                  <item>
-                   <layout class="QFormLayout" name="formLayoutCoinControl1">
-                    <property name="horizontalSpacing">
-                     <number>10</number>
-                    </property>
-                    <property name="verticalSpacing">
-                     <number>14</number>
-                    </property>
-                    <property name="leftMargin">
-                     <number>10</number>
-                    </property>
-                    <property name="topMargin">
-                     <number>4</number>
-                    </property>
-                    <property name="rightMargin">
-                     <number>6</number>
-                    </property>
-                    <item row="0" column="0">
-                     <widget class="QLabel" name="labelCoinControlQuantityText">
-                      <property name="font">
-                       <font>
-                        <weight>75</weight>
-                        <bold>true</bold>
-                       </font>
-                      </property>
-                      <property name="text">
-                       <string>Quantity:</string>
-                      </property>
-                      <property name="margin">
-                       <number>0</number>
-                      </property>
-                     </widget>
-                    </item>
-                    <item row="0" column="1">
-                     <widget class="QLabel" name="labelCoinControlQuantity">
-                      <property name="cursor">
-                       <cursorShape>IBeamCursor</cursorShape>
-                      </property>
-                      <property name="contextMenuPolicy">
-                       <enum>Qt::ActionsContextMenu</enum>
-                      </property>
-                      <property name="text">
-                       <string notr="true">0</string>
-                      </property>
-                      <property name="margin">
-                       <number>0</number>
-                      </property>
-                      <property name="textInteractionFlags">
-                       <set>Qt::LinksAccessibleByMouse|Qt::TextSelectableByMouse</set>
-                      </property>
-                     </widget>
-                    </item>
-                    <item row="1" column="0">
-                     <widget class="QLabel" name="labelCoinControlBytesText">
-                      <property name="font">
-                       <font>
-                        <weight>75</weight>
-                        <bold>true</bold>
-                       </font>
-                      </property>
-                      <property name="text">
-                       <string>Bytes:</string>
-                      </property>
-                     </widget>
-                    </item>
-                    <item row="1" column="1">
-                     <widget class="QLabel" name="labelCoinControlBytes">
-                      <property name="cursor">
-                       <cursorShape>IBeamCursor</cursorShape>
-                      </property>
-                      <property name="contextMenuPolicy">
-                       <enum>Qt::ActionsContextMenu</enum>
-                      </property>
-                      <property name="text">
-                       <string notr="true">0</string>
-                      </property>
-                      <property name="textInteractionFlags">
-                       <set>Qt::LinksAccessibleByMouse|Qt::TextSelectableByMouse</set>
-                      </property>
-                     </widget>
-                    </item>
-                   </layout>
-                  </item>
-                  <item>
-                   <layout class="QFormLayout" name="formLayoutCoinControl2">
-                    <property name="horizontalSpacing">
-                     <number>10</number>
-                    </property>
-                    <property name="verticalSpacing">
-                     <number>14</number>
-                    </property>
-                    <property name="leftMargin">
-                     <number>6</number>
-                    </property>
-                    <property name="topMargin">
-                     <number>4</number>
-                    </property>
-                    <property name="rightMargin">
-                     <number>6</number>
-                    </property>
-                    <item row="0" column="0">
-                     <widget class="QLabel" name="labelCoinControlAmountText">
-                      <property name="font">
-                       <font>
-                        <weight>75</weight>
-                        <bold>true</bold>
-                       </font>
-                      </property>
-                      <property name="text">
-                       <string>Amount:</string>
-                      </property>
-                      <property name="margin">
-                       <number>0</number>
-                      </property>
-                     </widget>
-                    </item>
-                    <item row="0" column="1">
-                     <widget class="QLabel" name="labelCoinControlAmount">
-                      <property name="cursor">
-                       <cursorShape>IBeamCursor</cursorShape>
-                      </property>
-                      <property name="contextMenuPolicy">
-                       <enum>Qt::ActionsContextMenu</enum>
-                      </property>
-                      <property name="text">
-                       <string notr="true">0.00 BTC</string>
-                      </property>
-                      <property name="textInteractionFlags">
-                       <set>Qt::LinksAccessibleByMouse|Qt::TextSelectableByMouse</set>
-                      </property>
-                     </widget>
-                    </item>
-                    <item row="1" column="0">
-                     <widget class="QLabel" name="labelCoinControlLowOutputText">
-                      <property name="font">
-                       <font>
-                        <weight>75</weight>
-                        <bold>true</bold>
-                       </font>
-                      </property>
-                      <property name="text">
-                       <string>Dust:</string>
-                      </property>
-                     </widget>
-                    </item>
-                    <item row="1" column="1">
-                     <widget class="QLabel" name="labelCoinControlLowOutput">
-                      <property name="cursor">
-                       <cursorShape>IBeamCursor</cursorShape>
-                      </property>
-                      <property name="contextMenuPolicy">
-                       <enum>Qt::ActionsContextMenu</enum>
-                      </property>
-                      <property name="text">
-                       <string notr="true">no</string>
-                      </property>
-                      <property name="textInteractionFlags">
-                       <set>Qt::LinksAccessibleByMouse|Qt::TextSelectableByMouse</set>
-                      </property>
-                     </widget>
-                    </item>
-                   </layout>
-                  </item>
-                  <item>
-                   <layout class="QFormLayout" name="formLayoutCoinControl3">
-                    <property name="horizontalSpacing">
-                     <number>10</number>
-                    </property>
-                    <property name="verticalSpacing">
-                     <number>14</number>
-                    </property>
-                    <property name="leftMargin">
-                     <number>6</number>
-                    </property>
-                    <property name="topMargin">
-                     <number>4</number>
-                    </property>
-                    <property name="rightMargin">
-                     <number>6</number>
-                    </property>
-                    <item row="0" column="0">
-                     <widget class="QLabel" name="labelCoinControlFeeText">
-                      <property name="font">
-                       <font>
-                        <weight>75</weight>
-                        <bold>true</bold>
-                       </font>
-                      </property>
-                      <property name="text">
-                       <string>Fee:</string>
-                      </property>
-                      <property name="margin">
-                       <number>0</number>
-                      </property>
-                     </widget>
-                    </item>
-                    <item row="0" column="1">
-                     <widget class="QLabel" name="labelCoinControlFee">
-                      <property name="cursor">
-                       <cursorShape>IBeamCursor</cursorShape>
-                      </property>
-                      <property name="contextMenuPolicy">
-                       <enum>Qt::ActionsContextMenu</enum>
-                      </property>
-                      <property name="text">
-                       <string notr="true">0.00 BTC</string>
-                      </property>
-                      <property name="textInteractionFlags">
-                       <set>Qt::LinksAccessibleByMouse|Qt::TextSelectableByMouse</set>
-                      </property>
-                     </widget>
-                    </item>
-                   </layout>
-                  </item>
-                  <item>
-                   <layout class="QFormLayout" name="formLayoutCoinControl4">
-                    <property name="horizontalSpacing">
-                     <number>10</number>
-                    </property>
-                    <property name="verticalSpacing">
-                     <number>14</number>
-                    </property>
-                    <property name="leftMargin">
-                     <number>6</number>
-                    </property>
-                    <property name="topMargin">
-                     <number>4</number>
-                    </property>
-                    <property name="rightMargin">
-                     <number>6</number>
-                    </property>
-                    <item row="0" column="0">
-                     <widget class="QLabel" name="labelCoinControlAfterFeeText">
-                      <property name="font">
-                       <font>
-                        <weight>75</weight>
-                        <bold>true</bold>
-                       </font>
-                      </property>
-                      <property name="text">
-                       <string>After Fee:</string>
-                      </property>
-                      <property name="margin">
-                       <number>0</number>
-                      </property>
-                     </widget>
-                    </item>
-                    <item row="0" column="1">
-                     <widget class="QLabel" name="labelCoinControlAfterFee">
-                      <property name="cursor">
-                       <cursorShape>IBeamCursor</cursorShape>
-                      </property>
-                      <property name="contextMenuPolicy">
-                       <enum>Qt::ActionsContextMenu</enum>
-                      </property>
-                      <property name="text">
-                       <string notr="true">0.00 BTC</string>
-                      </property>
-                      <property name="textInteractionFlags">
-                       <set>Qt::LinksAccessibleByMouse|Qt::TextSelectableByMouse</set>
-                      </property>
-                     </widget>
-                    </item>
-                    <item row="1" column="0">
-                     <widget class="QLabel" name="labelCoinControlChangeText">
-                      <property name="font">
-                       <font>
-                        <weight>75</weight>
-                        <bold>true</bold>
-                       </font>
-                      </property>
-                      <property name="text">
-                       <string>Change:</string>
-                      </property>
-                     </widget>
-                    </item>
-                    <item row="1" column="1">
-                     <widget class="QLabel" name="labelCoinControlChange">
-                      <property name="cursor">
-                       <cursorShape>IBeamCursor</cursorShape>
-                      </property>
-                      <property name="contextMenuPolicy">
-                       <enum>Qt::ActionsContextMenu</enum>
-                      </property>
-                      <property name="text">
-                       <string notr="true">0.00 BTC</string>
-                      </property>
-                      <property name="textInteractionFlags">
-                       <set>Qt::LinksAccessibleByMouse|Qt::TextSelectableByMouse</set>
-                      </property>
-                     </widget>
-                    </item>
-                   </layout>
-                  </item>
-                 </layout>
-                </item>
-               </layout>
-              </widget>
-             </item>
-             <item>
-              <layout class="QHBoxLayout" name="horizontalLayoutCoinControl4" stretch="0,0,0">
-               <property name="spacing">
-                <number>12</number>
-               </property>
-               <property name="sizeConstraint">
-                <enum>QLayout::SetDefaultConstraint</enum>
-               </property>
-               <property name="topMargin">
-                <number>5</number>
-               </property>
-               <property name="rightMargin">
-                <number>0</number>
-               </property>
-               <item>
-                <widget class="QCheckBox" name="checkBoxCoinControlChange">
-                 <property name="toolTip">
-                  <string>If this is activated, but the change address is empty or invalid, change will be sent to a newly generated address.</string>
-                 </property>
-                 <property name="text">
-                  <string>Custom change address</string>
-                 </property>
-                </widget>
-               </item>
-               <item>
-                <widget class="QValidatedLineEdit" name="lineEditCoinControlChange">
-                 <property name="enabled">
-                  <bool>false</bool>
-                 </property>
-                 <property name="sizePolicy">
-                  <sizepolicy hsizetype="Expanding" vsizetype="Fixed">
-                   <horstretch>0</horstretch>
-                   <verstretch>0</verstretch>
-                  </sizepolicy>
-                 </property>
-                </widget>
-               </item>
-               <item>
-                <widget class="QLabel" name="labelCoinControlChangeLabel">
-                 <property name="sizePolicy">
-                  <sizepolicy hsizetype="Preferred" vsizetype="Expanding">
-                   <horstretch>0</horstretch>
-                   <verstretch>0</verstretch>
-                  </sizepolicy>
-                 </property>
-                 <property name="minimumSize">
-                  <size>
-                   <width>0</width>
-                   <height>0</height>
-                  </size>
-                 </property>
-                 <property name="text">
-                  <string/>
-                 </property>
-                 <property name="margin">
-                  <number>3</number>
-                 </property>
-                </widget>
-               </item>
-              </layout>
-             </item>
-             <item>
-              <spacer name="verticalSpacerCoinControl">
-               <property name="orientation">
-                <enum>Qt::Vertical</enum>
-               </property>
-               <property name="sizeHint" stdset="0">
-                <size>
-                 <width>800</width>
-                 <height>1</height>
-                </size>
-               </property>
-              </spacer>
-             </item>
-            </layout>
-           </item>
-          </layout>
-         </widget>
-        </item>
-       </layout>
-      </widget>
-     </item>
-    </layout>
-   </item>
-   <item>
-    <widget class="QWidget" name="widgetRecipients" native="true">
-     <property name="sizePolicy">
-      <sizepolicy hsizetype="Preferred" vsizetype="Preferred">
-       <horstretch>0</horstretch>
-       <verstretch>1</verstretch>
-      </sizepolicy>
-     </property>
-     <layout class="QVBoxLayout" name="verticalLayout_7">
-      <property name="spacing">
-       <number>0</number>
-      </property>
-      <property name="leftMargin">
-       <number>30</number>
-      </property>
-      <property name="topMargin">
-       <number>0</number>
-      </property>
-      <property name="rightMargin">
-       <number>30</number>
-      </property>
-      <property name="bottomMargin">
-       <number>0</number>
-      </property>
-      <item>
-       <layout class="QHBoxLayout" name="horizontalLayout_4">
-        <property name="topMargin">
-         <number>3</number>
-        </property>
-        <property name="rightMargin">
-         <number>0</number>
-        </property>
-        <property name="bottomMargin">
-         <number>0</number>
-        </property>
-        <item>
-         <widget class="QLabel" name="labelBalanceName">
-          <property name="sizePolicy">
-           <sizepolicy hsizetype="Preferred" vsizetype="Preferred">
-            <horstretch>0</horstretch>
-            <verstretch>0</verstretch>
-           </sizepolicy>
-          </property>
-          <property name="minimumSize">
-           <size>
-            <width>20</width>
-            <height>50</height>
-           </size>
-          </property>
-          <property name="text">
-           <string>Balance:</string>
-          </property>
-         </widget>
-        </item>
-        <item>
-         <spacer name="horizontalSpacer_8">
-          <property name="orientation">
-           <enum>Qt::Horizontal</enum>
-          </property>
-          <property name="sizeType">
-           <enum>QSizePolicy::Fixed</enum>
-          </property>
-          <property name="sizeHint" stdset="0">
-           <size>
-            <width>10</width>
-            <height>20</height>
-           </size>
-          </property>
-         </spacer>
-        </item>
-        <item>
-         <widget class="QLabel" name="labelBalance">
-          <property name="sizePolicy">
-           <sizepolicy hsizetype="Preferred" vsizetype="Preferred">
-            <horstretch>0</horstretch>
-            <verstretch>0</verstretch>
-           </sizepolicy>
-          </property>
-          <property name="minimumSize">
-           <size>
-            <width>20</width>
-            <height>50</height>
-           </size>
-          </property>
-          <property name="cursor">
-           <cursorShape>IBeamCursor</cursorShape>
-          </property>
-          <property name="text">
-           <string notr="true">123.456 BTC</string>
-          </property>
-          <property name="textInteractionFlags">
-           <set>Qt::LinksAccessibleByMouse|Qt::TextSelectableByMouse</set>
-          </property>
-         </widget>
-        </item>
-        <item>
-         <spacer name="horizontalSpacer_7">
-          <property name="orientation">
-           <enum>Qt::Horizontal</enum>
-          </property>
-          <property name="sizeHint" stdset="0">
-           <size>
-            <width>40</width>
-            <height>20</height>
-           </size>
-          </property>
-         </spacer>
-        </item>
-        <item>
-         <widget class="QtumPushButton" name="addButton">
-          <property name="toolTip">
-           <string>Send to multiple recipients at once</string>
-          </property>
-          <property name="text">
-           <string>Add &amp;Recipient</string>
-          </property>
-          <property name="icon">
-           <iconset>
-            <normaloff>:/icons/add_recipient</normaloff>:/icons/add_recipient</iconset>
-          </property>
-          <property name="autoDefault">
-           <bool>false</bool>
-          </property>
-         </widget>
-        </item>
-       </layout>
-      </item>
-      <item>
-       <widget class="QScrollArea" name="scrollArea">
-        <property name="widgetResizable">
-         <bool>true</bool>
-        </property>
-        <widget class="QWidget" name="scrollAreaWidgetContents">
-         <property name="geometry">
-          <rect>
-           <x>0</x>
-           <y>0</y>
-           <width>873</width>
-           <height>68</height>
-          </rect>
-         </property>
-         <layout class="QVBoxLayout" name="verticalLayout_2" stretch="0,1">
-          <property name="leftMargin">
-           <number>0</number>
-          </property>
-          <property name="topMargin">
-           <number>0</number>
-          </property>
-          <property name="rightMargin">
-           <number>0</number>
-          </property>
-          <property name="bottomMargin">
-           <number>0</number>
-          </property>
-          <item>
-           <layout class="QVBoxLayout" name="entries">
-            <property name="spacing">
-             <number>6</number>
-            </property>
-           </layout>
-          </item>
-          <item>
-           <spacer name="verticalSpacer">
-            <property name="orientation">
-             <enum>Qt::Vertical</enum>
-            </property>
-            <property name="sizeHint" stdset="0">
-             <size>
-              <width>20</width>
-              <height>0</height>
-             </size>
-            </property>
-           </spacer>
-          </item>
-         </layout>
-        </widget>
-       </widget>
-      </item>
-     </layout>
-    </widget>
-   </item>
-   <item>
-    <spacer name="verticalSpacer_2">
-     <property name="orientation">
-      <enum>Qt::Vertical</enum>
-     </property>
-     <property name="sizeType">
-      <enum>QSizePolicy::Fixed</enum>
-     </property>
-     <property name="sizeHint" stdset="0">
-      <size>
-       <width>20</width>
-       <height>10</height>
-      </size>
-     </property>
-    </spacer>
-   </item>
-   <item>
-    <layout class="QVBoxLayout" name="verticalLayout_10">
-     <property name="leftMargin">
-      <number>30</number>
-     </property>
-     <property name="rightMargin">
-      <number>30</number>
-     </property>
-     <property name="bottomMargin">
-      <number>20</number>
-     </property>
-     <item>
-      <layout class="QHBoxLayout" name="horizontalLayoutFee1">
-       <property name="bottomMargin">
-        <number>0</number>
-       </property>
-       <item>
-        <layout class="QVBoxLayout" name="verticalLayoutFee7">
-         <property name="spacing">
-          <number>0</number>
-         </property>
-         <item>
-          <layout class="QHBoxLayout" name="horizontalLayoutSmartFee">
-           <property name="spacing">
-            <number>10</number>
-           </property>
-           <item>
-            <widget class="QLabel" name="labelFeeHeadline">
-             <property name="sizePolicy">
-              <sizepolicy hsizetype="Preferred" vsizetype="Maximum">
-               <horstretch>0</horstretch>
-               <verstretch>0</verstretch>
-              </sizepolicy>
-             </property>
-             <property name="font">
-              <font>
-               <weight>50</weight>
-               <bold>false</bold>
-              </font>
-             </property>
-             <property name="text">
-              <string>Transaction Fee:</string>
-             </property>
-            </widget>
-           </item>
-           <item>
-            <widget class="QLabel" name="labelFeeMinimized">
-             <property name="text">
-              <string/>
-             </property>
-            </widget>
-           </item>
-          </layout>
-         </item>
-        </layout>
-       </item>
-       <item>
-        <widget class="QLabel" name="fallbackFeeWarningLabel">
-         <property name="font">
-          <font>
-           <weight>75</weight>
-           <bold>true</bold>
-          </font>
-         </property>
-         <property name="toolTip">
-          <string>Using the fallbackfee can result in sending a transaction that will take several hours or days (or never) to confirm. Consider choosing your fee manually or wait until you have validated the complete chain.</string>
-         </property>
-         <property name="text">
-          <string>Warning: Fee estimation is currently not possible.</string>
-         </property>
-         <property name="wordWrap">
-          <bool>false</bool>
-         </property>
-        </widget>
-       </item>
-       <item>
-        <spacer name="horizontalSpacer_4">
-         <property name="orientation">
-          <enum>Qt::Horizontal</enum>
-         </property>
-         <property name="sizeType">
-          <enum>QSizePolicy::MinimumExpanding</enum>
-         </property>
-         <property name="sizeHint" stdset="0">
-          <size>
-           <width>40</width>
-           <height>20</height>
-          </size>
-         </property>
-        </spacer>
-       </item>
-      </layout>
-     </item>
-     <item>
-      <widget class="QFrame" name="frameFee">
-       <property name="sizePolicy">
-        <sizepolicy hsizetype="Expanding" vsizetype="Expanding">
-         <horstretch>0</horstretch>
-         <verstretch>0</verstretch>
-        </sizepolicy>
-       </property>
-       <property name="maximumSize">
-        <size>
-         <width>16777215</width>
-         <height>16777215</height>
-        </size>
-       </property>
-       <property name="frameShape">
-        <enum>QFrame::StyledPanel</enum>
-       </property>
-       <property name="frameShadow">
-        <enum>QFrame::Sunken</enum>
-       </property>
-       <layout class="QVBoxLayout" name="verticalLayout_5">
-        <item>
-         <layout class="QHBoxLayout" name="horizontalLayout_3">
-          <item>
-           <widget class="QCheckBox" name="radioSmartFee">
-            <property name="text">
-             <string>Recommended</string>
-            </property>
-            <property name="checked">
-             <bool>true</bool>
-            </property>
-            <attribute name="buttonGroup">
-             <string notr="true">groupFee</string>
-            </attribute>
-           </widget>
-          </item>
-          <item>
-           <widget class="QCheckBox" name="radioCustomFee">
-            <property name="text">
-             <string>Custom</string>
-            </property>
-            <attribute name="buttonGroup">
-             <string notr="true">groupFee</string>
-            </attribute>
-           </widget>
-          </item>
-          <item>
-           <spacer name="horizontalSpacer_3">
-            <property name="orientation">
-             <enum>Qt::Horizontal</enum>
-            </property>
-            <property name="sizeHint" stdset="0">
-             <size>
-              <width>40</width>
-              <height>20</height>
-             </size>
-            </property>
-           </spacer>
-          </item>
-         </layout>
-        </item>
-        <item>
-         <widget class="QFrame" name="frameFeeSelection">
-          <layout class="QVBoxLayout" name="verticalLayout_4">
-           <property name="leftMargin">
-            <number>9</number>
-           </property>
-           <property name="topMargin">
-            <number>0</number>
-           </property>
-           <property name="rightMargin">
-            <number>0</number>
-           </property>
-           <property name="bottomMargin">
-            <number>0</number>
-           </property>
-           <item>
-            <widget class="QStackedWidget" name="stackedFeeTypes">
-             <property name="currentIndex">
-              <number>0</number>
-             </property>
-             <widget class="QWidget" name="page">
-              <layout class="QVBoxLayout" name="verticalLayout_3">
-               <property name="leftMargin">
-                <number>0</number>
-               </property>
-               <property name="topMargin">
-                <number>0</number>
-               </property>
-               <property name="rightMargin">
-                <number>0</number>
-               </property>
-               <property name="bottomMargin">
-                <number>0</number>
-               </property>
-               <item>
-                <layout class="QHBoxLayout" name="horizontalLayoutFee12">
-                 <item>
-                  <widget class="QLabel" name="labelSmartFee">
-                   <property name="text">
-                    <string/>
-                   </property>
-                   <property name="margin">
-                    <number>2</number>
-                   </property>
-                  </widget>
-                 </item>
-                 <item>
-                  <widget class="QLabel" name="labelFeeEstimation">
-                   <property name="text">
-                    <string/>
-                   </property>
-                  </widget>
-                 </item>
-                 <item>
-                  <widget class="QLabel" name="labelSmartFee2">
-                   <property name="text">
-                    <string>(Smart fee not initialized yet. This usually takes a few blocks…)</string>
-                   </property>
-                   <property name="margin">
-                    <number>2</number>
-                   </property>
-                  </widget>
-                 </item>
-                 <item>
-                  <spacer name="horizontalSpacer_5">
-                   <property name="orientation">
-                    <enum>Qt::Horizontal</enum>
-                   </property>
-                   <property name="sizeHint" stdset="0">
-                    <size>
-                     <width>1</width>
-                     <height>1</height>
-                    </size>
-                   </property>
-                  </spacer>
-                 </item>
-                </layout>
-               </item>
-               <item>
-                <layout class="QHBoxLayout" name="horizontalLayoutFee9">
-                 <item>
-                  <layout class="QVBoxLayout" name="verticalLayoutFee6">
-                   <item>
-                    <widget class="QLabel" name="labelSmartFee3">
-                     <property name="text">
-                      <string>Confirmation time target:</string>
-                     </property>
-                     <property name="margin">
-                      <number>2</number>
-                     </property>
-                    </widget>
-                   </item>
-                  </layout>
-                 </item>
-                 <item>
-                  <layout class="QVBoxLayout" name="verticalLayoutFee5">
-                   <property name="rightMargin">
-                    <number>30</number>
-                   </property>
-                   <item>
-                    <layout class="QHBoxLayout" name="horizontalLayoutConfTarget">
-                     <property name="bottomMargin">
-                      <number>0</number>
-                     </property>
-                     <item>
-                      <widget class="QComboBox" name="confTargetSelector"/>
-                     </item>
-                     <item>
-                      <spacer name="horizontalSpacerConfTarget">
-                       <property name="orientation">
-                        <enum>Qt::Horizontal</enum>
-                       </property>
-                       <property name="sizeHint" stdset="0">
-                        <size>
-                         <width>40</width>
-                         <height>20</height>
-                        </size>
-                       </property>
-                      </spacer>
-                     </item>
-                    </layout>
-                   </item>
-                  </layout>
-                 </item>
-                </layout>
-               </item>
-              </layout>
-             </widget>
-             <widget class="QWidget" name="page_2">
-              <layout class="QVBoxLayout" name="verticalLayout">
-               <property name="leftMargin">
-                <number>0</number>
-               </property>
-               <property name="topMargin">
-                <number>0</number>
-               </property>
-               <property name="rightMargin">
-                <number>0</number>
-               </property>
-               <property name="bottomMargin">
-                <number>0</number>
-               </property>
-               <item>
-                <layout class="QHBoxLayout" name="horizontalLayoutFee13">
-                 <item>
-                  <widget class="QLabel" name="labelCustomPerKilobyte">
-                   <property name="toolTip">
-                    <string>If the custom fee is set to 1000 satoshis and the transaction is only 250 bytes, then &quot;per kilobyte&quot; only pays 250 satoshis in fee, while &quot;total at least&quot; pays 1000 satoshis. For transactions bigger than a kilobyte both pay by kilobyte.</string>
-                   </property>
-                   <property name="text">
-                    <string>per kilobyte</string>
-                   </property>
-                  </widget>
-                 </item>
-                 <item>
-                  <widget class="BitcoinAmountField" name="customFee"/>
-                 </item>
-                 <item>
-                  <spacer name="horizontalSpacer_6">
-                   <property name="orientation">
-                    <enum>Qt::Horizontal</enum>
-                   </property>
-                   <property name="sizeHint" stdset="0">
-                    <size>
-                     <width>1</width>
-                     <height>1</height>
-                    </size>
-                   </property>
-                  </spacer>
-                 </item>
-                </layout>
-               </item>
-               <item>
-                <layout class="QHBoxLayout" name="horizontalLayoutFee8">
-                 <item>
-                  <widget class="QLabel" name="labelCustomFeeWarning">
-                   <property name="enabled">
-                    <bool>true</bool>
-                   </property>
-                   <property name="toolTip">
-                    <string>When there is less transaction volume than space in the blocks, miners as well as relaying nodes may enforce a minimum fee. Paying only this minimum fee is just fine, but be aware that this can result in a never confirming transaction once there is more demand for qtum transactions than the network can process.</string>
-                   </property>
-                   <property name="text">
-                    <string>A too low fee might result in a never confirming transaction (read the tooltip)</string>
-                   </property>
-                  </widget>
-                 </item>
-                 <item>
-                  <spacer name="horizontalSpacer_2">
-                   <property name="orientation">
-                    <enum>Qt::Horizontal</enum>
-                   </property>
-                   <property name="sizeHint" stdset="0">
-                    <size>
-                     <width>1</width>
-                     <height>1</height>
-                    </size>
-                   </property>
-                  </spacer>
-                 </item>
-                </layout>
-               </item>
-              </layout>
-             </widget>
-            </widget>
-           </item>
-          </layout>
-         </widget>
-        </item>
-        <item>
-         <widget class="QCheckBox" name="optInRBF">
-          <property name="toolTip">
-           <string>With Replace-By-Fee (BIP-125) you can increase a transaction's fee after it is sent. Without this, a higher fee may be recommended to compensate for increased transaction delay risk.</string>
-          </property>
-          <property name="text">
-           <string>Enable Replace-By-Fee</string>
-          </property>
-         </widget>
-        </item>
-       </layout>
-      </widget>
-     </item>
-    </layout>
-   </item>
-   <item>
-    <widget class="QWidget" name="buttonsContainerWhite" native="true">
-     <layout class="QHBoxLayout" name="horizontalLayout_2">
-      <property name="leftMargin">
-       <number>30</number>
-      </property>
-      <property name="topMargin">
-       <number>15</number>
-      </property>
-      <property name="rightMargin">
-       <number>30</number>
-      </property>
-      <item>
-       <spacer name="horizontalSpacer">
-        <property name="orientation">
-         <enum>Qt::Horizontal</enum>
-        </property>
-        <property name="sizeHint" stdset="0">
-         <size>
-          <width>40</width>
-          <height>20</height>
-         </size>
-        </property>
-       </spacer>
-      </item>
-      <item>
-       <widget class="QPushButton" name="clearButton">
-        <property name="sizePolicy">
-         <sizepolicy hsizetype="Minimum" vsizetype="Fixed">
-          <horstretch>0</horstretch>
-          <verstretch>0</verstretch>
-         </sizepolicy>
-        </property>
-        <property name="toolTip">
-         <string>Clear all fields of the form.</string>
-        </property>
-        <property name="text">
-         <string>Clear &amp;All</string>
-        </property>
-        <property name="autoDefault">
-         <bool>false</bool>
-        </property>
-       </widget>
-      </item>
-      <item>
-       <widget class="QPushButton" name="sendButton">
-        <property name="toolTip">
-         <string>Confirm the send action</string>
-        </property>
-        <property name="text">
-         <string>S&amp;end</string>
-        </property>
-        <property name="autoDefault">
-         <bool>false</bool>
-        </property>
-        <property name="default">
-         <bool>false</bool>
-        </property>
-       </widget>
-      </item>
-     </layout>
-    </widget>
-   </item>
-  </layout>
- </widget>
- <customwidgets>
-  <customwidget>
-   <class>QValidatedLineEdit</class>
-   <extends>QLineEdit</extends>
-   <header>qt/qvalidatedlineedit.h</header>
-  </customwidget>
-  <customwidget>
-   <class>BitcoinAmountField</class>
-   <extends>QLineEdit</extends>
-   <header>qt/bitcoinamountfield.h</header>
-   <container>1</container>
-  </customwidget>
-  <customwidget>
-   <class>QtumPushButton</class>
-   <extends>QPushButton</extends>
-   <header>qt/qtumpushbutton.h</header>
-  </customwidget>
- </customwidgets>
- <resources>
-  <include location="../bitcoin.qrc"/>
- </resources>
- <connections/>
- <buttongroups>
-  <buttongroup name="groupFee"/>
- </buttongroups>
-</ui>
->>>>>>> ec86f1e9
+<?xml version="1.0" encoding="UTF-8"?>
+<ui version="4.0">
+ <class>SendCoinsDialog</class>
+ <widget class="QDialog" name="SendCoinsDialog">
+  <property name="geometry">
+   <rect>
+    <x>0</x>
+    <y>0</y>
+    <width>935</width>
+    <height>589</height>
+   </rect>
+  </property>
+  <property name="windowTitle">
+   <string>Send Coins</string>
+  </property>
+  <layout class="QVBoxLayout" name="verticalLayout_6">
+   <property name="leftMargin">
+    <number>0</number>
+   </property>
+   <property name="rightMargin">
+    <number>0</number>
+   </property>
+   <property name="bottomMargin">
+    <number>0</number>
+   </property>
+   <item>
+    <layout class="QVBoxLayout" name="verticalLayout_11">
+     <property name="leftMargin">
+      <number>30</number>
+     </property>
+     <property name="topMargin">
+      <number>9</number>
+     </property>
+     <property name="rightMargin">
+      <number>30</number>
+     </property>
+     <item>
+      <widget class="QWidget" name="coinControlWidget" native="true">
+       <layout class="QVBoxLayout" name="verticalLayout_9">
+        <property name="leftMargin">
+         <number>0</number>
+        </property>
+        <property name="topMargin">
+         <number>0</number>
+        </property>
+        <property name="rightMargin">
+         <number>0</number>
+        </property>
+        <property name="bottomMargin">
+         <number>0</number>
+        </property>
+        <item>
+         <widget class="QLabel" name="label_2">
+          <property name="text">
+           <string>Coin Control Features</string>
+          </property>
+         </widget>
+        </item>
+        <item>
+         <widget class="QWidget" name="coinControlContentsWidget" native="true">
+          <layout class="QVBoxLayout" name="verticalLayout_8">
+           <property name="bottomMargin">
+            <number>6</number>
+           </property>
+           <item>
+            <layout class="QVBoxLayout" name="verticalLayoutCoinControl" stretch="0,0,0,1">
+             <property name="spacing">
+              <number>0</number>
+             </property>
+             <item>
+              <layout class="QHBoxLayout" name="horizontalLayoutCoinControl2" stretch="0,0,0,0">
+               <property name="spacing">
+                <number>8</number>
+               </property>
+               <property name="bottomMargin">
+                <number>10</number>
+               </property>
+               <item>
+                <widget class="QPushButton" name="pushButtonCoinControl">
+                 <property name="styleSheet">
+                  <string notr="true"/>
+                 </property>
+                 <property name="text">
+                  <string>Inputs…</string>
+                 </property>
+                 <property name="autoDefault">
+                  <bool>false</bool>
+                 </property>
+                </widget>
+               </item>
+               <item>
+                <widget class="QLabel" name="labelCoinControlAutomaticallySelected">
+                 <property name="text">
+                  <string>automatically selected</string>
+                 </property>
+                 <property name="margin">
+                  <number>5</number>
+                 </property>
+                </widget>
+               </item>
+               <item>
+                <widget class="QLabel" name="labelCoinControlInsuffFunds">
+                 <property name="font">
+                  <font>
+                   <weight>75</weight>
+                   <bold>true</bold>
+                  </font>
+                 </property>
+                 <property name="styleSheet">
+                  <string notr="true">color:red;font-weight:bold;</string>
+                 </property>
+                 <property name="text">
+                  <string>Insufficient funds!</string>
+                 </property>
+                 <property name="margin">
+                  <number>5</number>
+                 </property>
+                </widget>
+               </item>
+               <item>
+                <spacer name="horizontalSpacerCoinControl">
+                 <property name="orientation">
+                  <enum>Qt::Horizontal</enum>
+                 </property>
+                 <property name="sizeHint" stdset="0">
+                  <size>
+                   <width>40</width>
+                   <height>1</height>
+                  </size>
+                 </property>
+                </spacer>
+               </item>
+              </layout>
+             </item>
+             <item>
+              <widget class="QWidget" name="widgetCoinControl" native="true">
+               <property name="sizePolicy">
+                <sizepolicy hsizetype="Preferred" vsizetype="Preferred">
+                 <horstretch>0</horstretch>
+                 <verstretch>0</verstretch>
+                </sizepolicy>
+               </property>
+               <property name="minimumSize">
+                <size>
+                 <width>0</width>
+                 <height>0</height>
+                </size>
+               </property>
+               <property name="styleSheet">
+                <string notr="true"/>
+               </property>
+               <layout class="QHBoxLayout" name="horizontalLayoutCoinControl5">
+                <property name="leftMargin">
+                 <number>0</number>
+                </property>
+                <property name="topMargin">
+                 <number>0</number>
+                </property>
+                <property name="rightMargin">
+                 <number>0</number>
+                </property>
+                <property name="bottomMargin">
+                 <number>0</number>
+                </property>
+                <item>
+                 <layout class="QHBoxLayout" name="horizontalLayoutCoinControl3" stretch="0,0,0,1">
+                  <property name="spacing">
+                   <number>20</number>
+                  </property>
+                  <property name="topMargin">
+                   <number>0</number>
+                  </property>
+                  <property name="bottomMargin">
+                   <number>10</number>
+                  </property>
+                  <item>
+                   <layout class="QFormLayout" name="formLayoutCoinControl1">
+                    <property name="horizontalSpacing">
+                     <number>10</number>
+                    </property>
+                    <property name="verticalSpacing">
+                     <number>14</number>
+                    </property>
+                    <property name="leftMargin">
+                     <number>10</number>
+                    </property>
+                    <property name="topMargin">
+                     <number>4</number>
+                    </property>
+                    <property name="rightMargin">
+                     <number>6</number>
+                    </property>
+                    <item row="0" column="0">
+                     <widget class="QLabel" name="labelCoinControlQuantityText">
+                      <property name="font">
+                       <font>
+                        <weight>75</weight>
+                        <bold>true</bold>
+                       </font>
+                      </property>
+                      <property name="text">
+                       <string>Quantity:</string>
+                      </property>
+                      <property name="margin">
+                       <number>0</number>
+                      </property>
+                     </widget>
+                    </item>
+                    <item row="0" column="1">
+                     <widget class="QLabel" name="labelCoinControlQuantity">
+                      <property name="cursor">
+                       <cursorShape>IBeamCursor</cursorShape>
+                      </property>
+                      <property name="contextMenuPolicy">
+                       <enum>Qt::ActionsContextMenu</enum>
+                      </property>
+                      <property name="text">
+                       <string notr="true">0</string>
+                      </property>
+                      <property name="margin">
+                       <number>0</number>
+                      </property>
+                      <property name="textInteractionFlags">
+                       <set>Qt::LinksAccessibleByMouse|Qt::TextSelectableByMouse</set>
+                      </property>
+                     </widget>
+                    </item>
+                    <item row="1" column="0">
+                     <widget class="QLabel" name="labelCoinControlBytesText">
+                      <property name="font">
+                       <font>
+                        <weight>75</weight>
+                        <bold>true</bold>
+                       </font>
+                      </property>
+                      <property name="text">
+                       <string>Bytes:</string>
+                      </property>
+                     </widget>
+                    </item>
+                    <item row="1" column="1">
+                     <widget class="QLabel" name="labelCoinControlBytes">
+                      <property name="cursor">
+                       <cursorShape>IBeamCursor</cursorShape>
+                      </property>
+                      <property name="contextMenuPolicy">
+                       <enum>Qt::ActionsContextMenu</enum>
+                      </property>
+                      <property name="text">
+                       <string notr="true">0</string>
+                      </property>
+                      <property name="textInteractionFlags">
+                       <set>Qt::LinksAccessibleByMouse|Qt::TextSelectableByMouse</set>
+                      </property>
+                     </widget>
+                    </item>
+                   </layout>
+                  </item>
+                  <item>
+                   <layout class="QFormLayout" name="formLayoutCoinControl2">
+                    <property name="horizontalSpacing">
+                     <number>10</number>
+                    </property>
+                    <property name="verticalSpacing">
+                     <number>14</number>
+                    </property>
+                    <property name="leftMargin">
+                     <number>6</number>
+                    </property>
+                    <property name="topMargin">
+                     <number>4</number>
+                    </property>
+                    <property name="rightMargin">
+                     <number>6</number>
+                    </property>
+                    <item row="0" column="0">
+                     <widget class="QLabel" name="labelCoinControlAmountText">
+                      <property name="font">
+                       <font>
+                        <weight>75</weight>
+                        <bold>true</bold>
+                       </font>
+                      </property>
+                      <property name="text">
+                       <string>Amount:</string>
+                      </property>
+                      <property name="margin">
+                       <number>0</number>
+                      </property>
+                     </widget>
+                    </item>
+                    <item row="0" column="1">
+                     <widget class="QLabel" name="labelCoinControlAmount">
+                      <property name="cursor">
+                       <cursorShape>IBeamCursor</cursorShape>
+                      </property>
+                      <property name="contextMenuPolicy">
+                       <enum>Qt::ActionsContextMenu</enum>
+                      </property>
+                      <property name="text">
+                       <string notr="true">0.00 BTC</string>
+                      </property>
+                      <property name="textInteractionFlags">
+                       <set>Qt::LinksAccessibleByMouse|Qt::TextSelectableByMouse</set>
+                      </property>
+                     </widget>
+                    </item>
+                    <item row="1" column="0">
+                     <widget class="QLabel" name="labelCoinControlLowOutputText">
+                      <property name="font">
+                       <font>
+                        <weight>75</weight>
+                        <bold>true</bold>
+                       </font>
+                      </property>
+                      <property name="text">
+                       <string>Dust:</string>
+                      </property>
+                     </widget>
+                    </item>
+                    <item row="1" column="1">
+                     <widget class="QLabel" name="labelCoinControlLowOutput">
+                      <property name="cursor">
+                       <cursorShape>IBeamCursor</cursorShape>
+                      </property>
+                      <property name="contextMenuPolicy">
+                       <enum>Qt::ActionsContextMenu</enum>
+                      </property>
+                      <property name="text">
+                       <string notr="true">no</string>
+                      </property>
+                      <property name="textInteractionFlags">
+                       <set>Qt::LinksAccessibleByMouse|Qt::TextSelectableByMouse</set>
+                      </property>
+                     </widget>
+                    </item>
+                   </layout>
+                  </item>
+                  <item>
+                   <layout class="QFormLayout" name="formLayoutCoinControl3">
+                    <property name="horizontalSpacing">
+                     <number>10</number>
+                    </property>
+                    <property name="verticalSpacing">
+                     <number>14</number>
+                    </property>
+                    <property name="leftMargin">
+                     <number>6</number>
+                    </property>
+                    <property name="topMargin">
+                     <number>4</number>
+                    </property>
+                    <property name="rightMargin">
+                     <number>6</number>
+                    </property>
+                    <item row="0" column="0">
+                     <widget class="QLabel" name="labelCoinControlFeeText">
+                      <property name="font">
+                       <font>
+                        <weight>75</weight>
+                        <bold>true</bold>
+                       </font>
+                      </property>
+                      <property name="text">
+                       <string>Fee:</string>
+                      </property>
+                      <property name="margin">
+                       <number>0</number>
+                      </property>
+                     </widget>
+                    </item>
+                    <item row="0" column="1">
+                     <widget class="QLabel" name="labelCoinControlFee">
+                      <property name="cursor">
+                       <cursorShape>IBeamCursor</cursorShape>
+                      </property>
+                      <property name="contextMenuPolicy">
+                       <enum>Qt::ActionsContextMenu</enum>
+                      </property>
+                      <property name="text">
+                       <string notr="true">0.00 BTC</string>
+                      </property>
+                      <property name="textInteractionFlags">
+                       <set>Qt::LinksAccessibleByMouse|Qt::TextSelectableByMouse</set>
+                      </property>
+                     </widget>
+                    </item>
+                   </layout>
+                  </item>
+                  <item>
+                   <layout class="QFormLayout" name="formLayoutCoinControl4">
+                    <property name="horizontalSpacing">
+                     <number>10</number>
+                    </property>
+                    <property name="verticalSpacing">
+                     <number>14</number>
+                    </property>
+                    <property name="leftMargin">
+                     <number>6</number>
+                    </property>
+                    <property name="topMargin">
+                     <number>4</number>
+                    </property>
+                    <property name="rightMargin">
+                     <number>6</number>
+                    </property>
+                    <item row="0" column="0">
+                     <widget class="QLabel" name="labelCoinControlAfterFeeText">
+                      <property name="font">
+                       <font>
+                        <weight>75</weight>
+                        <bold>true</bold>
+                       </font>
+                      </property>
+                      <property name="text">
+                       <string>After Fee:</string>
+                      </property>
+                      <property name="margin">
+                       <number>0</number>
+                      </property>
+                     </widget>
+                    </item>
+                    <item row="0" column="1">
+                     <widget class="QLabel" name="labelCoinControlAfterFee">
+                      <property name="cursor">
+                       <cursorShape>IBeamCursor</cursorShape>
+                      </property>
+                      <property name="contextMenuPolicy">
+                       <enum>Qt::ActionsContextMenu</enum>
+                      </property>
+                      <property name="text">
+                       <string notr="true">0.00 BTC</string>
+                      </property>
+                      <property name="textInteractionFlags">
+                       <set>Qt::LinksAccessibleByMouse|Qt::TextSelectableByMouse</set>
+                      </property>
+                     </widget>
+                    </item>
+                    <item row="1" column="0">
+                     <widget class="QLabel" name="labelCoinControlChangeText">
+                      <property name="font">
+                       <font>
+                        <weight>75</weight>
+                        <bold>true</bold>
+                       </font>
+                      </property>
+                      <property name="text">
+                       <string>Change:</string>
+                      </property>
+                     </widget>
+                    </item>
+                    <item row="1" column="1">
+                     <widget class="QLabel" name="labelCoinControlChange">
+                      <property name="cursor">
+                       <cursorShape>IBeamCursor</cursorShape>
+                      </property>
+                      <property name="contextMenuPolicy">
+                       <enum>Qt::ActionsContextMenu</enum>
+                      </property>
+                      <property name="text">
+                       <string notr="true">0.00 BTC</string>
+                      </property>
+                      <property name="textInteractionFlags">
+                       <set>Qt::LinksAccessibleByMouse|Qt::TextSelectableByMouse</set>
+                      </property>
+                     </widget>
+                    </item>
+                   </layout>
+                  </item>
+                 </layout>
+                </item>
+               </layout>
+              </widget>
+             </item>
+             <item>
+              <layout class="QHBoxLayout" name="horizontalLayoutCoinControl4" stretch="0,0,0">
+               <property name="spacing">
+                <number>12</number>
+               </property>
+               <property name="sizeConstraint">
+                <enum>QLayout::SetDefaultConstraint</enum>
+               </property>
+               <property name="topMargin">
+                <number>5</number>
+               </property>
+               <property name="rightMargin">
+                <number>0</number>
+               </property>
+               <item>
+                <widget class="QCheckBox" name="checkBoxCoinControlChange">
+                 <property name="toolTip">
+                  <string>If this is activated, but the change address is empty or invalid, change will be sent to a newly generated address.</string>
+                 </property>
+                 <property name="text">
+                  <string>Custom change address</string>
+                 </property>
+                </widget>
+               </item>
+               <item>
+                <widget class="QValidatedLineEdit" name="lineEditCoinControlChange">
+                 <property name="enabled">
+                  <bool>false</bool>
+                 </property>
+                 <property name="sizePolicy">
+                  <sizepolicy hsizetype="Expanding" vsizetype="Fixed">
+                   <horstretch>0</horstretch>
+                   <verstretch>0</verstretch>
+                  </sizepolicy>
+                 </property>
+                </widget>
+               </item>
+               <item>
+                <widget class="QLabel" name="labelCoinControlChangeLabel">
+                 <property name="sizePolicy">
+                  <sizepolicy hsizetype="Preferred" vsizetype="Expanding">
+                   <horstretch>0</horstretch>
+                   <verstretch>0</verstretch>
+                  </sizepolicy>
+                 </property>
+                 <property name="minimumSize">
+                  <size>
+                   <width>0</width>
+                   <height>0</height>
+                  </size>
+                 </property>
+                 <property name="text">
+                  <string/>
+                 </property>
+                 <property name="margin">
+                  <number>3</number>
+                 </property>
+                </widget>
+               </item>
+              </layout>
+             </item>
+             <item>
+              <spacer name="verticalSpacerCoinControl">
+               <property name="orientation">
+                <enum>Qt::Vertical</enum>
+               </property>
+               <property name="sizeHint" stdset="0">
+                <size>
+                 <width>800</width>
+                 <height>1</height>
+                </size>
+               </property>
+              </spacer>
+             </item>
+            </layout>
+           </item>
+          </layout>
+         </widget>
+        </item>
+       </layout>
+      </widget>
+     </item>
+    </layout>
+   </item>
+   <item>
+    <widget class="QWidget" name="widgetRecipients" native="true">
+     <property name="sizePolicy">
+      <sizepolicy hsizetype="Preferred" vsizetype="Preferred">
+       <horstretch>0</horstretch>
+       <verstretch>1</verstretch>
+      </sizepolicy>
+     </property>
+     <layout class="QVBoxLayout" name="verticalLayout_7">
+      <property name="spacing">
+       <number>0</number>
+      </property>
+      <property name="leftMargin">
+       <number>30</number>
+      </property>
+      <property name="topMargin">
+       <number>0</number>
+      </property>
+      <property name="rightMargin">
+       <number>30</number>
+      </property>
+      <property name="bottomMargin">
+       <number>0</number>
+      </property>
+      <item>
+       <layout class="QHBoxLayout" name="horizontalLayout_4">
+        <property name="topMargin">
+         <number>3</number>
+        </property>
+        <property name="rightMargin">
+         <number>0</number>
+        </property>
+        <property name="bottomMargin">
+         <number>0</number>
+        </property>
+        <item>
+         <widget class="QLabel" name="labelBalanceName">
+          <property name="sizePolicy">
+           <sizepolicy hsizetype="Preferred" vsizetype="Preferred">
+            <horstretch>0</horstretch>
+            <verstretch>0</verstretch>
+           </sizepolicy>
+          </property>
+          <property name="minimumSize">
+           <size>
+            <width>20</width>
+            <height>50</height>
+           </size>
+          </property>
+          <property name="text">
+           <string>Balance:</string>
+          </property>
+         </widget>
+        </item>
+        <item>
+         <spacer name="horizontalSpacer_8">
+          <property name="orientation">
+           <enum>Qt::Horizontal</enum>
+          </property>
+          <property name="sizeType">
+           <enum>QSizePolicy::Fixed</enum>
+          </property>
+          <property name="sizeHint" stdset="0">
+           <size>
+            <width>10</width>
+            <height>20</height>
+           </size>
+          </property>
+         </spacer>
+        </item>
+        <item>
+         <widget class="QLabel" name="labelBalance">
+          <property name="sizePolicy">
+           <sizepolicy hsizetype="Preferred" vsizetype="Preferred">
+            <horstretch>0</horstretch>
+            <verstretch>0</verstretch>
+           </sizepolicy>
+          </property>
+          <property name="minimumSize">
+           <size>
+            <width>20</width>
+            <height>50</height>
+           </size>
+          </property>
+          <property name="cursor">
+           <cursorShape>IBeamCursor</cursorShape>
+          </property>
+          <property name="text">
+           <string notr="true">123.456 BTC</string>
+          </property>
+          <property name="textInteractionFlags">
+           <set>Qt::LinksAccessibleByMouse|Qt::TextSelectableByMouse</set>
+          </property>
+         </widget>
+        </item>
+        <item>
+         <spacer name="horizontalSpacer_7">
+          <property name="orientation">
+           <enum>Qt::Horizontal</enum>
+          </property>
+          <property name="sizeHint" stdset="0">
+           <size>
+            <width>40</width>
+            <height>20</height>
+           </size>
+          </property>
+         </spacer>
+        </item>
+        <item>
+         <widget class="QtumPushButton" name="addButton">
+          <property name="toolTip">
+           <string>Send to multiple recipients at once</string>
+          </property>
+          <property name="text">
+           <string>Add &amp;Recipient</string>
+          </property>
+          <property name="icon">
+           <iconset>
+            <normaloff>:/icons/add_recipient</normaloff>:/icons/add_recipient</iconset>
+          </property>
+          <property name="autoDefault">
+           <bool>false</bool>
+          </property>
+         </widget>
+        </item>
+       </layout>
+      </item>
+      <item>
+       <widget class="QScrollArea" name="scrollArea">
+        <property name="widgetResizable">
+         <bool>true</bool>
+        </property>
+        <widget class="QWidget" name="scrollAreaWidgetContents">
+         <property name="geometry">
+          <rect>
+           <x>0</x>
+           <y>0</y>
+           <width>873</width>
+           <height>68</height>
+          </rect>
+         </property>
+         <layout class="QVBoxLayout" name="verticalLayout_2" stretch="0,1">
+          <property name="leftMargin">
+           <number>0</number>
+          </property>
+          <property name="topMargin">
+           <number>0</number>
+          </property>
+          <property name="rightMargin">
+           <number>0</number>
+          </property>
+          <property name="bottomMargin">
+           <number>0</number>
+          </property>
+          <item>
+           <layout class="QVBoxLayout" name="entries">
+            <property name="spacing">
+             <number>6</number>
+            </property>
+           </layout>
+          </item>
+          <item>
+           <spacer name="verticalSpacer">
+            <property name="orientation">
+             <enum>Qt::Vertical</enum>
+            </property>
+            <property name="sizeHint" stdset="0">
+             <size>
+              <width>20</width>
+              <height>0</height>
+             </size>
+            </property>
+           </spacer>
+          </item>
+         </layout>
+        </widget>
+       </widget>
+      </item>
+     </layout>
+    </widget>
+   </item>
+   <item>
+    <spacer name="verticalSpacer_2">
+     <property name="orientation">
+      <enum>Qt::Vertical</enum>
+     </property>
+     <property name="sizeType">
+      <enum>QSizePolicy::Fixed</enum>
+     </property>
+     <property name="sizeHint" stdset="0">
+      <size>
+       <width>20</width>
+       <height>10</height>
+      </size>
+     </property>
+    </spacer>
+   </item>
+   <item>
+    <layout class="QVBoxLayout" name="verticalLayout_10">
+     <property name="leftMargin">
+      <number>30</number>
+     </property>
+     <property name="rightMargin">
+      <number>30</number>
+     </property>
+     <property name="bottomMargin">
+      <number>20</number>
+     </property>
+     <item>
+      <layout class="QHBoxLayout" name="horizontalLayoutFee1">
+       <property name="bottomMargin">
+        <number>0</number>
+       </property>
+       <item>
+        <layout class="QVBoxLayout" name="verticalLayoutFee7">
+         <property name="spacing">
+          <number>0</number>
+         </property>
+         <item>
+          <layout class="QHBoxLayout" name="horizontalLayoutSmartFee">
+           <property name="spacing">
+            <number>10</number>
+           </property>
+           <item>
+            <widget class="QLabel" name="labelFeeHeadline">
+             <property name="sizePolicy">
+              <sizepolicy hsizetype="Preferred" vsizetype="Maximum">
+               <horstretch>0</horstretch>
+               <verstretch>0</verstretch>
+              </sizepolicy>
+             </property>
+             <property name="font">
+              <font>
+               <weight>50</weight>
+               <bold>false</bold>
+              </font>
+             </property>
+             <property name="text">
+              <string>Transaction Fee:</string>
+             </property>
+            </widget>
+           </item>
+           <item>
+            <widget class="QLabel" name="labelFeeMinimized">
+             <property name="text">
+              <string/>
+             </property>
+            </widget>
+           </item>
+          </layout>
+         </item>
+        </layout>
+       </item>
+       <item>
+        <widget class="QLabel" name="fallbackFeeWarningLabel">
+         <property name="font">
+          <font>
+           <weight>75</weight>
+           <bold>true</bold>
+          </font>
+         </property>
+         <property name="toolTip">
+          <string>Using the fallbackfee can result in sending a transaction that will take several hours or days (or never) to confirm. Consider choosing your fee manually or wait until you have validated the complete chain.</string>
+         </property>
+         <property name="text">
+          <string>Warning: Fee estimation is currently not possible.</string>
+         </property>
+         <property name="wordWrap">
+          <bool>false</bool>
+         </property>
+        </widget>
+       </item>
+       <item>
+        <spacer name="horizontalSpacer_4">
+         <property name="orientation">
+          <enum>Qt::Horizontal</enum>
+         </property>
+         <property name="sizeType">
+          <enum>QSizePolicy::MinimumExpanding</enum>
+         </property>
+         <property name="sizeHint" stdset="0">
+          <size>
+           <width>40</width>
+           <height>20</height>
+          </size>
+         </property>
+        </spacer>
+       </item>
+      </layout>
+     </item>
+     <item>
+      <widget class="QFrame" name="frameFee">
+       <property name="sizePolicy">
+        <sizepolicy hsizetype="Expanding" vsizetype="Expanding">
+         <horstretch>0</horstretch>
+         <verstretch>0</verstretch>
+        </sizepolicy>
+       </property>
+       <property name="maximumSize">
+        <size>
+         <width>16777215</width>
+         <height>16777215</height>
+        </size>
+       </property>
+       <property name="frameShape">
+        <enum>QFrame::StyledPanel</enum>
+       </property>
+       <property name="frameShadow">
+        <enum>QFrame::Sunken</enum>
+       </property>
+       <layout class="QVBoxLayout" name="verticalLayout_5">
+        <item>
+         <layout class="QHBoxLayout" name="horizontalLayout_3">
+          <item>
+           <widget class="QCheckBox" name="radioSmartFee">
+            <property name="text">
+             <string>Recommended</string>
+            </property>
+            <property name="checked">
+             <bool>true</bool>
+            </property>
+            <attribute name="buttonGroup">
+             <string notr="true">groupFee</string>
+            </attribute>
+           </widget>
+          </item>
+          <item>
+           <widget class="QCheckBox" name="radioCustomFee">
+            <property name="text">
+             <string>Custom</string>
+            </property>
+            <attribute name="buttonGroup">
+             <string notr="true">groupFee</string>
+            </attribute>
+           </widget>
+          </item>
+          <item>
+           <spacer name="horizontalSpacer_3">
+            <property name="orientation">
+             <enum>Qt::Horizontal</enum>
+            </property>
+            <property name="sizeHint" stdset="0">
+             <size>
+              <width>40</width>
+              <height>20</height>
+             </size>
+            </property>
+           </spacer>
+          </item>
+         </layout>
+        </item>
+        <item>
+         <widget class="QFrame" name="frameFeeSelection">
+          <layout class="QVBoxLayout" name="verticalLayout_4">
+           <property name="leftMargin">
+            <number>9</number>
+           </property>
+           <property name="topMargin">
+            <number>0</number>
+           </property>
+           <property name="rightMargin">
+            <number>0</number>
+           </property>
+           <property name="bottomMargin">
+            <number>0</number>
+           </property>
+           <item>
+            <widget class="QStackedWidget" name="stackedFeeTypes">
+             <property name="currentIndex">
+              <number>0</number>
+             </property>
+             <widget class="QWidget" name="page">
+              <layout class="QVBoxLayout" name="verticalLayout_3">
+               <property name="leftMargin">
+                <number>0</number>
+               </property>
+               <property name="topMargin">
+                <number>0</number>
+               </property>
+               <property name="rightMargin">
+                <number>0</number>
+               </property>
+               <property name="bottomMargin">
+                <number>0</number>
+               </property>
+               <item>
+                <layout class="QHBoxLayout" name="horizontalLayoutFee12">
+                 <item>
+                  <widget class="QLabel" name="labelSmartFee">
+                   <property name="text">
+                    <string/>
+                   </property>
+                   <property name="margin">
+                    <number>2</number>
+                   </property>
+                  </widget>
+                 </item>
+                 <item>
+                  <widget class="QLabel" name="labelFeeEstimation">
+                   <property name="text">
+                    <string/>
+                   </property>
+                  </widget>
+                 </item>
+                 <item>
+                  <widget class="QLabel" name="labelSmartFee2">
+                   <property name="text">
+                    <string>(Smart fee not initialized yet. This usually takes a few blocks…)</string>
+                   </property>
+                   <property name="margin">
+                    <number>2</number>
+                   </property>
+                  </widget>
+                 </item>
+                 <item>
+                  <spacer name="horizontalSpacer_5">
+                   <property name="orientation">
+                    <enum>Qt::Horizontal</enum>
+                   </property>
+                   <property name="sizeHint" stdset="0">
+                    <size>
+                     <width>1</width>
+                     <height>1</height>
+                    </size>
+                   </property>
+                  </spacer>
+                 </item>
+                </layout>
+               </item>
+               <item>
+                <layout class="QHBoxLayout" name="horizontalLayoutFee9">
+                 <item>
+                  <layout class="QVBoxLayout" name="verticalLayoutFee6">
+                   <item>
+                    <widget class="QLabel" name="labelSmartFee3">
+                     <property name="text">
+                      <string>Confirmation time target:</string>
+                     </property>
+                     <property name="margin">
+                      <number>2</number>
+                     </property>
+                    </widget>
+                   </item>
+                  </layout>
+                 </item>
+                 <item>
+                  <layout class="QVBoxLayout" name="verticalLayoutFee5">
+                   <property name="rightMargin">
+                    <number>30</number>
+                   </property>
+                   <item>
+                    <layout class="QHBoxLayout" name="horizontalLayoutConfTarget">
+                     <property name="bottomMargin">
+                      <number>0</number>
+                     </property>
+                     <item>
+                      <widget class="QComboBox" name="confTargetSelector"/>
+                     </item>
+                     <item>
+                      <spacer name="horizontalSpacerConfTarget">
+                       <property name="orientation">
+                        <enum>Qt::Horizontal</enum>
+                       </property>
+                       <property name="sizeHint" stdset="0">
+                        <size>
+                         <width>40</width>
+                         <height>20</height>
+                        </size>
+                       </property>
+                      </spacer>
+                     </item>
+                    </layout>
+                   </item>
+                  </layout>
+                 </item>
+                </layout>
+               </item>
+              </layout>
+             </widget>
+             <widget class="QWidget" name="page_2">
+              <layout class="QVBoxLayout" name="verticalLayout">
+               <property name="leftMargin">
+                <number>0</number>
+               </property>
+               <property name="topMargin">
+                <number>0</number>
+               </property>
+               <property name="rightMargin">
+                <number>0</number>
+               </property>
+               <property name="bottomMargin">
+                <number>0</number>
+               </property>
+               <item>
+                <layout class="QHBoxLayout" name="horizontalLayoutFee13">
+                 <item>
+                  <widget class="QLabel" name="labelCustomPerKilobyte">
+                   <property name="toolTip">
+                    <string>If the custom fee is set to 1000 satoshis and the transaction is only 250 bytes, then &quot;per kilobyte&quot; only pays 250 satoshis in fee, while &quot;total at least&quot; pays 1000 satoshis. For transactions bigger than a kilobyte both pay by kilobyte.</string>
+                   </property>
+                   <property name="text">
+                    <string>per kilobyte</string>
+                   </property>
+                  </widget>
+                 </item>
+                 <item>
+                  <widget class="BitcoinAmountField" name="customFee"/>
+                 </item>
+                 <item>
+                  <spacer name="horizontalSpacer_6">
+                   <property name="orientation">
+                    <enum>Qt::Horizontal</enum>
+                   </property>
+                   <property name="sizeHint" stdset="0">
+                    <size>
+                     <width>1</width>
+                     <height>1</height>
+                    </size>
+                   </property>
+                  </spacer>
+                 </item>
+                </layout>
+               </item>
+               <item>
+                <layout class="QHBoxLayout" name="horizontalLayoutFee8">
+                 <item>
+                  <widget class="QLabel" name="labelCustomFeeWarning">
+                   <property name="enabled">
+                    <bool>true</bool>
+                   </property>
+                   <property name="toolTip">
+                    <string>When there is less transaction volume than space in the blocks, miners as well as relaying nodes may enforce a minimum fee. Paying only this minimum fee is just fine, but be aware that this can result in a never confirming transaction once there is more demand for qtum transactions than the network can process.</string>
+                   </property>
+                   <property name="text">
+                    <string>A too low fee might result in a never confirming transaction (read the tooltip)</string>
+                   </property>
+                  </widget>
+                 </item>
+                 <item>
+                  <spacer name="horizontalSpacer_2">
+                   <property name="orientation">
+                    <enum>Qt::Horizontal</enum>
+                   </property>
+                   <property name="sizeHint" stdset="0">
+                    <size>
+                     <width>1</width>
+                     <height>1</height>
+                    </size>
+                   </property>
+                  </spacer>
+                 </item>
+                </layout>
+               </item>
+              </layout>
+             </widget>
+            </widget>
+           </item>
+          </layout>
+         </widget>
+        </item>
+        <item>
+         <widget class="QCheckBox" name="optInRBF">
+          <property name="toolTip">
+           <string>With Replace-By-Fee (BIP-125) you can increase a transaction's fee after it is sent. Without this, a higher fee may be recommended to compensate for increased transaction delay risk.</string>
+          </property>
+          <property name="text">
+           <string>Enable Replace-By-Fee</string>
+          </property>
+         </widget>
+        </item>
+       </layout>
+      </widget>
+     </item>
+    </layout>
+   </item>
+   <item>
+    <widget class="QWidget" name="buttonsContainerWhite" native="true">
+     <layout class="QHBoxLayout" name="horizontalLayout_2">
+      <property name="leftMargin">
+       <number>30</number>
+      </property>
+      <property name="topMargin">
+       <number>15</number>
+      </property>
+      <property name="rightMargin">
+       <number>30</number>
+      </property>
+      <item>
+       <spacer name="horizontalSpacer">
+        <property name="orientation">
+         <enum>Qt::Horizontal</enum>
+        </property>
+        <property name="sizeHint" stdset="0">
+         <size>
+          <width>40</width>
+          <height>20</height>
+         </size>
+        </property>
+       </spacer>
+      </item>
+      <item>
+       <widget class="QPushButton" name="clearButton">
+        <property name="sizePolicy">
+         <sizepolicy hsizetype="Minimum" vsizetype="Fixed">
+          <horstretch>0</horstretch>
+          <verstretch>0</verstretch>
+         </sizepolicy>
+        </property>
+        <property name="toolTip">
+         <string>Clear all fields of the form.</string>
+        </property>
+        <property name="text">
+         <string>Clear &amp;All</string>
+        </property>
+        <property name="autoDefault">
+         <bool>false</bool>
+        </property>
+       </widget>
+      </item>
+      <item>
+       <widget class="QPushButton" name="sendButton">
+        <property name="toolTip">
+         <string>Confirm the send action</string>
+        </property>
+        <property name="text">
+         <string>S&amp;end</string>
+        </property>
+        <property name="autoDefault">
+         <bool>false</bool>
+        </property>
+        <property name="default">
+         <bool>false</bool>
+        </property>
+       </widget>
+      </item>
+     </layout>
+    </widget>
+   </item>
+  </layout>
+ </widget>
+ <customwidgets>
+  <customwidget>
+   <class>QValidatedLineEdit</class>
+   <extends>QLineEdit</extends>
+   <header>qt/qvalidatedlineedit.h</header>
+  </customwidget>
+  <customwidget>
+   <class>BitcoinAmountField</class>
+   <extends>QLineEdit</extends>
+   <header>qt/bitcoinamountfield.h</header>
+   <container>1</container>
+  </customwidget>
+  <customwidget>
+   <class>QtumPushButton</class>
+   <extends>QPushButton</extends>
+   <header>qt/qtumpushbutton.h</header>
+  </customwidget>
+ </customwidgets>
+ <resources>
+  <include location="../bitcoin.qrc"/>
+ </resources>
+ <connections/>
+ <buttongroups>
+  <buttongroup name="groupFee"/>
+ </buttongroups>
+</ui>