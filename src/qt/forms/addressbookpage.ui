<<<<<<< HEAD
<?xml version="1.0" encoding="UTF-8"?>
<ui version="4.0">
 <class>AddressBookPage</class>
 <widget class="QWidget" name="AddressBookPage">
  <property name="geometry">
   <rect>
    <x>0</x>
    <y>0</y>
    <width>760</width>
    <height>380</height>
   </rect>
  </property>
  <layout class="QVBoxLayout" name="verticalLayout">
   <property name="spacing">
    <number>0</number>
   </property>
   <property name="leftMargin">
    <number>0</number>
   </property>
   <property name="topMargin">
    <number>0</number>
   </property>
   <property name="rightMargin">
    <number>0</number>
   </property>
   <property name="bottomMargin">
    <number>0</number>
   </property>
   <item>
    <layout class="QVBoxLayout" name="verticalLayout_2">
     <property name="spacing">
      <number>15</number>
     </property>
     <property name="leftMargin">
      <number>30</number>
     </property>
     <property name="topMargin">
      <number>20</number>
     </property>
     <property name="rightMargin">
      <number>30</number>
     </property>
     <property name="bottomMargin">
      <number>20</number>
     </property>
     <item>
      <widget class="QLabel" name="labelExplanation">
       <property name="textFormat">
        <enum>Qt::PlainText</enum>
       </property>
       <property name="wordWrap">
        <bool>true</bool>
       </property>
      </widget>
     </item>
     <item>
      <widget class="QLineEdit" name="searchLineEdit">
       <property name="placeholderText">
        <string>Enter address or label to search</string>
       </property>
      </widget>
     </item>
     <item>
      <widget class="QTableView" name="tableView">
       <property name="contextMenuPolicy">
        <enum>Qt::CustomContextMenu</enum>
       </property>
       <property name="toolTip">
        <string>Right-click to edit address or label</string>
       </property>
       <property name="tabKeyNavigation">
        <bool>false</bool>
       </property>
       <property name="alternatingRowColors">
        <bool>true</bool>
       </property>
       <property name="selectionMode">
        <enum>QAbstractItemView::SingleSelection</enum>
       </property>
       <property name="selectionBehavior">
        <enum>QAbstractItemView::SelectRows</enum>
       </property>
       <property name="sortingEnabled">
        <bool>true</bool>
       </property>
       <attribute name="verticalHeaderVisible">
        <bool>false</bool>
       </attribute>
      </widget>
     </item>
    </layout>
   </item>
   <item>
    <widget class="QWidget" name="buttonsContainerWhite" native="true">
     <layout class="QHBoxLayout" name="horizontalLayout">
      <property name="leftMargin">
       <number>30</number>
      </property>
      <property name="topMargin">
       <number>25</number>
      </property>
      <property name="rightMargin">
       <number>30</number>
      </property>
      <property name="bottomMargin">
       <number>15</number>
      </property>
      <item>
       <widget class="QtumPushButton" name="newAddress">
        <property name="toolTip">
         <string>Create a new address</string>
        </property>
        <property name="text">
         <string>&amp;New</string>
        </property>
        <property name="icon">
         <iconset resource="../bitcoin.qrc">
          <normaloff>:/icons/add</normaloff>:/icons/add</iconset>
        </property>
        <property name="autoDefault">
         <bool>false</bool>
        </property>
       </widget>
      </item>
      <item>
       <widget class="QtumPushButton" name="copyAddress">
        <property name="toolTip">
         <string>Copy the currently selected address to the system clipboard</string>
        </property>
        <property name="text">
         <string>&amp;Copy</string>
        </property>
        <property name="icon">
         <iconset resource="../bitcoin.qrc">
          <normaloff>:/icons/editcopy</normaloff>:/icons/editcopy</iconset>
        </property>
        <property name="autoDefault">
         <bool>false</bool>
        </property>
       </widget>
      </item>
      <item>
       <widget class="QtumPushButton" name="deleteAddress">
        <property name="toolTip">
         <string>Delete the currently selected address from the list</string>
        </property>
        <property name="text">
         <string>&amp;Delete</string>
        </property>
        <property name="icon">
         <iconset resource="../bitcoin.qrc">
          <normaloff>:/icons/remove</normaloff>:/icons/remove</iconset>
        </property>
        <property name="autoDefault">
         <bool>false</bool>
        </property>
       </widget>
      </item>
      <item>
       <spacer name="horizontalSpacer">
        <property name="orientation">
         <enum>Qt::Horizontal</enum>
        </property>
        <property name="sizeHint" stdset="0">
         <size>
          <width>267</width>
          <height>20</height>
         </size>
        </property>
       </spacer>
      </item>
      <item>
       <widget class="QtumPushButton" name="exportButton">
        <property name="toolTip">
         <string>Export the data in the current tab to a file</string>
        </property>
        <property name="text">
         <string>&amp;Export</string>
        </property>
        <property name="icon">
         <iconset resource="../bitcoin.qrc">
          <normaloff>:/icons/export</normaloff>:/icons/export</iconset>
        </property>
        <property name="autoDefault">
         <bool>false</bool>
        </property>
       </widget>
      </item>
      <item>
       <widget class="QPushButton" name="closeButton">
        <property name="sizePolicy">
         <sizepolicy hsizetype="Minimum" vsizetype="Minimum">
          <horstretch>0</horstretch>
          <verstretch>0</verstretch>
         </sizepolicy>
        </property>
        <property name="text">
         <string>C&amp;lose</string>
        </property>
        <property name="autoDefault">
         <bool>false</bool>
        </property>
       </widget>
      </item>
     </layout>
    </widget>
   </item>
  </layout>
 </widget>
 <customwidgets>
  <customwidget>
   <class>QtumPushButton</class>
   <extends>QPushButton</extends>
   <header>qt/qtumpushbutton.h</header>
  </customwidget>
 </customwidgets>
 <resources>
  <include location="../bitcoin.qrc"/>
 </resources>
 <connections/>
</ui>
=======
<?xml version="1.0" encoding="UTF-8"?>
<ui version="4.0">
 <class>AddressBookPage</class>
 <widget class="QWidget" name="AddressBookPage">
  <property name="geometry">
   <rect>
    <x>0</x>
    <y>0</y>
    <width>760</width>
    <height>380</height>
   </rect>
  </property>
  <layout class="QVBoxLayout" name="verticalLayout">
   <property name="spacing">
    <number>0</number>
   </property>
   <property name="leftMargin">
    <number>0</number>
   </property>
   <property name="topMargin">
    <number>0</number>
   </property>
   <property name="rightMargin">
    <number>0</number>
   </property>
   <property name="bottomMargin">
    <number>0</number>
   </property>
   <item>
    <layout class="QVBoxLayout" name="verticalLayout_2">
     <property name="spacing">
      <number>15</number>
     </property>
     <property name="leftMargin">
      <number>30</number>
     </property>
     <property name="topMargin">
      <number>20</number>
     </property>
     <property name="rightMargin">
      <number>30</number>
     </property>
     <property name="bottomMargin">
      <number>20</number>
     </property>
     <item>
      <widget class="QLabel" name="labelExplanation">
       <property name="textFormat">
        <enum>Qt::PlainText</enum>
       </property>
       <property name="wordWrap">
        <bool>true</bool>
       </property>
      </widget>
     </item>
     <item>
      <widget class="QLineEdit" name="searchLineEdit">
       <property name="placeholderText">
        <string>Enter address or label to search</string>
       </property>
      </widget>
     </item>
     <item>
      <widget class="QTableView" name="tableView">
       <property name="contextMenuPolicy">
        <enum>Qt::CustomContextMenu</enum>
       </property>
       <property name="toolTip">
        <string>Right-click to edit address or label</string>
       </property>
       <property name="tabKeyNavigation">
        <bool>false</bool>
       </property>
       <property name="alternatingRowColors">
        <bool>true</bool>
       </property>
       <property name="selectionMode">
        <enum>QAbstractItemView::SingleSelection</enum>
       </property>
       <property name="selectionBehavior">
        <enum>QAbstractItemView::SelectRows</enum>
       </property>
       <property name="sortingEnabled">
        <bool>true</bool>
       </property>
       <attribute name="verticalHeaderVisible">
        <bool>false</bool>
       </attribute>
      </widget>
     </item>
    </layout>
   </item>
   <item>
    <widget class="QWidget" name="buttonsContainerWhite" native="true">
     <layout class="QHBoxLayout" name="horizontalLayout">
      <property name="leftMargin">
       <number>30</number>
      </property>
      <property name="topMargin">
       <number>25</number>
      </property>
      <property name="rightMargin">
       <number>30</number>
      </property>
      <property name="bottomMargin">
       <number>15</number>
      </property>
      <item>
       <widget class="QtumPushButton" name="newAddress">
        <property name="toolTip">
         <string>Create a new address</string>
        </property>
        <property name="text">
         <string>&amp;New</string>
        </property>
        <property name="icon">
         <iconset resource="../bitcoin.qrc">
          <normaloff>:/icons/add</normaloff>:/icons/add</iconset>
        </property>
        <property name="autoDefault">
         <bool>false</bool>
        </property>
       </widget>
      </item>
      <item>
       <widget class="QtumPushButton" name="copyAddress">
        <property name="toolTip">
         <string>Copy the currently selected address to the system clipboard</string>
        </property>
        <property name="text">
         <string>&amp;Copy</string>
        </property>
        <property name="icon">
         <iconset resource="../bitcoin.qrc">
          <normaloff>:/icons/editcopy</normaloff>:/icons/editcopy</iconset>
        </property>
        <property name="autoDefault">
         <bool>false</bool>
        </property>
       </widget>
      </item>
      <item>
       <widget class="QtumPushButton" name="deleteAddress">
        <property name="toolTip">
         <string>Delete the currently selected address from the list</string>
        </property>
        <property name="text">
         <string>&amp;Delete</string>
        </property>
        <property name="icon">
         <iconset resource="../bitcoin.qrc">
          <normaloff>:/icons/remove</normaloff>:/icons/remove</iconset>
        </property>
        <property name="autoDefault">
         <bool>false</bool>
        </property>
       </widget>
      </item>
      <item>
       <spacer name="horizontalSpacer">
        <property name="orientation">
         <enum>Qt::Horizontal</enum>
        </property>
        <property name="sizeHint" stdset="0">
         <size>
          <width>267</width>
          <height>20</height>
         </size>
        </property>
       </spacer>
      </item>
      <item>
       <widget class="QtumPushButton" name="exportButton">
        <property name="toolTip">
         <string>Export the data in the current tab to a file</string>
        </property>
        <property name="text">
         <string>&amp;Export</string>
        </property>
        <property name="icon">
         <iconset resource="../bitcoin.qrc">
          <normaloff>:/icons/export</normaloff>:/icons/export</iconset>
        </property>
        <property name="autoDefault">
         <bool>false</bool>
        </property>
       </widget>
      </item>
      <item>
       <widget class="QPushButton" name="closeButton">
        <property name="sizePolicy">
         <sizepolicy hsizetype="Minimum" vsizetype="Minimum">
          <horstretch>0</horstretch>
          <verstretch>0</verstretch>
         </sizepolicy>
        </property>
        <property name="text">
         <string>C&amp;lose</string>
        </property>
        <property name="autoDefault">
         <bool>false</bool>
        </property>
       </widget>
      </item>
     </layout>
    </widget>
   </item>
  </layout>
 </widget>
 <customwidgets>
  <customwidget>
   <class>QtumPushButton</class>
   <extends>QPushButton</extends>
   <header>qt/qtumpushbutton.h</header>
  </customwidget>
 </customwidgets>
 <resources>
  <include location="../bitcoin.qrc"/>
 </resources>
 <connections/>
</ui>
>>>>>>> ec86f1e9
<|MERGE_RESOLUTION|>--- conflicted
+++ resolved
@@ -1,445 +1,221 @@
-<<<<<<< HEAD
-<?xml version="1.0" encoding="UTF-8"?>
-<ui version="4.0">
- <class>AddressBookPage</class>
- <widget class="QWidget" name="AddressBookPage">
-  <property name="geometry">
-   <rect>
-    <x>0</x>
-    <y>0</y>
-    <width>760</width>
-    <height>380</height>
-   </rect>
-  </property>
-  <layout class="QVBoxLayout" name="verticalLayout">
-   <property name="spacing">
-    <number>0</number>
-   </property>
-   <property name="leftMargin">
-    <number>0</number>
-   </property>
-   <property name="topMargin">
-    <number>0</number>
-   </property>
-   <property name="rightMargin">
-    <number>0</number>
-   </property>
-   <property name="bottomMargin">
-    <number>0</number>
-   </property>
-   <item>
-    <layout class="QVBoxLayout" name="verticalLayout_2">
-     <property name="spacing">
-      <number>15</number>
-     </property>
-     <property name="leftMargin">
-      <number>30</number>
-     </property>
-     <property name="topMargin">
-      <number>20</number>
-     </property>
-     <property name="rightMargin">
-      <number>30</number>
-     </property>
-     <property name="bottomMargin">
-      <number>20</number>
-     </property>
-     <item>
-      <widget class="QLabel" name="labelExplanation">
-       <property name="textFormat">
-        <enum>Qt::PlainText</enum>
-       </property>
-       <property name="wordWrap">
-        <bool>true</bool>
-       </property>
-      </widget>
-     </item>
-     <item>
-      <widget class="QLineEdit" name="searchLineEdit">
-       <property name="placeholderText">
-        <string>Enter address or label to search</string>
-       </property>
-      </widget>
-     </item>
-     <item>
-      <widget class="QTableView" name="tableView">
-       <property name="contextMenuPolicy">
-        <enum>Qt::CustomContextMenu</enum>
-       </property>
-       <property name="toolTip">
-        <string>Right-click to edit address or label</string>
-       </property>
-       <property name="tabKeyNavigation">
-        <bool>false</bool>
-       </property>
-       <property name="alternatingRowColors">
-        <bool>true</bool>
-       </property>
-       <property name="selectionMode">
-        <enum>QAbstractItemView::SingleSelection</enum>
-       </property>
-       <property name="selectionBehavior">
-        <enum>QAbstractItemView::SelectRows</enum>
-       </property>
-       <property name="sortingEnabled">
-        <bool>true</bool>
-       </property>
-       <attribute name="verticalHeaderVisible">
-        <bool>false</bool>
-       </attribute>
-      </widget>
-     </item>
-    </layout>
-   </item>
-   <item>
-    <widget class="QWidget" name="buttonsContainerWhite" native="true">
-     <layout class="QHBoxLayout" name="horizontalLayout">
-      <property name="leftMargin">
-       <number>30</number>
-      </property>
-      <property name="topMargin">
-       <number>25</number>
-      </property>
-      <property name="rightMargin">
-       <number>30</number>
-      </property>
-      <property name="bottomMargin">
-       <number>15</number>
-      </property>
-      <item>
-       <widget class="QtumPushButton" name="newAddress">
-        <property name="toolTip">
-         <string>Create a new address</string>
-        </property>
-        <property name="text">
-         <string>&amp;New</string>
-        </property>
-        <property name="icon">
-         <iconset resource="../bitcoin.qrc">
-          <normaloff>:/icons/add</normaloff>:/icons/add</iconset>
-        </property>
-        <property name="autoDefault">
-         <bool>false</bool>
-        </property>
-       </widget>
-      </item>
-      <item>
-       <widget class="QtumPushButton" name="copyAddress">
-        <property name="toolTip">
-         <string>Copy the currently selected address to the system clipboard</string>
-        </property>
-        <property name="text">
-         <string>&amp;Copy</string>
-        </property>
-        <property name="icon">
-         <iconset resource="../bitcoin.qrc">
-          <normaloff>:/icons/editcopy</normaloff>:/icons/editcopy</iconset>
-        </property>
-        <property name="autoDefault">
-         <bool>false</bool>
-        </property>
-       </widget>
-      </item>
-      <item>
-       <widget class="QtumPushButton" name="deleteAddress">
-        <property name="toolTip">
-         <string>Delete the currently selected address from the list</string>
-        </property>
-        <property name="text">
-         <string>&amp;Delete</string>
-        </property>
-        <property name="icon">
-         <iconset resource="../bitcoin.qrc">
-          <normaloff>:/icons/remove</normaloff>:/icons/remove</iconset>
-        </property>
-        <property name="autoDefault">
-         <bool>false</bool>
-        </property>
-       </widget>
-      </item>
-      <item>
-       <spacer name="horizontalSpacer">
-        <property name="orientation">
-         <enum>Qt::Horizontal</enum>
-        </property>
-        <property name="sizeHint" stdset="0">
-         <size>
-          <width>267</width>
-          <height>20</height>
-         </size>
-        </property>
-       </spacer>
-      </item>
-      <item>
-       <widget class="QtumPushButton" name="exportButton">
-        <property name="toolTip">
-         <string>Export the data in the current tab to a file</string>
-        </property>
-        <property name="text">
-         <string>&amp;Export</string>
-        </property>
-        <property name="icon">
-         <iconset resource="../bitcoin.qrc">
-          <normaloff>:/icons/export</normaloff>:/icons/export</iconset>
-        </property>
-        <property name="autoDefault">
-         <bool>false</bool>
-        </property>
-       </widget>
-      </item>
-      <item>
-       <widget class="QPushButton" name="closeButton">
-        <property name="sizePolicy">
-         <sizepolicy hsizetype="Minimum" vsizetype="Minimum">
-          <horstretch>0</horstretch>
-          <verstretch>0</verstretch>
-         </sizepolicy>
-        </property>
-        <property name="text">
-         <string>C&amp;lose</string>
-        </property>
-        <property name="autoDefault">
-         <bool>false</bool>
-        </property>
-       </widget>
-      </item>
-     </layout>
-    </widget>
-   </item>
-  </layout>
- </widget>
- <customwidgets>
-  <customwidget>
-   <class>QtumPushButton</class>
-   <extends>QPushButton</extends>
-   <header>qt/qtumpushbutton.h</header>
-  </customwidget>
- </customwidgets>
- <resources>
-  <include location="../bitcoin.qrc"/>
- </resources>
- <connections/>
-</ui>
-=======
-<?xml version="1.0" encoding="UTF-8"?>
-<ui version="4.0">
- <class>AddressBookPage</class>
- <widget class="QWidget" name="AddressBookPage">
-  <property name="geometry">
-   <rect>
-    <x>0</x>
-    <y>0</y>
-    <width>760</width>
-    <height>380</height>
-   </rect>
-  </property>
-  <layout class="QVBoxLayout" name="verticalLayout">
-   <property name="spacing">
-    <number>0</number>
-   </property>
-   <property name="leftMargin">
-    <number>0</number>
-   </property>
-   <property name="topMargin">
-    <number>0</number>
-   </property>
-   <property name="rightMargin">
-    <number>0</number>
-   </property>
-   <property name="bottomMargin">
-    <number>0</number>
-   </property>
-   <item>
-    <layout class="QVBoxLayout" name="verticalLayout_2">
-     <property name="spacing">
-      <number>15</number>
-     </property>
-     <property name="leftMargin">
-      <number>30</number>
-     </property>
-     <property name="topMargin">
-      <number>20</number>
-     </property>
-     <property name="rightMargin">
-      <number>30</number>
-     </property>
-     <property name="bottomMargin">
-      <number>20</number>
-     </property>
-     <item>
-      <widget class="QLabel" name="labelExplanation">
-       <property name="textFormat">
-        <enum>Qt::PlainText</enum>
-       </property>
-       <property name="wordWrap">
-        <bool>true</bool>
-       </property>
-      </widget>
-     </item>
-     <item>
-      <widget class="QLineEdit" name="searchLineEdit">
-       <property name="placeholderText">
-        <string>Enter address or label to search</string>
-       </property>
-      </widget>
-     </item>
-     <item>
-      <widget class="QTableView" name="tableView">
-       <property name="contextMenuPolicy">
-        <enum>Qt::CustomContextMenu</enum>
-       </property>
-       <property name="toolTip">
-        <string>Right-click to edit address or label</string>
-       </property>
-       <property name="tabKeyNavigation">
-        <bool>false</bool>
-       </property>
-       <property name="alternatingRowColors">
-        <bool>true</bool>
-       </property>
-       <property name="selectionMode">
-        <enum>QAbstractItemView::SingleSelection</enum>
-       </property>
-       <property name="selectionBehavior">
-        <enum>QAbstractItemView::SelectRows</enum>
-       </property>
-       <property name="sortingEnabled">
-        <bool>true</bool>
-       </property>
-       <attribute name="verticalHeaderVisible">
-        <bool>false</bool>
-       </attribute>
-      </widget>
-     </item>
-    </layout>
-   </item>
-   <item>
-    <widget class="QWidget" name="buttonsContainerWhite" native="true">
-     <layout class="QHBoxLayout" name="horizontalLayout">
-      <property name="leftMargin">
-       <number>30</number>
-      </property>
-      <property name="topMargin">
-       <number>25</number>
-      </property>
-      <property name="rightMargin">
-       <number>30</number>
-      </property>
-      <property name="bottomMargin">
-       <number>15</number>
-      </property>
-      <item>
-       <widget class="QtumPushButton" name="newAddress">
-        <property name="toolTip">
-         <string>Create a new address</string>
-        </property>
-        <property name="text">
-         <string>&amp;New</string>
-        </property>
-        <property name="icon">
-         <iconset resource="../bitcoin.qrc">
-          <normaloff>:/icons/add</normaloff>:/icons/add</iconset>
-        </property>
-        <property name="autoDefault">
-         <bool>false</bool>
-        </property>
-       </widget>
-      </item>
-      <item>
-       <widget class="QtumPushButton" name="copyAddress">
-        <property name="toolTip">
-         <string>Copy the currently selected address to the system clipboard</string>
-        </property>
-        <property name="text">
-         <string>&amp;Copy</string>
-        </property>
-        <property name="icon">
-         <iconset resource="../bitcoin.qrc">
-          <normaloff>:/icons/editcopy</normaloff>:/icons/editcopy</iconset>
-        </property>
-        <property name="autoDefault">
-         <bool>false</bool>
-        </property>
-       </widget>
-      </item>
-      <item>
-       <widget class="QtumPushButton" name="deleteAddress">
-        <property name="toolTip">
-         <string>Delete the currently selected address from the list</string>
-        </property>
-        <property name="text">
-         <string>&amp;Delete</string>
-        </property>
-        <property name="icon">
-         <iconset resource="../bitcoin.qrc">
-          <normaloff>:/icons/remove</normaloff>:/icons/remove</iconset>
-        </property>
-        <property name="autoDefault">
-         <bool>false</bool>
-        </property>
-       </widget>
-      </item>
-      <item>
-       <spacer name="horizontalSpacer">
-        <property name="orientation">
-         <enum>Qt::Horizontal</enum>
-        </property>
-        <property name="sizeHint" stdset="0">
-         <size>
-          <width>267</width>
-          <height>20</height>
-         </size>
-        </property>
-       </spacer>
-      </item>
-      <item>
-       <widget class="QtumPushButton" name="exportButton">
-        <property name="toolTip">
-         <string>Export the data in the current tab to a file</string>
-        </property>
-        <property name="text">
-         <string>&amp;Export</string>
-        </property>
-        <property name="icon">
-         <iconset resource="../bitcoin.qrc">
-          <normaloff>:/icons/export</normaloff>:/icons/export</iconset>
-        </property>
-        <property name="autoDefault">
-         <bool>false</bool>
-        </property>
-       </widget>
-      </item>
-      <item>
-       <widget class="QPushButton" name="closeButton">
-        <property name="sizePolicy">
-         <sizepolicy hsizetype="Minimum" vsizetype="Minimum">
-          <horstretch>0</horstretch>
-          <verstretch>0</verstretch>
-         </sizepolicy>
-        </property>
-        <property name="text">
-         <string>C&amp;lose</string>
-        </property>
-        <property name="autoDefault">
-         <bool>false</bool>
-        </property>
-       </widget>
-      </item>
-     </layout>
-    </widget>
-   </item>
-  </layout>
- </widget>
- <customwidgets>
-  <customwidget>
-   <class>QtumPushButton</class>
-   <extends>QPushButton</extends>
-   <header>qt/qtumpushbutton.h</header>
-  </customwidget>
- </customwidgets>
- <resources>
-  <include location="../bitcoin.qrc"/>
- </resources>
- <connections/>
-</ui>
->>>>>>> ec86f1e9
+<?xml version="1.0" encoding="UTF-8"?>
+<ui version="4.0">
+ <class>AddressBookPage</class>
+ <widget class="QWidget" name="AddressBookPage">
+  <property name="geometry">
+   <rect>
+    <x>0</x>
+    <y>0</y>
+    <width>760</width>
+    <height>380</height>
+   </rect>
+  </property>
+  <layout class="QVBoxLayout" name="verticalLayout">
+   <property name="spacing">
+    <number>0</number>
+   </property>
+   <property name="leftMargin">
+    <number>0</number>
+   </property>
+   <property name="topMargin">
+    <number>0</number>
+   </property>
+   <property name="rightMargin">
+    <number>0</number>
+   </property>
+   <property name="bottomMargin">
+    <number>0</number>
+   </property>
+   <item>
+    <layout class="QVBoxLayout" name="verticalLayout_2">
+     <property name="spacing">
+      <number>15</number>
+     </property>
+     <property name="leftMargin">
+      <number>30</number>
+     </property>
+     <property name="topMargin">
+      <number>20</number>
+     </property>
+     <property name="rightMargin">
+      <number>30</number>
+     </property>
+     <property name="bottomMargin">
+      <number>20</number>
+     </property>
+     <item>
+      <widget class="QLabel" name="labelExplanation">
+       <property name="textFormat">
+        <enum>Qt::PlainText</enum>
+       </property>
+       <property name="wordWrap">
+        <bool>true</bool>
+       </property>
+      </widget>
+     </item>
+     <item>
+      <widget class="QLineEdit" name="searchLineEdit">
+       <property name="placeholderText">
+        <string>Enter address or label to search</string>
+       </property>
+      </widget>
+     </item>
+     <item>
+      <widget class="QTableView" name="tableView">
+       <property name="contextMenuPolicy">
+        <enum>Qt::CustomContextMenu</enum>
+       </property>
+       <property name="toolTip">
+        <string>Right-click to edit address or label</string>
+       </property>
+       <property name="tabKeyNavigation">
+        <bool>false</bool>
+       </property>
+       <property name="alternatingRowColors">
+        <bool>true</bool>
+       </property>
+       <property name="selectionMode">
+        <enum>QAbstractItemView::SingleSelection</enum>
+       </property>
+       <property name="selectionBehavior">
+        <enum>QAbstractItemView::SelectRows</enum>
+       </property>
+       <property name="sortingEnabled">
+        <bool>true</bool>
+       </property>
+       <attribute name="verticalHeaderVisible">
+        <bool>false</bool>
+       </attribute>
+      </widget>
+     </item>
+    </layout>
+   </item>
+   <item>
+    <widget class="QWidget" name="buttonsContainerWhite" native="true">
+     <layout class="QHBoxLayout" name="horizontalLayout">
+      <property name="leftMargin">
+       <number>30</number>
+      </property>
+      <property name="topMargin">
+       <number>25</number>
+      </property>
+      <property name="rightMargin">
+       <number>30</number>
+      </property>
+      <property name="bottomMargin">
+       <number>15</number>
+      </property>
+      <item>
+       <widget class="QtumPushButton" name="newAddress">
+        <property name="toolTip">
+         <string>Create a new address</string>
+        </property>
+        <property name="text">
+         <string>&amp;New</string>
+        </property>
+        <property name="icon">
+         <iconset resource="../bitcoin.qrc">
+          <normaloff>:/icons/add</normaloff>:/icons/add</iconset>
+        </property>
+        <property name="autoDefault">
+         <bool>false</bool>
+        </property>
+       </widget>
+      </item>
+      <item>
+       <widget class="QtumPushButton" name="copyAddress">
+        <property name="toolTip">
+         <string>Copy the currently selected address to the system clipboard</string>
+        </property>
+        <property name="text">
+         <string>&amp;Copy</string>
+        </property>
+        <property name="icon">
+         <iconset resource="../bitcoin.qrc">
+          <normaloff>:/icons/editcopy</normaloff>:/icons/editcopy</iconset>
+        </property>
+        <property name="autoDefault">
+         <bool>false</bool>
+        </property>
+       </widget>
+      </item>
+      <item>
+       <widget class="QtumPushButton" name="deleteAddress">
+        <property name="toolTip">
+         <string>Delete the currently selected address from the list</string>
+        </property>
+        <property name="text">
+         <string>&amp;Delete</string>
+        </property>
+        <property name="icon">
+         <iconset resource="../bitcoin.qrc">
+          <normaloff>:/icons/remove</normaloff>:/icons/remove</iconset>
+        </property>
+        <property name="autoDefault">
+         <bool>false</bool>
+        </property>
+       </widget>
+      </item>
+      <item>
+       <spacer name="horizontalSpacer">
+        <property name="orientation">
+         <enum>Qt::Horizontal</enum>
+        </property>
+        <property name="sizeHint" stdset="0">
+         <size>
+          <width>267</width>
+          <height>20</height>
+         </size>
+        </property>
+       </spacer>
+      </item>
+      <item>
+       <widget class="QtumPushButton" name="exportButton">
+        <property name="toolTip">
+         <string>Export the data in the current tab to a file</string>
+        </property>
+        <property name="text">
+         <string>&amp;Export</string>
+        </property>
+        <property name="icon">
+         <iconset resource="../bitcoin.qrc">
+          <normaloff>:/icons/export</normaloff>:/icons/export</iconset>
+        </property>
+        <property name="autoDefault">
+         <bool>false</bool>
+        </property>
+       </widget>
+      </item>
+      <item>
+       <widget class="QPushButton" name="closeButton">
+        <property name="sizePolicy">
+         <sizepolicy hsizetype="Minimum" vsizetype="Minimum">
+          <horstretch>0</horstretch>
+          <verstretch>0</verstretch>
+         </sizepolicy>
+        </property>
+        <property name="text">
+         <string>C&amp;lose</string>
+        </property>
+        <property name="autoDefault">
+         <bool>false</bool>
+        </property>
+       </widget>
+      </item>
+     </layout>
+    </widget>
+   </item>
+  </layout>
+ </widget>
+ <customwidgets>
+  <customwidget>
+   <class>QtumPushButton</class>
+   <extends>QPushButton</extends>
+   <header>qt/qtumpushbutton.h</header>
+  </customwidget>
+ </customwidgets>
+ <resources>
+  <include location="../bitcoin.qrc"/>
+ </resources>
+ <connections/>
+</ui>