<?xml version="1.0" encoding="UTF-8"?>
<ui version="4.0">
 <class>ReceiveRequestDialog</class>
 <widget class="QDialog" name="ReceiveRequestDialog">
  <property name="geometry">
   <rect>
    <x>0</x>
    <y>0</y>
    <width>720</width>
    <height>320</height>
   </rect>
  </property>
  <layout class="QVBoxLayout" name="verticalLayout_2">
   <property name="spacing">
    <number>0</number>
   </property>
   <property name="leftMargin">
    <number>0</number>
   </property>
   <property name="topMargin">
    <number>15</number>
   </property>
   <property name="rightMargin">
    <number>0</number>
   </property>
   <property name="bottomMargin">
    <number>0</number>
   </property>
   <item>
    <layout class="QVBoxLayout" name="verticalLayout">
     <property name="spacing">
      <number>0</number>
     </property>
     <item>
<<<<<<< HEAD
      <layout class="QHBoxLayout" name="horizontalLayout_3">
=======
      <layout class="QHBoxLayout" name="horizontalLayout_2">
>>>>>>> a68962c4
       <property name="leftMargin">
        <number>10</number>
       </property>
       <property name="topMargin">
        <number>0</number>
       </property>
       <property name="rightMargin">
        <number>30</number>
       </property>
       <property name="bottomMargin">
        <number>0</number>
       </property>
       <item>
        <widget class="QRImageWidget" name="lblQRCode">
         <property name="sizePolicy">
          <sizepolicy hsizetype="Minimum" vsizetype="Minimum">
           <horstretch>0</horstretch>
           <verstretch>0</verstretch>
          </sizepolicy>
         </property>
         <property name="minimumSize">
          <size>
           <width>200</width>
           <height>200</height>
          </size>
         </property>
         <property name="maximumSize">
          <size>
           <width>200</width>
           <height>200</height>
          </size>
         </property>
         <property name="toolTip">
          <string>QR Code</string>
         </property>
         <property name="textFormat">
          <enum>Qt::PlainText</enum>
         </property>
         <property name="alignment">
          <set>Qt::AlignCenter</set>
         </property>
         <property name="wordWrap">
          <bool>true</bool>
         </property>
        </widget>
       </item>
       <item>
        <layout class="QVBoxLayout" name="verticalLayout_3">
         <property name="topMargin">
          <number>25</number>
         </property>
         <property name="bottomMargin">
          <number>25</number>
         </property>
         <item>
          <spacer name="verticalSpacer">
           <property name="orientation">
            <enum>Qt::Vertical</enum>
           </property>
           <property name="sizeHint" stdset="0">
            <size>
             <width>20</width>
             <height>40</height>
            </size>
           </property>
          </spacer>
         </item>
         <item>
          <widget class="QTextEdit" name="outUri">
           <property name="sizePolicy">
            <sizepolicy hsizetype="Expanding" vsizetype="Expanding">
             <horstretch>0</horstretch>
             <verstretch>0</verstretch>
            </sizepolicy>
           </property>
           <property name="minimumSize">
            <size>
             <width>0</width>
             <height>50</height>
            </size>
           </property>
           <property name="frameShape">
            <enum>QFrame::NoFrame</enum>
           </property>
           <property name="frameShadow">
            <enum>QFrame::Plain</enum>
           </property>
           <property name="tabChangesFocus">
            <bool>true</bool>
           </property>
           <property name="textInteractionFlags">
            <set>Qt::TextSelectableByKeyboard|Qt::TextSelectableByMouse</set>
           </property>
          </widget>
         </item>
         <item>
          <spacer name="verticalSpacer_2">
           <property name="orientation">
            <enum>Qt::Vertical</enum>
           </property>
           <property name="sizeHint" stdset="0">
            <size>
             <width>20</width>
             <height>40</height>
            </size>
           </property>
          </spacer>
         </item>
        </layout>
       </item>
      </layout>
     </item>
    </layout>
   </item>
   <item>
    <widget class="QWidget" name="buttonsContainerWhite" native="true">
     <layout class="QVBoxLayout" name="verticalLayout_4">
      <property name="leftMargin">
       <number>30</number>
      </property>
      <property name="topMargin">
       <number>15</number>
      </property>
      <property name="rightMargin">
       <number>30</number>
      </property>
      <property name="bottomMargin">
       <number>15</number>
      </property>
      <item>
       <layout class="QHBoxLayout" name="horizontalLayout">
        <item>
         <widget class="QPushButton" name="btnCopyURI">
          <property name="text">
           <string>Copy &amp;URI</string>
          </property>
          <property name="autoDefault">
           <bool>false</bool>
          </property>
         </widget>
        </item>
        <item>
         <widget class="QPushButton" name="btnSaveAs">
          <property name="text">
           <string>&amp;Save Image...</string>
          </property>
          <property name="autoDefault">
           <bool>false</bool>
          </property>
         </widget>
        </item>
        <item>
         <widget class="QPushButton" name="btnCopyAddress">
          <property name="text">
           <string>Copy &amp;Address</string>
          </property>
          <property name="autoDefault">
           <bool>false</bool>
          </property>
         </widget>
        </item>
        <item>
         <spacer name="horizontalSpacer">
          <property name="orientation">
           <enum>Qt::Horizontal</enum>
          </property>
          <property name="sizeHint" stdset="0">
           <size>
            <width>40</width>
            <height>20</height>
           </size>
          </property>
         </spacer>
        </item>
        <item>
         <widget class="QDialogButtonBox" name="buttonBox">
          <property name="styleSheet">
           <string notr="true"/>
          </property>
          <property name="standardButtons">
           <set>QDialogButtonBox::Close</set>
          </property>
         </widget>
        </item>
       </layout>
      </item>
     </layout>
    </widget>
   </item>
  </layout>
 </widget>
 <customwidgets>
  <customwidget>
   <class>QRImageWidget</class>
   <extends>QLabel</extends>
   <header>qt/receiverequestdialog.h</header>
  </customwidget>
 </customwidgets>
 <resources/>
 <connections>
  <connection>
   <sender>buttonBox</sender>
   <signal>rejected()</signal>
   <receiver>ReceiveRequestDialog</receiver>
   <slot>reject()</slot>
   <hints>
    <hint type="sourcelabel">
     <x>452</x>
     <y>573</y>
    </hint>
    <hint type="destinationlabel">
     <x>243</x>
     <y>298</y>
    </hint>
   </hints>
  </connection>
  <connection>
   <sender>buttonBox</sender>
   <signal>accepted()</signal>
   <receiver>ReceiveRequestDialog</receiver>
   <slot>accept()</slot>
   <hints>
    <hint type="sourcelabel">
     <x>452</x>
     <y>573</y>
    </hint>
    <hint type="destinationlabel">
     <x>243</x>
     <y>298</y>
    </hint>
   </hints>
  </connection>
 </connections>
</ui><|MERGE_RESOLUTION|>--- conflicted
+++ resolved
@@ -32,11 +32,7 @@
       <number>0</number>
      </property>
      <item>
-<<<<<<< HEAD
-      <layout class="QHBoxLayout" name="horizontalLayout_3">
-=======
       <layout class="QHBoxLayout" name="horizontalLayout_2">
->>>>>>> a68962c4
        <property name="leftMargin">
         <number>10</number>
        </property>
