--- conflicted
+++ resolved
@@ -92,11 +92,7 @@
            <item row="5" column="0">
             <widget class="QLabel" name="label_3">
              <property name="toolTip">
-<<<<<<< HEAD
-              <string>An optional message to attach to the payment request, which will be displayed when the request is opened. Note: The message will not be sent with the payment over the Qtum network.</string>
-=======
               <string>An optional message to attach to the payment request, which will be displayed when the request is opened. Note: The message will not be sent with the payment over the Qtum network.</string> //QTUM_LINE
->>>>>>> ec86f1e9
              </property>
              <property name="text">
               <string>&amp;Message:</string>
@@ -158,11 +154,7 @@
               </widget>
              </item>
              <item>
-<<<<<<< HEAD
-              <widget class="QCheckBox" name="useBech32">
-=======
               <widget class="QComboBox" name="addressType">
->>>>>>> ec86f1e9
                <property name="sizePolicy">
                 <sizepolicy hsizetype="Fixed" vsizetype="Fixed">
                  <horstretch>0</horstretch>
@@ -181,12 +173,6 @@
                <property name="toolTip">
                 <string>Native segwit addresses (aka Bech32 or BIP-173) reduce your transaction fees later on and offer better protection against typos, but old wallets don't support them. When unchecked, an address compatible with older wallets will be created instead.</string>
                </property>
-<<<<<<< HEAD
-               <property name="text">
-                <string>Generate native segwit (Bech32) address</string>
-               </property>
-=======
->>>>>>> ec86f1e9
               </widget>
              </item>
             </layout>
