<?xml version="1.0" encoding="UTF-8"?>
<ui version="4.0">
 <class>ReceiveCoinsDialog</class>
 <widget class="QWidget" name="ReceiveCoinsDialog">
  <property name="geometry">
   <rect>
    <x>0</x>
    <y>0</y>
    <width>776</width>
    <height>488</height>
   </rect>
  </property>
  <layout class="QVBoxLayout" name="verticalLayout">
   <item>
    <layout class="QHBoxLayout" name="horizontalLayout">
     <item>
      <widget class="QLabel" name="label_7">
       <property name="font">
        <font>
         <weight>75</weight>
         <bold>true</bold>
        </font>
       </property>
       <property name="text">
        <string>Request data</string>
       </property>
       <property name="alignment">
        <set>Qt::AlignBottom|Qt::AlignLeading|Qt::AlignLeft</set>
       </property>
      </widget>
     </item>
     <item>
      <spacer name="horizontalSpacer_6">
       <property name="orientation">
        <enum>Qt::Horizontal</enum>
       </property>
       <property name="sizeType">
        <enum>QSizePolicy::Expanding</enum>
       </property>
       <property name="sizeHint" stdset="0">
        <size>
         <width>70</width>
         <height>20</height>
        </size>
       </property>
      </spacer>
     </item>
     <item>
      <widget class="QPushButton" name="clearButton">
       <property name="sizePolicy">
        <sizepolicy hsizetype="Minimum" vsizetype="Fixed">
         <horstretch>0</horstretch>
         <verstretch>0</verstretch>
        </sizepolicy>
       </property>
       <property name="toolTip">
        <string>Clear all fields of the form.</string>
       </property>
       <property name="text">
        <string>Clear</string>
       </property>
       <property name="icon">
        <iconset resource="../bitcoin.qrc">
         <normaloff>:/icons/remove</normaloff>:/icons/remove</iconset>
       </property>
       <property name="autoDefault">
        <bool>false</bool>
       </property>
      </widget>
     </item>
     <item>
      <spacer name="horizontalSpacer_5">
       <property name="orientation">
        <enum>Qt::Horizontal</enum>
       </property>
       <property name="sizeType">
        <enum>QSizePolicy::Fixed</enum>
       </property>
       <property name="sizeHint" stdset="0">
        <size>
         <width>10</width>
         <height>20</height>
        </size>
       </property>
      </spacer>
     </item>
     <item>
      <widget class="QPushButton" name="receiveButton">
       <property name="text">
<<<<<<< HEAD
        <string>&amp;Request payment</string>
=======
        <string>&amp;Create new receiving address</string>
>>>>>>> 451880b9
       </property>
       <property name="icon">
        <iconset resource="../bitcoin.qrc">
         <normaloff>:/icons/request_payment</normaloff>:/icons/request_payment</iconset>
       </property>
      </widget>
     </item>
    </layout>
   </item>
   <item>
    <widget class="QFrame" name="frameRequest">
     <property name="sizePolicy">
      <sizepolicy hsizetype="Preferred" vsizetype="Fixed">
       <horstretch>0</horstretch>
       <verstretch>0</verstretch>
      </sizepolicy>
     </property>
     <property name="frameShape">
      <enum>QFrame::StyledPanel</enum>
     </property>
     <property name="frameShadow">
      <enum>QFrame::Sunken</enum>
     </property>
     <layout class="QHBoxLayout" name="horizontalLayout_4">
      <item>
       <layout class="QGridLayout" name="gridLayout">
        <property name="horizontalSpacing">
         <number>15</number>
        </property>
        <item row="4" column="0">
         <widget class="QLabel" name="label_2">
          <property name="toolTip">
           <string>An optional label to associate with the new receiving address.</string>
          </property>
          <property name="text">
           <string>&amp;Label:</string>
          </property>
          <property name="buddy">
           <cstring>reqLabel</cstring>
          </property>
         </widget>
        </item>
        <item row="6" column="0">
         <widget class="QLabel" name="label_3">
          <property name="toolTip">
           <string>An optional message to attach to the payment request, which will be displayed when the request is opened. Note: The message will not be sent with the payment over the Qtum network.</string>
          </property>
          <property name="text">
           <string>&amp;Message:</string>
          </property>
          <property name="buddy">
           <cstring>reqMessage</cstring>
          </property>
         </widget>
        </item>
        <item row="3" column="2">
         <layout class="QHBoxLayout" name="horizontalLayout_3">
          <property name="spacing">
           <number>6</number>
          </property>
          <item>
           <widget class="QLineEdit" name="leAddress"/>
          </item>
          <item>
           <widget class="QToolButton" name="copyAddressButton">
            <property name="text">
             <string/>
            </property>
            <property name="iconSize">
             <size>
              <width>22</width>
              <height>22</height>
             </size>
            </property>
           </widget>
          </item>
          <item>
           <widget class="QToolButton" name="refreshButton">
            <property name="minimumSize">
             <size>
              <width>28</width>
              <height>30</height>
             </size>
            </property>
            <property name="maximumSize">
             <size>
              <width>20</width>
              <height>30</height>
             </size>
            </property>
            <property name="text">
             <string/>
            </property>
           </widget>
          </item>
         </layout>
        </item>
        <item row="6" column="2">
         <widget class="QLineEdit" name="reqMessage">
          <property name="toolTip">
           <string>An optional message to attach to the payment request, which will be displayed when the request is opened. Note: The message will not be sent with the payment over the Qtum network.</string>
          </property>
         </widget>
        </item>
        <item row="2" column="2">
         <widget class="QLabel" name="label_5">
          <property name="text">
           <string>Use this form to request payments. All fields are &lt;b&gt;optional&lt;/b&gt;.</string>
          </property>
         </widget>
        </item>
        <item row="4" column="2">
         <widget class="QLineEdit" name="reqLabel">
          <property name="toolTip">
           <string>An optional label to associate with the new receiving address.</string>
          </property>
         </widget>
        </item>
        <item row="5" column="0">
         <widget class="QLabel" name="label">
          <property name="toolTip">
           <string>An optional amount to request. Leave this empty or zero to not request a specific amount.</string>
          </property>
          <property name="text">
           <string>&amp;Amount:</string>
          </property>
          <property name="buddy">
           <cstring>reqAmount</cstring>
          </property>
         </widget>
        </item>
        <item row="3" column="0">
         <widget class="QLabel" name="label_8">
          <property name="text">
           <string>Address:</string>
          </property>
         </widget>
        </item>
        <item row="5" column="2">
         <layout class="QHBoxLayout" name="horizontalLayout_5">
          <property name="spacing">
           <number>10</number>
          </property>
          <item>
           <widget class="BitcoinAmountField" name="reqAmount">
            <property name="sizePolicy">
             <sizepolicy hsizetype="Expanding" vsizetype="Fixed">
              <horstretch>0</horstretch>
              <verstretch>0</verstretch>
             </sizepolicy>
            </property>
            <property name="minimumSize">
             <size>
              <width>80</width>
              <height>0</height>
             </size>
            </property>
            <property name="toolTip">
             <string>An optional amount to request. Leave this empty or zero to not request a specific amount.</string>
            </property>
           </widget>
          </item>
          <item>
           <widget class="QCheckBox" name="useBech32">
            <property name="sizePolicy">
             <sizepolicy hsizetype="Fixed" vsizetype="Fixed">
              <horstretch>0</horstretch>
              <verstretch>0</verstretch>
             </sizepolicy>
            </property>
            <property name="maximumSize">
             <size>
              <width>1000</width>
              <height>16777215</height>
             </size>
            </property>
            <property name="focusPolicy">
             <enum>Qt::StrongFocus</enum>
            </property>
            <property name="toolTip">
             <string>Native segwit addresses (aka Bech32 or BIP-173) reduce your transaction fees later on and offer better protection against typos, but old wallets don't support them. When unchecked, an address compatible with older wallets will be created instead.</string>
            </property>
            <property name="text">
             <string>Generate native segwit (Bech32) address</string>
            </property>
           </widget>
          </item>
         </layout>
        </item>
        <item row="7" column="0" colspan="3">
         <spacer name="verticalSpacer">
          <property name="orientation">
           <enum>Qt::Vertical</enum>
          </property>
          <property name="sizeHint" stdset="0">
           <size>
            <width>20</width>
            <height>0</height>
           </size>
          </property>
         </spacer>
        </item>
       </layout>
      </item>
      <item>
       <widget class="QRImageWidget" name="lblQRCode">
        <property name="minimumSize">
         <size>
          <width>200</width>
          <height>220</height>
         </size>
        </property>
        <property name="maximumSize">
         <size>
          <width>200</width>
          <height>220</height>
         </size>
        </property>
        <property name="text">
         <string/>
        </property>
        <property name="alignment">
         <set>Qt::AlignCenter</set>
        </property>
        <property name="wordWrap">
         <bool>true</bool>
        </property>
       </widget>
      </item>
     </layout>
    </widget>
   </item>
   <item>
    <spacer name="verticalSpacer_2">
     <property name="orientation">
      <enum>Qt::Vertical</enum>
     </property>
     <property name="sizeType">
      <enum>QSizePolicy::Fixed</enum>
     </property>
     <property name="sizeHint" stdset="0">
      <size>
       <width>10</width>
       <height>20</height>
      </size>
     </property>
    </spacer>
   </item>
   <item>
    <layout class="QHBoxLayout" name="horizontalLayout_2">
     <item>
      <widget class="QLabel" name="label_6">
       <property name="font">
        <font>
         <weight>75</weight>
         <bold>true</bold>
        </font>
       </property>
       <property name="text">
        <string>Requested payments history</string>
       </property>
       <property name="alignment">
        <set>Qt::AlignBottom|Qt::AlignLeading|Qt::AlignLeft</set>
       </property>
      </widget>
     </item>
     <item>
      <spacer name="horizontalSpacer_3">
       <property name="orientation">
        <enum>Qt::Horizontal</enum>
       </property>
       <property name="sizeType">
        <enum>QSizePolicy::Expanding</enum>
       </property>
       <property name="sizeHint" stdset="0">
        <size>
         <width>70</width>
         <height>20</height>
        </size>
       </property>
      </spacer>
     </item>
     <item>
      <widget class="QPushButton" name="showRequestButton">
       <property name="enabled">
        <bool>false</bool>
       </property>
       <property name="toolTip">
        <string>Show the selected request (does the same as double clicking an entry)</string>
       </property>
       <property name="text">
        <string>Show</string>
       </property>
       <property name="icon">
        <iconset resource="../bitcoin.qrc">
         <normaloff>:/icons/show</normaloff>:/icons/show</iconset>
       </property>
       <property name="iconSize">
        <size>
         <width>22</width>
         <height>16</height>
        </size>
       </property>
       <property name="autoDefault">
        <bool>false</bool>
       </property>
      </widget>
     </item>
     <item>
      <spacer name="horizontalSpacer_4">
       <property name="orientation">
        <enum>Qt::Horizontal</enum>
       </property>
       <property name="sizeType">
        <enum>QSizePolicy::Fixed</enum>
       </property>
       <property name="sizeHint" stdset="0">
        <size>
         <width>10</width>
         <height>20</height>
        </size>
       </property>
      </spacer>
     </item>
     <item>
      <widget class="QPushButton" name="removeRequestButton">
       <property name="enabled">
        <bool>false</bool>
       </property>
       <property name="toolTip">
        <string>Remove the selected entries from the list</string>
       </property>
       <property name="text">
        <string>Remove</string>
       </property>
       <property name="icon">
        <iconset resource="../bitcoin.qrc">
         <normaloff>:/icons/remove</normaloff>:/icons/remove</iconset>
       </property>
       <property name="autoDefault">
        <bool>false</bool>
       </property>
      </widget>
     </item>
    </layout>
   </item>
   <item>
    <widget class="QFrame" name="frame">
     <property name="sizePolicy">
      <sizepolicy hsizetype="Preferred" vsizetype="Expanding">
       <horstretch>0</horstretch>
       <verstretch>0</verstretch>
      </sizepolicy>
     </property>
     <property name="frameShape">
      <enum>QFrame::StyledPanel</enum>
     </property>
     <property name="frameShadow">
      <enum>QFrame::Raised</enum>
     </property>
     <layout class="QVBoxLayout" name="verticalLayout_2">
      <property name="spacing">
       <number>0</number>
      </property>
      <property name="leftMargin">
       <number>0</number>
      </property>
      <property name="topMargin">
       <number>0</number>
      </property>
      <property name="rightMargin">
       <number>0</number>
      </property>
      <property name="bottomMargin">
       <number>0</number>
      </property>
      <item>
       <widget class="QTableView" name="recentRequestsView">
        <property name="contextMenuPolicy">
         <enum>Qt::CustomContextMenu</enum>
        </property>
        <property name="tabKeyNavigation">
         <bool>false</bool>
        </property>
        <property name="sortingEnabled">
         <bool>true</bool>
        </property>
       </widget>
      </item>
     </layout>
    </widget>
   </item>
  </layout>
 </widget>
 <customwidgets>
  <customwidget>
   <class>BitcoinAmountField</class>
   <extends>QLineEdit</extends>
   <header>qt/bitcoinamountfield.h</header>
   <container>1</container>
  </customwidget>
  <customwidget>
   <class>QRImageWidget</class>
   <extends>QLabel</extends>
<<<<<<< HEAD
   <header>qt/receiverequestdialog.h</header>
=======
   <header>qt/qrimagewidget.h</header>
>>>>>>> 451880b9
  </customwidget>
 </customwidgets>
 <tabstops>
  <tabstop>recentRequestsView</tabstop>
  <tabstop>showRequestButton</tabstop>
  <tabstop>removeRequestButton</tabstop>
 </tabstops>
 <resources>
  <include location="../bitcoin.qrc"/>
 </resources>
 <connections/>
</ui><|MERGE_RESOLUTION|>--- conflicted
+++ resolved
@@ -87,11 +87,7 @@
      <item>
       <widget class="QPushButton" name="receiveButton">
        <property name="text">
-<<<<<<< HEAD
-        <string>&amp;Request payment</string>
-=======
         <string>&amp;Create new receiving address</string>
->>>>>>> 451880b9
        </property>
        <property name="icon">
         <iconset resource="../bitcoin.qrc">
@@ -496,11 +492,7 @@
   <customwidget>
    <class>QRImageWidget</class>
    <extends>QLabel</extends>
-<<<<<<< HEAD
-   <header>qt/receiverequestdialog.h</header>
-=======
    <header>qt/qrimagewidget.h</header>
->>>>>>> 451880b9
   </customwidget>
  </customwidgets>
  <tabstops>
