--- conflicted
+++ resolved
@@ -94,17 +94,10 @@
               <layout class="QHBoxLayout" name="horizontalLayoutIconText" stretch="0,1">
                <property name="spacing">
                 <number>20</number>
-<<<<<<< HEAD
                </property>
                <property name="topMargin">
                 <number>20</number>
                </property>
-=======
-               </property>
-               <property name="topMargin">
-                <number>20</number>
-               </property>
->>>>>>> 9e306671
                <item>
                 <layout class="QVBoxLayout" name="verticalLayoutIcon">
                  <item>
