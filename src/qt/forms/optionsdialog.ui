--- conflicted
+++ resolved
@@ -271,11 +271,7 @@
          <item row="4" column="0">
           <widget class="QLabel" name="stakeLedgerIdlabel">
            <property name="text">
-<<<<<<< HEAD
-            <string>Stake Ledger ID</string>
-=======
             <string>Select Ledger device for staking</string>
->>>>>>> 1fa21ba5
            </property>
           </widget>
          </item>
