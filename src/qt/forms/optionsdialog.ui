--- conflicted
+++ resolved
@@ -1,1326 +1,3 @@
-<<<<<<< HEAD
-<?xml version="1.0" encoding="UTF-8"?>
-<ui version="4.0">
- <class>OptionsDialog</class>
- <widget class="QDialog" name="OptionsDialog">
-  <property name="geometry">
-   <rect>
-    <x>0</x>
-    <y>0</y>
-    <width>832</width>
-    <height>646</height>
-   </rect>
-  </property>
-  <property name="windowTitle">
-   <string>Options</string>
-  </property>
-  <property name="modal">
-   <bool>true</bool>
-  </property>
-  <layout class="QVBoxLayout" name="verticalLayout">
-   <property name="leftMargin">
-    <number>0</number>
-   </property>
-   <property name="topMargin">
-    <number>0</number>
-   </property>
-   <property name="rightMargin">
-    <number>0</number>
-   </property>
-   <property name="bottomMargin">
-    <number>0</number>
-   </property>
-   <item>
-    <widget class="QTabWidget" name="tabWidget">
-     <property name="currentIndex">
-      <number>0</number>
-     </property>
-     <widget class="QWidget" name="tabMain">
-      <attribute name="title">
-       <string>&amp;Main</string>
-      </attribute>
-      <layout class="QVBoxLayout" name="verticalLayout_3">
-       <property name="spacing">
-        <number>10</number>
-       </property>
-       <property name="leftMargin">
-        <number>30</number>
-       </property>
-       <property name="topMargin">
-        <number>20</number>
-       </property>
-       <property name="rightMargin">
-        <number>30</number>
-       </property>
-       <property name="bottomMargin">
-        <number>20</number>
-       </property>
-       <item>
-        <layout class="QGridLayout" name="gridLayout">
-         <property name="verticalSpacing">
-          <number>10</number>
-         </property>
-         <item row="4" column="1">
-          <layout class="QHBoxLayout" name="horizontalLayout_3_Main">
-           <item>
-            <widget class="QSpinBox" name="threadsScriptVerif">
-             <property name="minimumSize">
-              <size>
-               <width>100</width>
-               <height>0</height>
-              </size>
-             </property>
-             <property name="toolTip">
-              <string>(0 = auto, &lt;0 = leave that many cores free)</string>
-             </property>
-            </widget>
-           </item>
-           <item>
-            <spacer name="horizontalSpacer_3_Main">
-             <property name="orientation">
-              <enum>Qt::Horizontal</enum>
-             </property>
-             <property name="sizeHint" stdset="0">
-              <size>
-               <width>40</width>
-               <height>20</height>
-              </size>
-             </property>
-            </spacer>
-           </item>
-          </layout>
-         </item>
-         <item row="8" column="1">
-          <layout class="QHBoxLayout" name="horizontalLayout2">
-           <item>
-            <widget class="QLineEdit" name="txtStakeLedgerId">
-             <property name="toolTip">
-              <string>Fingerprint of the ledger that you want to be used for staking with hardware wallet</string>
-             </property>
-            </widget>
-           </item>
-           <item>
-            <widget class="QPushButton" name="toolStakeLedgerId">
-             <property name="text">
-              <string>...</string>
-             </property>
-            </widget>
-           </item>
-          </layout>
-         </item>
-         <item row="6" column="1">
-          <layout class="QHBoxLayout" name="horizontalLayout_3_Main_3">
-           <item>
-            <widget class="BitcoinAmountField" name="reserveBalance">
-             <property name="toolTip">
-              <string>Reserve amount that will not be used for staking</string>
-             </property>
-            </widget>
-           </item>
-           <item>
-            <spacer name="horizontalSpacer_3_Main_3">
-             <property name="orientation">
-              <enum>Qt::Horizontal</enum>
-             </property>
-             <property name="sizeHint" stdset="0">
-              <size>
-               <width>40</width>
-               <height>0</height>
-              </size>
-             </property>
-            </spacer>
-           </item>
-          </layout>
-         </item>
-         <item row="4" column="0">
-          <widget class="QLabel" name="threadsScriptVerifLabel">
-           <property name="toolTip">
-            <string extracomment="Tooltip text for Options window setting that sets the number of script verification threads. Explains that negative values mean to leave these many cores free to the system.">Set the number of script verification threads. Negative values correspond to the number of cores you want to leave free to the system.</string>
-           </property>
-           <property name="text">
-            <string>Number of script &amp;verification threads</string>
-           </property>
-           <property name="textFormat">
-            <enum>Qt::PlainText</enum>
-           </property>
-           <property name="buddy">
-            <cstring>threadsScriptVerif</cstring>
-           </property>
-          </widget>
-         </item>
-         <item row="3" column="0">
-          <widget class="QLabel" name="databaseCacheLabel">
-           <property name="toolTip">
-            <string extracomment="Tooltip text for Options window setting that sets the size of the database cache. Explains the corresponding effects of increasing/decreasing this value.">Maximum database cache size. A larger cache can contribute to faster sync, after which the benefit is less pronounced for most use cases. Lowering the cache size will reduce memory usage. Unused mempool memory is shared for this cache.</string>
-           </property>
-           <property name="text">
-            <string>Size of &amp;database cache</string>
-           </property>
-           <property name="textFormat">
-            <enum>Qt::PlainText</enum>
-           </property>
-           <property name="buddy">
-            <cstring>databaseCache</cstring>
-           </property>
-          </widget>
-         </item>
-         <item row="2" column="0" colspan="2">
-          <widget class="QLabel" name="pruneWarning">
-           <property name="text">
-            <string>Reverting this setting requires re-downloading the entire blockchain.</string>
-           </property>
-           <property name="textFormat">
-            <enum>Qt::PlainText</enum>
-           </property>
-          </widget>
-         </item>
-         <item row="7" column="0">
-          <widget class="QLabel" name="HWIToolLabel">
-           <property name="text">
-            <string>HWI tool path</string>
-           </property>
-          </widget>
-         </item>
-         <item row="1" column="0">
-          <widget class="QCheckBox" name="prune">
-           <property name="toolTip">
-            <string>Enabling pruning significantly reduces the disk space required to store transactions. All blocks are still fully validated. Reverting this setting requires re-downloading the entire blockchain.</string>
-           </property>
-           <property name="text">
-            <string>Prune &amp;block storage to</string>
-           </property>
-          </widget>
-         </item>
-         <item row="3" column="1">
-          <layout class="QHBoxLayout" name="horizontalLayout_2_Main">
-           <item>
-            <widget class="QSpinBox" name="databaseCache">
-             <property name="minimumSize">
-              <size>
-               <width>100</width>
-               <height>0</height>
-              </size>
-             </property>
-            </widget>
-           </item>
-           <item>
-            <widget class="QLabel" name="databaseCacheUnitLabel">
-             <property name="text">
-              <string>MiB</string>
-             </property>
-             <property name="textFormat">
-              <enum>Qt::PlainText</enum>
-             </property>
-            </widget>
-           </item>
-           <item>
-            <spacer name="horizontalSpacer_2_Main">
-             <property name="orientation">
-              <enum>Qt::Horizontal</enum>
-             </property>
-             <property name="sizeHint" stdset="0">
-              <size>
-               <width>40</width>
-               <height>20</height>
-              </size>
-             </property>
-            </spacer>
-           </item>
-          </layout>
-         </item>
-         <item row="0" column="0" colspan="2">
-          <widget class="QCheckBox" name="bitcoinAtStartup">
-           <property name="toolTip">
-            <string>Automatically start %1 after logging in to the system.</string>
-           </property>
-           <property name="text">
-            <string>&amp;Start %1 on system login</string>
-           </property>
-          </widget>
-         </item>
-         <item row="7" column="1">
-          <layout class="QHBoxLayout" name="horizontalLayout">
-           <item>
-            <widget class="QLineEdit" name="txtHWIToolPath">
-             <property name="toolTip">
-              <string>Hardware wallet interface tool location on disk</string>
-             </property>
-            </widget>
-           </item>
-           <item>
-            <widget class="QPushButton" name="toolHWIPath">
-             <property name="text">
-              <string>...</string>
-             </property>
-            </widget>
-           </item>
-          </layout>
-         </item>
-         <item row="6" column="0">
-          <widget class="QLabel" name="reserveBalanceLabel">
-           <property name="text">
-            <string>Reserve</string>
-           </property>
-           <property name="textFormat">
-            <enum>Qt::PlainText</enum>
-           </property>
-           <property name="buddy">
-            <cstring>threadsScriptVerif</cstring>
-           </property>
-          </widget>
-         </item>
-         <item row="1" column="1">
-          <layout class="QHBoxLayout" name="horizontalLayout_Main_Prune">
-           <item>
-            <widget class="QSpinBox" name="pruneSize"/>
-           </item>
-           <item>
-            <widget class="QLabel" name="pruneSizeUnitLabel">
-             <property name="text">
-              <string>GB</string>
-             </property>
-             <property name="textFormat">
-              <enum>Qt::PlainText</enum>
-             </property>
-            </widget>
-           </item>
-           <item>
-            <spacer name="horizontalSpacer_Main_Prune">
-             <property name="orientation">
-              <enum>Qt::Horizontal</enum>
-             </property>
-             <property name="sizeHint" stdset="0">
-              <size>
-               <width>40</width>
-               <height>20</height>
-              </size>
-             </property>
-            </spacer>
-           </item>
-          </layout>
-         </item>
-         <item row="8" column="0">
-          <widget class="QLabel" name="stakeLedgerIdlabel">
-           <property name="text">
-            <string>Select Ledger device for staking</string>
-           </property>
-          </widget>
-         </item>
-         <item row="5" column="0" colspan="2">
-          <widget class="QCheckBox" name="enableServer">
-           <property name="toolTip">
-            <string extracomment="Tooltip text for Options window setting that enables the RPC server.">This allows you or a third party tool to communicate with the node through command-line and JSON-RPC commands.</string>
-           </property>
-           <property name="text">
-            <string extracomment="An Options window setting to enable the RPC server.">Enable R&amp;PC server</string>
-           </property>
-          </widget>
-         </item>
-         <item row="9" column="0" colspan="2">
-          <widget class="QCheckBox" name="logEvents">
-           <property name="text">
-            <string>Enable  log &amp;events</string>
-           </property>
-          </widget>
-         </item>
-         <item row="10" column="0" colspan="2">
-          <widget class="QCheckBox" name="superStaking">
-           <property name="text">
-            <string>Enable s&amp;uper staking</string>
-           </property>
-          </widget>
-         </item>
-        </layout>
-       </item>
-       <item>
-        <spacer name="verticalSpacer_Main">
-         <property name="orientation">
-          <enum>Qt::Vertical</enum>
-         </property>
-         <property name="sizeHint" stdset="0">
-          <size>
-           <width>20</width>
-           <height>40</height>
-          </size>
-         </property>
-        </spacer>
-       </item>
-      </layout>
-     </widget>
-     <widget class="QWidget" name="tabWallet">
-      <attribute name="title">
-       <string>W&amp;allet</string>
-      </attribute>
-      <layout class="QVBoxLayout" name="verticalLayout_Wallet">
-       <property name="spacing">
-        <number>10</number>
-       </property>
-       <property name="leftMargin">
-        <number>30</number>
-       </property>
-       <property name="topMargin">
-        <number>20</number>
-       </property>
-       <property name="rightMargin">
-        <number>30</number>
-       </property>
-       <property name="bottomMargin">
-        <number>20</number>
-       </property>
-       <item>
-        <widget class="QCheckBox" name="subFeeFromAmount">
-         <property name="toolTip">
-          <string extracomment="Tooltip text for Options window setting that sets subtracting the fee from a sending amount as default.">Whether to set subtract fee from amount as default or not.</string>
-         </property>
-         <property name="text">
-          <string extracomment="An Options window setting to set subtracting the fee from a sending amount as default.">Subtract &amp;fee from amount by default</string>
-         </property>
-        </widget>
-       </item>
-       <item>
-        <widget class="QGroupBox" name="groupBox">
-         <property name="title">
-          <string>Expert</string>
-         </property>
-         <layout class="QVBoxLayout" name="verticalLayout_2">
-          <property name="spacing">
-           <number>10</number>
-          </property>
-          <item>
-           <widget class="QCheckBox" name="coinControlFeatures">
-            <property name="toolTip">
-             <string>Whether to show coin control features or not.</string>
-            </property>
-            <property name="text">
-             <string>Enable coin &amp;control features</string>
-            </property>
-           </widget>
-          </item>
-          <item>
-           <widget class="QCheckBox" name="spendZeroConfChange">
-            <property name="toolTip">
-             <string>If you disable the spending of unconfirmed change, the change from a transaction cannot be used until that transaction has at least one confirmation. This also affects how your balance is computed.</string>
-            </property>
-            <property name="text">
-             <string>&amp;Spend unconfirmed change</string>
-            </property>
-           </widget>
-          </item>
-          <item>
-           <widget class="QCheckBox" name="m_enable_psbt_controls">
-            <property name="toolTip">
-             <string extracomment="Tooltip text for options window setting that enables PSBT controls.">Whether to show PSBT controls.</string>
-            </property>
-            <property name="text">
-             <string extracomment="An options window setting to enable PSBT controls.">Enable &amp;PSBT controls</string>
-            </property>
-           </widget>
-          </item>
-          <item>
-           <widget class="QCheckBox" name="zeroBalanceAddressToken">
-            <property name="text">
-             <string>Enable &amp;zero balance for receiver token address</string>
-            </property>
-           </widget>
-          </item>
-          <item>
-           <widget class="QCheckBox" name="useChangeAddress">
-            <property name="text">
-             <string>Use change &amp;address</string>
-            </property>
-           </widget>
-          </item>
-          <item>
-           <widget class="QCheckBox" name="checkForUpdates">
-            <property name="text">
-             <string>Check for &amp;updates</string>
-            </property>
-           </widget>
-          </item>
-          <item>
-           <widget class="QCheckBox" name="signPSBTHWITool">
-            <property name="text">
-             <string>Sign PSBT with HWI tool</string>
-            </property>
-           </widget>
-          </item>
-         </layout>
-        </widget>
-       </item>
-       <item>
-        <widget class="QGroupBox" name="groupBoxHww">
-         <property name="title">
-          <string>External Signer (e.g. hardware wallet)</string>
-         </property>
-         <layout class="QVBoxLayout" name="verticalLayoutHww">
-          <item>
-           <layout class="QHBoxLayout" name="horizontalLayoutHww">
-            <item>
-             <widget class="QLabel" name="externalSignerPathLabel">
-              <property name="text">
-               <string>&amp;External signer script path</string>
-              </property>
-              <property name="buddy">
-               <cstring>externalSignerPath</cstring>
-              </property>
-             </widget>
-            </item>
-            <item>
-             <widget class="QLineEdit" name="externalSignerPath">
-              <property name="toolTip">
-               <string>Full path to a %1 compatible script (e.g. C:\Downloads\hwi.exe or /Users/you/Downloads/hwi.py). Beware: malware can steal your coins!</string>
-              </property>
-             </widget>
-            </item>
-           </layout>
-          </item>
-         </layout>
-        </widget>
-       </item>
-       <item>
-        <spacer name="verticalSpacer_Wallet">
-         <property name="orientation">
-          <enum>Qt::Vertical</enum>
-         </property>
-         <property name="sizeHint" stdset="0">
-          <size>
-           <width>20</width>
-           <height>40</height>
-          </size>
-         </property>
-        </spacer>
-       </item>
-      </layout>
-     </widget>
-     <widget class="QWidget" name="tabNetwork">
-      <attribute name="title">
-       <string>&amp;Network</string>
-      </attribute>
-      <layout class="QVBoxLayout" name="verticalLayout_Network">
-       <property name="spacing">
-        <number>10</number>
-       </property>
-       <property name="leftMargin">
-        <number>30</number>
-       </property>
-       <property name="topMargin">
-        <number>20</number>
-       </property>
-       <property name="rightMargin">
-        <number>30</number>
-       </property>
-       <property name="bottomMargin">
-        <number>20</number>
-       </property>
-       <item>
-        <widget class="QCheckBox" name="mapPortUpnp">
-         <property name="toolTip">
-          <string>Automatically open the Qtum client port on the router. This only works when your router supports UPnP and it is enabled.</string>
-         </property>
-         <property name="text">
-          <string>Map port using &amp;UPnP</string>
-         </property>
-        </widget>
-       </item>
-       <item>
-        <widget class="QCheckBox" name="mapPortNatpmp">
-         <property name="toolTip">
-          <string>Automatically open the Qtum client port on the router. This only works when your router supports NAT-PMP and it is enabled. The external port could be random.</string>
-         </property>
-         <property name="text">
-          <string>Map port using NA&amp;T-PMP</string>
-         </property>
-        </widget>
-       </item>
-       <item>
-        <widget class="QCheckBox" name="allowIncoming">
-         <property name="toolTip">
-          <string>Accept connections from outside.</string>
-         </property>
-         <property name="text">
-          <string>Allow incomin&amp;g connections</string>
-         </property>
-        </widget>
-       </item>
-       <item>
-        <widget class="QCheckBox" name="connectSocks">
-         <property name="toolTip">
-          <string>Connect to the Qtum network through a SOCKS5 proxy.</string>
-         </property>
-         <property name="text">
-          <string>&amp;Connect through SOCKS5 proxy (default proxy):</string>
-         </property>
-        </widget>
-       </item>
-       <item>
-        <layout class="QHBoxLayout" name="horizontalLayout_1_Network">
-         <item>
-          <widget class="QLabel" name="proxyIpLabel">
-           <property name="text">
-            <string>Proxy &amp;IP:</string>
-           </property>
-           <property name="textFormat">
-            <enum>Qt::PlainText</enum>
-           </property>
-           <property name="buddy">
-            <cstring>proxyIp</cstring>
-           </property>
-          </widget>
-         </item>
-         <item>
-          <widget class="QValidatedLineEdit" name="proxyIp">
-           <property name="minimumSize">
-            <size>
-             <width>140</width>
-             <height>0</height>
-            </size>
-           </property>
-           <property name="maximumSize">
-            <size>
-             <width>140</width>
-             <height>16777215</height>
-            </size>
-           </property>
-           <property name="toolTip">
-            <string>IP address of the proxy (e.g. IPv4: 127.0.0.1 / IPv6: ::1)</string>
-           </property>
-          </widget>
-         </item>
-         <item>
-          <widget class="QLabel" name="proxyPortLabel">
-           <property name="text">
-            <string>&amp;Port:</string>
-           </property>
-           <property name="textFormat">
-            <enum>Qt::PlainText</enum>
-           </property>
-           <property name="buddy">
-            <cstring>proxyPort</cstring>
-           </property>
-          </widget>
-         </item>
-         <item>
-          <widget class="QLineEdit" name="proxyPort">
-           <property name="minimumSize">
-            <size>
-             <width>55</width>
-             <height>0</height>
-            </size>
-           </property>
-           <property name="maximumSize">
-            <size>
-             <width>55</width>
-             <height>16777215</height>
-            </size>
-           </property>
-           <property name="toolTip">
-            <string>Port of the proxy (e.g. 9050)</string>
-           </property>
-          </widget>
-         </item>
-         <item>
-          <spacer name="horizontalSpacer_1_Network">
-           <property name="orientation">
-            <enum>Qt::Horizontal</enum>
-           </property>
-           <property name="sizeHint" stdset="0">
-            <size>
-             <width>40</width>
-             <height>20</height>
-            </size>
-           </property>
-          </spacer>
-         </item>
-        </layout>
-       </item>
-       <item>
-        <layout class="QHBoxLayout" name="horizontalLayout_2_Network">
-         <item>
-          <widget class="QLabel" name="proxyActiveNets">
-           <property name="text">
-            <string>Used for reaching peers via:</string>
-           </property>
-           <property name="textFormat">
-            <enum>Qt::PlainText</enum>
-           </property>
-          </widget>
-         </item>
-         <item>
-          <widget class="QCheckBox" name="proxyReachIPv4">
-           <property name="enabled">
-            <bool>false</bool>
-           </property>
-           <property name="toolTip">
-            <string>Shows if the supplied default SOCKS5 proxy is used to reach peers via this network type.</string>
-           </property>
-           <property name="text">
-            <string/>
-           </property>
-          </widget>
-         </item>
-         <item>
-          <widget class="QLabel" name="proxyReachIPv4Label">
-           <property name="text">
-            <string>IPv4</string>
-           </property>
-           <property name="textFormat">
-            <enum>Qt::PlainText</enum>
-           </property>
-          </widget>
-         </item>
-         <item>
-          <widget class="QCheckBox" name="proxyReachIPv6">
-           <property name="enabled">
-            <bool>false</bool>
-           </property>
-           <property name="toolTip">
-            <string>Shows if the supplied default SOCKS5 proxy is used to reach peers via this network type.</string>
-           </property>
-           <property name="text">
-            <string/>
-           </property>
-          </widget>
-         </item>
-         <item>
-          <widget class="QLabel" name="proxyReachIPv6Label">
-           <property name="text">
-            <string>IPv6</string>
-           </property>
-           <property name="textFormat">
-            <enum>Qt::PlainText</enum>
-           </property>
-          </widget>
-         </item>
-         <item>
-          <widget class="QCheckBox" name="proxyReachTor">
-           <property name="enabled">
-            <bool>false</bool>
-           </property>
-           <property name="toolTip">
-            <string>Shows if the supplied default SOCKS5 proxy is used to reach peers via this network type.</string>
-           </property>
-           <property name="text">
-            <string/>
-           </property>
-          </widget>
-         </item>
-         <item>
-          <widget class="QLabel" name="proxyReachTorLabel">
-           <property name="text">
-            <string>Tor</string>
-           </property>
-           <property name="textFormat">
-            <enum>Qt::PlainText</enum>
-           </property>
-          </widget>
-         </item>
-         <item>
-          <spacer name="horizontalSpacer_2_Network">
-           <property name="orientation">
-            <enum>Qt::Horizontal</enum>
-           </property>
-           <property name="sizeHint" stdset="0">
-            <size>
-             <width>40</width>
-             <height>20</height>
-            </size>
-           </property>
-          </spacer>
-         </item>
-        </layout>
-       </item>
-       <item>
-        <widget class="QCheckBox" name="connectSocksTor">
-         <property name="toolTip">
-          <string>Connect to the Qtum network through a separate SOCKS5 proxy for Tor onion services.</string>
-         </property>
-         <property name="text">
-          <string>Use separate SOCKS&amp;5 proxy to reach peers via Tor onion services:</string>
-         </property>
-        </widget>
-       </item>
-       <item>
-        <layout class="QHBoxLayout" name="horizontalLayout_3_Network">
-         <item>
-          <widget class="QLabel" name="proxyIpTorLabel">
-           <property name="text">
-            <string>Proxy &amp;IP:</string>
-           </property>
-           <property name="textFormat">
-            <enum>Qt::PlainText</enum>
-           </property>
-           <property name="buddy">
-            <cstring>proxyIpTor</cstring>
-           </property>
-          </widget>
-         </item>
-         <item>
-          <widget class="QValidatedLineEdit" name="proxyIpTor">
-           <property name="minimumSize">
-            <size>
-             <width>140</width>
-             <height>0</height>
-            </size>
-           </property>
-           <property name="maximumSize">
-            <size>
-             <width>140</width>
-             <height>16777215</height>
-            </size>
-           </property>
-           <property name="toolTip">
-            <string>IP address of the proxy (e.g. IPv4: 127.0.0.1 / IPv6: ::1)</string>
-           </property>
-          </widget>
-         </item>
-         <item>
-          <widget class="QLabel" name="proxyPortTorLabel">
-           <property name="text">
-            <string>&amp;Port:</string>
-           </property>
-           <property name="textFormat">
-            <enum>Qt::PlainText</enum>
-           </property>
-           <property name="buddy">
-            <cstring>proxyPortTor</cstring>
-           </property>
-          </widget>
-         </item>
-         <item>
-          <widget class="QLineEdit" name="proxyPortTor">
-           <property name="minimumSize">
-            <size>
-             <width>55</width>
-             <height>0</height>
-            </size>
-           </property>
-           <property name="maximumSize">
-            <size>
-             <width>55</width>
-             <height>16777215</height>
-            </size>
-           </property>
-           <property name="toolTip">
-            <string>Port of the proxy (e.g. 9050)</string>
-           </property>
-          </widget>
-         </item>
-         <item>
-          <spacer name="horizontalSpacer_4_Network">
-           <property name="orientation">
-            <enum>Qt::Horizontal</enum>
-           </property>
-           <property name="sizeHint" stdset="0">
-            <size>
-             <width>40</width>
-             <height>20</height>
-            </size>
-           </property>
-          </spacer>
-         </item>
-        </layout>
-       </item>
-       <item>
-        <spacer name="verticalSpacer_Network">
-         <property name="orientation">
-          <enum>Qt::Vertical</enum>
-         </property>
-         <property name="sizeHint" stdset="0">
-          <size>
-           <width>20</width>
-           <height>40</height>
-          </size>
-         </property>
-        </spacer>
-       </item>
-      </layout>
-     </widget>
-     <widget class="QWidget" name="tabWindow">
-      <attribute name="title">
-       <string>&amp;Window</string>
-      </attribute>
-      <layout class="QVBoxLayout" name="verticalLayout_Window">
-       <property name="spacing">
-        <number>10</number>
-       </property>
-       <property name="leftMargin">
-        <number>30</number>
-       </property>
-       <property name="topMargin">
-        <number>20</number>
-       </property>
-       <property name="rightMargin">
-        <number>30</number>
-       </property>
-       <property name="bottomMargin">
-        <number>20</number>
-       </property>
-       <item>
-        <widget class="QCheckBox" name="showTrayIcon">
-         <property name="toolTip">
-          <string>Show the icon in the system tray.</string>
-         </property>
-         <property name="text">
-          <string>&amp;Show tray icon</string>
-         </property>
-         <property name="checked">
-          <bool>true</bool>
-         </property>
-        </widget>
-       </item>
-       <item>
-        <widget class="QCheckBox" name="minimizeToTray">
-         <property name="toolTip">
-          <string>Show only a tray icon after minimizing the window.</string>
-         </property>
-         <property name="text">
-          <string>&amp;Minimize to the tray instead of the taskbar</string>
-         </property>
-        </widget>
-       </item>
-       <item>
-        <widget class="QCheckBox" name="minimizeOnClose">
-         <property name="toolTip">
-          <string>Minimize instead of exit the application when the window is closed. When this option is enabled, the application will be closed only after selecting Exit in the menu.</string>
-         </property>
-         <property name="text">
-          <string>M&amp;inimize on close</string>
-         </property>
-        </widget>
-       </item>
-       <item>
-        <spacer name="verticalSpacer_Window">
-         <property name="orientation">
-          <enum>Qt::Vertical</enum>
-         </property>
-         <property name="sizeHint" stdset="0">
-          <size>
-           <width>20</width>
-           <height>40</height>
-          </size>
-         </property>
-        </spacer>
-       </item>
-      </layout>
-     </widget>
-     <widget class="QWidget" name="tabDisplay">
-      <attribute name="title">
-       <string>&amp;Display</string>
-      </attribute>
-      <layout class="QVBoxLayout" name="verticalLayout_Display">
-       <property name="spacing">
-        <number>10</number>
-       </property>
-       <property name="leftMargin">
-        <number>30</number>
-       </property>
-       <property name="topMargin">
-        <number>20</number>
-       </property>
-       <property name="rightMargin">
-        <number>30</number>
-       </property>
-       <property name="bottomMargin">
-        <number>20</number>
-       </property>
-       <item>
-        <layout class="QGridLayout" name="gridLayout_2">
-         <property name="verticalSpacing">
-          <number>10</number>
-         </property>
-         <item row="0" column="0">
-          <widget class="QLabel" name="langLabel">
-           <property name="text">
-            <string>User Interface &amp;language:</string>
-           </property>
-           <property name="textFormat">
-            <enum>Qt::PlainText</enum>
-           </property>
-           <property name="buddy">
-            <cstring>lang</cstring>
-           </property>
-          </widget>
-         </item>
-         <item row="0" column="1">
-          <widget class="QValueComboBox" name="lang">
-           <property name="toolTip">
-            <string>The user interface language can be set here. This setting will take effect after restarting %1.</string>
-           </property>
-          </widget>
-         </item>
-         <item row="1" column="0">
-          <widget class="QLabel" name="unitLabel">
-           <property name="text">
-            <string>&amp;Unit to show amounts in:</string>
-           </property>
-           <property name="textFormat">
-            <enum>Qt::PlainText</enum>
-           </property>
-           <property name="buddy">
-            <cstring>unit</cstring>
-           </property>
-          </widget>
-         </item>
-         <item row="2" column="0">
-          <widget class="QLabel" name="thirdPartyTxUrlsLabel">
-           <property name="toolTip">
-            <string>Third-party URLs (e.g. a block explorer) that appear in the transactions tab as context menu items. %s in the URL is replaced by transaction hash. Multiple URLs are separated by vertical bar |.</string>
-           </property>
-           <property name="text">
-            <string>&amp;Third-party transaction URLs</string>
-           </property>
-           <property name="buddy">
-            <cstring>thirdPartyTxUrls</cstring>
-           </property>
-          </widget>
-         </item>
-         <item row="1" column="1">
-          <widget class="QValueComboBox" name="unit">
-           <property name="toolTip">
-            <string>Choose the default subdivision unit to show in the interface and when sending coins.</string>
-           </property>
-          </widget>
-         </item>
-         <item row="2" column="1">
-          <widget class="QLineEdit" name="thirdPartyTxUrls">
-           <property name="toolTip">
-            <string>Third-party URLs (e.g. a block explorer) that appear in the transactions tab as context menu items. %s in the URL is replaced by transaction hash. Multiple URLs are separated by vertical bar |.</string>
-           </property>
-           <property name="placeholderText">
-            <string notr="true">https://example.com/tx/%s</string>
-           </property>
-          </widget>
-         </item>
-         <item row="3" column="0">
-          <widget class="QLabel" name="themeLabel">
-           <property name="text">
-            <string>User Interface &amp;style:</string>
-           </property>
-           <property name="textFormat">
-            <enum>Qt::PlainText</enum>
-           </property>
-           <property name="buddy">
-            <cstring>lang</cstring>
-           </property>
-          </widget>
-         </item>
-         <item row="3" column="1">
-          <widget class="QValueComboBox" name="theme">
-           <property name="toolTip">
-            <string>The user interface style can be set here. This setting will take effect after restarting %1.</string>
-           </property>
-          </widget>
-         </item>
-        </layout>
-       </item>
-       <item>
-        <widget class="QGroupBox" name="font_groupBox">
-         <property name="title">
-          <string>Monospaced font in the Overview tab:</string>
-         </property>
-         <layout class="QVBoxLayout" name="font_verticalLayout">
-          <item>
-           <layout class="QHBoxLayout" name="embeddedFont_horizontalLayout">
-            <item>
-             <widget class="QRadioButton" name="embeddedFont_radioButton">
-              <property name="text">
-               <string>embedded &quot;%1&quot;</string>
-              </property>
-             </widget>
-            </item>
-            <item>
-             <spacer name="embeddedFont_horizontalSpacer">
-              <property name="orientation">
-               <enum>Qt::Horizontal</enum>
-              </property>
-              <property name="sizeHint" stdset="0">
-               <size>
-                <width>40</width>
-                <height>20</height>
-               </size>
-              </property>
-             </spacer>
-            </item>
-            <item>
-             <layout class="QVBoxLayout" name="embeddedFont_verticalLayout">
-              <item>
-               <widget class="QLabel" name="embeddedFont_label_1">
-                <property name="text">
-                 <string notr="true">111.11111111 QTUM</string>
-                </property>
-               </widget>
-              </item>
-              <item>
-               <widget class="QLabel" name="embeddedFont_label_9">
-                <property name="text">
-                 <string notr="true">909.09090909 QTUM</string>
-                </property>
-               </widget>
-              </item>
-             </layout>
-            </item>
-           </layout>
-          </item>
-          <item>
-           <widget class="Line" name="font_line">
-            <property name="orientation">
-             <enum>Qt::Horizontal</enum>
-            </property>
-           </widget>
-          </item>
-          <item>
-           <layout class="QHBoxLayout" name="systemFont_horizontalLayout">
-            <item>
-             <widget class="QRadioButton" name="systemFont_radioButton">
-              <property name="text">
-               <string>closest matching &quot;%1&quot;</string>
-              </property>
-             </widget>
-            </item>
-            <item>
-             <spacer name="systemFont_horizontalSpacer">
-              <property name="orientation">
-               <enum>Qt::Horizontal</enum>
-              </property>
-              <property name="sizeHint" stdset="0">
-               <size>
-                <width>40</width>
-                <height>20</height>
-               </size>
-              </property>
-             </spacer>
-            </item>
-            <item>
-             <layout class="QVBoxLayout" name="systemFont_verticalLayout">
-              <item>
-               <widget class="QLabel" name="systemFont_label_1">
-                <property name="text">
-                 <string notr="true">111.11111111 QTUM</string>
-                </property>
-               </widget>
-              </item>
-              <item>
-               <widget class="QLabel" name="systemFont_label_9">
-                <property name="text">
-                 <string notr="true">909.09090909 QTUM</string>
-                </property>
-               </widget>
-              </item>
-             </layout>
-            </item>
-           </layout>
-          </item>
-         </layout>
-        </widget>
-       </item>
-       <item>
-        <spacer name="verticalSpacer_Display">
-         <property name="orientation">
-          <enum>Qt::Vertical</enum>
-         </property>
-         <property name="sizeHint" stdset="0">
-          <size>
-           <width>20</width>
-           <height>40</height>
-          </size>
-         </property>
-        </spacer>
-       </item>
-      </layout>
-     </widget>
-    </widget>
-   </item>
-   <item>
-    <widget class="QFrame" name="frame">
-     <layout class="QVBoxLayout" name="verticalLayout_Bottom">
-      <property name="leftMargin">
-       <number>30</number>
-      </property>
-      <property name="rightMargin">
-       <number>30</number>
-      </property>
-      <item>
-       <layout class="QHBoxLayout" name="horizontalLayout_Bottom">
-        <item>
-         <widget class="QLabel" name="overriddenByCommandLineInfoLabel">
-          <property name="text">
-           <string>Options set in this dialog are overridden by the command line:</string>
-          </property>
-          <property name="textFormat">
-           <enum>Qt::PlainText</enum>
-          </property>
-         </widget>
-        </item>
-        <item>
-         <spacer name="horizontalSpacer_Bottom">
-          <property name="orientation">
-           <enum>Qt::Horizontal</enum>
-          </property>
-          <property name="sizeHint" stdset="0">
-           <size>
-            <width>40</width>
-            <height>20</height>
-           </size>
-          </property>
-         </spacer>
-        </item>
-       </layout>
-      </item>
-      <item>
-       <widget class="QLabel" name="overriddenByCommandLineLabel">
-        <property name="text">
-         <string/>
-        </property>
-        <property name="textFormat">
-         <enum>Qt::PlainText</enum>
-        </property>
-        <property name="wordWrap">
-         <bool>true</bool>
-        </property>
-       </widget>
-      </item>
-     </layout>
-    </widget>
-   </item>
-   <item>
-    <widget class="QWidget" name="buttonsContainerWhite" native="true">
-     <layout class="QHBoxLayout" name="horizontalLayout_2">
-      <property name="leftMargin">
-       <number>30</number>
-      </property>
-      <property name="rightMargin">
-       <number>30</number>
-      </property>
-      <item>
-       <layout class="QVBoxLayout" name="verticalLayout_Buttons">
-        <item>
-         <widget class="QPushButton" name="openBitcoinConfButton">
-          <property name="toolTip">
-           <string>Open the %1 configuration file from the working directory.</string>
-          </property>
-          <property name="text">
-           <string>Open Configuration File</string>
-          </property>
-          <property name="autoDefault">
-           <bool>false</bool>
-          </property>
-         </widget>
-        </item>
-        <item>
-         <widget class="QPushButton" name="resetButton">
-          <property name="toolTip">
-           <string>Reset all client options to default.</string>
-          </property>
-          <property name="text">
-           <string>&amp;Reset Options</string>
-          </property>
-          <property name="autoDefault">
-           <bool>false</bool>
-          </property>
-         </widget>
-        </item>
-       </layout>
-      </item>
-      <item>
-       <spacer name="horizontalSpacer_3">
-        <property name="orientation">
-         <enum>Qt::Horizontal</enum>
-        </property>
-        <property name="sizeHint" stdset="0">
-         <size>
-          <width>20</width>
-          <height>20</height>
-         </size>
-        </property>
-       </spacer>
-      </item>
-      <item>
-       <widget class="QLabel" name="statusLabel">
-        <property name="minimumSize">
-         <size>
-          <width>200</width>
-          <height>0</height>
-         </size>
-        </property>
-        <property name="font">
-         <font>
-          <weight>75</weight>
-          <bold>true</bold>
-         </font>
-        </property>
-        <property name="text">
-         <string/>
-        </property>
-        <property name="textFormat">
-         <enum>Qt::PlainText</enum>
-        </property>
-        <property name="wordWrap">
-         <bool>true</bool>
-        </property>
-       </widget>
-      </item>
-      <item>
-       <spacer name="horizontalSpacer">
-        <property name="orientation">
-         <enum>Qt::Horizontal</enum>
-        </property>
-        <property name="sizeHint" stdset="0">
-         <size>
-          <width>20</width>
-          <height>20</height>
-         </size>
-        </property>
-       </spacer>
-      </item>
-      <item>
-       <widget class="QPushButton" name="okButton">
-        <property name="text">
-         <string>&amp;OK</string>
-        </property>
-        <property name="autoDefault">
-         <bool>false</bool>
-        </property>
-        <property name="default">
-         <bool>true</bool>
-        </property>
-       </widget>
-      </item>
-      <item>
-       <widget class="QPushButton" name="cancelButton">
-        <property name="text">
-         <string>&amp;Cancel</string>
-        </property>
-        <property name="autoDefault">
-         <bool>false</bool>
-        </property>
-       </widget>
-      </item>
-     </layout>
-    </widget>
-   </item>
-  </layout>
- </widget>
- <customwidgets>
-  <customwidget>
-   <class>QValidatedLineEdit</class>
-   <extends>QLineEdit</extends>
-   <header>qt/qvalidatedlineedit.h</header>
-  </customwidget>
-  <customwidget>
-   <class>QValueComboBox</class>
-   <extends>QComboBox</extends>
-   <header>qt/qvaluecombobox.h</header>
-  </customwidget>
-  <customwidget>
-   <class>BitcoinAmountField</class>
-   <extends>QSpinBox</extends>
-   <header>qt/bitcoinamountfield.h</header>
-  </customwidget>
- </customwidgets>
- <resources/>
- <connections/>
-</ui>
-=======
 <?xml version="1.0" encoding="UTF-8"?>
 <ui version="4.0">
  <class>OptionsDialog</class>
@@ -2566,5 +1243,4 @@
  </customwidgets>
  <resources/>
  <connections/>
-</ui>
->>>>>>> 258457a4
+</ui>