<?xml version="1.0" encoding="UTF-8"?>
<ui version="4.0">
 <class>SignVerifyMessageDialog</class>
 <widget class="QDialog" name="SignVerifyMessageDialog">
  <property name="geometry">
   <rect>
    <x>0</x>
    <y>0</y>
    <width>800</width>
    <height>450</height>
   </rect>
  </property>
  <property name="windowTitle">
   <string>Signatures - Sign / Verify a Message</string>
  </property>
  <property name="modal">
   <bool>true</bool>
  </property>
  <layout class="QVBoxLayout" name="verticalLayout">
   <property name="leftMargin">
    <number>0</number>
   </property>
   <property name="topMargin">
    <number>0</number>
   </property>
   <property name="rightMargin">
    <number>0</number>
   </property>
   <property name="bottomMargin">
    <number>0</number>
   </property>
   <item>
    <widget class="QTabWidget" name="tabWidget">
     <property name="currentIndex">
      <number>0</number>
     </property>
     <widget class="QWidget" name="tabSignMessage">
      <attribute name="title">
       <string>&amp;Sign Message</string>
      </attribute>
      <layout class="QVBoxLayout" name="verticalLayout_SM">
       <property name="leftMargin">
        <number>0</number>
       </property>
       <property name="topMargin">
        <number>0</number>
       </property>
       <property name="rightMargin">
        <number>0</number>
       </property>
       <property name="bottomMargin">
        <number>0</number>
       </property>
       <item>
        <layout class="QVBoxLayout" name="verticalLayout_3">
         <property name="leftMargin">
          <number>30</number>
         </property>
         <property name="topMargin">
          <number>20</number>
         </property>
         <property name="rightMargin">
          <number>30</number>
         </property>
         <property name="bottomMargin">
          <number>20</number>
         </property>
         <item>
          <layout class="QGridLayout" name="gridLayout">
           <item row="1" column="1">
            <layout class="QHBoxLayout" name="horizontalLayout_1_SM">
             <property name="spacing">
              <number>6</number>
             </property>
             <item>
              <widget class="QValidatedLineEdit" name="addressIn_SM">
               <property name="toolTip">
                <string>The Qtum address to sign the message with</string>
               </property>
              </widget>
             </item>
             <item>
              <widget class="QtumPushButton" name="addressBookButton_SM">
               <property name="toolTip">
                <string>Choose previously used address</string>
               </property>
               <property name="text">
                <string/>
               </property>
               <property name="icon">
                <iconset resource="../bitcoin.qrc">
                 <normaloff>:/icons/address-book</normaloff>:/icons/address-book</iconset>
               </property>
               <property name="shortcut">
                <string>Alt+A</string>
               </property>
               <property name="autoDefault">
                <bool>false</bool>
               </property>
              </widget>
             </item>
             <item>
              <widget class="Line" name="vLine">
               <property name="maximumSize">
                <size>
                 <width>1</width>
                 <height>22</height>
                </size>
               </property>
               <property name="orientation">
                <enum>Qt::Vertical</enum>
               </property>
              </widget>
             </item>
             <item>
              <widget class="QtumPushButton" name="pasteButton_SM">
               <property name="toolTip">
                <string>Paste address from clipboard</string>
               </property>
               <property name="text">
                <string/>
               </property>
               <property name="icon">
                <iconset resource="../bitcoin.qrc">
                 <normaloff>:/icons/editpaste</normaloff>:/icons/editpaste</iconset>
               </property>
               <property name="shortcut">
                <string>Alt+P</string>
               </property>
               <property name="autoDefault">
                <bool>false</bool>
               </property>
              </widget>
             </item>
            </layout>
           </item>
           <item row="2" column="1">
            <widget class="QPlainTextEdit" name="messageIn_SM">
             <property name="toolTip">
              <string>Enter the message you want to sign here</string>
             </property>
<<<<<<< HEAD
=======
             <property name="placeholderText">
              <string>Enter the message you want to sign here</string>
             </property>
>>>>>>> ee8ca219
            </widget>
           </item>
           <item row="3" column="1">
            <layout class="QHBoxLayout" name="horizontalLayout_2_SM">
             <property name="spacing">
              <number>6</number>
             </property>
             <item>
              <widget class="QLineEdit" name="signatureOut_SM">
               <property name="font">
                <font>
                 <italic>true</italic>
                </font>
               </property>
               <property name="readOnly">
                <bool>true</bool>
               </property>
<<<<<<< HEAD
=======
               <property name="placeholderText">
                <string>Click &quot;Sign Message&quot; to generate signature</string>
               </property>
>>>>>>> ee8ca219
              </widget>
             </item>
             <item>
              <widget class="QtumPushButton" name="copySignatureButton_SM">
               <property name="toolTip">
                <string>Copy the current signature to the system clipboard</string>
               </property>
               <property name="text">
                <string/>
               </property>
               <property name="icon">
                <iconset resource="../bitcoin.qrc">
                 <normaloff>:/icons/editcopy</normaloff>:/icons/editcopy</iconset>
               </property>
               <property name="autoDefault">
                <bool>false</bool>
               </property>
              </widget>
             </item>
            </layout>
           </item>
           <item row="3" column="0">
            <widget class="QLabel" name="signatureLabel_SM">
             <property name="text">
              <string>Signature</string>
             </property>
             <property name="textFormat">
              <enum>Qt::PlainText</enum>
             </property>
            </widget>
           </item>
           <item row="0" column="0" colspan="2">
            <widget class="QLabel" name="infoLabel_SM">
             <property name="text">
              <string>You can sign messages/agreements with your addresses to prove you can receive qtums sent to them. Be careful not to sign anything vague or random, as phishing attacks may try to trick you into signing your identity over to them. Only sign fully-detailed statements you agree to.</string>
             </property>
             <property name="textFormat">
              <enum>Qt::PlainText</enum>
             </property>
             <property name="wordWrap">
              <bool>true</bool>
             </property>
            </widget>
           </item>
          </layout>
         </item>
        </layout>
       </item>
       <item>
        <widget class="QWidget" name="buttonsContainerWhite" native="true">
         <layout class="QHBoxLayout" name="horizontalLayout">
          <property name="leftMargin">
           <number>30</number>
          </property>
          <property name="topMargin">
           <number>15</number>
          </property>
          <property name="rightMargin">
           <number>30</number>
          </property>
          <item>
           <spacer name="horizontalSpacer_1_SM">
            <property name="orientation">
             <enum>Qt::Horizontal</enum>
            </property>
            <property name="sizeHint" stdset="0">
             <size>
              <width>40</width>
              <height>48</height>
             </size>
            </property>
           </spacer>
          </item>
          <item>
           <widget class="QLabel" name="statusLabel_SM">
            <property name="font">
             <font>
              <weight>75</weight>
              <bold>true</bold>
             </font>
            </property>
            <property name="text">
             <string/>
            </property>
            <property name="wordWrap">
             <bool>true</bool>
            </property>
           </widget>
          </item>
          <item>
           <spacer name="horizontalSpacer_2_SM">
            <property name="orientation">
             <enum>Qt::Horizontal</enum>
            </property>
            <property name="sizeHint" stdset="0">
             <size>
              <width>40</width>
              <height>48</height>
             </size>
            </property>
           </spacer>
          </item>
          <item>
           <widget class="QtumPushButton" name="clearButton_SM">
            <property name="toolTip">
             <string>Reset all sign message fields</string>
            </property>
            <property name="text">
             <string>Clear &amp;All</string>
            </property>
            <property name="icon">
             <iconset resource="../bitcoin.qrc">
              <normaloff>:/icons/remove</normaloff>:/icons/remove</iconset>
            </property>
            <property name="autoDefault">
             <bool>false</bool>
            </property>
           </widget>
          </item>
          <item>
           <widget class="QtumPushButton" name="signMessageButton_SM">
            <property name="toolTip">
             <string>Sign the message to prove you own this Qtum address</string>
            </property>
            <property name="text">
             <string>Sign &amp;Message</string>
            </property>
            <property name="icon">
             <iconset resource="../bitcoin.qrc">
              <normaloff>:/icons/edit</normaloff>:/icons/edit</iconset>
            </property>
            <property name="autoDefault">
             <bool>false</bool>
            </property>
           </widget>
          </item>
         </layout>
        </widget>
       </item>
      </layout>
     </widget>
     <widget class="QWidget" name="tabVerifyMessage">
      <attribute name="title">
       <string>&amp;Verify Message</string>
      </attribute>
      <layout class="QVBoxLayout" name="verticalLayout_VM">
       <property name="leftMargin">
        <number>0</number>
       </property>
       <property name="topMargin">
        <number>0</number>
       </property>
       <property name="rightMargin">
        <number>0</number>
       </property>
       <property name="bottomMargin">
        <number>0</number>
       </property>
       <item>
        <layout class="QVBoxLayout" name="verticalLayout_2">
         <property name="leftMargin">
          <number>30</number>
         </property>
         <property name="topMargin">
          <number>20</number>
         </property>
         <property name="rightMargin">
          <number>30</number>
         </property>
         <property name="bottomMargin">
          <number>20</number>
         </property>
<<<<<<< HEAD
         <item>
          <widget class="QLabel" name="infoLabel_VM">
           <property name="text">
            <string>Enter the receiver's address, message (ensure you copy line breaks, spaces, tabs, etc. exactly) and signature below to verify the message. Be careful not to read more into the signature than what is in the signed message itself, to avoid being tricked by a man-in-the-middle attack. Note that this only proves the signing party receives with the address, it cannot prove sendership of any transaction!</string>
           </property>
           <property name="textFormat">
            <enum>Qt::PlainText</enum>
           </property>
           <property name="alignment">
            <set>Qt::AlignLeading|Qt::AlignLeft|Qt::AlignTop</set>
           </property>
           <property name="wordWrap">
            <bool>true</bool>
=======
         <item>
          <widget class="QLabel" name="infoLabel_VM">
           <property name="text">
            <string>Enter the receiver's address, message (ensure you copy line breaks, spaces, tabs, etc. exactly) and signature below to verify the message. Be careful not to read more into the signature than what is in the signed message itself, to avoid being tricked by a man-in-the-middle attack. Note that this only proves the signing party receives with the address, it cannot prove sendership of any transaction!</string>
           </property>
           <property name="textFormat">
            <enum>Qt::PlainText</enum>
           </property>
           <property name="alignment">
            <set>Qt::AlignLeading|Qt::AlignLeft|Qt::AlignTop</set>
           </property>
           <property name="wordWrap">
            <bool>true</bool>
           </property>
          </widget>
         </item>
         <item>
          <layout class="QHBoxLayout" name="horizontalLayout_1_VM">
           <property name="spacing">
            <number>6</number>
           </property>
           <item>
            <widget class="QValidatedLineEdit" name="addressIn_VM">
             <property name="toolTip">
              <string>The Qtum address the message was signed with</string>
             </property>
            </widget>
           </item>
           <item>
            <widget class="QtumPushButton" name="addressBookButton_VM">
             <property name="toolTip">
              <string>Choose previously used address</string>
             </property>
             <property name="text">
              <string/>
             </property>
             <property name="icon">
              <iconset resource="../bitcoin.qrc">
               <normaloff>:/icons/address-book</normaloff>:/icons/address-book</iconset>
             </property>
             <property name="shortcut">
              <string>Alt+A</string>
             </property>
             <property name="autoDefault">
              <bool>false</bool>
             </property>
            </widget>
           </item>
          </layout>
         </item>
         <item>
          <widget class="QPlainTextEdit" name="messageIn_VM">
           <property name="toolTip">
            <string>The signed message to verify</string>
           </property>
           <property name="placeholderText">
            <string>The signed message to verify</string>
>>>>>>> ee8ca219
           </property>
          </widget>
         </item>
         <item>
<<<<<<< HEAD
          <layout class="QHBoxLayout" name="horizontalLayout_1_VM">
           <property name="spacing">
            <number>6</number>
           </property>
           <item>
            <widget class="QValidatedLineEdit" name="addressIn_VM">
             <property name="toolTip">
              <string>The Qtum address the message was signed with</string>
             </property>
            </widget>
           </item>
           <item>
            <widget class="QtumPushButton" name="addressBookButton_VM">
             <property name="toolTip">
              <string>Choose previously used address</string>
             </property>
             <property name="text">
              <string/>
             </property>
             <property name="icon">
              <iconset resource="../bitcoin.qrc">
               <normaloff>:/icons/address-book</normaloff>:/icons/address-book</iconset>
             </property>
             <property name="shortcut">
              <string>Alt+A</string>
             </property>
             <property name="autoDefault">
              <bool>false</bool>
             </property>
            </widget>
           </item>
          </layout>
         </item>
         <item>
          <widget class="QPlainTextEdit" name="messageIn_VM"/>
         </item>
         <item>
          <widget class="QValidatedLineEdit" name="signatureIn_VM"/>
         </item>
=======
          <widget class="QValidatedLineEdit" name="signatureIn_VM">
           <property name="toolTip">
            <string>The signature given when the message was signed</string>
           </property>
           <property name="placeholderText">
            <string>The signature given when the message was signed</string>
           </property>
          </widget>
         </item>
>>>>>>> ee8ca219
        </layout>
       </item>
       <item>
        <widget class="QWidget" name="buttonsContainerWhite_" native="true">
         <layout class="QHBoxLayout" name="horizontalLayout_2">
          <property name="leftMargin">
           <number>30</number>
          </property>
          <property name="topMargin">
           <number>15</number>
          </property>
          <property name="rightMargin">
           <number>30</number>
          </property>
          <item>
           <spacer name="horizontalSpacer_1_VM">
            <property name="orientation">
             <enum>Qt::Horizontal</enum>
            </property>
            <property name="sizeHint" stdset="0">
             <size>
              <width>40</width>
              <height>48</height>
             </size>
            </property>
           </spacer>
          </item>
          <item>
           <widget class="QLabel" name="statusLabel_VM">
            <property name="font">
             <font>
              <weight>75</weight>
              <bold>true</bold>
             </font>
            </property>
            <property name="text">
             <string/>
            </property>
            <property name="wordWrap">
             <bool>true</bool>
            </property>
           </widget>
          </item>
          <item>
           <spacer name="horizontalSpacer_2_VM">
            <property name="orientation">
             <enum>Qt::Horizontal</enum>
            </property>
            <property name="sizeHint" stdset="0">
             <size>
              <width>40</width>
              <height>48</height>
             </size>
            </property>
           </spacer>
          </item>
          <item>
           <widget class="QtumPushButton" name="clearButton_VM">
            <property name="toolTip">
             <string>Reset all verify message fields</string>
            </property>
            <property name="text">
             <string>Clear &amp;All</string>
            </property>
            <property name="icon">
             <iconset resource="../bitcoin.qrc">
              <normaloff>:/icons/remove</normaloff>:/icons/remove</iconset>
            </property>
            <property name="autoDefault">
             <bool>false</bool>
            </property>
           </widget>
          </item>
          <item>
           <widget class="QtumPushButton" name="verifyMessageButton_VM">
            <property name="toolTip">
             <string>Verify the message to ensure it was signed with the specified Qtum address</string>
            </property>
            <property name="text">
             <string>Verify &amp;Message</string>
            </property>
            <property name="icon">
             <iconset resource="../bitcoin.qrc">
              <normaloff>:/icons/transaction_0</normaloff>:/icons/transaction_0</iconset>
            </property>
            <property name="autoDefault">
             <bool>false</bool>
            </property>
           </widget>
          </item>
         </layout>
        </widget>
       </item>
      </layout>
     </widget>
    </widget>
   </item>
  </layout>
 </widget>
 <customwidgets>
  <customwidget>
   <class>QValidatedLineEdit</class>
   <extends>QLineEdit</extends>
   <header>qt/qvalidatedlineedit.h</header>
  </customwidget>
  <customwidget>
   <class>QtumPushButton</class>
   <extends>QPushButton</extends>
   <header>qt/qtumpushbutton.h</header>
  </customwidget>
 </customwidgets>
 <resources>
  <include location="../bitcoin.qrc"/>
 </resources>
 <connections/>
</ui><|MERGE_RESOLUTION|>--- conflicted
+++ resolved
@@ -139,12 +139,9 @@
              <property name="toolTip">
               <string>Enter the message you want to sign here</string>
              </property>
-<<<<<<< HEAD
-=======
              <property name="placeholderText">
               <string>Enter the message you want to sign here</string>
              </property>
->>>>>>> ee8ca219
             </widget>
            </item>
            <item row="3" column="1">
@@ -162,12 +159,9 @@
                <property name="readOnly">
                 <bool>true</bool>
                </property>
-<<<<<<< HEAD
-=======
                <property name="placeholderText">
                 <string>Click &quot;Sign Message&quot; to generate signature</string>
                </property>
->>>>>>> ee8ca219
               </widget>
              </item>
              <item>
@@ -340,21 +334,6 @@
          <property name="bottomMargin">
           <number>20</number>
          </property>
-<<<<<<< HEAD
-         <item>
-          <widget class="QLabel" name="infoLabel_VM">
-           <property name="text">
-            <string>Enter the receiver's address, message (ensure you copy line breaks, spaces, tabs, etc. exactly) and signature below to verify the message. Be careful not to read more into the signature than what is in the signed message itself, to avoid being tricked by a man-in-the-middle attack. Note that this only proves the signing party receives with the address, it cannot prove sendership of any transaction!</string>
-           </property>
-           <property name="textFormat">
-            <enum>Qt::PlainText</enum>
-           </property>
-           <property name="alignment">
-            <set>Qt::AlignLeading|Qt::AlignLeft|Qt::AlignTop</set>
-           </property>
-           <property name="wordWrap">
-            <bool>true</bool>
-=======
          <item>
           <widget class="QLabel" name="infoLabel_VM">
            <property name="text">
@@ -412,52 +391,10 @@
            </property>
            <property name="placeholderText">
             <string>The signed message to verify</string>
->>>>>>> ee8ca219
            </property>
           </widget>
          </item>
          <item>
-<<<<<<< HEAD
-          <layout class="QHBoxLayout" name="horizontalLayout_1_VM">
-           <property name="spacing">
-            <number>6</number>
-           </property>
-           <item>
-            <widget class="QValidatedLineEdit" name="addressIn_VM">
-             <property name="toolTip">
-              <string>The Qtum address the message was signed with</string>
-             </property>
-            </widget>
-           </item>
-           <item>
-            <widget class="QtumPushButton" name="addressBookButton_VM">
-             <property name="toolTip">
-              <string>Choose previously used address</string>
-             </property>
-             <property name="text">
-              <string/>
-             </property>
-             <property name="icon">
-              <iconset resource="../bitcoin.qrc">
-               <normaloff>:/icons/address-book</normaloff>:/icons/address-book</iconset>
-             </property>
-             <property name="shortcut">
-              <string>Alt+A</string>
-             </property>
-             <property name="autoDefault">
-              <bool>false</bool>
-             </property>
-            </widget>
-           </item>
-          </layout>
-         </item>
-         <item>
-          <widget class="QPlainTextEdit" name="messageIn_VM"/>
-         </item>
-         <item>
-          <widget class="QValidatedLineEdit" name="signatureIn_VM"/>
-         </item>
-=======
           <widget class="QValidatedLineEdit" name="signatureIn_VM">
            <property name="toolTip">
             <string>The signature given when the message was signed</string>
@@ -467,7 +404,6 @@
            </property>
           </widget>
          </item>
->>>>>>> ee8ca219
         </layout>
        </item>
        <item>
