<?xml version="1.0" encoding="UTF-8"?>
<ui version="4.0">
 <class>RPCConsole</class>
 <widget class="QWidget" name="RPCConsole">
  <property name="geometry">
   <rect>
    <x>0</x>
    <y>0</y>
    <width>744</width>
    <height>539</height>
   </rect>
  </property>
  <property name="windowTitle">
   <string>Node window</string>
  </property>
  <layout class="QVBoxLayout" name="verticalLayout_2">
   <item>
    <widget class="QLabel" name="label_alerts">
     <property name="visible">
      <bool>false</bool>
     </property>
     <property name="styleSheet">
      <string notr="true">QLabel { background-color: qlineargradient(x1: 0, y1: 0, x2: 1, y2: 0, stop:0 #F0D0A0, stop:1 #F8D488); color:#000000; }</string>
     </property>
     <property name="wordWrap">
      <bool>true</bool>
     </property>
     <property name="margin">
      <number>3</number>
     </property>
     <property name="textInteractionFlags">
      <set>Qt::TextSelectableByMouse</set>
     </property>
    </widget>
   </item>
   <item>
    <widget class="QTabWidget" name="tabWidget">
     <property name="currentIndex">
      <number>0</number>
     </property>
     <widget class="QWidget" name="tab_info">
      <attribute name="title">
       <string>&amp;Information</string>
      </attribute>
      <layout class="QGridLayout" name="gridLayout" columnstretch="0,1,0">
       <property name="horizontalSpacing">
        <number>12</number>
       </property>
       <item row="0" column="0">
        <widget class="QLabel" name="labelGeneral">
         <property name="font">
          <font>
           <weight>75</weight>
           <bold>true</bold>
          </font>
         </property>
         <property name="text">
          <string>General</string>
         </property>
        </widget>
       </item>
       <item row="1" column="0">
        <widget class="QLabel" name="label_6">
         <property name="text">
          <string>Client version</string>
         </property>
        </widget>
       </item>
       <item row="1" column="1" colspan="2">
        <widget class="QLabel" name="clientVersion">
         <property name="cursor">
          <cursorShape>IBeamCursor</cursorShape>
         </property>
         <property name="text">
          <string>N/A</string>
         </property>
         <property name="textFormat">
          <enum>Qt::PlainText</enum>
         </property>
         <property name="textInteractionFlags">
          <set>Qt::LinksAccessibleByMouse|Qt::TextSelectableByMouse</set>
         </property>
        </widget>
       </item>
       <item row="2" column="0">
        <widget class="QLabel" name="labelClientUserAgent">
         <property name="text">
          <string>User Agent</string>
         </property>
         <property name="indent">
          <number>10</number>
         </property>
        </widget>
       </item>
       <item row="2" column="1" colspan="2">
        <widget class="QLabel" name="clientUserAgent">
         <property name="cursor">
          <cursorShape>IBeamCursor</cursorShape>
         </property>
         <property name="text">
          <string>N/A</string>
         </property>
         <property name="textFormat">
          <enum>Qt::PlainText</enum>
         </property>
         <property name="textInteractionFlags">
          <set>Qt::LinksAccessibleByMouse|Qt::TextSelectableByMouse</set>
         </property>
        </widget>
       </item>
       <item row="3" column="0">
<<<<<<< HEAD
        <widget class="QLabel" name="label_berkeleyDBVersion">
         <property name="text">
          <string>Using BerkeleyDB version</string>
         </property>
         <property name="indent">
          <number>10</number>
         </property>
        </widget>
       </item>
       <item row="3" column="1" colspan="2">
        <widget class="QLabel" name="berkeleyDBVersion">
         <property name="cursor">
          <cursorShape>IBeamCursor</cursorShape>
         </property>
         <property name="text">
          <string>N/A</string>
         </property>
         <property name="textFormat">
          <enum>Qt::PlainText</enum>
         </property>
         <property name="textInteractionFlags">
          <set>Qt::LinksAccessibleByMouse|Qt::TextSelectableByMouse</set>
         </property>
        </widget>
       </item>
       <item row="4" column="0">
=======
>>>>>>> 5ed36332
        <widget class="QLabel" name="label_12">
         <property name="text">
          <string>Datadir</string>
         </property>
        </widget>
       </item>
       <item row="3" column="1" colspan="2">
        <widget class="QLabel" name="dataDir">
         <property name="cursor">
          <cursorShape>IBeamCursor</cursorShape>
         </property>
         <property name="toolTip">
          <string>To specify a non-default location of the data directory use the '%1' option.</string>
         </property>
         <property name="text">
          <string>N/A</string>
         </property>
         <property name="textFormat">
          <enum>Qt::PlainText</enum>
         </property>
         <property name="wordWrap">
          <bool>true</bool>
         </property>
         <property name="textInteractionFlags">
          <set>Qt::LinksAccessibleByMouse|Qt::TextSelectableByMouse</set>
         </property>
        </widget>
       </item>
       <item row="4" column="0">
        <widget class="QLabel" name="label_11">
         <property name="text">
          <string>Blocksdir</string>
         </property>
        </widget>
       </item>
       <item row="4" column="1" colspan="2">
        <widget class="QLabel" name="blocksDir">
         <property name="cursor">
          <cursorShape>IBeamCursor</cursorShape>
         </property>
         <property name="toolTip">
          <string>To specify a non-default location of the blocks directory use the '%1' option.</string>
         </property>
         <property name="text">
          <string>N/A</string>
         </property>
         <property name="textFormat">
          <enum>Qt::PlainText</enum>
         </property>
         <property name="wordWrap">
          <bool>true</bool>
         </property>
         <property name="textInteractionFlags">
          <set>Qt::LinksAccessibleByMouse|Qt::TextSelectableByMouse</set>
         </property>
        </widget>
       </item>
       <item row="5" column="0">
        <widget class="QLabel" name="label_13">
         <property name="text">
          <string>Startup time</string>
         </property>
        </widget>
       </item>
       <item row="5" column="1" colspan="2">
        <widget class="QLabel" name="startupTime">
         <property name="cursor">
          <cursorShape>IBeamCursor</cursorShape>
         </property>
         <property name="text">
          <string>N/A</string>
         </property>
         <property name="textFormat">
          <enum>Qt::PlainText</enum>
         </property>
         <property name="textInteractionFlags">
          <set>Qt::LinksAccessibleByMouse|Qt::TextSelectableByMouse</set>
         </property>
        </widget>
       </item>
       <item row="6" column="0">
        <widget class="QLabel" name="labelNetwork">
         <property name="font">
          <font>
           <weight>75</weight>
           <bold>true</bold>
          </font>
         </property>
         <property name="text">
          <string>Network</string>
         </property>
        </widget>
       </item>
       <item row="7" column="0">
        <widget class="QLabel" name="label_8">
         <property name="text">
          <string>Name</string>
         </property>
        </widget>
       </item>
       <item row="7" column="1" colspan="2">
        <widget class="QLabel" name="networkName">
         <property name="cursor">
          <cursorShape>IBeamCursor</cursorShape>
         </property>
         <property name="text">
          <string>N/A</string>
         </property>
         <property name="textFormat">
          <enum>Qt::PlainText</enum>
         </property>
         <property name="textInteractionFlags">
          <set>Qt::LinksAccessibleByMouse|Qt::TextSelectableByMouse</set>
         </property>
        </widget>
       </item>
       <item row="8" column="0">
        <widget class="QLabel" name="label_7">
         <property name="text">
          <string>Number of connections</string>
         </property>
        </widget>
       </item>
       <item row="8" column="1" colspan="2">
        <widget class="QLabel" name="numberOfConnections">
         <property name="cursor">
          <cursorShape>IBeamCursor</cursorShape>
         </property>
         <property name="text">
          <string>N/A</string>
         </property>
         <property name="textFormat">
          <enum>Qt::PlainText</enum>
         </property>
         <property name="textInteractionFlags">
          <set>Qt::LinksAccessibleByMouse|Qt::TextSelectableByMouse</set>
         </property>
        </widget>
       </item>
<<<<<<< HEAD
       <item row="10" column="0">
=======
       <item row="9" column="0">
>>>>>>> 5ed36332
        <widget class="QLabel" name="labelBlockChain">
         <property name="font">
          <font>
           <weight>75</weight>
           <bold>true</bold>
          </font>
         </property>
         <property name="text">
          <string>Block chain</string>
         </property>
        </widget>
       </item>
       <item row="10" column="0">
        <widget class="QLabel" name="label_3">
         <property name="text">
          <string>Current block height</string>
         </property>
        </widget>
       </item>
       <item row="10" column="1" colspan="2">
        <widget class="QLabel" name="numberOfBlocks">
         <property name="cursor">
          <cursorShape>IBeamCursor</cursorShape>
         </property>
         <property name="text">
          <string>N/A</string>
         </property>
         <property name="textFormat">
          <enum>Qt::PlainText</enum>
         </property>
         <property name="textInteractionFlags">
          <set>Qt::LinksAccessibleByMouse|Qt::TextSelectableByMouse</set>
         </property>
        </widget>
       </item>
       <item row="11" column="0">
        <widget class="QLabel" name="labelLastBlockTime">
         <property name="text">
          <string>Last block time</string>
         </property>
        </widget>
       </item>
       <item row="11" column="1" colspan="2">
        <widget class="QLabel" name="lastBlockTime">
         <property name="cursor">
          <cursorShape>IBeamCursor</cursorShape>
         </property>
         <property name="text">
          <string>N/A</string>
         </property>
         <property name="textFormat">
          <enum>Qt::PlainText</enum>
         </property>
         <property name="textInteractionFlags">
          <set>Qt::LinksAccessibleByMouse|Qt::TextSelectableByMouse</set>
         </property>
        </widget>
       </item>
       <item row="12" column="0">
        <widget class="QLabel" name="labelMempoolTitle">
         <property name="font">
          <font>
           <weight>75</weight>
           <bold>true</bold>
          </font>
         </property>
         <property name="text">
          <string>Memory Pool</string>
         </property>
        </widget>
       </item>
       <item row="13" column="0">
        <widget class="QLabel" name="labelNumberOfTransactions">
         <property name="text">
          <string>Current number of transactions</string>
         </property>
        </widget>
       </item>
       <item row="13" column="1">
        <widget class="QLabel" name="mempoolNumberTxs">
         <property name="cursor">
          <cursorShape>IBeamCursor</cursorShape>
         </property>
         <property name="text">
          <string>N/A</string>
         </property>
         <property name="textFormat">
          <enum>Qt::PlainText</enum>
         </property>
         <property name="textInteractionFlags">
          <set>Qt::LinksAccessibleByMouse|Qt::TextSelectableByMouse</set>
         </property>
        </widget>
       </item>
       <item row="14" column="0">
        <widget class="QLabel" name="labelMemoryUsage">
         <property name="text">
          <string>Memory usage</string>
         </property>
        </widget>
       </item>
       <item row="14" column="1">
        <widget class="QLabel" name="mempoolSize">
         <property name="cursor">
          <cursorShape>IBeamCursor</cursorShape>
         </property>
         <property name="text">
          <string>N/A</string>
         </property>
         <property name="textFormat">
          <enum>Qt::PlainText</enum>
         </property>
         <property name="textInteractionFlags">
          <set>Qt::LinksAccessibleByMouse|Qt::TextSelectableByMouse</set>
         </property>
        </widget>
       </item>
       <item row="12" column="2" rowspan="3">
        <layout class="QVBoxLayout" name="verticalLayoutDebugButton">
         <property name="spacing">
          <number>3</number>
         </property>
         <item>
          <spacer name="verticalSpacer_2">
           <property name="orientation">
            <enum>Qt::Vertical</enum>
           </property>
           <property name="sizeHint" stdset="0">
            <size>
             <width>10</width>
             <height>5</height>
            </size>
           </property>
          </spacer>
         </item>
         <item>
          <widget class="QLabel" name="labelDebugLogfile">
           <property name="text">
            <string>Debug log file</string>
           </property>
          </widget>
         </item>
         <item>
          <widget class="QtumPushButton" name="openDebugLogfileButton">
           <property name="toolTip">
            <string>Open the %1 debug log file from the current data directory. This can take a few seconds for large log files.</string>
           </property>
           <property name="text">
            <string>&amp;Open</string>
           </property>
           <property name="autoDefault">
            <bool>false</bool>
           </property>
          </widget>
         </item>
        </layout>
       </item>
       <item row="15" column="0">
        <spacer name="verticalSpacer">
         <property name="orientation">
          <enum>Qt::Vertical</enum>
         </property>
         <property name="sizeHint" stdset="0">
          <size>
           <width>20</width>
           <height>40</height>
          </size>
         </property>
        </spacer>
       </item>
      </layout>
     </widget>
     <widget class="QWidget" name="tab_console">
      <attribute name="title">
       <string>&amp;Console</string>
      </attribute>
      <layout class="QVBoxLayout" name="verticalLayout_3">
       <property name="spacing">
        <number>3</number>
       </property>
       <property name="bottomMargin">
        <number>5</number>
       </property>
       <item>
        <layout class="QHBoxLayout" name="horizontalLayout">
         <property name="spacing">
          <number>4</number>
         </property>
         <item>
          <widget class="QLabel" name="WalletSelectorLabel">
           <property name="text">
            <string>Wallet: </string>
           </property>
          </widget>
         </item>
         <item>
          <widget class="QComboBox" name="WalletSelector">
           <property name="sizeAdjustPolicy">
            <enum>QComboBox::AdjustToContents</enum>
           </property>
           <item>
            <property name="text">
             <string>(none)</string>
            </property>
           </item>
          </widget>
         </item>
         <item>
          <spacer name="horizontalSpacer">
           <property name="orientation">
            <enum>Qt::Horizontal</enum>
           </property>
           <property name="sizeHint" stdset="0">
            <size>
             <width>40</width>
             <height>20</height>
            </size>
           </property>
          </spacer>
         </item>
         <item>
          <widget class="QtumPushButton" name="fontSmallerButton">
<<<<<<< HEAD
           <property name="maximumSize">
            <size>
             <width>24</width>
             <height>24</height>
            </size>
           </property>
=======
>>>>>>> 5ed36332
           <property name="toolTip">
            <string>Decrease font size</string>
           </property>
           <property name="text">
            <string/>
           </property>
           <property name="icon">
            <iconset resource="../bitcoin.qrc">
             <normaloff>:/icons/fontsmaller</normaloff>:/icons/fontsmaller</iconset>
           </property>
           <property name="iconSize">
            <size>
             <width>22</width>
             <height>22</height>
            </size>
           </property>
          </widget>
         </item>
         <item>
          <widget class="QtumPushButton" name="fontBiggerButton">
<<<<<<< HEAD
           <property name="maximumSize">
            <size>
             <width>24</width>
             <height>24</height>
            </size>
           </property>
=======
>>>>>>> 5ed36332
           <property name="toolTip">
            <string>Increase font size</string>
           </property>
           <property name="text">
            <string/>
           </property>
           <property name="icon">
            <iconset resource="../bitcoin.qrc">
             <normaloff>:/icons/fontbigger</normaloff>:/icons/fontbigger</iconset>
           </property>
           <property name="iconSize">
            <size>
             <width>22</width>
             <height>22</height>
            </size>
           </property>
          </widget>
         </item>
         <item>
          <widget class="QtumPushButton" name="clearButton">
<<<<<<< HEAD
           <property name="maximumSize">
            <size>
             <width>24</width>
             <height>24</height>
            </size>
           </property>
=======
>>>>>>> 5ed36332
           <property name="toolTip">
            <string>Clear console</string>
           </property>
           <property name="layoutDirection">
            <enum>Qt::LeftToRight</enum>
           </property>
           <property name="text">
            <string/>
           </property>
           <property name="icon">
            <iconset resource="../bitcoin.qrc">
             <normaloff>:/icons/remove</normaloff>:/icons/remove</iconset>
           </property>
           <property name="iconSize">
            <size>
             <width>22</width>
             <height>22</height>
            </size>
           </property>
           <property name="shortcut">
            <string notr="true">Ctrl+L</string>
           </property>
          </widget>
         </item>
        </layout>
       </item>
       <item>
        <widget class="QTextEdit" name="messagesWidget">
         <property name="minimumSize">
          <size>
           <width>0</width>
           <height>100</height>
          </size>
         </property>
         <property name="readOnly">
          <bool>true</bool>
         </property>
         <property name="tabKeyNavigation" stdset="0">
          <bool>false</bool>
         </property>
         <property name="columnCount" stdset="0">
          <number>2</number>
         </property>
        </widget>
       </item>
       <item>
        <layout class="QHBoxLayout" name="horizontalLayoutPrompt">
         <property name="spacing">
          <number>3</number>
         </property>
         <item>
          <widget class="QtumPushButton" name="promptIcon">
           <property name="enabled">
            <bool>false</bool>
           </property>
           <property name="maximumSize">
            <size>
             <width>16</width>
             <height>24</height>
            </size>
           </property>
           <property name="text">
            <string/>
           </property>
           <property name="icon">
            <iconset resource="../bitcoin.qrc">
             <normaloff>:/icons/prompticon</normaloff>
             <disabledoff>:/icons/prompticon</disabledoff>:/icons/prompticon</iconset>
           </property>
           <property name="iconSize">
            <size>
             <width>14</width>
             <height>14</height>
            </size>
           </property>
           <property name="autoDefault">
            <bool>false</bool>
           </property>
           <property name="flat">
            <bool>true</bool>
           </property>
          </widget>
         </item>
         <item>
          <widget class="QLineEdit" name="lineEdit">
           <property name="enabled">
            <bool>false</bool>
           </property>
           <property name="maxLength">
            <number>20000000</number>
           </property>
           <property name="placeholderText">
            <string/>
           </property>
          </widget>
         </item>
        </layout>
       </item>
      </layout>
     </widget>
     <widget class="QWidget" name="tab_nettraffic">
      <attribute name="title">
       <string>&amp;Network Traffic</string>
      </attribute>
      <layout class="QHBoxLayout" name="horizontalLayout_3">
       <item>
        <layout class="QVBoxLayout" name="verticalLayout_4">
         <item>
          <widget class="TrafficGraphWidget" name="trafficGraph" native="true">
           <property name="sizePolicy">
            <sizepolicy hsizetype="Expanding" vsizetype="Expanding">
             <horstretch>0</horstretch>
             <verstretch>0</verstretch>
            </sizepolicy>
           </property>
          </widget>
         </item>
         <item>
          <layout class="QHBoxLayout" name="horizontalLayout_2">
           <item>
            <widget class="QSlider" name="sldGraphRange">
             <property name="minimum">
              <number>1</number>
             </property>
             <property name="maximum">
              <number>288</number>
             </property>
             <property name="pageStep">
              <number>12</number>
             </property>
             <property name="value">
              <number>6</number>
             </property>
             <property name="orientation">
              <enum>Qt::Horizontal</enum>
             </property>
            </widget>
           </item>
           <item>
            <widget class="QLabel" name="lblGraphRange">
             <property name="minimumSize">
              <size>
               <width>100</width>
               <height>0</height>
              </size>
             </property>
             <property name="alignment">
              <set>Qt::AlignCenter</set>
             </property>
            </widget>
           </item>
           <item>
            <widget class="QPushButton" name="btnClearTrafficGraph">
             <property name="text">
              <string>&amp;Reset</string>
             </property>
             <property name="autoDefault">
              <bool>false</bool>
             </property>
            </widget>
           </item>
          </layout>
         </item>
        </layout>
       </item>
       <item>
        <layout class="QVBoxLayout" name="verticalLayout">
         <item>
          <widget class="QGroupBox" name="groupBox">
           <property name="title">
            <string>Totals</string>
           </property>
           <layout class="QVBoxLayout" name="verticalLayout_5">
            <item>
             <layout class="QHBoxLayout" name="horizontalLayout_4">
              <item>
               <widget class="Line" name="line">
                <property name="sizePolicy">
                 <sizepolicy hsizetype="Fixed" vsizetype="Fixed">
                  <horstretch>0</horstretch>
                  <verstretch>0</verstretch>
                 </sizepolicy>
                </property>
                <property name="minimumSize">
                 <size>
                  <width>10</width>
                  <height>0</height>
                 </size>
                </property>
                <property name="palette">
                 <palette>
                  <active>
                   <colorrole role="Light">
                    <brush brushstyle="SolidPattern">
                     <color alpha="255">
                      <red>0</red>
                      <green>255</green>
                      <blue>0</blue>
                     </color>
                    </brush>
                   </colorrole>
                  </active>
                  <inactive>
                   <colorrole role="Light">
                    <brush brushstyle="SolidPattern">
                     <color alpha="255">
                      <red>0</red>
                      <green>255</green>
                      <blue>0</blue>
                     </color>
                    </brush>
                   </colorrole>
                  </inactive>
                  <disabled>
                   <colorrole role="Light">
                    <brush brushstyle="SolidPattern">
                     <color alpha="255">
                      <red>0</red>
                      <green>255</green>
                      <blue>0</blue>
                     </color>
                    </brush>
                   </colorrole>
                  </disabled>
                 </palette>
                </property>
                <property name="orientation">
                 <enum>Qt::Horizontal</enum>
                </property>
               </widget>
              </item>
              <item>
               <widget class="QLabel" name="label_16">
                <property name="text">
                 <string>Received</string>
                </property>
               </widget>
              </item>
              <item>
               <widget class="QLabel" name="lblBytesIn">
                <property name="minimumSize">
                 <size>
                  <width>50</width>
                  <height>0</height>
                 </size>
                </property>
                <property name="alignment">
                 <set>Qt::AlignRight|Qt::AlignTrailing|Qt::AlignVCenter</set>
                </property>
               </widget>
              </item>
             </layout>
            </item>
            <item>
             <layout class="QHBoxLayout" name="horizontalLayout_5">
              <item>
               <widget class="Line" name="line_2">
                <property name="sizePolicy">
                 <sizepolicy hsizetype="Fixed" vsizetype="Fixed">
                  <horstretch>0</horstretch>
                  <verstretch>0</verstretch>
                 </sizepolicy>
                </property>
                <property name="minimumSize">
                 <size>
                  <width>10</width>
                  <height>0</height>
                 </size>
                </property>
                <property name="palette">
                 <palette>
                  <active>
                   <colorrole role="Light">
                    <brush brushstyle="SolidPattern">
                     <color alpha="255">
                      <red>255</red>
                      <green>0</green>
                      <blue>0</blue>
                     </color>
                    </brush>
                   </colorrole>
                  </active>
                  <inactive>
                   <colorrole role="Light">
                    <brush brushstyle="SolidPattern">
                     <color alpha="255">
                      <red>255</red>
                      <green>0</green>
                      <blue>0</blue>
                     </color>
                    </brush>
                   </colorrole>
                  </inactive>
                  <disabled>
                   <colorrole role="Light">
                    <brush brushstyle="SolidPattern">
                     <color alpha="255">
                      <red>255</red>
                      <green>0</green>
                      <blue>0</blue>
                     </color>
                    </brush>
                   </colorrole>
                  </disabled>
                 </palette>
                </property>
                <property name="orientation">
                 <enum>Qt::Horizontal</enum>
                </property>
               </widget>
              </item>
              <item>
               <widget class="QLabel" name="label_17">
                <property name="text">
                 <string>Sent</string>
                </property>
               </widget>
              </item>
              <item>
               <widget class="QLabel" name="lblBytesOut">
                <property name="minimumSize">
                 <size>
                  <width>50</width>
                  <height>0</height>
                 </size>
                </property>
                <property name="alignment">
                 <set>Qt::AlignRight|Qt::AlignTrailing|Qt::AlignVCenter</set>
                </property>
               </widget>
              </item>
             </layout>
            </item>
            <item>
             <spacer name="verticalSpacer_4">
              <property name="orientation">
               <enum>Qt::Vertical</enum>
              </property>
              <property name="sizeHint" stdset="0">
               <size>
                <width>20</width>
                <height>407</height>
               </size>
              </property>
             </spacer>
            </item>
           </layout>
          </widget>
         </item>
        </layout>
       </item>
      </layout>
     </widget>
     <widget class="QWidget" name="tab_peers">
      <attribute name="title">
       <string>&amp;Peers</string>
      </attribute>
      <layout class="QVBoxLayout" name="verticalLayout_6">
       <item>
        <widget class="QSplitter" name="splitter">
         <property name="orientation">
          <enum>Qt::Horizontal</enum>
         </property>
         <property name="childrenCollapsible">
          <bool>false</bool>
         </property>
         <widget class="QWidget" name="widget_1" native="true">
          <property name="sizePolicy">
           <sizepolicy hsizetype="MinimumExpanding" vsizetype="Preferred">
            <horstretch>1</horstretch>
            <verstretch>0</verstretch>
           </sizepolicy>
          </property>
          <property name="minimumSize">
           <size>
            <width>400</width>
            <height>0</height>
           </size>
          </property>
          <layout class="QVBoxLayout" name="verticalLayout_7">
           <item>
            <widget class="QTableView" name="peerWidget">
             <property name="tabKeyNavigation">
              <bool>false</bool>
             </property>
             <property name="alternatingRowColors">
              <bool>true</bool>
             </property>
             <property name="textElideMode">
              <enum>Qt::ElideMiddle</enum>
             </property>
             <property name="sortingEnabled">
              <bool>true</bool>
             </property>
             <property name="wordWrap">
              <bool>false</bool>
             </property>
             <attribute name="horizontalHeaderHighlightSections">
              <bool>false</bool>
             </attribute>
            </widget>
           </item>
           <item>
            <widget class="QLabel" name="banHeading">
             <property name="sizePolicy">
              <sizepolicy hsizetype="Preferred" vsizetype="Minimum">
               <horstretch>0</horstretch>
               <verstretch>0</verstretch>
              </sizepolicy>
             </property>
             <property name="minimumSize">
              <size>
               <width>0</width>
               <height>32</height>
              </size>
             </property>
             <property name="maximumSize">
              <size>
               <width>16777215</width>
               <height>32</height>
              </size>
             </property>
             <property name="font">
              <font>
               <pointsize>12</pointsize>
              </font>
             </property>
             <property name="cursor">
              <cursorShape>IBeamCursor</cursorShape>
             </property>
             <property name="text">
              <string>Banned peers</string>
             </property>
             <property name="alignment">
              <set>Qt::AlignBottom|Qt::AlignLeading|Qt::AlignLeft</set>
             </property>
             <property name="wordWrap">
              <bool>true</bool>
             </property>
             <property name="textInteractionFlags">
              <set>Qt::NoTextInteraction</set>
             </property>
            </widget>
           </item>
           <item>
            <widget class="QTableView" name="banlistWidget">
             <property name="tabKeyNavigation">
              <bool>false</bool>
             </property>
             <property name="alternatingRowColors">
              <bool>true</bool>
             </property>
             <property name="sortingEnabled">
              <bool>true</bool>
             </property>
             <attribute name="horizontalHeaderHighlightSections">
              <bool>false</bool>
             </attribute>
            </widget>
           </item>
          </layout>
         </widget>
         <widget class="QWidget" name="peersTabRightPanel" native="true">
          <property name="sizePolicy">
           <sizepolicy hsizetype="Minimum" vsizetype="Preferred">
            <horstretch>0</horstretch>
            <verstretch>0</verstretch>
           </sizepolicy>
          </property>
          <property name="minimumSize">
           <size>
            <width>300</width>
            <height>0</height>
           </size>
          </property>
          <layout class="QVBoxLayout" name="verticalLayout_8">
           <item>
            <widget class="QLabel" name="peerHeading">
             <property name="sizePolicy">
              <sizepolicy hsizetype="Preferred" vsizetype="Minimum">
               <horstretch>0</horstretch>
               <verstretch>0</verstretch>
              </sizepolicy>
             </property>
             <property name="minimumSize">
              <size>
               <width>0</width>
               <height>32</height>
              </size>
             </property>
             <property name="font">
              <font>
               <pointsize>10</pointsize>
              </font>
             </property>
             <property name="cursor">
              <cursorShape>IBeamCursor</cursorShape>
             </property>
             <property name="text">
              <string>Select a peer to view detailed information.</string>
             </property>
             <property name="alignment">
              <set>Qt::AlignHCenter|Qt::AlignTop</set>
             </property>
             <property name="wordWrap">
              <bool>true</bool>
             </property>
             <property name="textInteractionFlags">
              <set>Qt::LinksAccessibleByMouse|Qt::TextSelectableByMouse</set>
             </property>
            </widget>
           </item>
           <item>
            <widget class="QScrollArea" name="scrollArea">
             <property name="widgetResizable">
              <bool>true</bool>
             </property>
             <widget class="QWidget" name="detailWidget">
              <property name="geometry">
               <rect>
                <x>0</x>
                <y>0</y>
                <width>300</width>
                <height>432</height>
               </rect>
              </property>
              <layout class="QGridLayout" name="gridLayout_2" columnstretch="0,1">
               <item row="0" column="0">
                <widget class="QLabel" name="label_30">
                 <property name="text">
                  <string>Permissions</string>
                 </property>
                </widget>
               </item>
               <item row="0" column="1">
                <widget class="QLabel" name="peerPermissions">
                 <property name="cursor">
                  <cursorShape>IBeamCursor</cursorShape>
                 </property>
                 <property name="text">
                  <string>N/A</string>
                 </property>
                 <property name="textFormat">
                  <enum>Qt::PlainText</enum>
                 </property>
                 <property name="textInteractionFlags">
                  <set>Qt::LinksAccessibleByMouse|Qt::TextSelectableByMouse</set>
                 </property>
                </widget>
               </item>
               <item row="1" column="0">
                <widget class="QLabel" name="peerConnectionTypeLabel">
                 <property name="toolTip">
                  <string>The direction and type of peer connection: %1</string>
                 </property>
                 <property name="text">
                  <string>Direction/Type</string>
                 </property>
                </widget>
               </item>
               <item row="1" column="1">
                <widget class="QLabel" name="peerConnectionType">
                 <property name="cursor">
                  <cursorShape>IBeamCursor</cursorShape>
                 </property>
                 <property name="text">
                  <string>N/A</string>
                 </property>
                 <property name="textFormat">
                  <enum>Qt::PlainText</enum>
                 </property>
                 <property name="textInteractionFlags">
                  <set>Qt::LinksAccessibleByMouse|Qt::TextSelectableByMouse</set>
                 </property>
                </widget>
               </item>
               <item row="2" column="0">
                <widget class="QLabel" name="peerNetworkLabel">
                 <property name="toolTip">
                  <string>The network protocol this peer is connected through: IPv4, IPv6, Onion, I2P, or CJDNS.</string>
                 </property>
                 <property name="text">
                  <string>Network</string>
                 </property>
                </widget>
               </item>
               <item row="2" column="1">
                <widget class="QLabel" name="peerNetwork">
                 <property name="cursor">
                  <cursorShape>IBeamCursor</cursorShape>
                 </property>
                 <property name="text">
                  <string>N/A</string>
                 </property>
                 <property name="textFormat">
                  <enum>Qt::PlainText</enum>
                 </property>
                 <property name="textInteractionFlags">
                  <set>Qt::LinksAccessibleByMouse|Qt::TextSelectableByMouse</set>
                 </property>
                </widget>
               </item>
               <item row="3" column="0">
                <widget class="QLabel" name="label_21">
                 <property name="text">
                  <string>Version</string>
                 </property>
                </widget>
               </item>
               <item row="3" column="1">
                <widget class="QLabel" name="peerVersion">
                 <property name="cursor">
                  <cursorShape>IBeamCursor</cursorShape>
                 </property>
                 <property name="text">
                  <string>N/A</string>
                 </property>
                 <property name="textFormat">
                  <enum>Qt::PlainText</enum>
                 </property>
                 <property name="textInteractionFlags">
                  <set>Qt::LinksAccessibleByMouse|Qt::TextSelectableByMouse</set>
                 </property>
                </widget>
               </item>
               <item row="4" column="0">
                <widget class="QLabel" name="label_28">
                 <property name="text">
                  <string>User Agent</string>
                 </property>
                </widget>
               </item>
               <item row="4" column="1">
                <widget class="QLabel" name="peerSubversion">
                 <property name="cursor">
                  <cursorShape>IBeamCursor</cursorShape>
                 </property>
                 <property name="text">
                  <string>N/A</string>
                 </property>
                 <property name="textFormat">
                  <enum>Qt::PlainText</enum>
                 </property>
                 <property name="textInteractionFlags">
                  <set>Qt::LinksAccessibleByMouse|Qt::TextSelectableByMouse</set>
                 </property>
                </widget>
               </item>
               <item row="5" column="0">
                <widget class="QLabel" name="label_4">
                 <property name="text">
                  <string>Services</string>
                 </property>
                </widget>
               </item>
               <item row="5" column="1">
                <widget class="QLabel" name="peerServices">
                 <property name="cursor">
                  <cursorShape>IBeamCursor</cursorShape>
                 </property>
                 <property name="text">
                  <string>N/A</string>
                 </property>
                 <property name="textFormat">
                  <enum>Qt::PlainText</enum>
                 </property>
                 <property name="wordWrap">
                  <bool>true</bool>
                 </property>
                 <property name="textInteractionFlags">
                  <set>Qt::LinksAccessibleByMouse|Qt::TextSelectableByMouse</set>
                 </property>
                </widget>
               </item>
               <item row="6" column="0">
                <widget class="QLabel" name="peerRelayTxesLabel">
                 <property name="toolTip">
                  <string>Whether the peer requested us to relay transactions.</string>
                 </property>
                 <property name="text">
                  <string>Wants Tx Relay</string>
                 </property>
                </widget>
               </item>
               <item row="6" column="1">
                <widget class="QLabel" name="peerRelayTxes">
                 <property name="cursor">
                  <cursorShape>IBeamCursor</cursorShape>
                 </property>
                 <property name="text">
                  <string>N/A</string>
                 </property>
                 <property name="textFormat">
                  <enum>Qt::PlainText</enum>
                 </property>
                 <property name="textInteractionFlags">
                  <set>Qt::LinksAccessibleByMouse|Qt::TextSelectableByMouse</set>
                 </property>
                </widget>
               </item>
               <item row="7" column="0">
                <widget class="QLabel" name="peerHighBandwidthLabel">
                 <property name="toolTip">
                  <string>High bandwidth BIP152 compact block relay: %1</string>
                 </property>
                 <property name="text">
                  <string>High Bandwidth</string>
                 </property>
                </widget>
               </item>
               <item row="7" column="1">
                <widget class="QLabel" name="peerHighBandwidth">
                 <property name="cursor">
                  <cursorShape>IBeamCursor</cursorShape>
                 </property>
                 <property name="text">
                  <string>N/A</string>
                 </property>
                 <property name="textFormat">
                  <enum>Qt::PlainText</enum>
                 </property>
                 <property name="textInteractionFlags">
                  <set>Qt::LinksAccessibleByMouse|Qt::TextSelectableByMouse</set>
                 </property>
                </widget>
               </item>
               <item row="8" column="0">
                <widget class="QLabel" name="label_29">
                 <property name="text">
                  <string>Starting Block</string>
                 </property>
                </widget>
               </item>
               <item row="8" column="1">
                <widget class="QLabel" name="peerHeight">
                 <property name="cursor">
                  <cursorShape>IBeamCursor</cursorShape>
                 </property>
                 <property name="text">
                  <string>N/A</string>
                 </property>
                 <property name="textFormat">
                  <enum>Qt::PlainText</enum>
                 </property>
                 <property name="textInteractionFlags">
                  <set>Qt::LinksAccessibleByMouse|Qt::TextSelectableByMouse</set>
                 </property>
                </widget>
               </item>
               <item row="9" column="0">
                <widget class="QLabel" name="label_27">
                 <property name="text">
                  <string>Synced Headers</string>
                 </property>
                </widget>
               </item>
               <item row="9" column="1">
                <widget class="QLabel" name="peerSyncHeight">
                 <property name="cursor">
                  <cursorShape>IBeamCursor</cursorShape>
                 </property>
                 <property name="text">
                  <string>N/A</string>
                 </property>
                 <property name="textFormat">
                  <enum>Qt::PlainText</enum>
                 </property>
                 <property name="textInteractionFlags">
                  <set>Qt::LinksAccessibleByMouse|Qt::TextSelectableByMouse</set>
                 </property>
                </widget>
               </item>
               <item row="10" column="0">
                <widget class="QLabel" name="label_25">
                 <property name="text">
                  <string>Synced Blocks</string>
                 </property>
                </widget>
               </item>
               <item row="10" column="1">
                <widget class="QLabel" name="peerCommonHeight">
                 <property name="cursor">
                  <cursorShape>IBeamCursor</cursorShape>
                 </property>
                 <property name="text">
                  <string>N/A</string>
                 </property>
                 <property name="textFormat">
                  <enum>Qt::PlainText</enum>
                 </property>
                 <property name="textInteractionFlags">
                  <set>Qt::LinksAccessibleByMouse|Qt::TextSelectableByMouse</set>
                 </property>
                </widget>
               </item>
<<<<<<< HEAD
               <item row="9" column="0">
=======
               <item row="11" column="0">
>>>>>>> 5ed36332
                <widget class="QLabel" name="label_22">
                 <property name="text">
                  <string>Connection Time</string>
                 </property>
                </widget>
               </item>
<<<<<<< HEAD
               <item row="9" column="1">
=======
               <item row="11" column="1">
>>>>>>> 5ed36332
                <widget class="QLabel" name="peerConnTime">
                 <property name="cursor">
                  <cursorShape>IBeamCursor</cursorShape>
                 </property>
                 <property name="text">
                  <string>N/A</string>
                 </property>
                 <property name="textFormat">
                  <enum>Qt::PlainText</enum>
                 </property>
                 <property name="textInteractionFlags">
                  <set>Qt::LinksAccessibleByMouse|Qt::TextSelectableByMouse</set>
                 </property>
                </widget>
               </item>
<<<<<<< HEAD
               <item row="10" column="0">
=======
               <item row="12" column="0">
                <widget class="QLabel" name="peerLastBlockLabel">
                 <property name="toolTip">
                  <string>Elapsed time since a novel block passing initial validity checks was received from this peer.</string>
                 </property>
                 <property name="text">
                  <string>Last Block</string>
                 </property>
                </widget>
               </item>
               <item row="12" column="1">
                <widget class="QLabel" name="peerLastBlock">
                 <property name="cursor">
                  <cursorShape>IBeamCursor</cursorShape>
                 </property>
                 <property name="text">
                  <string>N/A</string>
                 </property>
                 <property name="textFormat">
                  <enum>Qt::PlainText</enum>
                 </property>
                 <property name="textInteractionFlags">
                  <set>Qt::LinksAccessibleByMouse|Qt::TextSelectableByMouse</set>
                 </property>
                </widget>
               </item>
               <item row="13" column="0">
                <widget class="QLabel" name="peerLastTxLabel">
                 <property name="toolTip">
                  <string>Elapsed time since a novel transaction accepted into our mempool was received from this peer.</string>
                 </property>
                 <property name="text">
                  <string>Last Tx</string>
                 </property>
                </widget>
               </item>
               <item row="13" column="1">
                <widget class="QLabel" name="peerLastTx">
                 <property name="cursor">
                  <cursorShape>IBeamCursor</cursorShape>
                 </property>
                 <property name="text">
                  <string>N/A</string>
                 </property>
                 <property name="textFormat">
                  <enum>Qt::PlainText</enum>
                 </property>
                 <property name="textInteractionFlags">
                  <set>Qt::LinksAccessibleByMouse|Qt::TextSelectableByMouse</set>
                 </property>
                </widget>
               </item>
               <item row="14" column="0">
>>>>>>> 5ed36332
                <widget class="QLabel" name="label_15">
                 <property name="text">
                  <string>Last Send</string>
                 </property>
                </widget>
               </item>
<<<<<<< HEAD
               <item row="10" column="1">
=======
               <item row="14" column="1">
>>>>>>> 5ed36332
                <widget class="QLabel" name="peerLastSend">
                 <property name="cursor">
                  <cursorShape>IBeamCursor</cursorShape>
                 </property>
                 <property name="text">
                  <string>N/A</string>
                 </property>
                 <property name="textFormat">
                  <enum>Qt::PlainText</enum>
                 </property>
                 <property name="textInteractionFlags">
                  <set>Qt::LinksAccessibleByMouse|Qt::TextSelectableByMouse</set>
                 </property>
                </widget>
               </item>
<<<<<<< HEAD
               <item row="11" column="0">
=======
               <item row="15" column="0">
>>>>>>> 5ed36332
                <widget class="QLabel" name="label_19">
                 <property name="text">
                  <string>Last Receive</string>
                 </property>
                </widget>
               </item>
<<<<<<< HEAD
               <item row="11" column="1">
=======
               <item row="15" column="1">
>>>>>>> 5ed36332
                <widget class="QLabel" name="peerLastRecv">
                 <property name="cursor">
                  <cursorShape>IBeamCursor</cursorShape>
                 </property>
                 <property name="text">
                  <string>N/A</string>
                 </property>
                 <property name="textFormat">
                  <enum>Qt::PlainText</enum>
                 </property>
                 <property name="textInteractionFlags">
                  <set>Qt::LinksAccessibleByMouse|Qt::TextSelectableByMouse</set>
                 </property>
                </widget>
               </item>
<<<<<<< HEAD
               <item row="12" column="0">
=======
               <item row="16" column="0">
>>>>>>> 5ed36332
                <widget class="QLabel" name="label_18">
                 <property name="text">
                  <string>Sent</string>
                 </property>
                </widget>
               </item>
<<<<<<< HEAD
               <item row="12" column="1">
=======
               <item row="16" column="1">
>>>>>>> 5ed36332
                <widget class="QLabel" name="peerBytesSent">
                 <property name="cursor">
                  <cursorShape>IBeamCursor</cursorShape>
                 </property>
                 <property name="text">
                  <string>N/A</string>
                 </property>
                 <property name="textFormat">
                  <enum>Qt::PlainText</enum>
                 </property>
                 <property name="textInteractionFlags">
                  <set>Qt::LinksAccessibleByMouse|Qt::TextSelectableByMouse</set>
                 </property>
                </widget>
               </item>
<<<<<<< HEAD
               <item row="13" column="0">
=======
               <item row="17" column="0">
>>>>>>> 5ed36332
                <widget class="QLabel" name="label_20">
                 <property name="text">
                  <string>Received</string>
                 </property>
                </widget>
               </item>
<<<<<<< HEAD
               <item row="13" column="1">
=======
               <item row="17" column="1">
>>>>>>> 5ed36332
                <widget class="QLabel" name="peerBytesRecv">
                 <property name="cursor">
                  <cursorShape>IBeamCursor</cursorShape>
                 </property>
                 <property name="text">
                  <string>N/A</string>
                 </property>
                 <property name="textFormat">
                  <enum>Qt::PlainText</enum>
                 </property>
                 <property name="textInteractionFlags">
                  <set>Qt::LinksAccessibleByMouse|Qt::TextSelectableByMouse</set>
                 </property>
                </widget>
               </item>
<<<<<<< HEAD
               <item row="14" column="0">
=======
               <item row="18" column="0">
>>>>>>> 5ed36332
                <widget class="QLabel" name="label_26">
                 <property name="text">
                  <string>Ping Time</string>
                 </property>
                </widget>
               </item>
<<<<<<< HEAD
               <item row="14" column="1">
=======
               <item row="18" column="1">
>>>>>>> 5ed36332
                <widget class="QLabel" name="peerPingTime">
                 <property name="cursor">
                  <cursorShape>IBeamCursor</cursorShape>
                 </property>
                 <property name="text">
                  <string>N/A</string>
                 </property>
                 <property name="textFormat">
                  <enum>Qt::PlainText</enum>
                 </property>
                 <property name="textInteractionFlags">
                  <set>Qt::LinksAccessibleByMouse|Qt::TextSelectableByMouse</set>
                 </property>
                </widget>
               </item>
<<<<<<< HEAD
               <item row="15" column="0">
=======
               <item row="19" column="0">
>>>>>>> 5ed36332
                <widget class="QLabel" name="peerPingWaitLabel">
                 <property name="toolTip">
                  <string>The duration of a currently outstanding ping.</string>
                 </property>
                 <property name="text">
                  <string>Ping Wait</string>
                 </property>
                </widget>
               </item>
<<<<<<< HEAD
               <item row="15" column="1">
=======
               <item row="19" column="1">
>>>>>>> 5ed36332
                <widget class="QLabel" name="peerPingWait">
                 <property name="cursor">
                  <cursorShape>IBeamCursor</cursorShape>
                 </property>
                 <property name="text">
                  <string>N/A</string>
                 </property>
                 <property name="textFormat">
                  <enum>Qt::PlainText</enum>
                 </property>
                 <property name="textInteractionFlags">
                  <set>Qt::LinksAccessibleByMouse|Qt::TextSelectableByMouse</set>
                 </property>
                </widget>
               </item>
<<<<<<< HEAD
               <item row="16" column="0">
=======
               <item row="20" column="0">
>>>>>>> 5ed36332
                <widget class="QLabel" name="peerMinPingLabel">
                 <property name="text">
                  <string>Min Ping</string>
                 </property>
                </widget>
               </item>
<<<<<<< HEAD
               <item row="16" column="1">
=======
               <item row="20" column="1">
>>>>>>> 5ed36332
                <widget class="QLabel" name="peerMinPing">
                 <property name="cursor">
                  <cursorShape>IBeamCursor</cursorShape>
                 </property>
                 <property name="text">
                  <string>N/A</string>
                 </property>
                 <property name="textFormat">
                  <enum>Qt::PlainText</enum>
                 </property>
                 <property name="textInteractionFlags">
                  <set>Qt::LinksAccessibleByMouse|Qt::TextSelectableByMouse</set>
                 </property>
                </widget>
               </item>
<<<<<<< HEAD
               <item row="17" column="0">
=======
               <item row="21" column="0">
>>>>>>> 5ed36332
                <widget class="QLabel" name="label_timeoffset">
                 <property name="text">
                  <string>Time Offset</string>
                 </property>
                </widget>
               </item>
<<<<<<< HEAD
               <item row="17" column="1">
=======
               <item row="21" column="1">
>>>>>>> 5ed36332
                <widget class="QLabel" name="timeoffset">
                 <property name="cursor">
                  <cursorShape>IBeamCursor</cursorShape>
                 </property>
                 <property name="text">
                  <string>N/A</string>
                 </property>
                 <property name="textFormat">
                  <enum>Qt::PlainText</enum>
                 </property>
                 <property name="textInteractionFlags">
                  <set>Qt::LinksAccessibleByMouse|Qt::TextSelectableByMouse</set>
                 </property>
                </widget>
               </item>
<<<<<<< HEAD
               <item row="18" column="0">
=======
               <item row="22" column="0">
>>>>>>> 5ed36332
                <widget class="QLabel" name="peerMappedASLabel">
                 <property name="toolTip">
                  <string>The mapped Autonomous System used for diversifying peer selection.</string>
                 </property>
                 <property name="text">
                  <string>Mapped AS</string>
                 </property>
                </widget>
               </item>
<<<<<<< HEAD
               <item row="18" column="1">
=======
               <item row="22" column="1">
>>>>>>> 5ed36332
                <widget class="QLabel" name="peerMappedAS">
                 <property name="cursor">
                  <cursorShape>IBeamCursor</cursorShape>
                 </property>
                 <property name="text">
                  <string>N/A</string>
                 </property>
                 <property name="textFormat">
                  <enum>Qt::PlainText</enum>
                 </property>
                 <property name="textInteractionFlags">
                  <set>Qt::LinksAccessibleByMouse|Qt::TextSelectableByKeyboard|Qt::TextSelectableByMouse</set>
                 </property>
                </widget>
               </item>
<<<<<<< HEAD
               <item row="19" column="0">
=======
               <item row="23" column="0">
>>>>>>> 5ed36332
                <spacer name="verticalSpacer_3">
                 <property name="orientation">
                  <enum>Qt::Vertical</enum>
                 </property>
                 <property name="sizeHint" stdset="0">
                  <size>
                   <width>20</width>
                   <height>40</height>
                  </size>
                 </property>
                </spacer>
               </item>
              </layout>
             </widget>
            </widget>
           </item>
          </layout>
         </widget>
        </widget>
       </item>
      </layout>
     </widget>
    </widget>
   </item>
  </layout>
 </widget>
 <customwidgets>
  <customwidget>
   <class>TrafficGraphWidget</class>
   <extends>QWidget</extends>
   <header>qt/trafficgraphwidget.h</header>
   <container>1</container>
   <slots>
    <slot>clear()</slot>
   </slots>
  </customwidget>
  <customwidget>
   <class>QtumPushButton</class>
   <extends>QPushButton</extends>
   <header>qt/qtumpushbutton.h</header>
  </customwidget>
 </customwidgets>
 <resources>
  <include location="../bitcoin.qrc"/>
 </resources>
 <connections/>
</ui><|MERGE_RESOLUTION|>--- conflicted
+++ resolved
@@ -109,35 +109,6 @@
         </widget>
        </item>
        <item row="3" column="0">
-<<<<<<< HEAD
-        <widget class="QLabel" name="label_berkeleyDBVersion">
-         <property name="text">
-          <string>Using BerkeleyDB version</string>
-         </property>
-         <property name="indent">
-          <number>10</number>
-         </property>
-        </widget>
-       </item>
-       <item row="3" column="1" colspan="2">
-        <widget class="QLabel" name="berkeleyDBVersion">
-         <property name="cursor">
-          <cursorShape>IBeamCursor</cursorShape>
-         </property>
-         <property name="text">
-          <string>N/A</string>
-         </property>
-         <property name="textFormat">
-          <enum>Qt::PlainText</enum>
-         </property>
-         <property name="textInteractionFlags">
-          <set>Qt::LinksAccessibleByMouse|Qt::TextSelectableByMouse</set>
-         </property>
-        </widget>
-       </item>
-       <item row="4" column="0">
-=======
->>>>>>> 5ed36332
         <widget class="QLabel" name="label_12">
          <property name="text">
           <string>Datadir</string>
@@ -277,11 +248,7 @@
          </property>
         </widget>
        </item>
-<<<<<<< HEAD
-       <item row="10" column="0">
-=======
        <item row="9" column="0">
->>>>>>> 5ed36332
         <widget class="QLabel" name="labelBlockChain">
          <property name="font">
           <font>
@@ -504,15 +471,6 @@
          </item>
          <item>
           <widget class="QtumPushButton" name="fontSmallerButton">
-<<<<<<< HEAD
-           <property name="maximumSize">
-            <size>
-             <width>24</width>
-             <height>24</height>
-            </size>
-           </property>
-=======
->>>>>>> 5ed36332
            <property name="toolTip">
             <string>Decrease font size</string>
            </property>
@@ -533,15 +491,6 @@
          </item>
          <item>
           <widget class="QtumPushButton" name="fontBiggerButton">
-<<<<<<< HEAD
-           <property name="maximumSize">
-            <size>
-             <width>24</width>
-             <height>24</height>
-            </size>
-           </property>
-=======
->>>>>>> 5ed36332
            <property name="toolTip">
             <string>Increase font size</string>
            </property>
@@ -562,15 +511,6 @@
          </item>
          <item>
           <widget class="QtumPushButton" name="clearButton">
-<<<<<<< HEAD
-           <property name="maximumSize">
-            <size>
-             <width>24</width>
-             <height>24</height>
-            </size>
-           </property>
-=======
->>>>>>> 5ed36332
            <property name="toolTip">
             <string>Clear console</string>
            </property>
@@ -1366,22 +1306,14 @@
                  </property>
                 </widget>
                </item>
-<<<<<<< HEAD
-               <item row="9" column="0">
-=======
                <item row="11" column="0">
->>>>>>> 5ed36332
                 <widget class="QLabel" name="label_22">
                  <property name="text">
                   <string>Connection Time</string>
                  </property>
                 </widget>
                </item>
-<<<<<<< HEAD
-               <item row="9" column="1">
-=======
                <item row="11" column="1">
->>>>>>> 5ed36332
                 <widget class="QLabel" name="peerConnTime">
                  <property name="cursor">
                   <cursorShape>IBeamCursor</cursorShape>
@@ -1397,9 +1329,6 @@
                  </property>
                 </widget>
                </item>
-<<<<<<< HEAD
-               <item row="10" column="0">
-=======
                <item row="12" column="0">
                 <widget class="QLabel" name="peerLastBlockLabel">
                  <property name="toolTip">
@@ -1453,18 +1382,13 @@
                 </widget>
                </item>
                <item row="14" column="0">
->>>>>>> 5ed36332
                 <widget class="QLabel" name="label_15">
                  <property name="text">
                   <string>Last Send</string>
                  </property>
                 </widget>
                </item>
-<<<<<<< HEAD
-               <item row="10" column="1">
-=======
                <item row="14" column="1">
->>>>>>> 5ed36332
                 <widget class="QLabel" name="peerLastSend">
                  <property name="cursor">
                   <cursorShape>IBeamCursor</cursorShape>
@@ -1480,22 +1404,14 @@
                  </property>
                 </widget>
                </item>
-<<<<<<< HEAD
-               <item row="11" column="0">
-=======
                <item row="15" column="0">
->>>>>>> 5ed36332
                 <widget class="QLabel" name="label_19">
                  <property name="text">
                   <string>Last Receive</string>
                  </property>
                 </widget>
                </item>
-<<<<<<< HEAD
-               <item row="11" column="1">
-=======
                <item row="15" column="1">
->>>>>>> 5ed36332
                 <widget class="QLabel" name="peerLastRecv">
                  <property name="cursor">
                   <cursorShape>IBeamCursor</cursorShape>
@@ -1511,22 +1427,14 @@
                  </property>
                 </widget>
                </item>
-<<<<<<< HEAD
-               <item row="12" column="0">
-=======
                <item row="16" column="0">
->>>>>>> 5ed36332
                 <widget class="QLabel" name="label_18">
                  <property name="text">
                   <string>Sent</string>
                  </property>
                 </widget>
                </item>
-<<<<<<< HEAD
-               <item row="12" column="1">
-=======
                <item row="16" column="1">
->>>>>>> 5ed36332
                 <widget class="QLabel" name="peerBytesSent">
                  <property name="cursor">
                   <cursorShape>IBeamCursor</cursorShape>
@@ -1542,22 +1450,14 @@
                  </property>
                 </widget>
                </item>
-<<<<<<< HEAD
-               <item row="13" column="0">
-=======
                <item row="17" column="0">
->>>>>>> 5ed36332
                 <widget class="QLabel" name="label_20">
                  <property name="text">
                   <string>Received</string>
                  </property>
                 </widget>
                </item>
-<<<<<<< HEAD
-               <item row="13" column="1">
-=======
                <item row="17" column="1">
->>>>>>> 5ed36332
                 <widget class="QLabel" name="peerBytesRecv">
                  <property name="cursor">
                   <cursorShape>IBeamCursor</cursorShape>
@@ -1573,22 +1473,14 @@
                  </property>
                 </widget>
                </item>
-<<<<<<< HEAD
-               <item row="14" column="0">
-=======
                <item row="18" column="0">
->>>>>>> 5ed36332
                 <widget class="QLabel" name="label_26">
                  <property name="text">
                   <string>Ping Time</string>
                  </property>
                 </widget>
                </item>
-<<<<<<< HEAD
-               <item row="14" column="1">
-=======
                <item row="18" column="1">
->>>>>>> 5ed36332
                 <widget class="QLabel" name="peerPingTime">
                  <property name="cursor">
                   <cursorShape>IBeamCursor</cursorShape>
@@ -1604,11 +1496,7 @@
                  </property>
                 </widget>
                </item>
-<<<<<<< HEAD
-               <item row="15" column="0">
-=======
                <item row="19" column="0">
->>>>>>> 5ed36332
                 <widget class="QLabel" name="peerPingWaitLabel">
                  <property name="toolTip">
                   <string>The duration of a currently outstanding ping.</string>
@@ -1618,11 +1506,7 @@
                  </property>
                 </widget>
                </item>
-<<<<<<< HEAD
-               <item row="15" column="1">
-=======
                <item row="19" column="1">
->>>>>>> 5ed36332
                 <widget class="QLabel" name="peerPingWait">
                  <property name="cursor">
                   <cursorShape>IBeamCursor</cursorShape>
@@ -1638,22 +1522,14 @@
                  </property>
                 </widget>
                </item>
-<<<<<<< HEAD
-               <item row="16" column="0">
-=======
                <item row="20" column="0">
->>>>>>> 5ed36332
                 <widget class="QLabel" name="peerMinPingLabel">
                  <property name="text">
                   <string>Min Ping</string>
                  </property>
                 </widget>
                </item>
-<<<<<<< HEAD
-               <item row="16" column="1">
-=======
                <item row="20" column="1">
->>>>>>> 5ed36332
                 <widget class="QLabel" name="peerMinPing">
                  <property name="cursor">
                   <cursorShape>IBeamCursor</cursorShape>
@@ -1669,22 +1545,14 @@
                  </property>
                 </widget>
                </item>
-<<<<<<< HEAD
-               <item row="17" column="0">
-=======
                <item row="21" column="0">
->>>>>>> 5ed36332
                 <widget class="QLabel" name="label_timeoffset">
                  <property name="text">
                   <string>Time Offset</string>
                  </property>
                 </widget>
                </item>
-<<<<<<< HEAD
-               <item row="17" column="1">
-=======
                <item row="21" column="1">
->>>>>>> 5ed36332
                 <widget class="QLabel" name="timeoffset">
                  <property name="cursor">
                   <cursorShape>IBeamCursor</cursorShape>
@@ -1700,11 +1568,7 @@
                  </property>
                 </widget>
                </item>
-<<<<<<< HEAD
-               <item row="18" column="0">
-=======
                <item row="22" column="0">
->>>>>>> 5ed36332
                 <widget class="QLabel" name="peerMappedASLabel">
                  <property name="toolTip">
                   <string>The mapped Autonomous System used for diversifying peer selection.</string>
@@ -1714,11 +1578,7 @@
                  </property>
                 </widget>
                </item>
-<<<<<<< HEAD
-               <item row="18" column="1">
-=======
                <item row="22" column="1">
->>>>>>> 5ed36332
                 <widget class="QLabel" name="peerMappedAS">
                  <property name="cursor">
                   <cursorShape>IBeamCursor</cursorShape>
@@ -1734,11 +1594,7 @@
                  </property>
                 </widget>
                </item>
-<<<<<<< HEAD
-               <item row="19" column="0">
-=======
                <item row="23" column="0">
->>>>>>> 5ed36332
                 <spacer name="verticalSpacer_3">
                  <property name="orientation">
                   <enum>Qt::Vertical</enum>
