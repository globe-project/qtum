--- conflicted
+++ resolved
@@ -104,11 +104,7 @@
           <enum>Qt::PlainText</enum>
          </property>
          <property name="textInteractionFlags">
-<<<<<<< HEAD
-          <set>Qt::LinksAccessibleByMouse|Qt::TextSelectableByMouse</set>
-=======
           <set>Qt::LinksAccessibleByMouse|Qt::TextSelectableByMouse</set> 
->>>>>>> d82fec21
          </property>
         </widget>
        </item>
@@ -137,11 +133,7 @@
           <bool>true</bool>
          </property>
          <property name="textInteractionFlags">
-<<<<<<< HEAD
-          <set>Qt::LinksAccessibleByMouse|Qt::TextSelectableByMouse</set>
-=======
           <set>Qt::LinksAccessibleByMouse|Qt::TextSelectableByMouse</set> 
->>>>>>> d82fec21
          </property>
         </widget>
        </item>
@@ -170,11 +162,7 @@
           <bool>true</bool>
          </property>
          <property name="textInteractionFlags">
-<<<<<<< HEAD
-          <set>Qt::LinksAccessibleByMouse|Qt::TextSelectableByMouse</set>
-=======
           <set>Qt::LinksAccessibleByMouse|Qt::TextSelectableByMouse</set> 
->>>>>>> d82fec21
          </property>
         </widget>
        </item>
@@ -256,11 +244,7 @@
           <enum>Qt::PlainText</enum>
          </property>
          <property name="textInteractionFlags">
-<<<<<<< HEAD
-          <set>Qt::LinksAccessibleByMouse|Qt::TextSelectableByMouse</set>
-=======
           <set>Qt::LinksAccessibleByMouse|Qt::TextSelectableByMouse</set> 
->>>>>>> d82fec21
          </property>
         </widget>
        </item>
@@ -296,11 +280,7 @@
           <enum>Qt::PlainText</enum>
          </property>
          <property name="textInteractionFlags">
-<<<<<<< HEAD
-          <set>Qt::LinksAccessibleByMouse|Qt::TextSelectableByMouse</set>
-=======
           <set>Qt::LinksAccessibleByMouse|Qt::TextSelectableByMouse</set> 
->>>>>>> d82fec21
          </property>
         </widget>
        </item>
@@ -323,11 +303,7 @@
           <enum>Qt::PlainText</enum>
          </property>
          <property name="textInteractionFlags">
-<<<<<<< HEAD
-          <set>Qt::LinksAccessibleByMouse|Qt::TextSelectableByMouse</set>
-=======
           <set>Qt::LinksAccessibleByMouse|Qt::TextSelectableByMouse</set> 
->>>>>>> d82fec21
          </property>
         </widget>
        </item>
@@ -514,11 +490,7 @@
           </widget>
          </item>
          <item>
-<<<<<<< HEAD
-          <widget class="QtumPushButton" name="fontBiggerButton">
-=======
           <widget class="QtumPushButton" name="fontBiggerButton"> 
->>>>>>> d82fec21
            <property name="toolTip">
             <string>Increase font size</string>
            </property>
@@ -538,11 +510,7 @@
           </widget>
          </item>
          <item>
-<<<<<<< HEAD
-          <widget class="QtumPushButton" name="clearButton">
-=======
           <widget class="QtumPushButton" name="clearButton"> 
->>>>>>> d82fec21
            <property name="toolTip">
             <string>Clear console</string>
            </property>
@@ -594,11 +562,7 @@
           <number>3</number>
          </property>
          <item>
-<<<<<<< HEAD
-          <widget class="QtumPushButton" name="promptIcon">
-=======
           <widget class="QtumPushButton" name="promptIcon"> 
->>>>>>> d82fec21
            <property name="enabled">
             <bool>false</bool>
            </property>
@@ -1070,11 +1034,7 @@
                 <x>0</x>
                 <y>0</y>
                 <width>300</width>
-<<<<<<< HEAD
-                <height>432</height>
-=======
                 <height>432</height> 
->>>>>>> d82fec21
                </rect>
               </property>
               <layout class="QGridLayout" name="gridLayout_2" columnstretch="0,1">
@@ -1097,11 +1057,7 @@
                   <enum>Qt::PlainText</enum>
                  </property>
                  <property name="textInteractionFlags">
-<<<<<<< HEAD
-                  <set>Qt::LinksAccessibleByMouse|Qt::TextSelectableByMouse</set>
-=======
                   <set>Qt::LinksAccessibleByMouse|Qt::TextSelectableByMouse</set> 
->>>>>>> d82fec21
                  </property>
                 </widget>
                </item>
@@ -1153,11 +1109,7 @@
                   <enum>Qt::PlainText</enum>
                  </property>
                  <property name="textInteractionFlags">
-<<<<<<< HEAD
-                  <set>Qt::LinksAccessibleByMouse|Qt::TextSelectableByMouse</set>
-=======
                   <set>Qt::LinksAccessibleByMouse|Qt::TextSelectableByMouse</set> 
->>>>>>> d82fec21
                  </property>
                 </widget>
                </item>
@@ -1229,11 +1181,7 @@
                   <bool>true</bool>
                  </property>
                  <property name="textInteractionFlags">
-<<<<<<< HEAD
-                  <set>Qt::LinksAccessibleByMouse|Qt::TextSelectableByMouse</set>
-=======
                   <set>Qt::LinksAccessibleByMouse|Qt::TextSelectableByMouse</set> 
->>>>>>> d82fec21
                  </property>
                 </widget>
                </item>
@@ -1259,11 +1207,7 @@
                   <enum>Qt::PlainText</enum>
                  </property>
                  <property name="textInteractionFlags">
-<<<<<<< HEAD
-                  <set>Qt::LinksAccessibleByMouse|Qt::TextSelectableByMouse</set>
-=======
                   <set>Qt::LinksAccessibleByMouse|Qt::TextSelectableByMouse</set> 
->>>>>>> d82fec21
                  </property>
                 </widget>
                </item>
@@ -1335,11 +1279,7 @@
                   <enum>Qt::PlainText</enum>
                  </property>
                  <property name="textInteractionFlags">
-<<<<<<< HEAD
-                  <set>Qt::LinksAccessibleByMouse|Qt::TextSelectableByMouse</set>
-=======
                   <set>Qt::LinksAccessibleByMouse|Qt::TextSelectableByMouse</set> 
->>>>>>> d82fec21
                  </property>
                 </widget>
                </item>
@@ -1362,11 +1302,7 @@
                   <enum>Qt::PlainText</enum>
                  </property>
                  <property name="textInteractionFlags">
-<<<<<<< HEAD
-                  <set>Qt::LinksAccessibleByMouse|Qt::TextSelectableByMouse</set>
-=======
                   <set>Qt::LinksAccessibleByMouse|Qt::TextSelectableByMouse</set> 
->>>>>>> d82fec21
                  </property>
                 </widget>
                </item>
@@ -1389,11 +1325,7 @@
                   <enum>Qt::PlainText</enum>
                  </property>
                  <property name="textInteractionFlags">
-<<<<<<< HEAD
-                  <set>Qt::LinksAccessibleByMouse|Qt::TextSelectableByMouse</set>
-=======
                   <set>Qt::LinksAccessibleByMouse|Qt::TextSelectableByMouse</set> 
->>>>>>> d82fec21
                  </property>
                 </widget>
                </item>
@@ -1419,11 +1351,7 @@
                   <enum>Qt::PlainText</enum>
                  </property>
                  <property name="textInteractionFlags">
-<<<<<<< HEAD
-                  <set>Qt::LinksAccessibleByMouse|Qt::TextSelectableByMouse</set>
-=======
                   <set>Qt::LinksAccessibleByMouse|Qt::TextSelectableByMouse</set> 
->>>>>>> d82fec21
                  </property>
                 </widget>
                </item>
@@ -1449,11 +1377,7 @@
                   <enum>Qt::PlainText</enum>
                  </property>
                  <property name="textInteractionFlags">
-<<<<<<< HEAD
-                  <set>Qt::LinksAccessibleByMouse|Qt::TextSelectableByMouse</set>
-=======
                   <set>Qt::LinksAccessibleByMouse|Qt::TextSelectableByMouse</set> 
->>>>>>> d82fec21
                  </property>
                 </widget>
                </item>
@@ -1476,11 +1400,7 @@
                   <enum>Qt::PlainText</enum>
                  </property>
                  <property name="textInteractionFlags">
-<<<<<<< HEAD
-                  <set>Qt::LinksAccessibleByMouse|Qt::TextSelectableByMouse</set>
-=======
                   <set>Qt::LinksAccessibleByMouse|Qt::TextSelectableByMouse</set> 
->>>>>>> d82fec21
                  </property>
                 </widget>
                </item>
@@ -1503,11 +1423,7 @@
                   <enum>Qt::PlainText</enum>
                  </property>
                  <property name="textInteractionFlags">
-<<<<<<< HEAD
-                  <set>Qt::LinksAccessibleByMouse|Qt::TextSelectableByMouse</set>
-=======
                   <set>Qt::LinksAccessibleByMouse|Qt::TextSelectableByMouse</set> 
->>>>>>> d82fec21
                  </property>
                 </widget>
                </item>
@@ -1530,11 +1446,7 @@
                   <enum>Qt::PlainText</enum>
                  </property>
                  <property name="textInteractionFlags">
-<<<<<<< HEAD
-                  <set>Qt::LinksAccessibleByMouse|Qt::TextSelectableByMouse</set>
-=======
                   <set>Qt::LinksAccessibleByMouse|Qt::TextSelectableByMouse</set> 
->>>>>>> d82fec21
                  </property>
                 </widget>
                </item>
@@ -1557,11 +1469,7 @@
                   <enum>Qt::PlainText</enum>
                  </property>
                  <property name="textInteractionFlags">
-<<<<<<< HEAD
-                  <set>Qt::LinksAccessibleByMouse|Qt::TextSelectableByMouse</set>
-=======
                   <set>Qt::LinksAccessibleByMouse|Qt::TextSelectableByMouse</set> 
->>>>>>> d82fec21
                  </property>
                 </widget>
                </item>
@@ -1633,11 +1541,7 @@
                   <enum>Qt::PlainText</enum>
                  </property>
                  <property name="textInteractionFlags">
-<<<<<<< HEAD
-                  <set>Qt::LinksAccessibleByMouse|Qt::TextSelectableByMouse</set>
-=======
                   <set>Qt::LinksAccessibleByMouse|Qt::TextSelectableByMouse</set> 
->>>>>>> d82fec21
                  </property>
                 </widget>
                </item>
@@ -1660,11 +1564,7 @@
                   <enum>Qt::PlainText</enum>
                  </property>
                  <property name="textInteractionFlags">
-<<<<<<< HEAD
-                  <set>Qt::LinksAccessibleByMouse|Qt::TextSelectableByMouse</set>
-=======
                   <set>Qt::LinksAccessibleByMouse|Qt::TextSelectableByMouse</set> 
->>>>>>> d82fec21
                  </property>
                 </widget>
                </item>
