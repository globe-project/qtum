// Copyright (c) 2011-2022 The Bitcoin Core developers
// Distributed under the MIT software license, see the accompanying
// file COPYING or http://www.opensource.org/licenses/mit-license.php.

#if defined(HAVE_CONFIG_H)
#include <config/bitcoin-config.h>
#endif

#include <qt/optionsmodel.h>

#include <qt/bitcoinunits.h>
#include <qt/guiconstants.h>
#include <qt/guiutil.h>

#include <interfaces/node.h>
#include <mapport.h>
#include <net.h>
#include <netbase.h>
#include <txdb.h>       // for -dbcache defaults
#include <util/string.h>
#include <util/system.h>
#include <validation.h> // For DEFAULT_SCRIPTCHECK_THREADS
#include <wallet/wallet.h> // For DEFAULT_SPEND_ZEROCONF_CHANGE

#ifdef ENABLE_WALLET
#include <wallet/walletdb.h>
#endif
#include <QDebug>
#include <QLatin1Char>
#include <QSettings>
#include <QStringList>
#include <QVariant>

#include <univalue.h>
#include <util/moneystr.h>

const char *DEFAULT_GUI_PROXY_HOST = "127.0.0.1";

static QString GetDefaultProxyAddress();

/** Map GUI option ID to node setting name. */
static const char* SettingName(OptionsModel::OptionID option)
{
    switch (option) {
    case OptionsModel::DatabaseCache: return "dbcache";
    case OptionsModel::ThreadsScriptVerif: return "par";
    case OptionsModel::SpendZeroConfChange: return "spendzeroconfchange";
    case OptionsModel::ExternalSignerPath: return "signer";
    case OptionsModel::MapPortUPnP: return "upnp";
    case OptionsModel::MapPortNatpmp: return "natpmp";
    case OptionsModel::Listen: return "listen";
    case OptionsModel::Server: return "server";
    case OptionsModel::PruneSize: return "prune";
    case OptionsModel::Prune: return "prune";
    case OptionsModel::ProxyIP: return "proxy";
    case OptionsModel::ProxyPort: return "proxy";
    case OptionsModel::ProxyUse: return "proxy";
    case OptionsModel::ProxyIPTor: return "onion";
    case OptionsModel::ProxyPortTor: return "onion";
    case OptionsModel::ProxyUseTor: return "onion";
    case OptionsModel::Language: return "lang";
    case OptionsModel::HWIToolPath: return "hwitoolpath";
    case OptionsModel::StakeLedgerId: return "stakerledgerid";
    case OptionsModel::SignPSBTWithHWITool: return "signpsbtwithhwitool";
    case OptionsModel::UseChangeAddress: return "usechangeaddress";
    case OptionsModel::ReserveBalance: return "reservebalance";
    case OptionsModel::LogEvents: return "logevents";
    case OptionsModel::SuperStaking: return "superstaking";
    default: throw std::logic_error(strprintf("GUI option %i has no corresponding node setting.", option));
    }
}

/** Call node.updateRwSetting() with Bitcoin 22.x workaround. */
static void UpdateRwSetting(interfaces::Node& node, OptionsModel::OptionID option, const std::string& suffix, const util::SettingsValue& value)
{
    if (value.isNum() &&
        (option == OptionsModel::DatabaseCache ||
         option == OptionsModel::ThreadsScriptVerif ||
         option == OptionsModel::Prune ||
         option == OptionsModel::PruneSize)) {
        // Write certain old settings as strings, even though they are numbers,
        // because Bitcoin 22.x releases try to read these specific settings as
        // strings in addOverriddenOption() calls at startup, triggering
        // uncaught exceptions in UniValue::get_str(). These errors were fixed
        // in later releases by https://github.com/bitcoin/bitcoin/pull/24498.
        // If new numeric settings are added, they can be written as numbers
        // instead of strings, because bitcoin 22.x will not try to read these.
        node.updateRwSetting(SettingName(option) + suffix, value.getValStr());
    } else {
        node.updateRwSetting(SettingName(option) + suffix, value);
    }
}

//! Convert enabled/size values to bitcoin -prune setting.
static util::SettingsValue PruneSetting(bool prune_enabled, int prune_size_gb)
{
    assert(!prune_enabled || prune_size_gb >= 1); // PruneSizeGB and ParsePruneSizeGB never return less
    return prune_enabled ? PruneGBtoMiB(prune_size_gb) : 0;
}

//! Get pruning enabled value to show in GUI from bitcoin -prune setting.
static bool PruneEnabled(const util::SettingsValue& prune_setting)
{
    // -prune=1 setting is manual pruning mode, so disabled for purposes of the gui
    return SettingToInt(prune_setting, 0) > 1;
}

//! Get pruning size value to show in GUI from bitcoin -prune setting. If
//! pruning is not enabled, just show default recommended pruning size (2GB).
static int PruneSizeGB(const util::SettingsValue& prune_setting)
{
    int value = SettingToInt(prune_setting, 0);
    return value > 1 ? PruneMiBtoGB(value) : DEFAULT_PRUNE_TARGET_GB;
}

//! Parse pruning size value provided by user in GUI or loaded from QSettings
//! (windows registry key or qt .conf file). Smallest value that the GUI can
//! display is 1 GB, so round up if anything less is parsed.
static int ParsePruneSizeGB(const QVariant& prune_size)
{
    return std::max(1, prune_size.toInt());
}

struct ProxySetting {
    bool is_set;
    QString ip;
    QString port;
};
static ProxySetting ParseProxyString(const std::string& proxy);
static std::string ProxyString(bool is_set, QString ip, QString port);

OptionsModel::OptionsModel(interfaces::Node& node, QObject *parent) :
    QAbstractListModel(parent), m_node{node}, restartApp{false}
{
}

void OptionsModel::addOverriddenOption(const std::string &option)
{
    strOverriddenByCommandLine += QString::fromStdString(option) + "=" + QString::fromStdString(gArgs.GetArg(option, "")) + " ";
}

// Writes all missing QSettings with their default values
bool OptionsModel::Init(bilingual_str& error)
{
    // Initialize display settings from stored settings.
    language = QString::fromStdString(SettingToString(node().getPersistentSetting("lang"), ""));

    checkAndMigrate();

    QSettings settings;

    // Ensure restart flag is unset on client startup
    setRestartRequired(false);

    // These are Qt-only settings:

    // Window
    if (!settings.contains("fHideTrayIcon")) {
        settings.setValue("fHideTrayIcon", false);
    }
    m_show_tray_icon = !settings.value("fHideTrayIcon").toBool();
    Q_EMIT showTrayIconChanged(m_show_tray_icon);

    if (!settings.contains("fMinimizeToTray"))
        settings.setValue("fMinimizeToTray", false);
    fMinimizeToTray = settings.value("fMinimizeToTray").toBool() && m_show_tray_icon;

    if (!settings.contains("fMinimizeOnClose"))
        settings.setValue("fMinimizeOnClose", false);
    fMinimizeOnClose = settings.value("fMinimizeOnClose").toBool();

    // Display
    if (!settings.contains("DisplayBitcoinUnit")) {
        settings.setValue("DisplayBitcoinUnit", QVariant::fromValue(BitcoinUnit::BTC));
    }
    QVariant unit = settings.value("DisplayBitcoinUnit");
    if (unit.canConvert<BitcoinUnit>()) {
        m_display_bitcoin_unit = unit.value<BitcoinUnit>();
    } else {
        m_display_bitcoin_unit = BitcoinUnit::BTC;
        settings.setValue("DisplayBitcoinUnit", QVariant::fromValue(m_display_bitcoin_unit));
    }

    if (!settings.contains("strThirdPartyTxUrls"))
        settings.setValue("strThirdPartyTxUrls", "");
    strThirdPartyTxUrls = settings.value("strThirdPartyTxUrls", "").toString();

    if (!settings.contains("fCoinControlFeatures"))
        settings.setValue("fCoinControlFeatures", false);
    fCoinControlFeatures = settings.value("fCoinControlFeatures", false).toBool();

    if (!settings.contains("enable_psbt_controls")) {
        settings.setValue("enable_psbt_controls", false);
    }
    m_enable_psbt_controls = settings.value("enable_psbt_controls", false).toBool();

    // These are shared with the core or have a command-line parameter
    // and we want command-line parameters to overwrite the GUI settings.
    for (OptionID option : {DatabaseCache, ThreadsScriptVerif, SpendZeroConfChange, ExternalSignerPath, MapPortUPnP,
                            MapPortNatpmp, Listen, Server, Prune, ProxyUse, ProxyUseTor, Language,
<<<<<<< HEAD
=======

>>>>>>> 4985b774
                            HWIToolPath, StakeLedgerId, SignPSBTWithHWITool, UseChangeAddress, ReserveBalance,
                            LogEvents, SuperStaking}) {
        std::string setting = SettingName(option);
        if (node().isSettingIgnored(setting)) addOverriddenOption("-" + setting);
        try {
            getOption(option);
        } catch (const std::exception& e) {
            // This handles exceptions thrown by univalue that can happen if
            // settings in settings.json don't have the expected types.
            error.original = strprintf("Could not read setting \"%s\", %s.", setting, e.what());
            error.translated = tr("Could not read setting \"%1\", %2.").arg(QString::fromStdString(setting), e.what()).toStdString();
            return false;
        }
    }

    // If setting doesn't exist create it with defaults.

    // Main
    if (!settings.contains("strDataDir"))
        settings.setValue("strDataDir", GUIUtil::getDefaultDataDirectory());

    // Wallet
#ifdef ENABLE_WALLET
    if (!settings.contains("bZeroBalanceAddressToken"))
        settings.setValue("bZeroBalanceAddressToken", wallet::DEFAULT_ZERO_BALANCE_ADDRESS_TOKEN);
    bZeroBalanceAddressToken = settings.value("bZeroBalanceAddressToken").toBool();
<<<<<<< HEAD

=======
>>>>>>> 4985b774
    if (!settings.contains("SubFeeFromAmount")) {
        settings.setValue("SubFeeFromAmount", false);
    }
    m_sub_fee_from_amount = settings.value("SubFeeFromAmount", false).toBool();
#endif
<<<<<<< HEAD

    if (!settings.contains("fCheckForUpdates"))
        settings.setValue("fCheckForUpdates", DEFAULT_CHECK_FOR_UPDATES);
    fCheckForUpdates = settings.value("fCheckForUpdates").toBool();

=======
    if (!settings.contains("fCheckForUpdates"))
        settings.setValue("fCheckForUpdates", DEFAULT_CHECK_FOR_UPDATES);
    fCheckForUpdates = settings.value("fCheckForUpdates").toBool();
>>>>>>> 4985b774
    // Display
    if (!settings.contains("UseEmbeddedMonospacedFont")) {
        settings.setValue("UseEmbeddedMonospacedFont", "true");
    }
    m_use_embedded_monospaced_font = settings.value("UseEmbeddedMonospacedFont").toBool();
    Q_EMIT useEmbeddedMonospacedFontChanged(m_use_embedded_monospaced_font);
    m_mask_values = settings.value("mask_values", false).toBool();

    if (!settings.contains("Theme"))
        settings.setValue("Theme", "");

    theme = settings.value("Theme").toString();
<<<<<<< HEAD

=======
>>>>>>> 4985b774
    return true;
}

/** Helper function to copy contents from one QSettings to another.
 * By using allKeys this also covers nested settings in a hierarchy.
 */
static void CopySettings(QSettings& dst, const QSettings& src)
{
    for (const QString& key : src.allKeys()) {
        dst.setValue(key, src.value(key));
    }
}

/** Back up a QSettings to an ini-formatted file. */
static void BackupSettings(const fs::path& filename, const QSettings& src)
{
    qInfo() << "Backing up GUI settings to" << GUIUtil::PathToQString(filename);
    QSettings dst(GUIUtil::PathToQString(filename), QSettings::IniFormat);
    dst.clear();
    CopySettings(dst, src);
}

void OptionsModel::Reset()
{
    // Backup and reset settings.json
    node().resetSettings();

    QSettings settings;

    // Backup old settings to chain-specific datadir for troubleshooting
    BackupSettings(gArgs.GetDataDirNet() / "guisettings.ini.bak", settings);

    // Save the strDataDir setting
    QString dataDir = GUIUtil::getDefaultDataDirectory();
    dataDir = settings.value("strDataDir", dataDir).toString();

    // Remove all entries from our QSettings object
    settings.clear();

    // Set strDataDir
    settings.setValue("strDataDir", dataDir);

    // Set that this was reset
    settings.setValue("fReset", true);

    // default setting for OptionsModel::StartAtStartup - disabled
    if (GUIUtil::GetStartOnSystemStartup())
        GUIUtil::SetStartOnSystemStartup(false);
}

int OptionsModel::rowCount(const QModelIndex & parent) const
{
    return OptionIDRowCount;
}

static ProxySetting ParseProxyString(const QString& proxy)
{
    static const ProxySetting default_val = {false, DEFAULT_GUI_PROXY_HOST, QString("%1").arg(DEFAULT_GUI_PROXY_PORT)};
    // Handle the case that the setting is not set at all
    if (proxy.isEmpty()) {
        return default_val;
    }
    // contains IP at index 0 and port at index 1
    QStringList ip_port = GUIUtil::SplitSkipEmptyParts(proxy, ":");
    if (ip_port.size() == 2) {
        return {true, ip_port.at(0), ip_port.at(1)};
    } else { // Invalid: return default
        return default_val;
    }
}

static ProxySetting ParseProxyString(const std::string& proxy)
{
    return ParseProxyString(QString::fromStdString(proxy));
}

static std::string ProxyString(bool is_set, QString ip, QString port)
{
    return is_set ? QString(ip + ":" + port).toStdString() : "";
}

static QString GetDefaultProxyAddress()
{
    return QString("%1:%2").arg(DEFAULT_GUI_PROXY_HOST).arg(DEFAULT_GUI_PROXY_PORT);
}

void OptionsModel::SetPruneTargetGB(int prune_target_gb)
{
    const util::SettingsValue cur_value = node().getPersistentSetting("prune");
    const util::SettingsValue new_value = PruneSetting(prune_target_gb > 0, prune_target_gb);

    // Force setting to take effect. It is still safe to change the value at
    // this point because this function is only called after the intro screen is
    // shown, before the node starts.
    node().forceSetting("prune", new_value);

    // Update settings.json if value configured in intro screen is different
    // from saved value. Avoid writing settings.json if bitcoin.conf value
    // doesn't need to be overridden.
    if (PruneEnabled(cur_value) != PruneEnabled(new_value) ||
        PruneSizeGB(cur_value) != PruneSizeGB(new_value)) {
        // Call UpdateRwSetting() instead of setOption() to avoid setting
        // RestartRequired flag
        UpdateRwSetting(node(), Prune, "", new_value);
    }

    // Keep previous pruning size, if pruning was disabled.
    if (PruneEnabled(cur_value)) {
        UpdateRwSetting(node(), Prune, "-prev", PruneEnabled(new_value) ? util::SettingsValue{} : cur_value);
    }
}

// read QSettings values and return them
QVariant OptionsModel::data(const QModelIndex & index, int role) const
{
    if(role == Qt::EditRole)
    {
        return getOption(OptionID(index.row()));
    }
    return QVariant();
}

// write QSettings values
bool OptionsModel::setData(const QModelIndex & index, const QVariant & value, int role)
{
    bool successful = true; /* set to false on parse error */
    if(role == Qt::EditRole)
    {
        successful = setOption(OptionID(index.row()), value);
    }

    Q_EMIT dataChanged(index, index);

    return successful;
}

QVariant OptionsModel::getOption(OptionID option, const std::string& suffix) const
{
    auto setting = [&]{ return node().getPersistentSetting(SettingName(option) + suffix); };

    QSettings settings;
    switch (option) {
    case StartAtStartup:
        return GUIUtil::GetStartOnSystemStartup();
    case ShowTrayIcon:
        return m_show_tray_icon;
    case MinimizeToTray:
        return fMinimizeToTray;
    case MapPortUPnP:
#ifdef USE_UPNP
        return SettingToBool(setting(), DEFAULT_UPNP);
#else
        return false;
#endif // USE_UPNP
    case MapPortNatpmp:
#ifdef USE_NATPMP
        return SettingToBool(setting(), DEFAULT_NATPMP);
#else
        return false;
#endif // USE_NATPMP
    case MinimizeOnClose:
        return fMinimizeOnClose;

    // default proxy
    case ProxyUse:
    case ProxyUseTor:
        return ParseProxyString(SettingToString(setting(), "")).is_set;
    case ProxyIP:
    case ProxyIPTor: {
        ProxySetting proxy = ParseProxyString(SettingToString(setting(), ""));
        if (proxy.is_set) {
            return proxy.ip;
        } else if (suffix.empty()) {
            return getOption(option, "-prev");
        } else {
            return ParseProxyString(GetDefaultProxyAddress().toStdString()).ip;
        }
    }
    case ProxyPort:
    case ProxyPortTor: {
        ProxySetting proxy = ParseProxyString(SettingToString(setting(), ""));
        if (proxy.is_set) {
            return proxy.port;
        } else if (suffix.empty()) {
            return getOption(option, "-prev");
        } else {
            return ParseProxyString(GetDefaultProxyAddress().toStdString()).port;
        }
    }

#ifdef ENABLE_WALLET
    case SpendZeroConfChange:
        return SettingToBool(setting(), wallet::DEFAULT_SPEND_ZEROCONF_CHANGE);
    case ExternalSignerPath:
        return QString::fromStdString(SettingToString(setting(), ""));
    case SubFeeFromAmount:
        return m_sub_fee_from_amount;
    case ZeroBalanceAddressToken:
        return settings.value("bZeroBalanceAddressToken");
    case ReserveBalance:
        return QString::fromStdString(SettingToString(setting(), FormatMoney(wallet::DEFAULT_RESERVE_BALANCE)));
    case SignPSBTWithHWITool:
        return SettingToBool(setting(), wallet::DEFAULT_SIGN_PSBT_WITH_HWI_TOOL);
#endif
    case DisplayUnit:
        return QVariant::fromValue(m_display_bitcoin_unit);
    case ThirdPartyTxUrls:
        return strThirdPartyTxUrls;
    case Language:
        return QString::fromStdString(SettingToString(setting(), ""));
    case UseEmbeddedMonospacedFont:
        return m_use_embedded_monospaced_font;
    case CoinControlFeatures:
        return fCoinControlFeatures;
    case EnablePSBTControls:
        return settings.value("enable_psbt_controls");
    case Prune:
        return PruneEnabled(setting());
    case PruneSize:
        return PruneEnabled(setting()) ? PruneSizeGB(setting()) :
               suffix.empty()          ? getOption(option, "-prev") :
                                         DEFAULT_PRUNE_TARGET_GB;
    case DatabaseCache:
        return qlonglong(SettingToInt(setting(), nDefaultDbCache));
    case LogEvents:
        return SettingToBool(setting(), fLogEvents);
#ifdef ENABLE_WALLET
    case SuperStaking:
        return SettingToBool(setting(), false);
#endif
    case ThreadsScriptVerif:
        return qlonglong(SettingToInt(setting(), DEFAULT_SCRIPTCHECK_THREADS));
    case Listen:
        return SettingToBool(setting(), DEFAULT_LISTEN);
    case Server:
        return SettingToBool(setting(), false);
<<<<<<< HEAD
=======
    case MaskValues:
        return m_mask_values;
>>>>>>> 4985b774
#ifdef ENABLE_WALLET
    case UseChangeAddress:
        return SettingToBool(setting(), wallet::DEFAULT_USE_CHANGE_ADDRESS);
#endif
    case CheckForUpdates:
        return settings.value("fCheckForUpdates");
    case Theme:
        return settings.value("Theme");
#ifdef ENABLE_WALLET
    case HWIToolPath:
        return QString::fromStdString(SettingToString(setting(), ""));
    case StakeLedgerId:
        return QString::fromStdString(SettingToString(setting(), ""));
#endif
    default:
        return QVariant();
    }
}

bool OptionsModel::setOption(OptionID option, const QVariant& value, const std::string& suffix)
{
    auto changed = [&] { return value.isValid() && value != getOption(option, suffix); };
    auto update = [&](const util::SettingsValue& value) { return UpdateRwSetting(node(), option, suffix, value); };

    bool successful = true; /* set to false on parse error */
    QSettings settings;

    switch (option) {
    case StartAtStartup:
        successful = GUIUtil::SetStartOnSystemStartup(value.toBool());
        break;
    case ShowTrayIcon:
        m_show_tray_icon = value.toBool();
        settings.setValue("fHideTrayIcon", !m_show_tray_icon);
        Q_EMIT showTrayIconChanged(m_show_tray_icon);
        break;
    case MinimizeToTray:
        fMinimizeToTray = value.toBool();
        settings.setValue("fMinimizeToTray", fMinimizeToTray);
        break;
    case MapPortUPnP: // core option - can be changed on-the-fly
        if (changed()) {
            update(value.toBool());
            node().mapPort(value.toBool(), getOption(MapPortNatpmp).toBool());
        }
        break;
    case MapPortNatpmp: // core option - can be changed on-the-fly
        if (changed()) {
            update(value.toBool());
            node().mapPort(getOption(MapPortUPnP).toBool(), value.toBool());
        }
        break;
    case MinimizeOnClose:
        fMinimizeOnClose = value.toBool();
        settings.setValue("fMinimizeOnClose", fMinimizeOnClose);
        break;

    // default proxy
    case ProxyUse:
        if (changed()) {
            if (suffix.empty() && !value.toBool()) setOption(option, true, "-prev");
            update(ProxyString(value.toBool(), getOption(ProxyIP).toString(), getOption(ProxyPort).toString()));
            if (suffix.empty() && value.toBool()) UpdateRwSetting(node(), option, "-prev", {});
            if (suffix.empty()) setRestartRequired(true);
        }
        break;
    case ProxyIP:
        if (changed()) {
            if (suffix.empty() && !getOption(ProxyUse).toBool()) {
                setOption(option, value, "-prev");
            } else {
                update(ProxyString(true, value.toString(), getOption(ProxyPort).toString()));
            }
            if (suffix.empty() && getOption(ProxyUse).toBool()) setRestartRequired(true);
        }
        break;
    case ProxyPort:
        if (changed()) {
            if (suffix.empty() && !getOption(ProxyUse).toBool()) {
                setOption(option, value, "-prev");
            } else {
                update(ProxyString(true, getOption(ProxyIP).toString(), value.toString()));
            }
            if (suffix.empty() && getOption(ProxyUse).toBool()) setRestartRequired(true);
        }
        break;

    // separate Tor proxy
    case ProxyUseTor:
        if (changed()) {
            if (suffix.empty() && !value.toBool()) setOption(option, true, "-prev");
            update(ProxyString(value.toBool(), getOption(ProxyIPTor).toString(), getOption(ProxyPortTor).toString()));
            if (suffix.empty() && value.toBool()) UpdateRwSetting(node(), option, "-prev", {});
            if (suffix.empty()) setRestartRequired(true);
        }
        break;
    case ProxyIPTor:
        if (changed()) {
            if (suffix.empty() && !getOption(ProxyUseTor).toBool()) {
                setOption(option, value, "-prev");
            } else {
                update(ProxyString(true, value.toString(), getOption(ProxyPortTor).toString()));
            }
            if (suffix.empty() && getOption(ProxyUseTor).toBool()) setRestartRequired(true);
        }
        break;
    case ProxyPortTor:
        if (changed()) {
            if (suffix.empty() && !getOption(ProxyUseTor).toBool()) {
                setOption(option, value, "-prev");
            } else {
                update(ProxyString(true, getOption(ProxyIPTor).toString(), value.toString()));
            }
            if (suffix.empty() && getOption(ProxyUseTor).toBool()) setRestartRequired(true);
        }
        break;

#ifdef ENABLE_WALLET
    case SpendZeroConfChange:
        if (changed()) {
            update(value.toBool());
            setRestartRequired(true);
        }
        break;
    case ExternalSignerPath:
        if (changed()) {
            update(value.toString().toStdString());
            setRestartRequired(true);
        }
        break;
    case SubFeeFromAmount:
        m_sub_fee_from_amount = value.toBool();
        settings.setValue("SubFeeFromAmount", m_sub_fee_from_amount);
        break;
    case ZeroBalanceAddressToken:
        bZeroBalanceAddressToken = value.toBool();
        settings.setValue("bZeroBalanceAddressToken", bZeroBalanceAddressToken);
        Q_EMIT zeroBalanceAddressTokenChanged(bZeroBalanceAddressToken);
        break;
    case SignPSBTWithHWITool:
        if (changed()) {
            update(value.toBool());
            setRestartRequired(true);
        }
        break;
#endif
    case DisplayUnit:
        setDisplayUnit(value);
        break;
    case ThirdPartyTxUrls:
        if (strThirdPartyTxUrls != value.toString()) {
            strThirdPartyTxUrls = value.toString();
            settings.setValue("strThirdPartyTxUrls", strThirdPartyTxUrls);
            setRestartRequired(true);
        }
        break;
    case Language:
        if (changed()) {
            update(value.toString().toStdString());
            setRestartRequired(true);
        }
        break;
    case UseEmbeddedMonospacedFont:
        m_use_embedded_monospaced_font = value.toBool();
        settings.setValue("UseEmbeddedMonospacedFont", m_use_embedded_monospaced_font);
        Q_EMIT useEmbeddedMonospacedFontChanged(m_use_embedded_monospaced_font);
        break;
    case CoinControlFeatures:
        fCoinControlFeatures = value.toBool();
        settings.setValue("fCoinControlFeatures", fCoinControlFeatures);
        Q_EMIT coinControlFeaturesChanged(fCoinControlFeatures);
        break;
    case EnablePSBTControls:
        m_enable_psbt_controls = value.toBool();
        settings.setValue("enable_psbt_controls", m_enable_psbt_controls);
        break;
    case Prune:
        if (changed()) {
            if (suffix.empty() && !value.toBool()) setOption(option, true, "-prev");
            update(PruneSetting(value.toBool(), getOption(PruneSize).toInt()));
            if (suffix.empty() && value.toBool()) UpdateRwSetting(node(), option, "-prev", {});
            if (suffix.empty()) setRestartRequired(true);
        }
        break;
    case PruneSize:
        if (changed()) {
            if (suffix.empty() && !getOption(Prune).toBool()) {
                setOption(option, value, "-prev");
            } else {
                update(PruneSetting(true, ParsePruneSizeGB(value)));
            }
            if (suffix.empty() && getOption(Prune).toBool()) setRestartRequired(true);
        }
        break;
    case DatabaseCache:
        if (changed()) {
            update(static_cast<int64_t>(value.toLongLong()));
            setRestartRequired(true);
        }
        break;
    case LogEvents:
        if (changed()) {
            update(value.toBool());
            setRestartRequired(true);
        }
        break;
#ifdef ENABLE_WALLET
    case SuperStaking:
        if (changed()) {
            update(value.toBool());
            setRestartRequired(true);
        }
        break;
    case ReserveBalance:
        if (changed()) {
            update(value.toString().toStdString());
            setRestartRequired(true);
        }
        break;
#endif
    case ThreadsScriptVerif:
        if (changed()) {
            update(static_cast<int64_t>(value.toLongLong()));
            setRestartRequired(true);
        }
        break;
    case Listen:
    case Server:
        if (changed()) {
            update(value.toBool());
            setRestartRequired(true);
        }
        break;
<<<<<<< HEAD
=======
    case MaskValues:
        m_mask_values = value.toBool();
        settings.setValue("mask_values", m_mask_values);
        break;
>>>>>>> 4985b774
#ifdef ENABLE_WALLET
    case UseChangeAddress:
        if (changed()) {
            update(value.toBool());
            setRestartRequired(true);
        }
        break;
#endif
    case CheckForUpdates:
        if (settings.value("fCheckForUpdates") != value) {
            settings.setValue("fCheckForUpdates", value);
            fCheckForUpdates = value.toBool();
        }
        break;
    case Theme:
        if (settings.value("Theme") != value) {
            settings.setValue("Theme", value);
            setRestartRequired(true);
        }
        break;
#ifdef ENABLE_WALLET
    case HWIToolPath:
        if (changed()) {
            update(value.toString().toStdString());
            setRestartRequired(true);
        }
        break;
    case StakeLedgerId:
        if (changed()) {
            update(value.toString().toStdString());
            setRestartRequired(true);
        }
        break;
#endif
    default:
        break;
    }

    return successful;
}

void OptionsModel::setDisplayUnit(const QVariant& new_unit)
{
    if (new_unit.isNull() || new_unit.value<BitcoinUnit>() == m_display_bitcoin_unit) return;
    m_display_bitcoin_unit = new_unit.value<BitcoinUnit>();
    QSettings settings;
    settings.setValue("DisplayBitcoinUnit", QVariant::fromValue(m_display_bitcoin_unit));
    Q_EMIT displayUnitChanged(m_display_bitcoin_unit);
}

void OptionsModel::setRestartRequired(bool fRequired)
{
    QSettings settings;
    return settings.setValue("fRestartRequired", fRequired);
}

bool OptionsModel::isRestartRequired() const
{
    QSettings settings;
    return settings.value("fRestartRequired", false).toBool();
}

bool OptionsModel::hasSigner()
{
    return gArgs.GetArg("-signer", "") != "";
}

void OptionsModel::checkAndMigrate()
{
    // Migration of default values
    // Check if the QSettings container was already loaded with this client version
    QSettings settings;
    static const char strSettingsVersionKey[] = "nSettingsVersion";
    int settingsVersion = settings.contains(strSettingsVersionKey) ? settings.value(strSettingsVersionKey).toInt() : 0;
    if (settingsVersion < CLIENT_VERSION)
    {
        // -dbcache was bumped from 100 to 300 in 0.13
        // see https://github.com/bitcoin/bitcoin/pull/8273
        // force people to upgrade to the new value if they are using 100MB
        if (settingsVersion < 130000 && settings.contains("nDatabaseCache") && settings.value("nDatabaseCache").toLongLong() == 100)
            settings.setValue("nDatabaseCache", (qint64)nDefaultDbCache);

        settings.setValue(strSettingsVersionKey, CLIENT_VERSION);
    }

    // Overwrite the 'addrProxy' setting in case it has been set to an illegal
    // default value (see issue #12623; PR #12650).
    if (settings.contains("addrProxy") && settings.value("addrProxy").toString().endsWith("%2")) {
        settings.setValue("addrProxy", GetDefaultProxyAddress());
    }

    // Overwrite the 'addrSeparateProxyTor' setting in case it has been set to an illegal
    // default value (see issue #12623; PR #12650).
    if (settings.contains("addrSeparateProxyTor") && settings.value("addrSeparateProxyTor").toString().endsWith("%2")) {
        settings.setValue("addrSeparateProxyTor", GetDefaultProxyAddress());
    }

#ifdef ENABLE_WALLET
    // Overwrite fNotUseChangeAddress for backward compatibility reason
    if (settings.contains("fNotUseChangeAddress"))
    {
        if (!settings.contains("fUseChangeAddress"))
        {
            // Set the parameter value
            bool useChangeAddress = !settings.value("fNotUseChangeAddress").toBool();
            settings.setValue("fUseChangeAddress", useChangeAddress);
        }
        settings.remove("fNotUseChangeAddress");
    }

    // Overwrite fLogEvents when superstake
    if (settings.contains("fSuperStaking"))
    {
        bool fSuperStaking = settings.value("fSuperStaking").toBool();
        if(fSuperStaking)
        {
            settings.setValue("fLogEvents", true);
        }
    }
#endif
<<<<<<< HEAD

=======
>>>>>>> 4985b774
    // Migrate and delete legacy GUI settings that have now moved to <datadir>/settings.json.
    auto migrate_setting = [&](OptionID option, const QString& qt_name) {
        if (!settings.contains(qt_name)) return;
        QVariant value = settings.value(qt_name);
        if (node().getPersistentSetting(SettingName(option)).isNull()) {
            if (option == ProxyIP) {
                ProxySetting parsed = ParseProxyString(value.toString());
                setOption(ProxyIP, parsed.ip);
                setOption(ProxyPort, parsed.port);
            } else if (option == ProxyIPTor) {
                ProxySetting parsed = ParseProxyString(value.toString());
                setOption(ProxyIPTor, parsed.ip);
                setOption(ProxyPortTor, parsed.port);
            } else if (option == ReserveBalance) {
                std::string balance = FormatMoney(value.toLongLong());
                setOption(ReserveBalance, QString::fromStdString(balance));
            } else {
                setOption(option, value);
            }
        }
        settings.remove(qt_name);
    };

    migrate_setting(DatabaseCache, "nDatabaseCache");
    migrate_setting(ThreadsScriptVerif, "nThreadsScriptVerif");
#ifdef ENABLE_WALLET
    migrate_setting(SpendZeroConfChange, "bSpendZeroConfChange");
    migrate_setting(ExternalSignerPath, "external_signer_path");
    migrate_setting(HWIToolPath, "HWIToolPath");
    migrate_setting(StakeLedgerId, "StakeLedgerId");
    migrate_setting(SignPSBTWithHWITool, "signPSBTWithHWITool");
    migrate_setting(UseChangeAddress, "fUseChangeAddress");
    migrate_setting(ReserveBalance, "nReserveBalance");
    migrate_setting(SuperStaking, "fSuperStaking");
#endif
    migrate_setting(MapPortUPnP, "fUseUPnP");
    migrate_setting(MapPortNatpmp, "fUseNatpmp");
    migrate_setting(Listen, "fListen");
    migrate_setting(Server, "server");
    migrate_setting(PruneSize, "nPruneSize");
    migrate_setting(Prune, "bPrune");
    migrate_setting(ProxyIP, "addrProxy");
    migrate_setting(ProxyUse, "fUseProxy");
    migrate_setting(ProxyIPTor, "addrSeparateProxyTor");
    migrate_setting(ProxyUseTor, "fUseSeparateProxyTor");
    migrate_setting(Language, "language");
    migrate_setting(LogEvents, "fLogEvents");

    // In case migrating QSettings caused any settings value to change, rerun
    // parameter interaction code to update other settings. This is particularly
    // important for the -listen setting, which should cause -listenonion, -upnp,
    // and other settings to default to false if it was set to false.
    // (https://github.com/bitcoin-core/gui/issues/567).
    node().initParameterInteraction();
}

bool OptionsModel::getRestartApp() const
{
    return restartApp;
}

void OptionsModel::setRestartApp(bool value)
{
    restartApp = value;
}<|MERGE_RESOLUTION|>--- conflicted
+++ resolved
@@ -198,10 +198,7 @@
     // and we want command-line parameters to overwrite the GUI settings.
     for (OptionID option : {DatabaseCache, ThreadsScriptVerif, SpendZeroConfChange, ExternalSignerPath, MapPortUPnP,
                             MapPortNatpmp, Listen, Server, Prune, ProxyUse, ProxyUseTor, Language,
-<<<<<<< HEAD
-=======
-
->>>>>>> 4985b774
+
                             HWIToolPath, StakeLedgerId, SignPSBTWithHWITool, UseChangeAddress, ReserveBalance,
                             LogEvents, SuperStaking}) {
         std::string setting = SettingName(option);
@@ -228,26 +225,14 @@
     if (!settings.contains("bZeroBalanceAddressToken"))
         settings.setValue("bZeroBalanceAddressToken", wallet::DEFAULT_ZERO_BALANCE_ADDRESS_TOKEN);
     bZeroBalanceAddressToken = settings.value("bZeroBalanceAddressToken").toBool();
-<<<<<<< HEAD
-
-=======
->>>>>>> 4985b774
     if (!settings.contains("SubFeeFromAmount")) {
         settings.setValue("SubFeeFromAmount", false);
     }
     m_sub_fee_from_amount = settings.value("SubFeeFromAmount", false).toBool();
 #endif
-<<<<<<< HEAD
-
     if (!settings.contains("fCheckForUpdates"))
         settings.setValue("fCheckForUpdates", DEFAULT_CHECK_FOR_UPDATES);
     fCheckForUpdates = settings.value("fCheckForUpdates").toBool();
-
-=======
-    if (!settings.contains("fCheckForUpdates"))
-        settings.setValue("fCheckForUpdates", DEFAULT_CHECK_FOR_UPDATES);
-    fCheckForUpdates = settings.value("fCheckForUpdates").toBool();
->>>>>>> 4985b774
     // Display
     if (!settings.contains("UseEmbeddedMonospacedFont")) {
         settings.setValue("UseEmbeddedMonospacedFont", "true");
@@ -260,10 +245,6 @@
         settings.setValue("Theme", "");
 
     theme = settings.value("Theme").toString();
-<<<<<<< HEAD
-
-=======
->>>>>>> 4985b774
     return true;
 }
 
@@ -500,11 +481,8 @@
         return SettingToBool(setting(), DEFAULT_LISTEN);
     case Server:
         return SettingToBool(setting(), false);
-<<<<<<< HEAD
-=======
     case MaskValues:
         return m_mask_values;
->>>>>>> 4985b774
 #ifdef ENABLE_WALLET
     case UseChangeAddress:
         return SettingToBool(setting(), wallet::DEFAULT_USE_CHANGE_ADDRESS);
@@ -738,13 +716,10 @@
             setRestartRequired(true);
         }
         break;
-<<<<<<< HEAD
-=======
     case MaskValues:
         m_mask_values = value.toBool();
         settings.setValue("mask_values", m_mask_values);
         break;
->>>>>>> 4985b774
 #ifdef ENABLE_WALLET
     case UseChangeAddress:
         if (changed()) {
@@ -865,10 +840,6 @@
         }
     }
 #endif
-<<<<<<< HEAD
-
-=======
->>>>>>> 4985b774
     // Migrate and delete legacy GUI settings that have now moved to <datadir>/settings.json.
     auto migrate_setting = [&](OptionID option, const QString& qt_name) {
         if (!settings.contains(qt_name)) return;
