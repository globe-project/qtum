--- conflicted
+++ resolved
@@ -111,25 +111,11 @@
         // and check it if isHardwareWalletChecked is true or uncheck if isHardwareWalletChecked is false
         ui->disable_privkeys_checkbox->setEnabled(false);
         ui->disable_privkeys_checkbox->setChecked(checked);
-<<<<<<< HEAD
 
         // Disable and check blank_wallet_checkbox if isHardwareWalletChecked is true and
         // enable and uncheck it if isHardwareWalletChecked is false
         ui->blank_wallet_checkbox->setEnabled(!checked);
         ui->blank_wallet_checkbox->setChecked(checked);
-
-#ifdef USE_SQLITE
-        // Enable and check descriptor_checkbox when isHardwareWalletChecked is true,
-        ui->descriptor_checkbox->setEnabled(!checked);
-        ui->descriptor_checkbox->setChecked(checked);
-#endif
-=======
-
-        // Disable and check blank_wallet_checkbox if isHardwareWalletChecked is true and
-        // enable and uncheck it if isHardwareWalletChecked is false
-        ui->blank_wallet_checkbox->setEnabled(!checked);
-        ui->blank_wallet_checkbox->setChecked(checked);
->>>>>>> 86d0551a
     });
 }
 
@@ -186,15 +172,5 @@
 
 bool CreateWalletDialog::isHardwareWalletChecked() const
 {
-<<<<<<< HEAD
-    return ui->external_signer_checkbox->isChecked();
-}
-
-bool CreateWalletDialog::isHardwareWalletChecked() const
-{
     return ui->hardware_wallet_checkbox->isChecked();
-}
-=======
-    return ui->hardware_wallet_checkbox->isChecked();
-}
->>>>>>> 86d0551a
+}