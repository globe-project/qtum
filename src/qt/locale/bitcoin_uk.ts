<TS language="uk" version="2.1">
<context>
    <name>AddressBookPage</name>
    <message>
        <source>Right-click to edit address or label</source>
        <translation>Кликните правой кнопкой для редактирования адреса или метки</translation>
    </message>
    <message>
        <source>Create a new address</source>
        <translation>Создать новый адрес</translation>
    </message>
    <message>
        <source>&amp;New</source>
        <translation>&amp;Новый</translation>
    </message>
    <message>
        <source>Copy the currently selected address to the system clipboard</source>
        <translation>Копировать текущий выделенный адрес в буфер обмена</translation>
    </message>
    <message>
        <source>&amp;Copy</source>
        <translation>&amp;Копировать</translation>
    </message>
    <message>
        <source>C&amp;lose</source>
        <translation>&amp;Закрыть</translation>
    </message>
    <message>
        <source>Delete the currently selected address from the list</source>
        <translation>Удалить текущий выбранный адрес из списка</translation>
    </message>
    <message>
        <source>Enter address or label to search</source>
        <translation>Введите адрес или метку для поиска</translation>
    </message>
    <message>
        <source>Export the data in the current tab to a file</source>
        <translation>Экспортировать данные текущей вкладки в файл</translation>
    </message>
    <message>
        <source>&amp;Export</source>
        <translation>&amp;Экспорт</translation>
    </message>
    <message>
        <source>&amp;Delete</source>
        <translation>&amp;Удалить</translation>
    </message>
    <message>
        <source>Choose the address to send coins to</source>
        <translation>Выберите адрес для отправки перевода</translation>
    </message>
    <message>
        <source>Choose the address to receive coins with</source>
        <translation>Выберите адрес для получения перевода</translation>
    </message>
    <message>
        <source>C&amp;hoose</source>
        <translation>&amp;Выбрать</translation>
    </message>
    <message>
        <source>Sending addresses</source>
        <translation>Адреса отправки</translation>
    </message>
    <message>
        <source>Receiving addresses</source>
        <translation>Адреса получения</translation>
    </message>
    <message>
        <source>These are your Qtum addresses for sending payments. Always check the amount and the receiving address before sending coins.</source>
        <translation>Это ваши адреса Qtum для отправки платежей. Всегда проверяйте количество и адрес получателя перед отправкой перевода.</translation>
    </message>
    <message>
        <source>These are your Bitcoin addresses for receiving payments. Use the 'Create new receiving address' button in the receive tab to create new addresses.</source>
        <translation>Це ваші біткойн-адреси для отримання платежів. Використовуйте кнопку "Створити нову адресу прийому" на вкладці отримання, для створення нових адрес.</translation>
    </message>
    <message>
        <source>&amp;Copy Address</source>
        <translation>Копировать &amp;адрес</translation>
    </message>
    <message>
        <source>Copy &amp;Label</source>
        <translation>Копировать &amp;метку</translation>
    </message>
    <message>
        <source>&amp;Edit</source>
        <translation>&amp;Правка</translation>
    </message>
    <message>
        <source>Export Address List</source>
        <translation>Экспортировать список адресов</translation>
    </message>
    <message>
        <source>Comma separated file (*.csv)</source>
        <translation>Текст, разделённый запятыми (*.csv)</translation>
    </message>
    <message>
        <source>Exporting Failed</source>
        <translation>Экспорт не удался</translation>
    </message>
    <message>
        <source>There was an error trying to save the address list to %1. Please try again.</source>
        <translation>Произошла ошибка сохранения списка адресов в %1. Пожалуйста, повторите попытку.</translation>
    </message>
</context>
<context>
    <name>AddressTableModel</name>
    <message>
        <source>Label</source>
        <translation>Метка</translation>
    </message>
    <message>
        <source>Address</source>
        <translation>Адрес</translation>
    </message>
    <message>
        <source>(no label)</source>
        <translation>(нет метки)</translation>
    </message>
</context>
<context>
    <name>AskPassphraseDialog</name>
    <message>
        <source>Passphrase Dialog</source>
        <translation>Пароль</translation>
    </message>
    <message>
        <source>Enter passphrase</source>
        <translation>Введите пароль</translation>
    </message>
    <message>
        <source>New passphrase</source>
        <translation>Новый пароль</translation>
    </message>
    <message>
        <source>Repeat new passphrase</source>
        <translation>Повторите новый пароль</translation>
    </message>
    <message>
        <source>Show passphrase</source>
        <translation>Показати парольну фразу</translation>
    </message>
    <message>
        <source>Encrypt wallet</source>
        <translation>Зашифровать электронный кошелёк</translation>
    </message>
    <message>
        <source>This operation needs your wallet passphrase to unlock the wallet.</source>
        <translation>Для выполнения операции требуется пароль от вашего кошелька.</translation>
    </message>
    <message>
        <source>Unlock wallet</source>
        <translation>Разблокировать бумажник</translation>
    </message>
    <message>
        <source>This operation needs your wallet passphrase to decrypt the wallet.</source>
        <translation>Данная операция требует введения пароля для расшифровки вашего бумажника.</translation>
    </message>
    <message>
        <source>Decrypt wallet</source>
        <translation>Расшифровать бумажник</translation>
    </message>
    <message>
        <source>Change passphrase</source>
        <translation>Изменить пароль</translation>
    </message>
    <message>
        <source>Confirm wallet encryption</source>
        <translation>Подтвердить шифрование кошелька</translation>
    </message>
    <message>
        <source>Warning: If you encrypt your wallet and lose your passphrase, you will &lt;b&gt;LOSE ALL OF YOUR QTUMS&lt;/b&gt;!</source>
        <translation>Предупреждение: если вы зашифруете бумажник и потеряете пароль, вы &lt;b&gt;ПОТЕРЯЕТЕ ВСЕ ВАШИ QTUMS&lt;/b&gt;!</translation>
    </message>
    <message>
        <source>Are you sure you wish to encrypt your wallet?</source>
        <translation>Вы уверены, что хотите зашифровать ваш кошелёк?</translation>
    </message>
    <message>
        <source>Wallet encrypted</source>
        <translation>Кошелёк зашифрован</translation>
    </message>
    <message>
<<<<<<< HEAD
        <source>Remember that encrypting your wallet cannot fully protect your qtums from being stolen by malware infecting your computer.</source>
        <translation>Пам’ятайте, що шифрування гаманця не може повністю захистити ваші qtums від кражі, у випадку якщо ваш комп’ютер буде інфіковано шкідливими програмами.</translation>
=======
        <source>Enter the old passphrase and new passphrase for the wallet.</source>
        <translation>Введіть стару та нову парольну фразу для гаманця.</translation>
    </message>
    <message>
        <source>Remember that encrypting your wallet cannot fully protect your bitcoins from being stolen by malware infecting your computer.</source>
        <translation>Пам’ятайте, що шифрування гаманця не може повністю захистити ваші біткоіни від кражі, у випадку якщо ваш комп’ютер буде інфіковано шкідливими програмами.</translation>
>>>>>>> bb123c65
    </message>
    <message>
        <source>Wallet to be encrypted</source>
        <translation>Гаманець який потрібно зашифрувати</translation>
    </message>
    <message>
        <source>Your wallet is about to be encrypted. </source>
        <translation>Ваш гаманець буде зашифровано.</translation>
    </message>
    <message>
        <source>Your wallet is now encrypted. </source>
        <translation>Ваш гаманець зашифровано.</translation>
    </message>
    <message>
        <source>IMPORTANT: Any previous backups you have made of your wallet file should be replaced with the newly generated, encrypted wallet file. For security reasons, previous backups of the unencrypted wallet file will become useless as soon as you start using the new, encrypted wallet.</source>
        <translation>ВАЖЛИВО: Всі попередні резервні копії, які ви зробили з вашого файлу гаманця повинні бути замінені новоствореним, зашифрованим файлом гаманця. З міркувань безпеки, попередні резервні копії незашифрованого файла гаманця стануть непридатними одразу ж, як тільки ви почнете використовувати новий, зашифрований гаманець.</translation>
    </message>
    <message>
        <source>Wallet encryption failed</source>
        <translation>Не удалось зашифровать бумажник</translation>
    </message>
    <message>
        <source>Wallet encryption failed due to an internal error. Your wallet was not encrypted.</source>
        <translation>Сбой шифрования кошелька из-за внутренней ошибки. Ваш кошелёк не был зашифрован.</translation>
    </message>
    <message>
        <source>The supplied passphrases do not match.</source>
        <translation>Введённые пароли не совпадают.</translation>
    </message>
    <message>
        <source>Wallet unlock failed</source>
        <translation>Разблокировка бумажника не удалась</translation>
    </message>
    <message>
        <source>The passphrase entered for the wallet decryption was incorrect.</source>
        <translation>Введений пароль є невірним.</translation>
    </message>
    <message>
        <source>Wallet decryption failed</source>
        <translation>Расшифровка кошелька не удалась</translation>
    </message>
    <message>
        <source>Wallet passphrase was successfully changed.</source>
        <translation>Пароль бумажника успешно изменён.</translation>
    </message>
    <message>
        <source>Warning: The Caps Lock key is on!</source>
        <translation>Внимание: Caps Lock включен!</translation>
    </message>
</context>
<context>
    <name>BanTableModel</name>
    <message>
        <source>IP/Netmask</source>
        <translation>IP/Маска подсети</translation>
    </message>
    <message>
        <source>Banned Until</source>
        <translation>Заблокировано до</translation>
    </message>
</context>
<context>
    <name>QtumGUI</name>
    <message>
        <source>Sign &amp;message...</source>
        <translation>Подписать &amp;сообщение...</translation>
    </message>
    <message>
        <source>Synchronizing with network...</source>
        <translation>Синхронизация с сетью...</translation>
    </message>
    <message>
        <source>&amp;Overview</source>
        <translation>&amp;Обзор</translation>
    </message>
    <message>
        <source>Show general overview of wallet</source>
        <translation>Показати стан гаманця</translation>
    </message>
    <message>
        <source>&amp;Transactions</source>
        <translation>&amp;Транзакции</translation>
    </message>
    <message>
        <source>Browse transaction history</source>
        <translation>Просмотр истории транзакций</translation>
    </message>
    <message>
        <source>E&amp;xit</source>
        <translation>В&amp;ыход</translation>
    </message>
    <message>
        <source>Quit application</source>
        <translation>Закрыть приложение</translation>
    </message>
    <message>
        <source>&amp;About %1</source>
        <translation>&amp;Около %1</translation>
    </message>
    <message>
        <source>Show information about %1</source>
        <translation>Показати інформацію про %1</translation>
    </message>
    <message>
        <source>About &amp;Qt</source>
        <translation>O &amp;Qt</translation>
    </message>
    <message>
        <source>Show information about Qt</source>
        <translation>Показать информацию о Qt</translation>
    </message>
    <message>
        <source>&amp;Options...</source>
        <translation>&amp;Параметры</translation>
    </message>
    <message>
        <source>Modify configuration options for %1</source>
        <translation>Изменить параметры конфигурации для %1</translation>
    </message>
    <message>
        <source>&amp;Encrypt Wallet...</source>
        <translation>&amp;Зашифровать кошелёк...</translation>
    </message>
    <message>
        <source>&amp;Backup Wallet...</source>
        <translation>&amp;Сделать резервную копию бумажника...</translation>
    </message>
    <message>
        <source>&amp;Change Passphrase...</source>
        <translation>Змінити парол&amp;ь...</translation>
    </message>
    <message>
        <source>Open &amp;URI...</source>
        <translation>Відкрити &amp;URI</translation>
    </message>
    <message>
        <source>Create Wallet...</source>
        <translation>Створити Гаманець...</translation>
    </message>
    <message>
        <source>Create a new wallet</source>
        <translation>Створити новий гаманець</translation>
    </message>
    <message>
        <source>Wallet:</source>
        <translation>Кошелёк</translation>
    </message>
    <message>
        <source>Click to disable network activity.</source>
        <translation>Натисніть, щоб вимкнути активність мережі.</translation>
    </message>
    <message>
        <source>Network activity disabled.</source>
        <translation>Мережева активність вимкнена.</translation>
    </message>
    <message>
        <source>Click to enable network activity again.</source>
        <translation>Натисніть, щоб знову активувати мережеву активність.</translation>
    </message>
    <message>
        <source>Syncing Headers (%1%)...</source>
        <translation>Синхронізація заголовків (%1%)...</translation>
    </message>
    <message>
        <source>Reindexing blocks on disk...</source>
        <translation>Переиндексация блоков на диске...</translation>
    </message>
    <message>
        <source>Proxy is &lt;b&gt;enabled&lt;/b&gt;: %1</source>
        <translation>Проксі &lt;b&gt;увімкнено&lt;/b&gt;: %1</translation>
    </message>
    <message>
        <source>Send coins to a Qtum address</source>
        <translation>Відправити монети на вказану адресу</translation>
    </message>
    <message>
        <source>Backup wallet to another location</source>
        <translation>Резервне копіювання гаманця в інше місце</translation>
    </message>
    <message>
        <source>Change the passphrase used for wallet encryption</source>
        <translation>Змінити пароль, який використовується для шифрування гаманця</translation>
    </message>
    <message>
        <source>&amp;Debug window</source>
        <translation>&amp;Окно отладки</translation>
    </message>
    <message>
        <source>Open debugging and diagnostic console</source>
        <translation>Відкрити консоль зневадження і діагностики</translation>
    </message>
    <message>
        <source>&amp;Verify message...</source>
        <translation>П&amp;еревірити повідомлення...</translation>
    </message>
    <message>
        <source>&amp;Send</source>
        <translation>&amp;Відправити</translation>
    </message>
    <message>
        <source>&amp;Receive</source>
        <translation>&amp;Отримати</translation>
    </message>
    <message>
        <source>&amp;Show / Hide</source>
        <translation>Показа&amp;ти / Приховати</translation>
    </message>
    <message>
        <source>Show or hide the main Window</source>
        <translation>Показує або приховує головне вікно</translation>
    </message>
    <message>
        <source>Encrypt the private keys that belong to your wallet</source>
        <translation>Зашифрувати закриті ключі, що знаходяться у вашому гаманці</translation>
    </message>
    <message>
        <source>Sign messages with your Qtum addresses to prove you own them</source>
        <translation>Підтвердіть, що Ви є власником повідомлення підписавши його Вашою Qtum-адресою</translation>
    </message>
    <message>
        <source>Verify messages to ensure they were signed with specified Qtum addresses</source>
        <translation>Перевірте повідомлення для впевненості, що воно підписано вказаною Qtum-адресою</translation>
    </message>
    <message>
        <source>&amp;File</source>
        <translation>&amp;Файл</translation>
    </message>
    <message>
        <source>&amp;Settings</source>
        <translation>&amp;Налаштування</translation>
    </message>
    <message>
        <source>&amp;Help</source>
        <translation>&amp;Довідка</translation>
    </message>
    <message>
        <source>Tabs toolbar</source>
        <translation>Панель вкладок</translation>
    </message>
    <message>
        <source>Request payments (generates QR codes and qtum: URIs)</source>
        <translation>Створити запит платежу (генерує QR-код та qtum: URI)</translation>
    </message>
    <message>
        <source>Show the list of used sending addresses and labels</source>
        <translation>Показати список адрес і міток, що були використані для відправлення</translation>
    </message>
    <message>
        <source>Show the list of used receiving addresses and labels</source>
        <translation>Показати список адрес і міток, що були використані для отримання</translation>
    </message>
    <message>
        <source>Open a qtum: URI or payment request</source>
        <translation>Відкрити qtum: URI чи запит платежу</translation>
    </message>
    <message>
        <source>&amp;Command-line options</source>
        <translation>П&amp;араметри командного рядка</translation>
    </message>
    <message numerus="yes">
        <source>%n active connection(s) to Qtum network</source>
        <translation><numerusform>%n активне з'єднання з мережею Qtum</numerusform><numerusform>%n активні з'єднання з мережею Qtum</numerusform><numerusform>%n активних з'єднань з мережею Qtum</numerusform><numerusform>%n активних з'єднань з мережею Qtum</numerusform></translation>
    </message>
    <message>
        <source>Indexing blocks on disk...</source>
        <translation>Індексація блоків на диску ...</translation>
    </message>
    <message>
        <source>Processing blocks on disk...</source>
        <translation>Обробка блоків на диску...</translation>
    </message>
    <message numerus="yes">
        <source>Processed %n block(s) of transaction history.</source>
        <translation><numerusform>Оброблено %n блок історії транзакцій.</numerusform><numerusform>Оброблено %n блоки історії транзакцій.</numerusform><numerusform>Оброблено %n блоків історії транзакцій.</numerusform><numerusform>Оброблено %n блоків історії транзакцій.</numerusform></translation>
    </message>
    <message>
        <source>%1 behind</source>
        <translation>%1 тому</translation>
    </message>
    <message>
        <source>Last received block was generated %1 ago.</source>
        <translation>Останній отриманий блок було згенеровано %1 тому.</translation>
    </message>
    <message>
        <source>Transactions after this will not yet be visible.</source>
        <translation>Пізніші транзакції не буде видно.</translation>
    </message>
    <message>
        <source>Error</source>
        <translation>Ошибка</translation>
    </message>
    <message>
        <source>Warning</source>
        <translation>Попередження</translation>
    </message>
    <message>
        <source>Information</source>
        <translation>Інформація</translation>
    </message>
    <message>
        <source>Up to date</source>
        <translation>Синхронізовано</translation>
    </message>
    <message>
        <source>&amp;Sending addresses</source>
        <translation>&amp;Адреси для відправлення</translation>
    </message>
    <message>
        <source>&amp;Receiving addresses</source>
        <translation>&amp;Адреси для отримання</translation>
    </message>
    <message>
        <source>Open Wallet</source>
        <translation>Відкрити гаманець</translation>
    </message>
    <message>
        <source>Open a wallet</source>
        <translation>Відкрийте гаманець</translation>
    </message>
    <message>
        <source>Close Wallet...</source>
        <translation>закрити Гаманець ...</translation>
    </message>
    <message>
        <source>Close wallet</source>
        <translation>закрити Гаманець</translation>
    </message>
    <message>
        <source>Show the %1 help message to get a list with possible Qtum command-line options</source>
        <translation>Показати довідку %1 для отримання переліку можливих параметрів командного рядка.</translation>
    </message>
    <message>
        <source>default wallet</source>
        <translation>гаманець за змовчуванням</translation>
    </message>
    <message>
        <source>No wallets available</source>
        <translation>Гаманців немає</translation>
    </message>
    <message>
        <source>&amp;Window</source>
        <translation>&amp;Окно</translation>
    </message>
    <message>
        <source>Minimize</source>
        <translation>Сворачивать</translation>
    </message>
    <message>
        <source>Zoom</source>
        <translation>Збільшення</translation>
    </message>
    <message>
        <source>Main Window</source>
        <translation>Головне Вікно</translation>
    </message>
    <message>
        <source>%1 client</source>
        <translation>%1 клієнт</translation>
    </message>
    <message>
        <source>Connecting to peers...</source>
        <translation>Підключення до вузлів...</translation>
    </message>
    <message>
        <source>Catching up...</source>
        <translation>Синхронізується...</translation>
    </message>
    <message>
        <source>Error: %1</source>
        <translation>Помилка: %1</translation>
    </message>
    <message>
        <source>Warning: %1</source>
        <translation>Попередження: %1</translation>
    </message>
    <message>
        <source>Date: %1
</source>
        <translation>Дата: %1
</translation>
    </message>
    <message>
        <source>Amount: %1
</source>
        <translation>Кількість: %1
</translation>
    </message>
    <message>
        <source>Wallet: %1
</source>
        <translation>Гаманець: %1
</translation>
    </message>
    <message>
        <source>Type: %1
</source>
        <translation>Тип: %1
</translation>
    </message>
    <message>
        <source>Label: %1
</source>
        <translation>Мітка: %1
</translation>
    </message>
    <message>
        <source>Address: %1
</source>
        <translation>Адреса: %1
</translation>
    </message>
    <message>
        <source>Sent transaction</source>
        <translation>Надіслані транзакції</translation>
    </message>
    <message>
        <source>Incoming transaction</source>
        <translation>Отримані транзакції</translation>
    </message>
    <message>
        <source>HD key generation is &lt;b&gt;enabled&lt;/b&gt;</source>
        <translation>Генерація HD ключа &lt;b&gt;увімкнена&lt;/b&gt;</translation>
    </message>
    <message>
        <source>HD key generation is &lt;b&gt;disabled&lt;/b&gt;</source>
        <translation>Генерація HD ключа&lt;b&gt;вимкнена&lt;/b&gt;</translation>
    </message>
    <message>
        <source>Private key &lt;b&gt;disabled&lt;/b&gt;</source>
        <translation>Закритого ключа &lt;b&gt;вимкнено&lt;/b&gt;</translation>
    </message>
    <message>
        <source>Wallet is &lt;b&gt;encrypted&lt;/b&gt; and currently &lt;b&gt;unlocked&lt;/b&gt;</source>
        <translation>&lt;b&gt;Зашифрований&lt;/b&gt; гаманець &lt;b&gt;розблоковано&lt;/b&gt;</translation>
    </message>
    <message>
        <source>Wallet is &lt;b&gt;encrypted&lt;/b&gt; and currently &lt;b&gt;locked&lt;/b&gt;</source>
        <translation>&lt;b&gt;Зашифрований&lt;/b&gt; гаманець &lt;b&gt;заблоковано&lt;/b&gt;</translation>
    </message>
    <message>
        <source>A fatal error occurred. Qtum can no longer continue safely and will quit.</source>
        <translation>Сталася фатальна помилка. Гаманець буде закрито.</translation>
    </message>
</context>
<context>
    <name>CoinControlDialog</name>
    <message>
        <source>Coin Selection</source>
        <translation>Вибір Монет</translation>
    </message>
    <message>
        <source>Quantity:</source>
        <translation>Кількість:</translation>
    </message>
    <message>
        <source>Bytes:</source>
        <translation>Байтів:</translation>
    </message>
    <message>
        <source>Amount:</source>
        <translation>Сума:</translation>
    </message>
    <message>
        <source>Fee:</source>
        <translation>Комісія:</translation>
    </message>
    <message>
        <source>Dust:</source>
        <translation>Пил:</translation>
    </message>
    <message>
        <source>After Fee:</source>
        <translation>Після комісії:</translation>
    </message>
    <message>
        <source>Change:</source>
        <translation>Решта:</translation>
    </message>
    <message>
        <source>(un)select all</source>
        <translation>Вибрати/зняти всі</translation>
    </message>
    <message>
        <source>Tree mode</source>
        <translation>Деревом</translation>
    </message>
    <message>
        <source>List mode</source>
        <translation>Списком</translation>
    </message>
    <message>
        <source>Amount</source>
        <translation>Кількість</translation>
    </message>
    <message>
        <source>Received with label</source>
        <translation>Отримано з позначкою</translation>
    </message>
    <message>
        <source>Received with address</source>
        <translation>Отримано з адресою</translation>
    </message>
    <message>
        <source>Date</source>
        <translation>Дата</translation>
    </message>
    <message>
        <source>Confirmations</source>
        <translation>Підтверджень</translation>
    </message>
    <message>
        <source>Confirmed</source>
        <translation>Підтверджені</translation>
    </message>
    <message>
        <source>Copy address</source>
        <translation>Копіювати адресу</translation>
    </message>
    <message>
        <source>Copy label</source>
        <translation>Копіювати мітку</translation>
    </message>
    <message>
        <source>Copy amount</source>
        <translation>Копіювати суму</translation>
    </message>
    <message>
        <source>Copy transaction ID</source>
        <translation>Копіювати ID транзакції</translation>
    </message>
    <message>
        <source>Lock unspent</source>
        <translation>Заблокувати</translation>
    </message>
    <message>
        <source>Unlock unspent</source>
        <translation>Розблокувати</translation>
    </message>
    <message>
        <source>Copy quantity</source>
        <translation>Скопіювати кількість</translation>
    </message>
    <message>
        <source>Copy fee</source>
        <translation>Скопіювати комісію</translation>
    </message>
    <message>
        <source>Copy after fee</source>
        <translation>Скопіювати після комісії</translation>
    </message>
    <message>
        <source>Copy bytes</source>
        <translation>Скопіювати байти</translation>
    </message>
    <message>
        <source>Copy dust</source>
        <translation>Скопіювати інше</translation>
    </message>
    <message>
        <source>Copy change</source>
        <translation>Скопіювати решту</translation>
    </message>
    <message>
        <source>(%1 locked)</source>
        <translation>(%1 заблоковано)</translation>
    </message>
    <message>
        <source>yes</source>
        <translation>так</translation>
    </message>
    <message>
        <source>no</source>
        <translation>ні</translation>
    </message>
    <message>
        <source>This label turns red if any recipient receives an amount smaller than the current dust threshold.</source>
        <translation>Ця позначка стане червоною, якщо будь-який отримувач отримає суму, меншу за поточний поріг пилу.</translation>
    </message>
    <message>
        <source>Can vary +/- %1 satoshi(s) per input.</source>
        <translation>Може відрізнятися на +/- %1 сатоші за введені</translation>
    </message>
    <message>
        <source>(no label)</source>
        <translation>(нет метки)</translation>
    </message>
    <message>
        <source>change from %1 (%2)</source>
        <translation>решта з %1 (%2)</translation>
    </message>
    <message>
        <source>(change)</source>
        <translation>(решта)</translation>
    </message>
</context>
<context>
    <name>CreateWalletActivity</name>
    <message>
        <source>Creating Wallet &lt;b&gt;%1&lt;/b&gt;...</source>
        <translation>Створення Гаманця &lt;b&gt;%1&lt;/b&gt;...</translation>
    </message>
    <message>
        <source>Create wallet failed</source>
        <translation>Помилка створення гаманця</translation>
    </message>
    <message>
        <source>Create wallet warning</source>
        <translation>Попередження створення гаманця</translation>
    </message>
</context>
<context>
    <name>CreateWalletDialog</name>
    <message>
        <source>Create Wallet</source>
        <translation>Створити Гаманець</translation>
    </message>
    <message>
        <source>Wallet Name</source>
        <translation>Назва Гаманця</translation>
    </message>
    <message>
        <source>Encrypt the wallet. The wallet will be encrypted with a passphrase of your choice.</source>
        <translation>Зашифруйте гаманець. Гаманець буде зашифрований за допомогою пароля на ваш вибір.</translation>
    </message>
    <message>
        <source>Encrypt Wallet</source>
        <translation>Шифрувати Гаманець</translation>
    </message>
    <message>
        <source>Create</source>
        <translation>Створити</translation>
    </message>
</context>
<context>
    <name>EditAddressDialog</name>
    <message>
        <source>Edit Address</source>
        <translation>Редагувати адресу</translation>
    </message>
    <message>
        <source>&amp;Label</source>
        <translation>&amp;Мітка</translation>
    </message>
    <message>
        <source>The label associated with this address list entry</source>
        <translation>Мітка, пов'язана з цим записом списку адрес</translation>
    </message>
    <message>
        <source>The address associated with this address list entry. This can only be modified for sending addresses.</source>
        <translation>Адреса, пов'язана з цим записом списку адрес. Це поле може бути модифіковане лише для адрес відправлення.</translation>
    </message>
    <message>
        <source>&amp;Address</source>
        <translation>&amp;Адреса</translation>
    </message>
    <message>
        <source>New sending address</source>
        <translation>Нова адреса для відправлення</translation>
    </message>
    <message>
        <source>Edit receiving address</source>
        <translation>Редагувати адресу для отримання</translation>
    </message>
    <message>
        <source>Edit sending address</source>
        <translation>Редагувати адресу для відправлення</translation>
    </message>
    <message>
        <source>The entered address "%1" is not a valid Qtum address.</source>
        <translation>Введена адреса "%1" не є адресою в мережі Qtum.</translation>
    </message>
    <message>
        <source>Address "%1" already exists as a receiving address with label "%2" and so cannot be added as a sending address.</source>
        <translation>Адреса "%1" вже існує як отримувач з міткою "%2" і не може бути додана як відправник.</translation>
    </message>
    <message>
        <source>The entered address "%1" is already in the address book with label "%2".</source>
        <translation>Введена адреса "%1" вже присутня в адресній книзі з міткою "%2".</translation>
    </message>
    <message>
        <source>Could not unlock wallet.</source>
        <translation>Неможливо розблокувати гаманець.</translation>
    </message>
    <message>
        <source>New key generation failed.</source>
        <translation>Не вдалося згенерувати нові ключі.</translation>
    </message>
</context>
<context>
    <name>FreespaceChecker</name>
    <message>
        <source>A new data directory will be created.</source>
        <translation>Буде створено новий каталог даних.</translation>
    </message>
    <message>
        <source>name</source>
        <translation>назва</translation>
    </message>
    <message>
        <source>Directory already exists. Add %1 if you intend to create a new directory here.</source>
        <translation>Каталог вже існує. Додайте %1, якщо ви мали намір створити там новий каталог.</translation>
    </message>
    <message>
        <source>Path already exists, and is not a directory.</source>
        <translation>Шлях вже існує і не є каталогом.</translation>
    </message>
    <message>
        <source>Cannot create data directory here.</source>
        <translation>Тут неможливо створити каталог даних.</translation>
    </message>
</context>
<context>
    <name>HelpMessageDialog</name>
    <message>
        <source>version</source>
        <translation>версії</translation>
    </message>
    <message>
        <source>(%1-bit)</source>
        <translation>(%1-бітний)</translation>
    </message>
    <message>
        <source>About %1</source>
        <translation>Про %1</translation>
    </message>
    <message>
        <source>Command-line options</source>
        <translation>Параметри командного рядка</translation>
    </message>
</context>
<context>
    <name>Intro</name>
    <message>
        <source>Welcome</source>
        <translation>Добро пожаловать</translation>
    </message>
    <message>
        <source>Welcome to %1.</source>
        <translation>Ласкаво просимо до %1.</translation>
    </message>
    <message>
        <source>As this is the first time the program is launched, you can choose where %1 will store its data.</source>
        <translation>Оскільки це перший запуск програми, ви можете обрати де %1 буде зберігати дані.</translation>
    </message>
    <message>
        <source>When you click OK, %1 will begin to download and process the full %4 block chain (%2GB) starting with the earliest transactions in %3 when %4 initially launched.</source>
        <translation>Після натискання кнопки «OK» %1 почне завантажувати та обробляти повний ланцюжок блоків %4 (%2 Гб), починаючи з найбільш ранніх транзакцій у %3, коли було запущено %4.</translation>
    </message>
    <message>
        <source>This initial synchronisation is very demanding, and may expose hardware problems with your computer that had previously gone unnoticed. Each time you run %1, it will continue downloading where it left off.</source>
        <translation>Ця початкова синхронізація є дуже вимогливою, і може виявити проблеми з апаратним забезпеченням комп'ютера, які раніше не були непоміченими. Кожен раз, коли ви запускаєте %1, він буде продовжувати завантаження там, де він зупинився.</translation>
    </message>
    <message>
        <source>If you have chosen to limit block chain storage (pruning), the historical data must still be downloaded and processed, but will be deleted afterward to keep your disk usage low.</source>
        <translation>Якщо ви вирішили обмежити збереження ланцюжка блоків (відсікання), історичні дані повинні бути завантажені та оброблені, але потім можуть бути видалені, щоб зберегти потрібний простір диска.</translation>
    </message>
    <message>
        <source>Use the default data directory</source>
        <translation>Використовувати типовий каталог даних</translation>
    </message>
    <message>
        <source>Use a custom data directory:</source>
        <translation>Використовувати свій каталог даних:</translation>
    </message>
    <message>
        <source>Qtum</source>
        <translation>Qtum</translation>
    </message>
    <message>
        <source>At least %1 GB of data will be stored in this directory, and it will grow over time.</source>
        <translation>Принаймні, %1 ГБ даних буде збережено в цьому каталозі, і воно з часом зростатиме.</translation>
    </message>
    <message>
        <source>Approximately %1 GB of data will be stored in this directory.</source>
        <translation>Близько %1 Гб даних буде збережено в цьому каталозі.</translation>
    </message>
    <message>
        <source>%1 will download and store a copy of the Qtum block chain.</source>
        <translation>%1 буде завантажувати та зберігати копію ланцюжка блоків qtum.</translation>
    </message>
    <message>
        <source>The wallet will also be stored in this directory.</source>
        <translation>Гаманець також зберігатиметься в цьому каталозі.</translation>
    </message>
    <message>
        <source>Error: Specified data directory "%1" cannot be created.</source>
        <translation>Помилка: неможливо створити обраний каталог даних «%1».</translation>
    </message>
    <message>
        <source>Error</source>
        <translation>Ошибка</translation>
    </message>
    <message numerus="yes">
        <source>%n GB of free space available</source>
        <translation><numerusform>Доступно %n ГБ вільного простору</numerusform><numerusform>Доступно %n ГБ вільного простору</numerusform><numerusform>Доступно %n ГБ вільного простору</numerusform><numerusform>Доступно %n ГБ вільного простору</numerusform></translation>
    </message>
    <message numerus="yes">
        <source>(of %n GB needed)</source>
        <translation><numerusform>(в той час, як необхідно %n ГБ)</numerusform><numerusform>(в той час, як необхідно %n ГБ)</numerusform><numerusform>(в той час, як необхідно %n ГБ)</numerusform><numerusform>(в той час, як необхідно %n ГБ)</numerusform></translation>
    </message>
    </context>
<context>
    <name>ModalOverlay</name>
    <message>
        <source>Form</source>
        <translation>Форма</translation>
    </message>
    <message>
        <source>Recent transactions may not yet be visible, and therefore your wallet's balance might be incorrect. This information will be correct once your wallet has finished synchronizing with the qtum network, as detailed below.</source>
        <translation>Нещодавні транзакції ще не відображаються, тому баланс вашого гаманця може бути неточним. Ця інформація буде вірною після того, як ваш гаманець завершить синхронізацію з мережею qtum, врахровуйте показники нижче.</translation>
    </message>
    <message>
        <source>Attempting to spend qtums that are affected by not-yet-displayed transactions will not be accepted by the network.</source>
        <translation>Спроба відправити qtums, які ще не відображаються, не буде прийнята мережею.</translation>
    </message>
    <message>
        <source>Number of blocks left</source>
        <translation>Залишилося блоків</translation>
    </message>
    <message>
        <source>Unknown...</source>
        <translation>Невідомо...</translation>
    </message>
    <message>
        <source>Last block time</source>
        <translation>Час останнього блоку</translation>
    </message>
    <message>
        <source>Progress</source>
        <translation>Прогрес</translation>
    </message>
    <message>
        <source>Progress increase per hour</source>
        <translation>Прогрес за годину</translation>
    </message>
    <message>
        <source>calculating...</source>
        <translation>рахування...</translation>
    </message>
    <message>
        <source>Estimated time left until synced</source>
        <translation>Орієнтовний час до кінця синхронізації</translation>
    </message>
    <message>
        <source>Hide</source>
        <translation>Приховати</translation>
    </message>
    <message>
        <source>Unknown. Syncing Headers (%1, %2%)...</source>
        <translation>Невідомо. Синхронізація заголовків (%1, %2%) ...</translation>
    </message>
</context>
<context>
    <name>OpenURIDialog</name>
    <message>
        <source>Open URI</source>
        <translation>Відкрити URI</translation>
    </message>
    <message>
        <source>Open payment request from URI or file</source>
        <translation>Відкрити запит платежу з URI або файлу</translation>
    </message>
    <message>
        <source>URI:</source>
        <translation>URI:</translation>
    </message>
    <message>
        <source>Select payment request file</source>
        <translation>Виберіть файл запиту платежу</translation>
    </message>
    <message>
        <source>Select payment request file to open</source>
        <translation>Виберіть файл запиту платежу</translation>
    </message>
</context>
<context>
    <name>OpenWalletActivity</name>
    <message>
        <source>Open wallet failed</source>
        <translation>Помилка відкриття гаманця</translation>
    </message>
    <message>
        <source>Open wallet warning</source>
        <translation>Попередження відкриття гаманця</translation>
    </message>
    <message>
        <source>default wallet</source>
        <translation>гаманець за змовчуванням</translation>
    </message>
    <message>
        <source>Opening Wallet &lt;b&gt;%1&lt;/b&gt;...</source>
        <translation>Відкриття гаманця &lt;b&gt;%1&lt;/b&gt;...</translation>
    </message>
</context>
<context>
    <name>OptionsDialog</name>
    <message>
        <source>Options</source>
        <translation>Параметри</translation>
    </message>
    <message>
        <source>&amp;Main</source>
        <translation>&amp;Головні</translation>
    </message>
    <message>
        <source>Automatically start %1 after logging in to the system.</source>
        <translation>Автоматично запускати %1 при вході до системи.</translation>
    </message>
    <message>
        <source>&amp;Start %1 on system login</source>
        <translation>&amp;Запускати %1 при вході в систему</translation>
    </message>
    <message>
        <source>Size of &amp;database cache</source>
        <translation>Розмір &amp;кешу бази даних</translation>
    </message>
    <message>
        <source>Number of script &amp;verification threads</source>
        <translation>Кількість потоків &amp;сценарію перевірки</translation>
    </message>
    <message>
        <source>IP address of the proxy (e.g. IPv4: 127.0.0.1 / IPv6: ::1)</source>
        <translation>IP-адреса проксі-сервера (наприклад IPv4: 127.0.0.1 / IPv6: ::1)</translation>
    </message>
    <message>
        <source>Shows if the supplied default SOCKS5 proxy is used to reach peers via this network type.</source>
        <translation>Показує, чи типово використовується проксі SOCKS5 для досягнення рівної участі для цього типу мережі.</translation>
    </message>
    <message>
        <source>Use separate SOCKS&amp;5 proxy to reach peers via Tor hidden services:</source>
        <translation>Використовуйте окремі проксі-сервери SOCKS&amp;5 для підключення до вузлів через приховані сервіси Tor:</translation>
    </message>
    <message>
        <source>Hide the icon from the system tray.</source>
        <translation>Приховати значок із системного лотка.</translation>
    </message>
    <message>
        <source>&amp;Hide tray icon</source>
        <translation>&amp;Приховати піктограму з лотка</translation>
    </message>
    <message>
        <source>Minimize instead of exit the application when the window is closed. When this option is enabled, the application will be closed only after selecting Exit in the menu.</source>
        <translation>Згортати замість закриття. Якщо ця опція включена, програма закриється лише після вибору відповідного пункту в меню.</translation>
    </message>
    <message>
        <source>Third party URLs (e.g. a block explorer) that appear in the transactions tab as context menu items. %s in the URL is replaced by transaction hash. Multiple URLs are separated by vertical bar |.</source>
        <translation>Сторонні URL (наприклад, block explorer), що з'являться на вкладці транзакцій у вигляді пункту контекстного меню. %s в URL буде замінено на хеш транзакції. Для відокремлення URLів використовуйте вертикальну риску |.</translation>
    </message>
    <message>
        <source>Open the %1 configuration file from the working directory.</source>
        <translation>Відкрийте %1 файл конфігурації з робочого каталогу.</translation>
    </message>
    <message>
        <source>Open Configuration File</source>
        <translation>Відкрити файл конфігурації</translation>
    </message>
    <message>
        <source>Reset all client options to default.</source>
        <translation>Скинути всі параметри клієнта на типові.</translation>
    </message>
    <message>
        <source>&amp;Reset Options</source>
        <translation>С&amp;кинути параметри</translation>
    </message>
    <message>
        <source>&amp;Network</source>
        <translation>&amp;Мережа</translation>
    </message>
    <message>
        <source>Disables some advanced features but all blocks will still be fully validated. Reverting this setting requires re-downloading the entire blockchain. Actual disk usage may be somewhat higher.</source>
        <translation>Вимикає деякі нові властивості але всі блоки будуть повністю перевірені. Повернення цієї опції вимагає перезавантаження вього ланцюжка блоків. Фактичний розмір бази може бути дещо більший.</translation>
    </message>
    <message>
        <source>Prune &amp;block storage to</source>
        <translation>Скоротити місце під блоки...</translation>
    </message>
    <message>
        <source>GB</source>
        <translation>ГБ</translation>
    </message>
    <message>
        <source>Reverting this setting requires re-downloading the entire blockchain.</source>
        <translation>Повернення цієї опції вимагає перезавантаження вього ланцюжка блоків.</translation>
    </message>
    <message>
        <source>MiB</source>
        <translation>MiB</translation>
    </message>
    <message>
        <source>(0 = auto, &lt;0 = leave that many cores free)</source>
        <translation>(0 = автоматично, &lt;0 = вказує кількість вільних ядер)</translation>
    </message>
    <message>
        <source>W&amp;allet</source>
        <translation>Г&amp;аманець</translation>
    </message>
    <message>
        <source>Expert</source>
        <translation>Експерт</translation>
    </message>
    <message>
        <source>Enable coin &amp;control features</source>
        <translation>Ввімкнути &amp;керування входами</translation>
    </message>
    <message>
        <source>If you disable the spending of unconfirmed change, the change from a transaction cannot be used until that transaction has at least one confirmation. This also affects how your balance is computed.</source>
        <translation>Якщо вимкнути витрату непідтвердженої решти, то решту від транзакції не можна буде використати, допоки ця транзакція не матиме хоча б одне підтвердження. Це також впливає на розрахунок балансу.</translation>
    </message>
    <message>
        <source>&amp;Spend unconfirmed change</source>
        <translation>&amp;Витрачати непідтверджену решту</translation>
    </message>
    <message>
        <source>Automatically open the Qtum client port on the router. This only works when your router supports UPnP and it is enabled.</source>
        <translation>Автоматично відкривати порт для клієнту qtum на роутері. Працює лише якщо ваш роутер підтримує UPnP і ця функція увімкнена.</translation>
    </message>
    <message>
        <source>Map port using &amp;UPnP</source>
        <translation>Відображення порту через &amp;UPnP</translation>
    </message>
    <message>
        <source>Accept connections from outside.</source>
        <translation>Принимать входящие соединения.</translation>
    </message>
    <message>
        <source>Allow incomin&amp;g connections</source>
        <translation>Разрешить входящие подключения</translation>
    </message>
    <message>
        <source>Connect to the Qtum network through a SOCKS5 proxy.</source>
        <translation>Підключення до мережі Qtum через SOCKS5 проксі.</translation>
    </message>
    <message>
        <source>&amp;Connect through SOCKS5 proxy (default proxy):</source>
        <translation>&amp;Підключення через SOCKS5 проксі (проксі за замовчуванням):</translation>
    </message>
    <message>
        <source>Proxy &amp;IP:</source>
        <translation>&amp;IP проксі:</translation>
    </message>
    <message>
        <source>&amp;Port:</source>
        <translation>&amp;Порт:</translation>
    </message>
    <message>
        <source>Port of the proxy (e.g. 9050)</source>
        <translation>Порт проксі-сервера (наприклад 9050)</translation>
    </message>
    <message>
        <source>Used for reaching peers via:</source>
        <translation>Приєднуватися до учасників через:</translation>
    </message>
    <message>
        <source>IPv4</source>
        <translation>IPv4</translation>
    </message>
    <message>
        <source>IPv6</source>
        <translation>IPv6</translation>
    </message>
    <message>
        <source>Tor</source>
        <translation>Tor</translation>
    </message>
    <message>
        <source>Connect to the Qtum network through a separate SOCKS5 proxy for Tor hidden services.</source>
        <translation>Підключатися до мережі Qtum через окремий SOCKS5 проксі для прихованих сервісів Tor.</translation>
    </message>
    <message>
        <source>&amp;Window</source>
        <translation>&amp;Вікно</translation>
    </message>
    <message>
        <source>Show only a tray icon after minimizing the window.</source>
        <translation>Показувати лише іконку в треї після згортання вікна.</translation>
    </message>
    <message>
        <source>&amp;Minimize to the tray instead of the taskbar</source>
        <translation>Мінімізувати &amp;у трей</translation>
    </message>
    <message>
        <source>M&amp;inimize on close</source>
        <translation>Згортати замість закритт&amp;я</translation>
    </message>
    <message>
        <source>&amp;Display</source>
        <translation>&amp;Відображення</translation>
    </message>
    <message>
        <source>User Interface &amp;language:</source>
        <translation>Мов&amp;а інтерфейсу користувача:</translation>
    </message>
    <message>
        <source>The user interface language can be set here. This setting will take effect after restarting %1.</source>
        <translation>Встановлює мову інтерфейсу. Зміни набудуть чинності після перезапуску %1.</translation>
    </message>
    <message>
        <source>&amp;Unit to show amounts in:</source>
        <translation>В&amp;имірювати монети в:</translation>
    </message>
    <message>
        <source>Choose the default subdivision unit to show in the interface and when sending coins.</source>
        <translation>Виберіть одиницю вимірювання монет, яка буде відображатись в гаманці та при відправленні.</translation>
    </message>
    <message>
        <source>Whether to show coin control features or not.</source>
        <translation>Показати або сховати керування входами.</translation>
    </message>
    <message>
        <source>&amp;Third party transaction URLs</source>
        <translation>&amp;URL-адреси транзакцій сторонніх розробників</translation>
    </message>
    <message>
        <source>Options set in this dialog are overridden by the command line or in the configuration file:</source>
        <translation>Параметри, задані в цьому діалоговому вікні, буде перевизначено командним рядком або в конфігураційному файлі:</translation>
    </message>
    <message>
        <source>&amp;OK</source>
        <translation>&amp;Гаразд</translation>
    </message>
    <message>
        <source>&amp;Cancel</source>
        <translation>&amp;Скасувати</translation>
    </message>
    <message>
        <source>default</source>
        <translation>типово</translation>
    </message>
    <message>
        <source>none</source>
        <translation>відсутні</translation>
    </message>
    <message>
        <source>Confirm options reset</source>
        <translation>Підтвердження скидання параметрів</translation>
    </message>
    <message>
        <source>Client restart required to activate changes.</source>
        <translation>Для застосування змін необхідно перезапустити клієнта.</translation>
    </message>
    <message>
        <source>Client will be shut down. Do you want to proceed?</source>
        <translation>Клієнт буде вимкнено. Продовжити?</translation>
    </message>
    <message>
        <source>Configuration options</source>
        <translation>Редагувати параметри</translation>
    </message>
    <message>
        <source>The configuration file is used to specify advanced user options which override GUI settings. Additionally, any command-line options will override this configuration file.</source>
        <translation>Файл конфігурації використовується для вказування додаткових параметрів користувача, що перекривають настройки графічного інтерфейсу користувача. Крім того, будь-які параметри командного рядка замінять цей конфігураційний файл.</translation>
    </message>
    <message>
        <source>Error</source>
        <translation>Ошибка</translation>
    </message>
    <message>
        <source>The configuration file could not be opened.</source>
        <translation>Файл конфігурції не можливо відкрити</translation>
    </message>
    <message>
        <source>This change would require a client restart.</source>
        <translation>Ця зміна вступить в силу після перезапуску клієнта</translation>
    </message>
    <message>
        <source>The supplied proxy address is invalid.</source>
        <translation>Невірно вказано адресу проксі.</translation>
    </message>
</context>
<context>
    <name>OverviewPage</name>
    <message>
        <source>Form</source>
        <translation>Форма</translation>
    </message>
    <message>
        <source>The displayed information may be out of date. Your wallet automatically synchronizes with the Qtum network after a connection is established, but this process has not completed yet.</source>
        <translation>Показана інформація вже може бути застарілою. Ваш гаманець буде автоматично синхронізовано з мережею Qtum після встановлення підключення, але цей процес ще не завершено.</translation>
    </message>
    <message>
        <source>Watch-only:</source>
        <translation>Тільки спостереження:</translation>
    </message>
    <message>
        <source>Available:</source>
        <translation>Наявно:</translation>
    </message>
    <message>
        <source>Your current spendable balance</source>
        <translation>Ваш поточний підтверджений баланс</translation>
    </message>
    <message>
        <source>Pending:</source>
        <translation>Очікується:</translation>
    </message>
    <message>
        <source>Total of transactions that have yet to be confirmed, and do not yet count toward the spendable balance</source>
        <translation>Сума монет у непідтверджених транзакціях</translation>
    </message>
    <message>
        <source>Immature:</source>
        <translation>Незрілі:</translation>
    </message>
    <message>
        <source>Mined balance that has not yet matured</source>
        <translation>Баланс видобутих та ще недозрілих монет</translation>
    </message>
    <message>
        <source>Balances</source>
        <translation>Баланси</translation>
    </message>
    <message>
        <source>Total:</source>
        <translation>Всього:</translation>
    </message>
    <message>
        <source>Your current total balance</source>
        <translation>Ваш поточний сукупний баланс</translation>
    </message>
    <message>
        <source>Your current balance in watch-only addresses</source>
        <translation>Ваш поточний баланс в адресах для спостереження</translation>
    </message>
    <message>
        <source>Spendable:</source>
        <translation>Доступно:</translation>
    </message>
    <message>
        <source>Recent transactions</source>
        <translation>Останні транзакції</translation>
    </message>
    <message>
        <source>Unconfirmed transactions to watch-only addresses</source>
        <translation>Непідтверджені транзакції на адреси для спостереження</translation>
    </message>
    <message>
        <source>Mined balance in watch-only addresses that has not yet matured</source>
        <translation>Баланс видобутих та ще недозрілих монет на адресах для спостереження</translation>
    </message>
    <message>
        <source>Current total balance in watch-only addresses</source>
        <translation>Поточний сукупний баланс в адресах для спостереження</translation>
    </message>
</context>
<context>
    <name>PaymentServer</name>
    <message>
        <source>Payment request error</source>
        <translation>Помилка запиту платежу</translation>
    </message>
    <message>
        <source>Cannot start qtum: click-to-pay handler</source>
        <translation>Не вдається запустити qtum: обробник клацни-плати</translation>
    </message>
    <message>
        <source>URI handling</source>
        <translation>Обробка URI</translation>
    </message>
    <message>
        <source>'qtum://' is not a valid URI. Use 'qtum:' instead.</source>
        <translation>'qtum://' не вірний URI. Використовуйте 'qtum:'.</translation>
    </message>
    <message>
        <source>You are using a BIP70 URL which will be unsupported in the future.</source>
        <translation>Ви використовуєте BIP70 посилання, яке в майбутньому не буде підтримуватись.</translation>
    </message>
    <message>
        <source>Payment request fetch URL is invalid: %1</source>
        <translation>URL запиту платежу є некоректним: %1</translation>
    </message>
    <message>
        <source>Cannot process payment request because BIP70 support was not compiled in.</source>
        <translation>Неможливо обробити платіжний запит, оскільки вимкнено підтримку BIP70.</translation>
    </message>
    <message>
        <source>Invalid payment address %1</source>
        <translation>Помилка в адресі платежу %1</translation>
    </message>
    <message>
        <source>URI cannot be parsed! This can be caused by an invalid Qtum address or malformed URI parameters.</source>
        <translation>Неможливо обробити URI! Причиною цього може бути некоректна Qtum-адреса або неправильні параметри URI.</translation>
    </message>
    <message>
        <source>Payment request file handling</source>
        <translation>Обробка файлу запиту платежу</translation>
    </message>
    <message>
        <source>Payment request file cannot be read! This can be caused by an invalid payment request file.</source>
        <translation>Неможливо прочитати файл запиту платежу! Ймовірно, файл пошкоджено.</translation>
    </message>
    <message>
        <source>Payment request rejected</source>
        <translation>Запит платежу відхилено</translation>
    </message>
    <message>
        <source>Payment request network doesn't match client network.</source>
        <translation>Мережа запиту платежу не є мережею клієнта.</translation>
    </message>
    <message>
        <source>Payment request expired.</source>
        <translation>Запит платежу прострочено.</translation>
    </message>
    <message>
        <source>Payment request is not initialized.</source>
        <translation>Запит платежу не ініціалізовано.</translation>
    </message>
    <message>
        <source>Unverified payment requests to custom payment scripts are unsupported.</source>
        <translation>
70/5000
Неперевірені запити на оплату до індивідуальних платіжних скриптів не підтримуються.</translation>
    </message>
    <message>
        <source>Invalid payment request.</source>
        <translation>Помилка в запиті платежу.</translation>
    </message>
    <message>
        <source>Requested payment amount of %1 is too small (considered dust).</source>
        <translation>Сума запиту платежу для %1 занадто мала (вважається пилом)</translation>
    </message>
    <message>
        <source>Refund from %1</source>
        <translation>Відшкодування з %1</translation>
    </message>
    <message>
        <source>Payment request %1 is too large (%2 bytes, allowed %3 bytes).</source>
        <translation>Запит платежу %1 занадто великий (%2 байт, дозволено %3 байт).</translation>
    </message>
    <message>
        <source>Error communicating with %1: %2</source>
        <translation>Помилка зв'язку з %1: %2</translation>
    </message>
    <message>
        <source>Payment request cannot be parsed!</source>
        <translation>Неможливо розпізнати запит платежу!</translation>
    </message>
    <message>
        <source>Bad response from server %1</source>
        <translation>Погана відповідь від сервера %1</translation>
    </message>
    <message>
        <source>Network request error</source>
        <translation>Помилка мережевого запиту</translation>
    </message>
    <message>
        <source>Payment acknowledged</source>
        <translation>Платіж підтверджено</translation>
    </message>
</context>
<context>
    <name>PeerTableModel</name>
    <message>
        <source>User Agent</source>
        <translation>Клієнт користувача</translation>
    </message>
    <message>
        <source>Node/Service</source>
        <translation>Вузол/Сервіс</translation>
    </message>
    <message>
        <source>NodeId</source>
        <translation>Ідентифікатор вузла</translation>
    </message>
    <message>
        <source>Ping</source>
        <translation>Затримка</translation>
    </message>
    <message>
        <source>Sent</source>
        <translation>Відправлено</translation>
    </message>
    <message>
        <source>Received</source>
        <translation>Отримано</translation>
    </message>
</context>
<context>
    <name>QObject</name>
    <message>
        <source>Amount</source>
        <translation>Кількість</translation>
    </message>
    <message>
        <source>Enter a Qtum address (e.g. %1)</source>
        <translation>Введіть адресу Qtum (наприклад %1)</translation>
    </message>
    <message>
        <source>%1 d</source>
        <translation>%1 д</translation>
    </message>
    <message>
        <source>%1 h</source>
        <translation>%1 г</translation>
    </message>
    <message>
        <source>%1 m</source>
        <translation>%1 х</translation>
    </message>
    <message>
        <source>%1 s</source>
        <translation>%1 с</translation>
    </message>
    <message>
        <source>None</source>
        <translation>Відсутні</translation>
    </message>
    <message>
        <source>N/A</source>
        <translation>Н/Д</translation>
    </message>
    <message>
        <source>%1 ms</source>
        <translation>%1 мс</translation>
    </message>
    <message numerus="yes">
        <source>%n second(s)</source>
        <translation><numerusform>%n секунда</numerusform><numerusform>%n секунд</numerusform><numerusform>%n секунд</numerusform><numerusform>%n секунд</numerusform></translation>
    </message>
    <message numerus="yes">
        <source>%n minute(s)</source>
        <translation><numerusform>%n хвилина</numerusform><numerusform>%n хвилин</numerusform><numerusform>%n хвилин</numerusform><numerusform>%n хвилин</numerusform></translation>
    </message>
    <message numerus="yes">
        <source>%n hour(s)</source>
        <translation><numerusform>%n година</numerusform><numerusform>%n годин</numerusform><numerusform>%n годин</numerusform><numerusform>%n годин</numerusform></translation>
    </message>
    <message numerus="yes">
        <source>%n day(s)</source>
        <translation><numerusform>%n день</numerusform><numerusform>%n днів</numerusform><numerusform>%n днів</numerusform><numerusform>%n днів</numerusform></translation>
    </message>
    <message numerus="yes">
        <source>%n week(s)</source>
        <translation><numerusform>%n тиждень</numerusform><numerusform>%n тижнів</numerusform><numerusform>%n тижнів</numerusform><numerusform>%n тижнів</numerusform></translation>
    </message>
    <message>
        <source>%1 and %2</source>
        <translation>%1 та %2</translation>
    </message>
    <message numerus="yes">
        <source>%n year(s)</source>
        <translation><numerusform>%n рік</numerusform><numerusform>%n років</numerusform><numerusform>%n років</numerusform><numerusform>%n років</numerusform></translation>
    </message>
    <message>
        <source>%1 B</source>
        <translation>%1 Б</translation>
    </message>
    <message>
        <source>%1 KB</source>
        <translation>%1 КБ</translation>
    </message>
    <message>
        <source>%1 MB</source>
        <translation>%1 МБ</translation>
    </message>
    <message>
        <source>%1 GB</source>
        <translation>%1 ГБ</translation>
    </message>
    <message>
        <source>Error: Specified data directory "%1" does not exist.</source>
        <translation>Помилка: Вказаного каталогу даних «%1» не існує.</translation>
    </message>
    <message>
        <source>Error: Cannot parse configuration file: %1.</source>
        <translation>Помилка: Неможливо розібрати файл конфігурації: %1.</translation>
    </message>
    <message>
        <source>Error: %1</source>
        <translation>Помилка: %1</translation>
    </message>
    <message>
        <source>%1 didn't yet exit safely...</source>
        <translation>%1 безпечний вихід ще не виконано...</translation>
    </message>
    <message>
        <source>unknown</source>
        <translation>невідомо</translation>
    </message>
</context>
<context>
    <name>QRImageWidget</name>
    <message>
        <source>&amp;Save Image...</source>
        <translation>&amp;Зберегти зображення...</translation>
    </message>
    <message>
        <source>&amp;Copy Image</source>
        <translation>&amp;Копіювати зображення</translation>
    </message>
    <message>
        <source>Resulting URI too long, try to reduce the text for label / message.</source>
        <translation>Кінцевий URI занадто довгий, спробуйте зменшити текст для мітки / повідомлення.</translation>
    </message>
    <message>
        <source>Error encoding URI into QR Code.</source>
        <translation>Помилка кодування URI в QR-код.</translation>
    </message>
    <message>
        <source>Save QR Code</source>
        <translation>Зберегти QR-код</translation>
    </message>
    <message>
        <source>PNG Image (*.png)</source>
        <translation>Зображення PNG (*.png)</translation>
    </message>
</context>
<context>
    <name>RPCConsole</name>
    <message>
        <source>N/A</source>
        <translation>Н/Д</translation>
    </message>
    <message>
        <source>Client version</source>
        <translation>Версія клієнту</translation>
    </message>
    <message>
        <source>&amp;Information</source>
        <translation>&amp;Інформація</translation>
    </message>
    <message>
        <source>Debug window</source>
        <translation>Вікно зневадження</translation>
    </message>
    <message>
        <source>General</source>
        <translation>Загальна</translation>
    </message>
    <message>
        <source>Using BerkeleyDB version</source>
        <translation>Використовується BerkeleyDB версії</translation>
    </message>
    <message>
        <source>Datadir</source>
        <translation>Каталог даних</translation>
    </message>
    <message>
        <source>To specify a non-default location of the data directory use the '%1' option.</source>
        <translation>Для зазначення нестандартного шляху до каталогу даних, скористайтесь опцією '%1'.</translation>
    </message>
    <message>
        <source>Blocksdir</source>
        <translation>Каталог блоків</translation>
    </message>
    <message>
        <source>To specify a non-default location of the blocks directory use the '%1' option.</source>
        <translation>Для зазначення нестандартного шляху до каталогу блоків, скористайтесь опцією '%1'.</translation>
    </message>
    <message>
        <source>Startup time</source>
        <translation>Час запуску</translation>
    </message>
    <message>
        <source>Network</source>
        <translation>Мережа</translation>
    </message>
    <message>
        <source>Name</source>
        <translation>Ім’я</translation>
    </message>
    <message>
        <source>Number of connections</source>
        <translation>Кількість підключень</translation>
    </message>
    <message>
        <source>Block chain</source>
        <translation>Ланцюг блоків</translation>
    </message>
    <message>
        <source>Current number of blocks</source>
        <translation>Поточне число блоків</translation>
    </message>
    <message>
        <source>Memory Pool</source>
        <translation>Пул пам'яті</translation>
    </message>
    <message>
        <source>Current number of transactions</source>
        <translation>Поточне число транзакцій</translation>
    </message>
    <message>
        <source>Memory usage</source>
        <translation>Використання пам'яті</translation>
    </message>
    <message>
        <source>Wallet: </source>
        <translation>Гаманець:</translation>
    </message>
    <message>
        <source>(none)</source>
        <translation>(відсутні)</translation>
    </message>
    <message>
        <source>&amp;Reset</source>
        <translation>&amp;Скинути</translation>
    </message>
    <message>
        <source>Received</source>
        <translation>Отримано</translation>
    </message>
    <message>
        <source>Sent</source>
        <translation>Відправлено</translation>
    </message>
    <message>
        <source>&amp;Peers</source>
        <translation>&amp;Учасники</translation>
    </message>
    <message>
        <source>Banned peers</source>
        <translation>Заблоковані вузли</translation>
    </message>
    <message>
        <source>Select a peer to view detailed information.</source>
        <translation>Виберіть учасника для перегляду детальнішої інформації</translation>
    </message>
    <message>
        <source>Whitelisted</source>
        <translation>В білому списку</translation>
    </message>
    <message>
        <source>Direction</source>
        <translation>Напрямок</translation>
    </message>
    <message>
        <source>Version</source>
        <translation>Версія</translation>
    </message>
    <message>
        <source>Starting Block</source>
        <translation>Початковий Блок</translation>
    </message>
    <message>
        <source>Synced Headers</source>
        <translation>Синхронізовані Заголовки</translation>
    </message>
    <message>
        <source>Synced Blocks</source>
        <translation>Синхронізовані Блоки</translation>
    </message>
    <message>
        <source>User Agent</source>
        <translation>Клієнт користувача</translation>
    </message>
    <message>
        <source>Open the %1 debug log file from the current data directory. This can take a few seconds for large log files.</source>
        <translation>Відкрийте файл журналу налагодження %1 з поточного каталогу даних. Це може зайняти кілька секунд для файлів великого розміру.</translation>
    </message>
    <message>
        <source>Decrease font size</source>
        <translation>Зменшити розмір шрифту</translation>
    </message>
    <message>
        <source>Increase font size</source>
        <translation>Збільшити розмір шрифту</translation>
    </message>
    <message>
        <source>Services</source>
        <translation>Сервіси</translation>
    </message>
    <message>
        <source>Ban Score</source>
        <translation>Очки бану</translation>
    </message>
    <message>
        <source>Connection Time</source>
        <translation>Час з'єднання</translation>
    </message>
    <message>
        <source>Last Send</source>
        <translation>Востаннє відправлено</translation>
    </message>
    <message>
        <source>Last Receive</source>
        <translation>Востаннє отримано</translation>
    </message>
    <message>
        <source>Ping Time</source>
        <translation>Затримка</translation>
    </message>
    <message>
        <source>The duration of a currently outstanding ping.</source>
        <translation>Тривалість поточної затримки.</translation>
    </message>
    <message>
        <source>Ping Wait</source>
        <translation>Поточна Затримка</translation>
    </message>
    <message>
        <source>Min Ping</source>
        <translation>Мін Пінг</translation>
    </message>
    <message>
        <source>Time Offset</source>
        <translation>Різниця часу</translation>
    </message>
    <message>
        <source>Last block time</source>
        <translation>Час останнього блоку</translation>
    </message>
    <message>
        <source>&amp;Open</source>
        <translation>&amp;Відкрити</translation>
    </message>
    <message>
        <source>&amp;Console</source>
        <translation>&amp;Консоль</translation>
    </message>
    <message>
        <source>&amp;Network Traffic</source>
        <translation>&amp;Мережевий трафік</translation>
    </message>
    <message>
        <source>Totals</source>
        <translation>Всього</translation>
    </message>
    <message>
        <source>In:</source>
        <translation>Вхідних:</translation>
    </message>
    <message>
        <source>Out:</source>
        <translation>Вихідних:</translation>
    </message>
    <message>
        <source>Debug log file</source>
        <translation>Файл звіту зневадження</translation>
    </message>
    <message>
        <source>Clear console</source>
        <translation>Очистити консоль</translation>
    </message>
    <message>
        <source>1 &amp;hour</source>
        <translation>1 &amp;годину</translation>
    </message>
    <message>
        <source>1 &amp;day</source>
        <translation>1 &amp;день</translation>
    </message>
    <message>
        <source>1 &amp;week</source>
        <translation>1 &amp;тиждень</translation>
    </message>
    <message>
        <source>1 &amp;year</source>
        <translation>1 &amp;рік</translation>
    </message>
    <message>
        <source>&amp;Disconnect</source>
        <translation>&amp;Від'єднати</translation>
    </message>
    <message>
        <source>Ban for</source>
        <translation>Заблокувати на</translation>
    </message>
    <message>
        <source>&amp;Unban</source>
        <translation>&amp;Розблокувати</translation>
    </message>
    <message>
        <source>Welcome to the %1 RPC console.</source>
        <translation>Ласкаво просимо до консолі RPC %1.</translation>
    </message>
    <message>
        <source>Use up and down arrows to navigate history, and %1 to clear screen.</source>
        <translation>Використовуйте стрілки вгору та вниз для навігації історії та %1 для очищення екрана.</translation>
    </message>
    <message>
        <source>Type %1 for an overview of available commands.</source>
        <translation>Введіть %1 для перегляду доступних команд.</translation>
    </message>
    <message>
        <source>For more information on using this console type %1.</source>
        <translation>Щоб отримати додаткові відомості про використання консолі введіть %1.</translation>
    </message>
    <message>
        <source>WARNING: Scammers have been active, telling users to type commands here, stealing their wallet contents. Do not use this console without fully understanding the ramifications of a command.</source>
        <translation>ПОПЕРЕДЖЕННЯ. Шахраї активно вказували вводити тут команди і отримували доступ до вмісту гаманця користувачів. Не використовуйте цю консоль без повного розуміння наслідків виконання команд.</translation>
    </message>
    <message>
        <source>Network activity disabled</source>
        <translation>Мережева активність вимкнена.</translation>
    </message>
    <message>
        <source>Executing command without any wallet</source>
        <translation>Виконати команду без гаманця</translation>
    </message>
    <message>
        <source>Executing command using "%1" wallet</source>
        <translation>Виконати команду для "%1" гаманця</translation>
    </message>
    <message>
        <source>(node id: %1)</source>
        <translation>(ІД вузла: %1)</translation>
    </message>
    <message>
        <source>via %1</source>
        <translation>через %1</translation>
    </message>
    <message>
        <source>never</source>
        <translation>ніколи</translation>
    </message>
    <message>
        <source>Inbound</source>
        <translation>Вхідний</translation>
    </message>
    <message>
        <source>Outbound</source>
        <translation>Вихідний</translation>
    </message>
    <message>
        <source>Yes</source>
        <translation>Так</translation>
    </message>
    <message>
        <source>No</source>
        <translation>Ні</translation>
    </message>
    <message>
        <source>Unknown</source>
        <translation>Невідома</translation>
    </message>
</context>
<context>
    <name>ReceiveCoinsDialog</name>
    <message>
        <source>&amp;Amount:</source>
        <translation>&amp;Кількість:</translation>
    </message>
    <message>
        <source>&amp;Label:</source>
        <translation>&amp;Мітка:</translation>
    </message>
    <message>
        <source>&amp;Message:</source>
        <translation>&amp;Повідомлення:</translation>
    </message>
    <message>
        <source>An optional message to attach to the payment request, which will be displayed when the request is opened. Note: The message will not be sent with the payment over the Qtum network.</source>
        <translation>Необов'язкове повідомлення на додаток до запиту платежу, котре буде показане під час відкриття запиту. Примітка: Це повідомлення не буде відправлено з платежем через мережу Qtum.</translation>
    </message>
    <message>
        <source>An optional label to associate with the new receiving address.</source>
        <translation>Необов'язкове поле для мітки нової адреси отримувача.</translation>
    </message>
    <message>
        <source>Use this form to request payments. All fields are &lt;b&gt;optional&lt;/b&gt;.</source>
        <translation>Використовуйте цю форму, щоб отримати платежі. Всі поля є &lt;b&gt;необов'язковими&lt;/b&gt;.</translation>
    </message>
    <message>
        <source>An optional amount to request. Leave this empty or zero to not request a specific amount.</source>
        <translation>Необов'язкове поле для суми запиту. Залиште це поле пустим або впишіть нуль, щоб не надсилати у запиті конкретної суми.</translation>
    </message>
    <message>
        <source>Clear all fields of the form.</source>
        <translation>Очистити всі поля в формі</translation>
    </message>
    <message>
        <source>Clear</source>
        <translation>Очистить</translation>
    </message>
    <message>
        <source>Native segwit addresses (aka Bech32 or BIP-173) reduce your transaction fees later on and offer better protection against typos, but old wallets don't support them. When unchecked, an address compatible with older wallets will be created instead.</source>
        <translation>Чиста сегвіт адреса (segwit, Bech32, BIP-173) знижує комісію та пропонує кращий захист від помилок, але старі гаманці її не підтримують. Якщо позначка знята, буде створено адресу, сумісну зі старими гаманцями.</translation>
    </message>
    <message>
        <source>Generate native segwit (Bech32) address</source>
        <translation>Згенерувати чисту SegWit (Bech32) адресу</translation>
    </message>
    <message>
        <source>Requested payments history</source>
        <translation>Історія запитів платежу</translation>
    </message>
    <message>
        <source>Show the selected request (does the same as double clicking an entry)</source>
        <translation>Показати вибраний запит (робить те ж саме, що й подвійний клік по запису)</translation>
    </message>
    <message>
        <source>Show</source>
        <translation>Показати</translation>
    </message>
    <message>
        <source>Remove the selected entries from the list</source>
        <translation>Вилучити вибрані записи зі списку</translation>
    </message>
    <message>
        <source>Remove</source>
        <translation>Вилучити</translation>
    </message>
    <message>
        <source>Copy URI</source>
        <translation>Скопіювати адресу</translation>
    </message>
    <message>
        <source>Copy label</source>
        <translation>Скопіювати мітку</translation>
    </message>
    <message>
        <source>Copy message</source>
        <translation>Скопіювати повідомлення</translation>
    </message>
    <message>
        <source>Copy amount</source>
        <translation>Копіювати суму</translation>
    </message>
</context>
<context>
    <name>ReceiveRequestDialog</name>
    <message>
        <source>QR Code</source>
        <translation>QR-Код</translation>
    </message>
    <message>
        <source>Copy &amp;URI</source>
        <translation>&amp;Скопіювати URI</translation>
    </message>
    <message>
        <source>Copy &amp;Address</source>
        <translation>Скопіювати &amp;адресу</translation>
    </message>
    <message>
        <source>&amp;Save Image...</source>
        <translation>&amp;Зберегти зображення...</translation>
    </message>
    <message>
        <source>Request payment to %1</source>
        <translation>Запит платежу на %1</translation>
    </message>
    <message>
        <source>Payment information</source>
        <translation>Інформація про платіж</translation>
    </message>
    <message>
        <source>URI</source>
        <translation>URI</translation>
    </message>
    <message>
        <source>Address</source>
        <translation>Адрес</translation>
    </message>
    <message>
        <source>Amount</source>
        <translation>Сума</translation>
    </message>
    <message>
        <source>Label</source>
        <translation>Метка</translation>
    </message>
    <message>
        <source>Message</source>
        <translation>Повідомлення</translation>
    </message>
    <message>
        <source>Wallet</source>
        <translation>Кошелёк</translation>
    </message>
</context>
<context>
    <name>RecentRequestsTableModel</name>
    <message>
        <source>Date</source>
        <translation>Дата</translation>
    </message>
    <message>
        <source>Label</source>
        <translation>Метка</translation>
    </message>
    <message>
        <source>Message</source>
        <translation>Повідомлення</translation>
    </message>
    <message>
        <source>(no label)</source>
        <translation>(нет метки)</translation>
    </message>
    <message>
        <source>(no message)</source>
        <translation>(без повідомлення)</translation>
    </message>
    <message>
        <source>(no amount requested)</source>
        <translation>(без суми)</translation>
    </message>
    <message>
        <source>Requested</source>
        <translation>Запрошено</translation>
    </message>
</context>
<context>
    <name>SendCoinsDialog</name>
    <message>
        <source>Send Coins</source>
        <translation>Відправити</translation>
    </message>
    <message>
        <source>Coin Control Features</source>
        <translation>Керування монетами</translation>
    </message>
    <message>
        <source>Inputs...</source>
        <translation>Входи...</translation>
    </message>
    <message>
        <source>automatically selected</source>
        <translation>вибираються автоматично</translation>
    </message>
    <message>
        <source>Insufficient funds!</source>
        <translation>Недостатньо коштів!</translation>
    </message>
    <message>
        <source>Quantity:</source>
        <translation>Кількість:</translation>
    </message>
    <message>
        <source>Bytes:</source>
        <translation>Байтів:</translation>
    </message>
    <message>
        <source>Amount:</source>
        <translation>Сума:</translation>
    </message>
    <message>
        <source>Fee:</source>
        <translation>Комісія:</translation>
    </message>
    <message>
        <source>After Fee:</source>
        <translation>Після комісії:</translation>
    </message>
    <message>
        <source>Change:</source>
        <translation>Решта:</translation>
    </message>
    <message>
        <source>If this is activated, but the change address is empty or invalid, change will be sent to a newly generated address.</source>
        <translation>Якщо це поле активовано, але адреса для решти відсутня або некоректна, то решта буде відправлена на новостворену адресу.</translation>
    </message>
    <message>
        <source>Custom change address</source>
        <translation>Вказати адресу для решти</translation>
    </message>
    <message>
        <source>Transaction Fee:</source>
        <translation>Комісія за передачу:</translation>
    </message>
    <message>
        <source>Choose...</source>
        <translation>Виберіть...</translation>
    </message>
    <message>
        <source>Using the fallbackfee can result in sending a transaction that will take several hours or days (or never) to confirm. Consider choosing your fee manually or wait until you have validated the complete chain.</source>
        <translation>Використання зарезервованої комісії може призвести до виконання транзакції, підтвердження котрої займе години, або дні, або ніколи не буде підтверджено. Обміркуйте можливість вибору комісії вручну, або зачекайте завершення валідації повного ланцюгу.</translation>
    </message>
    <message>
        <source>Warning: Fee estimation is currently not possible.</source>
        <translation>Попередження: оцінка розміру комісії наразі неможлива.</translation>
    </message>
    <message>
        <source>collapse fee-settings</source>
        <translation>згорнути налаштування оплат</translation>
    </message>
    <message>
        <source>Specify a custom fee per kB (1,000 bytes) of the transaction's virtual size.

Note:  Since the fee is calculated on a per-byte basis, a fee of "100 satoshis per kB" for a transaction size of 500 bytes (half of 1 kB) would ultimately yield a fee of only 50 satoshis.</source>
        <translation>Вкажіть комісію за кБ (1,000 байт) віртуального розміру транзакції.

Примітка: Так як комісія нараховується за байт, комісія "100 сатоші за кБ" для транзакції розміром 500 байт (пів 1 кБ) буде приблизно 50 сатоші.</translation>
    </message>
    <message>
        <source>per kilobyte</source>
        <translation>за кілобайт</translation>
    </message>
    <message>
        <source>Hide</source>
        <translation>Приховати</translation>
    </message>
    <message>
        <source>Recommended:</source>
        <translation>Рекомендовано:</translation>
    </message>
    <message>
        <source>Custom:</source>
        <translation>Змінено:</translation>
    </message>
    <message>
        <source>(Smart fee not initialized yet. This usually takes a few blocks...)</source>
        <translation>(Розумну оплату ще не ініціалізовано. Це, зазвичай, триває кілька блоків...)</translation>
    </message>
    <message>
        <source>Send to multiple recipients at once</source>
        <translation>Відправити на декілька адрес</translation>
    </message>
    <message>
        <source>Add &amp;Recipient</source>
        <translation>Дод&amp;ати одержувача</translation>
    </message>
    <message>
        <source>Clear all fields of the form.</source>
        <translation>Очистити всі поля в формі</translation>
    </message>
    <message>
        <source>Dust:</source>
        <translation>Пил:</translation>
    </message>
    <message>
        <source>When there is less transaction volume than space in the blocks, miners as well as relaying nodes may enforce a minimum fee. Paying only this minimum fee is just fine, but be aware that this can result in a never confirming transaction once there is more demand for qtum transactions than the network can process.</source>
        <translation>Якщо обсяг транзакцій менше, ніж простір у блоках, майнери, а також вузли ретрансляції можуть стягувати мінімальну плату. Сплата лише цієї мінімальної суми може призвести до ніколи не підтверджуваної транзакції, коли буде більше попиту на біткойн-транзакції, ніж мережа може обробити.</translation>
    </message>
    <message>
        <source>A too low fee might result in a never confirming transaction (read the tooltip)</source>
        <translation>Занадто низька плата може призвести до ніколи не підтверджуваної транзакції (див. підказку)</translation>
    </message>
    <message>
        <source>Confirmation time target:</source>
        <translation>Час підтвердження:</translation>
    </message>
    <message>
        <source>Enable Replace-By-Fee</source>
        <translation>Увімкнути Заміна-Через-Комісію</translation>
    </message>
    <message>
        <source>With Replace-By-Fee (BIP-125) you can increase a transaction's fee after it is sent. Without this, a higher fee may be recommended to compensate for increased transaction delay risk.</source>
        <translation>З опцією Заміна-Через-Комісію (BIP-125) ви можете збільшити комісію за транзакцію після її надсилання. Інакше може бути рекомендоване збільшення розміру комісії для компенсації підвищеного ризику затримки транзакції.</translation>
    </message>
    <message>
        <source>Clear &amp;All</source>
        <translation>Очистити &amp;все</translation>
    </message>
    <message>
        <source>Balance:</source>
        <translation>Баланс:</translation>
    </message>
    <message>
        <source>Confirm the send action</source>
        <translation>Підтвердити відправлення</translation>
    </message>
    <message>
        <source>S&amp;end</source>
        <translation>&amp;Відправити</translation>
    </message>
    <message>
        <source>Copy quantity</source>
        <translation>Копіювати кількість</translation>
    </message>
    <message>
        <source>Copy amount</source>
        <translation>Копіювати суму</translation>
    </message>
    <message>
        <source>Copy fee</source>
        <translation>Комісія</translation>
    </message>
    <message>
        <source>Copy after fee</source>
        <translation>Скопіювати після комісії</translation>
    </message>
    <message>
        <source>Copy bytes</source>
        <translation>Копіювати байти</translation>
    </message>
    <message>
        <source>Copy dust</source>
        <translation>Скопіювати інше</translation>
    </message>
    <message>
        <source>Copy change</source>
        <translation>Скопіювати решту</translation>
    </message>
    <message>
        <source>%1 (%2 blocks)</source>
        <translation>%1 (%2 блоків)</translation>
    </message>
    <message>
        <source>%1 to %2</source>
        <translation>%1 до %2</translation>
    </message>
    <message>
        <source>Are you sure you want to send?</source>
        <translation>Ви впевнені, що хочете відправити?</translation>
    </message>
    <message>
        <source>or</source>
        <translation>або</translation>
    </message>
    <message>
        <source>You can increase the fee later (signals Replace-By-Fee, BIP-125).</source>
        <translation>Ви можете збільшити комісію пізніше (сигналізує Заміна-Через-Комісію, BIP-125).</translation>
    </message>
    <message>
        <source>Please, review your transaction.</source>
        <translation>Будь-ласка, перевірте вашу транзакцію.</translation>
    </message>
    <message>
        <source>Transaction fee</source>
        <translation>Комиссия</translation>
    </message>
    <message>
        <source>Not signalling Replace-By-Fee, BIP-125.</source>
        <translation>Не сигналізує Заміна-Через-Комісію, BIP-125.</translation>
    </message>
    <message>
        <source>Total Amount</source>
        <translation>Всього</translation>
    </message>
    <message>
        <source>Confirm send coins</source>
        <translation>Підтвердьте надсилання монет</translation>
    </message>
    <message>
        <source>The recipient address is not valid. Please recheck.</source>
        <translation>Неприпустима адреса отримувача. Будь ласка, перевірте.</translation>
    </message>
    <message>
        <source>The amount to pay must be larger than 0.</source>
        <translation>Сума платні повинна бути більше 0.</translation>
    </message>
    <message>
        <source>The amount exceeds your balance.</source>
        <translation>Сума перевищує ваш баланс.</translation>
    </message>
    <message>
        <source>The total exceeds your balance when the %1 transaction fee is included.</source>
        <translation>Після додавання комісії %1, сума перевищить ваш баланс.</translation>
    </message>
    <message>
        <source>Duplicate address found: addresses should only be used once each.</source>
        <translation>Знайдено адресу, що дублюється: кожна адреса має бути вказана тільки один раз.</translation>
    </message>
    <message>
        <source>Transaction creation failed!</source>
        <translation>Транзакцію не виконано!</translation>
    </message>
    <message>
        <source>The transaction was rejected with the following reason: %1</source>
        <translation>Транзакцію відхилено з наступної причини: %1</translation>
    </message>
    <message>
        <source>A fee higher than %1 is considered an absurdly high fee.</source>
        <translation>Комісія більша, ніж %1, вважається абсурдно високою.</translation>
    </message>
    <message>
        <source>Payment request expired.</source>
        <translation>Запит платежу прострочено.</translation>
    </message>
    <message numerus="yes">
        <source>Estimated to begin confirmation within %n block(s).</source>
        <translation><numerusform>Очікуваний початок підтвердження через %n блок.</numerusform><numerusform>Очікуваний початок підтвердження протягом %n блоків.</numerusform><numerusform>Очікуваний початок підтвердження протягом %n блоків.</numerusform><numerusform>Очікуваний початок підтвердження протягом %n блоків.</numerusform></translation>
    </message>
    <message>
        <source>Warning: Invalid Qtum address</source>
        <translation>Увага: Неприпустима Qtum-адреса.</translation>
    </message>
    <message>
        <source>Warning: Unknown change address</source>
        <translation>Увага: Невідома адреса для решти</translation>
    </message>
    <message>
        <source>Confirm custom change address</source>
        <translation>Підтвердити індивідуальну адресу для решти</translation>
    </message>
    <message>
        <source>The address you selected for change is not part of this wallet. Any or all funds in your wallet may be sent to this address. Are you sure?</source>
        <translation>Адреса, яку ви обрали для решти, не є частиною цього гаманця. Будь-які або всі кошти з вашого гаманця можуть бути надіслані на цю адресу. Ви впевнені?</translation>
    </message>
    <message>
        <source>(no label)</source>
        <translation>(нет метки)</translation>
    </message>
</context>
<context>
    <name>SendCoinsEntry</name>
    <message>
        <source>A&amp;mount:</source>
        <translation>&amp;Кількість:</translation>
    </message>
    <message>
        <source>Pay &amp;To:</source>
        <translation>&amp;Отримувач:</translation>
    </message>
    <message>
        <source>&amp;Label:</source>
        <translation>&amp;Мітка:</translation>
    </message>
    <message>
        <source>Choose previously used address</source>
        <translation>Обрати ранiш використовувану адресу</translation>
    </message>
    <message>
        <source>This is a normal payment.</source>
        <translation>Це звичайний платіж.</translation>
    </message>
    <message>
        <source>The Qtum address to send the payment to</source>
        <translation>Адреса Qtum для відправлення платежу</translation>
    </message>
    <message>
        <source>Alt+A</source>
        <translation>Alt+A</translation>
    </message>
    <message>
        <source>Paste address from clipboard</source>
        <translation>Вставити адресу</translation>
    </message>
    <message>
        <source>Alt+P</source>
        <translation>Alt+P</translation>
    </message>
    <message>
        <source>Remove this entry</source>
        <translation>Видалити цей запис</translation>
    </message>
    <message>
        <source>The fee will be deducted from the amount being sent. The recipient will receive less qtums than you enter in the amount field. If multiple recipients are selected, the fee is split equally.</source>
        <translation>Комісію буде знято зі вказаної суми. До отримувача надійде менше qtums, ніж було вказано в полі кількості. Якщо ж отримувачів декілька - комісію буде розподілено між ними.</translation>
    </message>
    <message>
        <source>S&amp;ubtract fee from amount</source>
        <translation>В&amp;ідняти комісію від суми</translation>
    </message>
    <message>
        <source>Use available balance</source>
        <translation>Використати наявний баланс</translation>
    </message>
    <message>
        <source>Message:</source>
        <translation>Повідомлення:</translation>
    </message>
    <message>
        <source>This is an unauthenticated payment request.</source>
        <translation>Цей запит платежу не є автентифікованим.</translation>
    </message>
    <message>
        <source>This is an authenticated payment request.</source>
        <translation>Цей запит платежу є автентифікованим.</translation>
    </message>
    <message>
        <source>Enter a label for this address to add it to the list of used addresses</source>
        <translation>Введіть мітку для цієї адреси для додавання її в список використаних адрес</translation>
    </message>
    <message>
        <source>A message that was attached to the qtum: URI which will be stored with the transaction for your reference. Note: This message will not be sent over the Qtum network.</source>
        <translation>Повідомлення, що було додане до qtum:URI та буде збережено разом з транзакцією для довідки. Примітка: Це повідомлення не буде відправлено в мережу Qtum.</translation>
    </message>
    <message>
        <source>Pay To:</source>
        <translation>Отримувач:</translation>
    </message>
    <message>
        <source>Memo:</source>
        <translation>Нотатка:</translation>
    </message>
    <message>
        <source>Enter a label for this address to add it to your address book</source>
        <translation>Введіть мітку для цієї адреси для додавання її в адресну книгу</translation>
    </message>
</context>
<context>
    <name>SendConfirmationDialog</name>
    <message>
        <source>Yes</source>
        <translation>Так</translation>
    </message>
</context>
<context>
    <name>ShutdownWindow</name>
    <message>
        <source>%1 is shutting down...</source>
        <translation>%1 припиняє роботу...</translation>
    </message>
    <message>
        <source>Do not shut down the computer until this window disappears.</source>
        <translation>Не вимикайте комп’ютер до зникнення цього вікна.</translation>
    </message>
</context>
<context>
    <name>SignVerifyMessageDialog</name>
    <message>
        <source>Signatures - Sign / Verify a Message</source>
        <translation>Підписи - Підпис / Перевірка повідомлення</translation>
    </message>
    <message>
        <source>&amp;Sign Message</source>
        <translation>&amp;Підписати повідомлення</translation>
    </message>
    <message>
        <source>You can sign messages/agreements with your addresses to prove you can receive qtums sent to them. Be careful not to sign anything vague or random, as phishing attacks may try to trick you into signing your identity over to them. Only sign fully-detailed statements you agree to.</source>
        <translation>Ви можете підписувати повідомлення/угоди своїми адресами, щоб довести можливість отримання qtums, що будуть надіслані на них. Остерігайтеся підписувати будь-що нечітке чи неочікуване, так як за допомогою фішинг-атаки вас можуть спробувати ввести в оману для отримання вашого підпису під чужими словами. Підписуйте лише чіткі твердження, з якими ви повністю згодні.</translation>
    </message>
    <message>
        <source>The Qtum address to sign the message with</source>
        <translation>Адреса Qtum для підпису цього повідомлення</translation>
    </message>
    <message>
        <source>Choose previously used address</source>
        <translation>Обрати ранiш використовувану адресу</translation>
    </message>
    <message>
        <source>Alt+A</source>
        <translation>Alt+A</translation>
    </message>
    <message>
        <source>Paste address from clipboard</source>
        <translation>Вставити адресу</translation>
    </message>
    <message>
        <source>Alt+P</source>
        <translation>Alt+P</translation>
    </message>
    <message>
        <source>Enter the message you want to sign here</source>
        <translation>Введіть повідомлення, яке ви хочете підписати тут</translation>
    </message>
    <message>
        <source>Signature</source>
        <translation>Підпис</translation>
    </message>
    <message>
        <source>Copy the current signature to the system clipboard</source>
        <translation>Копіювати поточну сигнатуру до системного буферу обміну</translation>
    </message>
    <message>
        <source>Sign the message to prove you own this Qtum address</source>
        <translation>Підпишіть повідомлення щоб довести, що ви є власником цієї адреси</translation>
    </message>
    <message>
        <source>Sign &amp;Message</source>
        <translation>&amp;Підписати повідомлення</translation>
    </message>
    <message>
        <source>Reset all sign message fields</source>
        <translation>Скинути всі поля підпису повідомлення</translation>
    </message>
    <message>
        <source>Clear &amp;All</source>
        <translation>Очистити &amp;все</translation>
    </message>
    <message>
        <source>&amp;Verify Message</source>
        <translation>П&amp;еревірити повідомлення</translation>
    </message>
    <message>
        <source>Enter the receiver's address, message (ensure you copy line breaks, spaces, tabs, etc. exactly) and signature below to verify the message. Be careful not to read more into the signature than what is in the signed message itself, to avoid being tricked by a man-in-the-middle attack. Note that this only proves the signing party receives with the address, it cannot prove sendership of any transaction!</source>
        <translation>Введіть нижче адресу отримувача, повідомлення (впевніться, що ви точно скопіювали символи завершення рядка, табуляцію, пробіли тощо) та підпис для перевірки повідомлення. Впевніться, що в підпис не було додано зайвих символів: це допоможе уникнути атак типу «людина посередині». Зауважте, що це лише засвідчує можливість отримання транзакцій підписувачем, але не в стані підтвердити джерело жодної транзакції!</translation>
    </message>
    <message>
        <source>The Qtum address the message was signed with</source>
        <translation>Адреса Qtum, якою було підписано це повідомлення</translation>
    </message>
    <message>
        <source>Verify the message to ensure it was signed with the specified Qtum address</source>
        <translation>Перевірте повідомлення для впевненості, що воно підписано вказаною Qtum-адресою</translation>
    </message>
    <message>
        <source>Verify &amp;Message</source>
        <translation>Пере&amp;вірити повідомлення</translation>
    </message>
    <message>
        <source>Reset all verify message fields</source>
        <translation>Скинути всі поля перевірки повідомлення</translation>
    </message>
    <message>
        <source>Click "Sign Message" to generate signature</source>
        <translation>Натисніть кнопку «Підписати повідомлення», для отримання підпису</translation>
    </message>
    <message>
        <source>The entered address is invalid.</source>
        <translation>Введена адреса не співпадає.</translation>
    </message>
    <message>
        <source>Please check the address and try again.</source>
        <translation>Будь ласка, перевірте адресу та спробуйте ще.</translation>
    </message>
    <message>
        <source>The entered address does not refer to a key.</source>
        <translation>Введена адреса не відноситься до ключа.</translation>
    </message>
    <message>
        <source>Wallet unlock was cancelled.</source>
        <translation>Розблокування гаманця було скасоване.</translation>
    </message>
    <message>
        <source>Private key for the entered address is not available.</source>
        <translation>Приватний ключ для введеної адреси недоступний.</translation>
    </message>
    <message>
        <source>Message signing failed.</source>
        <translation>Не вдалося підписати повідомлення.</translation>
    </message>
    <message>
        <source>Message signed.</source>
        <translation>Повідомлення підписано.</translation>
    </message>
    <message>
        <source>The signature could not be decoded.</source>
        <translation>Підпис не можливо декодувати.</translation>
    </message>
    <message>
        <source>Please check the signature and try again.</source>
        <translation>Будь ласка, перевірте підпис та спробуйте ще.</translation>
    </message>
    <message>
        <source>The signature did not match the message digest.</source>
        <translation>Підпис не збігається з хешем повідомлення.</translation>
    </message>
    <message>
        <source>Message verification failed.</source>
        <translation>Не вдалося перевірити повідомлення.</translation>
    </message>
    <message>
        <source>Message verified.</source>
        <translation>Повідомлення перевірено.</translation>
    </message>
</context>
<context>
    <name>TrafficGraphWidget</name>
    <message>
        <source>KB/s</source>
        <translation>КБ/с</translation>
    </message>
</context>
<context>
    <name>TransactionDesc</name>
    <message numerus="yes">
        <source>Open for %n more block(s)</source>
        <translation><numerusform>Відкрито на %n блок</numerusform><numerusform>Відкрито на %n блоків</numerusform><numerusform>Відкрито на %n блоків</numerusform><numerusform>Відкрито на %n блоків</numerusform></translation>
    </message>
    <message>
        <source>Open until %1</source>
        <translation>Відкрито до %1</translation>
    </message>
    <message>
        <source>conflicted with a transaction with %1 confirmations</source>
        <translation>конфліктує з транзакцією із %1 підтвердженнями</translation>
    </message>
    <message>
        <source>0/unconfirmed, %1</source>
        <translation>0/не підтверджено, %1</translation>
    </message>
    <message>
        <source>in memory pool</source>
        <translation>в пулі пам'яті</translation>
    </message>
    <message>
        <source>not in memory pool</source>
        <translation>не в пулі пам'яті</translation>
    </message>
    <message>
        <source>abandoned</source>
        <translation>відкинуто</translation>
    </message>
    <message>
        <source>%1/unconfirmed</source>
        <translation>%1/не підтверджено</translation>
    </message>
    <message>
        <source>%1 confirmations</source>
        <translation>%1 підтверджень</translation>
    </message>
    <message>
        <source>Status</source>
        <translation>Статут</translation>
    </message>
    <message>
        <source>Date</source>
        <translation>Дата</translation>
    </message>
    <message>
        <source>Source</source>
        <translation>Джерело</translation>
    </message>
    <message>
        <source>Generated</source>
        <translation>Згенеровано</translation>
    </message>
    <message>
        <source>From</source>
        <translation>Від</translation>
    </message>
    <message>
        <source>unknown</source>
        <translation>невідомо</translation>
    </message>
    <message>
        <source>To</source>
        <translation>Отримувач</translation>
    </message>
    <message>
        <source>own address</source>
        <translation>Власна адреса</translation>
    </message>
    <message>
        <source>watch-only</source>
        <translation>тільки спостереження</translation>
    </message>
    <message>
        <source>label</source>
        <translation>мітка</translation>
    </message>
    <message>
        <source>Credit</source>
        <translation>Кредит</translation>
    </message>
    <message numerus="yes">
        <source>matures in %n more block(s)</source>
        <translation><numerusform>дозріє через %n блок</numerusform><numerusform>дозріє через %n блоків</numerusform><numerusform>дозріє через %n блоків</numerusform><numerusform>дозріє через %n блоків</numerusform></translation>
    </message>
    <message>
        <source>not accepted</source>
        <translation>не прийнято</translation>
    </message>
    <message>
        <source>Debit</source>
        <translation>Дебет</translation>
    </message>
    <message>
        <source>Total debit</source>
        <translation>Загальний дебет</translation>
    </message>
    <message>
        <source>Total credit</source>
        <translation>Загальний кредит</translation>
    </message>
    <message>
        <source>Transaction fee</source>
        <translation>Комісія за транзакцію</translation>
    </message>
    <message>
        <source>Net amount</source>
        <translation>Загальна сума</translation>
    </message>
    <message>
        <source>Message</source>
        <translation>Повідомлення</translation>
    </message>
    <message>
        <source>Comment</source>
        <translation>Коментар</translation>
    </message>
    <message>
        <source>Transaction ID</source>
        <translation>ID транзакції</translation>
    </message>
    <message>
        <source>Transaction total size</source>
        <translation>Розмір транзакції</translation>
    </message>
    <message>
        <source>Transaction virtual size</source>
        <translation>Віртуальний розмір транзакції</translation>
    </message>
    <message>
        <source>Output index</source>
        <translation>Вихідний індекс</translation>
    </message>
    <message>
        <source> (Certificate was not verified)</source>
        <translation>(Сертифікат не підтверджено)</translation>
    </message>
    <message>
        <source>Merchant</source>
        <translation>Продавець</translation>
    </message>
    <message>
        <source>Generated coins must mature %1 blocks before they can be spent. When you generated this block, it was broadcast to the network to be added to the block chain. If it fails to get into the chain, its state will change to "not accepted" and it won't be spendable. This may occasionally happen if another node generates a block within a few seconds of yours.</source>
        <translation>Згенеровані монети стануть доступні для використання після %1 підтверджень. Коли ви згенерували цей блок, його було відправлено в мережу для внесення до ланцюжку блоків. Якщо блок не буде додано до ланцюжку блоків, його статус зміниться на «не підтверджено», і згенеровані монети неможливо буде витратити. Таке часом трапляється, якщо хтось згенерував інший блок на декілька секунд раніше.</translation>
    </message>
    <message>
        <source>Debug information</source>
        <translation>Налагоджувальна інформація</translation>
    </message>
    <message>
        <source>Transaction</source>
        <translation>Транзакція</translation>
    </message>
    <message>
        <source>Inputs</source>
        <translation>Входи</translation>
    </message>
    <message>
        <source>Amount</source>
        <translation>Кількість</translation>
    </message>
    <message>
        <source>true</source>
        <translation>вірний</translation>
    </message>
    <message>
        <source>false</source>
        <translation>хибний</translation>
    </message>
</context>
<context>
    <name>TransactionDescDialog</name>
    <message>
        <source>This pane shows a detailed description of the transaction</source>
        <translation>Даний діалог показує детальну статистику по вибраній транзакції</translation>
    </message>
    <message>
        <source>Details for %1</source>
        <translation>Інформація по %1</translation>
    </message>
</context>
<context>
    <name>TransactionTableModel</name>
    <message>
        <source>Date</source>
        <translation>Дата</translation>
    </message>
    <message>
        <source>Type</source>
        <translation>Тип</translation>
    </message>
    <message>
        <source>Label</source>
        <translation>Метка</translation>
    </message>
    <message numerus="yes">
        <source>Open for %n more block(s)</source>
        <translation><numerusform>Відкрито на %n блок</numerusform><numerusform>Відкрито на %n блоків</numerusform><numerusform>Відкрито на %n блоків</numerusform><numerusform>Відкрито на %n блоків</numerusform></translation>
    </message>
    <message>
        <source>Open until %1</source>
        <translation>Відкрито до %1</translation>
    </message>
    <message>
        <source>Unconfirmed</source>
        <translation>Не підтверджено</translation>
    </message>
    <message>
        <source>Abandoned</source>
        <translation>Відкинуті</translation>
    </message>
    <message>
        <source>Confirming (%1 of %2 recommended confirmations)</source>
        <translation>Підтверджується (%1 з %2 рекомендованих підтверджень)</translation>
    </message>
    <message>
        <source>Confirmed (%1 confirmations)</source>
        <translation>Підтверджено (%1 підтверджень)</translation>
    </message>
    <message>
        <source>Conflicted</source>
        <translation>Суперечить</translation>
    </message>
    <message>
        <source>Immature (%1 confirmations, will be available after %2)</source>
        <translation>Повністтю не підтверджено (%1 підтверджень, будуть доступні після %2)</translation>
    </message>
    <message>
        <source>Generated but not accepted</source>
        <translation>Згенеровано (не підтверджено)</translation>
    </message>
    <message>
        <source>Received with</source>
        <translation>Отримано з</translation>
    </message>
    <message>
        <source>Received from</source>
        <translation>Отримано від</translation>
    </message>
    <message>
        <source>Sent to</source>
        <translation>Відправлені на</translation>
    </message>
    <message>
        <source>Payment to yourself</source>
        <translation>Відправлено собі</translation>
    </message>
    <message>
        <source>Mined</source>
        <translation>Добуто</translation>
    </message>
    <message>
        <source>watch-only</source>
        <translation>тільки спостереження</translation>
    </message>
    <message>
        <source>(n/a)</source>
        <translation>(н/д)</translation>
    </message>
    <message>
        <source>(no label)</source>
        <translation>(нет метки)</translation>
    </message>
    <message>
        <source>Transaction status. Hover over this field to show number of confirmations.</source>
        <translation>Статус транзакції. Наведіть вказівник на це поле, щоб показати кількість підтверджень.</translation>
    </message>
    <message>
        <source>Date and time that the transaction was received.</source>
        <translation>Дата і час, коли транзакцію було отримано.</translation>
    </message>
    <message>
        <source>Type of transaction.</source>
        <translation>Тип транзакції.</translation>
    </message>
    <message>
        <source>Whether or not a watch-only address is involved in this transaction.</source>
        <translation>Чи було залучено адресу для спостереження в цій транзакції.</translation>
    </message>
    <message>
        <source>User-defined intent/purpose of the transaction.</source>
        <translation>Визначений користувачем намір чи мета транзакції.</translation>
    </message>
    <message>
        <source>Amount removed from or added to balance.</source>
        <translation>Сума, додана чи знята з балансу.</translation>
    </message>
</context>
<context>
    <name>TransactionView</name>
    <message>
        <source>All</source>
        <translation>Всі</translation>
    </message>
    <message>
        <source>Today</source>
        <translation>Сьогодні</translation>
    </message>
    <message>
        <source>This week</source>
        <translation>На цьому тижні</translation>
    </message>
    <message>
        <source>This month</source>
        <translation>Цього місяця</translation>
    </message>
    <message>
        <source>Last month</source>
        <translation>Минулого місяця</translation>
    </message>
    <message>
        <source>This year</source>
        <translation>Цього року</translation>
    </message>
    <message>
        <source>Range...</source>
        <translation>Діапазон від:</translation>
    </message>
    <message>
        <source>Received with</source>
        <translation>Отримано з</translation>
    </message>
    <message>
        <source>Sent to</source>
        <translation>Відправлені на</translation>
    </message>
    <message>
        <source>To yourself</source>
        <translation>Відправлені собі</translation>
    </message>
    <message>
        <source>Mined</source>
        <translation>Добуті</translation>
    </message>
    <message>
        <source>Other</source>
        <translation>Інше</translation>
    </message>
    <message>
        <source>Enter address, transaction id, or label to search</source>
        <translation>Введіть адресу, ідентифікатор транзакції або мітку для пошуку</translation>
    </message>
    <message>
        <source>Min amount</source>
        <translation>Мінімальна сума</translation>
    </message>
    <message>
        <source>Abandon transaction</source>
        <translation>Відмовитися від транзакції</translation>
    </message>
    <message>
        <source>Increase transaction fee</source>
        <translation>Збільшить плату за транзакцію</translation>
    </message>
    <message>
        <source>Copy address</source>
        <translation>Скопіювати адресу</translation>
    </message>
    <message>
        <source>Copy label</source>
        <translation>Скопіювати мітку</translation>
    </message>
    <message>
        <source>Copy amount</source>
        <translation>Скопіювати суму</translation>
    </message>
    <message>
        <source>Copy transaction ID</source>
        <translation>Скопіювати ID транзакції</translation>
    </message>
    <message>
        <source>Copy raw transaction</source>
        <translation>Скопіювати RAW транзакцію</translation>
    </message>
    <message>
        <source>Copy full transaction details</source>
        <translation>Скопіювати повні деталі транзакції</translation>
    </message>
    <message>
        <source>Edit label</source>
        <translation>Редагувати мітку</translation>
    </message>
    <message>
        <source>Show transaction details</source>
        <translation>Показати деталі транзакції</translation>
    </message>
    <message>
        <source>Export Transaction History</source>
        <translation>Експортувати історію транзакцій</translation>
    </message>
    <message>
        <source>Comma separated file (*.csv)</source>
        <translation>Текст, разделённый запятыми (*.csv)</translation>
    </message>
    <message>
        <source>Confirmed</source>
        <translation>Підтверджено</translation>
    </message>
    <message>
        <source>Watch-only</source>
        <translation>Тільки спостереження:</translation>
    </message>
    <message>
        <source>Date</source>
        <translation>Дата</translation>
    </message>
    <message>
        <source>Type</source>
        <translation>Тип</translation>
    </message>
    <message>
        <source>Label</source>
        <translation>Метка</translation>
    </message>
    <message>
        <source>Address</source>
        <translation>Адрес</translation>
    </message>
    <message>
        <source>ID</source>
        <translation>Ідентифікатор</translation>
    </message>
    <message>
        <source>Exporting Failed</source>
        <translation>Экспорт не удался</translation>
    </message>
    <message>
        <source>There was an error trying to save the transaction history to %1.</source>
        <translation>Виникла помилка при спробі зберегти історію транзакцій до %1.</translation>
    </message>
    <message>
        <source>Exporting Successful</source>
        <translation>Експортовано успішно</translation>
    </message>
    <message>
        <source>The transaction history was successfully saved to %1.</source>
        <translation>Історію транзакцій було успішно збережено до %1.</translation>
    </message>
    <message>
        <source>Range:</source>
        <translation>Діапазон:</translation>
    </message>
    <message>
        <source>to</source>
        <translation>до</translation>
    </message>
</context>
<context>
    <name>UnitDisplayStatusBarControl</name>
    <message>
        <source>Unit to show amounts in. Click to select another unit.</source>
        <translation>Одиниця виміру монет. Натисніть для вибору іншої.</translation>
    </message>
</context>
<context>
    <name>WalletController</name>
    <message>
        <source>Close wallet</source>
        <translation>закрити Гаманець</translation>
    </message>
    <message>
        <source>Closing the wallet for too long can result in having to resync the entire chain if pruning is enabled.</source>
        <translation>Якщо занадто довго закривати гаманець, це може призвести до необхідності повторної синхронізації всієї ланцюга, якщо ввімкнено обрізку.</translation>
    </message>
</context>
<context>
    <name>WalletFrame</name>
    <message>
        <source>No wallet has been loaded.</source>
        <translation>Жоден гаманець не завантажено.</translation>
    </message>
</context>
<context>
    <name>WalletModel</name>
    <message>
        <source>Send Coins</source>
        <translation>Відправити Монети</translation>
    </message>
    <message>
        <source>Fee bump error</source>
        <translation>Помилка штурхання комісії</translation>
    </message>
    <message>
        <source>Increasing transaction fee failed</source>
        <translation>Підвищення комісії за транзакцію не виконано</translation>
    </message>
    <message>
        <source>Do you want to increase the fee?</source>
        <translation>Ви бажаєте збільшити комісію?</translation>
    </message>
    <message>
        <source>Current fee:</source>
        <translation>Поточна комісія:</translation>
    </message>
    <message>
        <source>Increase:</source>
        <translation>Збільшити:</translation>
    </message>
    <message>
        <source>New fee:</source>
        <translation>Нова комісія:</translation>
    </message>
    <message>
        <source>Confirm fee bump</source>
        <translation>Підтвердити штурхання комісії</translation>
    </message>
    <message>
        <source>Can't sign transaction.</source>
        <translation>Не можливо підписати транзакцію.</translation>
    </message>
    <message>
        <source>Could not commit transaction</source>
        <translation>Не вдалось виконати транзакцію</translation>
    </message>
    <message>
        <source>default wallet</source>
        <translation>гаманець за змовчуванням</translation>
    </message>
</context>
<context>
    <name>WalletView</name>
    <message>
        <source>&amp;Export</source>
        <translation>&amp;Экспорт</translation>
    </message>
    <message>
        <source>Export the data in the current tab to a file</source>
        <translation>Экспортировать данные текущей вкладки в файл</translation>
    </message>
    <message>
        <source>Backup Wallet</source>
        <translation>Зробити резервне копіювання гаманця</translation>
    </message>
    <message>
        <source>Wallet Data (*.dat)</source>
        <translation>Данi гаманця (*.dat)</translation>
    </message>
    <message>
        <source>Backup Failed</source>
        <translation>Помилка резервного копіювання</translation>
    </message>
    <message>
        <source>There was an error trying to save the wallet data to %1.</source>
        <translation>Виникла помилка при спробі зберегти дані гаманця до %1.</translation>
    </message>
    <message>
        <source>Backup Successful</source>
        <translation>Резервну копію створено успішно</translation>
    </message>
    <message>
        <source>The wallet data was successfully saved to %1.</source>
        <translation>Дані гаманця успішно збережено в %1.</translation>
    </message>
    <message>
        <source>Cancel</source>
        <translation>Скасувати</translation>
    </message>
</context>
<context>
    <name>qtum-core</name>
    <message>
        <source>Distributed under the MIT software license, see the accompanying file %s or %s</source>
        <translation>Розповсюджується за ліцензією на програмне забезпечення MIT, дивіться супровідний файл %s або %s</translation>
    </message>
    <message>
        <source>Prune configured below the minimum of %d MiB.  Please use a higher number.</source>
        <translation>Встановлений розмір ланцюжка блоків є замалим (меншим за %d МіБ). Будь ласка, виберіть більше число.</translation>
    </message>
    <message>
        <source>Prune: last wallet synchronisation goes beyond pruned data. You need to -reindex (download the whole blockchain again in case of pruned node)</source>
        <translation>Операція відсікання: остання синхронізація вмісту гаманцю не обмежується діями над скороченими данними. Вам необхідно зробити переіндексацію -reindex (заново завантажити веcь ланцюжок блоків в разі появи скороченого ланцюга)</translation>
    </message>
    <message>
        <source>Rescans are not possible in pruned mode. You will need to use -reindex which will download the whole blockchain again.</source>
        <translation>Неможливо провести повторне сканування зі скороченим ланцюжком. Вам необхідно використати -reindex для завантаження повного ланцюжка блоків.</translation>
    </message>
    <message>
        <source>Error: A fatal internal error occurred, see debug.log for details</source>
        <translation>Помилка: Сталася фатальна помилка (детальніший опис наведено в debug.log)</translation>
    </message>
    <message>
        <source>Pruning blockstore...</source>
        <translation>Скорочення кількості блоків...</translation>
    </message>
    <message>
        <source>Unable to start HTTP server. See debug log for details.</source>
        <translation>Неможливо запустити HTTP-сервер. Детальніший опис наведено в журналі зневадження.</translation>
    </message>
    <message>
        <source>The %s developers</source>
        <translation>Розробники %s</translation>
    </message>
    <message>
        <source>Can't generate a change-address key. No keys in the internal keypool and can't generate any keys.</source>
        <translation>Неможливо створити ключ зміни адреси. У внутрішній пулі клавіш немає клавіш і жоден ключ не може генерувати.</translation>
    </message>
    <message>
        <source>Cannot obtain a lock on data directory %s. %s is probably already running.</source>
        <translation>Неможливо блокувати каталог даних %s. %s, ймовірно, вже працює.</translation>
    </message>
    <message>
        <source>Cannot provide specific connections and have addrman find outgoing connections at the same.</source>
        <translation>Неможливо встановити визначені з'єднання і одночасно використовувати addrman для встановлення вихідних з'єднань.</translation>
    </message>
    <message>
        <source>Error reading %s! All keys read correctly, but transaction data or address book entries might be missing or incorrect.</source>
        <translation>Помилка читання %s! Всі ключі зчитано правильно, але записи в адресній книзі, або дані транзакцій можуть бути відсутніми чи невірними.</translation>
    </message>
    <message>
        <source>Please check that your computer's date and time are correct! If your clock is wrong, %s will not work properly.</source>
        <translation>Перевірте правильність дати та часу комп'ютера. Якщо ваш годинник  налаштовано невірно, %s не буде працювати належним чином.</translation>
    </message>
    <message>
        <source>Please contribute if you find %s useful. Visit %s for further information about the software.</source>
        <translation>Будь ласка, зробіть внесок, якщо ви знаходите %s корисним. Відвідайте %s для отримання додаткової інформації про програмне забезпечення.</translation>
    </message>
    <message>
        <source>The block database contains a block which appears to be from the future. This may be due to your computer's date and time being set incorrectly. Only rebuild the block database if you are sure that your computer's date and time are correct</source>
        <translation>Схоже, що база даних блоків містить блок з майбутнього. Це може статися із-за некоректно встановленої дати та/або часу. Перебудовуйте базу даних блоків лише тоді, коли ви переконані, що встановлено правильну дату і час</translation>
    </message>
    <message>
        <source>This is a pre-release test build - use at your own risk - do not use for mining or merchant applications</source>
        <translation>Це перед-релізна тестова збірка - використовуйте на свій власний ризик - не використовуйте для майнінгу або в торговельних додатках</translation>
    </message>
    <message>
        <source>This is the transaction fee you may discard if change is smaller than dust at this level</source>
        <translation>Це комісія за транзакцію, яку ви можете відкинути, якщо решта менша, ніж пил на цьому рівні</translation>
    </message>
    <message>
        <source>Unable to replay blocks. You will need to rebuild the database using -reindex-chainstate.</source>
        <translation>Неможливо відтворити блоки. Вам потрібно буде перебудувати базу даних, використовуючи -reindex-chainstate.</translation>
    </message>
    <message>
        <source>Unable to rewind the database to a pre-fork state. You will need to redownload the blockchain</source>
        <translation>Неможливо повернути базу даних в стан до розвилки. Вам потрібно буде перезавантажити ланцюжок блоків</translation>
    </message>
    <message>
        <source>Warning: The network does not appear to fully agree! Some miners appear to be experiencing issues.</source>
        <translation>Увага: Мережа, здається, не повністю погоджується! Деякі добувачі напевно зазнають проблем.</translation>
    </message>
    <message>
        <source>Warning: We do not appear to fully agree with our peers! You may need to upgrade, or other nodes may need to upgrade.</source>
        <translation>Попередження: неможливо досягти консенсусу з підключеними вузлами! Вам, або іншим вузлам необхідно оновити програмне забезпечення.</translation>
    </message>
    <message>
        <source>%d of last 100 blocks have unexpected version</source>
        <translation>%d з останніх 100 блоків мають неочікувану версію</translation>
    </message>
    <message>
        <source>%s corrupt, salvage failed</source>
        <translation>%s пошкоджено, відновлення невдале</translation>
    </message>
    <message>
        <source>-maxmempool must be at least %d MB</source>
        <translation>-maxmempool має бути не менше %d МБ</translation>
    </message>
    <message>
        <source>Cannot resolve -%s address: '%s'</source>
        <translation>Не можу вирішити -%s адресу: '%s'</translation>
    </message>
    <message>
        <source>Change index out of range</source>
        <translation>Індекс решти за межами діапазону</translation>
    </message>
    <message>
        <source>Config setting for %s only applied on %s network when in [%s] section.</source>
        <translation>Налаштування конфігурації %s застосовується лише для мережі %s у розділі [%s].</translation>
    </message>
    <message>
        <source>Copyright (C) %i-%i</source>
        <translation>Всі права збережено. %i-%i</translation>
    </message>
    <message>
        <source>Corrupted block database detected</source>
        <translation>Виявлено пошкоджений блок бази даних</translation>
    </message>
    <message>
        <source>Do you want to rebuild the block database now?</source>
        <translation>Ви хочете перебудувати базу даних блоків зараз?</translation>
    </message>
    <message>
        <source>Error initializing block database</source>
        <translation>Ошибка инициализации БД блоков</translation>
    </message>
    <message>
        <source>Error initializing wallet database environment %s!</source>
        <translation>Помилка ініціалізації середовища бази даних гаманця %s!</translation>
    </message>
    <message>
        <source>Error loading %s</source>
        <translation>Помилка завантаження %s</translation>
    </message>
    <message>
        <source>Error loading %s: Private keys can only be disabled during creation</source>
        <translation>Помилка завантаження %s: Власні ключі можуть бути тільки вимкнені при створенні</translation>
    </message>
    <message>
        <source>Error loading %s: Wallet corrupted</source>
        <translation>Помилка завантаження %s: Гаманець пошкоджено</translation>
    </message>
    <message>
        <source>Error loading %s: Wallet requires newer version of %s</source>
        <translation>Помилка завантаження %s: Гаманець потребує новішої версії %s</translation>
    </message>
    <message>
        <source>Error loading block database</source>
        <translation>Помилка завантаження бази даних блоків</translation>
    </message>
    <message>
        <source>Error opening block database</source>
        <translation>Помилка відкриття блоку бази даних</translation>
    </message>
    <message>
        <source>Failed to listen on any port. Use -listen=0 if you want this.</source>
        <translation>Не вдалося слухати на жодному порту. Використовуйте -listen=0, якщо ви хочете цього.</translation>
    </message>
    <message>
        <source>Failed to rescan the wallet during initialization</source>
        <translation>Помилка пересканування гаманця під час ініціалізації</translation>
    </message>
    <message>
        <source>Importing...</source>
        <translation>Імпорт...</translation>
    </message>
    <message>
        <source>Incorrect or no genesis block found. Wrong datadir for network?</source>
        <translation>Початковий блок некоректний/відсутній. Чи правильно вказано каталог даних для обраної мережі?</translation>
    </message>
    <message>
        <source>Initialization sanity check failed. %s is shutting down.</source>
        <translation>Невдала перевірка правильності ініціалізації. %s закривається.</translation>
    </message>
    <message>
        <source>Invalid amount for -%s=&lt;amount&gt;: '%s'</source>
        <translation>Невірна сума -%s=&lt;amount&gt;: '%s'</translation>
    </message>
    <message>
        <source>Invalid amount for -discardfee=&lt;amount&gt;: '%s'</source>
        <translation>Невірна сума для -discardfee=&lt;amount&gt;: '%s'</translation>
    </message>
    <message>
        <source>Invalid amount for -fallbackfee=&lt;amount&gt;: '%s'</source>
        <translation>Невірна сума для зарезервованої комісії -fallbackfee=&lt;amount&gt;: '%s'</translation>
    </message>
    <message>
        <source>Specified blocks directory "%s" does not exist.</source>
        <translation>Зазначений каталог блоків "%s" не існує.</translation>
    </message>
    <message>
        <source>Upgrading txindex database</source>
        <translation>Оновлення txindex бази</translation>
    </message>
    <message>
        <source>Loading P2P addresses...</source>
        <translation>Завантаження P2P адрес...</translation>
    </message>
    <message>
        <source>Error: Disk space is too low!</source>
        <translation>Помилка: замало дискового простору!</translation>
    </message>
    <message>
        <source>Loading banlist...</source>
        <translation>Завантаження бан-списку...</translation>
    </message>
    <message>
        <source>Not enough file descriptors available.</source>
        <translation>Бракує доступних дескрипторів файлів.</translation>
    </message>
    <message>
        <source>Prune cannot be configured with a negative value.</source>
        <translation>Розмір скороченого ланцюжка блоків не може бути від'ємним.</translation>
    </message>
    <message>
        <source>Prune mode is incompatible with -txindex.</source>
        <translation>Використання скороченого ланцюжка блоків несумісне з параметром -txindex.</translation>
    </message>
    <message>
        <source>Replaying blocks...</source>
        <translation>Відтворення блоків...</translation>
    </message>
    <message>
        <source>Rewinding blocks...</source>
        <translation>Перетворювання блоків...</translation>
    </message>
    <message>
        <source>The source code is available from %s.</source>
        <translation>Вихідний код доступний з %s.</translation>
    </message>
    <message>
        <source>Transaction fee and change calculation failed</source>
        <translation>Не вдалось розрахувати обсяг комісії за транзакцію та решти</translation>
    </message>
    <message>
        <source>Unable to bind to %s on this computer. %s is probably already running.</source>
        <translation>Неможливо прив'язати %s на цьому комп'ютері. %s, ймовірно, вже працює.</translation>
    </message>
    <message>
        <source>Unable to generate keys</source>
        <translation>Не вдається створити ключі</translation>
    </message>
    <message>
        <source>Unsupported logging category %s=%s.</source>
        <translation>Непідтримувана категорія ведення журналу %s=%s.</translation>
    </message>
    <message>
        <source>Upgrading UTXO database</source>
        <translation>Оновлення бази даних UTXO</translation>
    </message>
    <message>
        <source>User Agent comment (%s) contains unsafe characters.</source>
        <translation>Коментар до Клієнта Користувача (%s) містить небезпечні символи.</translation>
    </message>
    <message>
        <source>Verifying blocks...</source>
        <translation>Перевірка блоків...</translation>
    </message>
    <message>
        <source>Wallet needed to be rewritten: restart %s to complete</source>
        <translation>Гаманець вимагав перезапису: перезавантажте %s для завершення</translation>
    </message>
    <message>
        <source>Error: Listening for incoming connections failed (listen returned error %s)</source>
        <translation>Помилка: Не вдалося налаштувати прослуховування вхідних підключень (listen повернув помилку: %s)</translation>
    </message>
    <message>
        <source>Invalid amount for -maxtxfee=&lt;amount&gt;: '%s' (must be at least the minrelay fee of %s to prevent stuck transactions)</source>
        <translation>Неприпустима сума для -maxtxfee = &lt;amount&gt;: «%s» ( плата повинна бути, принаймні %s, щоб запобігти зависанню транзакцій)</translation>
    </message>
    <message>
        <source>The transaction amount is too small to send after the fee has been deducted</source>
        <translation>Залишок від суми транзакції зі сплатою комісії занадто малий</translation>
    </message>
    <message>
        <source>You need to rebuild the database using -reindex to go back to unpruned mode.  This will redownload the entire blockchain</source>
        <translation>Вам необхідно перебудувати базу даних з використанням -reindex для завантаження повного ланцюжка блоків.</translation>
    </message>
    <message>
        <source>Error reading from database, shutting down.</source>
        <translation>Помилка читання бази даних, припиняю роботу.</translation>
    </message>
    <message>
        <source>Error upgrading chainstate database</source>
        <translation>Помилка оновлення бази даних стану ланцюжка</translation>
    </message>
    <message>
        <source>Error: Disk space is low for %s</source>
        <translation>Помилка: для %s бракує місця на диску</translation>
    </message>
    <message>
        <source>Invalid -onion address or hostname: '%s'</source>
        <translation>Невірна -onion адреса або ім'я хоста: '%s'</translation>
    </message>
    <message>
        <source>Invalid -proxy address or hostname: '%s'</source>
        <translation>Невірна -proxy адреса або ім'я хоста: '%s'</translation>
    </message>
    <message>
        <source>Invalid amount for -paytxfee=&lt;amount&gt;: '%s' (must be at least %s)</source>
        <translation>Вказано некоректну суму для параметру -paytxfee: «%s» (повинно бути щонайменше %s)</translation>
    </message>
    <message>
        <source>Invalid netmask specified in -whitelist: '%s'</source>
        <translation>Вказано неправильну маску підмережі для -whitelist: «%s»</translation>
    </message>
    <message>
        <source>Need to specify a port with -whitebind: '%s'</source>
        <translation>Необхідно вказати порт для -whitebind: «%s»</translation>
    </message>
    <message>
        <source>Reducing -maxconnections from %d to %d, because of system limitations.</source>
        <translation>Зменшення значення -maxconnections з %d до %d із-за обмежень системи.</translation>
    </message>
    <message>
        <source>Section [%s] is not recognized.</source>
        <translation>Розділ [%s] не розпізнано.</translation>
    </message>
    <message>
        <source>Signing transaction failed</source>
        <translation>Підписання транзакції не вдалося</translation>
    </message>
    <message>
        <source>Specified -walletdir "%s" does not exist</source>
        <translation>Вказаний каталог гаманця -walletdir "%s" не існує</translation>
    </message>
    <message>
        <source>Specified -walletdir "%s" is a relative path</source>
        <translation>Вказаний каталог гаманця -walletdir "%s" є відносним шляхом</translation>
    </message>
    <message>
        <source>Specified -walletdir "%s" is not a directory</source>
        <translation>Вказаний шлях -walletdir "%s" не є каталогом</translation>
    </message>
    <message>
        <source>The specified config file %s does not exist
</source>
        <translation>Зазначений файл конфігурації %s не існує</translation>
    </message>
    <message>
        <source>The transaction amount is too small to pay the fee</source>
        <translation>Неможливо сплатити комісію із-за малої суми транзакції</translation>
    </message>
    <message>
        <source>This is experimental software.</source>
        <translation>Це програмне забезпечення є експериментальним.</translation>
    </message>
    <message>
        <source>Transaction amount too small</source>
        <translation>Сума транзакції занадто мала</translation>
    </message>
    <message>
        <source>Transaction too large</source>
        <translation>Транзакція занадто велика</translation>
    </message>
    <message>
        <source>Unable to bind to %s on this computer (bind returned error %s)</source>
        <translation>Неможливо прив'язатися до %s на цьому комп'ютері (bind повернув помилку: %s)</translation>
    </message>
    <message>
        <source>Unable to create the PID file '%s': %s</source>
        <translation>Неможливо створити PID файл '%s' :%s</translation>
    </message>
    <message>
        <source>Unable to generate initial keys</source>
        <translation>Не вдається створити початкові ключі</translation>
    </message>
    <message>
        <source>Verifying wallet(s)...</source>
        <translation>Перевірка гаманця(ців)...</translation>
    </message>
    <message>
        <source>Warning: unknown new rules activated (versionbit %i)</source>
        <translation>Попередження: активовано невідомі нові правила (versionbit %i)</translation>
    </message>
    <message>
        <source>Zapping all transactions from wallet...</source>
        <translation>Видалення всіх транзакцій з гаманця...</translation>
    </message>
    <message>
        <source>-maxtxfee is set very high! Fees this large could be paid on a single transaction.</source>
        <translation>Встановлено дуже велике значення -maxtxfee! Такі великі комісії можуть бути сплачені окремою транзакцією.</translation>
    </message>
    <message>
        <source>This is the transaction fee you may pay when fee estimates are not available.</source>
        <translation>Це комісія за транзакцію, яку ви можете сплатити, коли кошторисна вартість недоступна.</translation>
    </message>
    <message>
        <source>This product includes software developed by the OpenSSL Project for use in the OpenSSL Toolkit %s and cryptographic software written by Eric Young and UPnP software written by Thomas Bernard.</source>
        <translation>Цей продукт включає в себе програмне забезпечення, розроблене проектом OpenSSL для використання в OpenSSL Toolkit %s та криптографічне програмне забезпечення, написане Еріком Янгом та програмне забезпечення UPnP, написане Томасом Бернардом.</translation>
    </message>
    <message>
        <source>Total length of network version string (%i) exceeds maximum length (%i). Reduce the number or size of uacomments.</source>
        <translation>Загальна довжина рядку мережевої версії (%i) перевищує максимально допустиму (%i). Зменшіть число чи розмір коментарів клієнта користувача.</translation>
    </message>
    <message>
        <source>Warning: Wallet file corrupt, data salvaged! Original %s saved as %s in %s; if your balance or transactions are incorrect you should restore from a backup.</source>
        <translation>Попередження: файл гаманця пошкоджено, дані врятовано! Оригінальний %s збережено як %s в %s; якщо ваш баланс або транзакції некорректно відображаються, ви повинні відновити його з резервної копії.</translation>
    </message>
    <message>
        <source>%s is set very high!</source>
        <translation>%s встановлено дуже високо!</translation>
    </message>
    <message>
        <source>Error loading wallet %s. Duplicate -wallet filename specified.</source>
        <translation>Помилка завантаження гаманця %s. Значення параметра -wallet дублюється.</translation>
    </message>
    <message>
        <source>Starting network threads...</source>
        <translation>Запуск мережевих потоків...</translation>
    </message>
    <message>
        <source>The wallet will avoid paying less than the minimum relay fee.</source>
        <translation>Кошелёк будет избегать оплат меньших, нежели минимальная комиссия передачи.</translation>
    </message>
    <message>
        <source>This is the minimum transaction fee you pay on every transaction.</source>
        <translation>Це мінімальна плата за транзакцію, яку ви сплачуєте за кожну операцію.</translation>
    </message>
    <message>
        <source>This is the transaction fee you will pay if you send a transaction.</source>
        <translation>Це транзакційна комісія, яку ви сплатите, якщо будете надсилати транзакцію.</translation>
    </message>
    <message>
        <source>Transaction amounts must not be negative</source>
        <translation>Сумма транзакции не должна быть отрицательной</translation>
    </message>
    <message>
        <source>Transaction has too long of a mempool chain</source>
        <translation>У транзакції занадто довгий ланцюг</translation>
    </message>
    <message>
        <source>Transaction must have at least one recipient</source>
        <translation>У транзакції повинен бути щонайменше один одержувач</translation>
    </message>
    <message>
        <source>Unknown network specified in -onlynet: '%s'</source>
        <translation>Невідома мережа вказана в -onlynet: «%s»</translation>
    </message>
    <message>
        <source>Insufficient funds</source>
        <translation>Недостаточно средств</translation>
    </message>
    <message>
        <source>Cannot upgrade a non HD split wallet without upgrading to support pre split keypool. Please use -upgradewallet=169900 or -upgradewallet with no version specified.</source>
        <translation>Неможливо оновити не-HD гаманець без оновлення підтримки пулу ключів. Будь-ласка використовуйте -upgradewallet=169900 чи -upgradewallet без вказівки версії. </translation>
    </message>
    <message>
        <source>Fee estimation failed. Fallbackfee is disabled. Wait a few blocks or enable -fallbackfee.</source>
        <translation>Оцінка комісії не вдалася. Fallbackfee вимкнено. Зачекайте кілька блоків або ввімкніть -fallbackfee.</translation>
    </message>
    <message>
        <source>Warning: Private keys detected in wallet {%s} with disabled private keys</source>
        <translation>Попередження: Власні ключі виявлено в гаманці {%s} з забороненими власними ключами</translation>
    </message>
    <message>
        <source>Cannot write to data directory '%s'; check permissions.</source>
        <translation>Неможливо записати до каталог даних '%s'; перевірте дозвіл.</translation>
    </message>
    <message>
        <source>Loading block index...</source>
        <translation>Загрузка индекса блоков...</translation>
    </message>
    <message>
        <source>Loading wallet...</source>
        <translation>Загрузка электронного кошелька...</translation>
    </message>
    <message>
        <source>Cannot downgrade wallet</source>
        <translation>Не удаётся понизить версию электронного кошелька</translation>
    </message>
    <message>
        <source>Rescanning...</source>
        <translation>Сканирование...</translation>
    </message>
    <message>
        <source>Done loading</source>
        <translation>Загрузка завершена</translation>
    </message>
</context>
</TS><|MERGE_RESOLUTION|>--- conflicted
+++ resolved
@@ -70,8 +70,8 @@
         <translation>Это ваши адреса Qtum для отправки платежей. Всегда проверяйте количество и адрес получателя перед отправкой перевода.</translation>
     </message>
     <message>
-        <source>These are your Bitcoin addresses for receiving payments. Use the 'Create new receiving address' button in the receive tab to create new addresses.</source>
-        <translation>Це ваші біткойн-адреси для отримання платежів. Використовуйте кнопку "Створити нову адресу прийому" на вкладці отримання, для створення нових адрес.</translation>
+        <source>These are your Qtum addresses for receiving payments. Use the 'Create new receiving address' button in the receive tab to create new addresses.</source>
+        <translation>Це ваші qtum-адреси для отримання платежів. Використовуйте кнопку "Створити нову адресу прийому" на вкладці отримання, для створення нових адрес.</translation>
     </message>
     <message>
         <source>&amp;Copy Address</source>
@@ -180,17 +180,12 @@
         <translation>Кошелёк зашифрован</translation>
     </message>
     <message>
-<<<<<<< HEAD
+        <source>Enter the old passphrase and new passphrase for the wallet.</source>
+        <translation>Введіть стару та нову парольну фразу для гаманця.</translation>
+    </message>
+    <message>
         <source>Remember that encrypting your wallet cannot fully protect your qtums from being stolen by malware infecting your computer.</source>
         <translation>Пам’ятайте, що шифрування гаманця не може повністю захистити ваші qtums від кражі, у випадку якщо ваш комп’ютер буде інфіковано шкідливими програмами.</translation>
-=======
-        <source>Enter the old passphrase and new passphrase for the wallet.</source>
-        <translation>Введіть стару та нову парольну фразу для гаманця.</translation>
-    </message>
-    <message>
-        <source>Remember that encrypting your wallet cannot fully protect your bitcoins from being stolen by malware infecting your computer.</source>
-        <translation>Пам’ятайте, що шифрування гаманця не може повністю захистити ваші біткоіни від кражі, у випадку якщо ваш комп’ютер буде інфіковано шкідливими програмами.</translation>
->>>>>>> bb123c65
     </message>
     <message>
         <source>Wallet to be encrypted</source>
@@ -2301,7 +2296,7 @@
     </message>
     <message>
         <source>When there is less transaction volume than space in the blocks, miners as well as relaying nodes may enforce a minimum fee. Paying only this minimum fee is just fine, but be aware that this can result in a never confirming transaction once there is more demand for qtum transactions than the network can process.</source>
-        <translation>Якщо обсяг транзакцій менше, ніж простір у блоках, майнери, а також вузли ретрансляції можуть стягувати мінімальну плату. Сплата лише цієї мінімальної суми може призвести до ніколи не підтверджуваної транзакції, коли буде більше попиту на біткойн-транзакції, ніж мережа може обробити.</translation>
+        <translation>Якщо обсяг транзакцій менше, ніж простір у блоках, майнери, а також вузли ретрансляції можуть стягувати мінімальну плату. Сплата лише цієї мінімальної суми може призвести до ніколи не підтверджуваної транзакції, коли буде більше попиту на qtum-транзакції, ніж мережа може обробити.</translation>
     </message>
     <message>
         <source>A too low fee might result in a never confirming transaction (read the tooltip)</source>
