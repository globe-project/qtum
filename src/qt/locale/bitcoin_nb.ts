--- conflicted
+++ resolved
@@ -188,13 +188,6 @@
         <translation>Lommebok kryptert</translation>
     </message>
     <message>
-<<<<<<< HEAD
-        <source>%1 will close now to finish the encryption process. Remember that encrypting your wallet cannot fully protect your qtums from being stolen by malware infecting your computer.</source>
-        <translation>%1 vil nå lukkes for å fullføre krypteringsprosessen. Husk at kryptering av lommeboken ikke fullt ut kan beskytte dine qtums fra å bli stjålet om skadevare infiserer datamaskinen din.</translation>
-    </message>
-    <message>
-=======
->>>>>>> 9e306671
         <source>IMPORTANT: Any previous backups you have made of your wallet file should be replaced with the newly generated, encrypted wallet file. For security reasons, previous backups of the unencrypted wallet file will become useless as soon as you start using the new, encrypted wallet.</source>
         <translation>VIKTIG: Tidligere sikkerhetskopier av din lommebokfil bør erstattes med den nylig genererte og krypterte filen, da de blir ugyldiggjort av sikkerhetshensyn så snart du begynner å bruke den nye krypterte lommeboken.</translation>
     </message>
@@ -363,13 +356,6 @@
     <message>
         <source>Qtum</source>
         <translation>Qtum</translation>
-<<<<<<< HEAD
-    </message>
-    <message>
-        <source>Wallet</source>
-        <translation>Lommebok</translation>
-=======
->>>>>>> 9e306671
     </message>
     <message>
         <source>&amp;Send</source>
@@ -482,8 +468,6 @@
     <message>
         <source>Show the %1 help message to get a list with possible Qtum command-line options</source>
         <translation>Vis %1 hjelpemeldingen for å få en liste med mulige Qtum kommandolinjevalg.</translation>
-<<<<<<< HEAD
-=======
     </message>
     <message>
         <source>&amp;Window</source>
@@ -492,7 +476,6 @@
     <message>
         <source>Minimize</source>
         <translation>Minimer</translation>
->>>>>>> 9e306671
     </message>
     <message>
         <source>%1 client</source>
@@ -2054,17 +2037,6 @@
         <translation>Skjul</translation>
     </message>
     <message>
-<<<<<<< HEAD
-        <source>Paying only the minimum fee is just fine as long as there is less transaction volume than space in the blocks. But be aware that this can end up in a never confirming transaction once there is more demand for qtum transactions than the network can process.</source>
-        <translation>Betaling av bare minimumsavgiften går helt fint så lenge det er mindre transaksjonsvolum enn plass i blokkene. Men vær klar over at dette kan ende opp i en transaksjon som aldri blir bekreftet når det er mer etterspørsel etter Qtum-transaksjoner enn nettverket kan behandle.</translation>
-    </message>
-    <message>
-        <source>(read the tooltip)</source>
-        <translation>(les verktøytipset)</translation>
-    </message>
-    <message>
-=======
->>>>>>> 9e306671
         <source>Recommended:</source>
         <translation>Anbefalt:</translation>
     </message>
