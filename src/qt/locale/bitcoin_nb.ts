--- conflicted
+++ resolved
@@ -750,13 +750,6 @@
         <translation>Den angitte adressen "%1" er ikke en gyldig Qtum-adresse.</translation>
     </message>
     <message>
-<<<<<<< HEAD
-        <source>The entered address "%1" is already in the address book.</source>
-        <translation>Den angitte adressen "%1" er allerede i adresseboken.</translation>
-    </message>
-    <message>
-=======
->>>>>>> 228c1378
         <source>Could not unlock wallet.</source>
         <translation>Kunne ikke låse opp lommebok.</translation>
     </message>
@@ -840,47 +833,6 @@
     <message>
         <source>Use a custom data directory:</source>
         <translation>Bruk en egendefinert datamappe:</translation>
-    </message>
-    <message>
-        <source>Qtum</source>
-        <translation>Qtum</translation>
-    </message>
-    <message>
-        <source>At least %1 GB of data will be stored in this directory, and it will grow over time.</source>
-        <translation>Minst %1 GB data vil bli lagret i denne mappen og den vil vokse over tid.</translation>
-    </message>
-    <message>
-        <source>Approximately %1 GB of data will be stored in this directory.</source>
-        <translation>Omtrent %1GB data vil bli lagret i denne mappen.</translation>
-    </message>
-    <message>
-<<<<<<< HEAD
-        <source>As this is the first time the program is launched, you can choose where %1 will store its data.</source>
-        <translation>Siden dette er første gang programmet starter, kan du nå velge hvor %1 skal lagre sine data.</translation>
-    </message>
-    <message>
-        <source>When you click OK, %1 will begin to download and process the full %4 block chain (%2GB) starting with the earliest transactions in %3 when %4 initially launched.</source>
-        <translation>Når du klikker OK, vil %1 starte nedlasting og behandle hele den %4 blokkjeden (%2GB) fra de eldste transaksjonene i %3 når %4 først startet.</translation>
-    </message>
-    <message>
-        <source>This initial synchronisation is very demanding, and may expose hardware problems with your computer that had previously gone unnoticed. Each time you run %1, it will continue downloading where it left off.</source>
-        <translation>Den initielle synkroniseringen er svært krevende, og kan forårsake problemer med maskinvaren i datamaskinen din som du tidligere ikke merket. Hver gang du kjører %1 vil den fortsette nedlastingen der den sluttet. </translation>
-    </message>
-    <message>
-        <source>If you have chosen to limit block chain storage (pruning), the historical data must still be downloaded and processed, but will be deleted afterward to keep your disk usage low.</source>
-        <translation>Hvis du har valgt å begrense blokkjedelagring (beskjæring), må historiske data fortsatt lastes ned og behandles, men de vil bli slettet etterpå for å holde bruken av lagringsplass lav. </translation>
-    </message>
-    <message>
-        <source>Use the default data directory</source>
-        <translation>Bruk standard datamappe</translation>
-=======
-        <source>%1 will download and store a copy of the Qtum block chain.</source>
-        <translation>%1 vil laste ned og lagre en kopi av Qtum blokkjeden.</translation>
->>>>>>> 228c1378
-    </message>
-    <message>
-        <source>The wallet will also be stored in this directory.</source>
-        <translation>Lommeboken vil også bli lagret i denne mappen.</translation>
     </message>
     <message>
         <source>Qtum</source>
@@ -1543,13 +1495,6 @@
         <translation>Feil: Den spesifiserte datamappen "%1" finnes ikke.</translation>
     </message>
     <message>
-<<<<<<< HEAD
-        <source>Error: Cannot parse configuration file: %1. Only use key=value syntax.</source>
-        <translation>Feil: Kan ikke lese oppsettsfil: %1. Bruk kun syntaksen nøkkel=verdi.</translation>
-    </message>
-    <message>
-=======
->>>>>>> 228c1378
         <source>Error: %1</source>
         <translation>Feil: %1</translation>
     </message>
@@ -1816,8 +1761,6 @@
         <translation>Bruk ↑ og ↓ til å navigere historikk, og %1 for å tømme skjermen.</translation>
     </message>
     <message>
-<<<<<<< HEAD
-=======
         <source>Type %1 for an overview of available commands.</source>
         <translation>Skriv %1 for en oversikt over tilgjengelige kommandoer.</translation>
     </message>
@@ -1826,7 +1769,6 @@
         <translation>For mer informasjon om hvordan konsollet brukes skriv %1.</translation>
     </message>
     <message>
->>>>>>> 228c1378
         <source>WARNING: Scammers have been active, telling users to type commands here, stealing their wallet contents. Do not use this console without fully understanding the ramifications of a command.</source>
         <translation>Advarsel: Svindlere har vært på ferde, i oppfordringen om å skrive kommandoer her, for å stjele lommebokinnhold. Ikke bruk konsollen uten at du forstår alle ringvirkningene av en kommando.</translation>
     </message>
@@ -1992,7 +1934,10 @@
         <source>Message</source>
         <translation>Melding</translation>
     </message>
-<<<<<<< HEAD
+    <message>
+        <source>Wallet</source>
+        <translation>Lommebok</translation>
+    </message>
     <message>
         <source>Resulting URI too long, try to reduce the text for label / message.</source>
         <translation>Resulterende URI er for lang, prøv å redusere teksten for merkelapp / melding.</translation>
@@ -2004,23 +1949,6 @@
 </context>
 <context>
     <name>RecentRequestsTableModel</name>
-=======
->>>>>>> 228c1378
-    <message>
-        <source>Wallet</source>
-        <translation>Lommebok</translation>
-    </message>
-    <message>
-        <source>Resulting URI too long, try to reduce the text for label / message.</source>
-        <translation>Resulterende URI er for lang, prøv å redusere teksten for merkelapp / melding.</translation>
-    </message>
-    <message>
-        <source>Error encoding URI into QR Code.</source>
-        <translation>Feil ved koding av URI til QR-kode.</translation>
-    </message>
-</context>
-<context>
-    <name>RecentRequestsTableModel</name>
     <message>
         <source>Date</source>
         <translation>Dato</translation>
@@ -2173,8 +2101,6 @@
         <translation>Bekreftelsestidsmål:</translation>
     </message>
     <message>
-<<<<<<< HEAD
-=======
         <source>Enable Replace-By-Fee</source>
         <translation>Aktiver Replace-By-Fee</translation>
     </message>
@@ -2183,7 +2109,6 @@
         <translation>Med Replace-By-Fee (BIP-125) kan du øke transaksjonens gebyr etter at den er sendt. Uten dette aktivert anbefales et høyere gebyr for å kompensere for risikoen for at transaksjonen blir forsinket. </translation>
     </message>
     <message>
->>>>>>> 228c1378
         <source>Clear &amp;All</source>
         <translation>Fjern &amp;Alt</translation>
     </message>
@@ -2240,23 +2165,10 @@
         <translation>Er du sikker på at du vil sende?</translation>
     </message>
     <message>
-<<<<<<< HEAD
-        <source>added as transaction fee</source>
-        <translation>lagt til som transaksjonsgebyr</translation>
-    </message>
-    <message>
-        <source>Total Amount %1</source>
-        <translation>Totalt beløp %1</translation>
-    </message>
-    <message>
-=======
->>>>>>> 228c1378
         <source>or</source>
         <translation>eller</translation>
     </message>
     <message>
-<<<<<<< HEAD
-=======
         <source>You can increase the fee later (signals Replace-By-Fee, BIP-125).</source>
         <translation>Du kan øke gebyret senere (signaliserer Replace-By-Fee, BIP-125).</translation>
     </message>
@@ -2269,7 +2181,6 @@
         <translation>Signaliserer ikke Replace-By-Fee, BIP-125</translation>
     </message>
     <message>
->>>>>>> 228c1378
         <source>Confirm send coins</source>
         <translation>Bekreft forsendelse av mynter</translation>
     </message>
@@ -2611,13 +2522,6 @@
         <translation>gikk ikke overens med en transaksjon med %1 bekreftelser</translation>
     </message>
     <message>
-<<<<<<< HEAD
-        <source>%1/offline</source>
-        <translation>%1/frakoblet</translation>
-    </message>
-    <message>
-=======
->>>>>>> 228c1378
         <source>0/unconfirmed, %1</source>
         <translation>0/ubekreftet, %1</translation>
     </message>
@@ -2645,17 +2549,6 @@
         <source>Status</source>
         <translation>Status</translation>
     </message>
-<<<<<<< HEAD
-    <message>
-        <source>, has not been successfully broadcast yet</source>
-        <translation>, har ikke blitt kringkastet enda</translation>
-    </message>
-    <message numerus="yes">
-        <source>, broadcast through %n node(s)</source>
-        <translation><numerusform>, kringkast gjennom %n node</numerusform><numerusform>, kringkast gjennom %n noder</numerusform></translation>
-    </message>
-=======
->>>>>>> 228c1378
     <message>
         <source>Date</source>
         <translation>Dato</translation>
@@ -2806,17 +2699,10 @@
         <source>Open for %n more block(s)</source>
         <translation><numerusform>Åpen for én blokk til</numerusform><numerusform>Åpen for %n blokker til</numerusform></translation>
     </message>
-<<<<<<< HEAD
     <message>
         <source>Open until %1</source>
         <translation>Åpen til %1</translation>
     </message>
-=======
->>>>>>> 228c1378
-    <message>
-        <source>Open until %1</source>
-        <translation>Åpen til %1</translation>
-    </message>
     <message>
         <source>Unconfirmed</source>
         <translation>Ubekreftet</translation>
@@ -2842,13 +2728,6 @@
         <translation>Umoden (%1 bekreftelser, vil være tilgjengelig etter %2)</translation>
     </message>
     <message>
-<<<<<<< HEAD
-        <source>This block was not received by any other nodes and will probably not be accepted!</source>
-        <translation>Denne blokken har ikke blitt mottatt av noen andre noder og vil sannsynligvis ikke bli akseptert!</translation>
-    </message>
-    <message>
-=======
->>>>>>> 228c1378
         <source>Generated but not accepted</source>
         <translation>Generert, men ikke akseptert</translation>
     </message>
@@ -3127,7 +3006,6 @@
 </context>
 <context>
     <name>WalletView</name>
-<<<<<<< HEAD
     <message>
         <source>&amp;Export</source>
         <translation>&amp;Eksporter</translation>
@@ -3160,60 +3038,14 @@
         <source>The wallet data was successfully saved to %1.</source>
         <translation>Lommebokdata lagret til %1.</translation>
     </message>
-</context>
+    </context>
 <context>
     <name>qtum-core</name>
-=======
->>>>>>> 228c1378
-    <message>
-        <source>&amp;Export</source>
-        <translation>&amp;Eksporter</translation>
-    </message>
-    <message>
-        <source>Export the data in the current tab to a file</source>
-        <translation>Eksporter data fra nåværende fane til fil</translation>
-    </message>
-    <message>
-        <source>Backup Wallet</source>
-        <translation>Sikkerhetskopier lommebok</translation>
-    </message>
-    <message>
-        <source>Wallet Data (*.dat)</source>
-        <translation>Lommeboksdata (*.dat)</translation>
-    </message>
-    <message>
-        <source>Backup Failed</source>
-        <translation>Sikkerhetskopiering mislyktes</translation>
-    </message>
-    <message>
-        <source>There was an error trying to save the wallet data to %1.</source>
-        <translation>Feil under forsøk på lagring av lommebokdata til %1</translation>
-    </message>
-    <message>
-        <source>Backup Successful</source>
-        <translation>Sikkerhetskopiert</translation>
-    </message>
-    <message>
-<<<<<<< HEAD
+    <message>
         <source>Distributed under the MIT software license, see the accompanying file %s or %s</source>
         <translation>Lisensiert MIT. Se tilhørende fil %s eller %s</translation>
     </message>
     <message>
-        <source>If &lt;category&gt; is not supplied or if &lt;category&gt; = 1, output all debugging information.</source>
-        <translation>Hvis &lt;category&gt; ikke er oppgitt eller hvis &lt;category&gt; = 1, ta ut all informasjon for feilsøking.</translation>
-=======
-        <source>The wallet data was successfully saved to %1.</source>
-        <translation>Lommebokdata lagret til %1.</translation>
-    </message>
-    </context>
-<context>
-    <name>qtum-core</name>
-    <message>
-        <source>Distributed under the MIT software license, see the accompanying file %s or %s</source>
-        <translation>Lisensiert MIT. Se tilhørende fil %s eller %s</translation>
->>>>>>> 228c1378
-    </message>
-    <message>
         <source>Prune configured below the minimum of %d MiB.  Please use a higher number.</source>
         <translation>Beskjæringsmodus er konfigurert under minimum på %d MiB. Vennligst bruk et høyere nummer.</translation>
     </message>
@@ -3242,76 +3074,22 @@
         <translation>Qtum Core</translation>
     </message>
     <message>
-<<<<<<< HEAD
-        <source>Unable to start HTTP server. See debug log for details.</source>
-        <translation>Kunne ikke starte HTTP-tjener. Se feilrettingslogg for detaljer.</translation>
-    </message>
-    <message>
-        <source>Qtum Core</source>
-        <translation>Qtum Core</translation>
-    </message>
-    <message>
         <source>The %s developers</source>
         <translation>%s-utviklerne</translation>
     </message>
     <message>
-        <source>A fee rate (in %s/kB) that will be used when fee estimation has insufficient data (default: %s)</source>
-        <translation>En gebyrsats (i %s(kB) som bil bli brukt når gebyrvurdering har utilstrekkelig data (forvalg: %s)</translation>
-    </message>
-    <message>
-        <source>Accept relayed transactions received from whitelisted peers even when not relaying transactions (default: %d)</source>
-        <translation>Godta stafettransaksjoner mottatt fra hvitlistede likemenn, selv når transaksjoner ikke stafettsendes (forvalg: %d)</translation>
-=======
-        <source>The %s developers</source>
-        <translation>%s-utviklerne</translation>
-    </message>
-    <message>
         <source>Cannot obtain a lock on data directory %s. %s is probably already running.</source>
         <translation>Kan ikke låse datamappen %s. %s kjører antagelig allerede.</translation>
->>>>>>> 228c1378
     </message>
     <message>
         <source>Cannot provide specific connections and have addrman find outgoing connections at the same.</source>
         <translation>Kan ikke angi spesifikke tilkoblinger og ha addrman til å finne utgående tilkoblinger samtidig. </translation>
     </message>
     <message>
-<<<<<<< HEAD
-        <source>Cannot obtain a lock on data directory %s. %s is probably already running.</source>
-        <translation>Kan ikke låse datamappen %s. %s kjører antagelig allerede.</translation>
-    </message>
-    <message>
-        <source>Delete all wallet transactions and only recover those parts of the blockchain through -rescan on startup</source>
-        <translation>Slett alle transaksjoner i lommeboken og gjenopprett kun de delene av blokkjeden gjennom -rescan ved oppstart</translation>
-    </message>
-    <message>
         <source>Error reading %s! All keys read correctly, but transaction data or address book entries might be missing or incorrect.</source>
         <translation>Feil under lesing av %s! Alle nøkler har blitt lest rett, men transaksjonsdata eller adressebokoppføringer kan mangle eller være uriktige.</translation>
     </message>
     <message>
-        <source>Exclude debugging information for a category. Can be used in conjunction with -debug=1 to output debug logs for all categories except one or more specified categories.</source>
-        <translation>Ekskluder feilrettingsinformasjon for en kategori. Kan brukes i sammenheng med -debug=1 til utdatafeilrettingslogger for alle kategorier, unntatt én eller flere angitte kategorier.</translation>
-    </message>
-    <message>
-        <source>Execute command when a wallet transaction changes (%s in cmd is replaced by TxID)</source>
-        <translation>Kjør kommando når en lommeboktransaksjon endres (%s i kommando er erstattet med TxID)</translation>
-    </message>
-    <message>
-        <source>Extra transactions to keep in memory for compact block reconstructions (default: %u)</source>
-        <translation>Ekstra transaksjoner å beholde i minne for rekonstruksjoner av kompakte blokker (forvalg: %u)</translation>
-    </message>
-    <message>
-        <source>If this block is in the chain assume that it and its ancestors are valid and potentially skip their script verification (0 to verify all, default: %s, testnet: %s)</source>
-        <translation>Hvis denne blokken er i kjeden, anta at den og dens opphav er gyldig, og alternativt hopp over deres skriptbekreftelse (0 for å bekrefte alle, forvalg: %s, testnett: %s)</translation>
-    </message>
-    <message>
-        <source>Maximum allowed median peer time offset adjustment. Local perspective of time may be influenced by peers forward or backward by this amount. (default: %u seconds)</source>
-        <translation>Maksimalt tillatt justering av mediantid av likemenn. Lokalt tidsperspektiv kan påvirkes av likemenn fremover og bakover med denne mengden. (forvalg: %u sekunder)</translation>
-    </message>
-    <message>
-        <source>Maximum total fees (in %s) to use in a single wallet transaction or raw transaction; setting this too low may abort large transactions (default: %s)</source>
-        <translation>Maksimalt totalgebyr (i %s) å bruke i én lommebokstransaksjon eller råtransaksjon; en for lav verdi kan avbryte store transaksjoner (forvalg: %s)</translation>
-    </message>
-    <message>
         <source>Please check that your computer's date and time are correct! If your clock is wrong, %s will not work properly.</source>
         <translation>Sjekk at din datamaskins dato og klokke er stilt rett! Hvis klokka er feil, vil ikke %s fungere ordentlig.</translation>
     </message>
@@ -3320,41 +3098,12 @@
         <translation>Bidra hvis du finner %s nyttig. Besøk %s for mer informasjon om programvaren.</translation>
     </message>
     <message>
-        <source>Query for peer addresses via DNS lookup, if low on addresses (default: 1 unless -connect used)</source>
-        <translation>Spørring om likemannsadresser via DNS-oppslag, hvis adressemengden er lav (forvalg: 1 om ikke -connect brukes)</translation>
-    </message>
-    <message>
-        <source>Reduce storage requirements by enabling pruning (deleting) of old blocks. This allows the pruneblockchain RPC to be called to delete specific blocks, and enables automatic pruning of old blocks if a target size in MiB is provided. This mode is incompatible with -txindex and -rescan. Warning: Reverting this setting requires re-downloading the entire blockchain. (default: 0 = disable pruning blocks, 1 = allow manual pruning via RPC, &gt;%u = automatically prune block files to stay under the specified target size in MiB)</source>
-        <translation>Reduser lagringskrav ved å skru på beskjæring (sletting) av gamle blokker. Dette tillater pruneblockchain RPC å bli påkalt for sletting av spesifikke blokker, og skrur på automatisk beskjæring av gamle blokker hvis målstørrelsen i MiB oppgis. Dette moduset er inkompatibelt med -txindex og -rescan. Advarsel: Tilbakestilling av dette krever ny nedlasting av hele blokkjeden. (forvalg: 0 = skru av beskjæring av blokker, 1 = tillat manuell beskjæring via RPC, &gt;%u = automatisk beskjæring av blokkfiler for å ikke overstige angitt målstørrelse, i MiB)</translation>
-    </message>
-    <message>
-        <source>Set lowest fee rate (in %s/kB) for transactions to be included in block creation. (default: %s)</source>
-        <translation>Sett laveste gebyrtakst (i %s/kB) for transaksjoner som skal inkluderes i blokkopprettelse. (forvalg: %s)</translation>
-    </message>
-    <message>
-        <source>Set the number of script verification threads (%u to %d, 0 = auto, &lt;0 = leave that many cores free, default: %d)</source>
-        <translation>Angi antall tråder for skriptverifisering (%u til %d, 0 = auto, &lt;0 = la det antallet kjerner være ledig, standard: %d)</translation>
-=======
-        <source>Error reading %s! All keys read correctly, but transaction data or address book entries might be missing or incorrect.</source>
-        <translation>Feil under lesing av %s! Alle nøkler har blitt lest rett, men transaksjonsdata eller adressebokoppføringer kan mangle eller være uriktige.</translation>
-    </message>
-    <message>
-        <source>Please check that your computer's date and time are correct! If your clock is wrong, %s will not work properly.</source>
-        <translation>Sjekk at din datamaskins dato og klokke er stilt rett! Hvis klokka er feil, vil ikke %s fungere ordentlig.</translation>
-    </message>
-    <message>
-        <source>Please contribute if you find %s useful. Visit %s for further information about the software.</source>
-        <translation>Bidra hvis du finner %s nyttig. Besøk %s for mer informasjon om programvaren.</translation>
->>>>>>> 228c1378
-    </message>
-    <message>
         <source>The block database contains a block which appears to be from the future. This may be due to your computer's date and time being set incorrectly. Only rebuild the block database if you are sure that your computer's date and time are correct</source>
         <translation>Blokkdatabasen inneholder en blokk som ser ut til å være fra fremtiden. Dette kan være fordi dato og tid på din datamaskin er satt feil. Gjenopprett kun blokkdatabasen når du er sikker på at dato og tid er satt riktig.</translation>
     </message>
     <message>
         <source>This is a pre-release test build - use at your own risk - do not use for mining or merchant applications</source>
         <translation>Dette er en testversjon i påvente av utgivelse - bruk på egen risiko - ikke for bruk til blokkutvinning eller i forretningsøyemed</translation>
-<<<<<<< HEAD
     </message>
     <message>
         <source>This is the transaction fee you may discard if change is smaller than dust at this level</source>
@@ -3369,18 +3118,6 @@
         <translation>Kan ikke spole tilbake databasen til en tilstand før forgreiningen. Du må laste ned blokkjeden igjen</translation>
     </message>
     <message>
-        <source>Use UPnP to map the listening port (default: 1 when listening and no -proxy)</source>
-        <translation>Bruk UPnP for lytteport (standardverdi: 1 ved lytting og uten -proxy)</translation>
-    </message>
-    <message>
-        <source>Username and hashed password for JSON-RPC connections. The field &lt;userpw&gt; comes in the format: &lt;USERNAME&gt;:&lt;SALT&gt;$&lt;HASH&gt;. A canonical python script is included in share/rpcuser. The client then connects normally using the rpcuser=&lt;USERNAME&gt;/rpcpassword=&lt;PASSWORD&gt; pair of arguments. This option can be specified multiple times</source>
-        <translation>Brukernavn og sjekksummert JSON-RPC-tilkoblinger. Dette feltet &lt;userpw&gt; kommer i formatet: &lt;USERNAME&gt;:&lt;SALT&gt;$&lt;HASH&gt;. Et kanonisk Python-skript er inkludert i share/rpcuser. Klienten kobler så til bed bruk av rpcuser=&lt;USERNAME&gt;/rpcpassword=&lt;PASSWORD&gt; argumentpar. Dette valget kan angis flere ganger</translation>
-    </message>
-    <message>
-        <source>Wallet will not create transactions that violate mempool chain limits (default: %u)</source>
-        <translation>Lommeboka vil ikke opprette transaksjoner som forgriper seg på grenser for hukommelsespuljekjeder (forvalg: %u)</translation>
-    </message>
-    <message>
         <source>Warning: The network does not appear to fully agree! Some miners appear to be experiencing issues.</source>
         <translation>Advarsel: Nettverket ser ikke ut til å være i overenstemmelse! Noen utvinnere ser ut til å ha problemer.</translation>
     </message>
@@ -3389,10 +3126,6 @@
         <translation>Advarsel: Vi ser ikke ut til å være i full overenstemmelse med våre likemenn! Du kan trenge å oppgradere, eller andre noder kan trenge å oppgradere.</translation>
     </message>
     <message>
-        <source>Whether to save the mempool on shutdown and load on restart (default: %u)</source>
-        <translation>Hvorvidt hukommelsespuljen skal lagres ved avstengning og lastes inn ved omstart (forvalg: %u)</translation>
-    </message>
-    <message>
         <source>%d of last 100 blocks have unexpected version</source>
         <translation>%d av minst 100 blokker har uventet versjon</translation>
     </message>
@@ -3403,97 +3136,22 @@
     <message>
         <source>-maxmempool must be at least %d MB</source>
         <translation>-maxmempool må være minst %d MB</translation>
-=======
-    </message>
-    <message>
-        <source>This is the transaction fee you may discard if change is smaller than dust at this level</source>
-        <translation>Dette er transaksjonsgebyret du kan se bort fra hvis vekslepengene utgjør mindre enn støv på dette nivået</translation>
->>>>>>> 228c1378
-    </message>
-    <message>
-        <source>Unable to replay blocks. You will need to rebuild the database using -reindex-chainstate.</source>
-        <translation>Kan ikke spille av blokker igjen. Du må bygge opp igjen databasen ved bruk av -reindex-chainstate.</translation>
-    </message>
-    <message>
-<<<<<<< HEAD
-        <source>Accept connections from outside (default: 1 if no -proxy or -connect)</source>
-        <translation>Ta imot tilkoblinger fra utsiden (standardverdi: 1 hvis uten -proxy eller -connect)</translation>
-    </message>
-    <message>
-        <source>Append comment to the user agent string</source>
-        <translation>Legg til kommentarer i brukeragent-strengen</translation>
-    </message>
-    <message>
-        <source>Attempt to recover private keys from a corrupt wallet on startup</source>
-        <translation>Forsøk å gjenopprette private nøkler fra ei skadet lommebok ved oppstart</translation>
-    </message>
-    <message>
-        <source>Block creation options:</source>
-        <translation>Valg for opprettelse av blokker:</translation>
     </message>
     <message>
         <source>Cannot resolve -%s address: '%s'</source>
         <translation>Kunne ikke slå opp -%s-adresse: "%s"</translation>
     </message>
     <message>
-        <source>Chain selection options:</source>
-        <translation>Kjedeutvelgelsesinnstillinger:</translation>
-    </message>
-    <message>
         <source>Change index out of range</source>
         <translation>Kjedeindeks utenfor rekkevidde</translation>
     </message>
     <message>
-        <source>Connection options:</source>
-        <translation>Innstillinger for tilkobling:</translation>
-    </message>
-    <message>
         <source>Copyright (C) %i-%i</source>
         <translation>Kopirett © %i-%i</translation>
     </message>
     <message>
         <source>Corrupted block database detected</source>
         <translation>Oppdaget korrupt blokkdatabase</translation>
-=======
-        <source>Unable to rewind the database to a pre-fork state. You will need to redownload the blockchain</source>
-        <translation>Kan ikke spole tilbake databasen til en tilstand før forgreiningen. Du må laste ned blokkjeden igjen</translation>
-    </message>
-    <message>
-        <source>Warning: The network does not appear to fully agree! Some miners appear to be experiencing issues.</source>
-        <translation>Advarsel: Nettverket ser ikke ut til å være i overenstemmelse! Noen utvinnere ser ut til å ha problemer.</translation>
-    </message>
-    <message>
-        <source>Warning: We do not appear to fully agree with our peers! You may need to upgrade, or other nodes may need to upgrade.</source>
-        <translation>Advarsel: Vi ser ikke ut til å være i full overenstemmelse med våre likemenn! Du kan trenge å oppgradere, eller andre noder kan trenge å oppgradere.</translation>
->>>>>>> 228c1378
-    </message>
-    <message>
-        <source>%d of last 100 blocks have unexpected version</source>
-        <translation>%d av minst 100 blokker har uventet versjon</translation>
-    </message>
-    <message>
-        <source>%s corrupt, salvage failed</source>
-        <translation>%s skadet, berging mislyktes</translation>
-    </message>
-    <message>
-        <source>-maxmempool must be at least %d MB</source>
-        <translation>-maxmempool må være minst %d MB</translation>
-    </message>
-    <message>
-        <source>Cannot resolve -%s address: '%s'</source>
-        <translation>Kunne ikke slå opp -%s-adresse: "%s"</translation>
-    </message>
-    <message>
-        <source>Change index out of range</source>
-        <translation>Kjedeindeks utenfor rekkevidde</translation>
-    </message>
-    <message>
-        <source>Copyright (C) %i-%i</source>
-        <translation>Kopirett © %i-%i</translation>
-    </message>
-    <message>
-        <source>Corrupted block database detected</source>
-        <translation>Oppdaget korrupt blokkdatabase</translation>
     </message>
     <message>
         <source>Do you want to rebuild the block database now?</source>
@@ -3504,10 +3162,6 @@
         <translation>Feil under oppretting av %s: Du kan ikke lage en lommebok uten HD med denne versjonen.</translation>
     </message>
     <message>
-        <source>Enable transaction replacement in the memory pool (default: %u)</source>
-        <translation>Aktiver transaksjonserstatning i hukommelsespuljen (forvalg: %u)</translation>
-    </message>
-    <message>
         <source>Error initializing block database</source>
         <translation>Feil under initialisering av blokkdatabase</translation>
     </message>
@@ -3558,7 +3212,6 @@
     <message>
         <source>Initialization sanity check failed. %s is shutting down.</source>
         <translation>Sunnhetssjekk ved oppstart mislyktes. %s skrus av.</translation>
-<<<<<<< HEAD
     </message>
     <message>
         <source>Invalid amount for -%s=&lt;amount&gt;: '%s'</source>
@@ -3573,10 +3226,6 @@
         <translation>Ugyldig beløp for -fallbackfee=&lt;amount&gt;: "%s"</translation>
     </message>
     <message>
-        <source>Keep the transaction memory pool below &lt;n&gt; megabytes (default: %u)</source>
-        <translation>Hold transaksjonspuljen under &lt;n&gt; megabyte (forvalg: %u)</translation>
-    </message>
-    <message>
         <source>Loading P2P addresses...</source>
         <translation>Laster maskin-til-maskin -adresser…</translation>
     </message>
@@ -3585,32 +3234,6 @@
         <translation>Laster inn bannlysningsliste…</translation>
     </message>
     <message>
-        <source>Location of the auth cookie (default: data dir)</source>
-        <translation>Plassering for autentiseringskake (forvalg: datamappe)</translation>
-=======
-    </message>
-    <message>
-        <source>Invalid amount for -%s=&lt;amount&gt;: '%s'</source>
-        <translation>Ugyldig beløp for -%s=&lt;amount&gt;: "%s"</translation>
->>>>>>> 228c1378
-    </message>
-    <message>
-        <source>Invalid amount for -discardfee=&lt;amount&gt;: '%s'</source>
-        <translation>Ugyldig beløp for -discardfee=&lt;amount&gt;: "%s"</translation>
-    </message>
-    <message>
-        <source>Invalid amount for -fallbackfee=&lt;amount&gt;: '%s'</source>
-        <translation>Ugyldig beløp for -fallbackfee=&lt;amount&gt;: "%s"</translation>
-    </message>
-    <message>
-        <source>Loading P2P addresses...</source>
-        <translation>Laster maskin-til-maskin -adresser…</translation>
-    </message>
-    <message>
-        <source>Loading banlist...</source>
-        <translation>Laster inn bannlysningsliste…</translation>
-    </message>
-    <message>
         <source>Not enough file descriptors available.</source>
         <translation>For få fildeskriptorer tilgjengelig.</translation>
     </message>
@@ -3623,15 +3246,6 @@
         <translation>Beskjæringsmodus er ikke kompatibel med -txindex.</translation>
     </message>
     <message>
-<<<<<<< HEAD
-        <source>Rebuild chain state and block index from the blk*.dat files on disk</source>
-        <translation>Bygg opp igjen kjedetilstand og blokkindeks fra blk*.dat-filer på disk</translation>
-    </message>
-    <message>
-        <source>Rebuild chain state from the currently indexed blocks</source>
-        <translation>Bygg opp igjen kjedetilstand fra blokker som er indeksert nå</translation>
-    </message>
-    <message>
         <source>Replaying blocks...</source>
         <translation>Spiller av blokker igjen…</translation>
     </message>
@@ -3640,18 +3254,6 @@
         <translation>Spoler tilbake blokker…</translation>
     </message>
     <message>
-        <source>Set database cache size in megabytes (%d to %d, default: %d)</source>
-        <translation>Sett databasen sin størrelse på hurtigbufferen i megabytes (%d til %d, standardverdi: %d)</translation>
-=======
-        <source>Replaying blocks...</source>
-        <translation>Spiller av blokker igjen…</translation>
->>>>>>> 228c1378
-    </message>
-    <message>
-        <source>Rewinding blocks...</source>
-        <translation>Spoler tilbake blokker…</translation>
-    </message>
-    <message>
         <source>The source code is available from %s.</source>
         <translation>Kildekoden er tilgjengelig fra %s.</translation>
     </message>
@@ -3682,17 +3284,6 @@
     <message>
         <source>Upgrading UTXO database</source>
         <translation>Oppgraderer UTXO-database</translation>
-<<<<<<< HEAD
-    </message>
-    <message>
-        <source>Use UPnP to map the listening port (default: %u)</source>
-        <translation>Bruk UPnP for å sette opp lytteport (standardverdi: %u)</translation>
-=======
->>>>>>> 228c1378
-    </message>
-    <message>
-        <source>Use the test chain</source>
-        <translation>Bruk testkjede</translation>
     </message>
     <message>
         <source>User Agent comment (%s) contains unsafe characters.</source>
@@ -3703,39 +3294,10 @@
         <translation>Verifiserer blokker...</translation>
     </message>
     <message>
-<<<<<<< HEAD
-        <source>Wallet debugging/testing options:</source>
-        <translation>Lommebok-feilretting/-testinnstillinger</translation>
-    </message>
-    <message>
         <source>Wallet needed to be rewritten: restart %s to complete</source>
         <translation>Lommeboka må skrives om: Start %s på nytt for å fullføre</translation>
     </message>
     <message>
-        <source>Wallet options:</source>
-        <translation>Valg for lommebok:</translation>
-    </message>
-    <message>
-        <source>Allow JSON-RPC connections from specified source. Valid for &lt;ip&gt; are a single IP (e.g. 1.2.3.4), a network/netmask (e.g. 1.2.3.4/255.255.255.0) or a network/CIDR (e.g. 1.2.3.4/24). This option can be specified multiple times</source>
-        <translation>Tillat JSON-RPC-tilkoblinger fra angitt kilde. Gyldig for &lt;ip&gt; er en enkelt IP (f. eks. 1.2.3.4), et nettverk/nettmaske (f. eks. 1.2.3.4/255.255.255.0) eller et nettverk/CIDR (f. eks. 1.2.3.4/24). Dette alternativet kan angis flere ganger</translation>
-    </message>
-    <message>
-        <source>Bind to given address and whitelist peers connecting to it. Use [host]:port notation for IPv6</source>
-        <translation>Bind til gitt adresse og hvitlist peers som kobler seg til den. Bruk [host]:port notasjon for IPv6</translation>
-    </message>
-    <message>
-        <source>Create new files with system default permissions, instead of umask 077 (only effective with disabled wallet functionality)</source>
-        <translation>Opprett nye filer med standardtillatelser i systemet, i stedet for umask 077 (kun virksom med lommebokfunksjonalitet slått av)</translation>
-    </message>
-    <message>
-        <source>Discover own IP addresses (default: 1 when listening and no -externalip or -proxy)</source>
-        <translation>Oppdag egne IP-adresser (standardverdi: 1 ved lytting og ingen -externalip eller -proxy)</translation>
-=======
-        <source>Wallet needed to be rewritten: restart %s to complete</source>
-        <translation>Lommeboka må skrives om: Start %s på nytt for å fullføre</translation>
->>>>>>> 228c1378
-    </message>
-    <message>
         <source>Error: Listening for incoming connections failed (listen returned error %s)</source>
         <translation>Feil: Lytting etter innkommende tilkoblinger feilet (lytting returnerte feil %s)</translation>
     </message>
@@ -3744,28 +3306,10 @@
         <translation>Ugyldig beløp for -maxtxfee=&lt;amount&gt;: '%s' (må være minst minimum relé gebyr på %s for å hindre fastlåste transaksjoner)</translation>
     </message>
     <message>
-<<<<<<< HEAD
-        <source>Maximum size of data in data carrier transactions we relay and mine (default: %u)</source>
-        <translation>Maksimal størrelse på data i databærende transaksjoner vi videresender og ufører graving på (standardverdi: %u)</translation>
-    </message>
-    <message>
-        <source>Randomize credentials for every proxy connection. This enables Tor stream isolation (default: %u)</source>
-        <translation>Bruk tilfeldig identitet for hver proxytilkobling. Dette muliggjør TOR stream isolasjon (standardverdi: %u)</translation>
-    </message>
-    <message>
-=======
->>>>>>> 228c1378
         <source>The transaction amount is too small to send after the fee has been deducted</source>
         <translation>Transaksjonsbeløpet er for lite til å sendes etter at gebyret er fratrukket</translation>
     </message>
     <message>
-<<<<<<< HEAD
-        <source>Whitelisted peers cannot be DoS banned and their transactions are always relayed, even if they are already in the mempool, useful e.g. for a gateway</source>
-        <translation>Hvitlistede noder kan ikke DoS-blokkeres, og deres transaksjoner videresendes alltid, selv om de allerede er i hukommelsespuljen. Nyttig f.eks. for en portner.</translation>
-    </message>
-    <message>
-=======
->>>>>>> 228c1378
         <source>You need to rebuild the database using -reindex to go back to unpruned mode.  This will redownload the entire blockchain</source>
         <translation>Du må gjenoppbygge databasen ved hjelp av -reindex for å gå tilbake til ubeskåret modus. Dette vil laste ned hele blokkjeden på nytt.</translation>
     </message>
@@ -3774,23 +3318,12 @@
         <translation>Feil ved innlasting av %s: Du kan ikke skru av HD på ei HD-lommebok som allerede finnes</translation>
     </message>
     <message>
-        <source>Error loading %s: You can't disable HD on an already existing HD wallet</source>
-        <translation>Feil ved innlasting av %s: Du kan ikke skru av HD på ei HD-lommebok som allerede finnes</translation>
-    </message>
-    <message>
         <source>Error reading from database, shutting down.</source>
         <translation>Feil ved lesing fra database, stenger ned.</translation>
     </message>
     <message>
         <source>Error upgrading chainstate database</source>
         <translation>Feil ved oppgradering av kjedetilstandsdatabase</translation>
-<<<<<<< HEAD
-    </message>
-    <message>
-        <source>Imports blocks from external blk000??.dat file on startup</source>
-        <translation>Importerer blokker fra ekstern fil blk000??.dat ved oppstart</translation>
-=======
->>>>>>> 228c1378
     </message>
     <message>
         <source>Information</source>
@@ -3817,40 +3350,16 @@
         <translation>Må oppgi en port med -whitebind: '%s'</translation>
     </message>
     <message>
-<<<<<<< HEAD
-        <source>Node relay options:</source>
-        <translation>Node alternativer for videresending:</translation>
-    </message>
-    <message>
-        <source>RPC server options:</source>
-        <translation>Innstillinger for RPC-tjener:</translation>
-    </message>
-    <message>
-=======
->>>>>>> 228c1378
         <source>Reducing -maxconnections from %d to %d, because of system limitations.</source>
         <translation>Reduserer -maxconnections fra %d til %d, pga. systembegrensninger.</translation>
     </message>
     <message>
-<<<<<<< HEAD
-        <source>Rescan the block chain for missing wallet transactions on startup</source>
-        <translation>Se gjennom blokkjeden etter manglende lommeboktransaksjoner ved oppstart</translation>
-    </message>
-    <message>
-        <source>Send trace/debug info to console instead of debug.log file</source>
-        <translation>Send spor-/feilsøkingsinformasjon til konsollen istedenfor filen debug.log</translation>
-    </message>
-    <message>
-        <source>Show all debugging options (usage: --help -help-debug)</source>
-        <translation>Vis alle feilsøkingsvalg (bruk: --help -help-debug)</translation>
-=======
         <source>Signing transaction failed</source>
         <translation>Signering av transaksjon feilet</translation>
     </message>
     <message>
         <source>Specified -walletdir "%s" does not exist</source>
         <translation>Oppgitt -walletdir "%s" eksisterer ikke</translation>
->>>>>>> 228c1378
     </message>
     <message>
         <source>Specified -walletdir "%s" is a relative path</source>
@@ -3897,132 +3406,32 @@
         <translation>Lommebok %s befinner seg utenfor lommebokkatalog %s</translation>
     </message>
     <message>
-        <source>Verifying wallet(s)...</source>
-        <translation>Lommebokbekreftelse pågår…</translation>
-    </message>
-    <message>
         <source>Warning</source>
         <translation>Advarsel</translation>
     </message>
     <message>
         <source>Warning: unknown new rules activated (versionbit %i)</source>
         <translation>Advarsel: Ukjente nye regler aktivert (versionbit %i)</translation>
-<<<<<<< HEAD
-    </message>
-    <message>
-        <source>Whether to operate in a blocks only mode (default: %u)</source>
-        <translation>Hvorvidt å operere i modus med kun blokker (standardverdi: %u)</translation>
-=======
->>>>>>> 228c1378
-    </message>
-    <message>
-        <source>You need to rebuild the database using -reindex to change -txindex</source>
-        <translation>Du må bygge opp igjen databasen ved bruk av -reindex for å endre -txindex</translation>
     </message>
     <message>
         <source>Zapping all transactions from wallet...</source>
         <translation>Zapper alle transaksjoner fra lommeboken...</translation>
     </message>
     <message>
-<<<<<<< HEAD
-        <source>ZeroMQ notification options:</source>
-        <translation>Valg for ZeroMQ-meldinger:</translation>
-    </message>
-    <message>
-        <source>Password for JSON-RPC connections</source>
-        <translation>Passord for JSON-RPC forbindelser</translation>
-    </message>
-    <message>
-        <source>Execute command when the best block changes (%s in cmd is replaced by block hash)</source>
-        <translation>Utfør kommando når beste blokk endrer seg (%s i kommandoen erstattes med blokkens hash)</translation>
-    </message>
-    <message>
-        <source>Allow DNS lookups for -addnode, -seednode and -connect</source>
-        <translation>Tillat oppslag i DNS for -addnode, -seednode og -connect</translation>
-    </message>
-    <message>
-        <source>(1 = keep tx meta data e.g. account owner and payment request information, 2 = drop tx meta data)</source>
-        <translation>(1 = behold metadata for transaksjon som f. eks. kontoeier og informasjon om betalingsanmodning, 2 = dropp metadata for transaksjon)</translation>
-    </message>
-    <message>
-=======
->>>>>>> 228c1378
         <source>-maxtxfee is set very high! Fees this large could be paid on a single transaction.</source>
         <translation>-maxtxfee er satt veldig høyt! Så stort gebyr kan bli betalt ved en enkelt transaksjon.</translation>
     </message>
     <message>
-<<<<<<< HEAD
-        <source>Bind to given address to listen for JSON-RPC connections. This option is ignored unless -rpcallowip is also passed. Port is optional and overrides -rpcport. Use [host]:port notation for IPv6. This option can be specified multiple times (default: 127.0.0.1 and ::1 i.e., localhost, or if -rpcallowip has been specified, 0.0.0.0 and :: i.e., all addresses)</source>
-        <translation>Bind til angitt adresse for lytting til JSON-RPC-tilkoblinger. Dette valget ses bort fra om ikke -rcpallowip også sendes. Port er valgfritt og overstyrer -rpcport. Bruk notasjon i formatet [host]:port for IPv6. Dette valget kan angis flere ganger (forvalg: 127.0.0.1 og ::1 ,altså, lokalvert, eller hvis -rpcallowip har blitt angitt, 0.0.0.0 og :: ,altså, alle adresser)</translation>
-    </message>
-    <message>
-        <source>Do not keep transactions in the mempool longer than &lt;n&gt; hours (default: %u)</source>
-        <translation>Ikke hold transaksjoner i minnet lenger enn &lt;n&gt; timer (standard: %u)</translation>
-    </message>
-    <message>
-        <source>Equivalent bytes per sigop in transactions for relay and mining (default: %u)</source>
-        <translation>Overenstemmende byte per sigop i transaksjoner for stafett og utvinning (forvalg: %u)</translation>
-    </message>
-    <message>
         <source>Error loading %s: You can't enable HD on an already existing non-HD wallet</source>
         <translation>Feil ved innlasting av %s: Du kan ikke skru på HD på ei ikke-HD-lommebok som allerede finnes</translation>
     </message>
     <message>
-        <source>Error loading wallet %s. -wallet parameter must only specify a filename (not a path).</source>
-        <translation>Feil under innlasting av lommeboka %s. -wallet parameter må kun angi et filnavn (ikke en sti).</translation>
-    </message>
-    <message>
-        <source>Fees (in %s/kB) smaller than this are considered zero fee for transaction creation (default: %s)</source>
-        <translation>Gebyrer (i %s/Kb) mindre enn dette anses som null gebyr for laging av transaksjoner (standardverdi: %s)</translation>
-    </message>
-    <message>
-        <source>Force relay of transactions from whitelisted peers even if they violate local relay policy (default: %d)</source>
-        <translation>Tving igjennom stafettransaksjoner av hvitlistede likemenn, selv når de ikke overholder lokal stafettpraksis (forvalg: %d)</translation>
-    </message>
-    <message>
-        <source>How thorough the block verification of -checkblocks is (0-4, default: %u)</source>
-        <translation>Hvor grundig blokkverifiseringen til -checkblocks er (0-4, standardverdi: %u)</translation>
-    </message>
-    <message>
-        <source>Maintain a full transaction index, used by the getrawtransaction rpc call (default: %u)</source>
-        <translation>Oppretthold en full transaksjonsindeks, brukt av getrawtransaction RPC-kall (standardverdi: %u)</translation>
-    </message>
-    <message>
-        <source>Number of seconds to keep misbehaving peers from reconnecting (default: %u)</source>
-        <translation>Antall sekunder noder med dårlig oppførsel hindres fra å koble til på nytt (standardverdi: %u)</translation>
-=======
-        <source>Error loading %s: You can't enable HD on an already existing non-HD wallet</source>
-        <translation>Feil ved innlasting av %s: Du kan ikke skru på HD på ei ikke-HD-lommebok som allerede finnes</translation>
->>>>>>> 228c1378
-    </message>
-    <message>
         <source>This is the transaction fee you may pay when fee estimates are not available.</source>
         <translation>Dette er transaksjonsgebyret du kan betale når gebyranslag ikke er tilgjengelige.</translation>
     </message>
     <message>
-<<<<<<< HEAD
-        <source>Sets the serialization of raw transaction or block hex returned in non-verbose mode, non-segwit(0) or segwit(1) (default: %d)</source>
-        <translation>Setter serialisering av råtransaksjon eller heksadesimal verdi for blokk returnert i ikke-ordrikt modus, non-segwit(0) eller segwit(1) (forvalg: %d)</translation>
-    </message>
-    <message>
-        <source>Support filtering of blocks and transaction with bloom filters (default: %u)</source>
-        <translation>Støtte filtrering av blokker og transaksjoner med bloomfiltre (standardverdi: %u)</translation>
-=======
         <source>This product includes software developed by the OpenSSL Project for use in the OpenSSL Toolkit %s and cryptographic software written by Eric Young and UPnP software written by Thomas Bernard.</source>
         <translation>Dette produktet inneholder programmet utviklet av OpenSSL-prosjektet for bruk i OpenSSL-verktøyssettet %s og kryptografisk programvare skrevet av Eric Young og UPnP-programvare skrevet av Thomas Bernard.</translation>
->>>>>>> 228c1378
-    </message>
-    <message>
-        <source>The fee rate (in %s/kB) that indicates your tolerance for discarding change by adding it to the fee (default: %s). Note: An output is discarded if it is dust at this rate, but we will always discard up to the dust relay fee and a discard fee above that is limited by the fee estimate for the longest target</source>
-        <translation>Gebyrtakst (i %s(kB) som indikerer din toleranse for å avslå veksel ved å legge det til gebyret (forvalg: %s). Merk: Otdata avslås hvis det er støv på dette nivået, men det vil alltid bli avslått opptil hva støv-nivået er for stafettoppsettet, og gebyravslag uver det begrenses av gebyroverslaget for det lengste målet</translation>
-    </message>
-    <message>
-        <source>This is the transaction fee you may pay when fee estimates are not available.</source>
-        <translation>Dette er transaksjonsgebyret du kan betale når gebyranslag ikke er tilgjengelige.</translation>
-    </message>
-    <message>
-        <source>This product includes software developed by the OpenSSL Project for use in the OpenSSL Toolkit %s and cryptographic software written by Eric Young and UPnP software written by Thomas Bernard.</source>
-        <translation>Dette produktet inneholder programmet utviklet av OpenSSL-prosjektet for bruk i OpenSSL-verktøyssettet %s og kryptografisk programvare skrevet av Eric Young og UPnP-programvare skrevet av Thomas Bernard.</translation>
     </message>
     <message>
         <source>Total length of network version string (%i) exceeds maximum length (%i). Reduce the number or size of uacomments.</source>
@@ -4035,11 +3444,6 @@
     <message>
         <source>Unsupported argument -whitelistalwaysrelay ignored, use -whitelistrelay and/or -whitelistforcerelay.</source>
         <translation>Argumentet -whitelistalwaysrelay støttes ikke, og blir ignorert, bruk -whitelistrelay og/eller -whitelistforcerelay.</translation>
-<<<<<<< HEAD
-    </message>
-    <message>
-        <source>Use separate SOCKS5 proxy to reach peers via Tor hidden services (default: %s)</source>
-        <translation>Bruk separate SOCKS5 proxyer for å nå noder via Tor skjulte tjenester (standardverdi: %s)</translation>
     </message>
     <message>
         <source>Warning: Unknown block versions being mined! It's possible unknown rules are in effect</source>
@@ -4050,66 +3454,16 @@
         <translation>Advarsel: Lommeboksfil skadet, data berget! Original %s lagret som %s i %s; hvis din saldo eller transaksjoner er uriktige, bør du gjenopprette fra sikkerhetskopi.</translation>
     </message>
     <message>
-        <source>Whitelist peers connecting from the given IP address (e.g. 1.2.3.4) or CIDR notated network (e.g. 1.2.3.0/24). Can be specified multiple times.</source>
-        <translation>Hvitlist brukere som kobler til fra en gitt IP-adresse (e.g. 1.2.3.4) eller nettverk med CIDR-notasjon (f.eks. 1.2.3.0/24). Kan angis mange ganger.</translation>
-    </message>
-    <message>
         <source>%s is set very high!</source>
         <translation>%s er satt veldig høyt!</translation>
     </message>
     <message>
-        <source>(default: %s)</source>
-        <translation>(standardverdi: %s)</translation>
-    </message>
-    <message>
-        <source>Always query for peer addresses via DNS lookup (default: %u)</source>
-        <translation>Alltid søk etter nodeadresser via DNS-oppslag (standardverdi: %u)</translation>
-    </message>
-    <message>
-        <source>Error loading wallet %s. -wallet filename must be a regular file.</source>
-        <translation>Feil under innlasting av lommeboka %s. -lommebokfilnavn må være ei vanlig fil.</translation>
-    </message>
-    <message>
         <source>Error loading wallet %s. Duplicate -wallet filename specified.</source>
         <translation>Feil ved innlasting av lommeboka %s. Duplisert -wallet -filnavn angitt.</translation>
     </message>
     <message>
-        <source>Error loading wallet %s. Invalid characters in -wallet filename.</source>
-        <translation>Feil ved innlasting av lommeboka %s. Ugyldige tegn i -wallet filename.</translation>
-    </message>
-    <message>
-        <source>How many blocks to check at startup (default: %u, 0 = all)</source>
-        <translation>Hvor mange blokker skal sjekkes ved oppstart (standardverdi: %u, 0 = alle)</translation>
-    </message>
-    <message>
-        <source>Include IP addresses in debug output (default: %u)</source>
-        <translation>Inkludere IP-adresser i feilsøkingslogg (standardverdi: %u)</translation>
-    </message>
-    <message>
         <source>Keypool ran out, please call keypoolrefill first</source>
         <translation>Nøkkelpuljen gikk tom, kall keypoolrefill først</translation>
-=======
-    </message>
-    <message>
-        <source>Warning: Unknown block versions being mined! It's possible unknown rules are in effect</source>
-        <translation>Advarsel: Ukjente blokkversjoner blir utvunnet! Det er mulig ukjente regler er i spill</translation>
->>>>>>> 228c1378
-    </message>
-    <message>
-        <source>Warning: Wallet file corrupt, data salvaged! Original %s saved as %s in %s; if your balance or transactions are incorrect you should restore from a backup.</source>
-        <translation>Advarsel: Lommeboksfil skadet, data berget! Original %s lagret som %s i %s; hvis din saldo eller transaksjoner er uriktige, bør du gjenopprette fra sikkerhetskopi.</translation>
-    </message>
-    <message>
-        <source>%s is set very high!</source>
-        <translation>%s er satt veldig høyt!</translation>
-    </message>
-    <message>
-        <source>Error loading wallet %s. Duplicate -wallet filename specified.</source>
-        <translation>Feil ved innlasting av lommeboka %s. Duplisert -wallet -filnavn angitt.</translation>
-    </message>
-    <message>
-        <source>Keypool ran out, please call keypoolrefill first</source>
-        <translation>Nøkkelpuljen gikk tom, kall keypoolrefill først</translation>
     </message>
     <message>
         <source>Starting network threads...</source>
@@ -4132,73 +3486,12 @@
         <translation>Transaksjonsbeløpet kan ikke være negativt</translation>
     </message>
     <message>
-<<<<<<< HEAD
-        <source>Set key pool size to &lt;n&gt; (default: %u)</source>
-        <translation>Angi størrelse på nøkkel-lager til &lt;n&gt; (forvalg: %u)</translation>
-    </message>
-    <message>
-        <source>Set maximum BIP141 block weight (default: %d)</source>
-        <translation>Sett maksimal BIP141-blokkvekt (forvalg: %d)</translation>
-    </message>
-    <message>
-        <source>Set the number of threads to service RPC calls (default: %d)</source>
-        <translation>Sett antall tråder til betjening av RPC-kall (standardverdi: %d)</translation>
-    </message>
-    <message>
-        <source>Specify configuration file (default: %s)</source>
-        <translation>Angi konfigurasjonsfil (standardverdi: %s)</translation>
-    </message>
-    <message>
-        <source>Specify connection timeout in milliseconds (minimum: 1, default: %d)</source>
-        <translation>Angi tidsavbrudd for forbindelse i millisekunder (minimum: 1, standardverdi: %d)</translation>
-    </message>
-    <message>
-        <source>Specify pid file (default: %s)</source>
-        <translation>Angi pid-fil (standardverdi: %s)</translation>
-    </message>
-    <message>
-        <source>Spend unconfirmed change when sending transactions (default: %u)</source>
-        <translation>Bruk ubekreftet veksel ved sending av transaksjoner (standardverdi: %u)</translation>
-    </message>
-    <message>
-        <source>Starting network threads...</source>
-        <translation>Starter nettverkstråder…</translation>
-    </message>
-    <message>
-        <source>The wallet will avoid paying less than the minimum relay fee.</source>
-        <translation>Lommeboka vil unngå å betale mindre enn minimumsstafettgebyret.</translation>
-    </message>
-    <message>
-        <source>This is the minimum transaction fee you pay on every transaction.</source>
-        <translation>Dette er minimumsgebyret du betaler for hver transaksjon.</translation>
-    </message>
-    <message>
-        <source>This is the transaction fee you will pay if you send a transaction.</source>
-        <translation>Dette er transaksjonsgebyret du betaler som forsender av transaksjon.</translation>
-    </message>
-    <message>
-        <source>Threshold for disconnecting misbehaving peers (default: %u)</source>
-        <translation>Grenseverdi for å koble fra noder med dårlig oppførsel (standardverdi: %u)</translation>
-=======
         <source>Transaction has too long of a mempool chain</source>
         <translation>Transaksjonen har for lang hukommelsespuljekjede</translation>
     </message>
     <message>
         <source>Transaction must have at least one recipient</source>
         <translation>Transaksjonen må ha minst én mottaker</translation>
->>>>>>> 228c1378
-    </message>
-    <message>
-        <source>Transaction amounts must not be negative</source>
-        <translation>Transaksjonsbeløpet kan ikke være negativt</translation>
-    </message>
-    <message>
-        <source>Transaction has too long of a mempool chain</source>
-        <translation>Transaksjonen har for lang hukommelsespuljekjede</translation>
-    </message>
-    <message>
-        <source>Transaction must have at least one recipient</source>
-        <translation>Transaksjonen må ha minst én mottaker</translation>
     </message>
     <message>
         <source>Unknown network specified in -onlynet: '%s'</source>
