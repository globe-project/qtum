--- conflicted
+++ resolved
@@ -3,11 +3,7 @@
     <name>AddressBookPage</name>
     <message>
         <source>Right-click to edit address or label</source>
-<<<<<<< HEAD
-        <translation type="unfinished">Bonyeza kitufe cha kulia kufanya mabadiliko kwenye anuani au chapa</translation>
-=======
         <translation type="unfinished">Bonyeza kulia ili kuhariri anwani au lebo</translation>
->>>>>>> 258457a4
     </message>
     <message>
         <source>Create a new address</source>
