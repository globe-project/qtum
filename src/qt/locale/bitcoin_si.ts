--- conflicted
+++ resolved
@@ -213,13 +213,10 @@
     </context>
 <context>
     <name>QtumGUI</name>
-<<<<<<< HEAD
-=======
     <message>
         <source>Browse transaction history</source>
         <translation>ගනුදෙනු ඉතිහාසය පිරික්සන්න</translation>
     </message>
->>>>>>> ee8ca219
     <message>
         <source>Warning</source>
         <translation>අවවාදය</translation>
