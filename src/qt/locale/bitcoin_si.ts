--- conflicted
+++ resolved
@@ -300,64 +300,10 @@
     </message>
     </context>
 <context>
-<<<<<<< HEAD
-    <name>bitcoin-core</name>
-    <message>
-        <source>Settings file could not be read</source>
-        <translation type="unfinished">සැකසීම් ගොනුව කියවිය නොහැක</translation>
-    </message>
-    <message>
-        <source>The %s developers</source>
-        <translation type="unfinished">%s සංවර්ධකයින්</translation>
-    </message>
-    <message>
-        <source>Error creating %s</source>
-        <translation type="unfinished">%s සෑදීමේ දෝෂයකි</translation>
-    </message>
-    <message>
-        <source>Error loading %s</source>
-        <translation type="unfinished">%s පූරණය වීමේ දෝෂයකි</translation>
-    </message>
-    <message>
-        <source>Error: Unable to make a backup of your wallet</source>
-        <translation type="unfinished">දෝෂය: ඔබගේ පසුම්බිය ප්‍රතිස්ථාපනය කල නොහැකි විය.</translation>
-    </message>
-    <message>
-        <source>Importing…</source>
-        <translation type="unfinished">ආයාත වෙමින්…</translation>
-    </message>
-    <message>
-        <source>Loading wallet…</source>
-        <translation type="unfinished">පසුම්බිය පූරණය වෙමින්…</translation>
-    </message>
-    <message>
-        <source>Rescanning…</source>
-        <translation type="unfinished">යළි සුපිරික්සමින්…</translation>
-    </message>
-    <message>
-        <source>This is experimental software.</source>
-        <translation type="unfinished">මෙය පර්යේෂණාත්මක මෘදුකාංගයකි.</translation>
-    </message>
-    <message>
-        <source>Unknown address type '%s'</source>
-        <translation type="unfinished">'%s' නොදන්නා ලිපින වර්ගයකි</translation>
-    </message>
-    </context>
-<context>
-=======
->>>>>>> 4985b774
     <name>BitcoinGUI</name>
     <message>
         <source>&amp;Overview</source>
         <translation type="unfinished">&amp;දළ විශ්ලේෂණය</translation>
-    </message>
-    <message>
-        <source>Show general overview of wallet</source>
-        <translation type="unfinished">පසුම්බිය පිළිබඳ සාමාන්‍ය දළ විශ්ලේෂණය පෙන්වන්න</translation>
-    </message>
-    <message>
-        <source>&amp;Transactions</source>
-        <translation type="unfinished">&amp;ගනුදෙනු</translation>
     </message>
     <message>
         <source>Browse transaction history</source>
@@ -478,10 +424,6 @@
     <message>
         <source>Information</source>
         <translation type="unfinished">තොරතුර</translation>
-    </message>
-    <message>
-        <source>Up to date</source>
-        <translation type="unfinished">යාවත්කාලීනයි</translation>
     </message>
     <message>
         <source>&amp;Sending addresses</source>
@@ -808,23 +750,12 @@
     </message>
     <message numerus="yes">
         <source>%n GB of space available</source>
-<<<<<<< HEAD
-=======
         <translation type="unfinished">
             <numerusform />
             <numerusform />
         </translation>
     </message>
     <message numerus="yes">
-        <source>(of %n GB needed)</source>
->>>>>>> 4985b774
-        <translation type="unfinished">
-            <numerusform />
-            <numerusform />
-        </translation>
-    </message>
-    <message numerus="yes">
-<<<<<<< HEAD
         <source>(of %n GB needed)</source>
         <translation type="unfinished">
             <numerusform />
@@ -832,8 +763,6 @@
         </translation>
     </message>
     <message numerus="yes">
-=======
->>>>>>> 4985b774
         <source>(%n GB needed for full chain)</source>
         <translation type="unfinished">
             <numerusform />
