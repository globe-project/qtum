--- conflicted
+++ resolved
@@ -161,8 +161,6 @@
     </context>
 <context>
     <name>QtumGUI</name>
-<<<<<<< HEAD
-=======
     <message>
         <source>&amp;About %1</source>
         <translation>&amp;معلومات%1</translation>
@@ -171,7 +169,6 @@
         <source>Show information about %1</source>
         <translation>%1 کے بارے میں معلومات دکھایں</translation>
     </message>
->>>>>>> da23532c
     <message>
         <source>Error</source>
         <translation>نقص</translation>
