--- conflicted
+++ resolved
@@ -184,7 +184,7 @@
         <translation type="unfinished">પાકીટ માટે જુના શબ્દસમૂહ અને નવા શબ્દસમૂહ દાખલ કરો.</translation>
     </message>
     <message>
-        <source>Remember that encrypting your wallet cannot fully protect your bitcoins from being stolen by malware infecting your computer.</source>
+        <source>Remember that encrypting your wallet cannot fully protect your qtums from being stolen by malware infecting your computer.</source>
         <translation type="unfinished">યાદ રાખો કે તમારા વૉલેટને એન્ક્રિપ્ટ કરવાથી તમારા કમ્પ્યુટરને સંક્રમિત કરતા માલવેર દ્વારા ચોરાઈ જવાથી તમારા બિટકોઈનને સંપૂર્ણપણે સુરક્ષિત કરી શકાશે નહીં.</translation>
     </message>
     <message>
@@ -315,8 +315,8 @@
         <translation type="unfinished">રકમ</translation>
     </message>
     <message>
-        <source>Enter a Bitcoin address (e.g. %1)</source>
-        <translation type="unfinished">Bitcoin સરનામું દાખલ કરો (દા.ત. %1 )</translation>
+        <source>Enter a Qtum address (e.g. %1)</source>
+        <translation type="unfinished">Qtum સરનામું દાખલ કરો (દા.ત. %1 )</translation>
     </message>
     <message>
         <source>Unroutable</source>
@@ -424,19 +424,9 @@
         <source>Show general overview of wallet</source>
         <translation type="unfinished">વૉલેટની સામાન્ય ઝાંખી બતાવો</translation>
     </message>
-<<<<<<< HEAD
-    <message numerus="yes">
-        <source>%n active connection(s) to Qtum network.</source>
-        <extracomment>A substring of the tooltip.</extracomment>
-        <translation type="unfinished">
-            <numerusform />
-            <numerusform />
-        </translation>
-=======
     <message>
         <source>&amp;Transactions</source>
         <translation type="unfinished">&amp;વ્યવહારો</translation>
->>>>>>> 1088a98f
     </message>
     <message>
         <source>Browse transaction history</source>
@@ -492,7 +482,7 @@
         <translation type="unfinished">પ્રોક્સી &lt;b&gt;સક્ષમ છે &lt;/b&gt; : %1</translation>
     </message>
     <message>
-        <source>Send coins to a Bitcoin address</source>
+        <source>Send coins to a Qtum address</source>
         <translation type="unfinished">બિટકોઈન એડ્રેસ પર સિક્કા મોકલો</translation>
     </message>
     <message>
@@ -536,7 +526,7 @@
         <translation type="unfinished">સહી&amp;સંદેશ...</translation>
     </message>
     <message>
-        <source>Sign messages with your Bitcoin addresses to prove you own them</source>
+        <source>Sign messages with your Qtum addresses to prove you own them</source>
         <translation type="unfinished">તમારા બિટકોઈન સરનામાંઓ સાથે તમે તેમના માલિક છો તે સાબિત કરવા માટે સંદેશાઓ પર સહી કરો</translation>
     </message>
     <message>
@@ -544,8 +534,8 @@
         <translation type="unfinished">&amp;સંદેશ ચકાસો...</translation>
     </message>
     <message>
-        <source>Verify messages to ensure they were signed with specified Bitcoin addresses</source>
-        <translation type="unfinished">સંદેશાઓની ખાતરી કરવા માટે કે તેઓ નિર્દિષ્ટ Bitcoin સરનામાંઓ સાથે સહી કરેલ છે તેની ખાતરી કરો</translation>
+        <source>Verify messages to ensure they were signed with specified Qtum addresses</source>
+        <translation type="unfinished">સંદેશાઓની ખાતરી કરવા માટે કે તેઓ નિર્દિષ્ટ Qtum સરનામાંઓ સાથે સહી કરેલ છે તેની ખાતરી કરો</translation>
     </message>
     <message>
         <source>&amp;Load PSBT from file…</source>
@@ -604,7 +594,7 @@
         <translation type="unfinished">સાથીદારોએ સાથે જોડાઈ…</translation>
     </message>
     <message>
-        <source>Request payments (generates QR codes and bitcoin: URIs)</source>
+        <source>Request payments (generates QR codes and qtum: URIs)</source>
         <translation type="unfinished">ચુકવણીની વિનંતી કરો (QR કોડ અને બિટકોઈન જનરેટ કરે છે: URI)</translation>
     </message>
     <message>
@@ -659,7 +649,7 @@
         <translation type="unfinished">આજ સુધીનુ</translation>
     </message>
     <message>
-        <source>Load Partially Signed Bitcoin Transaction</source>
+        <source>Load Partially Signed Qtum Transaction</source>
         <translation type="unfinished">આંશિક રીતે સહી કરેલ બિટકોઈન ટ્રાન્ઝેક્શન લોડ કરો</translation>
     </message>
     <message>
@@ -667,7 +657,7 @@
         <translation type="unfinished">&amp;ક્લિપબોર્ડ માંથી PSBT લોડ કરો...</translation>
     </message>
     <message>
-        <source>Load Partially Signed Bitcoin Transaction from clipboard</source>
+        <source>Load Partially Signed Qtum Transaction from clipboard</source>
         <translation type="unfinished">ક્લિપબોર્ડથી આંશિક રીતે સહી કરેલ બિટકોઈન ટ્રાન્ઝેક્શન લોડ કરો</translation>
     </message>
     <message>
@@ -687,7 +677,7 @@
         <translation type="unfinished">&amp;પ્રાપ્ત સરનામાં</translation>
     </message>
     <message>
-        <source>Open a bitcoin: URI</source>
+        <source>Open a qtum: URI</source>
         <translation type="unfinished">બીટકોઈન ખોલો: URI</translation>
     </message>
     <message>
@@ -725,7 +715,7 @@
         <translation type="unfinished">વૉલેટ સ્થાનાંતરિત કરો</translation>
     </message>
     <message>
-        <source>Show the %1 help message to get a list with possible Bitcoin command-line options</source>
+        <source>Show the %1 help message to get a list with possible Qtum command-line options</source>
         <translation type="unfinished">સંભવિત બિટકોઈન કમાન્ડ-લાઇન વિકલ્પો સાથે સૂચિ મેળવવા માટે મદદ સંદેશ બતાવો %1 </translation>
     </message>
     <message>
@@ -789,7 +779,7 @@
         <translation type="unfinished">&amp; કેવી રીતે</translation>
     </message>
     <message numerus="yes">
-        <source>%n active connection(s) to Bitcoin network.</source>
+        <source>%n active connection(s) to Qtum network.</source>
         <extracomment>A substring of the tooltip.</extracomment>
         <translation type="unfinished">
             <numerusform>1%n બિટકોઈન નેટવર્ક સાથે સક્રિય જોડાણ(ઓ).</numerusform>
@@ -1312,7 +1302,7 @@
         <translation type="unfinished">મોકલવાનું સરનામું સંપાદિત કરો</translation>
     </message>
     <message>
-        <source>The entered address "%1" is not a valid Bitcoin address.</source>
+        <source>The entered address "%1" is not a valid Qtum address.</source>
         <translation type="unfinished">દાખલ કરેલ સરનામું "%1" માન્ય બીટકોઈન સરનામું નથી.</translation>
     </message>
     <message>
@@ -1358,7 +1348,7 @@
 <context>
     <name>Intro</name>
     <message>
-        <source>Bitcoin</source>
+        <source>Qtum</source>
         <translation type="unfinished">બીટકોઈન </translation>
     </message>
     <message numerus="yes">
@@ -1403,7 +1393,7 @@
         </translation>
     </message>
     <message>
-        <source>%1 will download and store a copy of the Bitcoin block chain.</source>
+        <source>%1 will download and store a copy of the Qtum block chain.</source>
         <translation type="unfinished">%1 બિટકોઈન બ્લોક ચેઈનની કોપી ડાઉનલોડ અને સ્ટોર કરશે.</translation>
     </message>
     <message>
@@ -1492,11 +1482,11 @@
         <translation type="unfinished">ફોર્મ</translation>
     </message>
     <message>
-        <source>Recent transactions may not yet be visible, and therefore your wallet's balance might be incorrect. This information will be correct once your wallet has finished synchronizing with the bitcoin network, as detailed below.</source>
+        <source>Recent transactions may not yet be visible, and therefore your wallet's balance might be incorrect. This information will be correct once your wallet has finished synchronizing with the qtum network, as detailed below.</source>
         <translation type="unfinished">તાજેતરના વ્યવહારો હજુ સુધી દેખાતા ન હોઈ શકે અને તેથી તમારા વૉલેટનું બેલેન્સ ખોટું હોઈ શકે છે. એકવાર તમારું વૉલેટ બિટકોઇન નેટવર્ક સાથે સિંક્રનાઇઝ થઈ જાય પછી આ માહિતી સાચી હશે, જેમ કે નીચે વિગતવાર છે.</translation>
     </message>
     <message>
-        <source>Attempting to spend bitcoins that are affected by not-yet-displayed transactions will not be accepted by the network.</source>
+        <source>Attempting to spend qtums that are affected by not-yet-displayed transactions will not be accepted by the network.</source>
         <translation type="unfinished">હજુ સુધી પ્રદર્શિત ન થયેલા વ્યવહારોથી પ્રભાવિત બિટકોઇન્સનો ખર્ચ કરવાનો પ્રયાસ નેટવર્ક દ્વારા સ્વીકારવામાં આવશે નહીં.</translation>
     </message>
     <message>
@@ -1551,7 +1541,7 @@
 <context>
     <name>OpenURIDialog</name>
     <message>
-        <source>Open bitcoin URI</source>
+        <source>Open qtum URI</source>
         <translation type="unfinished">બિટકોઈન URI ખોલો</translation>
     </message>
     <message>
@@ -1715,7 +1705,7 @@
         <translation type="unfinished">&amp;બાહ્ય સહી કરનાર સ્ક્રિપ્ટ પાથ</translation>
     </message>
     <message>
-        <source>Automatically open the Bitcoin client port on the router. This only works when your router supports UPnP and it is enabled.</source>
+        <source>Automatically open the Qtum client port on the router. This only works when your router supports UPnP and it is enabled.</source>
         <translation type="unfinished">રાઉટર પર બિટકોઇન ક્લાયંટ પોર્ટને આપમેળે ખોલો. આ ત્યારે જ કામ કરે છે જ્યારે તમારું રાઉટર UPnP ને સપોર્ટ કરતું હોય અને તે સક્ષમ હોય.</translation>
     </message>
     <message>
@@ -1723,7 +1713,7 @@
         <translation type="unfinished">&amp;UPnP નો ઉપયોગ કરીને નકશો પોર્ટ</translation>
     </message>
     <message>
-        <source>Automatically open the Bitcoin client port on the router. This only works when your router supports NAT-PMP and it is enabled. The external port could be random.</source>
+        <source>Automatically open the Qtum client port on the router. This only works when your router supports NAT-PMP and it is enabled. The external port could be random.</source>
         <translation type="unfinished">રાઉટર પર બિટકોઇન ક્લાયંટ પોર્ટને આપમેળે ખોલો. આ ત્યારે જ કામ કરે છે જ્યારે તમારું રાઉટર NAT-PMP ને સપોર્ટ કરે અને તે સક્ષમ હોય. બાહ્ય પોર્ટ રેન્ડમ હોઈ શકે છે.</translation>
     </message>
     <message>
@@ -1739,8 +1729,8 @@
         <translation type="unfinished">ઇનકમિંગ કનેક્શન્સને મંજૂરી આપો</translation>
     </message>
     <message>
-        <source>Connect to the Bitcoin network through a SOCKS5 proxy.</source>
-        <translation type="unfinished">SOCKS5 પ્રોક્સી દ્વારા Bitcoin નેટવર્કથી કનેક્ટ થાઓ.</translation>
+        <source>Connect to the Qtum network through a SOCKS5 proxy.</source>
+        <translation type="unfinished">SOCKS5 પ્રોક્સી દ્વારા Qtum નેટવર્કથી કનેક્ટ થાઓ.</translation>
     </message>
     <message>
         <source>&amp;Connect through SOCKS5 proxy (default proxy):</source>
@@ -1819,7 +1809,7 @@
         <translation type="unfinished">સિક્કા નિયંત્રણ સુવિધાઓ દર્શાવવી કે નહીં.</translation>
     </message>
     <message>
-        <source>Connect to the Bitcoin network through a separate SOCKS5 proxy for Tor onion services.</source>
+        <source>Connect to the Qtum network through a separate SOCKS5 proxy for Tor onion services.</source>
         <translation type="unfinished">ટોર ઓનિયન સેવાઓ માટે અલગ SOCKS5 પ્રોક્સી દ્વારા બિટકોઇન નેટવર્ક સાથે કનેક્ટ થાઓ.</translation>
     </message>
     <message>
@@ -1916,7 +1906,7 @@
         <translation type="unfinished">ફોર્મ</translation>
     </message>
     <message>
-        <source>The displayed information may be out of date. Your wallet automatically synchronizes with the Bitcoin network after a connection is established, but this process has not completed yet.</source>
+        <source>The displayed information may be out of date. Your wallet automatically synchronizes with the Qtum network after a connection is established, but this process has not completed yet.</source>
         <translation type="unfinished">પ્રદર્શિત માહિતી જૂની હોઈ શકે છે. કનેક્શન સ્થાપિત થયા પછી તમારું વૉલેટ આપમેળે બિટકોઇન નેટવર્ક સાથે સિંક્રનાઇઝ થાય છે, પરંતુ આ પ્રક્રિયા હજી પૂર્ણ થઈ નથી.</translation>
     </message>
     <message>
@@ -2131,7 +2121,7 @@
         <translation type="unfinished">ચુકવણી વિનંતી ભૂલ</translation>
     </message>
     <message>
-        <source>Cannot start bitcoin: click-to-pay handler</source>
+        <source>Cannot start qtum: click-to-pay handler</source>
         <translation type="unfinished">બિટકોઇન શરૂ કરી શકતા નથી: ક્લિક-ટુ-પે હેન્ડલર</translation>
     </message>
     <message>
@@ -2139,8 +2129,8 @@
         <translation type="unfinished">URI હેન્ડલિંગ</translation>
     </message>
     <message>
-        <source>'bitcoin://' is not a valid URI. Use 'bitcoin:' instead.</source>
-        <translation type="unfinished">'bitcoin://' એ માન્ય URI નથી. તેના બદલે 'bitcoin:' નો ઉપયોગ કરો.</translation>
+        <source>'qtum://' is not a valid URI. Use 'qtum:' instead.</source>
+        <translation type="unfinished">'qtum://' એ માન્ય URI નથી. તેના બદલે 'qtum:' નો ઉપયોગ કરો.</translation>
     </message>
     <message>
         <source>Cannot process payment request because BIP70 is not supported.
@@ -2151,8 +2141,8 @@
 જો તમને આ ભૂલ મળી રહી હોય તો તમારે વેપારીને BIP21 સુસંગત URI પ્રદાન કરવાની વિનંતી કરવી જોઈએ.</translation>
     </message>
     <message>
-        <source>URI cannot be parsed! This can be caused by an invalid Bitcoin address or malformed URI parameters.</source>
-        <translation type="unfinished">URI વિશ્લેષિત કરી શકાતું નથી! આ અમાન્ય Bitcoin સરનામું અથવા દૂષિત URI પરિમાણોને કારણે થઈ શકે છે.</translation>
+        <source>URI cannot be parsed! This can be caused by an invalid Qtum address or malformed URI parameters.</source>
+        <translation type="unfinished">URI વિશ્લેષિત કરી શકાતું નથી! આ અમાન્ય Qtum સરનામું અથવા દૂષિત URI પરિમાણોને કારણે થઈ શકે છે.</translation>
     </message>
     <message>
         <source>Payment request file handling</source>
@@ -2752,8 +2742,8 @@
         <translation type="unfinished">&amp;સંદેશ:</translation>
     </message>
     <message>
-        <source>An optional message to attach to the payment request, which will be displayed when the request is opened. Note: The message will not be sent with the payment over the Bitcoin network.</source>
-        <translation type="unfinished">ચુકવણીની વિનંતી સાથે જોડવા માટેનો વૈકલ્પિક સંદેશ, જે વિનંતી ખોલવામાં આવશે ત્યારે પ્રદર્શિત થશે. નોંધ: Bitcoin નેટવર્ક પર ચુકવણી સાથે સંદેશ મોકલવામાં આવશે નહીં.</translation>
+        <source>An optional message to attach to the payment request, which will be displayed when the request is opened. Note: The message will not be sent with the payment over the Qtum network.</source>
+        <translation type="unfinished">ચુકવણીની વિનંતી સાથે જોડવા માટેનો વૈકલ્પિક સંદેશ, જે વિનંતી ખોલવામાં આવશે ત્યારે પ્રદર્શિત થશે. નોંધ: Qtum નેટવર્ક પર ચુકવણી સાથે સંદેશ મોકલવામાં આવશે નહીં.</translation>
     </message>
     <message>
         <source>An optional label to associate with the new receiving address.</source>
