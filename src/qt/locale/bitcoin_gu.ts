--- conflicted
+++ resolved
@@ -58,17 +58,6 @@
         <translation type="unfinished">&amp; પસંદ કરો</translation>
     </message>
     <message>
-<<<<<<< HEAD
-        <source>Sending addresses</source>
-        <translation type="unfinished">મોકલવા માટે ના સરનામાં</translation>
-    </message>
-    <message>
-        <source>Receiving addresses</source>
-        <translation type="unfinished">મેળવવા માટે ના સરનામાં</translation>
-    </message>
-    <message>
-=======
->>>>>>> 86d0551a
         <source>These are your Qtum addresses for sending payments. Always check the amount and the receiving address before sending coins.</source>
         <translation type="unfinished">આ તમારા ચુકવણી કરવા માટે ના સરનામાં છે, હંમેશા કિંમત અને મોકલવાના ના સરનામાં ચકાસી લેવા સિક્કા આપતા પહેલા.</translation>
     </message>
@@ -168,11 +157,7 @@
     </message>
     <message>
         <source>Warning: If you encrypt your wallet and lose your passphrase, you will &lt;b&gt;LOSE ALL OF YOUR QTUMS&lt;/b&gt;!</source>
-<<<<<<< HEAD
-        <translation type="unfinished">ચેતવણી: જો તમે તમારું વletલેટ એન્ક્રિપ્ટ કરો છો અને તમારો પાસફ્રેઝ ખોવાઈ જાય છે, તો તમે તમારા બધા બિટકોઇન્સ ગુમાવશો!</translation>
-=======
         <translation type="unfinished">ચેતવણી: જો તમે તમારા વૉલેટને એન્ક્રિપ્ટ કરો છો અને તમારો પાસફ્રેઝ ખોવાઈ જાય છે, &lt;b&gt; તો તમે તમારા બધા બિટકોઇન્સ ગુમાવશો&lt;/b&gt;!</translation>
->>>>>>> 86d0551a
     </message>
     <message>
         <source>Are you sure you wish to encrypt your wallet?</source>
