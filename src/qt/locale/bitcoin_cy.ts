--- conflicted
+++ resolved
@@ -390,13 +390,6 @@
         <translation>Dangos rhestr o gyfeiriadau derbyn a labelau wedi eu defnyddio</translation>
     </message>
     <message>
-<<<<<<< HEAD
-        <source>Open a qtum: URI or payment request</source>
-        <translation>Agor Qtum: URI neu ofyn taliad</translation>
-    </message>
-    <message>
-=======
->>>>>>> ee8ca219
         <source>&amp;Command-line options</source>
         <translation>&amp;Dewisiadau Gorchymyn-llinell</translation>
     </message>
