--- conflicted
+++ resolved
@@ -70,14 +70,9 @@
         <translation type="unfinished">Toto sú Vaše Qtum adresy pre posielanie platieb. Vždy skontrolujte sumu a prijímaciu adresu pred poslaním mincí.</translation>
     </message>
     <message>
-<<<<<<< HEAD
-        <source>These are your Qtum addresses for sending payments. Always check the amount and the receiving address before sending coins.</source>
-        <translation>Toto sú Vaše Qtum adresy pre posielanie platieb. Vždy skontrolujte sumu a prijímaciu adresu pred poslaním mincí.</translation>
-=======
         <source>These are your Qtum addresses for receiving payments. Use the 'Create new receiving address' button in the receive tab to create new addresses.
 Signing is only possible with addresses of the type 'legacy'.</source>
         <translation type="unfinished">Toto sú vaše Qtum adresy pre prijímanie platieb. Pre vytvorenie nových adries kliknite na "Vytvoriť novú prijímaciu adresu" na karte "Prijať". Podpisovanie je možné iba s adresami typu "legacy".</translation>
->>>>>>> 5ed36332
     </message>
     <message>
         <source>&amp;Copy Address</source>
@@ -169,11 +164,7 @@
     </message>
     <message>
         <source>Warning: If you encrypt your wallet and lose your passphrase, you will &lt;b&gt;LOSE ALL OF YOUR QTUMS&lt;/b&gt;!</source>
-<<<<<<< HEAD
-        <translation>Varovanie: Ak zašifrujete peňaženku a stratíte heslo, &lt;b&gt;STRATÍTE VŠETKY VAŠE QTUMY&lt;/b&gt;!</translation>
-=======
         <translation type="unfinished">Varovanie: Ak zašifrujete peňaženku a stratíte heslo, &lt;b&gt;STRATÍTE VŠETKY VAŠE QTUMY&lt;/b&gt;!</translation>
->>>>>>> 5ed36332
     </message>
     <message>
         <source>Are you sure you wish to encrypt your wallet?</source>
@@ -193,11 +184,7 @@
     </message>
     <message>
         <source>Remember that encrypting your wallet cannot fully protect your qtums from being stolen by malware infecting your computer.</source>
-<<<<<<< HEAD
-        <translation>Pamätajte, že zašifrovanie peňaženky neochráni úplne vaše qtumy pred ukradnutím škodlivými programami vo vašom počítači.</translation>
-=======
         <translation type="unfinished">Pamätajte, že zašifrovanie peňaženky neochráni úplne vaše qtumy pred ukradnutím škodlivými programami vo vašom počítači.</translation>
->>>>>>> 5ed36332
     </message>
     <message>
         <source>Wallet to be encrypted</source>
@@ -256,9 +243,6 @@
     </message>
 </context>
 <context>
-<<<<<<< HEAD
-    <name>QtumGUI</name>
-=======
     <name>QtumApplication</name>
     <message>
         <source>A fatal error occurred. %1 can no longer continue safely and will quit.</source>
@@ -287,7 +271,6 @@
         <source>unknown</source>
         <translation type="unfinished">neznámy</translation>
     </message>
->>>>>>> 5ed36332
     <message>
         <source>Amount</source>
         <translation type="unfinished">Suma</translation>
@@ -462,13 +445,6 @@
     </message>
     <message>
         <source>Sign messages with your Qtum addresses to prove you own them</source>
-<<<<<<< HEAD
-        <translation>Podpísať správu s vašou adresou Qtum aby ste preukázali že ju vlastníte</translation>
-    </message>
-    <message>
-        <source>Verify messages to ensure they were signed with specified Qtum addresses</source>
-        <translation>Overiť či správa bola podpísaná uvedenou Qtum adresou</translation>
-=======
         <translation>Podpísať správu s vašou Qtum adresou, aby ste preukázali, že ju vlastníte</translation>
     </message>
     <message>
@@ -486,7 +462,6 @@
     <message>
         <source>Close All Wallets…</source>
         <translation type="unfinished">Zatvoriť všetky Peňaženky...</translation>
->>>>>>> 5ed36332
     </message>
     <message>
         <source>&amp;File</source>
@@ -506,11 +481,7 @@
     </message>
     <message>
         <source>Request payments (generates QR codes and qtum: URIs)</source>
-<<<<<<< HEAD
-        <translation>Vyžiadať platby (vygeneruje QR kódy a qtum: URI)</translation>
-=======
         <translation type="unfinished">Vyžiadať platby (vygeneruje QR kódy a qtum: URI)</translation>
->>>>>>> 5ed36332
     </message>
     <message>
         <source>Show the list of used sending addresses and labels</source>
@@ -522,23 +493,7 @@
     </message>
     <message>
         <source>&amp;Command-line options</source>
-<<<<<<< HEAD
-        <translation>&amp;Možnosti príkazového riadku</translation>
-    </message>
-    <message numerus="yes">
-        <source>%n active connection(s) to Qtum network</source>
-        <translation><numerusform>%n aktívne pripojenie do siete Qtum</numerusform><numerusform>%n aktívne pripojenia do siete Qtum</numerusform><numerusform>%n aktívnych pripojení do siete Qtum</numerusform><numerusform>%n aktívnych pripojení do siete Qtum</numerusform></translation>
-    </message>
-    <message>
-        <source>Indexing blocks on disk...</source>
-        <translation>Indexujem bloky na disku...</translation>
-    </message>
-    <message>
-        <source>Processing blocks on disk...</source>
-        <translation>Spracovávam bloky na disku...</translation>
-=======
         <translation type="unfinished">&amp;Možnosti príkazového riadku</translation>
->>>>>>> 5ed36332
     </message>
     <message numerus="yes">
         <source>Processed %n block(s) of transaction history.</source>
@@ -602,11 +557,7 @@
     </message>
     <message>
         <source>Open a qtum: URI</source>
-<<<<<<< HEAD
-        <translation>Otvoriť qtum: URI</translation>
-=======
         <translation type="unfinished">Otvoriť qtum: URI</translation>
->>>>>>> 5ed36332
     </message>
     <message>
         <source>Open Wallet</source>
@@ -633,13 +584,8 @@
         <translation type="unfinished">&amp;Skryť hodnoty</translation>
     </message>
     <message>
-<<<<<<< HEAD
-        <source>Show the %1 help message to get a list with possible Qtum command-line options</source>
-        <translation>Ukáž %1 zoznam možných nastavení Qtumu pomocou príkazového riadku</translation>
-=======
         <source>Mask the values in the Overview tab</source>
         <translation type="unfinished">Skryť hodnoty v karte "Prehľad"</translation>
->>>>>>> 5ed36332
     </message>
     <message>
         <source>default wallet</source>
@@ -1025,11 +971,7 @@
     </message>
     <message>
         <source>The entered address "%1" is not a valid Qtum address.</source>
-<<<<<<< HEAD
-        <translation>Vložená adresa "%1" nieje platnou adresou Qtum.</translation>
-=======
         <translation type="unfinished">Vložená adresa "%1" nieje platnou adresou Qtum.</translation>
->>>>>>> 5ed36332
     </message>
     <message>
         <source>Address "%1" already exists as a receiving address with label "%2" and so cannot be added as a sending address.</source>
@@ -1146,29 +1088,8 @@
 <context>
     <name>HelpMessageDialog</name>
     <message>
-<<<<<<< HEAD
-        <source>Qtum</source>
-        <translation>Qtum</translation>
-    </message>
-    <message>
-        <source>Discard blocks after verification, except most recent %1 GB (prune)</source>
-        <translation>Zahodiť bloky po ich overení, okrem posledných %1 GB (redukovanie)</translation>
-    </message>
-    <message>
-        <source>At least %1 GB of data will be stored in this directory, and it will grow over time.</source>
-        <translation>V tejto zložke bude uložených aspoň %1 GB dát a postupom času sa bude zväčšovať.</translation>
-    </message>
-    <message>
-        <source>Approximately %1 GB of data will be stored in this directory.</source>
-        <translation>Približne %1 GB dát bude uložených v tejto zložke.</translation>
-    </message>
-    <message>
-        <source>%1 will download and store a copy of the Qtum block chain.</source>
-        <translation>%1 bude sťahovať kopiu reťazca blokov.</translation>
-=======
         <source>version</source>
         <translation type="unfinished">verzia</translation>
->>>>>>> 5ed36332
     </message>
     <message>
         <source>About %1</source>
@@ -1194,19 +1115,11 @@
     </message>
     <message>
         <source>Recent transactions may not yet be visible, and therefore your wallet's balance might be incorrect. This information will be correct once your wallet has finished synchronizing with the qtum network, as detailed below.</source>
-<<<<<<< HEAD
-        <translation>Nedávne transakcie nemusia byť ešte viditeľné preto môže byť zostatok vo vašej peňaženke nesprávny. Táto informácia bude správna keď sa dokončí synchronizovanie peňaženky so sieťou qtum, ako je rozpísané nižšie.</translation>
-    </message>
-    <message>
-        <source>Attempting to spend qtums that are affected by not-yet-displayed transactions will not be accepted by the network.</source>
-        <translation>Pokus o minutie qtumov, ktoré sú ovplyvnené ešte nezobrazenými transakciami, nebude sieťou akceptovaný.</translation>
-=======
         <translation type="unfinished">Nedávne transakcie nemusia byť ešte viditeľné preto môže byť zostatok vo vašej peňaženke nesprávny. Táto informácia bude správna keď sa dokončí synchronizovanie peňaženky so sieťou qtum, ako je rozpísané nižšie.</translation>
     </message>
     <message>
         <source>Attempting to spend qtums that are affected by not-yet-displayed transactions will not be accepted by the network.</source>
         <translation type="unfinished">Pokus o minutie qtumov, ktoré sú ovplyvnené ešte nezobrazenými transakciami, nebude sieťou akceptovaný.</translation>
->>>>>>> 5ed36332
     </message>
     <message>
         <source>Number of blocks left</source>
@@ -1245,34 +1158,7 @@
     <name>OpenURIDialog</name>
     <message>
         <source>Open qtum URI</source>
-<<<<<<< HEAD
-        <translation>Otvoriť qtum URI</translation>
-    </message>
-    <message>
-        <source>URI:</source>
-        <translation>URI:</translation>
-    </message>
-</context>
-<context>
-    <name>OpenWalletActivity</name>
-    <message>
-        <source>Open wallet failed</source>
-        <translation>Otvorenie peňaženky zlyhalo</translation>
-    </message>
-    <message>
-        <source>Open wallet warning</source>
-        <translation>Varovanie otvárania peňaženky</translation>
-    </message>
-    <message>
-        <source>default wallet</source>
-        <translation>predvolená peňaženka</translation>
-    </message>
-    <message>
-        <source>Opening Wallet &lt;b&gt;%1&lt;/b&gt;...</source>
-        <translation>Otvára sa peňaženka &lt;b&gt;%1&lt;/b&gt;...</translation>
-=======
         <translation type="unfinished">Otvoriť qtum URI</translation>
->>>>>>> 5ed36332
     </message>
     </context>
 <context>
@@ -1383,11 +1269,7 @@
     </message>
     <message>
         <source>Connect to the Qtum network through a SOCKS5 proxy.</source>
-<<<<<<< HEAD
-        <translation>Pripojiť do siete Qtum cez proxy server SOCKS5.</translation>
-=======
         <translation type="unfinished">Pripojiť do siete Qtum cez proxy server SOCKS5.</translation>
->>>>>>> 5ed36332
     </message>
     <message>
         <source>&amp;Connect through SOCKS5 proxy (default proxy):</source>
@@ -1608,26 +1490,16 @@
         <translation type="unfinished">Zatvoriť</translation>
     </message>
     <message>
-<<<<<<< HEAD
-        <source>Cannot start qtum: click-to-pay handler</source>
-        <translation>Nemôžeme spustiť Qtum: obsluha click-to-pay</translation>
-=======
         <source>Failed to load transaction: %1</source>
         <translation type="unfinished">Nepodarilo sa načítať transakciu: %1</translation>
->>>>>>> 5ed36332
     </message>
     <message>
         <source>Failed to sign transaction: %1</source>
         <translation type="unfinished">Nepodarilo sa podpísať transakciu: %1</translation>
     </message>
     <message>
-<<<<<<< HEAD
-        <source>'qtum://' is not a valid URI. Use 'qtum:' instead.</source>
-        <translation>'qtum://' je neplatná URI. Použite 'qtum:'</translation>
-=======
         <source>Could not sign any more inputs.</source>
         <translation type="unfinished">Nie je možné podpísať žiadne ďalšie vstupy.</translation>
->>>>>>> 5ed36332
     </message>
     <message>
         <source>Signed %1 inputs, but more signatures are still required.</source>
@@ -1646,13 +1518,8 @@
         <translation type="unfinished">Transakcia bola úspešne odoslaná! ID transakcie: %1</translation>
     </message>
     <message>
-<<<<<<< HEAD
-        <source>URI cannot be parsed! This can be caused by an invalid Qtum address or malformed URI parameters.</source>
-        <translation>URI sa nedá analyzovať! To môže byť spôsobené neplatnou Qtum adresou alebo zle nastavenými vlastnosťami URI.</translation>
-=======
         <source>Transaction broadcast failed: %1</source>
         <translation type="unfinished">Odosielanie transakcie zlyhalo: %1</translation>
->>>>>>> 5ed36332
     </message>
     <message>
         <source>PSBT copied to clipboard.</source>
@@ -1688,13 +1555,8 @@
         <translation type="unfinished">Celková suma</translation>
     </message>
     <message>
-<<<<<<< HEAD
-        <source>Enter a Qtum address (e.g. %1)</source>
-        <translation>Zadajte qtum adresu (napr. %1)</translation>
-=======
         <source>or</source>
         <translation type="unfinished">alebo</translation>
->>>>>>> 5ed36332
     </message>
     <message>
         <source>Transaction has %1 unsigned inputs.</source>
@@ -2133,11 +1995,7 @@
     </message>
     <message>
         <source>An optional message to attach to the payment request, which will be displayed when the request is opened. Note: The message will not be sent with the payment over the Qtum network.</source>
-<<<<<<< HEAD
-        <translation>Pridať voliteľnú správu k výzve na zaplatenie, ktorá sa zobrazí keď bude výzva otvorená. Poznámka: Správa nebude poslaná s platbou cez sieť Qtum.</translation>
-=======
         <translation type="unfinished">Pridať voliteľnú správu k výzve na zaplatenie, ktorá sa zobrazí keď bude výzva otvorená. Poznámka: Správa nebude poslaná s platbou cez sieť Qtum.</translation>
->>>>>>> 5ed36332
     </message>
     <message>
         <source>An optional label to associate with the new receiving address.</source>
@@ -2286,11 +2144,7 @@
     <name>SendCoinsDialog</name>
     <message>
         <source>Send Coins</source>
-<<<<<<< HEAD
-        <translation>Poslať Qtums</translation>
-=======
         <translation>Poslať mince</translation>
->>>>>>> 5ed36332
     </message>
     <message>
         <source>Coin Control Features</source>
@@ -2386,11 +2240,7 @@
     </message>
     <message>
         <source>When there is less transaction volume than space in the blocks, miners as well as relaying nodes may enforce a minimum fee. Paying only this minimum fee is just fine, but be aware that this can result in a never confirming transaction once there is more demand for qtum transactions than the network can process.</source>
-<<<<<<< HEAD
-        <translation>Ak je v blokoch menej objemu transakcií ako priestoru, ťažiari ako aj vysielacie uzly, môžu uplatniť minimálny poplatok. Platiť iba minimálny poplatok je v poriadku, ale uvedomte si, že to môže mať za následok transakciu, ktorá sa nikdy nepotvrdí, akonáhle je väčší dopyt po qtumových transakciách, než dokáže sieť spracovať.</translation>
-=======
         <translation type="unfinished">Ak je v blokoch menej objemu transakcií ako priestoru, ťažiari ako aj vysielacie uzly, môžu uplatniť minimálny poplatok. Platiť iba minimálny poplatok je v poriadku, ale uvedomte si, že to môže mať za následok transakciu, ktorá sa nikdy nepotvrdí, akonáhle je väčší dopyt po qtumových transakciách, než dokáže sieť spracovať.</translation>
->>>>>>> 5ed36332
     </message>
     <message>
         <source>A too low fee might result in a never confirming transaction (read the tooltip)</source>
@@ -2462,11 +2312,7 @@
     </message>
     <message>
         <source>Creates a Partially Signed Qtum Transaction (PSBT) for use with e.g. an offline %1 wallet, or a PSBT-compatible hardware wallet.</source>
-<<<<<<< HEAD
-        <translation>Vytvorí čiastočne podpísanú Qtum transakciu (Partially Signed Qtum Transaction - PSBT) na použitie napríklad s offline %1 peňaženkou alebo v hardvérovej peňaženke kompatibilnej s PSBT.</translation>
-=======
         <translation type="unfinished">Vytvorí čiastočne podpísanú Qtum transakciu (Partially Signed Qtum Transaction - PSBT) na použitie napríklad s offline %1 peňaženkou alebo v hardvérovej peňaženke kompatibilnej s PSBT.</translation>
->>>>>>> 5ed36332
     </message>
     <message>
         <source> from wallet '%1'</source>
@@ -2587,11 +2433,7 @@
     </message>
     <message>
         <source>Warning: Invalid Qtum address</source>
-<<<<<<< HEAD
-        <translation>Varovanie: Neplatná Qtum adresa</translation>
-=======
         <translation type="unfinished">Varovanie: Neplatná Qtum adresa</translation>
->>>>>>> 5ed36332
     </message>
     <message>
         <source>Warning: Unknown change address</source>
@@ -2630,15 +2472,7 @@
     </message>
     <message>
         <source>The Qtum address to send the payment to</source>
-<<<<<<< HEAD
-        <translation>Zvoľte adresu kam poslať platbu</translation>
-    </message>
-    <message>
-        <source>Alt+A</source>
-        <translation>Alt+A</translation>
-=======
         <translation type="unfinished">Zvoľte adresu kam poslať platbu</translation>
->>>>>>> 5ed36332
     </message>
     <message>
         <source>Paste address from clipboard</source>
@@ -2654,11 +2488,7 @@
     </message>
     <message>
         <source>The fee will be deducted from the amount being sent. The recipient will receive less qtums than you enter in the amount field. If multiple recipients are selected, the fee is split equally.</source>
-<<<<<<< HEAD
-        <translation>Poplatok sa odpočíta od čiastky, ktorú odosielate. Príjemca dostane menej qtumov ako zadáte. Ak je vybraných viacero príjemcov, poplatok je rozdelený rovným dielom.</translation>
-=======
         <translation type="unfinished">Poplatok sa odpočíta od čiastky, ktorú odosielate. Príjemca dostane menej qtumov ako zadáte. Ak je vybraných viacero príjemcov, poplatok je rozdelený rovným dielom.</translation>
->>>>>>> 5ed36332
     </message>
     <message>
         <source>S&amp;ubtract fee from amount</source>
@@ -2686,11 +2516,7 @@
     </message>
     <message>
         <source>A message that was attached to the qtum: URI which will be stored with the transaction for your reference. Note: This message will not be sent over the Qtum network.</source>
-<<<<<<< HEAD
-        <translation>Správa ktorá bola pripojená k qtum: URI a ktorá bude uložená s transakcou pre Vaše potreby. Poznámka: Táto správa nebude poslaná cez sieť Qtum.</translation>
-=======
         <translation type="unfinished">Správa ktorá bola pripojená k qtum: URI a ktorá bude uložená s transakcou pre Vaše potreby. Poznámka: Táto správa nebude poslaná cez sieť Qtum.</translation>
->>>>>>> 5ed36332
     </message>
     <message>
         <source>Pay To:</source>
@@ -2713,19 +2539,11 @@
     </message>
     <message>
         <source>You can sign messages/agreements with your addresses to prove you can receive qtums sent to them. Be careful not to sign anything vague or random, as phishing attacks may try to trick you into signing your identity over to them. Only sign fully-detailed statements you agree to.</source>
-<<<<<<< HEAD
-        <translation>Môžete podpísať správy svojou adresou a dokázať, že viete prijímať mince zaslané na túto adresu. Buďte však opatrní a podpíšte len podrobné prehlásenia, s ktorými plne súhlasíte, nakoľko útoky typu "phishing" Vás môžu lákať k podpísaniu nejasných alebo príliš všeobecných tvrdení čím prevezmú vašu identitu.</translation>
-    </message>
-    <message>
-        <source>The Qtum address to sign the message with</source>
-        <translation>Qtum adresa pre podpísanie správy s</translation>
-=======
         <translation type="unfinished">Môžete podpísať správy svojou adresou a dokázať, že viete prijímať mince zaslané na túto adresu. Buďte však opatrní a podpíšte len podrobné prehlásenia, s ktorými plne súhlasíte, nakoľko útoky typu "phishing" Vás môžu lákať k podpísaniu nejasných alebo príliš všeobecných tvrdení čím prevezmú vašu identitu.</translation>
     </message>
     <message>
         <source>The Qtum address to sign the message with</source>
         <translation type="unfinished">Qtum adresa pre podpísanie správy s</translation>
->>>>>>> 5ed36332
     </message>
     <message>
         <source>Choose previously used address</source>
@@ -2773,11 +2591,7 @@
     </message>
     <message>
         <source>The Qtum address the message was signed with</source>
-<<<<<<< HEAD
-        <translation>Adresa Qtum, ktorou bola podpísaná správa</translation>
-=======
         <translation type="unfinished">Adresa Qtum, ktorou bola podpísaná správa</translation>
->>>>>>> 5ed36332
     </message>
     <message>
         <source>The signed message to verify</source>
@@ -3382,12 +3196,6 @@
         <extracomment>Name of the wallet data file format.</extracomment>
         <translation type="unfinished">Dáta peňaženky</translation>
     </message>
-<<<<<<< HEAD
-</context>
-<context>
-    <name>qtum-core</name>
-=======
->>>>>>> 5ed36332
     <message>
         <source>Backup Failed</source>
         <translation type="unfinished">Zálohovanie zlyhalo</translation>
@@ -3772,17 +3580,12 @@
         <translation type="unfinished">Na tomto počítači sa nedá vytvoriť väzba %s (vytvorenie väzby vrátilo chybu %s)</translation>
     </message>
     <message>
-<<<<<<< HEAD
-        <source>Starting network threads...</source>
-        <translation>Spúšťajú sa sieťové vlákna...</translation>
-=======
         <source>Unable to bind to %s on this computer. %s is probably already running.</source>
         <translation type="unfinished">Nemožné pripojiť k %s na tomto počíťači. %s už pravdepodobne beží.</translation>
     </message>
     <message>
         <source>Unable to create the PID file '%s': %s</source>
         <translation type="unfinished">Nepodarilo sa vytvoriť súbor PID '%s': %s</translation>
->>>>>>> 5ed36332
     </message>
     <message>
         <source>Unable to generate initial keys</source>
