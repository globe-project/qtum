<TS version="2.1" language="sk">
<context>
    <name>AddressBookPage</name>
    <message>
        <source>Create a new address</source>
        <translation type="unfinished">Vytvoriť novú adresu</translation>
    </message>
    <message>
        <source>&amp;New</source>
        <translation type="unfinished">&amp;Nový</translation>
    </message>
    <message>
        <source>Copy the currently selected address to the system clipboard</source>
        <translation type="unfinished">Zkopírovať práve zvolenú adresu</translation>
    </message>
    <message>
        <source>&amp;Copy</source>
        <translation type="unfinished">&amp;Kopírovať</translation>
    </message>
    <message>
        <source>C&amp;lose</source>
        <translation type="unfinished">Z&amp;atvoriť</translation>
    </message>
    <message>
        <source>Delete the currently selected address from the list</source>
        <translation type="unfinished">Vymazať vybranú adresu zo zoznamu</translation>
    </message>
    <message>
        <source>Enter address or label to search</source>
        <translation type="unfinished">Zadajte adresu alebo popis pre hľadanie</translation>
    </message>
    <message>
        <source>Export the data in the current tab to a file</source>
        <translation type="unfinished">Exportovať dáta v aktuálnej karte do súboru</translation>
    </message>
    <message>
        <source>&amp;Export</source>
        <translation type="unfinished">&amp;Exportovať...</translation>
    </message>
    <message>
        <source>&amp;Delete</source>
        <translation type="unfinished">&amp;Zmazať</translation>
    </message>
    <message>
        <source>Choose the address to send coins to</source>
        <translation type="unfinished">Zvoľte adresu kam poslať mince</translation>
    </message>
    <message>
        <source>C&amp;hoose</source>
        <translation type="unfinished">Vy&amp;brať</translation>
    </message>
    <message>
        <source>These are your Qtum addresses for sending payments. Always check the amount and the receiving address before sending coins.</source>
        <translation type="unfinished">Toto sú Vaše Qtum adresy pre posielanie platieb. Vždy skontrolujte sumu a prijímaciu adresu pred poslaním mincí.</translation>
    </message>
    <message>
        <source>These are your Qtum addresses for receiving payments. Use the 'Create new receiving address' button in the receive tab to create new addresses.
Signing is only possible with addresses of the type 'legacy'.</source>
        <translation type="unfinished">Toto sú vaše Qtum adresy pre prijímanie platieb. Pre vytvorenie nových adries kliknite na "Vytvoriť novú prijímaciu adresu" na karte "Prijať". Podpisovanie je možné iba s adresami typu "legacy".</translation>
    </message>
    <message>
        <source>&amp;Copy Address</source>
        <translation type="unfinished">&amp;Kopírovať adresu</translation>
    </message>
    <message>
        <source>Copy &amp;Label</source>
        <translation type="unfinished">Kopírovať &amp;popis</translation>
    </message>
    <message>
        <source>&amp;Edit</source>
        <translation type="unfinished">&amp;Upraviť</translation>
    </message>
    <message>
        <source>Export Address List</source>
        <translation type="unfinished">Exportovať zoznam adries</translation>
    </message>
    <message>
        <source>Comma separated file</source>
        <extracomment>Expanded name of the CSV file format. See: https://en.wikipedia.org/wiki/Comma-separated_values.</extracomment>
        <translation type="unfinished">Čiarkou oddelený súbor</translation>
    </message>
    <message>
        <source>There was an error trying to save the address list to %1. Please try again.</source>
        <extracomment>An error message. %1 is a stand-in argument for the name of the file we attempted to save to.</extracomment>
        <translation type="unfinished">Nastala chyba pri pokuse uložiť zoznam adries do %1. Skúste znovu.</translation>
    </message>
    <message>
        <source>Exporting Failed</source>
        <translation type="unfinished">Export zlyhal</translation>
    </message>
</context>
<context>
    <name>AddressTableModel</name>
    <message>
        <source>Label</source>
        <translation type="unfinished">Popis</translation>
    </message>
    <message>
        <source>Address</source>
        <translation type="unfinished">Adresa</translation>
    </message>
    <message>
        <source>(no label)</source>
        <translation type="unfinished">(bez popisu)</translation>
    </message>
</context>
<context>
    <name>AskPassphraseDialog</name>
    <message>
        <source>Passphrase Dialog</source>
        <translation type="unfinished">Dialóg hesla</translation>
    </message>
    <message>
        <source>Enter passphrase</source>
        <translation type="unfinished">Zadajte heslo</translation>
    </message>
    <message>
        <source>New passphrase</source>
        <translation type="unfinished">Nové heslo</translation>
    </message>
    <message>
        <source>Repeat new passphrase</source>
        <translation type="unfinished">Zopakujte nové heslo</translation>
    </message>
    <message>
        <source>Show passphrase</source>
        <translation type="unfinished">Zobraziť frázu</translation>
    </message>
    <message>
        <source>Encrypt wallet</source>
        <translation type="unfinished">Zašifrovať peňaženku</translation>
    </message>
    <message>
        <source>This operation needs your wallet passphrase to unlock the wallet.</source>
        <translation type="unfinished">Táto operácia potrebuje heslo k vašej peňaženke aby ju mohla odomknúť.</translation>
    </message>
    <message>
        <source>Unlock wallet</source>
        <translation type="unfinished">Odomknúť peňaženku</translation>
    </message>
    <message>
        <source>Change passphrase</source>
        <translation type="unfinished">Zmena hesla</translation>
    </message>
    <message>
        <source>Confirm wallet encryption</source>
        <translation type="unfinished">Potvrďte zašifrovanie peňaženky</translation>
    </message>
    <message>
        <source>Warning: If you encrypt your wallet and lose your passphrase, you will &lt;b&gt;LOSE ALL OF YOUR QTUMS&lt;/b&gt;!</source>
        <translation type="unfinished">Varovanie: Ak zašifrujete peňaženku a stratíte heslo, &lt;b&gt;STRATÍTE VŠETKY VAŠE QTUMY&lt;/b&gt;!</translation>
    </message>
    <message>
        <source>Are you sure you wish to encrypt your wallet?</source>
        <translation type="unfinished">Ste si istí, že si želáte zašifrovať peňaženku?</translation>
    </message>
    <message>
        <source>Wallet encrypted</source>
        <translation type="unfinished">Peňaženka zašifrovaná</translation>
    </message>
    <message>
        <source>Enter the new passphrase for the wallet.&lt;br/&gt;Please use a passphrase of &lt;b&gt;ten or more random characters&lt;/b&gt;, or &lt;b&gt;eight or more words&lt;/b&gt;.</source>
        <translation type="unfinished">Zadajte novú prístupovú frázu pre peňaženku.&lt;br/&gt;Prosím použite frázu dlhú &lt;b&gt;desať či viac náhodných znakov&lt;/b&gt;, alebo &lt;b&gt;osem či viac slov&lt;/b&gt;.</translation>
    </message>
    <message>
        <source>Enter the old passphrase and new passphrase for the wallet.</source>
        <translation type="unfinished">Zadajte starú a novú frázu pre túto peňaženku.</translation>
    </message>
    <message>
        <source>Remember that encrypting your wallet cannot fully protect your qtums from being stolen by malware infecting your computer.</source>
        <translation type="unfinished">Pamätajte, že zašifrovanie peňaženky neochráni úplne vaše qtumy pred ukradnutím škodlivými programami vo vašom počítači.</translation>
    </message>
    <message>
        <source>Wallet to be encrypted</source>
        <translation type="unfinished">Peňaženka na zašifrovanie</translation>
    </message>
    <message>
        <source>Your wallet is about to be encrypted. </source>
        <translation type="unfinished">Vaša peňaženka bude zašifrovaná.</translation>
    </message>
    <message>
        <source>Your wallet is now encrypted. </source>
        <translation type="unfinished">Vaša peňaženka je zašifrovaná.</translation>
    </message>
    <message>
        <source>IMPORTANT: Any previous backups you have made of your wallet file should be replaced with the newly generated, encrypted wallet file. For security reasons, previous backups of the unencrypted wallet file will become useless as soon as you start using the new, encrypted wallet.</source>
        <translation type="unfinished">DÔLEŽITÉ: Všetky predchádzajúce zálohy vašej peňaženky, ktoré ste vykonali by mali byť nahradené novo vytvorenou, zašifrovanou peňaženkou. Z bezpečnostných dôvodov bude predchádzajúca záloha nezašifrovanej peňaženky k ničomu, akonáhle začnete používať novú, zašifrovanú peňaženku.</translation>
    </message>
    <message>
        <source>Wallet encryption failed</source>
        <translation type="unfinished">Šifrovanie peňaženky zlyhalo</translation>
    </message>
    <message>
        <source>Wallet encryption failed due to an internal error. Your wallet was not encrypted.</source>
        <translation type="unfinished">Šifrovanie peňaženky zlyhalo kôli internej chybe. Vaša peňaženka nebola zašifrovaná.</translation>
    </message>
    <message>
        <source>The supplied passphrases do not match.</source>
        <translation type="unfinished">Zadané heslá nesúhlasia.</translation>
    </message>
    <message>
        <source>Wallet unlock failed</source>
        <translation type="unfinished">Odomykanie peňaženky zlyhalo</translation>
    </message>
    <message>
        <source>The passphrase entered for the wallet decryption was incorrect.</source>
        <translation type="unfinished">Zadané heslo pre dešifrovanie peňaženky bolo nesprávne.</translation>
    </message>
    <message>
        <source>The passphrase entered for the wallet decryption is incorrect. It contains a null character (ie - a zero byte). If the passphrase was set with a version of this software prior to 25.0, please try again with only the characters up to — but not including — the first null character. If this is successful, please set a new passphrase to avoid this issue in the future.</source>
        <translation type="unfinished">Zadaná prístupová fráza na dešifrovanie peňaženky je nesprávna. Obsahuje nulový znak (tj - bajt s hodnotou nula). Ak bola prístupová fráza nastavená verziou tohto softvéru pred verziou 25.0, skúste to znova s použitím iba znakov až po — ale nezahrňujúc — prvý nulový znak. Ak sa vám to podarí, prosím nastavte novú prístupovú frázu, aby ste tomuto problému predišli v budúcnosti.</translation>
    </message>
    <message>
        <source>Wallet passphrase was successfully changed.</source>
        <translation type="unfinished">Heslo k peňaženke bolo úspešne zmenené.</translation>
    </message>
    <message>
        <source>Passphrase change failed</source>
        <translation type="unfinished">Zmena prístupovej frázy zlyhala</translation>
    </message>
    <message>
        <source>The old passphrase entered for the wallet decryption is incorrect. It contains a null character (ie - a zero byte). If the passphrase was set with a version of this software prior to 25.0, please try again with only the characters up to — but not including — the first null character.</source>
        <translation type="unfinished">Stará prístupová fráza zadaná na dešifrovanie peňaženky je nesprávna. Obsahuje nulový znak (tj - bajt s hodnotou nula). Ak bola prístupová fráza nastavená verziou tohto softvéru pred verziou 25.0, skúste to znova s použitím iba znakov až po — ale nezahrňujúc — prvý nulový znak.</translation>
    </message>
    <message>
        <source>Warning: The Caps Lock key is on!</source>
        <translation type="unfinished">Upozornenie: Máte zapnutý Caps Lock!</translation>
    </message>
</context>
<context>
    <name>BanTableModel</name>
    <message>
        <source>IP/Netmask</source>
        <translation type="unfinished">IP/Maska stiete</translation>
    </message>
    <message>
        <source>Banned Until</source>
        <translation type="unfinished">Blokovaný do</translation>
    </message>
</context>
<context>
    <name>BitcoinApplication</name>
    <message>
        <source>Settings file %1 might be corrupt or invalid.</source>
        <translation type="unfinished">Súbor s nastaveniami %1 môže byť poškodený alebo neplatný.</translation>
    </message>
    <message>
        <source>Runaway exception</source>
        <translation type="unfinished">Nezachytená výnimka</translation>
    </message>
    <message>
        <source>A fatal error occurred. %1 can no longer continue safely and will quit.</source>
        <translation type="unfinished">Kritická chyba. %1  nemôže ďalej bezpečne pokračovať a ukončí sa.</translation>
    </message>
    <message>
        <source>Internal error</source>
        <translation type="unfinished">Interná chyba</translation>
    </message>
    <message>
        <source>An internal error occurred. %1 will attempt to continue safely. This is an unexpected bug which can be reported as described below.</source>
        <translation type="unfinished">Nastala interná chyba. %1 sa pokúsi bezpečne pokračovať. Toto je neočakávaná chyba, ktorú môžete nahlásiť podľa postupu nižšie.</translation>
    </message>
</context>
<context>
    <name>QObject</name>
    <message>
        <source>Do you want to reset settings to default values, or to abort without making changes?</source>
        <extracomment>Explanatory text shown on startup when the settings file cannot be read. Prompts user to make a choice between resetting or aborting.</extracomment>
        <translation type="unfinished">Chcete vrátiť nastavenia na predvolené hodnoty alebo ukončiť bez vykonania zmien?</translation>
    </message>
    <message>
        <source>A fatal error occurred. Check that settings file is writable, or try running with -nosettings.</source>
        <extracomment>Explanatory text shown on startup when the settings file could not be written. Prompts user to check that we have the ability to write to the file. Explains that the user has the option of running without a settings file.</extracomment>
        <translation type="unfinished">Nastala kritická chyba. Skontrolujte, že je možné zapisovať do súboru nastavení alebo skúste spustiť s parametrom -nosettings.</translation>
    </message>
    <message>
        <source>Error: %1</source>
        <translation type="unfinished">Chyba: %1</translation>
    </message>
    <message>
        <source>%1 didn't yet exit safely…</source>
        <translation type="unfinished">%1 ešte nebol bezpečne ukončený…</translation>
    </message>
    <message>
        <source>unknown</source>
        <translation type="unfinished">neznámy</translation>
    </message>
    <message>
        <source>Amount</source>
        <translation type="unfinished">Suma</translation>
    </message>
    <message>
        <source>Enter a Qtum address (e.g. %1)</source>
        <translation type="unfinished">Zadajte qtum adresu (napr. %1)</translation>
    </message>
    <message>
        <source>Unroutable</source>
        <translation type="unfinished">Nesmerovateľné</translation>
    </message>
    <message>
        <source>Inbound</source>
        <extracomment>An inbound connection from a peer. An inbound connection is a connection initiated by a peer.</extracomment>
        <translation type="unfinished">Prichádzajúce</translation>
    </message>
    <message>
        <source>Outbound</source>
        <extracomment>An outbound connection to a peer. An outbound connection is a connection initiated by us.</extracomment>
        <translation type="unfinished">Odchádzajúce</translation>
    </message>
    <message>
        <source>Full Relay</source>
        <extracomment>Peer connection type that relays all network information.</extracomment>
        <translation type="unfinished">Plné preposielanie</translation>
    </message>
    <message>
        <source>Block Relay</source>
        <extracomment>Peer connection type that relays network information about blocks and not transactions or addresses.</extracomment>
        <translation type="unfinished">Preposielanie blokov</translation>
    </message>
    <message>
        <source>Manual</source>
        <extracomment>Peer connection type established manually through one of several methods.</extracomment>
        <translation type="unfinished">Manuálne</translation>
    </message>
    <message>
        <source>Address Fetch</source>
        <extracomment>Short-lived peer connection type that solicits known addresses from a peer.</extracomment>
        <translation type="unfinished">Získanie adries</translation>
    </message>
    <message>
        <source>None</source>
        <translation type="unfinished">Žiadne</translation>
    </message>
    <message>
        <source>N/A</source>
        <translation type="unfinished">nie je k dispozícii</translation>
    </message>
    <message numerus="yes">
        <source>%n second(s)</source>
        <translation type="unfinished">
            <numerusform>%n sekunda</numerusform>
            <numerusform>%n sekundy</numerusform>
            <numerusform>%n sekúnd</numerusform>
        </translation>
    </message>
    <message numerus="yes">
        <source>%n minute(s)</source>
        <translation type="unfinished">
            <numerusform>%n minúta</numerusform>
            <numerusform>%n minúty</numerusform>
            <numerusform>%n minút</numerusform>
        </translation>
    </message>
    <message numerus="yes">
        <source>%n hour(s)</source>
        <translation type="unfinished">
            <numerusform>%n hodina</numerusform>
            <numerusform>%n hodiny</numerusform>
            <numerusform>%n hodín</numerusform>
        </translation>
    </message>
    <message numerus="yes">
        <source>%n day(s)</source>
        <translation type="unfinished">
            <numerusform>%n deň</numerusform>
            <numerusform>%n dni</numerusform>
            <numerusform>%n dní</numerusform>
        </translation>
    </message>
    <message numerus="yes">
        <source>%n week(s)</source>
        <translation type="unfinished">
            <numerusform>%n týždeň</numerusform>
            <numerusform>%n týždne</numerusform>
            <numerusform>%n týždňov</numerusform>
        </translation>
    </message>
    <message>
        <source>%1 and %2</source>
        <translation type="unfinished">%1 a  %2</translation>
    </message>
    <message numerus="yes">
        <source>%n year(s)</source>
        <translation type="unfinished">
            <numerusform>%n rok</numerusform>
            <numerusform>%n roky</numerusform>
            <numerusform>%n rokov</numerusform>
        </translation>
    </message>
    </context>
<context>
    <name>BitcoinGUI</name>
    <message>
        <source>&amp;Overview</source>
        <translation type="unfinished">&amp;Prehľad</translation>
    </message>
    <message>
        <source>Show general overview of wallet</source>
        <translation type="unfinished">Zobraziť celkový prehľad o peňaženke</translation>
    </message>
    <message>
        <source>&amp;Transactions</source>
        <translation type="unfinished">&amp;Transakcie</translation>
    </message>
    <message>
        <source>Browse transaction history</source>
        <translation type="unfinished">Prechádzať históriu transakcií</translation>
    </message>
    <message>
        <source>E&amp;xit</source>
        <translation type="unfinished">U&amp;končiť</translation>
    </message>
    <message>
        <source>Quit application</source>
        <translation type="unfinished">Ukončiť program</translation>
    </message>
    <message>
        <source>&amp;About %1</source>
        <translation type="unfinished">&amp;O %1</translation>
    </message>
    <message>
        <source>Show information about %1</source>
        <translation type="unfinished">Ukázať informácie o %1</translation>
    </message>
    <message>
        <source>About &amp;Qt</source>
        <translation type="unfinished">O &amp;Qt</translation>
    </message>
    <message>
        <source>Show information about Qt</source>
        <translation type="unfinished">Zobrazit informácie o Qt</translation>
    </message>
    <message>
        <source>Modify configuration options for %1</source>
        <translation type="unfinished">Upraviť nastavenia pre %1</translation>
    </message>
    <message>
        <source>Create a new wallet</source>
        <translation type="unfinished">Vytvoriť novú peňaženku</translation>
    </message>
    <message>
        <source>&amp;Minimize</source>
        <translation type="unfinished">&amp;Minimalizovať</translation>
    </message>
    <message>
        <source>Wallet:</source>
        <translation type="unfinished">Peňaženka:</translation>
    </message>
    <message>
        <source>Network activity disabled.</source>
        <extracomment>A substring of the tooltip.</extracomment>
        <translation type="unfinished">Sieťová aktivita zakázaná.</translation>
    </message>
    <message>
        <source>Proxy is &lt;b&gt;enabled&lt;/b&gt;: %1</source>
        <translation type="unfinished">Proxy sú &lt;b&gt;zapnuté&lt;/b&gt;: %1</translation>
    </message>
    <message>
        <source>Send coins to a Qtum address</source>
        <translation type="unfinished">Poslať qtums na adresu</translation>
    </message>
    <message>
        <source>Backup wallet to another location</source>
        <translation type="unfinished">Zálohovať peňaženku na iné miesto</translation>
    </message>
    <message>
        <source>Change the passphrase used for wallet encryption</source>
        <translation type="unfinished">Zmeniť heslo použité na šifrovanie peňaženky</translation>
    </message>
    <message>
        <source>&amp;Send</source>
        <translation type="unfinished">&amp;Odoslať</translation>
    </message>
    <message>
        <source>&amp;Receive</source>
        <translation type="unfinished">&amp;Prijať</translation>
    </message>
    <message>
        <source>&amp;Options…</source>
        <translation type="unfinished">M&amp;ožnosti…</translation>
    </message>
    <message>
        <source>&amp;Encrypt Wallet…</source>
        <translation type="unfinished">Zašifrovať p&amp;eňaženku…</translation>
    </message>
    <message>
        <source>Encrypt the private keys that belong to your wallet</source>
        <translation type="unfinished">Zašifruj súkromné kľúče ktoré patria do vašej peňaženky</translation>
    </message>
    <message>
        <source>&amp;Backup Wallet…</source>
        <translation type="unfinished">&amp;Zálohovať peňaženku…</translation>
    </message>
    <message>
        <source>&amp;Change Passphrase…</source>
        <translation type="unfinished">&amp;Zmeniť heslo…</translation>
    </message>
    <message>
        <source>Sign &amp;message…</source>
        <translation type="unfinished">Podpísať &amp;správu…</translation>
    </message>
    <message>
        <source>Sign messages with your Qtum addresses to prove you own them</source>
        <translation type="unfinished">Podpísať správu s vašou Qtum adresou, aby ste preukázali, že ju vlastníte</translation>
    </message>
    <message>
        <source>&amp;Verify message…</source>
        <translation type="unfinished">O&amp;veriť správu…</translation>
    </message>
    <message>
        <source>Verify messages to ensure they were signed with specified Qtum addresses</source>
        <translation type="unfinished">Overiť, či boli správy podpísané uvedenou Qtum adresou</translation>
    </message>
    <message>
        <source>&amp;Load PSBT from file…</source>
        <translation type="unfinished">&amp;Načítať PSBT zo súboru…</translation>
    </message>
    <message>
        <source>Open &amp;URI…</source>
        <translation type="unfinished">Otvoriť &amp;URI…</translation>
    </message>
    <message>
        <source>Close Wallet…</source>
        <translation type="unfinished">Zatvoriť Peňaženku...</translation>
    </message>
    <message>
        <source>Create Wallet…</source>
        <translation type="unfinished">Vytvoriť Peňaženku...</translation>
    </message>
    <message>
        <source>Close All Wallets…</source>
        <translation type="unfinished">Zatvoriť všetky Peňaženky...</translation>
    </message>
    <message>
        <source>&amp;File</source>
        <translation type="unfinished">&amp;Súbor</translation>
    </message>
    <message>
        <source>&amp;Settings</source>
        <translation type="unfinished">&amp;Nastavenia</translation>
    </message>
    <message>
        <source>&amp;Help</source>
        <translation type="unfinished">&amp;Pomoc</translation>
    </message>
    <message>
        <source>Tabs toolbar</source>
        <translation type="unfinished">Lišta nástrojov</translation>
    </message>
    <message>
        <source>Syncing Headers (%1%)…</source>
        <translation type="unfinished">Synchronizujú sa hlavičky (%1%)…</translation>
    </message>
    <message>
        <source>Synchronizing with network…</source>
        <translation type="unfinished">Synchronizácia so sieťou…</translation>
    </message>
    <message>
        <source>Indexing blocks on disk…</source>
        <translation type="unfinished">Indexujem bloky na disku…</translation>
    </message>
    <message>
        <source>Processing blocks on disk…</source>
        <translation type="unfinished">Spracovávam bloky na disku…</translation>
    </message>
    <message>
        <source>Connecting to peers…</source>
        <translation type="unfinished">Pripája sa k partnerom…</translation>
    </message>
    <message>
        <source>Request payments (generates QR codes and qtum: URIs)</source>
        <translation type="unfinished">Vyžiadať platby (vygeneruje QR kódy a qtum: URI)</translation>
    </message>
    <message>
        <source>Show the list of used sending addresses and labels</source>
        <translation type="unfinished">Zobraziť zoznam použitých adries odosielateľa a ich popisy</translation>
    </message>
    <message>
        <source>Show the list of used receiving addresses and labels</source>
        <translation type="unfinished">Zobraziť zoznam použitých prijímacích adries a ich popisov</translation>
    </message>
    <message>
        <source>&amp;Command-line options</source>
        <translation type="unfinished">&amp;Možnosti príkazového riadku</translation>
    </message>
    <message numerus="yes">
        <source>Processed %n block(s) of transaction history.</source>
        <translation type="unfinished">
            <numerusform>Spracovaný %n blok transakčnej histórie.</numerusform>
            <numerusform>Spracované %n bloky transakčnej histórie.</numerusform>
            <numerusform>Spracovaných %n blokov transakčnej histórie.</numerusform>
        </translation>
    </message>
    <message>
        <source>%1 behind</source>
        <translation type="unfinished">%1 pozadu</translation>
    </message>
    <message>
        <source>Catching up…</source>
        <translation type="unfinished">Sťahujem…</translation>
    </message>
    <message>
        <source>Last received block was generated %1 ago.</source>
        <translation type="unfinished">Posledný prijatý blok bol vygenerovaný pred: %1.</translation>
    </message>
    <message>
        <source>Transactions after this will not yet be visible.</source>
        <translation type="unfinished">Transakcie po tomto čase ešte nebudú viditeľné.</translation>
    </message>
    <message>
        <source>Error</source>
        <translation type="unfinished">Chyba</translation>
    </message>
    <message>
        <source>Warning</source>
        <translation type="unfinished">Upozornenie</translation>
    </message>
    <message>
        <source>Information</source>
        <translation type="unfinished">Informácie</translation>
    </message>
    <message>
        <source>Up to date</source>
        <translation type="unfinished">Aktualizovaný</translation>
    </message>
    <message>
        <source>Load Partially Signed Qtum Transaction</source>
        <translation type="unfinished">Načítať sčasti podpísanú Qtum transakciu</translation>
    </message>
    <message>
        <source>Load PSBT from &amp;clipboard…</source>
        <translation type="unfinished">Načítať PSBT zo s&amp;chránky…</translation>
    </message>
    <message>
        <source>Load Partially Signed Qtum Transaction from clipboard</source>
        <translation type="unfinished">Načítať čiastočne podpísanú Qtum transakciu, ktorú ste skopírovali</translation>
    </message>
    <message>
        <source>Node window</source>
        <translation type="unfinished">Okno uzlov</translation>
    </message>
    <message>
        <source>Open node debugging and diagnostic console</source>
        <translation type="unfinished">Otvor konzolu pre ladenie a diagnostiku uzlu</translation>
    </message>
    <message>
        <source>&amp;Sending addresses</source>
        <translation type="unfinished">&amp;Odosielajúce adresy</translation>
    </message>
    <message>
        <source>&amp;Receiving addresses</source>
        <translation type="unfinished">&amp;Prijímajúce adresy</translation>
    </message>
    <message>
        <source>Open a qtum: URI</source>
        <translation type="unfinished">Otvoriť qtum: URI</translation>
    </message>
    <message>
        <source>Open Wallet</source>
        <translation type="unfinished">Otvoriť peňaženku</translation>
    </message>
    <message>
        <source>Open a wallet</source>
        <translation type="unfinished">Otvoriť peňaženku</translation>
    </message>
    <message>
        <source>Close wallet</source>
        <translation type="unfinished">Zatvoriť peňaženku</translation>
    </message>
    <message>
        <source>Restore Wallet…</source>
        <extracomment>Name of the menu item that restores wallet from a backup file.</extracomment>
        <translation type="unfinished">Obnoviť peňaženku…</translation>
    </message>
    <message>
        <source>Restore a wallet from a backup file</source>
        <extracomment>Status tip for Restore Wallet menu item</extracomment>
        <translation type="unfinished">Obnoviť peňaženku zo zálohovaného súboru</translation>
    </message>
    <message>
        <source>Close all wallets</source>
        <translation type="unfinished">Zatvoriť všetky peňaženky</translation>
    </message>
    <message>
        <source>Show the %1 help message to get a list with possible Qtum command-line options</source>
        <translation type="unfinished">Ukáž %1 zoznam možných nastavení Qtumu pomocou príkazového riadku</translation>
    </message>
    <message>
        <source>&amp;Mask values</source>
        <translation type="unfinished">&amp;Skryť hodnoty</translation>
    </message>
    <message>
        <source>Mask the values in the Overview tab</source>
        <translation type="unfinished">Skryť hodnoty v karte "Prehľad"</translation>
    </message>
    <message>
        <source>default wallet</source>
        <translation type="unfinished">predvolená peňaženka</translation>
    </message>
    <message>
        <source>No wallets available</source>
        <translation type="unfinished">Nie je dostupná žiadna peňaženka</translation>
    </message>
    <message>
        <source>Wallet Data</source>
        <extracomment>Name of the wallet data file format.</extracomment>
        <translation type="unfinished">Dáta peňaženky</translation>
    </message>
    <message>
        <source>Load Wallet Backup</source>
        <extracomment>The title for Restore Wallet File Windows</extracomment>
        <translation type="unfinished">Načítať zálohu peňaženky</translation>
    </message>
    <message>
        <source>Restore Wallet</source>
        <extracomment>Title of pop-up window shown when the user is attempting to restore a wallet.</extracomment>
        <translation type="unfinished">Obnoviť peňaženku</translation>
    </message>
    <message>
        <source>Wallet Name</source>
        <extracomment>Label of the input field where the name of the wallet is entered.</extracomment>
        <translation type="unfinished">Názov peňaženky</translation>
    </message>
    <message>
        <source>&amp;Window</source>
        <translation type="unfinished">&amp;Okno</translation>
    </message>
    <message>
        <source>Zoom</source>
        <translation type="unfinished">Priblížiť</translation>
    </message>
    <message>
        <source>Main Window</source>
        <translation type="unfinished">Hlavné okno</translation>
    </message>
    <message>
        <source>%1 client</source>
        <translation type="unfinished">%1 klient</translation>
    </message>
    <message>
        <source>&amp;Hide</source>
        <translation type="unfinished">&amp;Skryť</translation>
    </message>
    <message>
        <source>S&amp;how</source>
        <translation type="unfinished">Z&amp;obraziť</translation>
    </message>
    <message numerus="yes">
        <source>%n active connection(s) to Qtum network.</source>
        <extracomment>A substring of the tooltip.</extracomment>
        <translation type="unfinished">
            <numerusform>%n aktívne pripojenie do siete Qtum</numerusform>
            <numerusform>%n aktívne pripojenia do siete Qtum</numerusform>
            <numerusform>%n aktívnych pripojení do siete Qtum</numerusform>
        </translation>
    </message>
    <message>
        <source>Click for more actions.</source>
        <extracomment>A substring of the tooltip. "More actions" are available via the context menu.</extracomment>
        <translation type="unfinished">Kliknite pre viac akcií.</translation>
    </message>
    <message>
        <source>Show Peers tab</source>
        <extracomment>A context menu item. The "Peers tab" is an element of the "Node window".</extracomment>
        <translation type="unfinished">Zobraziť kartu Partneri</translation>
    </message>
    <message>
        <source>Disable network activity</source>
        <extracomment>A context menu item.</extracomment>
        <translation type="unfinished">Zakázať sieťovú aktivitu</translation>
    </message>
    <message>
        <source>Enable network activity</source>
        <extracomment>A context menu item. The network activity was disabled previously.</extracomment>
        <translation type="unfinished">Povoliť sieťovú aktivitu</translation>
    </message>
    <message>
        <source>Pre-syncing Headers (%1%)…</source>
        <translation type="unfinished">Predbežná synchronizácia hlavičiek (%1%)…</translation>
    </message>
    <message>
        <source>Error: %1</source>
        <translation type="unfinished">Chyba: %1</translation>
    </message>
    <message>
        <source>Warning: %1</source>
        <translation type="unfinished">Upozornenie: %1</translation>
    </message>
    <message>
        <source>Date: %1
</source>
        <translation type="unfinished">Dátum: %1
</translation>
    </message>
    <message>
        <source>Amount: %1
</source>
        <translation type="unfinished">Suma: %1
</translation>
    </message>
    <message>
        <source>Wallet: %1
</source>
        <translation type="unfinished">Peňaženka: %1
</translation>
    </message>
    <message>
        <source>Type: %1
</source>
        <translation type="unfinished">Typ: %1
</translation>
    </message>
    <message>
        <source>Label: %1
</source>
        <translation type="unfinished">Popis: %1
</translation>
    </message>
    <message>
        <source>Address: %1
</source>
        <translation type="unfinished">Adresa: %1
</translation>
    </message>
    <message>
        <source>Sent transaction</source>
        <translation type="unfinished">Odoslané transakcie</translation>
    </message>
    <message>
        <source>Incoming transaction</source>
        <translation type="unfinished">Prijatá transakcia</translation>
    </message>
    <message>
        <source>HD key generation is &lt;b&gt;enabled&lt;/b&gt;</source>
        <translation type="unfinished">Generovanie HD kľúčov je &lt;b&gt;zapnuté&lt;/b&gt;</translation>
    </message>
    <message>
        <source>HD key generation is &lt;b&gt;disabled&lt;/b&gt;</source>
        <translation type="unfinished">Generovanie HD kľúčov je &lt;b&gt;vypnuté&lt;/b&gt;</translation>
    </message>
    <message>
        <source>Private key &lt;b&gt;disabled&lt;/b&gt;</source>
        <translation type="unfinished">Súkromný kľúč &lt;b&gt;vypnutý&lt;/b&gt;</translation>
    </message>
    <message>
        <source>Wallet is &lt;b&gt;encrypted&lt;/b&gt; and currently &lt;b&gt;unlocked&lt;/b&gt;</source>
        <translation type="unfinished">Peňaženka je &lt;b&gt;zašifrovaná&lt;/b&gt; a momentálne &lt;b&gt;odomknutá&lt;/b&gt;</translation>
    </message>
    <message>
        <source>Wallet is &lt;b&gt;encrypted&lt;/b&gt; and currently &lt;b&gt;locked&lt;/b&gt;</source>
        <translation type="unfinished">Peňaženka je &lt;b&gt;zašifrovaná&lt;/b&gt; a momentálne &lt;b&gt;zamknutá&lt;/b&gt;</translation>
    </message>
    <message>
        <source>Original message:</source>
        <translation type="unfinished">Pôvodná správa:</translation>
    </message>
</context>
<context>
    <name>UnitDisplayStatusBarControl</name>
    <message>
        <source>Unit to show amounts in. Click to select another unit.</source>
        <translation type="unfinished">Jednotka pre zobrazovanie súm. Kliknite pre zvolenie inej jednotky.</translation>
    </message>
</context>
<context>
    <name>CoinControlDialog</name>
    <message>
        <source>Coin Selection</source>
        <translation type="unfinished">Výber mince</translation>
    </message>
    <message>
        <source>Quantity:</source>
        <translation type="unfinished">Množstvo:</translation>
    </message>
    <message>
        <source>Bytes:</source>
        <translation type="unfinished">Bajtov:</translation>
    </message>
    <message>
        <source>Amount:</source>
        <translation type="unfinished">Suma:</translation>
    </message>
    <message>
        <source>Fee:</source>
        <translation type="unfinished">Poplatok:</translation>
    </message>
    <message>
        <source>After Fee:</source>
        <translation type="unfinished">Po poplatku:</translation>
    </message>
    <message>
        <source>Change:</source>
        <translation type="unfinished">Zmena:</translation>
    </message>
    <message>
        <source>(un)select all</source>
        <translation type="unfinished">(ne)vybrať všetko</translation>
    </message>
    <message>
        <source>Tree mode</source>
        <translation type="unfinished">Stromový režim</translation>
    </message>
    <message>
        <source>List mode</source>
        <translation type="unfinished">Zoznamový režim</translation>
    </message>
    <message>
        <source>Amount</source>
        <translation type="unfinished">Suma</translation>
    </message>
    <message>
        <source>Received with label</source>
        <translation type="unfinished">Prijaté s označením</translation>
    </message>
    <message>
        <source>Received with address</source>
        <translation type="unfinished">Prijaté s adresou</translation>
    </message>
    <message>
        <source>Date</source>
        <translation type="unfinished">Dátum</translation>
    </message>
    <message>
        <source>Confirmations</source>
        <translation type="unfinished">Potvrdenia</translation>
    </message>
    <message>
        <source>Confirmed</source>
        <translation type="unfinished">Potvrdené</translation>
    </message>
    <message>
        <source>Copy amount</source>
        <translation type="unfinished">Kopírovať sumu</translation>
    </message>
    <message>
        <source>&amp;Copy address</source>
        <translation type="unfinished">&amp;Kopírovať adresu</translation>
    </message>
    <message>
        <source>Copy &amp;label</source>
        <translation type="unfinished">Kopírovať &amp;popis</translation>
    </message>
    <message>
        <source>Copy &amp;amount</source>
        <translation type="unfinished">Kopírovať &amp;sumu</translation>
    </message>
    <message>
        <source>Copy transaction &amp;ID and output index</source>
        <translation type="unfinished">Skopírovať &amp;ID transakcie a výstupný index</translation>
    </message>
    <message>
        <source>L&amp;ock unspent</source>
        <translation type="unfinished">U&amp;zamknúť neminuté</translation>
    </message>
    <message>
        <source>&amp;Unlock unspent</source>
        <translation type="unfinished">&amp;Odomknúť neminuté</translation>
    </message>
    <message>
        <source>Copy quantity</source>
        <translation type="unfinished">Kopírovať množstvo</translation>
    </message>
    <message>
        <source>Copy fee</source>
        <translation type="unfinished">Kopírovať poplatok</translation>
    </message>
    <message>
        <source>Copy after fee</source>
        <translation type="unfinished">Kopírovať po poplatkoch</translation>
    </message>
    <message>
        <source>Copy bytes</source>
        <translation type="unfinished">Kopírovať bajty</translation>
    </message>
    <message>
        <source>Copy change</source>
        <translation type="unfinished">Kopírovať zmenu</translation>
    </message>
    <message>
        <source>(%1 locked)</source>
        <translation type="unfinished">(%1 zamknutých)</translation>
    </message>
    <message>
        <source>Can vary +/- %1 satoshi(s) per input.</source>
        <translation type="unfinished">Môže sa líšiť o +/- %1 satoshi(s) pre každý vstup.</translation>
    </message>
    <message>
        <source>(no label)</source>
        <translation type="unfinished">(bez popisu)</translation>
    </message>
    <message>
        <source>change from %1 (%2)</source>
        <translation type="unfinished">zmeniť z %1 (%2)</translation>
    </message>
    <message>
        <source>(change)</source>
        <translation type="unfinished">(zmena)</translation>
    </message>
</context>
<context>
    <name>CreateWalletActivity</name>
    <message>
        <source>Create Wallet</source>
        <extracomment>Title of window indicating the progress of creation of a new wallet.</extracomment>
        <translation type="unfinished">Vytvoriť peňaženku</translation>
    </message>
    <message>
        <source>Creating Wallet &lt;b&gt;%1&lt;/b&gt;…</source>
        <extracomment>Descriptive text of the create wallet progress window which indicates to the user which wallet is currently being created.</extracomment>
        <translation type="unfinished">Vytvára sa peňaženka &lt;b&gt;%1&lt;/b&gt;…</translation>
    </message>
    <message>
        <source>Create wallet failed</source>
        <translation type="unfinished">Vytvorenie peňaženky zlyhalo</translation>
    </message>
    <message>
        <source>Create wallet warning</source>
        <translation type="unfinished">Varovanie vytvárania peňaženky</translation>
    </message>
    <message>
        <source>Can't list signers</source>
        <translation type="unfinished">Nemôžem zobraziť podpisovateľov</translation>
    </message>
    <message>
        <source>Too many external signers found</source>
        <translation type="unfinished">Bolo nájdených príliš veľa externých podpisovateľov</translation>
    </message>
</context>
<context>
    <name>LoadWalletsActivity</name>
    <message>
        <source>Load Wallets</source>
        <extracomment>Title of progress window which is displayed when wallets are being loaded.</extracomment>
        <translation type="unfinished">Načítať peňaženky</translation>
    </message>
    <message>
        <source>Loading wallets…</source>
        <extracomment>Descriptive text of the load wallets progress window which indicates to the user that wallets are currently being loaded.</extracomment>
        <translation type="unfinished">Načítavam peňaženky…</translation>
    </message>
</context>
<context>
    <name>OpenWalletActivity</name>
    <message>
        <source>Open wallet failed</source>
        <translation type="unfinished">Otvorenie peňaženky zlyhalo</translation>
    </message>
    <message>
        <source>Open wallet warning</source>
        <translation type="unfinished">Varovanie otvárania peňaženky</translation>
    </message>
    <message>
        <source>default wallet</source>
        <translation type="unfinished">predvolená peňaženka</translation>
    </message>
    <message>
        <source>Open Wallet</source>
        <extracomment>Title of window indicating the progress of opening of a wallet.</extracomment>
        <translation type="unfinished">Otvoriť peňaženku</translation>
    </message>
    <message>
        <source>Opening Wallet &lt;b&gt;%1&lt;/b&gt;…</source>
        <extracomment>Descriptive text of the open wallet progress window which indicates to the user which wallet is currently being opened.</extracomment>
        <translation type="unfinished">Otvára sa peňaženka &lt;b&gt;%1&lt;/b&gt;…</translation>
    </message>
</context>
<context>
    <name>RestoreWalletActivity</name>
    <message>
        <source>Restore Wallet</source>
        <extracomment>Title of progress window which is displayed when wallets are being restored.</extracomment>
        <translation type="unfinished">Obnoviť peňaženku</translation>
    </message>
    <message>
        <source>Restore wallet failed</source>
        <extracomment>Title of message box which is displayed when the wallet could not be restored.</extracomment>
        <translation type="unfinished">Obnovenie peňaženky zlyhalo</translation>
    </message>
    <message>
        <source>Restore wallet warning</source>
        <extracomment>Title of message box which is displayed when the wallet is restored with some warning.</extracomment>
        <translation type="unfinished">Varovanie pri obnovovaní peňaženky</translation>
    </message>
    <message>
        <source>Restore wallet message</source>
        <extracomment>Title of message box which is displayed when the wallet is successfully restored.</extracomment>
        <translation type="unfinished">Správa o obnovení peňaženky</translation>
    </message>
</context>
<context>
    <name>WalletController</name>
    <message>
        <source>Close wallet</source>
        <translation type="unfinished">Zatvoriť peňaženku</translation>
    </message>
    <message>
        <source>Are you sure you wish to close the wallet &lt;i&gt;%1&lt;/i&gt;?</source>
        <translation type="unfinished">Naozaj chcete zavrieť peňaženku &lt;i&gt;%1&lt;/i&gt;?</translation>
    </message>
    <message>
        <source>Closing the wallet for too long can result in having to resync the entire chain if pruning is enabled.</source>
        <translation type="unfinished">Zatvorenie peňaženky na príliš dlhú dobu môže mať za následok potrebu znova synchronizovať celý reťazec blokov (blockchain) v prípade, že je aktivované redukovanie blokov.</translation>
    </message>
    <message>
        <source>Close all wallets</source>
        <translation type="unfinished">Zatvoriť všetky peňaženky</translation>
    </message>
    <message>
        <source>Are you sure you wish to close all wallets?</source>
        <translation type="unfinished">Naozaj si želáte zatvoriť všetky peňaženky?</translation>
    </message>
</context>
<context>
    <name>CreateWalletDialog</name>
    <message>
        <source>Create Wallet</source>
        <translation type="unfinished">Vytvoriť peňaženku</translation>
    </message>
    <message>
        <source>Wallet Name</source>
        <translation type="unfinished">Názov peňaženky</translation>
    </message>
    <message>
        <source>Wallet</source>
        <translation type="unfinished">Peňaženka</translation>
    </message>
    <message>
        <source>Encrypt the wallet. The wallet will be encrypted with a passphrase of your choice.</source>
        <translation type="unfinished">Zašifrovať peňaženku. Peňaženka bude zašifrovaná frázou, ktoré si zvolíte.</translation>
    </message>
    <message>
        <source>Encrypt Wallet</source>
        <translation type="unfinished">Zašifrovať peňaženku</translation>
    </message>
    <message>
        <source>Advanced Options</source>
        <translation type="unfinished">Rozšírené nastavenia</translation>
    </message>
    <message>
        <source>Disable private keys for this wallet. Wallets with private keys disabled will have no private keys and cannot have an HD seed or imported private keys. This is ideal for watch-only wallets.</source>
        <translation type="unfinished">Vypnúť súkromné kľúče pre túto peňaženku. Peňaženky s vypnutými súkromnými kľúčmi nebudú mať súkromné kľúče a nemôžu mať HD inicializáciu ani importované súkromné kľúče. Toto je ideálne pre peňaženky iba na sledovanie.</translation>
    </message>
    <message>
        <source>Disable Private Keys</source>
        <translation type="unfinished">Vypnúť súkromné kľúče</translation>
    </message>
    <message>
        <source>Make a blank wallet. Blank wallets do not initially have private keys or scripts. Private keys and addresses can be imported, or an HD seed can be set, at a later time.</source>
        <translation type="unfinished">Vytvoriť prázdnu peňaženku. Prázdne peňaženky na začiatku nemajú žiadne súkromné kľúče ani skripty. Neskôr môžu byť importované súkromné kľúče a adresy alebo nastavená HD inicializácia.</translation>
    </message>
    <message>
        <source>Make Blank Wallet</source>
        <translation type="unfinished">Vytvoriť prázdnu peňaženku</translation>
    </message>
    <message>
        <source>Use an external signing device such as a hardware wallet. Configure the external signer script in wallet preferences first.</source>
        <translation type="unfinished">Použiť externé podpisovacie zariadenie ako napr. hardvérová peňaženka. Nastavte najprv externý skript podpisovateľa v nastaveniach peňaženky.</translation>
    </message>
    <message>
        <source>External signer</source>
        <translation type="unfinished">Externý podpisovateľ</translation>
    </message>
    <message>
        <source>Create</source>
        <translation type="unfinished">Vytvoriť</translation>
    </message>
    <message>
        <source>Compiled without external signing support (required for external signing)</source>
        <extracomment>"External signing" means using devices such as hardware wallets.</extracomment>
        <translation type="unfinished">Skompilované bez podpory externého podpisovania (potrebné pre externé podpisovanie)</translation>
    </message>
</context>
<context>
    <name>EditAddressDialog</name>
    <message>
        <source>Edit Address</source>
        <translation type="unfinished">Upraviť adresu</translation>
    </message>
    <message>
        <source>&amp;Label</source>
        <translation type="unfinished">&amp;Popis</translation>
    </message>
    <message>
        <source>The label associated with this address list entry</source>
        <translation type="unfinished">Popis spojený s týmto záznamom v adresári</translation>
    </message>
    <message>
        <source>The address associated with this address list entry. This can only be modified for sending addresses.</source>
        <translation type="unfinished">Adresa spojená s týmto záznamom v adresári. Možno upravovať len pre odosielajúce adresy.</translation>
    </message>
    <message>
        <source>&amp;Address</source>
        <translation type="unfinished">&amp;Adresa</translation>
    </message>
    <message>
        <source>New sending address</source>
        <translation type="unfinished">Nová adresa pre odoslanie</translation>
    </message>
    <message>
        <source>Edit receiving address</source>
        <translation type="unfinished">Upraviť prijímajúcu adresu</translation>
    </message>
    <message>
        <source>Edit sending address</source>
        <translation type="unfinished">Upraviť odosielaciu adresu</translation>
    </message>
    <message>
        <source>The entered address "%1" is not a valid Qtum address.</source>
        <translation type="unfinished">Vložená adresa "%1" nieje platnou adresou Qtum.</translation>
    </message>
    <message>
        <source>Address "%1" already exists as a receiving address with label "%2" and so cannot be added as a sending address.</source>
        <translation type="unfinished">Adresa "%1" už existuje ako prijímacia adresa s označením "%2" .Nemôže tak byť pridaná ako odosielacia adresa.</translation>
    </message>
    <message>
        <source>The entered address "%1" is already in the address book with label "%2".</source>
        <translation type="unfinished">Zadaná adresa "%1" sa už nachádza v zozname adries s označením "%2".</translation>
    </message>
    <message>
        <source>Could not unlock wallet.</source>
        <translation type="unfinished">Nepodarilo sa odomknúť peňaženku.</translation>
    </message>
    <message>
        <source>New key generation failed.</source>
        <translation type="unfinished">Generovanie nového kľúča zlyhalo.</translation>
    </message>
</context>
<context>
    <name>FreespaceChecker</name>
    <message>
        <source>A new data directory will be created.</source>
        <translation type="unfinished">Bude vytvorený nový dátový adresár.</translation>
    </message>
    <message>
        <source>name</source>
        <translation type="unfinished">názov</translation>
    </message>
    <message>
        <source>Directory already exists. Add %1 if you intend to create a new directory here.</source>
        <translation type="unfinished">Priečinok už existuje. Pridajte "%1", ak tu chcete vytvoriť nový priečinok.</translation>
    </message>
    <message>
        <source>Path already exists, and is not a directory.</source>
        <translation type="unfinished">Cesta už existuje a nie je to adresár.</translation>
    </message>
    <message>
        <source>Cannot create data directory here.</source>
        <translation type="unfinished">Tu nemôžem vytvoriť dátový adresár.</translation>
    </message>
</context>
<context>
    <name>Intro</name>
    <message numerus="yes">
        <source>%n GB of space available</source>
        <translation type="unfinished">
            <numerusform />
            <numerusform />
            <numerusform />
        </translation>
    </message>
    <message numerus="yes">
        <source>(of %n GB needed)</source>
        <translation type="unfinished">
            <numerusform>(z %n GB potrebného)</numerusform>
            <numerusform>(z %n GB potrebných)</numerusform>
            <numerusform>(z %n GB potrebných)</numerusform>
        </translation>
    </message>
    <message numerus="yes">
        <source>(%n GB needed for full chain)</source>
        <translation type="unfinished">
            <numerusform>(%n GB potrebný pre plný reťazec)</numerusform>
            <numerusform>(%n GB potrebné pre plný reťazec)</numerusform>
            <numerusform>(%n GB potrebných pre plný reťazec)</numerusform>
        </translation>
    </message>
    <message>
        <source>At least %1 GB of data will be stored in this directory, and it will grow over time.</source>
        <translation type="unfinished">V tejto zložke bude uložených aspoň %1 GB dát a postupom času sa bude zväčšovať.</translation>
    </message>
    <message>
        <source>Approximately %1 GB of data will be stored in this directory.</source>
        <translation type="unfinished">Približne %1 GB dát bude uložených v tejto zložke.</translation>
    </message>
    <message numerus="yes">
        <source>(sufficient to restore backups %n day(s) old)</source>
        <extracomment>Explanatory text on the capability of the current prune target.</extracomment>
        <translation type="unfinished">
            <numerusform>(dostatočné pre obnovenie záloh %n deň starých)</numerusform>
            <numerusform>(dostatočné pre obnovenie záloh %n dni starých)</numerusform>
            <numerusform>(dostatočné pre obnovenie záloh %n dní starých)</numerusform>
        </translation>
    </message>
    <message>
        <source>%1 will download and store a copy of the Qtum block chain.</source>
        <translation type="unfinished">%1 bude sťahovať kopiu reťazca blokov.</translation>
    </message>
    <message>
        <source>The wallet will also be stored in this directory.</source>
        <translation type="unfinished">Tvoja peňaženka bude uložena tiež v tomto adresári.</translation>
    </message>
    <message>
        <source>Error: Specified data directory "%1" cannot be created.</source>
        <translation type="unfinished">Chyba: Zadaný priečinok pre dáta "%1" nemôže byť vytvorený.</translation>
    </message>
    <message>
        <source>Error</source>
        <translation type="unfinished">Chyba</translation>
    </message>
    <message>
        <source>Welcome</source>
        <translation type="unfinished">Vitajte</translation>
    </message>
    <message>
        <source>Welcome to %1.</source>
        <translation type="unfinished">Vitajte v %1</translation>
    </message>
    <message>
        <source>As this is the first time the program is launched, you can choose where %1 will store its data.</source>
        <translation type="unfinished">Keďže toto je prvé spustenie programu, môžete si vybrať, kam %1 bude ukladať vaše údaje.</translation>
    </message>
    <message>
        <source>Limit block chain storage to</source>
        <translation type="unfinished">Obmedziť veľkosť reťazca blokov na</translation>
    </message>
    <message>
        <source>Reverting this setting requires re-downloading the entire blockchain. It is faster to download the full chain first and prune it later. Disables some advanced features.</source>
        <translation type="unfinished">Zvrátenie tohto nastavenia vyžaduje opätovné stiahnutie celého reťazca blokov. Je rýchlejšie najprv stiahnuť celý reťazec blokov a potom ho redukovať neskôr. Vypne niektoré pokročilé funkcie.</translation>
    </message>
    <message>
        <source>This initial synchronisation is very demanding, and may expose hardware problems with your computer that had previously gone unnoticed. Each time you run %1, it will continue downloading where it left off.</source>
        <translation type="unfinished">Prvá synchronizácia je veľmi náročná a môžu sa tak vďaka nej začat na Vašom počítači prejavovať doteraz skryté hardwarové problémy. Vždy, keď spustíte %1, bude sťahovanie pokračovať tam, kde naposledy skončilo.</translation>
    </message>
    <message>
        <source>If you have chosen to limit block chain storage (pruning), the historical data must still be downloaded and processed, but will be deleted afterward to keep your disk usage low.</source>
        <translation type="unfinished">Ak ste obmedzili úložný priestor pre reťazec blokov (t.j. redukovanie), tak sa historické dáta síce stiahnu a spracujú, ale následne sa zasa zmažú, aby nezaberali na disku miesto.</translation>
    </message>
    <message>
        <source>Use the default data directory</source>
        <translation type="unfinished">Použiť predvolený dátový adresár</translation>
    </message>
    <message>
        <source>Use a custom data directory:</source>
        <translation type="unfinished">Použiť vlastný dátový adresár:</translation>
    </message>
</context>
<context>
    <name>HelpMessageDialog</name>
    <message>
        <source>version</source>
        <translation type="unfinished">verzia</translation>
    </message>
    <message>
        <source>About %1</source>
        <translation type="unfinished">O %1</translation>
    </message>
    <message>
        <source>Command-line options</source>
        <translation type="unfinished">Voľby príkazového riadku</translation>
    </message>
</context>
<context>
    <name>ShutdownWindow</name>
    <message>
        <source>%1 is shutting down…</source>
        <translation type="unfinished">%1 sa vypína…</translation>
    </message>
    <message>
        <source>Do not shut down the computer until this window disappears.</source>
        <translation type="unfinished">Nevypínajte počítač kým toto okno nezmizne.</translation>
    </message>
</context>
<context>
    <name>ModalOverlay</name>
    <message>
        <source>Form</source>
        <translation type="unfinished">Formulár</translation>
    </message>
    <message>
        <source>Recent transactions may not yet be visible, and therefore your wallet's balance might be incorrect. This information will be correct once your wallet has finished synchronizing with the qtum network, as detailed below.</source>
        <translation type="unfinished">Nedávne transakcie nemusia byť ešte viditeľné preto môže byť zostatok vo vašej peňaženke nesprávny. Táto informácia bude správna keď sa dokončí synchronizovanie peňaženky so sieťou qtum, ako je rozpísané nižšie.</translation>
    </message>
    <message>
        <source>Attempting to spend qtums that are affected by not-yet-displayed transactions will not be accepted by the network.</source>
        <translation type="unfinished">Pokus o minutie qtumov, ktoré sú ovplyvnené ešte nezobrazenými transakciami, nebude sieťou akceptovaný.</translation>
    </message>
    <message>
        <source>Number of blocks left</source>
        <translation type="unfinished">Počet zostávajúcich blokov</translation>
    </message>
    <message>
        <source>Unknown…</source>
        <translation type="unfinished">Neznámy…</translation>
    </message>
    <message>
        <source>calculating…</source>
        <translation type="unfinished">počíta sa…</translation>
    </message>
    <message>
        <source>Last block time</source>
        <translation type="unfinished">Čas posledného bloku</translation>
    </message>
    <message>
        <source>Progress</source>
        <translation type="unfinished">Postup synchronizácie</translation>
    </message>
    <message>
        <source>Progress increase per hour</source>
        <translation type="unfinished">Prírastok postupu za hodinu</translation>
    </message>
    <message>
        <source>Estimated time left until synced</source>
        <translation type="unfinished">Odhadovaný čas do ukončenia synchronizácie</translation>
    </message>
    <message>
        <source>Hide</source>
        <translation type="unfinished">Skryť</translation>
    </message>
    <message>
        <source>Esc</source>
        <translation type="unfinished">Esc - úniková klávesa</translation>
    </message>
    <message>
        <source>%1 is currently syncing.  It will download headers and blocks from peers and validate them until reaching the tip of the block chain.</source>
        <translation type="unfinished">%1 sa práve synchronizuje. Sťahujú sa hlavičky a bloky od partnerov. Tie sa budú sa overovať až sa kompletne overí celý reťazec blokov (blockchain).</translation>
    </message>
    <message>
        <source>Unknown. Syncing Headers (%1, %2%)…</source>
        <translation type="unfinished">Neznámy. Synchronizujú sa hlavičky (%1, %2%)…</translation>
    </message>
    </context>
<context>
    <name>OpenURIDialog</name>
    <message>
        <source>Open qtum URI</source>
        <translation type="unfinished">Otvoriť qtum URI</translation>
    </message>
    <message>
        <source>Paste address from clipboard</source>
        <extracomment>Tooltip text for button that allows you to paste an address that is in your clipboard.</extracomment>
        <translation type="unfinished">Vložiť adresu zo schránky</translation>
    </message>
</context>
<context>
    <name>OptionsDialog</name>
    <message>
        <source>Options</source>
        <translation type="unfinished">Možnosti</translation>
    </message>
    <message>
        <source>&amp;Main</source>
        <translation type="unfinished">&amp;Hlavné</translation>
    </message>
    <message>
        <source>Automatically start %1 after logging in to the system.</source>
        <translation type="unfinished">Automaticky spustiť %1 pri spustení systému.</translation>
    </message>
    <message>
        <source>&amp;Start %1 on system login</source>
        <translation type="unfinished">&amp;Spustiť %1 pri prihlásení</translation>
    </message>
    <message>
        <source>Enabling pruning significantly reduces the disk space required to store transactions. All blocks are still fully validated. Reverting this setting requires re-downloading the entire blockchain.</source>
        <translation type="unfinished">Zapnutie redukovania rapídne zníži priestor potrebný pre uloženie transakcií. Všetky bloky sú plne overované. Zvrátenie tohto nastavenia vyžaduje následné stiahnutie celého reťazca blokov.</translation>
    </message>
    <message>
        <source>Size of &amp;database cache</source>
        <translation type="unfinished">Veľkosť vyrovnávacej pamäti &amp;databázy</translation>
    </message>
    <message>
        <source>Number of script &amp;verification threads</source>
        <translation type="unfinished">Počet &amp;vlákien overujúcich skript</translation>
    </message>
    <message>
        <source>IP address of the proxy (e.g. IPv4: 127.0.0.1 / IPv6: ::1)</source>
        <translation type="unfinished">IP adresy proxy (napr. IPv4: 127.0.0.1 / IPv6: ::1)</translation>
    </message>
    <message>
        <source>Shows if the supplied default SOCKS5 proxy is used to reach peers via this network type.</source>
        <translation type="unfinished">Ukazuje, či sa zadaná východzia SOCKS5 proxy používa k pripojovaniu k peerom v rámci tohto typu siete.</translation>
    </message>
    <message>
        <source>Minimize instead of exit the application when the window is closed. When this option is enabled, the application will be closed only after selecting Exit in the menu.</source>
        <translation type="unfinished">Minimalizovať namiesto ukončenia aplikácie keď sa okno zavrie. Keď je zvolená táto možnosť, aplikácia sa zavrie len po zvolení Ukončiť v menu.</translation>
    </message>
    <message>
        <source>Open the %1 configuration file from the working directory.</source>
        <translation type="unfinished">Otvorte konfiguračný súbor %1 s pracovného adresára.</translation>
    </message>
    <message>
        <source>Open Configuration File</source>
        <translation type="unfinished">Otvoriť konfiguračný súbor</translation>
    </message>
    <message>
        <source>Reset all client options to default.</source>
        <translation type="unfinished">Vynulovať všetky voľby klienta na predvolené.</translation>
    </message>
    <message>
        <source>&amp;Reset Options</source>
        <translation type="unfinished">&amp;Vynulovať voľby</translation>
    </message>
    <message>
        <source>&amp;Network</source>
        <translation type="unfinished">&amp;Sieť</translation>
    </message>
    <message>
        <source>Prune &amp;block storage to</source>
        <translation type="unfinished">Redukovať priestor pre &amp;bloky na</translation>
    </message>
    <message>
        <source>Reverting this setting requires re-downloading the entire blockchain.</source>
        <translation type="unfinished">Obnovenie tohto nastavenia vyžaduje opätovné stiahnutie celého blockchainu.</translation>
    </message>
    <message>
        <source>Maximum database cache size. A larger cache can contribute to faster sync, after which the benefit is less pronounced for most use cases. Lowering the cache size will reduce memory usage. Unused mempool memory is shared for this cache.</source>
        <extracomment>Tooltip text for Options window setting that sets the size of the database cache. Explains the corresponding effects of increasing/decreasing this value.</extracomment>
        <translation type="unfinished">Maximálna veľkosť vyrovnávacej pamäte databázy. Väčšia pamäť môže urýchliť synchronizáciu, ale pri ďalšom používaní už nemá efekt. Zmenšenie vyrovnávacej pamäte zníži použitie pamäte. Nevyužitá pamäť mempool je zdieľaná pre túto vyrovnávaciu pamäť.</translation>
    </message>
    <message>
        <source>Set the number of script verification threads. Negative values correspond to the number of cores you want to leave free to the system.</source>
        <extracomment>Tooltip text for Options window setting that sets the number of script verification threads. Explains that negative values mean to leave these many cores free to the system.</extracomment>
        <translation type="unfinished">Nastaví počet vlákien na overenie skriptov. Záporné hodnoty zodpovedajú počtu jadier procesora, ktoré chcete nechať voľné pre systém.</translation>
    </message>
    <message>
        <source>(0 = auto, &lt;0 = leave that many cores free)</source>
        <translation type="unfinished">(0 = auto, &lt;0 = toľko jadier nechať  voľných)</translation>
    </message>
    <message>
        <source>This allows you or a third party tool to communicate with the node through command-line and JSON-RPC commands.</source>
        <extracomment>Tooltip text for Options window setting that enables the RPC server.</extracomment>
        <translation type="unfinished">Toto umožňuje vám alebo nástroju tretej strany komunikovať s uzlom pomocou príkazov z príkazového riadka alebo JSON-RPC.</translation>
    </message>
    <message>
        <source>Enable R&amp;PC server</source>
        <extracomment>An Options window setting to enable the RPC server.</extracomment>
        <translation type="unfinished">Povoliť server R&amp;PC</translation>
    </message>
    <message>
        <source>W&amp;allet</source>
        <translation type="unfinished">&amp;Peňaženka</translation>
    </message>
    <message>
        <source>Whether to set subtract fee from amount as default or not.</source>
        <extracomment>Tooltip text for Options window setting that sets subtracting the fee from a sending amount as default.</extracomment>
        <translation type="unfinished">Nastaviť predvolenie odpočítavania poplatku zo sumy.</translation>
    </message>
    <message>
        <source>Subtract &amp;fee from amount by default</source>
        <extracomment>An Options window setting to set subtracting the fee from a sending amount as default.</extracomment>
        <translation type="unfinished">Predvolene odpočítavať &amp;poplatok zo sumy</translation>
    </message>
    <message>
        <source>Enable coin &amp;control features</source>
        <translation type="unfinished">Povoliť možnosti &amp;kontroly mincí</translation>
    </message>
    <message>
        <source>If you disable the spending of unconfirmed change, the change from a transaction cannot be used until that transaction has at least one confirmation. This also affects how your balance is computed.</source>
        <translation type="unfinished">Ak vypnete míňanie nepotvrdeného výdavku, tak výdavok z transakcie bude možné použiť, až keď daná transakcia bude mať aspoň jedno potvrdenie. Toto má vplyv aj na výpočet vášho zostatku.</translation>
    </message>
    <message>
        <source>&amp;Spend unconfirmed change</source>
        <translation type="unfinished">&amp;Minúť nepotvrdený výdavok</translation>
    </message>
    <message>
        <source>Enable &amp;PSBT controls</source>
        <extracomment>An options window setting to enable PSBT controls.</extracomment>
        <translation type="unfinished">Povoliť ovládanie &amp;PSBT</translation>
    </message>
    <message>
        <source>Whether to show PSBT controls.</source>
        <extracomment>Tooltip text for options window setting that enables PSBT controls.</extracomment>
        <translation type="unfinished">Zobrazenie ovládania PSBT.</translation>
    </message>
    <message>
        <source>External Signer (e.g. hardware wallet)</source>
        <translation type="unfinished">Externý podpisovateľ (napr. hardvérová peňaženka)</translation>
    </message>
    <message>
        <source>&amp;External signer script path</source>
        <translation type="unfinished">Cesta k &amp;externému skriptu podpisovateľa</translation>
    </message>
    <message>
        <source>Automatically open the Qtum client port on the router. This only works when your router supports UPnP and it is enabled.</source>
        <translation type="unfinished">Automaticky otvoriť port pre Qtum na routeri. Toto funguje len ak router podporuje UPnP a je táto podpora aktivovaná.</translation>
    </message>
    <message>
        <source>Map port using &amp;UPnP</source>
        <translation type="unfinished">Mapovať port pomocou &amp;UPnP</translation>
    </message>
    <message>
        <source>Automatically open the Qtum client port on the router. This only works when your router supports NAT-PMP and it is enabled. The external port could be random.</source>
        <translation type="unfinished">Automaticky otvoriť port pre Qtum na routeri. Toto funguje len ak router podporuje NAT-PMP a je táto podpora aktivovaná. Externý port môže byť náhodný.</translation>
    </message>
    <message>
        <source>Map port using NA&amp;T-PMP</source>
        <translation type="unfinished">Mapovať port pomocou NA&amp;T-PMP</translation>
    </message>
    <message>
        <source>Accept connections from outside.</source>
        <translation type="unfinished">Prijať spojenia zvonku.</translation>
    </message>
    <message>
        <source>Allow incomin&amp;g connections</source>
        <translation type="unfinished">Povoliť prichá&amp;dzajúce spojenia</translation>
    </message>
    <message>
        <source>Connect to the Qtum network through a SOCKS5 proxy.</source>
        <translation type="unfinished">Pripojiť do siete Qtum cez proxy server SOCKS5.</translation>
    </message>
    <message>
        <source>&amp;Connect through SOCKS5 proxy (default proxy):</source>
        <translation type="unfinished">&amp;Pripojiť cez proxy server SOCKS5 (predvolený proxy):</translation>
    </message>
    <message>
        <source>Port of the proxy (e.g. 9050)</source>
        <translation type="unfinished">Port proxy (napr. 9050)</translation>
    </message>
    <message>
        <source>Used for reaching peers via:</source>
        <translation type="unfinished">Použité pre získavanie peerov cez:</translation>
    </message>
    <message>
        <source>&amp;Window</source>
        <translation type="unfinished">&amp;Okno</translation>
    </message>
    <message>
        <source>Show the icon in the system tray.</source>
        <translation type="unfinished">Zobraziť ikonu v systémovej lište.</translation>
    </message>
    <message>
        <source>&amp;Show tray icon</source>
        <translation type="unfinished">Zobraziť ikonu v obla&amp;sti oznámení</translation>
    </message>
    <message>
        <source>Show only a tray icon after minimizing the window.</source>
        <translation type="unfinished">Zobraziť len ikonu na lište po minimalizovaní okna.</translation>
    </message>
    <message>
        <source>&amp;Minimize to the tray instead of the taskbar</source>
        <translation type="unfinished">&amp;Zobraziť len ikonu na lište po minimalizovaní okna.</translation>
    </message>
    <message>
        <source>M&amp;inimize on close</source>
        <translation type="unfinished">M&amp;inimalizovať pri zatvorení</translation>
    </message>
    <message>
        <source>&amp;Display</source>
        <translation type="unfinished">&amp;Zobrazenie</translation>
    </message>
    <message>
        <source>User Interface &amp;language:</source>
        <translation type="unfinished">&amp;Jazyk užívateľského rozhrania:</translation>
    </message>
    <message>
        <source>The user interface language can be set here. This setting will take effect after restarting %1.</source>
        <translation type="unfinished">Jazyk uživateľského rozhrania sa dá nastaviť tu. Toto nastavenie sa uplatní až po reštarte %1.</translation>
    </message>
    <message>
        <source>&amp;Unit to show amounts in:</source>
        <translation type="unfinished">&amp;Zobrazovať hodnoty v jednotkách:</translation>
    </message>
    <message>
        <source>Choose the default subdivision unit to show in the interface and when sending coins.</source>
        <translation type="unfinished">Zvoľte ako deliť qtum pri zobrazovaní pri platbách a užívateľskom rozhraní.</translation>
    </message>
    <message>
        <source>Third-party URLs (e.g. a block explorer) that appear in the transactions tab as context menu items. %s in the URL is replaced by transaction hash. Multiple URLs are separated by vertical bar |.</source>
        <translation type="unfinished">URL tretích strán (napr. prehliadač blokov), ktoré sa zobrazujú v záložke transakcií ako položky kontextového menu. %s v URL je nahradené hash-om transakcie. Viaceré URL sú oddelené zvislou čiarou |.</translation>
    </message>
    <message>
        <source>&amp;Third-party transaction URLs</source>
        <translation type="unfinished">URL &amp;transakcií tretích strán</translation>
    </message>
    <message>
        <source>Whether to show coin control features or not.</source>
        <translation type="unfinished">Či zobrazovať možnosti kontroly mincí alebo nie.</translation>
    </message>
    <message>
        <source>Connect to the Qtum network through a separate SOCKS5 proxy for Tor onion services.</source>
        <translation type="unfinished">Pripojiť k Qtum sieti skrz samostatnú SOCKS5 proxy pre službu Tor.</translation>
    </message>
    <message>
        <source>Use separate SOCKS&amp;5 proxy to reach peers via Tor onion services:</source>
        <translation type="unfinished">Použiť samostatný SOCKS&amp;5 proxy server na nadviazanie spojenia s peer-mi cez službu Tor:</translation>
    </message>
    <message>
        <source>&amp;Cancel</source>
        <translation type="unfinished">&amp;Zrušiť</translation>
    </message>
    <message>
        <source>Compiled without external signing support (required for external signing)</source>
        <extracomment>"External signing" means using devices such as hardware wallets.</extracomment>
        <translation type="unfinished">Skompilované bez podpory externého podpisovania (potrebné pre externé podpisovanie)</translation>
    </message>
    <message>
        <source>default</source>
        <translation type="unfinished">predvolené</translation>
    </message>
    <message>
        <source>none</source>
        <translation type="unfinished">žiadne</translation>
    </message>
    <message>
        <source>Confirm options reset</source>
        <extracomment>Window title text of pop-up window shown when the user has chosen to reset options.</extracomment>
        <translation type="unfinished">Potvrdiť obnovenie možností</translation>
    </message>
    <message>
        <source>Client restart required to activate changes.</source>
        <extracomment>Text explaining that the settings changed will not come into effect until the client is restarted.</extracomment>
        <translation type="unfinished">Reštart klienta potrebný pre aktivovanie zmien.</translation>
    </message>
    <message>
        <source>Client will be shut down. Do you want to proceed?</source>
        <extracomment>Text asking the user to confirm if they would like to proceed with a client shutdown.</extracomment>
        <translation type="unfinished">Klient bude vypnutý, chcete pokračovať?</translation>
    </message>
    <message>
        <source>Configuration options</source>
        <extracomment>Window title text of pop-up box that allows opening up of configuration file.</extracomment>
        <translation type="unfinished">Možnosti nastavenia</translation>
    </message>
    <message>
        <source>The configuration file is used to specify advanced user options which override GUI settings. Additionally, any command-line options will override this configuration file.</source>
        <extracomment>Explanatory text about the priority order of instructions considered by client. The order from high to low being: command-line, configuration file, GUI settings.</extracomment>
        <translation type="unfinished">Konfiguračný súbor slúži k nastavovaniu užívateľsky pokročilých možností, ktoré majú prednosť pred konfiguráciou z grafického rozhrania. Parametre z príkazového riadka však majú pred konfiguračným súborom prednosť.</translation>
    </message>
    <message>
        <source>Continue</source>
        <translation type="unfinished">Pokračovať</translation>
    </message>
    <message>
        <source>Cancel</source>
        <translation type="unfinished">Zrušiť</translation>
    </message>
    <message>
        <source>Error</source>
        <translation type="unfinished">Chyba</translation>
    </message>
    <message>
        <source>The configuration file could not be opened.</source>
        <translation type="unfinished">Konfiguračný súbor nejde otvoriť.</translation>
    </message>
    <message>
        <source>This change would require a client restart.</source>
        <translation type="unfinished">Táto zmena by vyžadovala reštart klienta.</translation>
    </message>
    <message>
        <source>The supplied proxy address is invalid.</source>
        <translation type="unfinished">Zadaná proxy adresa je neplatná.</translation>
    </message>
</context>
<context>
    <name>OverviewPage</name>
    <message>
        <source>Form</source>
        <translation type="unfinished">Formulár</translation>
    </message>
    <message>
        <source>The displayed information may be out of date. Your wallet automatically synchronizes with the Qtum network after a connection is established, but this process has not completed yet.</source>
        <translation type="unfinished">Zobrazené informácie môžu byť neaktuálne. Vaša peňaženka sa automaticky synchronizuje so sieťou Qtum po nadviazaní spojenia, ale tento proces ešte nie je ukončený.</translation>
    </message>
    <message>
        <source>Watch-only:</source>
        <translation type="unfinished">Iba sledované:</translation>
    </message>
    <message>
        <source>Available:</source>
        <translation type="unfinished">Dostupné:</translation>
    </message>
    <message>
        <source>Your current spendable balance</source>
        <translation type="unfinished">Váš aktuálny disponibilný zostatok</translation>
    </message>
    <message>
        <source>Pending:</source>
        <translation type="unfinished">Čakajúce potvrdenie:</translation>
    </message>
    <message>
        <source>Total of transactions that have yet to be confirmed, and do not yet count toward the spendable balance</source>
        <translation type="unfinished">Suma transakcií ktoré ešte neboli potvrdené a ešte sa nepočítajú do disponibilného zostatku</translation>
    </message>
    <message>
        <source>Immature:</source>
        <translation type="unfinished">Nezrelé:</translation>
    </message>
    <message>
        <source>Mined balance that has not yet matured</source>
        <translation type="unfinished">Vytvorený zostatok ktorý ešte nedosiahol zrelosť</translation>
    </message>
    <message>
        <source>Balances</source>
        <translation type="unfinished">Stav účtu</translation>
    </message>
    <message>
        <source>Total:</source>
        <translation type="unfinished">Celkovo:</translation>
    </message>
    <message>
        <source>Your current total balance</source>
        <translation type="unfinished">Váš súčasný celkový zostatok</translation>
    </message>
    <message>
        <source>Your current balance in watch-only addresses</source>
        <translation type="unfinished">Váš celkový zostatok pre adresy ktoré sa iba sledujú</translation>
    </message>
    <message>
        <source>Spendable:</source>
        <translation type="unfinished">Použiteľné:</translation>
    </message>
    <message>
        <source>Recent transactions</source>
        <translation type="unfinished">Nedávne transakcie</translation>
    </message>
    <message>
        <source>Unconfirmed transactions to watch-only addresses</source>
        <translation type="unfinished">Nepotvrdené transakcie pre adresy ktoré sa iba sledujú</translation>
    </message>
    <message>
        <source>Mined balance in watch-only addresses that has not yet matured</source>
        <translation type="unfinished">Vyťažená suma pre adresy ktoré sa iba sledujú ale ešte nie je dozretá</translation>
    </message>
    <message>
        <source>Current total balance in watch-only addresses</source>
        <translation type="unfinished">Aktuálny celkový zostatok pre adries ktoré sa iba sledujú</translation>
    </message>
    <message>
        <source>Privacy mode activated for the Overview tab. To unmask the values, uncheck Settings-&gt;Mask values.</source>
        <translation type="unfinished">Na karte "Prehľad" je aktivovaný súkromný mód, pre odkrytie hodnôt odškrtnite v nastaveniach "Skryť hodnoty"</translation>
    </message>
</context>
<context>
    <name>PSBTOperationsDialog</name>
    <message>
        <source>Sign Tx</source>
        <translation type="unfinished">Podpísať transakciu</translation>
    </message>
    <message>
        <source>Broadcast Tx</source>
        <translation type="unfinished">Odoslať transakciu</translation>
    </message>
    <message>
        <source>Copy to Clipboard</source>
        <translation type="unfinished">Skopírovať</translation>
    </message>
    <message>
        <source>Save…</source>
        <translation type="unfinished">Uložiť…</translation>
    </message>
    <message>
        <source>Close</source>
        <translation type="unfinished">Zatvoriť</translation>
    </message>
    <message>
        <source>Failed to load transaction: %1</source>
        <translation type="unfinished">Nepodarilo sa načítať transakciu: %1</translation>
    </message>
    <message>
        <source>Failed to sign transaction: %1</source>
        <translation type="unfinished">Nepodarilo sa podpísať transakciu: %1</translation>
    </message>
    <message>
        <source>Cannot sign inputs while wallet is locked.</source>
        <translation type="unfinished">Nemôžem podpísať vstupy kým je peňaženka zamknutá.</translation>
    </message>
    <message>
        <source>Could not sign any more inputs.</source>
        <translation type="unfinished">Nie je možné podpísať žiadne ďalšie vstupy.</translation>
    </message>
    <message>
        <source>Signed %1 inputs, but more signatures are still required.</source>
        <translation type="unfinished">Podpísaných %1 vstupov, no ešte sú požadované ďalšie podpisy.</translation>
    </message>
    <message>
        <source>Signed transaction successfully. Transaction is ready to broadcast.</source>
        <translation type="unfinished">Transakcia bola úspešne podpísaná a je pripravená na odoslanie.</translation>
    </message>
    <message>
        <source>Unknown error processing transaction.</source>
        <translation type="unfinished">Neznáma chyba pri spracovávaní transakcie</translation>
    </message>
    <message>
        <source>Transaction broadcast successfully! Transaction ID: %1</source>
        <translation type="unfinished">Transakcia bola úspešne odoslaná! ID transakcie: %1</translation>
    </message>
    <message>
        <source>Transaction broadcast failed: %1</source>
        <translation type="unfinished">Odosielanie transakcie zlyhalo: %1</translation>
    </message>
    <message>
        <source>PSBT copied to clipboard.</source>
        <translation type="unfinished">PSBT bola skopírovaná.</translation>
    </message>
    <message>
        <source>Save Transaction Data</source>
        <translation type="unfinished">Uložiť údaje z transakcie</translation>
    </message>
    <message>
        <source>Partially Signed Transaction (Binary)</source>
        <extracomment>Expanded name of the binary PSBT file format. See: BIP 174.</extracomment>
        <translation type="unfinished">Čiastočne podpísaná transakcia (binárna)</translation>
    </message>
    <message>
        <source>PSBT saved to disk.</source>
        <translation type="unfinished">PSBT bola uložená na disk.</translation>
    </message>
    <message>
        <source>own address</source>
        <translation type="unfinished">vlastná adresa</translation>
    </message>
    <message>
        <source>own address</source>
        <translation type="unfinished">vlastná adresa</translation>
    </message>
    <message>
        <source>Unable to calculate transaction fee or total transaction amount.</source>
        <translation type="unfinished">Nepodarilo sa vypočítať poplatok za transakciu alebo celkovú sumu transakcie.</translation>
    </message>
    <message>
        <source>Pays transaction fee: </source>
        <translation type="unfinished">Zaplatí poplatok za transakciu:</translation>
    </message>
    <message>
        <source>Total Amount</source>
        <translation type="unfinished">Celková suma</translation>
    </message>
    <message>
        <source>or</source>
        <translation type="unfinished">alebo</translation>
    </message>
    <message>
        <source>Transaction has %1 unsigned inputs.</source>
        <translation type="unfinished">Transakcia má %1 nepodpísaných vstupov.</translation>
    </message>
    <message>
        <source>Transaction is missing some information about inputs.</source>
        <translation type="unfinished">Transakcii chýbajú niektoré informácie o vstupoch.</translation>
    </message>
    <message>
        <source>Transaction still needs signature(s).</source>
        <translation type="unfinished">Transakcii stále chýbajú podpis(y).</translation>
    </message>
    <message>
        <source>(But no wallet is loaded.)</source>
        <translation type="unfinished">(Ale nie je načítaná žiadna peňaženka.)</translation>
    </message>
    <message>
        <source>(But this wallet cannot sign transactions.)</source>
        <translation type="unfinished">(Ale táto peňaženka nemôže podpisovať transakcie)</translation>
    </message>
    <message>
        <source>(But this wallet does not have the right keys.)</source>
        <translation type="unfinished">(Ale táto peňaženka nemá správne kľúče)</translation>
    </message>
    <message>
        <source>Transaction is fully signed and ready for broadcast.</source>
        <translation type="unfinished">Transakcia je plne podpísaná a je pripravená na odoslanie.</translation>
    </message>
    <message>
        <source>Transaction status is unknown.</source>
        <translation type="unfinished">Status transakcie je neznámy.</translation>
    </message>
</context>
<context>
    <name>PaymentServer</name>
    <message>
        <source>Payment request error</source>
        <translation type="unfinished">Chyba pri vyžiadaní platby</translation>
    </message>
    <message>
        <source>Cannot start qtum: click-to-pay handler</source>
        <translation type="unfinished">Nemôžeme spustiť Qtum: obsluha click-to-pay</translation>
    </message>
    <message>
        <source>URI handling</source>
        <translation type="unfinished">URI manipulácia</translation>
    </message>
    <message>
        <source>'qtum://' is not a valid URI. Use 'qtum:' instead.</source>
        <translation type="unfinished">'qtum://' je neplatná URI. Použite 'qtum:'</translation>
    </message>
    <message>
        <source>Cannot process payment request because BIP70 is not supported.
Due to widespread security flaws in BIP70 it's strongly recommended that any merchant instructions to switch wallets be ignored.
If you are receiving this error you should request the merchant provide a BIP21 compatible URI.</source>
        <translation type="unfinished">Nemôžem spracovať platbu pretože BIP70 nie je podporovaný.
Kvôli bezpečnostným chybám v BIP70 sa odporúča ignorovať pokyny obchodníka na prepnutie peňaženky.
Ak ste dostali túto chybu mali by ste požiadať obchodníka o URI kompatibilné s BIP21.</translation>
    </message>
    <message>
        <source>URI cannot be parsed! This can be caused by an invalid Qtum address or malformed URI parameters.</source>
        <translation type="unfinished">URI sa nedá analyzovať! To môže byť spôsobené neplatnou Qtum adresou alebo zle nastavenými vlastnosťami URI.</translation>
    </message>
    <message>
        <source>Payment request file handling</source>
        <translation type="unfinished">Obsluha súboru s požiadavkou na platbu</translation>
    </message>
</context>
<context>
    <name>PeerTableModel</name>
    <message>
        <source>User Agent</source>
        <extracomment>Title of Peers Table column which contains the peer's User Agent string.</extracomment>
        <translation type="unfinished">Aplikácia</translation>
    </message>
    <message>
        <source>Ping</source>
        <extracomment>Title of Peers Table column which indicates the current latency of the connection with the peer.</extracomment>
        <translation type="unfinished">Odozva</translation>
    </message>
    <message>
        <source>Peer</source>
        <extracomment>Title of Peers Table column which contains a unique number used to identify a connection.</extracomment>
        <translation type="unfinished">Partneri</translation>
    </message>
    <message>
        <source>Age</source>
        <extracomment>Title of Peers Table column which indicates the duration (length of time) since the peer connection started.</extracomment>
        <translation type="unfinished">Vek</translation>
    </message>
    <message>
        <source>Direction</source>
        <extracomment>Title of Peers Table column which indicates the direction the peer connection was initiated from.</extracomment>
        <translation type="unfinished">Smer</translation>
    </message>
    <message>
        <source>Sent</source>
        <extracomment>Title of Peers Table column which indicates the total amount of network information we have sent to the peer.</extracomment>
        <translation type="unfinished">Odoslané</translation>
    </message>
    <message>
        <source>Received</source>
        <extracomment>Title of Peers Table column which indicates the total amount of network information we have received from the peer.</extracomment>
        <translation type="unfinished">Prijaté</translation>
    </message>
    <message>
        <source>Address</source>
        <extracomment>Title of Peers Table column which contains the IP/Onion/I2P address of the connected peer.</extracomment>
        <translation type="unfinished">Adresa</translation>
    </message>
    <message>
        <source>Type</source>
        <extracomment>Title of Peers Table column which describes the type of peer connection. The "type" describes why the connection exists.</extracomment>
        <translation type="unfinished">Typ</translation>
    </message>
    <message>
        <source>Network</source>
        <extracomment>Title of Peers Table column which states the network the peer connected through.</extracomment>
        <translation type="unfinished">Sieť</translation>
    </message>
    <message>
        <source>Inbound</source>
        <extracomment>An Inbound Connection from a Peer.</extracomment>
        <translation type="unfinished">Prichádzajúce</translation>
    </message>
    <message>
        <source>Outbound</source>
        <extracomment>An Outbound Connection to a Peer.</extracomment>
        <translation type="unfinished">Odchádzajúce</translation>
    </message>
</context>
<context>
    <name>QRImageWidget</name>
    <message>
        <source>&amp;Save Image…</source>
        <translation type="unfinished">&amp;Uložiť obrázok…</translation>
    </message>
    <message>
        <source>&amp;Copy Image</source>
        <translation type="unfinished">&amp;Kopírovať obrázok</translation>
    </message>
    <message>
        <source>Resulting URI too long, try to reduce the text for label / message.</source>
        <translation type="unfinished">Výsledné URI je príliš dlhé, skúste skrátiť text pre popis alebo správu.</translation>
    </message>
    <message>
        <source>Error encoding URI into QR Code.</source>
        <translation type="unfinished">Chyba kódovania URI do QR Code.</translation>
    </message>
    <message>
        <source>QR code support not available.</source>
        <translation type="unfinished">Nie je dostupná podpora QR kódov.</translation>
    </message>
    <message>
        <source>Save QR Code</source>
        <translation type="unfinished">Uložiť QR Code</translation>
    </message>
    <message>
        <source>PNG Image</source>
        <extracomment>Expanded name of the PNG file format. See: https://en.wikipedia.org/wiki/Portable_Network_Graphics.</extracomment>
        <translation type="unfinished">PNG obrázok</translation>
    </message>
</context>
<context>
    <name>RPCConsole</name>
    <message>
        <source>N/A</source>
        <translation type="unfinished">nie je k dispozícii</translation>
    </message>
    <message>
        <source>Client version</source>
        <translation type="unfinished">Verzia klienta</translation>
    </message>
    <message>
        <source>&amp;Information</source>
        <translation type="unfinished">&amp;Informácie</translation>
    </message>
    <message>
        <source>General</source>
        <translation type="unfinished">Všeobecné</translation>
    </message>
    <message>
        <source>Datadir</source>
        <translation type="unfinished">Priečinok s dátami</translation>
    </message>
    <message>
        <source>To specify a non-default location of the data directory use the '%1' option.</source>
        <translation type="unfinished">Ak chcete zadať miesto dátového adresára, ktoré nie je predvolené, použite voľbu '%1'.</translation>
    </message>
    <message>
        <source>Blocksdir</source>
        <translation type="unfinished">Priečinok s blokmi</translation>
    </message>
    <message>
        <source>To specify a non-default location of the blocks directory use the '%1' option.</source>
        <translation type="unfinished">Ak chcete zadať miesto adresára pre bloky, ktoré nie je predvolené, použite voľbu '%1'.</translation>
    </message>
    <message>
        <source>Startup time</source>
        <translation type="unfinished">Čas spustenia</translation>
    </message>
    <message>
        <source>Network</source>
        <translation type="unfinished">Sieť</translation>
    </message>
    <message>
        <source>Name</source>
        <translation type="unfinished">Názov</translation>
    </message>
    <message>
        <source>Number of connections</source>
        <translation type="unfinished">Počet pripojení</translation>
    </message>
    <message>
        <source>Block chain</source>
        <translation type="unfinished">Reťazec blokov</translation>
    </message>
    <message>
        <source>Memory Pool</source>
        <translation type="unfinished">Pamäť Poolu</translation>
    </message>
    <message>
        <source>Current number of transactions</source>
        <translation type="unfinished">Aktuálny počet transakcií</translation>
    </message>
    <message>
        <source>Memory usage</source>
        <translation type="unfinished">Využitie pamäte</translation>
    </message>
    <message>
        <source>Wallet: </source>
        <translation type="unfinished">Peňaženka:</translation>
    </message>
    <message>
        <source>(none)</source>
        <translation type="unfinished">(žiadne)</translation>
    </message>
    <message>
        <source>&amp;Reset</source>
        <translation type="unfinished">&amp;Vynulovať</translation>
    </message>
    <message>
        <source>Received</source>
        <translation type="unfinished">Prijaté</translation>
    </message>
    <message>
        <source>Sent</source>
        <translation type="unfinished">Odoslané</translation>
    </message>
    <message>
        <source>&amp;Peers</source>
        <translation type="unfinished">&amp;Partneri</translation>
    </message>
    <message>
        <source>Banned peers</source>
        <translation type="unfinished">Zablokovaní partneri</translation>
    </message>
    <message>
        <source>Select a peer to view detailed information.</source>
        <translation type="unfinished">Vyberte počítač partnera pre zobrazenie podrobností.</translation>
    </message>
    <message>
        <source>Version</source>
        <translation type="unfinished">Verzia</translation>
    </message>
    <message>
        <source>Whether we relay transactions to this peer.</source>
        <translation type="unfinished">Či preposielame transakcie tomuto uzlu.</translation>
    </message>
    <message>
        <source>Starting Block</source>
        <translation type="unfinished">Počiatočný blok</translation>
    </message>
    <message>
        <source>Synced Headers</source>
        <translation type="unfinished">Zosynchronizované hlavičky</translation>
    </message>
    <message>
        <source>Synced Blocks</source>
        <translation type="unfinished">Zosynchronizované bloky</translation>
    </message>
    <message>
        <source>Last Transaction</source>
        <translation type="unfinished">Posledná transakcia</translation>
    </message>
    <message>
        <source>The mapped Autonomous System used for diversifying peer selection.</source>
        <translation type="unfinished">Mapovaný nezávislý - Autonómny Systém používaný na rozšírenie vzájomného výberu peerov.</translation>
    </message>
    <message>
        <source>Mapped AS</source>
        <translation type="unfinished">Mapovaný AS</translation>
    </message>
    <message>
        <source>Whether we relay addresses to this peer.</source>
        <extracomment>Tooltip text for the Address Relay field in the peer details area, which displays whether we relay addresses to this peer (Yes/No).</extracomment>
        <translation type="unfinished">Postupovanie adries tomuto partnerovi.</translation>
    </message>
    <message>
        <source>Address Relay</source>
        <extracomment>Text title for the Address Relay field in the peer details area, which displays whether we relay addresses to this peer (Yes/No).</extracomment>
        <translation type="unfinished">Postupovanie adries</translation>
    </message>
    <message>
        <source>The total number of addresses received from this peer that were processed (excludes addresses that were dropped due to rate-limiting).</source>
        <extracomment>Tooltip text for the Addresses Processed field in the peer details area, which displays the total number of addresses received from this peer that were processed (excludes addresses that were dropped due to rate-limiting).</extracomment>
        <translation type="unfinished">Celkový počet adries prijatých od tohto uzlu, ktoré boli spracované (neobsahuje adresy, ktoré boli zrušené kvôli obmedzeniu rýchlosti).</translation>
    </message>
    <message>
        <source>The total number of addresses received from this peer that were dropped (not processed) due to rate-limiting.</source>
        <extracomment>Tooltip text for the Addresses Rate-Limited field in the peer details area, which displays the total number of addresses received from this peer that were dropped (not processed) due to rate-limiting.</extracomment>
        <translation type="unfinished">Celkový počet adries prijatých od tohto uzlu, ktoré boli zrušené (nespracované) kvôli obmedzeniu rýchlosti.</translation>
    </message>
    <message>
        <source>Addresses Processed</source>
        <extracomment>Text title for the Addresses Processed field in the peer details area, which displays the total number of addresses received from this peer that were processed (excludes addresses that were dropped due to rate-limiting).</extracomment>
        <translation type="unfinished">Spracované adresy</translation>
    </message>
    <message>
        <source>Addresses Rate-Limited</source>
        <extracomment>Text title for the Addresses Rate-Limited field in the peer details area, which displays the total number of addresses received from this peer that were dropped (not processed) due to rate-limiting.</extracomment>
        <translation type="unfinished">Obmedzené adresy</translation>
    </message>
    <message>
        <source>User Agent</source>
        <translation type="unfinished">Aplikácia</translation>
    </message>
    <message>
        <source>Node window</source>
        <translation type="unfinished">Okno uzlov</translation>
    </message>
    <message>
        <source>Current block height</source>
        <translation type="unfinished">Aktuálne číslo bloku</translation>
    </message>
    <message>
        <source>Open the %1 debug log file from the current data directory. This can take a few seconds for large log files.</source>
        <translation type="unfinished">Otvoriť %1 ladiaci výpis z aktuálnej zložky. Pre veľké súbory to môže chvíľu trvať.</translation>
    </message>
    <message>
        <source>Decrease font size</source>
        <translation type="unfinished">Zmenšiť písmo</translation>
    </message>
    <message>
        <source>Increase font size</source>
        <translation type="unfinished">Zväčšiť písmo</translation>
    </message>
    <message>
        <source>Permissions</source>
        <translation type="unfinished">Povolenia</translation>
    </message>
    <message>
        <source>The direction and type of peer connection: %1</source>
        <translation type="unfinished">Smer a typ spojenia s partnerom: %1</translation>
    </message>
    <message>
        <source>Direction/Type</source>
        <translation type="unfinished">Smer/Typ</translation>
    </message>
    <message>
        <source>The network protocol this peer is connected through: IPv4, IPv6, Onion, I2P, or CJDNS.</source>
        <translation type="unfinished">Sieťový protokol, ktorým je pripojený tento partner: IPv4, IPv6, Onion, I2P, alebo CJDNS.</translation>
    </message>
    <message>
        <source>Services</source>
        <translation type="unfinished">Služby</translation>
    </message>
    <message>
        <source>High bandwidth BIP152 compact block relay: %1</source>
        <translation type="unfinished">Preposielanie kompaktných blokov vysokou rýchlosťou podľa BIP152: %1</translation>
    </message>
    <message>
        <source>High Bandwidth</source>
        <translation type="unfinished">Vysoká rýchlosť</translation>
    </message>
    <message>
        <source>Connection Time</source>
        <translation type="unfinished">Dĺžka spojenia</translation>
    </message>
    <message>
        <source>Elapsed time since a novel block passing initial validity checks was received from this peer.</source>
        <translation type="unfinished">Uplynutý čas odkedy bol od tohto partnera prijatý nový blok s overenou platnosťou.</translation>
    </message>
    <message>
        <source>Last Block</source>
        <translation type="unfinished">Posledný blok</translation>
    </message>
    <message>
        <source>Elapsed time since a novel transaction accepted into our mempool was received from this peer.</source>
        <extracomment>Tooltip text for the Last Transaction field in the peer details area.</extracomment>
        <translation type="unfinished">Uplynutý čas odkedy bola od tohto partnera prijatá nová transakcia do pamäte.</translation>
    </message>
    <message>
        <source>Last Send</source>
        <translation type="unfinished">Posledné odoslanie</translation>
    </message>
    <message>
        <source>Last Receive</source>
        <translation type="unfinished">Posledné prijatie</translation>
    </message>
    <message>
        <source>Ping Time</source>
        <translation type="unfinished">Čas odozvy</translation>
    </message>
    <message>
        <source>The duration of a currently outstanding ping.</source>
        <translation type="unfinished">Trvanie aktuálnej požiadavky na odozvu.</translation>
    </message>
    <message>
        <source>Ping Wait</source>
        <translation type="unfinished">Čakanie na odozvu</translation>
    </message>
    <message>
        <source>Min Ping</source>
        <translation type="unfinished">Minimálna odozva</translation>
    </message>
    <message>
        <source>Time Offset</source>
        <translation type="unfinished">Časový posun</translation>
    </message>
    <message>
        <source>Last block time</source>
        <translation type="unfinished">Čas posledného bloku</translation>
    </message>
    <message>
        <source>&amp;Open</source>
        <translation type="unfinished">&amp;Otvoriť</translation>
    </message>
    <message>
        <source>&amp;Console</source>
        <translation type="unfinished">&amp;Konzola</translation>
    </message>
    <message>
        <source>&amp;Network Traffic</source>
        <translation type="unfinished">&amp;Sieťová prevádzka</translation>
    </message>
    <message>
        <source>Totals</source>
        <translation type="unfinished">Celkovo:</translation>
    </message>
    <message>
        <source>Debug log file</source>
        <translation type="unfinished">Súbor záznamu ladenia</translation>
    </message>
    <message>
        <source>Clear console</source>
        <translation type="unfinished">Vymazať konzolu</translation>
    </message>
    <message>
        <source>In:</source>
        <translation type="unfinished">Dnu:</translation>
    </message>
    <message>
        <source>Out:</source>
        <translation type="unfinished">Von:</translation>
    </message>
    <message>
        <source>Inbound: initiated by peer</source>
        <extracomment>Explanatory text for an inbound peer connection.</extracomment>
        <translation type="unfinished">Prichádzajúce: iniciované partnerom</translation>
    </message>
    <message>
        <source>Outbound Full Relay: default</source>
        <extracomment>Explanatory text for an outbound peer connection that relays all network information. This is the default behavior for outbound connections.</extracomment>
        <translation type="unfinished">Odchádzajúce plné preposielanie: predvolené</translation>
    </message>
    <message>
        <source>Outbound Block Relay: does not relay transactions or addresses</source>
        <extracomment>Explanatory text for an outbound peer connection that relays network information about blocks and not transactions or addresses.</extracomment>
        <translation type="unfinished">Odchádzajúce preposielanie blokov: nepreposiela transakcie alebo adresy</translation>
    </message>
    <message>
        <source>Outbound Manual: added using RPC %1 or %2/%3 configuration options</source>
        <extracomment>Explanatory text for an outbound peer connection that was established manually through one of several methods. The numbered arguments are stand-ins for the methods available to establish manual connections.</extracomment>
        <translation type="unfinished">Odchádzajúce manuálne: pridané pomocou RPC %1 alebo konfiguračnými voľbami %2/%3</translation>
    </message>
    <message>
        <source>Outbound Feeler: short-lived, for testing addresses</source>
        <extracomment>Explanatory text for a short-lived outbound peer connection that is used to test the aliveness of known addresses.</extracomment>
        <translation type="unfinished">Odchádzajúci Feeler: krátkodobé, pre testovanie adries</translation>
    </message>
    <message>
        <source>Outbound Address Fetch: short-lived, for soliciting addresses</source>
        <extracomment>Explanatory text for a short-lived outbound peer connection that is used to request addresses from a peer.</extracomment>
        <translation type="unfinished">Odchádzajúce získavanie adries: krátkodobé, pre dohodnutie adries</translation>
    </message>
    <message>
        <source>we selected the peer for high bandwidth relay</source>
        <translation type="unfinished">zvolili sme partnera pre rýchle preposielanie</translation>
    </message>
    <message>
        <source>the peer selected us for high bandwidth relay</source>
        <translation type="unfinished">partner nás zvolil pre rýchle preposielanie</translation>
    </message>
    <message>
        <source>no high bandwidth relay selected</source>
        <translation type="unfinished">nebolo zvolené rýchle preposielanie</translation>
    </message>
    <message>
        <source>&amp;Copy address</source>
        <extracomment>Context menu action to copy the address of a peer.</extracomment>
        <translation type="unfinished">&amp;Kopírovať adresu</translation>
    </message>
    <message>
        <source>&amp;Disconnect</source>
        <translation type="unfinished">&amp;Odpojiť</translation>
    </message>
    <message>
        <source>1 &amp;hour</source>
        <translation type="unfinished">1 &amp;hodinu</translation>
    </message>
    <message>
        <source>1 d&amp;ay</source>
        <translation type="unfinished">1 &amp;deň</translation>
    </message>
    <message>
        <source>1 &amp;week</source>
        <translation type="unfinished">1 &amp;týždeň</translation>
    </message>
    <message>
        <source>1 &amp;year</source>
        <translation type="unfinished">1 &amp;rok</translation>
    </message>
    <message>
        <source>&amp;Copy IP/Netmask</source>
        <extracomment>Context menu action to copy the IP/Netmask of a banned peer. IP/Netmask is the combination of a peer's IP address and its Netmask. For IP address, see: https://en.wikipedia.org/wiki/IP_address.</extracomment>
        <translation type="unfinished">&amp;Kopírovať IP/Masku siete</translation>
    </message>
    <message>
        <source>&amp;Unban</source>
        <translation type="unfinished">&amp;Zrušiť zákaz</translation>
    </message>
    <message>
        <source>Network activity disabled</source>
        <translation type="unfinished">Sieťová aktivita zakázaná</translation>
    </message>
    <message>
        <source>Executing command without any wallet</source>
        <translation type="unfinished">Príkaz sa vykonáva bez peňaženky</translation>
    </message>
    <message>
        <source>Executing command using "%1" wallet</source>
        <translation type="unfinished">Príkaz sa vykonáva s použitím peňaženky "%1"</translation>
    </message>
    <message>
        <source>Welcome to the %1 RPC console.
Use up and down arrows to navigate history, and %2 to clear screen.
Use %3 and %4 to increase or decrease the font size.
Type %5 for an overview of available commands.
For more information on using this console, type %6.

%7WARNING: Scammers have been active, telling users to type commands here, stealing their wallet contents. Do not use this console without fully understanding the ramifications of a command.%8</source>
        <extracomment>RPC console welcome message. Placeholders %7 and %8 are style tags for the warning content, and they are not space separated from the rest of the text intentionally.</extracomment>
        <translation type="unfinished">Vitajte v RPC konzole %1.
Použite šípky hore a dolu pre posun v histórii, a %2 pre výmaz obrazovky.
Použite %3 a %4 pre zväčenie alebo zmenšenie veľkosti písma.
Napíšte %5 pre prehľad dostupných príkazov.
Pre viac informácií o používaní tejto konzoly napíšte %6.

%7Varovanie: Podvodníci sú aktívni, nabádajú používateľov písať sem príkazy, čím ukradnú obsah ich peňaženky. Nepoužívajte túto konzolu ak plne nerozumiete dôsledkom príslušného príkazu.%8</translation>
    </message>
    <message>
        <source>Executing…</source>
        <extracomment>A console message indicating an entered command is currently being executed.</extracomment>
        <translation type="unfinished">Vykonáva sa…</translation>
    </message>
    <message>
        <source>(peer: %1)</source>
        <translation type="unfinished">(partner: %1)</translation>
    </message>
    <message>
        <source>via %1</source>
        <translation type="unfinished">cez %1</translation>
    </message>
    <message>
        <source>Yes</source>
        <translation type="unfinished">Áno</translation>
    </message>
    <message>
        <source>No</source>
        <translation type="unfinished">Nie</translation>
    </message>
    <message>
        <source>To</source>
        <translation type="unfinished">Do</translation>
    </message>
    <message>
        <source>From</source>
        <translation type="unfinished">Od</translation>
    </message>
    <message>
        <source>Ban for</source>
        <translation type="unfinished">Zákaz pre</translation>
    </message>
    <message>
        <source>Never</source>
        <translation type="unfinished">Nikdy</translation>
    </message>
    <message>
        <source>Unknown</source>
        <translation type="unfinished">neznámy</translation>
    </message>
</context>
<context>
    <name>ReceiveCoinsDialog</name>
    <message>
        <source>&amp;Amount:</source>
        <translation type="unfinished">&amp;Suma:</translation>
    </message>
    <message>
        <source>&amp;Label:</source>
        <translation type="unfinished">&amp;Popis:</translation>
    </message>
    <message>
        <source>&amp;Message:</source>
        <translation type="unfinished">&amp;Správa:</translation>
    </message>
    <message>
        <source>An optional message to attach to the payment request, which will be displayed when the request is opened. Note: The message will not be sent with the payment over the Qtum network.</source>
        <translation type="unfinished">Pridať voliteľnú správu k výzve na zaplatenie, ktorá sa zobrazí keď bude výzva otvorená. Poznámka: Správa nebude poslaná s platbou cez sieť Qtum.</translation>
    </message>
    <message>
        <source>An optional label to associate with the new receiving address.</source>
        <translation type="unfinished">Voliteľný popis ktorý sa pridá k tejto novej prijímajúcej adrese.</translation>
    </message>
    <message>
        <source>Use this form to request payments. All fields are &lt;b&gt;optional&lt;/b&gt;.</source>
        <translation type="unfinished">Použite tento formulár pre vyžiadanie platby. Všetky polia sú &lt;b&gt;voliteľné&lt;/b&gt;.</translation>
    </message>
    <message>
        <source>An optional amount to request. Leave this empty or zero to not request a specific amount.</source>
        <translation type="unfinished">Voliteľná požadovaná suma. Nechajte prázdne alebo nulu ak nepožadujete určitú sumu.</translation>
    </message>
    <message>
        <source>An optional label to associate with the new receiving address (used by you to identify an invoice).  It is also attached to the payment request.</source>
        <translation type="unfinished">Voliteľný popis ktorý sa pridá k tejto novej prijímajúcej adrese (pre jednoduchšiu identifikáciu). Tento popis je taktiež pridaný do výzvy k platbe.</translation>
    </message>
    <message>
        <source>An optional message that is attached to the payment request and may be displayed to the sender.</source>
        <translation type="unfinished">Voliteľná správa ktorá bude pridaná k tejto platobnej výzve a môže byť zobrazená odosielateľovi.</translation>
    </message>
    <message>
        <source>&amp;Create new receiving address</source>
        <translation type="unfinished">&amp;Vytvoriť novú prijímaciu adresu</translation>
    </message>
    <message>
        <source>Clear all fields of the form.</source>
        <translation type="unfinished">Vyčistiť všetky polia formulára.</translation>
    </message>
    <message>
        <source>Clear</source>
        <translation type="unfinished">Vyčistiť</translation>
    </message>
    <message>
        <source>Requested payments history</source>
        <translation type="unfinished">História vyžiadaných platieb</translation>
    </message>
    <message>
        <source>Show the selected request (does the same as double clicking an entry)</source>
        <translation type="unfinished">Zobraz zvolenú požiadavku (urobí to isté ako dvoj-klik na záznam)</translation>
    </message>
    <message>
        <source>Show</source>
        <translation type="unfinished">Zobraziť</translation>
    </message>
    <message>
        <source>Remove the selected entries from the list</source>
        <translation type="unfinished">Odstrániť zvolené záznamy zo zoznamu</translation>
    </message>
    <message>
        <source>Remove</source>
        <translation type="unfinished">Odstrániť</translation>
    </message>
    <message>
        <source>Copy &amp;URI</source>
        <translation type="unfinished">Kopírovať &amp;URI</translation>
    </message>
    <message>
        <source>&amp;Copy address</source>
        <translation type="unfinished">&amp;Kopírovať adresu</translation>
    </message>
    <message>
        <source>Copy &amp;label</source>
        <translation type="unfinished">Kopírovať &amp;popis</translation>
    </message>
    <message>
        <source>Copy &amp;message</source>
        <translation type="unfinished">Kopírovať &amp;správu</translation>
    </message>
    <message>
        <source>Copy &amp;amount</source>
        <translation type="unfinished">Kopírovať &amp;sumu</translation>
    </message>
    <message>
        <source>Not recommended due to higher fees and less protection against typos.</source>
        <translation type="unfinished">Nie je odporúčané kvôli vyšším poplatkom a menšej ochrane proti preklepom.</translation>
    </message>
    <message>
        <source>Could not unlock wallet.</source>
        <translation type="unfinished">Nepodarilo sa odomknúť peňaženku.</translation>
    </message>
    <message>
        <source>Could not generate new %1 address</source>
        <translation type="unfinished">Nepodarilo sa vygenerovať novú %1 adresu</translation>
    </message>
</context>
<context>
    <name>ReceiveRequestDialog</name>
    <message>
        <source>Request payment to …</source>
        <translation type="unfinished">Požiadať o platbu pre …</translation>
    </message>
    <message>
        <source>Address:</source>
        <translation type="unfinished">Adresa:</translation>
    </message>
    <message>
        <source>Amount:</source>
        <translation type="unfinished">Suma:</translation>
    </message>
    <message>
        <source>Label:</source>
        <translation type="unfinished">Popis:</translation>
    </message>
    <message>
        <source>Message:</source>
        <translation type="unfinished">Správa:</translation>
    </message>
    <message>
        <source>Wallet:</source>
        <translation type="unfinished">Peňaženka:</translation>
    </message>
    <message>
        <source>Copy &amp;URI</source>
        <translation type="unfinished">Kopírovať &amp;URI</translation>
    </message>
    <message>
        <source>Copy &amp;Address</source>
        <translation type="unfinished">Kopírovať &amp;adresu</translation>
    </message>
    <message>
        <source>&amp;Verify</source>
        <translation type="unfinished">O&amp;veriť</translation>
    </message>
    <message>
        <source>Verify this address on e.g. a hardware wallet screen</source>
        <translation type="unfinished">Overiť túto adresu napr. na obrazovke hardvérovej peňaženky</translation>
    </message>
    <message>
        <source>&amp;Save Image…</source>
        <translation type="unfinished">&amp;Uložiť obrázok…</translation>
    </message>
    <message>
        <source>Payment information</source>
        <translation type="unfinished">Informácia o platbe</translation>
    </message>
    <message>
        <source>Request payment to %1</source>
        <translation type="unfinished">Vyžiadať platbu pre %1</translation>
    </message>
</context>
<context>
    <name>RecentRequestsTableModel</name>
    <message>
        <source>Date</source>
        <translation type="unfinished">Dátum</translation>
    </message>
    <message>
        <source>Label</source>
        <translation type="unfinished">Popis</translation>
    </message>
    <message>
        <source>Message</source>
        <translation type="unfinished">Správa</translation>
    </message>
    <message>
        <source>(no label)</source>
        <translation type="unfinished">(bez popisu)</translation>
    </message>
    <message>
        <source>(no message)</source>
        <translation type="unfinished">(žiadna správa)</translation>
    </message>
    <message>
        <source>(no amount requested)</source>
        <translation type="unfinished">(nepožadovaná žiadna suma)</translation>
    </message>
    <message>
        <source>Requested</source>
        <translation type="unfinished">Požadované</translation>
    </message>
</context>
<context>
    <name>SendCoinsDialog</name>
    <message>
        <source>Send Coins</source>
        <translation type="unfinished">Poslať mince</translation>
    </message>
    <message>
        <source>Coin Control Features</source>
        <translation type="unfinished">Možnosti kontroly mincí</translation>
    </message>
    <message>
        <source>automatically selected</source>
        <translation type="unfinished">automaticky vybrané</translation>
    </message>
    <message>
        <source>Insufficient funds!</source>
        <translation type="unfinished">Nedostatok prostriedkov!</translation>
    </message>
    <message>
        <source>Quantity:</source>
        <translation type="unfinished">Množstvo:</translation>
    </message>
    <message>
        <source>Bytes:</source>
        <translation type="unfinished">Bajtov:</translation>
    </message>
    <message>
        <source>Amount:</source>
        <translation type="unfinished">Suma:</translation>
    </message>
    <message>
        <source>Fee:</source>
        <translation type="unfinished">Poplatok:</translation>
    </message>
    <message>
        <source>After Fee:</source>
        <translation type="unfinished">Po poplatku:</translation>
    </message>
    <message>
        <source>Change:</source>
        <translation type="unfinished">Zmena:</translation>
    </message>
    <message>
        <source>If this is activated, but the change address is empty or invalid, change will be sent to a newly generated address.</source>
        <translation type="unfinished">Ak aktivované ale adresa pre výdavok je prázdna alebo neplatná, výdavok bude poslaný na novovytvorenú adresu.</translation>
    </message>
    <message>
        <source>Custom change address</source>
        <translation type="unfinished">Vlastná adresa zmeny</translation>
    </message>
    <message>
        <source>Transaction Fee:</source>
        <translation type="unfinished">Poplatok za transakciu:</translation>
    </message>
    <message>
        <source>Using the fallbackfee can result in sending a transaction that will take several hours or days (or never) to confirm. Consider choosing your fee manually or wait until you have validated the complete chain.</source>
        <translation type="unfinished">Použitie núdzového poplatku („fallbackfee“) môže vyústiť v transakciu, ktoré bude trvat hodiny nebo dny (prípadne večnosť), kým bude potvrdená. Zvážte preto ručné nastaveníe poplatku, prípadne počkajte, až sa Vám kompletne zvaliduje reťazec blokov.</translation>
    </message>
    <message>
        <source>Warning: Fee estimation is currently not possible.</source>
        <translation type="unfinished">Upozornenie: teraz nie je možné poplatok odhadnúť.</translation>
    </message>
    <message>
        <source>per kilobyte</source>
        <translation type="unfinished">za kilobajt</translation>
    </message>
    <message>
        <source>Hide</source>
        <translation type="unfinished">Skryť</translation>
    </message>
    <message>
        <source>Recommended:</source>
        <translation type="unfinished">Odporúčaný:</translation>
    </message>
    <message>
        <source>Custom:</source>
        <translation type="unfinished">Vlastný:</translation>
    </message>
    <message>
        <source>Send to multiple recipients at once</source>
        <translation type="unfinished">Poslať viacerým príjemcom naraz</translation>
    </message>
    <message>
        <source>Add &amp;Recipient</source>
        <translation type="unfinished">&amp;Pridať príjemcu</translation>
    </message>
    <message>
        <source>Clear all fields of the form.</source>
        <translation type="unfinished">Vyčistiť všetky polia formulára.</translation>
    </message>
    <message>
        <source>Inputs…</source>
        <translation type="unfinished">Vstupy…</translation>
    </message>
    <message>
        <source>Choose…</source>
        <translation type="unfinished">Zvoliť…</translation>
    </message>
    <message>
        <source>Hide transaction fee settings</source>
        <translation type="unfinished">Skryť nastavenie poplatkov transakcie</translation>
    </message>
    <message>
        <source>Specify a custom fee per kB (1,000 bytes) of the transaction's virtual size.

Note:  Since the fee is calculated on a per-byte basis, a fee rate of "100 satoshis per kvB" for a transaction size of 500 virtual bytes (half of 1 kvB) would ultimately yield a fee of only 50 satoshis.</source>
        <translation type="unfinished">Špecifikujte vlastný poplatok za kB (1000 bajtov) virtuálnej veľkosti transakcie.

Poznámka: Keďže poplatok je počítaný za bajt, poplatok pri sadzbe "100 satoshi za kB" pri veľkosti transakcie 500 bajtov (polovica z 1 kB) by stál len 50 satoshi.</translation>
    </message>
    <message>
        <source>When there is less transaction volume than space in the blocks, miners as well as relaying nodes may enforce a minimum fee. Paying only this minimum fee is just fine, but be aware that this can result in a never confirming transaction once there is more demand for qtum transactions than the network can process.</source>
        <translation type="unfinished">Ak je v blokoch menej objemu transakcií ako priestoru, ťažiari ako aj vysielacie uzly, môžu uplatniť minimálny poplatok. Platiť iba minimálny poplatok je v poriadku, ale uvedomte si, že to môže mať za následok transakciu, ktorá sa nikdy nepotvrdí, akonáhle je väčší dopyt po qtumových transakciách, než dokáže sieť spracovať.</translation>
    </message>
    <message>
        <source>A too low fee might result in a never confirming transaction (read the tooltip)</source>
        <translation type="unfinished">Príliš nízky poplatok môže mať za následok nikdy nepotvrdenú transakciu (prečítajte si popis)</translation>
    </message>
    <message>
        <source>(Smart fee not initialized yet. This usually takes a few blocks…)</source>
        <translation type="unfinished">(Smart poplatok ešte nie je inicializovaný. Toto zvyčajne vyžaduje niekoľko blokov…)</translation>
    </message>
    <message>
        <source>Confirmation time target:</source>
        <translation type="unfinished">Cieľový čas potvrdenia:</translation>
    </message>
    <message>
        <source>Enable Replace-By-Fee</source>
        <translation type="unfinished">Povoliť dodatočné navýšenie poplatku (tzv. „Replace-By-Fee“)</translation>
    </message>
    <message>
        <source>With Replace-By-Fee (BIP-125) you can increase a transaction's fee after it is sent. Without this, a higher fee may be recommended to compensate for increased transaction delay risk.</source>
        <translation type="unfinished">S dodatočným navýšením poplatku (BIP-125, tzv. „Replace-By-Fee“), môžete zvýšiť poplatok aj po odoslaní. Bez toho, by mohol byť navrhnutý väčší transakčný poplatok, aby kompenzoval zvýšené riziko omeškania transakcie.</translation>
    </message>
    <message>
        <source>Clear &amp;All</source>
        <translation type="unfinished">&amp;Zmazať všetko</translation>
    </message>
    <message>
        <source>Balance:</source>
        <translation type="unfinished">Zostatok:</translation>
    </message>
    <message>
        <source>Confirm the send action</source>
        <translation type="unfinished">Potvrďte odoslanie</translation>
    </message>
    <message>
        <source>S&amp;end</source>
        <translation type="unfinished">&amp;Odoslať</translation>
    </message>
    <message>
        <source>Copy quantity</source>
        <translation type="unfinished">Kopírovať množstvo</translation>
    </message>
    <message>
        <source>Copy amount</source>
        <translation type="unfinished">Kopírovať sumu</translation>
    </message>
    <message>
        <source>Copy fee</source>
        <translation type="unfinished">Kopírovať poplatok</translation>
    </message>
    <message>
        <source>Copy after fee</source>
        <translation type="unfinished">Kopírovať po poplatkoch</translation>
    </message>
    <message>
        <source>Copy bytes</source>
        <translation type="unfinished">Kopírovať bajty</translation>
    </message>
    <message>
        <source>Copy change</source>
        <translation type="unfinished">Kopírovať zmenu</translation>
    </message>
    <message>
        <source>%1 (%2 blocks)</source>
        <translation type="unfinished">%1 (%2 bloky(ov))</translation>
    </message>
    <message>
        <source>Sign on device</source>
        <extracomment>"device" usually means a hardware wallet.</extracomment>
        <translation type="unfinished">Podpísať na zariadení</translation>
    </message>
    <message>
        <source>Connect your hardware wallet first.</source>
        <translation type="unfinished">Najprv pripojte hardvérovú peňaženku.</translation>
    </message>
    <message>
        <source>Set external signer script path in Options -&gt; Wallet</source>
        <extracomment>"External signer" means using devices such as hardware wallets.</extracomment>
        <translation type="unfinished">Nastavte cestu ku skriptu externého podpisovateľa v Možnosti -&gt; Peňaženka</translation>
    </message>
    <message>
        <source>Cr&amp;eate Unsigned</source>
        <translation type="unfinished">Vy&amp;tvoriť bez podpisu</translation>
    </message>
    <message>
        <source>Creates a Partially Signed Qtum Transaction (PSBT) for use with e.g. an offline %1 wallet, or a PSBT-compatible hardware wallet.</source>
        <translation type="unfinished">Vytvorí čiastočne podpísanú Qtum transakciu (Partially Signed Qtum Transaction - PSBT) na použitie napríklad s offline %1 peňaženkou alebo v hardvérovej peňaženke kompatibilnej s PSBT.</translation>
<<<<<<< HEAD
    </message>
    <message>
        <source> from wallet '%1'</source>
        <translation type="unfinished"> z peňaženky '%1'</translation>
=======
>>>>>>> 258457a4
    </message>
    <message>
        <source>%1 to '%2'</source>
        <translation type="unfinished">%1 do '%2'</translation>
    </message>
    <message>
        <source>%1 to %2</source>
        <translation type="unfinished">%1 do %2</translation>
    </message>
    <message>
        <source>To review recipient list click "Show Details…"</source>
        <translation type="unfinished">Pre kontrolu zoznamu príjemcov kliknite "Zobraziť detaily…"</translation>
    </message>
    <message>
        <source>Sign failed</source>
        <translation type="unfinished">Podpisovanie neúspešné</translation>
    </message>
    <message>
        <source>External signer not found</source>
        <extracomment>"External signer" means using devices such as hardware wallets.</extracomment>
        <translation type="unfinished">Externý podpisovateľ sa nenašiel</translation>
    </message>
    <message>
        <source>External signer failure</source>
        <extracomment>"External signer" means using devices such as hardware wallets.</extracomment>
        <translation type="unfinished">Externý podpisovateľ zlyhal</translation>
    </message>
    <message>
        <source>Save Transaction Data</source>
        <translation type="unfinished">Uložiť údaje z transakcie</translation>
    </message>
    <message>
        <source>Partially Signed Transaction (Binary)</source>
        <extracomment>Expanded name of the binary PSBT file format. See: BIP 174.</extracomment>
        <translation type="unfinished">Čiastočne podpísaná transakcia (binárna)</translation>
    </message>
    <message>
        <source>PSBT saved</source>
        <extracomment>Popup message when a PSBT has been saved to a file</extracomment>
        <translation type="unfinished">PSBT uložená</translation>
    </message>
    <message>
        <source>External balance:</source>
        <translation type="unfinished">Externý zostatok:</translation>
    </message>
    <message>
        <source>or</source>
        <translation type="unfinished">alebo</translation>
    </message>
    <message>
        <source>You can increase the fee later (signals Replace-By-Fee, BIP-125).</source>
        <translation type="unfinished">Poplatok môžete navýšiť neskôr (vysiela sa "Replace-By-Fee" - nahradenie poplatkom, BIP-125).</translation>
    </message>
    <message>
        <source>Please, review your transaction proposal. This will produce a Partially Signed Qtum Transaction (PSBT) which you can save or copy and then sign with e.g. an offline %1 wallet, or a PSBT-compatible hardware wallet.</source>
        <extracomment>Text to inform a user attempting to create a transaction of their current options. At this stage, a user can only create a PSBT. This string is displayed when private keys are disabled and an external signer is not available.</extracomment>
        <translation type="unfinished">Prečítajte si prosím svoj návrh transakcie. Výsledkom bude čiastočne podpísaná qtumová transakcia (PSBT), ktorú môžete uložiť alebo skopírovať a potom podpísať napr. cez offline peňaženku %1 alebo hardvérovú peňaženku kompatibilnú s PSBT.</translation>
    </message>
    <message>
        <source>Do you want to create this transaction?</source>
        <extracomment>Message displayed when attempting to create a transaction. Cautionary text to prompt the user to verify that the displayed transaction details represent the transaction the user intends to create.</extracomment>
        <translation type="unfinished">Chcete vytvoriť túto transakciu?</translation>
    </message>
    <message>
        <source>Please, review your transaction. You can create and send this transaction or create a Partially Signed Qtum Transaction (PSBT), which you can save or copy and then sign with, e.g., an offline %1 wallet, or a PSBT-compatible hardware wallet.</source>
        <extracomment>Text to inform a user attempting to create a transaction of their current options. At this stage, a user can send their transaction or create a PSBT. This string is displayed when both private keys and PSBT controls are enabled.</extracomment>
        <translation type="unfinished">Skontrolujte prosím svoj návrh transakcie. Môžete vytvoriť a odoslať túto transakciu alebo vytvoriť čiastočne podpísanú qtumovú transakciu (PSBT), ktorú môžete uložiť alebo skopírovať a potom podpísať napr. cez offline peňaženku %1 alebo hardvérovú peňaženku kompatibilnú s PSBT.</translation>
    </message>
    <message>
        <source>Please, review your transaction.</source>
        <extracomment>Text to prompt a user to review the details of the transaction they are attempting to send.</extracomment>
        <translation type="unfinished">Prosím, skontrolujte Vašu transakciu.</translation>
    </message>
    <message>
        <source>Transaction fee</source>
        <translation type="unfinished">Transakčný poplatok</translation>
    </message>
    <message>
        <source>Not signalling Replace-By-Fee, BIP-125.</source>
        <translation type="unfinished">Nevysiela sa "Replace-By-Fee" - nahradenie poplatkom, BIP-125.</translation>
    </message>
    <message>
        <source>Total Amount</source>
        <translation type="unfinished">Celková suma</translation>
    </message>
    <message>
        <source>Confirm send coins</source>
        <translation type="unfinished">Potvrďte odoslanie mincí</translation>
    </message>
    <message>
        <source>Watch-only balance:</source>
        <translation type="unfinished">Iba sledovaný zostatok:</translation>
    </message>
    <message>
        <source>The recipient address is not valid. Please recheck.</source>
        <translation type="unfinished">Adresa príjemcu je neplatná. Prosím, overte ju.</translation>
    </message>
    <message>
        <source>The amount to pay must be larger than 0.</source>
        <translation type="unfinished">Suma na úhradu musí byť väčšia ako 0.</translation>
    </message>
    <message>
        <source>The amount exceeds your balance.</source>
        <translation type="unfinished">Suma je vyššia ako Váš zostatok.</translation>
    </message>
    <message>
        <source>The total exceeds your balance when the %1 transaction fee is included.</source>
        <translation type="unfinished">Celková suma prevyšuje Váš zostatok ak sú započítané aj transakčné poplatky %1.</translation>
    </message>
    <message>
        <source>Duplicate address found: addresses should only be used once each.</source>
        <translation type="unfinished">Našla sa duplicitná adresa: každá adresa by sa mala použiť len raz.</translation>
    </message>
    <message>
        <source>Transaction creation failed!</source>
        <translation type="unfinished">Vytvorenie transakcie zlyhalo!</translation>
    </message>
    <message>
        <source>A fee higher than %1 is considered an absurdly high fee.</source>
        <translation type="unfinished">Poplatok vyšší ako %1 sa považuje za neprimerane vysoký.</translation>
    </message>
    <message numerus="yes">
        <source>Estimated to begin confirmation within %n block(s).</source>
        <translation type="unfinished">
            <numerusform>Odhadované potvrdenie o %n blok.</numerusform>
            <numerusform>Odhadované potvrdenie o %n bloky.</numerusform>
            <numerusform>Odhadované potvrdenie o %n blokov.</numerusform>
        </translation>
    </message>
    <message>
        <source>Warning: Invalid Qtum address</source>
        <translation type="unfinished">Varovanie: Neplatná Qtum adresa</translation>
    </message>
    <message>
        <source>Warning: Unknown change address</source>
        <translation type="unfinished">UPOZORNENIE: Neznáma výdavková adresa</translation>
    </message>
    <message>
        <source>Confirm custom change address</source>
        <translation type="unfinished">Potvrďte vlastnú výdavkovú adresu</translation>
    </message>
    <message>
        <source>The address you selected for change is not part of this wallet. Any or all funds in your wallet may be sent to this address. Are you sure?</source>
        <translation type="unfinished">Zadaná adresa pre výdavok nie je súčasťou tejto peňaženky. Časť alebo všetky peniaze z peňaženky môžu byť odoslané na túto adresu. Ste si istý?</translation>
    </message>
    <message>
        <source>(no label)</source>
        <translation type="unfinished">(bez popisu)</translation>
    </message>
</context>
<context>
    <name>SendCoinsEntry</name>
    <message>
        <source>A&amp;mount:</source>
        <translation type="unfinished">Su&amp;ma:</translation>
    </message>
    <message>
        <source>Pay &amp;To:</source>
        <translation type="unfinished">Zapla&amp;tiť:</translation>
    </message>
    <message>
        <source>&amp;Label:</source>
        <translation type="unfinished">&amp;Popis:</translation>
    </message>
    <message>
        <source>Choose previously used address</source>
        <translation type="unfinished">Vybrať predtým použitú adresu</translation>
    </message>
    <message>
        <source>The Qtum address to send the payment to</source>
        <translation type="unfinished">Zvoľte adresu kam poslať platbu</translation>
    </message>
    <message>
        <source>Paste address from clipboard</source>
        <translation type="unfinished">Vložiť adresu zo schránky</translation>
    </message>
    <message>
        <source>Remove this entry</source>
        <translation type="unfinished">Odstrániť túto položku</translation>
    </message>
    <message>
        <source>The amount to send in the selected unit</source>
        <translation type="unfinished">Suma na odoslanie vo vybranej mene</translation>
    </message>
    <message>
        <source>The fee will be deducted from the amount being sent. The recipient will receive less qtums than you enter in the amount field. If multiple recipients are selected, the fee is split equally.</source>
        <translation type="unfinished">Poplatok sa odpočíta od čiastky, ktorú odosielate. Príjemca dostane menej qtumov ako zadáte. Ak je vybraných viacero príjemcov, poplatok je rozdelený rovným dielom.</translation>
    </message>
    <message>
        <source>S&amp;ubtract fee from amount</source>
        <translation type="unfinished">Odpočítať poplatok od s&amp;umy</translation>
    </message>
    <message>
        <source>Use available balance</source>
        <translation type="unfinished">Použiť dostupné zdroje</translation>
    </message>
    <message>
        <source>Message:</source>
        <translation type="unfinished">Správa:</translation>
    </message>
    <message>
        <source>Enter a label for this address to add it to the list of used addresses</source>
        <translation type="unfinished">Vložte popis pre túto adresu aby sa uložila do zoznamu použitých adries</translation>
    </message>
    <message>
        <source>A message that was attached to the qtum: URI which will be stored with the transaction for your reference. Note: This message will not be sent over the Qtum network.</source>
        <translation type="unfinished">Správa ktorá bola pripojená k qtum: URI a ktorá bude uložená s transakcou pre Vaše potreby. Poznámka: Táto správa nebude poslaná cez sieť Qtum.</translation>
    </message>
</context>
<context>
    <name>SendConfirmationDialog</name>
    <message>
        <source>Send</source>
        <translation type="unfinished">Odoslať</translation>
    </message>
    <message>
        <source>Create Unsigned</source>
        <translation type="unfinished">Vytvoriť bez podpisu</translation>
    </message>
</context>
<context>
    <name>SignVerifyMessageDialog</name>
    <message>
        <source>Signatures - Sign / Verify a Message</source>
        <translation type="unfinished">Podpisy - Podpísať / Overiť správu</translation>
    </message>
    <message>
        <source>&amp;Sign Message</source>
        <translation type="unfinished">&amp;Podpísať Správu</translation>
    </message>
    <message>
        <source>You can sign messages/agreements with your addresses to prove you can receive qtums sent to them. Be careful not to sign anything vague or random, as phishing attacks may try to trick you into signing your identity over to them. Only sign fully-detailed statements you agree to.</source>
        <translation type="unfinished">Môžete podpísať správy svojou adresou a dokázať, že viete prijímať mince zaslané na túto adresu. Buďte však opatrní a podpíšte len podrobné prehlásenia, s ktorými plne súhlasíte, nakoľko útoky typu "phishing" Vás môžu lákať k podpísaniu nejasných alebo príliš všeobecných tvrdení čím prevezmú vašu identitu.</translation>
    </message>
    <message>
        <source>The Qtum address to sign the message with</source>
        <translation type="unfinished">Qtum adresa pre podpísanie správy s</translation>
    </message>
    <message>
        <source>Choose previously used address</source>
        <translation type="unfinished">Vybrať predtým použitú adresu</translation>
    </message>
    <message>
        <source>Paste address from clipboard</source>
        <translation type="unfinished">Vložiť adresu zo schránky</translation>
    </message>
    <message>
        <source>Enter the message you want to sign here</source>
        <translation type="unfinished">Sem vložte správu ktorú chcete podpísať</translation>
    </message>
    <message>
        <source>Signature</source>
        <translation type="unfinished">Podpis</translation>
    </message>
    <message>
        <source>Copy the current signature to the system clipboard</source>
        <translation type="unfinished">Kopírovať tento podpis do systémovej schránky</translation>
    </message>
    <message>
        <source>Sign the message to prove you own this Qtum address</source>
        <translation type="unfinished">Podpíšte správu aby ste dokázali že vlastníte túto adresu</translation>
    </message>
    <message>
        <source>Sign &amp;Message</source>
        <translation type="unfinished">Podpísať &amp;správu</translation>
    </message>
    <message>
        <source>Reset all sign message fields</source>
        <translation type="unfinished">Vynulovať všetky polia podpisu správy</translation>
    </message>
    <message>
        <source>Clear &amp;All</source>
        <translation type="unfinished">&amp;Zmazať všetko</translation>
    </message>
    <message>
        <source>&amp;Verify Message</source>
        <translation type="unfinished">O&amp;veriť správu...</translation>
    </message>
    <message>
        <source>Enter the receiver's address, message (ensure you copy line breaks, spaces, tabs, etc. exactly) and signature below to verify the message. Be careful not to read more into the signature than what is in the signed message itself, to avoid being tricked by a man-in-the-middle attack. Note that this only proves the signing party receives with the address, it cannot prove sendership of any transaction!</source>
        <translation type="unfinished">Vložte adresu príjemcu, správu (uistite sa, že presne kopírujete ukončenia riadkov, medzery, odrážky, atď.) a podpis pre potvrdenie správy. Buďte opatrní a nedomýšľajte si viac než je uvedené v samotnej podpísanej správe a môžete sa tak vyhnúť podvodu MITM útokom. Toto len potvrdzuje, že podpisujúca strana môže prijímať na tejto adrese, nepotvrdzuje to vlastníctvo žiadnej transakcie!</translation>
    </message>
    <message>
        <source>The Qtum address the message was signed with</source>
        <translation type="unfinished">Adresa Qtum, ktorou bola podpísaná správa</translation>
    </message>
    <message>
        <source>The signed message to verify</source>
        <translation type="unfinished">Podpísaná správa na overenie</translation>
    </message>
    <message>
        <source>The signature given when the message was signed</source>
        <translation type="unfinished">Poskytnutý podpis pri podpísaní správy</translation>
    </message>
    <message>
        <source>Verify the message to ensure it was signed with the specified Qtum address</source>
        <translation type="unfinished">Overím správy sa uistiť že bola podpísaná označenou Qtum adresou</translation>
    </message>
    <message>
        <source>Verify &amp;Message</source>
        <translation type="unfinished">&amp;Overiť správu</translation>
    </message>
    <message>
        <source>Reset all verify message fields</source>
        <translation type="unfinished">Obnoviť všetky polia v overiť správu</translation>
    </message>
    <message>
        <source>Click "Sign Message" to generate signature</source>
        <translation type="unfinished">Kliknite "Podpísať správu" pre vytvorenie podpisu</translation>
    </message>
    <message>
        <source>The entered address is invalid.</source>
        <translation type="unfinished">Zadaná adresa je neplatná.</translation>
    </message>
    <message>
        <source>Please check the address and try again.</source>
        <translation type="unfinished">Prosím skontrolujte adresu a skúste znova.</translation>
    </message>
    <message>
        <source>The entered address does not refer to a key.</source>
        <translation type="unfinished">Vložená adresa nezodpovedá žiadnemu kľúču.</translation>
    </message>
    <message>
        <source>Wallet unlock was cancelled.</source>
        <translation type="unfinished">Odomknutie peňaženky bolo zrušené.</translation>
    </message>
    <message>
        <source>No error</source>
        <translation type="unfinished">Bez chyby</translation>
    </message>
    <message>
        <source>Private key for the entered address is not available.</source>
        <translation type="unfinished">Súkromný kľúč pre zadanú adresu nieje k dispozícii.</translation>
    </message>
    <message>
        <source>Message signing failed.</source>
        <translation type="unfinished">Podpísanie správy zlyhalo.</translation>
    </message>
    <message>
        <source>Message signed.</source>
        <translation type="unfinished">Správa podpísaná.</translation>
    </message>
    <message>
        <source>The signature could not be decoded.</source>
        <translation type="unfinished">Podpis nie je možné dekódovať.</translation>
    </message>
    <message>
        <source>Please check the signature and try again.</source>
        <translation type="unfinished">Prosím skontrolujte podpis a skúste znova.</translation>
    </message>
    <message>
        <source>The signature did not match the message digest.</source>
        <translation type="unfinished">Podpis sa nezhoduje so zhrnutím správy.</translation>
    </message>
    <message>
        <source>Message verification failed.</source>
        <translation type="unfinished">Overenie správy zlyhalo.</translation>
    </message>
    <message>
        <source>Message verified.</source>
        <translation type="unfinished">Správa overená.</translation>
    </message>
</context>
<context>
    <name>SplashScreen</name>
    <message>
        <source>(press q to shutdown and continue later)</source>
        <translation type="unfinished">(stlačte Q pre ukončenie a pokračovanie neskôr)</translation>
    </message>
    <message>
        <source>press q to shutdown</source>
        <translation type="unfinished">stlačte q pre ukončenie</translation>
    </message>
</context>
<context>
    <name>TransactionDesc</name>
    <message>
        <source>conflicted with a transaction with %1 confirmations</source>
        <extracomment>Text explaining the current status of a transaction, shown in the status field of the details window for this transaction. This status represents an unconfirmed transaction that conflicts with a confirmed transaction.</extracomment>
        <translation type="unfinished">koliduje s transakciou s %1 potvrdeniami</translation>
    </message>
    <message>
        <source>abandoned</source>
        <extracomment>Text explaining the current status of a transaction, shown in the status field of the details window for this transaction. This status represents an abandoned transaction.</extracomment>
        <translation type="unfinished">zanechaná</translation>
    </message>
    <message>
        <source>%1/unconfirmed</source>
        <extracomment>Text explaining the current status of a transaction, shown in the status field of the details window for this transaction. This status represents a transaction confirmed in at least one block, but less than 6 blocks.</extracomment>
        <translation type="unfinished">%1/nepotvrdené</translation>
    </message>
    <message>
        <source>%1 confirmations</source>
        <extracomment>Text explaining the current status of a transaction, shown in the status field of the details window for this transaction. This status represents a transaction confirmed in 6 or more blocks.</extracomment>
        <translation type="unfinished">%1 potvrdení</translation>
    </message>
    <message>
        <source>Status</source>
        <translation type="unfinished">Stav</translation>
    </message>
    <message>
        <source>Date</source>
        <translation type="unfinished">Dátum</translation>
    </message>
    <message>
        <source>Source</source>
        <translation type="unfinished">Zdroj</translation>
    </message>
    <message>
        <source>Generated</source>
        <translation type="unfinished">Vygenerované</translation>
    </message>
    <message>
        <source>From</source>
        <translation type="unfinished">Od</translation>
    </message>
    <message>
        <source>unknown</source>
        <translation type="unfinished">neznámy</translation>
    </message>
    <message>
        <source>To</source>
        <translation type="unfinished">Do</translation>
    </message>
    <message>
        <source>own address</source>
        <translation type="unfinished">vlastná adresa</translation>
    </message>
    <message>
        <source>watch-only</source>
        <translation type="unfinished">Iba sledovanie</translation>
    </message>
    <message>
        <source>label</source>
        <translation type="unfinished">popis</translation>
    </message>
    <message>
        <source>Credit</source>
        <translation type="unfinished">Kredit</translation>
    </message>
    <message numerus="yes">
        <source>matures in %n more block(s)</source>
        <translation type="unfinished">
            <numerusform>dozrie o ďalší %n blok</numerusform>
            <numerusform>dozrie o ďalšie %n bloky</numerusform>
            <numerusform>dozrie o ďalších %n blokov</numerusform>
        </translation>
    </message>
    <message>
        <source>not accepted</source>
        <translation type="unfinished">neprijaté</translation>
    </message>
    <message>
        <source>Debit</source>
        <translation type="unfinished">Debet</translation>
    </message>
    <message>
        <source>Total debit</source>
        <translation type="unfinished">Celkový debet</translation>
    </message>
    <message>
        <source>Total credit</source>
        <translation type="unfinished">Celkový kredit</translation>
    </message>
    <message>
        <source>Transaction fee</source>
        <translation type="unfinished">Transakčný poplatok</translation>
    </message>
    <message>
        <source>Net amount</source>
        <translation type="unfinished">Suma netto</translation>
    </message>
    <message>
        <source>Message</source>
        <translation type="unfinished">Správa</translation>
    </message>
    <message>
        <source>Comment</source>
        <translation type="unfinished">Komentár</translation>
    </message>
    <message>
        <source>Transaction ID</source>
        <translation type="unfinished">ID transakcie</translation>
    </message>
    <message>
        <source>Transaction total size</source>
        <translation type="unfinished">Celková veľkosť transakcie</translation>
    </message>
    <message>
        <source>Transaction virtual size</source>
        <translation type="unfinished">Virtuálna veľkosť transakcie</translation>
    </message>
    <message>
        <source>Output index</source>
        <translation type="unfinished">Index výstupu</translation>
    </message>
    <message>
        <source>Merchant</source>
        <translation type="unfinished">Kupec</translation>
    </message>
    <message>
        <source>Generated coins must mature %1 blocks before they can be spent. When you generated this block, it was broadcast to the network to be added to the block chain. If it fails to get into the chain, its state will change to "not accepted" and it won't be spendable. This may occasionally happen if another node generates a block within a few seconds of yours.</source>
        <translation type="unfinished">Vytvorené coins musia dospieť %1 blokov kým môžu byť minuté. Keď vytvoríte tento blok, bude rozoslaný do siete aby bol akceptovaný do reťaze blokov. Ak sa nedostane reťaze, jeho stav sa zmení na "zamietnutý" a nebude sa dať minúť. Toto sa môže občas stať ak iná nóda vytvorí blok približne v tom istom čase.</translation>
    </message>
    <message>
        <source>Debug information</source>
        <translation type="unfinished">Ladiace informácie</translation>
    </message>
    <message>
        <source>Transaction</source>
        <translation type="unfinished">Transakcie</translation>
    </message>
    <message>
        <source>Inputs</source>
        <translation type="unfinished">Vstupy</translation>
    </message>
    <message>
        <source>Amount</source>
        <translation type="unfinished">Suma</translation>
    </message>
    <message>
        <source>true</source>
        <translation type="unfinished">pravda</translation>
    </message>
    <message>
        <source>false</source>
        <translation type="unfinished">nepravda</translation>
    </message>
</context>
<context>
    <name>TransactionDescDialog</name>
    <message>
        <source>This pane shows a detailed description of the transaction</source>
        <translation type="unfinished">Táto časť obrazovky zobrazuje detailný popis transakcie</translation>
    </message>
    <message>
        <source>Details for %1</source>
        <translation type="unfinished">Podrobnosti pre %1</translation>
    </message>
</context>
<context>
    <name>TransactionTableModel</name>
    <message>
        <source>Date</source>
        <translation type="unfinished">Dátum</translation>
    </message>
    <message>
        <source>Type</source>
        <translation type="unfinished">Typ</translation>
    </message>
    <message>
        <source>Label</source>
        <translation type="unfinished">Popis</translation>
    </message>
    <message>
        <source>Unconfirmed</source>
        <translation type="unfinished">Nepotvrdené</translation>
    </message>
    <message>
        <source>Abandoned</source>
        <translation type="unfinished">Zanechaná</translation>
    </message>
    <message>
        <source>Confirming (%1 of %2 recommended confirmations)</source>
        <translation type="unfinished">Potvrdzujem (%1 z %2 odporúčaných potvrdení)</translation>
    </message>
    <message>
        <source>Confirmed (%1 confirmations)</source>
        <translation type="unfinished">Potvrdené (%1 potvrdení)</translation>
    </message>
    <message>
        <source>Conflicted</source>
        <translation type="unfinished">V rozpore</translation>
    </message>
    <message>
        <source>Immature (%1 confirmations, will be available after %2)</source>
        <translation type="unfinished">Nezrelé (%1 potvrdení, bude dostupné po %2)</translation>
    </message>
    <message>
        <source>Generated but not accepted</source>
        <translation type="unfinished">Vypočítané ale neakceptované</translation>
    </message>
    <message>
        <source>Received with</source>
        <translation type="unfinished">Prijaté s</translation>
    </message>
    <message>
        <source>Received from</source>
        <translation type="unfinished">Prijaté od</translation>
    </message>
    <message>
        <source>Sent to</source>
        <translation type="unfinished">Odoslané na</translation>
    </message>
    <message>
        <source>Mined</source>
        <translation type="unfinished">Vyťažené</translation>
    </message>
    <message>
        <source>watch-only</source>
        <translation type="unfinished">Iba sledovanie</translation>
    </message>
    <message>
        <source>(no label)</source>
        <translation type="unfinished">(bez popisu)</translation>
    </message>
    <message>
        <source>Transaction status. Hover over this field to show number of confirmations.</source>
        <translation type="unfinished">Stav transakcie. Prejdite ponad toto pole pre zobrazenie počtu potvrdení.</translation>
    </message>
    <message>
        <source>Date and time that the transaction was received.</source>
        <translation type="unfinished">Dátum a čas prijatia transakcie.</translation>
    </message>
    <message>
        <source>Type of transaction.</source>
        <translation type="unfinished">Typ transakcie.</translation>
    </message>
    <message>
        <source>Whether or not a watch-only address is involved in this transaction.</source>
        <translation type="unfinished">Či je v tejto transakcii adresy iba na sledovanie.</translation>
    </message>
    <message>
        <source>User-defined intent/purpose of the transaction.</source>
        <translation type="unfinished">Užívateľsky určený účel transakcie.</translation>
    </message>
    <message>
        <source>Amount removed from or added to balance.</source>
        <translation type="unfinished">Suma pridaná alebo odobraná k zostatku.</translation>
    </message>
</context>
<context>
    <name>TransactionView</name>
    <message>
        <source>All</source>
        <translation type="unfinished">Všetky</translation>
    </message>
    <message>
        <source>Today</source>
        <translation type="unfinished">Dnes</translation>
    </message>
    <message>
        <source>This week</source>
        <translation type="unfinished">Tento týždeň</translation>
    </message>
    <message>
        <source>This month</source>
        <translation type="unfinished">Tento mesiac</translation>
    </message>
    <message>
        <source>Last month</source>
        <translation type="unfinished">Minulý mesiac</translation>
    </message>
    <message>
        <source>This year</source>
        <translation type="unfinished">Tento rok</translation>
    </message>
    <message>
        <source>Received with</source>
        <translation type="unfinished">Prijaté s</translation>
    </message>
    <message>
        <source>Sent to</source>
        <translation type="unfinished">Odoslané na</translation>
    </message>
    <message>
        <source>Mined</source>
        <translation type="unfinished">Vyťažené</translation>
    </message>
    <message>
        <source>Other</source>
        <translation type="unfinished">Iné</translation>
    </message>
    <message>
        <source>Enter address, transaction id, or label to search</source>
        <translation type="unfinished">Pre vyhľadávanie vložte adresu, id transakcie, alebo popis.</translation>
    </message>
    <message>
        <source>Min amount</source>
        <translation type="unfinished">Minimálna suma</translation>
    </message>
    <message>
        <source>Range…</source>
        <translation type="unfinished">Rozsah…</translation>
    </message>
    <message>
        <source>&amp;Copy address</source>
        <translation type="unfinished">&amp;Kopírovať adresu</translation>
    </message>
    <message>
        <source>Copy &amp;label</source>
        <translation type="unfinished">Kopírovať &amp;popis</translation>
    </message>
    <message>
        <source>Copy &amp;amount</source>
        <translation type="unfinished">Kopírovať &amp;sumu</translation>
    </message>
    <message>
        <source>Copy transaction &amp;ID</source>
        <translation type="unfinished">Kopírovať &amp;ID transakcie</translation>
    </message>
    <message>
        <source>Copy &amp;raw transaction</source>
        <translation type="unfinished">Skopírovať neup&amp;ravenú transakciu</translation>
    </message>
    <message>
        <source>Copy full transaction &amp;details</source>
        <translation type="unfinished">Skopírovať plné &amp;detaily transakcie</translation>
    </message>
    <message>
        <source>&amp;Show transaction details</source>
        <translation type="unfinished">&amp;Zobraziť podrobnosti transakcie</translation>
    </message>
    <message>
        <source>Increase transaction &amp;fee</source>
        <translation type="unfinished">Zvýšiť transakčný &amp;poplatok</translation>
    </message>
    <message>
        <source>A&amp;bandon transaction</source>
        <translation type="unfinished">Z&amp;amietnuť transakciu</translation>
    </message>
    <message>
        <source>&amp;Edit address label</source>
        <translation type="unfinished">&amp;Upraviť popis transakcie</translation>
    </message>
    <message>
        <source>Show in %1</source>
        <extracomment>Transactions table context menu action to show the selected transaction in a third-party block explorer. %1 is a stand-in argument for the URL of the explorer.</extracomment>
        <translation type="unfinished">Zobraziť v %1</translation>
    </message>
    <message>
        <source>Export Transaction History</source>
        <translation type="unfinished">Exportovať históriu transakcií</translation>
    </message>
    <message>
        <source>Comma separated file</source>
        <extracomment>Expanded name of the CSV file format. See: https://en.wikipedia.org/wiki/Comma-separated_values.</extracomment>
        <translation type="unfinished">Čiarkou oddelený súbor</translation>
    </message>
    <message>
        <source>Confirmed</source>
        <translation type="unfinished">Potvrdené</translation>
    </message>
    <message>
        <source>Watch-only</source>
        <translation type="unfinished">Iba sledovanie</translation>
    </message>
    <message>
        <source>Date</source>
        <translation type="unfinished">Dátum</translation>
    </message>
    <message>
        <source>Type</source>
        <translation type="unfinished">Typ</translation>
    </message>
    <message>
        <source>Label</source>
        <translation type="unfinished">Popis</translation>
    </message>
    <message>
        <source>Address</source>
        <translation type="unfinished">Adresa</translation>
    </message>
    <message>
        <source>Exporting Failed</source>
        <translation type="unfinished">Export zlyhal</translation>
    </message>
    <message>
        <source>There was an error trying to save the transaction history to %1.</source>
        <translation type="unfinished">Vyskytla sa chyba pri pokuse o uloženie histórie transakcií do %1.</translation>
    </message>
    <message>
        <source>Exporting Successful</source>
        <translation type="unfinished">Export úspešný</translation>
    </message>
    <message>
        <source>The transaction history was successfully saved to %1.</source>
        <translation type="unfinished">História transakciá bola úspešne uložená do %1.</translation>
    </message>
    <message>
        <source>Range:</source>
        <translation type="unfinished">Rozsah:</translation>
    </message>
    <message>
        <source>to</source>
        <translation type="unfinished">do</translation>
    </message>
</context>
<context>
    <name>WalletFrame</name>
    <message>
        <source>No wallet has been loaded.
Go to File &gt; Open Wallet to load a wallet.
- OR -</source>
        <translation type="unfinished">Nie je načítaná žiadna peňaženka.
Choďte do Súbor &gt; Otvoriť Peňaženku, pre načítanie peňaženky.
- ALEBO -</translation>
    </message>
    <message>
        <source>Create a new wallet</source>
        <translation type="unfinished">Vytvoriť novú peňaženku</translation>
    </message>
    <message>
        <source>Error</source>
        <translation type="unfinished">Chyba</translation>
    </message>
    <message>
        <source>Unable to decode PSBT from clipboard (invalid base64)</source>
        <translation type="unfinished">Nepodarilo sa dekódovať skopírovanú PSBT (invalid base64)</translation>
    </message>
    <message>
        <source>Load Transaction Data</source>
        <translation type="unfinished">Načítať údaje o transakcii</translation>
    </message>
    <message>
        <source>Partially Signed Transaction (*.psbt)</source>
        <translation type="unfinished">Čiastočne podpísaná transakcia (*.psbt)</translation>
    </message>
    <message>
        <source>PSBT file must be smaller than 100 MiB</source>
        <translation type="unfinished">Súbor PSBT musí byť menší než 100 MiB</translation>
    </message>
    <message>
        <source>Unable to decode PSBT</source>
        <translation type="unfinished">Nepodarilo sa dekódovať PSBT</translation>
    </message>
</context>
<context>
    <name>WalletModel</name>
    <message>
        <source>Send Coins</source>
        <translation type="unfinished">Poslať mince</translation>
    </message>
    <message>
        <source>Fee bump error</source>
        <translation type="unfinished">Chyba pri navyšovaní poplatku</translation>
    </message>
    <message>
        <source>Increasing transaction fee failed</source>
        <translation type="unfinished">Nepodarilo sa navýšiť poplatok</translation>
    </message>
    <message>
        <source>Do you want to increase the fee?</source>
        <extracomment>Asks a user if they would like to manually increase the fee of a transaction that has already been created.</extracomment>
        <translation type="unfinished">Chcete navýšiť poplatok?</translation>
    </message>
    <message>
        <source>Current fee:</source>
        <translation type="unfinished">Momentálny poplatok:</translation>
    </message>
    <message>
        <source>Increase:</source>
        <translation type="unfinished">Navýšenie:</translation>
    </message>
    <message>
        <source>New fee:</source>
        <translation type="unfinished">Nový poplatok:</translation>
    </message>
    <message>
        <source>Warning: This may pay the additional fee by reducing change outputs or adding inputs, when necessary. It may add a new change output if one does not already exist. These changes may potentially leak privacy.</source>
        <translation type="unfinished">Varovanie: Toto môže zaplatiť ďalší poplatok znížením výstupov alebo pridaním vstupov, ak to bude potrebné. Môže pridať nový výstup ak ešte žiadny neexistuje. Tieto zmeny by mohli ohroziť súkromie.</translation>
    </message>
    <message>
        <source>Confirm fee bump</source>
        <translation type="unfinished">Potvrď navýšenie poplatku</translation>
    </message>
    <message>
        <source>Can't draft transaction.</source>
        <translation type="unfinished">Nemožno naplánovať túto transakciu.</translation>
    </message>
    <message>
        <source>PSBT copied</source>
        <translation type="unfinished">PSBT skopírovaná</translation>
    </message>
    <message>
        <source>Can't sign transaction.</source>
        <translation type="unfinished">Nemôzeme podpíaať transakciu.</translation>
    </message>
    <message>
        <source>Could not commit transaction</source>
        <translation type="unfinished">Nemôzeme uložiť transakciu do peňaženky</translation>
    </message>
    <message>
        <source>Can't display address</source>
        <translation type="unfinished">Nemôžem zobraziť adresu</translation>
    </message>
    <message>
        <source>default wallet</source>
        <translation type="unfinished">predvolená peňaženka</translation>
    </message>
</context>
<context>
    <name>WalletView</name>
    <message>
        <source>&amp;Export</source>
        <translation type="unfinished">&amp;Exportovať...</translation>
    </message>
    <message>
        <source>Export the data in the current tab to a file</source>
        <translation type="unfinished">Exportovať dáta v aktuálnej karte do súboru</translation>
    </message>
    <message>
        <source>Backup Wallet</source>
        <translation type="unfinished">Zálohovanie peňaženky</translation>
    </message>
    <message>
        <source>Wallet Data</source>
        <extracomment>Name of the wallet data file format.</extracomment>
        <translation type="unfinished">Dáta peňaženky</translation>
    </message>
    <message>
        <source>Backup Failed</source>
        <translation type="unfinished">Zálohovanie zlyhalo</translation>
    </message>
    <message>
        <source>There was an error trying to save the wallet data to %1.</source>
        <translation type="unfinished">Vyskytla sa chyba pri pokuse o uloženie dát peňaženky do %1.</translation>
    </message>
    <message>
        <source>Backup Successful</source>
        <translation type="unfinished">Záloha úspešná</translation>
    </message>
    <message>
        <source>The wallet data was successfully saved to %1.</source>
        <translation type="unfinished">Dáta peňaženky boli úspešne uložené do %1.</translation>
    </message>
    <message>
        <source>Cancel</source>
        <translation type="unfinished">Zrušiť</translation>
    </message>
</context>
<context>
    <name>bitcoin-core</name>
    <message>
        <source>The %s developers</source>
        <translation type="unfinished">Vývojári %s</translation>
    </message>
    <message>
        <source>%s corrupt. Try using the wallet tool qtum-wallet to salvage or restoring a backup.</source>
        <translation type="unfinished">%s je poškodený. Skúste použiť nástroj peňaženky qtum-wallet na záchranu alebo obnovu zálohy.</translation>
    </message>
    <message>
        <source>Cannot downgrade wallet from version %i to version %i. Wallet version unchanged.</source>
        <translation type="unfinished">Nie je možné degradovať peňaženku z verzie %i na verziu %i. Verzia peňaženky nebola zmenená.</translation>
    </message>
    <message>
        <source>Cannot obtain a lock on data directory %s. %s is probably already running.</source>
        <translation type="unfinished">Nemožné uzamknúť zložku %s. %s pravdepodobne už beží.</translation>
    </message>
    <message>
        <source>Cannot upgrade a non HD split wallet from version %i to version %i without upgrading to support pre-split keypool. Please use version %i or no version specified.</source>
        <translation type="unfinished">Nie je možné vylepšiť peňaženku bez rozdelenia HD z verzie %i na verziu %i bez upgradovania na podporu kľúčov pred rozdelením. Prosím použite verziu %i alebo nezadávajte verziu.</translation>
    </message>
    <message>
        <source>Distributed under the MIT software license, see the accompanying file %s or %s</source>
        <translation type="unfinished">Distribuované pod softvérovou licenciou MIT, pozri sprievodný súbor %s alebo %s</translation>
    </message>
    <message>
        <source>Error loading wallet. Wallet requires blocks to be downloaded, and software does not currently support loading wallets while blocks are being downloaded out of order when using assumeutxo snapshots. Wallet should be able to load successfully after node sync reaches height %s</source>
        <translation type="unfinished">Chyba pri načítavaní peňaženky. Peňaženka vyžaduje stiahnutie blokov, a softvér momentálne nepodporuje načítavanie peňaženiek počas sťahovania blokov v nesprávnom poradí pri použití snímok assumeutxo. Peňaženka by mala byť schopná sa úspešne načítať, keď synchronizácia uzlov dosiahne výšku %s</translation>
    </message>
    <message>
        <source>Error reading %s! Transaction data may be missing or incorrect. Rescanning wallet.</source>
        <translation type="unfinished">Chyba pri čítaní %s! Transakčné údaje môžu chýbať alebo sú chybné. Znovu prečítam peňaženku.</translation>
    </message>
    <message>
        <source>Error: Dumpfile format record is incorrect. Got "%s", expected "format".</source>
        <translation type="unfinished">Chyba: Formát záznamu v súbore dumpu je nesprávny. Obdržaný "%s", očakávaný "format".</translation>
    </message>
    <message>
        <source>Error: Dumpfile identifier record is incorrect. Got "%s", expected "%s".</source>
        <translation type="unfinished">Chyba: Záznam identifikátora v súbore dumpu je nesprávny. Obdržaný "%s", očakávaný "%s".</translation>
    </message>
    <message>
        <source>Error: Dumpfile version is not supported. This version of qtum-wallet only supports version 1 dumpfiles. Got dumpfile with version %s</source>
        <translation type="unfinished">Chyba: Verzia súboru dumpu nie je podporovaná. Táto verzia peňaženky qtum podporuje iba súbory dumpu verzie 1. Obdržal som súbor s verziou %s</translation>
    </message>
    <message>
        <source>Error: Legacy wallets only support the "legacy", "p2sh-segwit", and "bech32" address types</source>
        <translation type="unfinished">Chyba: Staršie peňaženky podporujú len adresy typu "legacy", "p2sh-segwit", a "bech32"</translation>
    </message>
    <message>
        <source>Error: Unable to produce descriptors for this legacy wallet. Make sure to provide the wallet's passphrase if it is encrypted.</source>
        <translation type="unfinished">Chyba: Nie je možné vytvoriť deskriptory pre túto staršiu peňaženku. Nezabudnite zadať prístupovú frázu peňaženky, ak je šifrovaná.</translation>
    </message>
    <message>
        <source>File %s already exists. If you are sure this is what you want, move it out of the way first.</source>
        <translation type="unfinished">Súbor %s už existuje. Ak si nie ste istý, že toto chcete, presuňte ho najprv preč.</translation>
    </message>
    <message>
        <source>Invalid or corrupt peers.dat (%s). If you believe this is a bug, please report it to %s. As a workaround, you can move the file (%s) out of the way (rename, move, or delete) to have a new one created on the next start.</source>
        <translation type="unfinished">Chybný alebo poškodený súbor peers.dat (%s). Ak si myslíte, že ide o chybu, prosím nahláste to na %s. Ako dočasné riešenie môžete súbor odsunúť (%s) z umiestnenia (premenovať, presunúť, vymazať), aby sa pri ďalšom spustení vytvoril nový.</translation>
    </message>
    <message>
        <source>More than one onion bind address is provided. Using %s for the automatically created Tor onion service.</source>
        <translation type="unfinished">K dispozícii je viac ako jedna adresa onion. Použitie %s pre automaticky vytvorenú službu Tor.</translation>
    </message>
    <message>
        <source>No dump file provided. To use createfromdump, -dumpfile=&lt;filename&gt; must be provided.</source>
        <translation type="unfinished">Nezadaný žiadny súbor dumpu. Pre použitie createfromdump musíte zadať -dumpfile=&lt;filename&gt;.</translation>
    </message>
    <message>
        <source>No dump file provided. To use dump, -dumpfile=&lt;filename&gt; must be provided.</source>
        <translation type="unfinished">Nezadaný žiadny súbor dumpu. Pre použitie dump musíte zadať -dumpfile=&lt;filename&gt;.</translation>
    </message>
    <message>
        <source>No wallet file format provided. To use createfromdump, -format=&lt;format&gt; must be provided.</source>
        <translation type="unfinished">Nezadaný formát súboru peňaženky. Pre použitie createfromdump musíte zadať -format=&lt;format&gt;.</translation>
    </message>
    <message>
        <source>Please check that your computer's date and time are correct! If your clock is wrong, %s will not work properly.</source>
        <translation type="unfinished">Prosím skontrolujte systémový čas a dátum. Keď je váš čas nesprávny, %s nebude fungovať správne.</translation>
    </message>
    <message>
        <source>Please contribute if you find %s useful. Visit %s for further information about the software.</source>
        <translation type="unfinished">Keď si myslíte, že %s je užitočný, podporte nás. Pre viac informácií o software navštívte %s.</translation>
    </message>
    <message>
        <source>Prune configured below the minimum of %d MiB.  Please use a higher number.</source>
        <translation type="unfinished">Redukcia nastavená pod minimálnu hodnotu %d MiB. Prosím použite vyššiu hodnotu.</translation>
    </message>
    <message>
        <source>Prune: last wallet synchronisation goes beyond pruned data. You need to -reindex (download the whole blockchain again in case of pruned node)</source>
        <translation type="unfinished">Redukovanie: posledná synchronizácia peňaženky prebehla pred časmi blokov v redukovaných dátach. Je potrebné vykonať -reindex (v prípade redukovaného režimu stiahne znovu celý reťazec blokov)</translation>
    </message>
    <message>
        <source>SQLiteDatabase: Unknown sqlite wallet schema version %d. Only version %d is supported</source>
        <translation type="unfinished">SQLiteDatabase: Neznáma verzia schémy peňaženky sqlite %d. Podporovaná je iba verzia %d</translation>
    </message>
    <message>
        <source>The block database contains a block which appears to be from the future. This may be due to your computer's date and time being set incorrectly. Only rebuild the block database if you are sure that your computer's date and time are correct</source>
        <translation type="unfinished">Databáza blokov obsahuje blok, ktorý vyzerá byť z budúcnosti. Toto môže byť spôsobené nesprávnym systémovým časom vášho počítača. Obnovujte databázu blokov len keď ste si istý, že systémový čas je nastavený správne.</translation>
    </message>
    <message>
        <source>The transaction amount is too small to send after the fee has been deducted</source>
        <translation type="unfinished">Suma je príliš malá pre odoslanie transakcie</translation>
    </message>
    <message>
        <source>This error could occur if this wallet was not shutdown cleanly and was last loaded using a build with a newer version of Berkeley DB. If so, please use the software that last loaded this wallet</source>
        <translation type="unfinished">K tejto chybe môže dôjsť, ak nebola táto peňaženka správne vypnutá a bola naposledy načítaná pomocou zostavy s novšou verziou Berkeley DB. Ak je to tak, použite softvér, ktorý naposledy načítal túto peňaženku</translation>
    </message>
    <message>
        <source>This is a pre-release test build - use at your own risk - do not use for mining or merchant applications</source>
        <translation type="unfinished">Toto je predbežná testovacia zostava - používate na vlastné riziko - nepoužívajte na ťaženie alebo obchodné aplikácie</translation>
    </message>
    <message>
        <source>This is the maximum transaction fee you pay (in addition to the normal fee) to prioritize partial spend avoidance over regular coin selection.</source>
        <translation type="unfinished">Toto je maximálny transakčný poplatok, ktorý zaplatíte (okrem bežného poplatku), aby ste uprednostnili čiastočné vyhýbanie sa výdavkom pred pravidelným výberom mincí.</translation>
    </message>
    <message>
        <source>This is the transaction fee you may discard if change is smaller than dust at this level</source>
        <translation type="unfinished">Toto je transakčný poplatok, ktorý môžete škrtnúť, ak je zmena na tejto úrovni menšia ako prach</translation>
    </message>
    <message>
        <source>This is the transaction fee you may pay when fee estimates are not available.</source>
        <translation type="unfinished">Toto je poplatok za transakciu keď odhad poplatkov ešte nie je k dispozícii.</translation>
    </message>
    <message>
        <source>Total length of network version string (%i) exceeds maximum length (%i). Reduce the number or size of uacomments.</source>
        <translation type="unfinished">Celková dĺžka verzie sieťového reťazca (%i) prekračuje maximálnu dĺžku (%i). Znížte počet a veľkosť komentárov.</translation>
    </message>
    <message>
        <source>Unable to replay blocks. You will need to rebuild the database using -reindex-chainstate.</source>
        <translation type="unfinished">Nedarí sa znovu aplikovať bloky. Budete musieť prestavať databázu použitím -reindex-chainstate.</translation>
    </message>
    <message>
        <source>Unknown wallet file format "%s" provided. Please provide one of "bdb" or "sqlite".</source>
        <translation type="unfinished">Poskytnutý neznámy formát peňaženky "%s". Prosím použite "bdb" alebo "sqlite".</translation>
    </message>
    <message>
        <source>Unsupported chainstate database format found. Please restart with -reindex-chainstate. This will rebuild the chainstate database.</source>
        <translation type="unfinished">Nájdený nepodporovaný formát databázy reťazcového stavu. Prosím reštartujte s -reindex-chainstate. Toto obnoví databázu reťazcového stavu.</translation>
    </message>
    <message>
        <source>Wallet created successfully. The legacy wallet type is being deprecated and support for creating and opening legacy wallets will be removed in the future.</source>
        <translation type="unfinished">Peňaženka bola úspešne vytvorená. Starší typ peňaženky sa postupne ruší a podpora pre vytváranie a otváranie starších peňaženiek bude v budúcnosti odstránená.</translation>
    </message>
    <message>
        <source>Warning: Dumpfile wallet format "%s" does not match command line specified format "%s".</source>
        <translation type="unfinished">Varovanie: Formát peňaženky súboru dumpu "%s" nesúhlasí s formátom zadaným na príkazovom riadku "%s".</translation>
    </message>
    <message>
        <source>Warning: Private keys detected in wallet {%s} with disabled private keys</source>
        <translation type="unfinished">Upozornenie: Boli zistené súkromné kľúče v peňaženke {%s} so zakázanými súkromnými kľúčmi.</translation>
    </message>
    <message>
        <source>Warning: We do not appear to fully agree with our peers! You may need to upgrade, or other nodes may need to upgrade.</source>
        <translation type="unfinished">Varovanie: Zjavne sa úplne nezhodujeme s našimi peer-mi! Možno potrebujete prejsť na novšiu verziu alebo ostatné uzly potrebujú vyššiu verziu.</translation>
    </message>
    <message>
        <source>Witness data for blocks after height %d requires validation. Please restart with -reindex.</source>
        <translation type="unfinished">Svedecké údaje pre bloky za výškou %d vyžadujú overenie. Prosím reštartujte s parametrom -reindex.</translation>
    </message>
    <message>
        <source>You need to rebuild the database using -reindex to go back to unpruned mode.  This will redownload the entire blockchain</source>
        <translation type="unfinished">K návratu k neredukovanému režimu je potrebné prestavať databázu použitím -reindex. Tiež sa znova stiahne celý reťazec blokov</translation>
    </message>
    <message>
        <source>%s is set very high!</source>
        <translation type="unfinished">Hodnota %s je nastavená veľmi vysoko!</translation>
    </message>
    <message>
        <source>-maxmempool must be at least %d MB</source>
        <translation type="unfinished">-maxmempool musí byť najmenej %d MB</translation>
    </message>
    <message>
        <source>A fatal internal error occurred, see debug.log for details</source>
        <translation type="unfinished">Nastala fatálna interná chyba, pre viac informácií pozrite debug.log</translation>
    </message>
    <message>
        <source>Cannot resolve -%s address: '%s'</source>
        <translation type="unfinished">Nedá preložiť -%s adresu: '%s'</translation>
    </message>
    <message>
        <source>Cannot set -forcednsseed to true when setting -dnsseed to false.</source>
        <translation type="unfinished">Nie je možné zapnúť -forcednsseed keď je -dnsseed vypnuté.</translation>
    </message>
    <message>
        <source>Cannot set -peerblockfilters without -blockfilterindex.</source>
        <translation type="unfinished">Nepodarilo sa určiť -peerblockfilters bez -blockfilterindex.</translation>
    </message>
    <message>
        <source>Cannot write to data directory '%s'; check permissions.</source>
        <translation type="unfinished">Nie je možné zapísať do adresára ' %s'. Skontrolujte povolenia.</translation>
    </message>
    <message>
        <source>%s is set very high! Fees this large could be paid on a single transaction.</source>
        <translation type="unfinished">%s je nastavené veľmi vysoko! Takto vysoké poplatky by mohli byť zaplatené za jednu transakciu.</translation>
    </message>
    <message>
        <source>Cannot provide specific connections and have addrman find outgoing connections at the same time.</source>
        <translation type="unfinished">Nie je možné zadať špecifické spojenia a zároveň nechať addrman hľadať odchádzajúce spojenia.</translation>
    </message>
    <message>
        <source>Error loading %s: External signer wallet being loaded without external signer support compiled</source>
        <translation type="unfinished">Chyba pri načítaní %s: Načíta sa peňaženka s externým podpisovaním, ale podpora pre externé podpisovanie nebola začlenená do programu</translation>
    </message>
    <message>
        <source>Error: Address book data in wallet cannot be identified to belong to migrated wallets</source>
        <translation type="unfinished">Chyba: Dáta adresára v peňaženke nemožno identifikovať ako patriace migrovaným peňaženkám</translation>
    </message>
    <message>
        <source>Error: Duplicate descriptors created during migration. Your wallet may be corrupted.</source>
        <translation type="unfinished">Chyba: Počas migrácie boli vytvorené duplicitné deskriptory. Vaša peňaženka môže byť poškodená.</translation>
    </message>
    <message>
        <source>Failed to rename invalid peers.dat file. Please move or delete it and try again.</source>
        <translation type="unfinished">Nepodarilo sa premenovať chybný súbor peers.dat. Prosím presuňte ho alebo vymažte a skúste znovu.</translation>
    </message>
    <message>
        <source>The preselected coins total amount does not cover the transaction target. Please allow other inputs to be automatically selected or include more coins manually</source>
        <translation type="unfinished">Celková suma vopred vybraných mincí nepokrýva cieľ transakcie. Prosím, povoľte, aby boli automaticky vybrané iné vstupy alebo pridajte viac mincí manuálne</translation>
    </message>
    <message>
        <source>Unconfirmed UTXOs are available, but spending them creates a chain of transactions that will be rejected by the mempool</source>
        <translation type="unfinished">Nepotvrdené UTXO sú k dispozícii, ale ich použitie vytvorí reťazec transakcií, ktoré mempool odmietne</translation>
    </message>
    <message>
        <source>Unexpected legacy entry in descriptor wallet found. Loading wallet %s

The wallet might have been tampered with or created with malicious intent.
</source>
        <translation type="unfinished">Nájdený neočakávaný starý záznam v deskriptorovej peňaženke. Načítavanie peňaženky %s

S peňaženkou mohlo byť manipulované alebo mohla byť vytvorená s úmyselne škodlivým zámerom
</translation>
    </message>
    <message>
        <source>Config setting for %s only applied on %s network when in [%s] section.</source>
        <translation type="unfinished">Nastavenie konfigurácie pre %s platí iba v sieti %s a v sekcii [%s].</translation>
    </message>
    <message>
        <source>Corrupted block database detected</source>
        <translation type="unfinished">Zistená poškodená databáza blokov</translation>
    </message>
    <message>
        <source>Could not find asmap file %s</source>
        <translation type="unfinished">Nepodarilo sa nájsť asmap súbor %s</translation>
    </message>
    <message>
        <source>Could not parse asmap file %s</source>
        <translation type="unfinished">Nepodarilo sa analyzovať asmap súbor %s</translation>
    </message>
    <message>
        <source>Disk space is too low!</source>
        <translation type="unfinished">Nedostatok miesta na disku!</translation>
    </message>
    <message>
        <source>Do you want to rebuild the block database now?</source>
        <translation type="unfinished">Chcete znovu zostaviť databázu blokov?</translation>
    </message>
    <message>
        <source>Done loading</source>
        <translation type="unfinished">Dokončené načítavanie</translation>
    </message>
    <message>
        <source>Dump file %s does not exist.</source>
        <translation type="unfinished">Súbor dumpu %s neexistuje.</translation>
    </message>
    <message>
        <source>Error creating %s</source>
        <translation type="unfinished">Chyba pri vytváraní %s</translation>
    </message>
    <message>
        <source>Error initializing block database</source>
        <translation type="unfinished">Chyba inicializácie databázy blokov</translation>
    </message>
    <message>
        <source>Error initializing wallet database environment %s!</source>
        <translation type="unfinished">Chyba spustenia databázového prostredia peňaženky %s!</translation>
    </message>
    <message>
        <source>Error loading %s</source>
        <translation type="unfinished">Chyba načítania %s</translation>
    </message>
    <message>
        <source>Error loading %s: Private keys can only be disabled during creation</source>
        <translation type="unfinished">Chyba pri načítaní %s: Súkromné kľúče môžu byť zakázané len počas vytvárania</translation>
    </message>
    <message>
        <source>Error loading %s: Wallet corrupted</source>
        <translation type="unfinished">Chyba načítania %s: Peňaženka je poškodená</translation>
    </message>
    <message>
        <source>Error loading %s: Wallet requires newer version of %s</source>
        <translation type="unfinished">Chyba načítania %s: Peňaženka vyžaduje novšiu verziu %s</translation>
    </message>
    <message>
        <source>Error loading block database</source>
        <translation type="unfinished">Chyba načítania databázy blokov</translation>
    </message>
    <message>
        <source>Error opening block database</source>
        <translation type="unfinished">Chyba otvárania databázy blokov</translation>
    </message>
    <message>
        <source>Error reading from database, shutting down.</source>
        <translation type="unfinished">Chyba pri načítaní z databázy, ukončuje sa.</translation>
    </message>
    <message>
        <source>Error reading next record from wallet database</source>
        <translation type="unfinished">Chyba pri čítaní ďalšieho záznamu z databázy peňaženky</translation>
    </message>
    <message>
        <source>Error: Couldn't create cursor into database</source>
        <translation type="unfinished">Chyba: Nepodarilo sa vytvoriť kurzor do databázy</translation>
    </message>
    <message>
        <source>Error: Disk space is low for %s</source>
        <translation type="unfinished">Chyba: Málo miesta na disku pre %s</translation>
    </message>
    <message>
        <source>Error: Dumpfile checksum does not match. Computed %s, expected %s</source>
        <translation type="unfinished">Chyba: Kontrolný súčet súboru dumpu nesúhlasí. Vypočítaný %s, očakávaný %s</translation>
    </message>
    <message>
        <source>Error: Got key that was not hex: %s</source>
        <translation type="unfinished">Chyba: Obdržaný kľúč nebol v hex tvare: %s</translation>
    </message>
    <message>
        <source>Error: Got value that was not hex: %s</source>
        <translation type="unfinished">Chyba: Obdržaná hodnota nebola v hex tvare: : %s</translation>
    </message>
    <message>
        <source>Error: Keypool ran out, please call keypoolrefill first</source>
        <translation type="unfinished">Chyba: Keypool došiel, zavolajte najskôr keypoolrefill</translation>
    </message>
    <message>
        <source>Error: Missing checksum</source>
        <translation type="unfinished">Chyba: Chýba kontrolný súčet</translation>
    </message>
    <message>
        <source>Error: No %s addresses available.</source>
        <translation type="unfinished">Chyba: Žiadne adresy %s.</translation>
    </message>
    <message>
        <source>Error: Unable to parse version %u as a uint32_t</source>
        <translation type="unfinished">Chyba: Nepodarilo sa prečítať verziu %u ako uint32_t</translation>
    </message>
    <message>
        <source>Error: Unable to write record to new wallet</source>
        <translation type="unfinished">Chyba: Nepodarilo sa zapísať záznam do novej peňaženky</translation>
    </message>
    <message>
        <source>Failed to listen on any port. Use -listen=0 if you want this.</source>
        <translation type="unfinished">Chyba počúvania na ktoromkoľvek porte. Použi -listen=0 ak toto chcete.</translation>
    </message>
    <message>
        <source>Failed to rescan the wallet during initialization</source>
        <translation type="unfinished">Počas inicializácie sa nepodarila pre-skenovať peňaženka</translation>
    </message>
    <message>
        <source>Failed to verify database</source>
        <translation type="unfinished">Nepodarilo sa overiť databázu</translation>
    </message>
    <message>
        <source>Fee rate (%s) is lower than the minimum fee rate setting (%s)</source>
        <translation type="unfinished">Zvolený poplatok (%s)  je nižší ako nastavený minimálny poplatok (%s)</translation>
    </message>
    <message>
        <source>Ignoring duplicate -wallet %s.</source>
        <translation type="unfinished">Ignorujú sa duplikátne -wallet %s.</translation>
    </message>
    <message>
        <source>Importing…</source>
        <translation type="unfinished">Prebieha import…</translation>
    </message>
    <message>
        <source>Incorrect or no genesis block found. Wrong datadir for network?</source>
        <translation type="unfinished">Nesprávny alebo žiadny genesis blok nájdený. Nesprávny dátový priečinok alebo sieť?</translation>
    </message>
    <message>
        <source>Initialization sanity check failed. %s is shutting down.</source>
        <translation type="unfinished">Kontrola čistoty pri inicializácií zlyhala. %s sa vypína.</translation>
    </message>
    <message>
        <source>Input not found or already spent</source>
        <translation type="unfinished">Vstup nenájdený alebo už minutý</translation>
    </message>
    <message>
        <source>Insufficient funds</source>
        <translation type="unfinished">Nedostatok prostriedkov</translation>
    </message>
    <message>
        <source>Invalid -i2psam address or hostname: '%s'</source>
        <translation type="unfinished">Neplatná adresa alebo názov počítača pre -i2psam: '%s'</translation>
    </message>
    <message>
        <source>Invalid -onion address or hostname: '%s'</source>
        <translation type="unfinished">Neplatná -onion adresa alebo hostiteľ: '%s'</translation>
    </message>
    <message>
        <source>Invalid -proxy address or hostname: '%s'</source>
        <translation type="unfinished">Neplatná -proxy adresa alebo hostiteľ: '%s'</translation>
    </message>
    <message>
        <source>Invalid P2P permission: '%s'</source>
        <translation type="unfinished">Neplatné oprávnenie P2P: '%s'</translation>
    </message>
    <message>
        <source>Invalid amount for %s=&lt;amount&gt;: '%s'</source>
        <translation type="unfinished">Neplatné množstvo pre %s=&lt;amount&gt;: '%s'</translation>
    </message>
    <message>
        <source>Invalid amount for -%s=&lt;amount&gt;: '%s'</source>
        <translation type="unfinished">Neplatná suma pre -%s=&lt;amount&gt;: '%s'</translation>
    </message>
    <message>
        <source>Invalid netmask specified in -whitelist: '%s'</source>
        <translation type="unfinished">Nadaná neplatná netmask vo -whitelist: '%s'</translation>
    </message>
    <message>
        <source>Invalid port specified in %s: '%s'</source>
        <translation type="unfinished">Bol zadaný neplatný port v %s: '%s'</translation>
    </message>
    <message>
        <source>Loading P2P addresses…</source>
        <translation type="unfinished">Načítavam P2P adresy…</translation>
    </message>
    <message>
        <source>Loading banlist…</source>
        <translation type="unfinished">Načítavam zoznam zákazov…</translation>
    </message>
    <message>
        <source>Loading block index…</source>
        <translation type="unfinished">Načítavam zoznam blokov…</translation>
    </message>
    <message>
        <source>Loading wallet…</source>
        <translation type="unfinished">Načítavam peňaženku…</translation>
    </message>
    <message>
        <source>Missing amount</source>
        <translation type="unfinished">Chýba suma</translation>
    </message>
    <message>
        <source>Missing solving data for estimating transaction size</source>
        <translation type="unfinished">Chýbajú údaje pre odhad veľkosti transakcie</translation>
    </message>
    <message>
        <source>Need to specify a port with -whitebind: '%s'</source>
        <translation type="unfinished">Je potrebné zadať port s -whitebind: '%s'</translation>
    </message>
    <message>
        <source>No addresses available</source>
        <translation type="unfinished">Nie sú dostupné žiadne adresy</translation>
    </message>
    <message>
        <source>Not enough file descriptors available.</source>
        <translation type="unfinished">Nedostatok kľúčových slov súboru.</translation>
    </message>
    <message>
        <source>Prune cannot be configured with a negative value.</source>
        <translation type="unfinished">Redukovanie nemôže byť nastavené na zápornú hodnotu.</translation>
    </message>
    <message>
        <source>Prune mode is incompatible with -txindex.</source>
        <translation type="unfinished">Režim redukovania je nekompatibilný s -txindex.</translation>
    </message>
    <message>
        <source>Pruning blockstore…</source>
        <translation type="unfinished">Redukuje sa úložisko blokov…</translation>
    </message>
    <message>
        <source>Reducing -maxconnections from %d to %d, because of system limitations.</source>
        <translation type="unfinished">Obmedzuje sa -maxconnections z %d na %d kvôli systémovým obmedzeniam.</translation>
    </message>
    <message>
        <source>Replaying blocks…</source>
        <translation type="unfinished">Preposielam bloky…</translation>
    </message>
    <message>
        <source>Rescanning…</source>
        <translation type="unfinished">Nové prehľadávanie…</translation>
    </message>
    <message>
        <source>SQLiteDatabase: Failed to execute statement to verify database: %s</source>
        <translation type="unfinished">SQLiteDatabase: Nepodarilo sa vykonať príkaz na overenie databázy: %s</translation>
    </message>
    <message>
        <source>SQLiteDatabase: Failed to prepare statement to verify database: %s</source>
        <translation type="unfinished">SQLiteDatabase: Nepodarilo sa pripraviť príkaz na overenie databázy: %s</translation>
    </message>
    <message>
        <source>SQLiteDatabase: Failed to read database verification error: %s</source>
        <translation type="unfinished">SQLiteDatabase: Nepodarilo sa prečítať chybu overenia databázy: %s</translation>
    </message>
    <message>
        <source>SQLiteDatabase: Unexpected application id. Expected %u, got %u</source>
        <translation type="unfinished">SQLiteDatabase: Neočakávané ID aplikácie: %u. Očakávané:  %u</translation>
    </message>
    <message>
        <source>Section [%s] is not recognized.</source>
        <translation type="unfinished">Sekcia [%s] nie je rozpoznaná.</translation>
    </message>
    <message>
        <source>Signing transaction failed</source>
        <translation type="unfinished">Podpísanie správy zlyhalo</translation>
    </message>
    <message>
        <source>Specified -walletdir "%s" does not exist</source>
        <translation type="unfinished">Uvedená -walletdir "%s" neexistuje</translation>
    </message>
    <message>
        <source>Specified -walletdir "%s" is a relative path</source>
        <translation type="unfinished">Uvedená -walletdir "%s" je relatívna cesta</translation>
    </message>
    <message>
        <source>Specified -walletdir "%s" is not a directory</source>
        <translation type="unfinished">Uvedený -walletdir "%s" nie je priečinok</translation>
    </message>
    <message>
        <source>Specified blocks directory "%s" does not exist.</source>
        <translation type="unfinished">Zadaný adresár blokov "%s" neexistuje.</translation>
    </message>
    <message>
        <source>Starting network threads…</source>
        <translation type="unfinished">Spúšťajú sa sieťové vlákna…</translation>
    </message>
    <message>
        <source>The source code is available from %s.</source>
        <translation type="unfinished">Zdrojový kód je dostupný z %s</translation>
    </message>
    <message>
        <source>The specified config file %s does not exist</source>
        <translation type="unfinished">Zadaný konfiguračný súbor %s neexistuje</translation>
    </message>
    <message>
        <source>The transaction amount is too small to pay the fee</source>
        <translation type="unfinished">Suma transakcie je príliš malá na zaplatenie poplatku</translation>
    </message>
    <message>
        <source>The wallet will avoid paying less than the minimum relay fee.</source>
        <translation type="unfinished">Peňaženka zabráni zaplateniu menšej sumy ako je minimálny poplatok.</translation>
    </message>
    <message>
        <source>This is experimental software.</source>
        <translation type="unfinished">Toto je experimentálny softvér.</translation>
    </message>
    <message>
        <source>This is the minimum transaction fee you pay on every transaction.</source>
        <translation type="unfinished">Toto je minimálny poplatok za transakciu pri každej transakcii.</translation>
    </message>
    <message>
        <source>This is the transaction fee you will pay if you send a transaction.</source>
        <translation type="unfinished">Toto je poplatok za transakciu pri odoslaní transakcie.</translation>
    </message>
    <message>
        <source>Transaction amount too small</source>
        <translation type="unfinished">Suma transakcie príliš malá</translation>
    </message>
    <message>
        <source>Transaction amounts must not be negative</source>
        <translation type="unfinished">Sumy transakcií nesmú byť záporné</translation>
    </message>
    <message>
        <source>Transaction change output index out of range</source>
        <translation type="unfinished">Výstupný index transakcie zmeny je mimo rozsahu</translation>
    </message>
    <message>
        <source>Transaction must have at least one recipient</source>
        <translation type="unfinished">Transakcia musí mať aspoň jedného príjemcu</translation>
    </message>
    <message>
        <source>Transaction needs a change address, but we can't generate it.</source>
        <translation type="unfinished">Transakcia potrebuje adresu na zmenu, ale nemôžeme ju vygenerovať.</translation>
    </message>
    <message>
        <source>Transaction too large</source>
        <translation type="unfinished">Transakcia príliš veľká</translation>
    </message>
    <message>
        <source>Unable to bind to %s on this computer (bind returned error %s)</source>
        <translation type="unfinished">Na tomto počítači sa nedá vytvoriť väzba %s (vytvorenie väzby vrátilo chybu %s)</translation>
    </message>
    <message>
        <source>Unable to bind to %s on this computer. %s is probably already running.</source>
        <translation type="unfinished">Nemožné pripojiť k %s na tomto počíťači. %s už pravdepodobne beží.</translation>
    </message>
    <message>
        <source>Unable to create the PID file '%s': %s</source>
        <translation type="unfinished">Nepodarilo sa vytvoriť súbor PID '%s': %s</translation>
    </message>
    <message>
        <source>Unable to generate initial keys</source>
        <translation type="unfinished">Nepodarilo sa vygenerovať úvodné kľúče</translation>
    </message>
    <message>
        <source>Unable to generate keys</source>
        <translation type="unfinished">Nepodarilo sa vygenerovať kľúče</translation>
    </message>
    <message>
        <source>Unable to open %s for writing</source>
        <translation type="unfinished">Nepodarilo sa otvoriť %s pre zapisovanie</translation>
    </message>
    <message>
        <source>Unable to parse -maxuploadtarget: '%s'</source>
        <translation type="unfinished">Nepodarilo sa prečítať -maxuploadtarget: '%s'</translation>
    </message>
    <message>
        <source>Unable to start HTTP server. See debug log for details.</source>
        <translation type="unfinished">Nepodarilo sa spustiť HTTP server. Pre viac detailov zobrazte debug log.</translation>
    </message>
    <message>
        <source>Unable to unload the wallet before migrating</source>
        <translation type="unfinished">Nepodarilo sa odpojiť peňaženku pred migráciou</translation>
    </message>
    <message>
        <source>Unknown -blockfilterindex value %s.</source>
        <translation type="unfinished">Neznáma -blockfilterindex hodnota %s.</translation>
    </message>
    <message>
        <source>Unknown address type '%s'</source>
        <translation type="unfinished">Neznámy typ adresy '%s'</translation>
    </message>
    <message>
        <source>Unknown change type '%s'</source>
        <translation type="unfinished">Neznámy typ zmeny '%s'</translation>
    </message>
    <message>
        <source>Unknown network specified in -onlynet: '%s'</source>
        <translation type="unfinished">Neznáma sieť upresnená v -onlynet: '%s'</translation>
    </message>
    <message>
        <source>Unknown new rules activated (versionbit %i)</source>
        <translation type="unfinished">Aktivované neznáme nové pravidlá (bit verzie %i)</translation>
    </message>
    <message>
        <source>Unsupported logging category %s=%s.</source>
        <translation type="unfinished">Nepodporovaná logovacia kategória %s=%s.</translation>
    </message>
    <message>
        <source>User Agent comment (%s) contains unsafe characters.</source>
        <translation type="unfinished">Komentár u typu klienta (%s) obsahuje riskantné znaky.</translation>
    </message>
    <message>
        <source>Verifying blocks…</source>
        <translation type="unfinished">Overujem bloky…</translation>
    </message>
    <message>
        <source>Verifying wallet(s)…</source>
        <translation type="unfinished">Kontrolujem peňaženku(y)…</translation>
    </message>
    <message>
        <source>Wallet needed to be rewritten: restart %s to complete</source>
        <translation type="unfinished">Peňaženka musí byť prepísaná: pre dokončenie reštartujte %s</translation>
    </message>
    <message>
        <source>Settings file could not be read</source>
        <translation type="unfinished">Súbor nastavení nemohol byť prečítaný</translation>
    </message>
    <message>
        <source>Settings file could not be written</source>
        <translation type="unfinished">Súbor nastavení nemohol byť zapísaný</translation>
    </message>
</context>
</TS><|MERGE_RESOLUTION|>--- conflicted
+++ resolved
@@ -1903,10 +1903,6 @@
     <message>
         <source>PSBT saved to disk.</source>
         <translation type="unfinished">PSBT bola uložená na disk.</translation>
-    </message>
-    <message>
-        <source>own address</source>
-        <translation type="unfinished">vlastná adresa</translation>
     </message>
     <message>
         <source>own address</source>
@@ -2919,13 +2915,6 @@
     <message>
         <source>Creates a Partially Signed Qtum Transaction (PSBT) for use with e.g. an offline %1 wallet, or a PSBT-compatible hardware wallet.</source>
         <translation type="unfinished">Vytvorí čiastočne podpísanú Qtum transakciu (Partially Signed Qtum Transaction - PSBT) na použitie napríklad s offline %1 peňaženkou alebo v hardvérovej peňaženke kompatibilnej s PSBT.</translation>
-<<<<<<< HEAD
-    </message>
-    <message>
-        <source> from wallet '%1'</source>
-        <translation type="unfinished"> z peňaženky '%1'</translation>
-=======
->>>>>>> 258457a4
     </message>
     <message>
         <source>%1 to '%2'</source>
