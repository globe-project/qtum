--- conflicted
+++ resolved
@@ -68,13 +68,6 @@
     <message>
         <source>These are your Qtum addresses for sending payments. Always check the amount and the receiving address before sending coins.</source>
         <translation>Toto sú Vaše Qtum adresy pre posielanie platieb. Vždy skontrolujte sumu a prijímaciu adresu pred poslaním mincí.</translation>
-<<<<<<< HEAD
-    </message>
-    <message>
-        <source>These are your Qtum addresses for receiving payments. Use the 'Create new receiving address' button in the receive tab to create new addresses.</source>
-        <translation>Toto sú vaše Qtum adresy pre prijímanie platieb. Pre vytvorenie nových adries použite tlačidlo 'Vytvoriť novú prijímajúcu adresu' na karte Prijať.</translation>
-=======
->>>>>>> da23532c
     </message>
     <message>
         <source>&amp;Copy Address</source>
@@ -632,15 +625,7 @@
         <source>Wallet is &lt;b&gt;encrypted&lt;/b&gt; and currently &lt;b&gt;locked&lt;/b&gt;</source>
         <translation>Peňaženka je &lt;b&gt;zašifrovaná&lt;/b&gt; a momentálne &lt;b&gt;zamknutá&lt;/b&gt;</translation>
     </message>
-<<<<<<< HEAD
-    <message>
-        <source>A fatal error occurred. Qtum can no longer continue safely and will quit.</source>
-        <translation>Vyskytla sa kritická chyba. Qtum nemôže ďalej bezpečne pokračovať a ukončí sa.</translation>
-    </message>
-</context>
-=======
     </context>
->>>>>>> da23532c
 <context>
     <name>CoinControlDialog</name>
     <message>
@@ -1278,13 +1263,6 @@
         <translation>Tor</translation>
     </message>
     <message>
-<<<<<<< HEAD
-        <source>Connect to the Qtum network through a separate SOCKS5 proxy for Tor hidden services.</source>
-        <translation>Pripojiť k Qtumovej sieti cez separované SOCKS5 proxy pre skrytú službu Tor.</translation>
-    </message>
-    <message>
-=======
->>>>>>> da23532c
         <source>&amp;Window</source>
         <translation>&amp;Okno</translation>
     </message>
@@ -2411,24 +2389,10 @@
         <translation>Potvrdiť návrh transakcie</translation>
     </message>
     <message>
-<<<<<<< HEAD
-        <source>Copy PSBT to clipboard</source>
-        <translation>Skopírovať PSBT do schránky</translation>
-    </message>
-    <message>
-=======
->>>>>>> da23532c
         <source>Send</source>
         <translation>Odoslať</translation>
     </message>
     <message>
-<<<<<<< HEAD
-        <source>PSBT copied</source>
-        <translation>PSBT skopírovaný</translation>
-    </message>
-    <message>
-=======
->>>>>>> da23532c
         <source>Watch-only balance:</source>
         <translation>Iba sledovaný zostatok:</translation>
     </message>
