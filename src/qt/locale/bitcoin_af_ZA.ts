--- conflicted
+++ resolved
@@ -229,13 +229,10 @@
 </context>
 <context>
     <name>QtumGUI</name>
-<<<<<<< HEAD
-=======
     <message>
         <source>Sign &amp;message...</source>
         <translation>Teken &amp;Boodskap</translation>
     </message>
->>>>>>> a68962c4
     <message>
         <source>Synchronizing with network...</source>
         <translation>Sinchroniseer met die netwerk ...</translation>
@@ -285,8 +282,6 @@
         <translation>&amp;Opsies</translation>
     </message>
     <message>
-<<<<<<< HEAD
-=======
         <source>Modify configuration options for %1</source>
         <translation>Verander konfigurasie opsies vir %1</translation>
     </message>
@@ -315,7 +310,6 @@
         <translation>&amp;Verifieer boodskap...</translation>
     </message>
     <message>
->>>>>>> a68962c4
         <source>Qtum</source>
         <translation>Qtum</translation>
     </message>
