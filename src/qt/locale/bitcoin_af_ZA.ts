--- conflicted
+++ resolved
@@ -184,13 +184,6 @@
         <translation>Beursie enkriptasie voltooi</translation>
     </message>
     <message>
-<<<<<<< HEAD
-        <source>%1 will close now to finish the encryption process. Remember that encrypting your wallet cannot fully protect your qtums from being stolen by malware infecting your computer.</source>
-        <translation>%1 gaan nou toe maak om die enkripsie proses klaar te maak. Onthou dat jou qtums nie ten volle beskerm kan word deur die beursie te enkrip teen "malware" wat jou rekenaar besmet.</translation>
-    </message>
-    <message>
-=======
->>>>>>> 9e306671
         <source>IMPORTANT: Any previous backups you have made of your wallet file should be replaced with the newly generated, encrypted wallet file. For security reasons, previous backups of the unencrypted wallet file will become useless as soon as you start using the new, encrypted wallet.</source>
         <translation>BELANGRIK: Enige vorige rugsteune wat u gemaak het van u beursie-lêer moet vervang word met die nuut-gegenereerde, versleutelde beursie-lêer. Vir sekuriteitsredes sal vorige rugsteune van die onversleutelde beursie-lêer onbruikbaar word sodra u die nuwe, versleutelde beursie begin gebruik.</translation>
     </message>
@@ -325,8 +318,6 @@
         <translation>Klik om netwerk aktiwiteit weer aan te skakel.</translation>
     </message>
     <message>
-<<<<<<< HEAD
-=======
         <source>Syncing Headers (%1%)...</source>
         <translation>Sinkroniseer tans Hoofde (%1%)...</translation>
     </message>
@@ -335,7 +326,6 @@
         <translation>Herindekseer blokke op skyf...</translation>
     </message>
     <message>
->>>>>>> 9e306671
         <source>Send coins to a Qtum address</source>
         <translation>Stuur muntstukke na 'n Qtum adres</translation>
     </message>
@@ -356,13 +346,8 @@
         <translation>Open ontfouting en diagnostiese konsole</translation>
     </message>
     <message>
-<<<<<<< HEAD
-        <source>Qtum</source>
-        <translation>Qtum</translation>
-=======
         <source>&amp;Verify message...</source>
         <translation>&amp;Verifieer boodskap...</translation>
->>>>>>> 9e306671
     </message>
     <message>
         <source>Qtum</source>
