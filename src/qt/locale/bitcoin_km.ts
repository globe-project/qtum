<TS language="km" version="2.1">
<context>
    <name>AddressBookPage</name>
    <message>
        <source>Right-click to edit address or label</source>
        <translation>ចុចម៉ៅស្តាំ ដើម្បីកែសម្រួលអាសយដ្ឋាន រឺស្លាកសញ្ញា</translation>
    </message>
    <message>
        <source>Create a new address</source>
        <translation>បង្កើតអាស្រយដ្ឋានថ្មីមួយ</translation>
    </message>
    <message>
        <source>&amp;New</source>
        <translation>ថ្មី(&amp;N)</translation>
    </message>
    <message>
        <source>Copy the currently selected address to the system clipboard</source>
        <translation>ចម្លងអាសយដ្ឋានបច្ចុប្បន្នដែលបានជ្រើសទៅក្ដារតម្រៀបរបស់ប្រព័ន្ធ</translation>
    </message>
    <message>
        <source>&amp;Copy</source>
        <translation>ចម្លង(&amp;C)</translation>
    </message>
    <message>
        <source>C&amp;lose</source>
        <translation>បិទ(&amp;l)</translation>
    </message>
    <message>
        <source>Delete the currently selected address from the list</source>
        <translation>លុប​អាសយដ្ឋានដែល​បានជ្រើស​ពី​បញ្ជី</translation>
    </message>
    <message>
        <source>Enter address or label to search</source>
        <translation>បញ្ចូលអាសយដ្ឋាន រឺ ស្លាក​សញ្ញា ដើម្បីស្វែងរក</translation>
    </message>
    <message>
        <source>Export the data in the current tab to a file</source>
        <translation>នាំចេញទិន្នន័យនៃផ្ទាំងបច្ចុប្បន្នទៅជាឯកសារ</translation>
    </message>
    <message>
        <source>&amp;Export</source>
        <translation>នាំចេញ(&amp;E)</translation>
    </message>
    <message>
        <source>&amp;Delete</source>
        <translation>លុប(&amp;D)</translation>
    </message>
    <message>
        <source>Choose the address to send coins to</source>
        <translation>ជ្រើសរើសអាសយដ្ឋានដើម្បីផ្ញើកាក់ទៅ</translation>
    </message>
    <message>
        <source>Choose the address to receive coins with</source>
        <translation>ជ្រើសរើសអាសយដ្ឋានដើម្បីទទួលយកកាក់ជាមួយ</translation>
    </message>
    <message>
        <source>C&amp;hoose</source>
        <translation>ជ្រើសរើស(&amp;h)</translation>
    </message>
    <message>
        <source>Sending addresses</source>
        <translation>អាសយដ្ឋានសម្រាប់ផ្ញើ</translation>
    </message>
    <message>
        <source>Receiving addresses</source>
        <translation>អាសយដ្ឋានសម្រាប់ទទួល</translation>
    </message>
    <message>
        <source>These are your Qtum addresses for sending payments. Always check the amount and the receiving address before sending coins.</source>
        <translation>ទាំងនេះ​គឺជាអាសយដ្ឋាន Qtum របស់អ្នកសម្រាប់ធ្វើការផ្ញើការបង់ប្រាក់។ តែងតែពិនិត្យមើលចំនួនប្រាក់ និងអាសយដ្ឋានដែលទទួល មុនពេលផ្ញើប្រាក់។</translation>
    </message>
    <message>
        <source>&amp;Copy Address</source>
        <translation>ចម្លងអាសយដ្ឋាន(&amp;C)</translation>
    </message>
    <message>
        <source>Copy &amp;Label</source>
        <translation>ចម្លង ស្លាក​សញ្ញា(&amp;L)</translation>
    </message>
    <message>
        <source>&amp;Edit</source>
        <translation>កែសម្រួល(&amp;E)</translation>
    </message>
    <message>
        <source>Export Address List</source>
        <translation>នាំចេញនូវបញ្ជីអាសយដ្ឋាន</translation>
    </message>
    <message>
        <source>Comma separated file (*.csv)</source>
        <translation>ឯកសារបំបែកដោយក្បៀស (*.csv)</translation>
    </message>
    <message>
        <source>Exporting Failed</source>
        <translation>ការនាំចេញបានបរាជ័យ</translation>
    </message>
    </context>
<context>
    <name>AddressTableModel</name>
    <message>
        <source>Label</source>
        <translation>ស្លាកសញ្ញា</translation>
    </message>
    <message>
        <source>Address</source>
        <translation>អាសយដ្ឋាន</translation>
    </message>
    <message>
        <source>(no label)</source>
        <translation>(គ្មាន​ស្លាក​សញ្ញា)</translation>
    </message>
</context>
<context>
    <name>AskPassphraseDialog</name>
    <message>
        <source>Passphrase Dialog</source>
        <translation>ការហៅឃ្លាសម្ងាត់</translation>
    </message>
    <message>
        <source>Enter passphrase</source>
        <translation>បញ្ចូលឃ្លាសម្ងាត់</translation>
    </message>
    <message>
        <source>New passphrase</source>
        <translation>ឃ្លាសម្ងាត់ថ្មី</translation>
    </message>
    <message>
        <source>Repeat new passphrase</source>
        <translation>ឃ្លាសម្ងាត់ថ្នីម្ដងទៀត</translation>
    </message>
    <message>
        <source>Show passphrase</source>
        <translation>បង្ហាញឃ្លាសម្ងាត់</translation>
    </message>
    <message>
        <source>Encrypt wallet</source>
        <translation>អ៊ិនគ្រីបកាបូប​ចល័ត</translation>
    </message>
    <message>
        <source>This operation needs your wallet passphrase to unlock the wallet.</source>
        <translation>ប្រតិបត្តិការនេះ ត្រូវការឃ្លាសម្ងាត់កាបូបចល័តរបស់អ្នក ដើម្បីដោះសោរកាបូបចល័ត។</translation>
    </message>
    <message>
        <source>Unlock wallet</source>
        <translation>ដោះសោរកាបូបចល័ត</translation>
    </message>
    <message>
        <source>This operation needs your wallet passphrase to decrypt the wallet.</source>
        <translation>ប្រតិបត្តិការនេះ ត្រូវការឃ្លាសម្ងាត់កាបូបចល័តរបស់អ្នក ដើម្បីឌិគ្រីបកាបូបចល័ត។</translation>
    </message>
    <message>
        <source>Decrypt wallet</source>
        <translation>ឌិគ្រីបកាបូបចល័ត</translation>
    </message>
    <message>
        <source>Change passphrase</source>
        <translation>ផ្លាស់ប្ដូរឃ្លាសម្ងាត់</translation>
    </message>
    <message>
        <source>Confirm wallet encryption</source>
        <translation>បញ្ជាក់ការអ៊ិនគ្រីបកាបូបចល័ត</translation>
    </message>
    <message>
        <source>Warning: If you encrypt your wallet and lose your passphrase, you will &lt;b&gt;LOSE ALL OF YOUR QTUMS&lt;/b&gt;!</source>
        <translation>ការព្រមាន៖ ប្រសិនបើអ្នកអ៊ិនគ្រីបកាបូបចល័តរបស់អ្នក ហើយអ្នកភ្លេចបាត់ឃ្លាសម្ងាត់ នោះអ្នកនិង &lt;b&gt;បាត់បង់ QTUMS របស់អ្នកទាំងអស់&lt;/b&gt;!</translation>
    </message>
    <message>
        <source>Are you sure you wish to encrypt your wallet?</source>
        <translation>តើអ្នកពិតជាចង់អ៊ិនគ្រីបកាបូបចល័តរបស់អ្នកឬ?</translation>
    </message>
    <message>
        <source>Wallet encrypted</source>
        <translation>កាបូបចល័ត ដែលបានអ៊ិនគ្រីប</translation>
    </message>
    <message>
        <source>Enter the new passphrase for the wallet.&lt;br/&gt;Please use a passphrase of &lt;b&gt;ten or more random characters&lt;/b&gt;, or &lt;b&gt;eight or more words&lt;/b&gt;.</source>
        <translation>បញ្ចូលឃ្លាសម្ងាត់សំរាប់កាបូប។ សូមប្រើឃ្លាសម្ងាត់ពី១០ តួរឬច្រើនជាងនេះ, ឬ ៨ពាក្យឬច្រើនជាងនេះ</translation>
    </message>
    <message>
        <source>Enter the old passphrase and new passphrase for the wallet.</source>
        <translation>វាយបញ្ចូលឃ្លាសម្ងាត់ចាស់ និងឃ្លាសសម្លាត់ថ្មី សម្រាប់កាបូបចល័តរបស់អ្នក។</translation>
    </message>
    <message>
        <source>Wallet to be encrypted</source>
        <translation>កាបូបចល័ត ដែលត្រូវបានអ៊ិនគ្រីប</translation>
    </message>
    <message>
        <source>Your wallet is about to be encrypted. </source>
        <translation>កាបូបចល័តរបស់អ្នក ជិតត្រូវបានអ៊ិនគ្រីបហើយ។</translation>
    </message>
    <message>
        <source>Your wallet is now encrypted. </source>
        <translation>កាបូបចល័តរបស់អ្នក ឥឡូវត្រូវបានអ៊ិនគ្រីប។</translation>
    </message>
    <message>
        <source>Wallet encryption failed</source>
        <translation>កាបូបចល័ត បានអ៊ិនគ្រីបបរាជ័យ</translation>
    </message>
    <message>
        <source>Wallet encryption failed due to an internal error. Your wallet was not encrypted.</source>
        <translation>ការអ៊ិនគ្រីបកាបូបចល័ត បានបរាជ័យដោយសារកំហុសខាងក្នុង។ កាបូបចល័តរបស់អ្នកមិនត្រូវបានអ៊ិនគ្រីបទេ។</translation>
    </message>
    <message>
        <source>The supplied passphrases do not match.</source>
        <translation>ឃ្លាសម្ងាត់ ដែលបានផ្គត់ផ្គង់មិនត្រូវគ្នាទេ។</translation>
    </message>
    <message>
        <source>Wallet unlock failed</source>
        <translation>បរាជ័យដោះសោរកាបូបចល័ត</translation>
    </message>
    <message>
        <source>The passphrase entered for the wallet decryption was incorrect.</source>
        <translation>ឃ្លាសម្ងាត់ ដែលបានបញ្ចូលសម្រាប់ការអ៊ិនគ្រីបកាបូបចល័តគឺមិនត្រឹមត្រូវទេ។</translation>
    </message>
    <message>
        <source>Wallet decryption failed</source>
        <translation>កាបូបចល័ត បានអ៊ិនគ្រីបបរាជ័យ</translation>
    </message>
    <message>
        <source>Wallet passphrase was successfully changed.</source>
        <translation>ឃ្លាសម្ងាត់នៃកាបូបចល័ត ត្រូវបានផ្លាស់ប្តូរដោយជោគជ័យ។</translation>
    </message>
    <message>
        <source>Warning: The Caps Lock key is on!</source>
        <translation>ការព្រមាន៖ ឃី Caps Lock គឺបើក!</translation>
    </message>
</context>
<context>
    <name>BanTableModel</name>
    <message>
        <source>IP/Netmask</source>
        <translation>IP/Netmask</translation>
    </message>
    <message>
        <source>Banned Until</source>
        <translation>បានហាមឃាត់រហូតដល់</translation>
    </message>
</context>
<context>
    <name>QtumGUI</name>
    <message>
<<<<<<< HEAD
        <source>Send coins to a Qtum address</source>
        <translation>ផ្ញើកាក់ទៅកាន់ អាសយដ្ឋាន Qtum មួយ</translation>
=======
        <source>Sign &amp;message...</source>
        <translation>ស៊ីញ៉េសារ...</translation>
>>>>>>> da23532c
    </message>
    <message>
        <source>Synchronizing with network...</source>
        <translation>កំពុងធ្វើសមកាលកម្ម ជាមួយបណ្ដាញ...</translation>
    </message>
    <message>
        <source>&amp;Overview</source>
        <translation>ទិដ្ឋភាពទូទៅ</translation>
    </message>
    <message>
        <source>Show general overview of wallet</source>
        <translation>បង្ហាញទិដ្ឋភាពទូទៅនៃកាបូបចល័ត</translation>
    </message>
    <message>
        <source>&amp;Transactions</source>
        <translation>ប្រតិបត្តិការ</translation>
    </message>
    <message>
        <source>Browse transaction history</source>
        <translation>រកមើលប្រវត្តិប្រតិបត្តិការ</translation>
    </message>
    <message>
        <source>E&amp;xit</source>
        <translation>ចាកចេញ</translation>
    </message>
    <message>
        <source>Quit application</source>
        <translation>បោះបង់កម្មវិធី</translation>
    </message>
    <message>
        <source>About &amp;Qt</source>
        <translation>អំពី Qt</translation>
    </message>
    <message>
        <source>Show information about Qt</source>
        <translation>បង្ហាញព័ត៍មានអំពី Qt</translation>
    </message>
    <message>
        <source>&amp;Options...</source>
        <translation>ជម្រើស...</translation>
    </message>
    <message>
        <source>Modify configuration options for %1</source>
        <translation>កែប្រែជម្រើសកំណត់រចនាសម្ព័ន្ធសម្រាប់ %1</translation>
    </message>
    <message>
        <source>&amp;Encrypt Wallet...</source>
        <translation>អ៊ិនគ្រីបកាបូប​ចល័ត...</translation>
    </message>
    <message>
        <source>&amp;Backup Wallet...</source>
        <translation>បម្រុងទុកកាបូបចល័ត...</translation>
    </message>
    <message>
        <source>&amp;Change Passphrase...</source>
        <translation>ផ្លាស់ប្ដូរឃ្លាសម្ងាត់...</translation>
    </message>
<<<<<<< HEAD
    </context>
<context>
    <name>qtum-core</name>
    </context>
=======
    <message>
        <source>Open &amp;URI...</source>
        <translation>បើក URL...</translation>
    </message>
    <message>
        <source>Create Wallet...</source>
        <translation>បង្កើតកាបូបចល័ត...</translation>
    </message>
    <message>
        <source>Create a new wallet</source>
        <translation>បង្កើតកាបូបចល័តថ្មី</translation>
    </message>
    <message>
        <source>Wallet:</source>
        <translation>កាបូបចល័ត៖</translation>
    </message>
    <message>
        <source>Click to disable network activity.</source>
        <translation>ចុចដើម្បីផ្ដាច់សកម្មភាពបណ្ដាញ។</translation>
    </message>
    <message>
        <source>Network activity disabled.</source>
        <translation>សកម្មភាពបណ្ដាញត្រូវបានផ្ដាច់។</translation>
    </message>
    <message>
        <source>Click to enable network activity again.</source>
        <translation>ចុចដើម្បីភ្ជាប់សកម្មភាពនៃបណ្ដាញឡើងវិញ។</translation>
    </message>
    <message>
        <source>Syncing Headers (%1%)...</source>
        <translation>កំពុងសមកាល បឋមកថា (%1%)...</translation>
    </message>
    <message>
        <source>Reindexing blocks on disk...</source>
        <translation>កំពុងធ្ចើសន្ទស្សន៍ប្លុកឡើងវិញលើថាស...</translation>
    </message>
    <message>
        <source>Proxy is &lt;b&gt;enabled&lt;/b&gt;: %1</source>
        <translation>ប្រូកស៊ី ត្រូវបាន &lt;b&gt;អនុញ្ញាត&lt;/b&gt;៖ %1</translation>
    </message>
    <message>
        <source>Send coins to a Qtum address</source>
        <translation>ផ្ញើកាក់ទៅកាន់ អាសយដ្ឋាន Qtum មួយ</translation>
    </message>
    <message>
        <source>Backup wallet to another location</source>
        <translation>បម្រុកទុកនូវកាបូបចល័ត ទៅទីតាំងមួយផ្សេងទៀត</translation>
    </message>
    <message>
        <source>Change the passphrase used for wallet encryption</source>
        <translation>ផ្លាស់ប្ដូរឃ្លាសម្ងាត់ ដែលបានប្រើសម្រាប់ការអ៊ិនគ្រីបកាបូបចល័ត</translation>
    </message>
    <message>
        <source>&amp;Verify message...</source>
        <translation>ផ្ទៀងផ្ទាត់សារ...</translation>
    </message>
    <message>
        <source>&amp;Send</source>
        <translation>ផ្ងើ</translation>
    </message>
    <message>
        <source>&amp;Receive</source>
        <translation>ទទួល</translation>
    </message>
    <message>
        <source>&amp;Show / Hide</source>
        <translation>បង្ហាញ/លាក់បាំង</translation>
    </message>
    <message>
        <source>Show or hide the main Window</source>
        <translation>បង្ហាញ រឺលាក់ផ្ទាំងវីនដូដើម</translation>
    </message>
    <message>
        <source>Encrypt the private keys that belong to your wallet</source>
        <translation>បំលែងលេខសំម្ងាត់សម្រាប់កាបូបអេឡិចត្រូនិច របស់អ្នកឲ្យទៅជាភាសាកុំព្យូទ័រ </translation>
    </message>
    <message>
        <source>Sign messages with your Qtum addresses to prove you own them</source>
        <translation>ចុះហត្ថលេខាលើសារ អាសយដ្ឋានប៊ីតខញរបស់អ្នក ដើម្បីបញ្ចាក់ថាអ្នកជាម្ចាស់</translation>
    </message>
    <message>
        <source>Verify messages to ensure they were signed with specified Qtum addresses</source>
        <translation>ធ្វើការបញ្ចាក់សារ ដើម្បីធានាថាសារទាំំងនោះបានចុះហត្ថលេខា ជាមួយអាសយដ្ខានប៊ីតខញ</translation>
    </message>
    <message>
        <source>&amp;File</source>
        <translation>ឯកសារ</translation>
    </message>
    <message>
        <source>&amp;Settings</source>
        <translation>ការកំណត់</translation>
    </message>
    <message>
        <source>&amp;Help</source>
        <translation>ជំនួយ</translation>
    </message>
    <message>
        <source>Tabs toolbar</source>
        <translation>ធូបារថេប</translation>
    </message>
    <message>
        <source>Request payments (generates QR codes and qtum: URIs)</source>
        <translation>សំណើរទូរទាត់​(បង្កើតកូដ QR និង ប៊ីតខញ: URLs)</translation>
    </message>
    <message>
        <source>Show the list of used sending addresses and labels</source>
        <translation>បង្ហាញបញ្ចីរអាសយដ្ឋាន និង ស្លាកសញ្ញាបញ្ចូនបានប្រើប្រាស់</translation>
    </message>
    <message>
        <source>Show the list of used receiving addresses and labels</source>
        <translation>បង្ហាញបញ្ចីរអាសយដ្ឋាន និង ស្លាកសញ្ញាទទួល បានប្រើប្រាស់</translation>
    </message>
    <message>
        <source>&amp;Command-line options</source>
        <translation>ជំរើសខំមែនឡាញ(&amp;C)</translation>
    </message>
    <message>
        <source>Transactions after this will not yet be visible.</source>
        <translation>ប្រត្តិបត្តិការបន្ទាប់ពីនេះ នឹងមិនអាចទាន់មើលឃើញនៅឡើយទេ។</translation>
    </message>
    <message>
        <source>Error</source>
        <translation>បញ្ហា</translation>
    </message>
    <message>
        <source>Warning</source>
        <translation>ក្រើនរំលឹកឲ្យប្រុងប្រយ័ត្ន</translation>
    </message>
    <message>
        <source>Information</source>
        <translation>ព័ត៍មាន</translation>
    </message>
    <message>
        <source>Up to date</source>
        <translation>ទាន់ពេល និង ទាន់សម័យ</translation>
    </message>
    <message>
        <source>&amp;Load PSBT from file...</source>
        <translation>&amp;ទាញយកPSBTពីឯកសារ...</translation>
    </message>
    <message>
        <source>Node window</source>
        <translation>Node window</translation>
    </message>
    <message>
        <source>Close wallet</source>
        <translation>Close wallet</translation>
    </message>
    <message>
        <source>Close all wallets</source>
        <translation>Close all wallets</translation>
    </message>
    <message>
        <source>default wallet</source>
        <translation>default wallet</translation>
    </message>
    <message>
        <source>&amp;Window</source>
        <translation>&amp;Window</translation>
    </message>
    <message>
        <source>Minimize</source>
        <translation>តូច</translation>
    </message>
    <message>
        <source>Error: %1</source>
        <translation>Error: %1</translation>
    </message>
    <message>
        <source>Sent transaction</source>
        <translation>ប្រត្តិបត្តិការបានបញ្ចូន</translation>
    </message>
    <message>
        <source>Incoming transaction</source>
        <translation>ប្រត្តិបត្តិការកំពុងមកដល់</translation>
    </message>
    <message>
        <source>HD key generation is &lt;b&gt;enabled&lt;/b&gt;</source>
        <translation>លេខសម្ងាត់ HD គឺ&lt;b&gt;ត្រូវបាន​បើក&lt;/b&gt;</translation>
    </message>
    <message>
        <source>HD key generation is &lt;b&gt;disabled&lt;/b&gt;</source>
        <translation>លេខសម្ងាត់ HD គឺ&lt;b&gt;ត្រូវបានបិទ&lt;/b&gt;</translation>
    </message>
    <message>
        <source>Private key &lt;b&gt;disabled&lt;/b&gt;</source>
        <translation>លេខសម្ងាត់ &lt;b&gt;ត្រូវបានបិទ&lt;/b&gt;</translation>
    </message>
    <message>
        <source>Original message:</source>
        <translation>សារដើម</translation>
    </message>
    </context>
<context>
    <name>CoinControlDialog</name>
    <message>
        <source>Coin Selection</source>
        <translation>ជ្រើរើសកាក់</translation>
    </message>
    <message>
        <source>Quantity:</source>
        <translation>បរិមាណ</translation>
    </message>
    <message>
        <source>Bytes:</source>
        <translation>Bytes:</translation>
    </message>
    <message>
        <source>Amount:</source>
        <translation>ចំនួន</translation>
    </message>
    <message>
        <source>Fee:</source>
        <translation>កម្រៃ​</translation>
    </message>
    <message>
        <source>Dust:</source>
        <translation>Dust:</translation>
    </message>
    <message>
        <source>After Fee:</source>
        <translation>After Fee:</translation>
    </message>
    <message>
        <source>Change:</source>
        <translation>Change:</translation>
    </message>
    <message>
        <source>Amount</source>
        <translation>ចំនួន</translation>
    </message>
    <message>
        <source>Received with label</source>
        <translation>បានទទួលជាមួយនឹងស្លាកសញ្ញា</translation>
    </message>
    <message>
        <source>Received with address</source>
        <translation>បានទទួលជាមួយនឹងអាសយដ្ឋាន</translation>
    </message>
    <message>
        <source>Date</source>
        <translation>ថ្ងៃ</translation>
    </message>
    <message>
        <source>Confirmations</source>
        <translation>ការបញ្ចាក់</translation>
    </message>
    <message>
        <source>Confirmed</source>
        <translation>បានបញ្ចាក់</translation>
    </message>
    <message>
        <source>Copy address</source>
        <translation>ចម្លងអាសយដ្ឋាន</translation>
    </message>
    <message>
        <source>Copy label</source>
        <translation>ចម្លងស្លាក</translation>
    </message>
    <message>
        <source>Copy amount</source>
        <translation>ចម្លងចំនួន</translation>
    </message>
    <message>
        <source>Copy transaction ID</source>
        <translation>ចម្លង អត្តសញ្ញាណ​ប្រត្តិបត្តិការ</translation>
    </message>
    <message>
        <source>Lock unspent</source>
        <translation>បិទសោរ ប្រាក់មិនបានចំណាយ</translation>
    </message>
    <message>
        <source>Unlock unspent</source>
        <translation>បើកសោរ ប្រាក់មិនបានចំណាយ</translation>
    </message>
    <message>
        <source>Copy quantity</source>
        <translation>Copy quantity</translation>
    </message>
    <message>
        <source>Copy fee</source>
        <translation>Copy fee</translation>
    </message>
    <message>
        <source>Copy after fee</source>
        <translation>Copy after fee</translation>
    </message>
    <message>
        <source>Copy bytes</source>
        <translation>Copy bytes</translation>
    </message>
    <message>
        <source>Copy dust</source>
        <translation>Copy dust</translation>
    </message>
    <message>
        <source>Copy change</source>
        <translation>Copy change</translation>
    </message>
    <message>
        <source>yes</source>
        <translation>បាទ ឬ ចាស</translation>
    </message>
    <message>
        <source>no</source>
        <translation>ទេ</translation>
    </message>
    <message>
        <source>This label turns red if any recipient receives an amount smaller than the current dust threshold.</source>
        <translation>ស្លាកសញ្ញានេះបង្ហាញពណ៌ក្រហម ប្រសិនបើអ្នកទទួល ទទួលបានចំនួនមួយតិចជាងចំនួនចាប់ផ្តើមបច្ចុប្បន្ន។</translation>
    </message>
    <message>
        <source>(no label)</source>
        <translation>(គ្មាន​ស្លាកសញ្ញា)</translation>
    </message>
    <message>
        <source>(change)</source>
        <translation>(ផ្លាស់ប្តូរ)</translation>
    </message>
</context>
<context>
    <name>CreateWalletActivity</name>
    <message>
        <source>Create wallet failed</source>
        <translation>បង្កើតកាបូបអេឡិចត្រូនិច មិនជោគជ័យ</translation>
    </message>
    </context>
<context>
    <name>CreateWalletDialog</name>
    <message>
        <source>Create Wallet</source>
        <translation>បង្កើតកាបូប</translation>
    </message>
    <message>
        <source>Wallet Name</source>
        <translation>ឈ្មោះកាបូប</translation>
    </message>
    <message>
        <source>Encrypt the wallet. The wallet will be encrypted with a passphrase of your choice.</source>
        <translation>បំលែងកាបូបអេឡិចត្រូនិចជាកូដ។ កាបំលែងនេះ រួមជាមួយនឹងឃ្លាសម្ងាត់ដែលអ្នកអាចជ្រើសរើសបាន។</translation>
    </message>
    <message>
        <source>Encrypt Wallet</source>
        <translation>បំលែងកាបូបអេឡិចត្រនិចទៅជាកូដ</translation>
    </message>
    <message>
        <source>Make Blank Wallet</source>
        <translation>ធ្វើឲ្យកាបូបអេឡិចត្រូនិចទទេ</translation>
    </message>
    <message>
        <source>Create</source>
        <translation>បង្កើត</translation>
    </message>
    </context>
<context>
    <name>EditAddressDialog</name>
    <message>
        <source>Edit Address</source>
        <translation>កែសម្រួលអាសយដ្ឋាន</translation>
    </message>
    <message>
        <source>&amp;Label</source>
        <translation>&amp;ស្លាកសញ្ញា</translation>
    </message>
    <message>
        <source>The label associated with this address list entry</source>
        <translation>ស្លាកសញ្ញានេះជាប់ទាក់ទងទៅនឹងការបញ្ចូលបញ្ចីរអាសយដ្ឋាន</translation>
    </message>
    <message>
        <source>&amp;Address</source>
        <translation>&amp;អាសយដ្ឋានបញ្ចូនថ្មី</translation>
    </message>
    <message>
        <source>New sending address</source>
        <translation>អាសយដ្ឋានបញ្ចូនថ្មី</translation>
    </message>
    <message>
        <source>Edit receiving address</source>
        <translation>កែប្រែអាសយដ្ឋានទទួល</translation>
    </message>
    <message>
        <source>Edit sending address</source>
        <translation>កែប្រែអាសយដ្ឋានបញ្ចូន</translation>
    </message>
    <message>
        <source>Could not unlock wallet.</source>
        <translation>មិនអាចបើកសោរ កាបូបអេឡិចត្រូនិចបាន។</translation>
    </message>
    <message>
        <source>New key generation failed.</source>
        <translation>បង្កើតលេខសំម្ងាត់ថ្មីមិនជោគជ័យ។</translation>
    </message>
</context>
<context>
    <name>FreespaceChecker</name>
    <message>
        <source>A new data directory will be created.</source>
        <translation>ទីតាំងផ្ទុកទិន្នន័យថ្មីមួយនឹងត្រូវបានបង្កើត។</translation>
    </message>
    <message>
        <source>name</source>
        <translation>ឈ្មោះ</translation>
    </message>
    <message>
        <source>Path already exists, and is not a directory.</source>
        <translation>ផ្លូវទៅកាន់ទិន្នន័យមានរួចរាល់​ និង​ មិនមែនជាទីតាំង។</translation>
    </message>
    <message>
        <source>Cannot create data directory here.</source>
        <translation>មិនអាចបង្កើតទីតាំងផ្ទុកទិន្នន័យនៅទីនេះ។</translation>
    </message>
</context>
<context>
    <name>HelpMessageDialog</name>
    <message>
        <source>version</source>
        <translation>ជំនាន់</translation>
    </message>
    </context>
<context>
    <name>Intro</name>
    <message>
        <source>Welcome</source>
        <translation>សូមស្វាគមន៍</translation>
    </message>
    <message>
        <source>Use the default data directory</source>
        <translation>ប្រើទីតាំងផ្ទុកទិន្នន័យដែលបានកំណត់រួច</translation>
    </message>
    <message>
        <source>Use a custom data directory:</source>
        <translation>ប្រើទីតាំងផ្ទុកទិន្នន័យ ដែលមានការជ្រើសរើសមួយៈ</translation>
    </message>
    <message>
        <source>Qtum</source>
        <translation>ប៊ីតខញ</translation>
    </message>
    <message>
        <source>Error</source>
        <translation>បញ្ហា</translation>
    </message>
    </context>
<context>
    <name>ModalOverlay</name>
    <message>
        <source>Form</source>
        <translation>ទម្រង់</translation>
    </message>
    <message>
        <source>Recent transactions may not yet be visible, and therefore your wallet's balance might be incorrect. This information will be correct once your wallet has finished synchronizing with the qtum network, as detailed below.</source>
        <translation>ប្រត្តិបត្តិការថ្មីៗនេះប្រហែលជាមិនអាចមើលឃើញ ហេតុដូច្នេះសមតុល្យនៅក្នងកាបូបអេឡិចត្រូនិចរបស់អ្នកប្រហែលជាមិនត្រឹមត្រូវ។ ព័ត៌មានត្រឹមត្រូវនៅពេលដែលកាបូបអេឡិចត្រូនិចរបស់អ្នកបានធ្វើសមកាលកម្មជាមួយបណ្តាញប៊ឺតខញ  សូមពិនិត្យព័ត៌មានលំម្អិតខាងក្រោម។</translation>
    </message>
    <message>
        <source>Attempting to spend qtums that are affected by not-yet-displayed transactions will not be accepted by the network.</source>
        <translation>ព្យាយាមក្នុងការចំណាយប៊ីតខញដែលទទួលរងឥទ្ឋិពលពីប្រត្តិបត្តិការមិនទាន់ធ្វើការបង្ហាញ នឹងមិនត្រូវទទួលស្គាល់ពីបណ្តាញ។</translation>
    </message>
    <message>
        <source>Number of blocks left</source>
        <translation>ចំនួនប្លុកដែលនៅសល់</translation>
    </message>
    <message>
        <source>Unknown...</source>
        <translation>មិនទទួលស្គាល់...</translation>
    </message>
    <message>
        <source>Last block time</source>
        <translation>Last block time</translation>
    </message>
    <message>
        <source>Progress</source>
        <translation>កំពុងដំណើរការ</translation>
    </message>
    <message>
        <source>Progress increase per hour</source>
        <translation>ដំណើរការកើនឡើងក្នុងមួយម៉ោង</translation>
    </message>
    <message>
        <source>calculating...</source>
        <translation>កំពុងគណនា...</translation>
    </message>
    <message>
        <source>Estimated time left until synced</source>
        <translation>ពេលវេលាដែលរំពឹងទុកនៅសល់រហូតដល់បានធ្វើសមកាលកម្ម</translation>
    </message>
    <message>
        <source>Hide</source>
        <translation>Hide</translation>
    </message>
    <message>
        <source>Esc</source>
        <translation>ចាកចេញ</translation>
    </message>
    </context>
<context>
    <name>OpenURIDialog</name>
    <message>
        <source>Open qtum URI</source>
        <translation>បើកប៊ីតខញ​URl</translation>
    </message>
    <message>
        <source>URI:</source>
        <translation>URl:</translation>
    </message>
</context>
<context>
    <name>OpenWalletActivity</name>
    <message>
        <source>Open wallet failed</source>
        <translation>បើកកាបូបអេឡិចត្រូនិច មិនជៅគជ័យ</translation>
    </message>
    <message>
        <source>Open wallet warning</source>
        <translation>ក្រើនរំលឹកឲ្យប្រយ័ត្នក្នុងការបើកកាបូបអេឡិចត្រូនិច</translation>
    </message>
    <message>
        <source>default wallet</source>
        <translation>កាបូបអេឡិចត្រូនិច លំនាំដើម</translation>
    </message>
    </context>
<context>
    <name>OptionsDialog</name>
    <message>
        <source>Options</source>
        <translation>ជម្រើស</translation>
    </message>
    <message>
        <source>&amp;Main</source>
        <translation>&amp;សំខាន់</translation>
    </message>
    <message>
        <source>Expert</source>
        <translation>អ្នកជំនាញ</translation>
    </message>
    <message>
        <source>&amp;Window</source>
        <translation>&amp;Window</translation>
    </message>
    <message>
        <source>Client will be shut down. Do you want to proceed?</source>
        <translation>ផ្ទាំងអតិថិជននិងត្រូវបិទ។ តើអ្នកចង់បន្តទៀតឫទេ?</translation>
    </message>
    <message>
        <source>Configuration options</source>
        <translation>ជម្រើសក្នុងការរៀបចំរចនាសម្ព័ន្ធ</translation>
    </message>
    <message>
        <source>The configuration file is used to specify advanced user options which override GUI settings. Additionally, any command-line options will override this configuration file.</source>
        <translation>ការរៀបចំរចនាសម្ពន្ធ័ឯកសារ ត្រូវបានប្រើសម្រាប់អ្នកដែលមានបទពិសោធន៏ ក្នុងរៀបចំកែប្រែផ្នែកក្រាហ្វិកខាងមុននៃសុសវែ។ បន្ថែ​មលើនេះទៀត  កាសរសេរបន្ថែមកូដ វានឹងធ្វើឲ្យមានការកែប្រែឯការសារនេះ។</translation>
    </message>
    <message>
        <source>Error</source>
        <translation>បញ្ហា</translation>
    </message>
    <message>
        <source>This change would require a client restart.</source>
        <translation>ការផ្លាស់ប្តូរនេះនឹងត្រូវការចាប់ផ្តើមម៉ាស៊ីនកុំព្យូទ័រឡើងវិញ។​</translation>
    </message>
    </context>
<context>
    <name>OverviewPage</name>
    <message>
        <source>Form</source>
        <translation>ទម្រង់</translation>
    </message>
    <message>
        <source>Available:</source>
        <translation>មាន</translation>
    </message>
    <message>
        <source>Your current spendable balance</source>
        <translation>សមតុល្យបច្ចុប្បន្នដែលអាចចាយបាន</translation>
    </message>
    <message>
        <source>Pending:</source>
        <translation>រងចាំ</translation>
    </message>
    <message>
        <source>Total:</source>
        <translation>សរុប</translation>
    </message>
    <message>
        <source>Spendable:</source>
        <translation>អាចចំណាយបានៈ</translation>
    </message>
    <message>
        <source>Recent transactions</source>
        <translation>ព្រឹត្តិបត្តិការថ្មីៗ</translation>
    </message>
    <message>
        <source>Unconfirmed transactions to watch-only addresses</source>
        <translation>ប្រឹត្តិបត្តិការមិនទាន់បញ្ចាក់ច្បាស់ ទៅកាន់ អាសយដ្ឋានសម្រាប់តែមើល</translation>
    </message>
    </context>
<context>
    <name>PSBTOperationsDialog</name>
    <message>
        <source>Save...</source>
        <translation>ថែរក្សាទុក...</translation>
    </message>
    <message>
        <source>Save Transaction Data</source>
        <translation>Save Transaction Data</translation>
    </message>
    <message>
        <source>Partially Signed Transaction (Binary) (*.psbt)</source>
        <translation>Partially Signed Transaction (Binary) (*.psbt)</translation>
    </message>
    <message>
        <source>PSBT saved to disk.</source>
        <translation>PSBT បានរក្សាទុកក្នុងឌីស។</translation>
    </message>
    <message>
        <source>Unable to calculate transaction fee or total transaction amount.</source>
        <translation>មិនអាចគណនាកម្រៃប្រត្តិបត្តិការ ឬ ចំនួនប្រត្តិបត្តិការសរុប។</translation>
    </message>
    <message>
        <source>Pays transaction fee: </source>
        <translation>បង់កម្រៃប្រត្តិបត្តិការ</translation>
    </message>
    <message>
        <source>Total Amount</source>
        <translation>ចំនួនសរុប</translation>
    </message>
    <message>
        <source>or</source>
        <translation>ឬ</translation>
    </message>
    <message>
        <source>Transaction is missing some information about inputs.</source>
        <translation>ប្រត្តិបត្តិការមានព័ត៍មានពុំគ្រប់គ្រាន់អំពីការបញ្ចូល។</translation>
    </message>
    </context>
<context>
    <name>PaymentServer</name>
    <message>
        <source>Payment request error</source>
        <translation>ការស្នើរសុំទូរទាត់ប្រាក់ជួបបញ្ហា</translation>
    </message>
    </context>
<context>
    <name>PeerTableModel</name>
    <message>
        <source>User Agent</source>
        <translation>User Agent</translation>
    </message>
    <message>
        <source>Sent</source>
        <translation>បានបញ្ចូន</translation>
    </message>
    <message>
        <source>Received</source>
        <translation>បានទទួល</translation>
    </message>
</context>
<context>
    <name>QObject</name>
    <message>
        <source>Amount</source>
        <translation>ចំនួន</translation>
    </message>
    <message>
        <source>None</source>
        <translation>មិន</translation>
    </message>
    <message>
        <source>N/A</source>
        <translation>N/A</translation>
    </message>
    <message numerus="yes">
        <source>%n second(s)</source>
        <translation><numerusform>%n វិនាទី</numerusform></translation>
    </message>
    <message numerus="yes">
        <source>%n minute(s)</source>
        <translation><numerusform>%n នាទី</numerusform></translation>
    </message>
    <message>
        <source>Error: %1</source>
        <translation>Error: %1</translation>
    </message>
    <message>
        <source>unknown</source>
        <translation>unknown</translation>
    </message>
</context>
<context>
    <name>QRImageWidget</name>
    <message>
        <source>&amp;Save Image...</source>
        <translation>&amp;Save Image...</translation>
    </message>
    <message>
        <source>&amp;Copy Image</source>
        <translation>&amp;ថតចម្លង រូបភាព</translation>
    </message>
    <message>
        <source>Resulting URI too long, try to reduce the text for label / message.</source>
        <translation>លទ្ធផល URI វែងពែក សូមព្យាយមកាត់បន្ថយអក្សរសម្រាប់ ស្លាកសញ្ញា ឫ សារ។</translation>
    </message>
    <message>
        <source>Error encoding URI into QR Code.</source>
        <translation>បញ្ហាក្នុងការបំលែង​URl ទៅជា QR កូដ។</translation>
    </message>
    <message>
        <source>QR code support not available.</source>
        <translation>ការគាំទ្រ QR កូដមិនមាន។</translation>
    </message>
    <message>
        <source>Save QR Code</source>
        <translation>រក្សាទុក QR កូដ</translation>
    </message>
    <message>
        <source>PNG Image (*.png)</source>
        <translation>រូបភាព PNG (*.png)</translation>
    </message>
</context>
<context>
    <name>RPCConsole</name>
    <message>
        <source>N/A</source>
        <translation>N/A</translation>
    </message>
    <message>
        <source>&amp;Information</source>
        <translation>ព័ត៍មាន</translation>
    </message>
    <message>
        <source>General</source>
        <translation>ទូទៅ</translation>
    </message>
    <message>
        <source>Received</source>
        <translation>Received</translation>
    </message>
    <message>
        <source>Sent</source>
        <translation>Sent</translation>
    </message>
    <message>
        <source>User Agent</source>
        <translation>ភ្ងាក់ងារអ្នកប្រើប្រាស់</translation>
    </message>
    <message>
        <source>Node window</source>
        <translation>Node window</translation>
    </message>
    <message>
        <source>Decrease font size</source>
        <translation>បន្ថយទំហំអក្សរ</translation>
    </message>
    <message>
        <source>Increase font size</source>
        <translation>បង្កើនទំហំអក្សរ</translation>
    </message>
    <message>
        <source>Permissions</source>
        <translation>ការអនុញ្ញាត</translation>
    </message>
    <message>
        <source>Last block time</source>
        <translation>Last block time</translation>
    </message>
    </context>
<context>
    <name>ReceiveCoinsDialog</name>
    <message>
        <source>&amp;Amount:</source>
        <translation>&amp;ចំនួន</translation>
    </message>
    <message>
        <source>&amp;Label:</source>
        <translation>&amp;ស្លាកសញ្ញា​</translation>
    </message>
    <message>
        <source>&amp;Message:</source>
        <translation>&amp;សារ</translation>
    </message>
    <message>
        <source>An optional label to associate with the new receiving address.</source>
        <translation>ស្លាកសញ្ញាជាជម្រើសមួយ ទាក់ទងជាមួយនឹងអាសយដ្ឋានទទួលថ្មី។</translation>
    </message>
    <message>
        <source>Use this form to request payments. All fields are &lt;b&gt;optional&lt;/b&gt;.</source>
        <translation>ប្រើប្រាស់ទម្រង់នេះដើម្បីធ្វើការសំណូមពរទូរទាត់ប្រាក់។ រាល់ការបំពេញក្នុងប្រអប់ទាំងអស់​គឺ&lt;b&gt;ជាជម្រើស&lt;/b&gt;។</translation>
    </message>
    <message>
        <source>An optional amount to request. Leave this empty or zero to not request a specific amount.</source>
        <translation>ចំនួនជម្រើសមួយ សម្រាប់សំណើរ។ សូមទុកសូន្យ ឫ ទទេ ទៅដល់មិនសំណើរចំនួនជាក់លាក់ណាមួយ។</translation>
    </message>
    <message>
        <source>An optional label to associate with the new receiving address (used by you to identify an invoice).  It is also attached to the payment request.</source>
        <translation>ស្លាកសញ្ញាជាជម្រើសមួយ ទាក់ទងជាមួយនឹងអាសយដ្ឋានទទួលថ្មី( ដែលអ្នកបានប្រើប្រាស់ ដើម្បីសម្គាល់វិក័យបត្រមួយ)។ វាក៏ត្រូវបានភ្ជាប់ជាមួយនឹងសំណើរទូរទាត់ប្រាក់។</translation>
    </message>
    <message>
        <source>An optional message that is attached to the payment request and may be displayed to the sender.</source>
        <translation>សារជាជម្រើសមួយដែលភ្ជាប់ជាមួយសំណើរទូរទាត់ប្រាក់ និង ប្រហែលជាបង្ហាញទៅកាន់អ្នកបញ្ចូន។</translation>
    </message>
    <message>
        <source>&amp;Create new receiving address</source>
        <translation>&amp;បង្កើតអាសយដ្ឋានទទួលថ្មី</translation>
    </message>
    <message>
        <source>Clear all fields of the form.</source>
        <translation>សំម្អាតគ្រប់ប្រអប់ទាំងអស់ក្នុងទម្រង់នេះ។</translation>
    </message>
    <message>
        <source>Clear</source>
        <translation>សំម្អាត</translation>
    </message>
    <message>
        <source>Requested payments history</source>
        <translation>បានដាក់ស្នើរសុំយកប្រវត្តិការទូរទាត់ប្រាក់</translation>
    </message>
    <message>
        <source>Show the selected request (does the same as double clicking an entry)</source>
        <translation>ធ្វើការបង្ហាញ សំណូមពរដែលត្រូវបានជ្រើសរើស​(ធ្វើដូចគ្នា ដោយចុចពីរដងសម្រាប់ការបញ្ចូលម្តង)</translation>
    </message>
    <message>
        <source>Show</source>
        <translation>បង្ហាញ</translation>
    </message>
    <message>
        <source>Remove the selected entries from the list</source>
        <translation>លុបចេញការបញ្ចូលដែលបានជ្រើសរើស ពីក្នុងបញ្ចីរ</translation>
    </message>
    <message>
        <source>Remove</source>
        <translation>លុបចេញ</translation>
    </message>
    <message>
        <source>Copy label</source>
        <translation>ថតចម្លងស្លាកសញ្ញា</translation>
    </message>
    <message>
        <source>Copy amount</source>
        <translation>Copy amount</translation>
    </message>
    <message>
        <source>Could not unlock wallet.</source>
        <translation>Could not unlock wallet.</translation>
    </message>
    </context>
<context>
    <name>ReceiveRequestDialog</name>
    <message>
        <source>Amount:</source>
        <translation>Amount:</translation>
    </message>
    <message>
        <source>Label:</source>
        <translation>ស្លាកសញ្ញាៈ</translation>
    </message>
    <message>
        <source>Message:</source>
        <translation>Message:</translation>
    </message>
    <message>
        <source>Wallet:</source>
        <translation>កាបូបចល័ត៖</translation>
    </message>
    <message>
        <source>Copy &amp;Address</source>
        <translation>ចម្លង និង អាសយដ្ឋាន</translation>
    </message>
    <message>
        <source>&amp;Save Image...</source>
        <translation>&amp;Save Image...</translation>
    </message>
    </context>
<context>
    <name>RecentRequestsTableModel</name>
    <message>
        <source>Date</source>
        <translation>Date</translation>
    </message>
    <message>
        <source>Label</source>
        <translation>ស្លាក​សញ្ញា</translation>
    </message>
    <message>
        <source>Message</source>
        <translation>Message</translation>
    </message>
    <message>
        <source>(no label)</source>
        <translation>(គ្មាន​ស្លាក​សញ្ញា)</translation>
    </message>
    </context>
<context>
    <name>SendCoinsDialog</name>
    <message>
        <source>Send Coins</source>
        <translation>Send Coins</translation>
    </message>
    <message>
        <source>Quantity:</source>
        <translation>Quantity:</translation>
    </message>
    <message>
        <source>Bytes:</source>
        <translation>Bytes:</translation>
    </message>
    <message>
        <source>Amount:</source>
        <translation>Amount:</translation>
    </message>
    <message>
        <source>Fee:</source>
        <translation>Fee:</translation>
    </message>
    <message>
        <source>After Fee:</source>
        <translation>After Fee:</translation>
    </message>
    <message>
        <source>Change:</source>
        <translation>Change:</translation>
    </message>
    <message>
        <source>Transaction Fee:</source>
        <translation>កម្រៃប្រត្តិបត្តិការ</translation>
    </message>
    <message>
        <source>Choose...</source>
        <translation>ជ្រើសរើស...</translation>
    </message>
    <message>
        <source>Hide</source>
        <translation>Hide</translation>
    </message>
    <message>
        <source>(Smart fee not initialized yet. This usually takes a few blocks...)</source>
        <translation>(ថ្លៃសេវាឆ្លាត មិនទាន់ចាប់ផ្តើមទេ។ វាជាទូរទៅវាត្រូវការប្លក់មួយចំនួនតូច...)</translation>
    </message>
    <message>
        <source>Send to multiple recipients at once</source>
        <translation>បញ្ចូនទៅកាន់អ្នកទទួលច្រើនអ្នកក្នុងពេលតែមួយ</translation>
    </message>
    <message>
        <source>Add &amp;Recipient</source>
        <translation>បន្ថែម &amp;អ្នកទទួល</translation>
    </message>
    <message>
        <source>Clear all fields of the form.</source>
        <translation>សម្អាតគ្រប់ប្រអប់ក្នុងទម្រង់នេះៈ</translation>
    </message>
    <message>
        <source>Dust:</source>
        <translation>Dust:</translation>
    </message>
    <message>
        <source>Clear &amp;All</source>
        <translation>សម្អាត់  &amp;ទាំងអស់</translation>
    </message>
    <message>
        <source>Copy quantity</source>
        <translation>Copy quantity</translation>
    </message>
    <message>
        <source>Copy amount</source>
        <translation>Copy amount</translation>
    </message>
    <message>
        <source>Copy fee</source>
        <translation>Copy fee</translation>
    </message>
    <message>
        <source>Copy after fee</source>
        <translation>Copy after fee</translation>
    </message>
    <message>
        <source>Copy bytes</source>
        <translation>Copy bytes</translation>
    </message>
    <message>
        <source>Copy dust</source>
        <translation>Copy dust</translation>
    </message>
    <message>
        <source>Copy change</source>
        <translation>Copy change</translation>
    </message>
    <message>
        <source>Save Transaction Data</source>
        <translation>Save Transaction Data</translation>
    </message>
    <message>
        <source>Partially Signed Transaction (Binary) (*.psbt)</source>
        <translation>Partially Signed Transaction (Binary) (*.psbt)</translation>
    </message>
    <message>
        <source>PSBT saved</source>
        <translation> បានរក្សាទុកPSBT</translation>
    </message>
    <message>
        <source>or</source>
        <translation>ឬ</translation>
    </message>
    <message>
        <source>Transaction fee</source>
        <translation>Transaction fee</translation>
    </message>
    <message>
        <source>Total Amount</source>
        <translation>ចំនួនសរុប</translation>
    </message>
    <message>
        <source>To review recipient list click "Show Details..."</source>
        <translation>ពិនិត្យមើលឡើងវិញនូវបញ្ចីអ្នកទទួល ចុច  ៉បង្ហាញព៍ត័មានលំអិត...៉</translation>
    </message>
    <message>
        <source>Confirm send coins</source>
        <translation>បញ្ចាក់​ ក្នុងការបញ្ចូនកាក់</translation>
    </message>
    <message>
        <source>(no label)</source>
        <translation>(គ្មាន​ស្លាក​សញ្ញា)</translation>
    </message>
</context>
<context>
    <name>SendCoinsEntry</name>
    <message>
        <source>&amp;Label:</source>
        <translation>&amp;ស្លាក​សញ្ញា:</translation>
    </message>
    <message>
        <source>Choose previously used address</source>
        <translation>Choose previously used address</translation>
    </message>
    <message>
        <source>Alt+A</source>
        <translation>Alt+A</translation>
    </message>
    <message>
        <source>Paste address from clipboard</source>
        <translation>Paste address from clipboard</translation>
    </message>
    <message>
        <source>Alt+P</source>
        <translation>Alt+P</translation>
    </message>
    <message>
        <source>Use available balance</source>
        <translation>ប្រើប្រាស់សមតុល្យដែលមានសាច់ប្រាក់</translation>
    </message>
    <message>
        <source>Message:</source>
        <translation>សារៈ</translation>
    </message>
    <message>
        <source>This is an unauthenticated payment request.</source>
        <translation>នេះជាសំណើរទូរទាត់ប្រាក់មិនទាន់បានបញ្ចាក់តាមច្បាប់ត្រឹមត្រូវ។</translation>
    </message>
    <message>
        <source>This is an authenticated payment request.</source>
        <translation>នេះជាសំណើរទូរទាត់ប្រាក់ដែលបានបញ្ចាក់តាមច្បាប់ត្រឹមត្រូវ។</translation>
    </message>
    <message>
        <source>Enter a label for this address to add it to the list of used addresses</source>
        <translation>បញ្ចូលស្លាក​សញ្ញាមួយ សម្រាប់អាសយដ្ឋាននេះ ដើម្បីបញ្ចូលវាទៅក្នងបញ្ចីរអាសយដ្ឋានដែលបានប្រើប្រាស់</translation>
    </message>
    <message>
        <source>Pay To:</source>
        <translation>បង់ទៅកាន់</translation>
    </message>
    <message>
        <source>Memo:</source>
        <translation>អនុស្សរណៈ</translation>
    </message>
</context>
<context>
    <name>ShutdownWindow</name>
    <message>
        <source>Do not shut down the computer until this window disappears.</source>
        <translation>សូមកុំទាន់បិទកុំព្យូទ័រនេះ រហូលទាល់តែវិនដូរនេះលុបបាត់។</translation>
    </message>
</context>
<context>
    <name>SignVerifyMessageDialog</name>
    <message>
        <source>Choose previously used address</source>
        <translation>Choose previously used address</translation>
    </message>
    <message>
        <source>Alt+A</source>
        <translation>Alt+A</translation>
    </message>
    <message>
        <source>Paste address from clipboard</source>
        <translation>Paste address from clipboard</translation>
    </message>
    <message>
        <source>Alt+P</source>
        <translation>Alt+P</translation>
    </message>
    <message>
        <source>Enter the message you want to sign here</source>
        <translation>សូមបញ្ចូលពាក្យដែលអ្នកចង់បញ្ចូលនៅទីនេះ</translation>
    </message>
    <message>
        <source>Signature</source>
        <translation>ហត្ថលេខា</translation>
    </message>
    <message>
        <source>Clear &amp;All</source>
        <translation>Clear &amp;All</translation>
    </message>
    <message>
        <source>Click "Sign Message" to generate signature</source>
        <translation>ចុច ៉ហត្ថលេខា​ លើសារ​ ​ ៉​ដើម្បីបង្កើតហត្ថលេខា</translation>
    </message>
    <message>
        <source>The entered address is invalid.</source>
        <translation>អាសយដ្ឋានដែលបានបញ្ចូល មិនត្រឹមត្រូវ។</translation>
    </message>
    <message>
        <source>Please check the address and try again.</source>
        <translation>សូមពិនិត្យអាសយដ្ឋាននេះឡើងវិញ រួចហើយព្យាយាមម្តងទៀត។</translation>
    </message>
    <message>
        <source>Wallet unlock was cancelled.</source>
        <translation>បោះបង់ចោល ការដោះសោរកាបូបអេឡិចត្រូនិច។</translation>
    </message>
    <message>
        <source>No error</source>
        <translation>មិនមានបញ្ហា</translation>
    </message>
    <message>
        <source>Message signed.</source>
        <translation>សារបានចុះហត្ថលេខា។</translation>
    </message>
    <message>
        <source>The signature could not be decoded.</source>
        <translation>ការចុះហត្ថលេខានេះមិនគួរត្រូវបានបម្លែងទៅជាភាសាកុំព្យូទ័រទេ។</translation>
    </message>
    <message>
        <source>Please check the signature and try again.</source>
        <translation>សូមពិនិត្យការចុះហត្ថលេខានេះឡើងវិញ រូចហើយព្យាយាមម្តងទៀត។</translation>
    </message>
    <message>
        <source>Message verification failed.</source>
        <translation>សារបញ្ចាក់ មិនត្រឹមត្រូវ។</translation>
    </message>
    <message>
        <source>Message verified.</source>
        <translation>សារត្រូវបានផ្ទៀងផ្ទាត់។</translation>
    </message>
</context>
<context>
    <name>TrafficGraphWidget</name>
    <message>
        <source>KB/s</source>
        <translation>KB/s</translation>
    </message>
</context>
<context>
    <name>TransactionDesc</name>
    <message numerus="yes">
        <source>Open for %n more block(s)</source>
        <translation><numerusform>បើក %n  ប្លុកជាច្រើនទៀត</numerusform></translation>
    </message>
    <message>
        <source>abandoned</source>
        <translation>បានបោះបង់ចោល</translation>
    </message>
    <message>
        <source>Status</source>
        <translation>ស្ថានភាព</translation>
    </message>
    <message>
        <source>Date</source>
        <translation>ថ្ងៃ</translation>
    </message>
    <message>
        <source>Source</source>
        <translation>ប្រភព</translation>
    </message>
    <message>
        <source>Generated</source>
        <translation>បានបង្កើត</translation>
    </message>
    <message>
        <source>unknown</source>
        <translation>unknown</translation>
    </message>
    <message>
        <source>To</source>
        <translation>ទៅកាន់</translation>
    </message>
    <message>
        <source>own address</source>
        <translation>អាសយដ្ឋានផ្ទាល់ខ្លួន</translation>
    </message>
    <message>
        <source>watch-only</source>
        <translation>សម្រាប់តែមើល</translation>
    </message>
    <message>
        <source>label</source>
        <translation>ស្លាក​សញ្ញា</translation>
    </message>
    <message>
        <source>not accepted</source>
        <translation>មិនបានទទួល</translation>
    </message>
    <message>
        <source>Transaction fee</source>
        <translation>កម្រៃប្រត្តិបត្តិការ</translation>
    </message>
    <message>
        <source>Message</source>
        <translation>Message</translation>
    </message>
    <message>
        <source>Comment</source>
        <translation>យោលបល់</translation>
    </message>
    <message>
        <source>Transaction ID</source>
        <translation>អត្តសញ្ញាណ ប្រត្តិបត្តិការ</translation>
    </message>
    <message>
        <source>Transaction total size</source>
        <translation>ទំហំសរុបប្រត្តិបត្តិការ</translation>
    </message>
    <message>
        <source>Transaction virtual size</source>
        <translation>ទំហំប្រត្តិបត្តិការជាក់ស្តែង</translation>
    </message>
    <message>
        <source>Transaction</source>
        <translation>ប្រត្តិបត្តិការ</translation>
    </message>
    <message>
        <source>Inputs</source>
        <translation>បញ្ចូល</translation>
    </message>
    <message>
        <source>Amount</source>
        <translation>ចំនួន</translation>
    </message>
    <message>
        <source>true</source>
        <translation>ត្រូវ</translation>
    </message>
    <message>
        <source>false</source>
        <translation>មិនត្រឹមត្រូវ</translation>
    </message>
</context>
<context>
    <name>TransactionDescDialog</name>
    </context>
<context>
    <name>TransactionTableModel</name>
    <message>
        <source>Date</source>
        <translation>ថ្ងៃ</translation>
    </message>
    <message>
        <source>Type</source>
        <translation>ប្រភេទ</translation>
    </message>
    <message>
        <source>Label</source>
        <translation>ស្លាក​សញ្ញា</translation>
    </message>
    <message numerus="yes">
        <source>Open for %n more block(s)</source>
        <translation><numerusform>បើក %n ប្លុកជាច្រើនទៀត</numerusform></translation>
    </message>
    <message>
        <source>Unconfirmed</source>
        <translation>មិនទាន់បានបញ្ចាក់ច្បាស់</translation>
    </message>
    <message>
        <source>Abandoned</source>
        <translation>បានបោះបង់</translation>
    </message>
    <message>
        <source>Received with</source>
        <translation>បានទទួលជាមួយនឹង</translation>
    </message>
    <message>
        <source>Received from</source>
        <translation>បានទទួលពី</translation>
    </message>
    <message>
        <source>Sent to</source>
        <translation>Sent to</translation>
    </message>
    <message>
        <source>Payment to yourself</source>
        <translation>បង់ប្រាក់ទៅខ្លួនអ្នក</translation>
    </message>
    <message>
        <source>Mined</source>
        <translation>បានរុករករ៉ែ</translation>
    </message>
    <message>
        <source>watch-only</source>
        <translation>សម្រាប់តែមើល</translation>
    </message>
    <message>
        <source>(n/a)</source>
        <translation>(មិនមាន)</translation>
    </message>
    <message>
        <source>(no label)</source>
        <translation>(គ្មាន​ស្លាកសញ្ញា)</translation>
    </message>
    <message>
        <source>Date and time that the transaction was received.</source>
        <translation>ថ្ងៃ និង ពេលវេលាដែលទទួលបានប្រត្តិបត្តិការ។</translation>
    </message>
    <message>
        <source>Type of transaction.</source>
        <translation>ប្រភេទនៃប្រត្តិបត្តិការ</translation>
    </message>
    </context>
<context>
    <name>TransactionView</name>
    <message>
        <source>Received with</source>
        <translation>Received with</translation>
    </message>
    <message>
        <source>Sent to</source>
        <translation>Sent to</translation>
    </message>
    <message>
        <source>To yourself</source>
        <translation>ទៅកាន់ខ្លូនអ្នក</translation>
    </message>
    <message>
        <source>Mined</source>
        <translation>បានរុករករ៉ែ</translation>
    </message>
    <message>
        <source>Other</source>
        <translation>ផ្សេងទៀត</translation>
    </message>
    <message>
        <source>Enter address, transaction id, or label to search</source>
        <translation>បញ្ចូលអាសយដ្ឋាន អត្តសញ្ញាណប្រត្តិបត្តិការ ឫ ស្លាក​សញ្ញា ដើម្បីធ្វើការស្វែងរក</translation>
    </message>
    <message>
        <source>Min amount</source>
        <translation>ចំនួនតិចបំផុត</translation>
    </message>
    <message>
        <source>Abandon transaction</source>
        <translation>បោះបង់ប្រត្តិបត្តិការ</translation>
    </message>
    <message>
        <source>Increase transaction fee</source>
        <translation>តំឡើងកម្រៃប្រត្តិបត្តិការ</translation>
    </message>
    <message>
        <source>Copy address</source>
        <translation>ចម្លងអាសយដ្ឋាន</translation>
    </message>
    <message>
        <source>Copy label</source>
        <translation>ថតចម្លងស្លាកសញ្ញា</translation>
    </message>
    <message>
        <source>Copy amount</source>
        <translation>Copy amount</translation>
    </message>
    <message>
        <source>Copy transaction ID</source>
        <translation>Copy transaction ID</translation>
    </message>
    <message>
        <source>Edit label</source>
        <translation>កែប្រែស្លាកសញ្ញា</translation>
    </message>
    <message>
        <source>Comma separated file (*.csv)</source>
        <translation>ឯកសារបំបែកដោយក្បៀស (*.csv)</translation>
    </message>
    <message>
        <source>Confirmed</source>
        <translation>Confirmed</translation>
    </message>
    <message>
        <source>Date</source>
        <translation>Date</translation>
    </message>
    <message>
        <source>Type</source>
        <translation>Type</translation>
    </message>
    <message>
        <source>Label</source>
        <translation>ស្លាកសញ្ញា</translation>
    </message>
    <message>
        <source>Address</source>
        <translation>អាសយដ្ឋាន</translation>
    </message>
    <message>
        <source>Exporting Failed</source>
        <translation>បរាជ័យការបញ្ជូនចេញ</translation>
    </message>
    </context>
<context>
    <name>UnitDisplayStatusBarControl</name>
    </context>
<context>
    <name>WalletController</name>
    <message>
        <source>Close wallet</source>
        <translation>Close wallet</translation>
    </message>
    <message>
        <source>Close all wallets</source>
        <translation>Close all wallets</translation>
    </message>
    </context>
<context>
    <name>WalletFrame</name>
    <message>
        <source>Create a new wallet</source>
        <translation>បង្កើតកាបូបចល័តថ្មី</translation>
    </message>
</context>
<context>
    <name>WalletModel</name>
    <message>
        <source>Send Coins</source>
        <translation>បញ្ជូនកាក់</translation>
    </message>
    <message>
        <source>Increasing transaction fee failed</source>
        <translation>តំឡើងកម្រៃប្រត្តិបត្តិការមិនជោគជ័យ</translation>
    </message>
    <message>
        <source>Do you want to increase the fee?</source>
        <translation>តើអ្នកចង់តំឡើងកម្រៃដែរ ឫទេ?</translation>
    </message>
    <message>
        <source>Current fee:</source>
        <translation>កម្រៃបច្ចុប្បន្ន</translation>
    </message>
    <message>
        <source>default wallet</source>
        <translation>default wallet</translation>
    </message>
</context>
<context>
    <name>WalletView</name>
    <message>
        <source>&amp;Export</source>
        <translation>&amp;នាំចេញ</translation>
    </message>
    <message>
        <source>Export the data in the current tab to a file</source>
        <translation>នាំចេញទិន្នន័យនៃថេបបច្ចុប្បន្នទៅជាឯកសារ</translation>
    </message>
    <message>
        <source>Error</source>
        <translation>បញ្ហា</translation>
    </message>
    <message>
        <source>Load Transaction Data</source>
        <translation>ទាញយកទិន្ន័យប្រត្តិបត្តិការ</translation>
    </message>
    <message>
        <source>Partially Signed Transaction (*.psbt)</source>
        <translation>ប្រត្តិបត្តិការ ដែលបានចុះហត្ថលេខាមិនពេញលេញ (*.psbt)</translation>
    </message>
    <message>
        <source>Backup Successful</source>
        <translation>ចំម្លងទុកដោយជោគជ័យ</translation>
    </message>
    <message>
        <source>Cancel</source>
        <translation>ចាកចេញ</translation>
    </message>
</context>
<context>
    <name>qtum-core</name>
    <message>
        <source>Transaction fee and change calculation failed</source>
        <translation>ការគណនា ការផ្លាស់ប្តូរ និង កម្រៃប្រត្តិបត្តការ មិនជោគជ័យ</translation>
    </message>
    <message>
        <source>The transaction amount is too small to send after the fee has been deducted</source>
        <translation>ចំនួនប្រត្តិបត្តិការមានទឹកប្រាក់ទំហំតិចតួច ក្នុងការផ្ញើរចេញទៅ  បន្ទាប់ពីកំរៃត្រូវបានកាត់រួចរាល់</translation>
    </message>
    <message>
        <source>This is the maximum transaction fee you pay (in addition to the normal fee) to prioritize partial spend avoidance over regular coin selection.</source>
        <translation>នេះជាកម្រៃប្រត្តិបត្តិការតូចបំផុត ដែលអ្នកទូរទាត់ (បន្ថែមទៅលើកម្រៃធម្មតា)​​  ដើម្បីផ្តល់អាទិភាពលើការជៀសវៀងការចំណាយដោយផ្នែក សម្រាប់ការជ្រើសរើសកាក់ដោយទៀងទាត់។</translation>
    </message>
    <message>
        <source>Transaction needs a change address, but we can't generate it. Please call keypoolrefill first.</source>
        <translation>ប្រត្តិបត្តការនេះ ត្រូវការផ្លាស់ប្តូរអាសយដ្ឋាន​​ ប៉ុន្តែយើងមិនអាចបង្កើតវាបាន។ ដូច្នេះសូមហៅទៅកាន់ Keypoolrefill។</translation>
    </message>
    <message>
        <source>Disk space is too low!</source>
        <translation>ទំហំឌីស មានកំរិតទាប</translation>
    </message>
    <message>
        <source>Error reading from database, shutting down.</source>
        <translation>បញ្ហា​ក្នុងការទទួលបានទិន្ន័យ​ ពីមូលដ្ឋានទិន្ន័យ ដូច្នេះកំពុងតែបិទ។</translation>
    </message>
    <message>
        <source>Signing transaction failed</source>
        <translation>ប្រត្តិបត្តការចូល មិនជោគជ័យ</translation>
    </message>
    <message>
        <source>The transaction amount is too small to pay the fee</source>
        <translation>ចំនួនប្រត្តិបត្តិការមានទឹកប្រាក់ទំហំតូចពេក សម្រាប់បង់ប្រាក់</translation>
    </message>
    <message>
        <source>Transaction amount too small</source>
        <translation>ចំនួនប្រត្តិបត្តិការមានទឹកប្រាក់ទំហំតូច</translation>
    </message>
    <message>
        <source>Transaction too large</source>
        <translation>ប្រត្តិបត្តការទឹកប្រាក់ មានទំហំធំ</translation>
    </message>
    <message>
        <source>Verifying wallet(s)...</source>
        <translation>កំពុងផ្ទៀងផ្ទាត់ កាបូបអេឡិចត្រូនិច...</translation>
    </message>
    <message>
        <source>-maxtxfee is set very high! Fees this large could be paid on a single transaction.</source>
        <translation>-maxtxfee មានតំម្លៃខ្ពស់ពេក។​ តំម្លៃនេះ អាចគួរត្រូវបានបង់សម្រាប់មួយប្រត្តិបត្តិការ។</translation>
    </message>
    <message>
        <source>This is the transaction fee you may pay when fee estimates are not available.</source>
        <translation> អ្នកនឹងទូរទាត់ កម្រៃប្រត្តិបត្តិការនេះ នៅពេលណាដែល ទឹកប្រាក់នៃការប៉ាន់ស្មាន មិនទាន់មាន។</translation>
    </message>
    <message>
        <source>This is the minimum transaction fee you pay on every transaction.</source>
        <translation>នេះជាកម្រៃប្រត្តិបត្តិការតិចបំផុត អ្នកបង់រាល់ពេលធ្វើប្រត្តិបត្តិការម្តងៗ។</translation>
    </message>
    <message>
        <source>This is the transaction fee you will pay if you send a transaction.</source>
        <translation>នេះជាកម្រៃប្រត្តិបត្តិការ អ្នកនឹងបង់ប្រសិនបើអ្នកធ្វើប្រត្តិបត្តិការម្តង។</translation>
    </message>
    <message>
        <source>Transaction amounts must not be negative</source>
        <translation>ចំនួនប្រត្តិបត្តិការ មិនអាចអវិជ្ជមានបានទេ</translation>
    </message>
    <message>
        <source>Loading block index...</source>
        <translation>កំពុងបង្ហាញ សន្ទស្សន៍ប្លុក</translation>
    </message>
    <message>
        <source>Loading wallet...</source>
        <translation>កំពុងបង្ហាញកាបូបអេឡិចត្រូនិច...</translation>
    </message>
    <message>
        <source>Cannot downgrade wallet</source>
        <translation>មិនអាចបន្ទាបកាបូបអេឡិត្រូនិច</translation>
    </message>
    <message>
        <source>Rescanning...</source>
        <translation>ការត្រួតពិនិត្យម្តងទៀត...</translation>
    </message>
    <message>
        <source>Done loading</source>
        <translation>បានធ្វើរួចរាល់ហើយ កំពុងបង្ហាញ</translation>
    </message>
</context>
>>>>>>> da23532c
</TS><|MERGE_RESOLUTION|>--- conflicted
+++ resolved
@@ -238,13 +238,8 @@
 <context>
     <name>QtumGUI</name>
     <message>
-<<<<<<< HEAD
-        <source>Send coins to a Qtum address</source>
-        <translation>ផ្ញើកាក់ទៅកាន់ អាសយដ្ឋាន Qtum មួយ</translation>
-=======
         <source>Sign &amp;message...</source>
         <translation>ស៊ីញ៉េសារ...</translation>
->>>>>>> da23532c
     </message>
     <message>
         <source>Synchronizing with network...</source>
@@ -302,12 +297,6 @@
         <source>&amp;Change Passphrase...</source>
         <translation>ផ្លាស់ប្ដូរឃ្លាសម្ងាត់...</translation>
     </message>
-<<<<<<< HEAD
-    </context>
-<context>
-    <name>qtum-core</name>
-    </context>
-=======
     <message>
         <source>Open &amp;URI...</source>
         <translation>បើក URL...</translation>
@@ -1877,5 +1866,4 @@
         <translation>បានធ្វើរួចរាល់ហើយ កំពុងបង្ហាញ</translation>
     </message>
 </context>
->>>>>>> da23532c
 </TS>