<TS version="2.1" language="ku_IQ">
<context>
    <name>AddressBookPage</name>
    <message>
        <source>Right-click to edit address or label</source>
        <translation type="unfinished">کرتەی-ڕاست بکە بۆ دەسکاری کردنی ناونیشان یان پێناسە</translation>
    </message>
    <message>
        <source>Create a new address</source>
        <translation type="unfinished">ناوونیشانێکی نوێ دروست بکە</translation>
    </message>
    <message>
        <source>&amp;New</source>
        <translation type="unfinished">&amp;نوێ</translation>
    </message>
    <message>
        <source>Copy the currently selected address to the system clipboard</source>
        <translation type="unfinished">کۆپیکردنی ناونیشانی هەڵبژێردراوی ئێستا بۆ کلیپ بۆردی سیستەم</translation>
    </message>
    <message>
        <source>&amp;Copy</source>
        <translation type="unfinished">&amp;ڕوونووس</translation>
    </message>
    <message>
        <source>C&amp;lose</source>
        <translation type="unfinished">C&amp;داخستن</translation>
    </message>
    <message>
        <source>Delete the currently selected address from the list</source>
        <translation type="unfinished">سڕینەوەی ناونیشانی هەڵبژێردراوی ئێستا لە لیستەکە</translation>
    </message>
    <message>
        <source>Enter address or label to search</source>
        <translation type="unfinished">ناونیشانێک بنووسە یان پێناسەیەک داخڵ بکە بۆ گەڕان</translation>
    </message>
    <message>
        <source>Export the data in the current tab to a file</source>
        <translation type="unfinished">ناردنی داتا لە خشتەبەندی ئێستا بۆ فایلێک</translation>
    </message>
    <message>
        <source>&amp;Export</source>
        <translation type="unfinished">&amp;هەناردن</translation>
    </message>
    <message>
        <source>&amp;Delete</source>
        <translation type="unfinished">&amp;سڕینەوە</translation>
    </message>
    <message>
        <source>Choose the address to send coins to</source>
        <translation type="unfinished">ناونیشانەکە هەڵبژێرە بۆ ناردنی دراوەکان بۆ</translation>
    </message>
    <message>
        <source>Choose the address to receive coins with</source>
        <translation type="unfinished">ناونیشانەکە هەڵبژێرە بۆ وەرگرتنی دراوەکان لەگەڵ</translation>
    </message>
    <message>
        <source>C&amp;hoose</source>
        <translation type="unfinished">&amp;هەڵبژێرە</translation>
    </message>
    <message>
        <source>Sending addresses</source>
        <translation type="unfinished">ناردنی ناونیشانەکان</translation>
    </message>
    <message>
        <source>Receiving addresses</source>
        <translation type="unfinished">وەرگرتنی ناونیشانەکان</translation>
    </message>
    <message>
        <source>These are your Qtum addresses for sending payments. Always check the amount and the receiving address before sending coins.</source>
        <translation type="unfinished">ئەمانە ناونیشانی بیتکۆبیتەکانی تۆنە بۆ ناردنی پارەدانەکان. هەمیشە بڕی و ناونیشانی وەرگرەکان بپشکنە پێش ناردنی دراوەکان.</translation>
    </message>
    <message>
        <source>These are your Qtum addresses for receiving payments. Use the 'Create new receiving address' button in the receive tab to create new addresses.
Signing is only possible with addresses of the type 'legacy'.</source>
        <translation type="unfinished">ئەمانە ناونیشانی بیتکۆبیتەکانی تۆنە بۆ وەرگرتنی پارەدانەکان. دوگمەی 'دروستکردنیناونیشانی وەرگرتنی نوێ' لە تابی وەرگرتندا بۆ دروستکردنی ناونیشانی نوێ بەکاربێنە.
واژووکردن تەنها دەکرێت لەگەڵ ناونیشانەکانی جۆری 'میرات'.</translation>
    </message>
    <message>
        <source>&amp;Copy Address</source>
        <translation type="unfinished">&amp;ڕوونووسکردن ناوونیشان</translation>
    </message>
    <message>
        <source>Copy &amp;Label</source>
        <translation type="unfinished">کۆپی &amp;ناونیشان</translation>
    </message>
    <message>
        <source>&amp;Edit</source>
        <translation type="unfinished">&amp;دەسکاریکردن</translation>
    </message>
    <message>
        <source>Export Address List</source>
        <translation type="unfinished">لیستی ناونیشان هاوردە بکە</translation>
    </message>
    <message>
        <source>There was an error trying to save the address list to %1. Please try again.</source>
        <extracomment>An error message. %1 is a stand-in argument for the name of the file we attempted to save to.</extracomment>
        <translation type="unfinished">هەڵەیەک ڕوویدا لە هەوڵی خەزنکردنی لیستی ناونیشانەکە بۆ %1. تکایە دووبارە هەوڵ دەوە.</translation>
    </message>
    <message>
        <source>Exporting Failed</source>
        <translation type="unfinished">هەناردەکردن سەرکەوتوو نەبوو</translation>
    </message>
</context>
<context>
    <name>AddressTableModel</name>
    <message>
        <source>Label</source>
        <translation type="unfinished">پێناسەکردن</translation>
    </message>
    <message>
        <source>Address</source>
        <translation type="unfinished">ناوونیشان</translation>
    </message>
    <message>
        <source>(no label)</source>
        <translation type="unfinished">(بێ ناونیشان)

</translation>
    </message>
</context>
<context>
    <name>AskPassphraseDialog</name>
    <message>
        <source>Passphrase Dialog</source>
        <translation type="unfinished">دیالۆگی دەستەواژەی تێپەڕبوون</translation>
    </message>
    <message>
        <source>Enter passphrase</source>
        <translation type="unfinished">دەستەواژەی تێپەڕبوون بنووسە</translation>
    </message>
    <message>
        <source>New passphrase</source>
        <translation type="unfinished">دەستەواژەی تێپەڕی نوێ</translation>
    </message>
    <message>
        <source>Repeat new passphrase</source>
        <translation type="unfinished">دووبارەکردنەوەی دەستەواژەی تێپەڕی نوێ</translation>
    </message>
    <message>
        <source>Show passphrase</source>
        <translation type="unfinished">نیشان دانا ناوه چونه</translation>
    </message>
    <message>
        <source>Encrypt wallet</source>
        <translation type="unfinished">کیف خو یه پاره رمزه دانینه بر</translation>
    </message>
    <message>
        <source>This operation needs your wallet passphrase to unlock the wallet.</source>
        <translation type="unfinished">او شوله بو ور کرنا کیف پاره گرکه رمزا کیفه وؤ یه پاره بزانی</translation>
    </message>
    <message>
        <source>Are you sure you wish to encrypt your wallet?</source>
        <translation type="unfinished">به راستی اون هشیارن کا دخازن بو کیف خو یه پاره رمزه دانین</translation>
    </message>
    <message>
        <source>Enter the new passphrase for the wallet.&lt;br/&gt;Please use a passphrase of &lt;b&gt;ten or more random characters&lt;/b&gt;, or &lt;b&gt;eight or more words&lt;/b&gt;.</source>
        <translation type="unfinished">دەستەواژەی تێپەڕەوی نوێ تێبنووسە بۆ جزدان.1 تکایە دەستەواژەی تێپەڕێک بەکاربێنە لە 2ten یان زیاتر لە هێما هەڕەمەکیەکان2، یان 38 یان زیاتر ووشەکان3.</translation>
    </message>
    <message>
        <source>Remember that encrypting your wallet cannot fully protect your qtums from being stolen by malware infecting your computer.</source>
        <translation type="unfinished">بیرت بێت کە ڕەمزاندنی جزدانەکەت ناتوانێت بەتەواوی بیتکۆبیتەکانت بپارێزێت لە دزرابوون لەلایەن وورنەری تووشکردنی کۆمپیوتەرەکەت.</translation>
    </message>
    <message>
        <source>IMPORTANT: Any previous backups you have made of your wallet file should be replaced with the newly generated, encrypted wallet file. For security reasons, previous backups of the unencrypted wallet file will become useless as soon as you start using the new, encrypted wallet.</source>
        <translation type="unfinished">گرنگ: هەر پاڵپشتێکی پێشووت دروست کردووە لە فایلی جزدانەکەت دەبێت جێگۆڕکێی پێ بکرێت لەگەڵ فایلی جزدانی نهێنی تازە دروستکراو. لەبەر هۆکاری پاراستن، پاڵپشتەکانی پێشووی فایلی جزدانێکی نهێنی نەکراو بێ سوود دەبن هەر کە دەستت کرد بە بەکارهێنانی جزدانی نوێی کۆدکراو.</translation>
    </message>
    </context>
<context>
    <name>QObject</name>
    <message>
        <source>Amount</source>
        <translation type="unfinished">سەرجەم</translation>
    </message>
    <message numerus="yes">
        <source>%n second(s)</source>
        <translation type="unfinished">
            <numerusform />
            <numerusform />
        </translation>
    </message>
    <message numerus="yes">
        <source>%n minute(s)</source>
        <translation type="unfinished">
            <numerusform />
            <numerusform />
        </translation>
    </message>
    <message numerus="yes">
        <source>%n hour(s)</source>
        <translation type="unfinished">
            <numerusform />
            <numerusform />
        </translation>
    </message>
    <message numerus="yes">
        <source>%n day(s)</source>
        <translation type="unfinished">
            <numerusform />
            <numerusform />
        </translation>
    </message>
    <message numerus="yes">
        <source>%n week(s)</source>
        <translation type="unfinished">
            <numerusform />
            <numerusform />
        </translation>
    </message>
    <message numerus="yes">
        <source>%n year(s)</source>
        <translation type="unfinished">
            <numerusform />
            <numerusform />
        </translation>
    </message>
    </context>
<context>
    <name>bitcoin-core</name>
    <message>
        <source>Please check that your computer's date and time are correct! If your clock is wrong, %s will not work properly.</source>
        <translation type="unfinished">تکایە بپشکنە کە بەروار و کاتی کۆمپیوتەرەکەت ڕاستە! ئەگەر کاژێرەکەت هەڵە بوو، %s بە دروستی کار ناکات.</translation>
    </message>
    <message>
        <source>Please contribute if you find %s useful. Visit %s for further information about the software.</source>
        <translation type="unfinished">تکایە بەشداری بکە ئەگەر %s بەسوودت دۆزیەوە. سەردانی %s بکە بۆ زانیاری زیاتر دەربارەی نەرمواڵەکە.</translation>
    </message>
    <message>
        <source>Prune configured below the minimum of %d MiB.  Please use a higher number.</source>
        <translation type="unfinished">پڕە لە خوارەوەی کەمترین %d MiB شێوەبەند کراوە.  تکایە ژمارەیەکی بەرزتر بەکاربێنە.</translation>
    </message>
    <message>
        <source>Prune: last wallet synchronisation goes beyond pruned data. You need to -reindex (download the whole blockchain again in case of pruned node)</source>
        <translation type="unfinished">پرە: دوایین هاودەمکردنی جزدان لە داتای بەپێز دەچێت. پێویستە دووبارە -ئیندێکس بکەیتەوە (هەموو بەربەستەکە دابەزێنە دووبارە لە حاڵەتی گرێی هەڵکراو)</translation>
    </message>
    <message>
        <source>This error could occur if this wallet was not shutdown cleanly and was last loaded using a build with a newer version of Berkeley DB. If so, please use the software that last loaded this wallet</source>
        <translation type="unfinished">ئەم هەڵەیە لەوانەیە ڕووبدات ئەگەر ئەم جزدانە بە خاوێنی دانەبەزێنرابێت و دواجار بارکرا بێت بە بەکارهێنانی بنیاتێک بە وەشانێکی نوێتری بێرکلی DB. ئەگەر وایە، تکایە ئەو سۆفتوێرە بەکاربهێنە کە دواجار ئەم جزدانە بارکرا بوو</translation>
    </message>
    <message>
        <source>You need to rebuild the database using -reindex to go back to unpruned mode.  This will redownload the entire blockchain</source>
        <translation type="unfinished">پێویستە بنکەی زانیارییەکان دروست بکەیتەوە بە بەکارهێنانی -دووبارە ئیندێکس بۆ گەڕانەوە بۆ دۆخی نەپڕاو.  ئەمە هەموو بەربەستەکە دائەبەزێنێت</translation>
    </message>
    <message>
        <source>Copyright (C) %i-%i</source>
        <translation type="unfinished">مافی چاپ (C) %i-%i</translation>
    </message>
    <message>
        <source>Could not find asmap file %s</source>
        <translation type="unfinished">ئاسماپ بدۆزرێتەوە %s نەتوانرا فایلی</translation>
    </message>
    <message>
        <source>Error: Keypool ran out, please call keypoolrefill first</source>
        <translation type="unfinished">هەڵە: کلیلی پوول ڕایکرد، تکایە سەرەتا پەیوەندی بکە بە پڕکردنەوەی کلیل</translation>
    </message>
    </context>
<context>
    <name>BitcoinGUI</name>
    <message>
        <source>&amp;About %1</source>
        <translation type="unfinished">&amp;دەربارەی %1</translation>
    </message>
    <message>
        <source>&amp;Send</source>
        <translation type="unfinished">&amp;ناردن</translation>
    </message>
    <message>
        <source>&amp;File</source>
        <translation type="unfinished">&amp;پەرگە</translation>
    </message>
    <message>
        <source>&amp;Settings</source>
        <translation type="unfinished">&amp;سازکارییەکان</translation>
    </message>
    <message>
        <source>&amp;Help</source>
        <translation type="unfinished">&amp;یارمەتی</translation>
    </message>
    <message numerus="yes">
        <source>Processed %n block(s) of transaction history.</source>
        <translation type="unfinished">
            <numerusform />
            <numerusform />
        </translation>
    </message>
    <message>
        <source>Error</source>
        <translation type="unfinished">هەڵە</translation>
    </message>
    <message>
        <source>Warning</source>
        <translation type="unfinished">ئاگاداری</translation>
    </message>
    <message>
        <source>Information</source>
        <translation type="unfinished">زانیاری</translation>
    </message>
    <message numerus="yes">
        <source>%n active connection(s) to Qtum network.</source>
        <extracomment>A substring of the tooltip.</extracomment>
        <translation type="unfinished">
            <numerusform />
            <numerusform />
        </translation>
    </message>
    </context>
<context>
    <name>UnitDisplayStatusBarControl</name>
    <message>
        <source>Unit to show amounts in. Click to select another unit.</source>
        <translation type="unfinished">یەکە بۆ نیشاندانی بڕی کرتە بکە بۆ دیاریکردنی یەکەیەکی تر.</translation>
    </message>
</context>
<context>
    <name>CoinControlDialog</name>
    <message>
        <source>Amount:</source>
        <translation type="unfinished">کۆ:</translation>
    </message>
    <message>
        <source>Fee:</source>
        <translation type="unfinished">تێچوون:</translation>
    </message>
    <message>
        <source>Amount</source>
        <translation type="unfinished">سەرجەم</translation>
    </message>
    <message>
        <source>Date</source>
        <translation type="unfinished">رێکەت</translation>
    </message>
    <message>
        <source>yes</source>
        <translation type="unfinished">بەڵێ</translation>
    </message>
    <message>
        <source>no</source>
        <translation type="unfinished">نەخێر</translation>
    </message>
    <message>
        <source>(no label)</source>
        <translation type="unfinished">(بێ ناونیشان)

</translation>
    </message>
    </context>
<context>
    <name>EditAddressDialog</name>
    <message>
        <source>Address "%1" already exists as a receiving address with label "%2" and so cannot be added as a sending address.</source>
        <translation type="unfinished">ناونیشان "%1" پێشتر هەبوو وەک ناونیشانی وەرگرتن لەگەڵ ناونیشانی "%2" و بۆیە ناتوانرێت زیاد بکرێت وەک ناونیشانی ناردن.</translation>
    </message>
    </context>
<context>
    <name>FreespaceChecker</name>
    <message>
        <source>name</source>
        <translation type="unfinished">ناو</translation>
    </message>
    <message>
        <source>Directory already exists. Add %1 if you intend to create a new directory here.</source>
        <translation type="unfinished">دایەرێکتۆری پێش ئێستا هەیە. %1 زیاد بکە ئەگەر بەتەما بیت لێرە ڕێنیشاندەرێکی نوێ دروست بکەیت.</translation>
    </message>
    <message>
        <source>Cannot create data directory here.</source>
        <translation type="unfinished">ناتوانیت لێرە داتا دروست بکەیت.</translation>
    </message>
</context>
<context>
    <name>Intro</name>
    <message numerus="yes">
        <source>%n GB of space available</source>
        <translation type="unfinished">
            <numerusform />
            <numerusform />
        </translation>
    </message>
    <message numerus="yes">
        <source>(of %n GB needed)</source>
        <translation type="unfinished">
            <numerusform />
            <numerusform />
        </translation>
    </message>
    <message numerus="yes">
        <source>(%n GB needed for full chain)</source>
        <translation type="unfinished">
            <numerusform />
            <numerusform />
        </translation>
    </message>
    <message numerus="yes">
        <source>(sufficient to restore backups %n day(s) old)</source>
        <extracomment>Explanatory text on the capability of the current prune target.</extracomment>
        <translation type="unfinished">
            <numerusform />
            <numerusform />
        </translation>
    </message>
    <message>
        <source>%1 will download and store a copy of the Qtum block chain.</source>
        <translation type="unfinished">%1 کۆپیەکی زنجیرەی بلۆکی بیتکۆپ دائەبەزێنێت و خەزنی دەکات.</translation>
    </message>
    <message>
        <source>Error</source>
        <translation type="unfinished">هەڵە</translation>
    </message>
    <message>
        <source>Welcome</source>
        <translation type="unfinished">بەخێربێن</translation>
    </message>
    <message>
        <source>Reverting this setting requires re-downloading the entire blockchain. It is faster to download the full chain first and prune it later. Disables some advanced features.</source>
        <translation type="unfinished">دووبارە کردنەوەی ئەم ڕێکخستنە پێویستی بە دووبارە داگرتنی تەواوی بەربەستەکە هەیە. خێراترە بۆ داگرتنی زنجیرەی تەواو سەرەتا و داگرتنی دواتر. هەندێک تایبەتمەندی پێشکەوتوو لە کار دەهێنێت.</translation>
    </message>
    <message>
        <source>This initial synchronisation is very demanding, and may expose hardware problems with your computer that had previously gone unnoticed. Each time you run %1, it will continue downloading where it left off.</source>
        <translation type="unfinished">ئەم هاوکاتکردنە سەرەتاییە زۆر داوای دەکات، و لەوانەیە کێشەکانی رەقەواڵە لەگەڵ کۆمپیوتەرەکەت دابخات کە پێشتر تێبینی نەکراو بوو. هەر جارێک کە %1 رادەدەیت، بەردەوام دەبێت لە داگرتن لەو شوێنەی کە بەجێی هێشت.</translation>
    </message>
    <message>
        <source>If you have chosen to limit block chain storage (pruning), the historical data must still be downloaded and processed, but will be deleted afterward to keep your disk usage low.</source>
        <translation type="unfinished">ئەگەر تۆ دیاریت کردووە بۆ سنووردارکردنی کۆگە زنجیرەی بلۆک (کێڵکردن)، هێشتا داتای مێژووی دەبێت دابەزێنرێت و پرۆسەی بۆ بکرێت، بەڵام دواتر دەسڕدرێتەوە بۆ ئەوەی بەکارهێنانی دیسکەکەت کەم بێت.</translation>
    </message>
    </context>
<context>
    <name>HelpMessageDialog</name>
    <message>
        <source>version</source>
        <translation type="unfinished">وەشان</translation>
    </message>
    </context>
<context>
    <name>ModalOverlay</name>
    <message>
        <source>%1 is currently syncing.  It will download headers and blocks from peers and validate them until reaching the tip of the block chain.</source>
        <translation type="unfinished">%1 لە ئێستادا هاوکات دەکرێت.  سەرپەڕ و بلۆکەکان لە هاوتەمەنەکان دابەزێنێت و کارایان دەکات تا گەیشتن بە سەرەی زنجیرەی بلۆک.</translation>
    </message>
    </context>
<context>
    <name>OptionsDialog</name>
    <message>
        <source>Options</source>
        <translation type="unfinished">هەڵبژاردنەکان</translation>
    </message>
    <message>
        <source>Reverting this setting requires re-downloading the entire blockchain.</source>
        <translation type="unfinished">دووبارە کردنەوەی ئەم ڕێکخستنە پێویستی بە دووبارە داگرتنی تەواوی بەربەستەکە هەیە.</translation>
    </message>
    <message>
        <source>User Interface &amp;language:</source>
        <translation type="unfinished">ڕووکاری بەکارهێنەر &amp;زمان:</translation>
    </message>
    <message>
        <source>The user interface language can be set here. This setting will take effect after restarting %1.</source>
        <translation type="unfinished">زمانی ڕووکاری بەکارهێنەر دەکرێت لێرە دابنرێت. ئەم ڕێکخستنە کاریگەر دەبێت پاش دەستپێکردنەوەی %1.</translation>
    </message>
    <message>
        <source>The configuration file is used to specify advanced user options which override GUI settings. Additionally, any command-line options will override this configuration file.</source>
        <extracomment>Explanatory text about the priority order of instructions considered by client. The order from high to low being: command-line, configuration file, GUI settings.</extracomment>
        <translation type="unfinished">فایلی شێوەپێدان بەکاردێت بۆ دیاریکردنی هەڵبژاردنەکانی بەکارهێنەری پێشکەوتوو کە زیادەڕەوی لە ڕێکخستنەکانی GUI دەکات. لەگەڵ ئەوەش، هەر بژاردەکانی هێڵی فەرمان زیادەڕەوی دەکات لە سەر ئەم فایلە شێوەپێدانە.</translation>
    </message>
    <message>
        <source>Error</source>
        <translation type="unfinished">هەڵە</translation>
    </message>
    </context>
<context>
    <name>OverviewPage</name>
    <message>
        <source>Total:</source>
        <translation type="unfinished">گشتی</translation>
    </message>
    <message>
        <source>Privacy mode activated for the Overview tab. To unmask the values, uncheck Settings-&gt;Mask values.</source>
        <translation type="unfinished">دۆخی تایبەتمەندی چالاک کرا بۆ تابی گشتی. بۆ کردنەوەی بەهاکان، بەهاکان ڕێکخستنەکان&gt;ماسک.</translation>
    </message>
</context>
<context>
    <name>PSBTOperationsDialog</name>
    <message>
        <source>or</source>
        <translation type="unfinished">یان</translation>
    </message>
    </context>
<context>
    <name>PaymentServer</name>
    <message>
        <source>Cannot start qtum: click-to-pay handler</source>
        <translation type="unfinished">ناتوانێت دەست بکات بە qtum: کرتە بکە بۆ-پارەدانی کار</translation>
    </message>
    </context>
<context>
    <name>PeerTableModel</name>
    <message>
        <source>Sent</source>
        <extracomment>Title of Peers Table column which indicates the total amount of network information we have sent to the peer.</extracomment>
        <translation type="unfinished">نێدرا</translation>
    </message>
    <message>
        <source>Address</source>
        <extracomment>Title of Peers Table column which contains the IP/Onion/I2P address of the connected peer.</extracomment>
        <translation type="unfinished">ناوونیشان</translation>
    </message>
    <message>
        <source>Type</source>
        <extracomment>Title of Peers Table column which describes the type of peer connection. The "type" describes why the connection exists.</extracomment>
        <translation type="unfinished">جۆر</translation>
    </message>
    <message>
        <source>Network</source>
        <extracomment>Title of Peers Table column which states the network the peer connected through.</extracomment>
        <translation type="unfinished">تۆڕ</translation>
    </message>
    </context>
<context>
    <name>QRImageWidget</name>
    <message>
        <source>Resulting URI too long, try to reduce the text for label / message.</source>
        <translation type="unfinished">ئەنجامی URL زۆر درێژە، هەوڵ بدە دەقەکە کەم بکەیتەوە بۆ پێناسە / نامە.</translation>
    </message>
    </context>
<context>
    <name>RPCConsole</name>
    <message>
        <source>&amp;Information</source>
        <translation type="unfinished">&amp;زانیاری</translation>
    </message>
    <message>
        <source>General</source>
        <translation type="unfinished">گشتی</translation>
    </message>
    <message>
        <source>Network</source>
        <translation type="unfinished">تۆڕ</translation>
    </message>
    <message>
        <source>Name</source>
        <translation type="unfinished">ناو</translation>
    </message>
    <message>
        <source>Sent</source>
        <translation type="unfinished">نێدرا</translation>
    </message>
    <message>
        <source>Version</source>
        <translation type="unfinished">وەشان</translation>
    </message>
    <message>
        <source>Services</source>
        <translation type="unfinished">خزمەتگوزاریەکان</translation>
    </message>
    <message>
        <source>&amp;Open</source>
        <translation type="unfinished">&amp;کردنەوە</translation>
    </message>
    <message>
        <source>Totals</source>
        <translation type="unfinished">گشتییەکان</translation>
    </message>
    <message>
        <source>In:</source>
        <translation type="unfinished">لە ناو</translation>
    </message>
    <message>
        <source>Out:</source>
        <translation type="unfinished">لەدەرەوە</translation>
    </message>
    <message>
        <source>1 &amp;hour</source>
        <translation type="unfinished">1&amp;سات</translation>
    </message>
    <message>
        <source>1 &amp;week</source>
        <translation type="unfinished">1&amp;هەفتە</translation>
    </message>
    <message>
        <source>1 &amp;year</source>
        <translation type="unfinished">1&amp;ساڵ</translation>
    </message>
    <message>
        <source>Yes</source>
        <translation type="unfinished">بەڵێ</translation>
    </message>
    <message>
        <source>No</source>
        <translation type="unfinished">نەخێر</translation>
    </message>
    <message>
        <source>To</source>
        <translation type="unfinished">بۆ</translation>
    </message>
    <message>
        <source>From</source>
        <translation type="unfinished">لە</translation>
    </message>
    </context>
<context>
    <name>ReceiveCoinsDialog</name>
    <message>
        <source>&amp;Amount:</source>
        <translation type="unfinished">&amp;سەرجەم:</translation>
    </message>
    <message>
        <source>&amp;Message:</source>
        <translation type="unfinished">&amp;پەیام:</translation>
    </message>
    <message>
        <source>Clear</source>
        <translation type="unfinished">پاککردنەوە</translation>
    </message>
    <message>
        <source>Show the selected request (does the same as double clicking an entry)</source>
        <translation type="unfinished">پیشاندانی داواکارییە دیاریکراوەکان (هەمان کرتەی دووانی کرتەکردن دەکات لە تۆمارێک)</translation>
    </message>
    <message>
        <source>Show</source>
        <translation type="unfinished">پیشاندان</translation>
    </message>
    <message>
        <source>Remove</source>
        <translation type="unfinished">سڕینەوە</translation>
    </message>
    </context>
<context>
    <name>ReceiveRequestDialog</name>
    <message>
        <source>Amount:</source>
        <translation type="unfinished">کۆ:</translation>
    </message>
    <message>
        <source>Message:</source>
        <translation type="unfinished">پەیام:</translation>
    </message>
    </context>
<context>
    <name>RecentRequestsTableModel</name>
    <message>
        <source>Date</source>
        <translation type="unfinished">رێکەت</translation>
    </message>
    <message>
        <source>Label</source>
        <translation type="unfinished">پێناسەکردن</translation>
    </message>
    <message>
        <source>Message</source>
        <translation type="unfinished">پەیام</translation>
    </message>
    <message>
        <source>(no label)</source>
        <translation type="unfinished">(بێ ناونیشان)

</translation>
    </message>
    </context>
<context>
    <name>SendCoinsDialog</name>
    <message>
        <source>Amount:</source>
        <translation type="unfinished">کۆ:</translation>
    </message>
    <message>
        <source>Fee:</source>
        <translation type="unfinished">تێچوون:</translation>
    </message>
    <message>
        <source>Hide transaction fee settings</source>
        <translation type="unfinished">شاردنەوەی ڕێکخستنەکانی باجی مامەڵە</translation>
    </message>
    <message>
<<<<<<< HEAD
        <source>When there is less transaction volume than space in the blocks, miners as well as relaying nodes may enforce a minimum fee. Paying only this minimum fee is just fine, but be aware that this can result in a never confirming transaction once there is more demand for qtum transactions than the network can process.</source>
=======
        <source>When there is less transaction volume than space in the blocks, miners as well as relaying nodes may enforce a minimum fee. Paying only this minimum fee is just fine, but be aware that this can result in a never confirming transaction once there is more demand for qtum transactions than the network can process.</source> 
>>>>>>> d82fec21
        <translation type="unfinished">کاتێک قەبارەی مامەڵە کەمتر بێت لە بۆشایی بلۆکەکان، لەوانەیە کانەکان و گرێکانی گواستنەوە کەمترین کرێ جێبەجێ بکەن. پێدانی تەنیا ئەم کەمترین کرێیە تەنیا باشە، بەڵام ئاگاداربە کە ئەمە دەتوانێت ببێتە هۆی ئەوەی کە هەرگیز مامەڵەیەکی پشتڕاستکردنەوە ئەنجام بدرێت جارێک داواکاری زیاتر هەیە بۆ مامەڵەکانی بیت کۆبیتکۆ لەوەی کە تۆڕەکە دەتوانێت ئەنجامی بدات.</translation>
    </message>
    <message>
        <source>or</source>
        <translation type="unfinished">یان</translation>
    </message>
    <message>
<<<<<<< HEAD
        <source>Please, review your transaction proposal. This will produce a Partially Signed Qtum Transaction (PSBT) which you can save or copy and then sign with e.g. an offline %1 wallet, or a PSBT-compatible hardware wallet.</source>
=======
        <source>Please, review your transaction proposal. This will produce a Partially Signed Qtum Transaction (PSBT) which you can save or copy and then sign with e.g. an offline %1 wallet, or a PSBT-compatible hardware wallet.</source> 
>>>>>>> d82fec21
        <extracomment>Text to inform a user attempting to create a transaction of their current options. At this stage, a user can only create a PSBT. This string is displayed when private keys are disabled and an external signer is not available.</extracomment>
        <translation type="unfinished">تکایە، پێداچوونەوە بکە بە پێشنیارەکانی مامەڵەکەت. ئەمە مامەڵەیەکی بیتکۆپەکی کەبەشیونکراو (PSBT) بەرهەمدەهێنێت کە دەتوانیت پاشەکەوتی بکەیت یان کۆپی بکەیت و پاشان واژووی بکەیت لەگەڵ بۆ ئەوەی بە دەرهێڵی %1 جزدانێک، یان جزدانێکی رەقەواڵەی گونجاو بە PSBT.</translation>
    </message>
    <message>
        <source>Please, review your transaction.</source>
        <extracomment>Text to prompt a user to review the details of the transaction they are attempting to send.</extracomment>
        <translation type="unfinished">تکایە، چاو بە مامەڵەکەتدا بخشێنەوە.</translation>
    </message>
    <message>
        <source>The recipient address is not valid. Please recheck.</source>
        <translation type="unfinished">ناونیشانی وەرگرتنەکە دروست نییە. تکایە دووبارە پشکنین بکەوە.</translation>
    </message>
    <message numerus="yes">
        <source>Estimated to begin confirmation within %n block(s).</source>
        <translation type="unfinished">
            <numerusform />
            <numerusform />
        </translation>
    </message>
    <message>
        <source>(no label)</source>
        <translation type="unfinished">(بێ ناونیشان)

</translation>
    </message>
</context>
<context>
    <name>SendCoinsEntry</name>
    <message>
        <source>Message:</source>
        <translation type="unfinished">پەیام:</translation>
    </message>
    </context>
<context>
    <name>SignVerifyMessageDialog</name>
    <message>
        <source>Enter the receiver's address, message (ensure you copy line breaks, spaces, tabs, etc. exactly) and signature below to verify the message. Be careful not to read more into the signature than what is in the signed message itself, to avoid being tricked by a man-in-the-middle attack. Note that this only proves the signing party receives with the address, it cannot prove sendership of any transaction!</source>
        <translation type="unfinished">ناونیشانی وەرگرەکە بنووسە، نامە (دڵنیابە لەوەی کە جیاکەرەوەکانی هێڵ، مەوداکان، تابەکان، و هتد بە تەواوی کۆپی بکە) و لە خوارەوە واژووی بکە بۆ سەلماندنی نامەکە. وریابە لەوەی کە زیاتر نەیخوێنیتەوە بۆ ناو واژووەکە لەوەی کە لە خودی پەیامە واژووەکەدایە، بۆ ئەوەی خۆت بەدوور بگریت لە فێڵکردن لە هێرشی پیاوان لە ناوەنددا. سەرنج بدە کە ئەمە تەنیا لایەنی واژووکردن بە ناونیشانەکە وەربگرە، ناتوانێت نێرەری هیچ مامەڵەیەک بسەلمێنێت!</translation>
    </message>
    <message>
        <source>Click "Sign Message" to generate signature</source>
        <translation type="unfinished">کرتە بکە لەسەر "نامەی واژوو" بۆ دروستکردنی واژوو</translation>
    </message>
    <message>
        <source>Please check the address and try again.</source>
        <translation type="unfinished">تکایە ناونیشانەکە بپشکنە و دووبارە هەوڵ دەوە.</translation>
    </message>
    <message>
        <source>Please check the signature and try again.</source>
        <translation type="unfinished">تکایە واژووەکە بپشکنە و دووبارە هەوڵ دەوە.</translation>
    </message>
    </context>
<context>
    <name>TransactionDesc</name>
    <message>
        <source>Status</source>
        <translation type="unfinished">بارودۆخ</translation>
    </message>
    <message>
        <source>Date</source>
        <translation type="unfinished">رێکەت</translation>
    </message>
    <message>
        <source>Source</source>
        <translation type="unfinished">سەرچاوە</translation>
    </message>
    <message>
        <source>From</source>
        <translation type="unfinished">لە</translation>
    </message>
    <message>
        <source>To</source>
        <translation type="unfinished">بۆ</translation>
    </message>
    <message numerus="yes">
        <source>matures in %n more block(s)</source>
        <translation type="unfinished">
            <numerusform />
            <numerusform />
        </translation>
    </message>
    <message>
        <source>Message</source>
        <translation type="unfinished">پەیام</translation>
    </message>
    <message>
        <source>Amount</source>
        <translation type="unfinished">سەرجەم</translation>
    </message>
    <message>
        <source>true</source>
        <translation type="unfinished">دروستە</translation>
    </message>
    <message>
        <source>false</source>
        <translation type="unfinished">نادروستە</translation>
    </message>
</context>
<context>
    <name>TransactionTableModel</name>
    <message>
        <source>Date</source>
        <translation type="unfinished">رێکەت</translation>
    </message>
    <message>
        <source>Type</source>
        <translation type="unfinished">جۆر</translation>
    </message>
    <message>
        <source>Label</source>
        <translation type="unfinished">پێناسەکردن</translation>
    </message>
    <message>
        <source>Sent to</source>
        <translation type="unfinished">ناردن بۆ</translation>
    </message>
    <message>
        <source>(no label)</source>
        <translation type="unfinished">(بێ ناونیشان)

</translation>
    </message>
    </context>
<context>
    <name>TransactionView</name>
    <message>
        <source>Sent to</source>
        <translation type="unfinished">ناردن بۆ</translation>
    </message>
    <message>
        <source>Enter address, transaction id, or label to search</source>
        <translation type="unfinished">ناونیشانێک بنووسە، ناسنامەی مامەڵە، یان ناولێنانێک بۆ گەڕان بنووسە</translation>
    </message>
    <message>
        <source>Date</source>
        <translation type="unfinished">رێکەت</translation>
    </message>
    <message>
        <source>Type</source>
        <translation type="unfinished">جۆر</translation>
    </message>
    <message>
        <source>Label</source>
        <translation type="unfinished">پێناسەکردن</translation>
    </message>
    <message>
        <source>Address</source>
        <translation type="unfinished">ناوونیشان</translation>
    </message>
    <message>
        <source>Exporting Failed</source>
        <translation type="unfinished">هەناردەکردن سەرکەوتوو نەبوو</translation>
    </message>
    <message>
        <source>to</source>
        <translation type="unfinished">بۆ</translation>
    </message>
</context>
<context>
    <name>WalletFrame</name>
    <message>
        <source>Error</source>
        <translation type="unfinished">هەڵە</translation>
    </message>
    </context>
<context>
    <name>WalletView</name>
    <message>
        <source>&amp;Export</source>
        <translation type="unfinished">&amp;هەناردن</translation>
    </message>
    <message>
        <source>Export the data in the current tab to a file</source>
        <translation type="unfinished">ناردنی داتا لە خشتەبەندی ئێستا بۆ فایلێک</translation>
    </message>
    </context>
</TS><|MERGE_RESOLUTION|>--- conflicted
+++ resolved
@@ -667,11 +667,7 @@
         <translation type="unfinished">شاردنەوەی ڕێکخستنەکانی باجی مامەڵە</translation>
     </message>
     <message>
-<<<<<<< HEAD
-        <source>When there is less transaction volume than space in the blocks, miners as well as relaying nodes may enforce a minimum fee. Paying only this minimum fee is just fine, but be aware that this can result in a never confirming transaction once there is more demand for qtum transactions than the network can process.</source>
-=======
         <source>When there is less transaction volume than space in the blocks, miners as well as relaying nodes may enforce a minimum fee. Paying only this minimum fee is just fine, but be aware that this can result in a never confirming transaction once there is more demand for qtum transactions than the network can process.</source> 
->>>>>>> d82fec21
         <translation type="unfinished">کاتێک قەبارەی مامەڵە کەمتر بێت لە بۆشایی بلۆکەکان، لەوانەیە کانەکان و گرێکانی گواستنەوە کەمترین کرێ جێبەجێ بکەن. پێدانی تەنیا ئەم کەمترین کرێیە تەنیا باشە، بەڵام ئاگاداربە کە ئەمە دەتوانێت ببێتە هۆی ئەوەی کە هەرگیز مامەڵەیەکی پشتڕاستکردنەوە ئەنجام بدرێت جارێک داواکاری زیاتر هەیە بۆ مامەڵەکانی بیت کۆبیتکۆ لەوەی کە تۆڕەکە دەتوانێت ئەنجامی بدات.</translation>
     </message>
     <message>
@@ -679,11 +675,7 @@
         <translation type="unfinished">یان</translation>
     </message>
     <message>
-<<<<<<< HEAD
-        <source>Please, review your transaction proposal. This will produce a Partially Signed Qtum Transaction (PSBT) which you can save or copy and then sign with e.g. an offline %1 wallet, or a PSBT-compatible hardware wallet.</source>
-=======
         <source>Please, review your transaction proposal. This will produce a Partially Signed Qtum Transaction (PSBT) which you can save or copy and then sign with e.g. an offline %1 wallet, or a PSBT-compatible hardware wallet.</source> 
->>>>>>> d82fec21
         <extracomment>Text to inform a user attempting to create a transaction of their current options. At this stage, a user can only create a PSBT. This string is displayed when private keys are disabled and an external signer is not available.</extracomment>
         <translation type="unfinished">تکایە، پێداچوونەوە بکە بە پێشنیارەکانی مامەڵەکەت. ئەمە مامەڵەیەکی بیتکۆپەکی کەبەشیونکراو (PSBT) بەرهەمدەهێنێت کە دەتوانیت پاشەکەوتی بکەیت یان کۆپی بکەیت و پاشان واژووی بکەیت لەگەڵ بۆ ئەوەی بە دەرهێڵی %1 جزدانێک، یان جزدانێکی رەقەواڵەی گونجاو بە PSBT.</translation>
     </message>
