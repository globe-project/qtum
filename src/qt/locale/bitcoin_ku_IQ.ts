<TS language="ku_IQ" version="2.1">
<context>
    <name>AddressBookPage</name>
    <message>
        <source>Create a new address</source>
        <translation>ناوونیشانێکی نوێ دروست بکە</translation>
    </message>
    <message>
        <source>&amp;New</source>
        <translation>&amp;نوێ</translation>
    </message>
    <message>
        <source>&amp;Copy</source>
        <translation>&amp;ڕوونووس</translation>
    </message>
    <message>
        <source>C&amp;lose</source>
        <translation>C&amp;داخستن</translation>
    </message>
    <message>
        <source>&amp;Export</source>
        <translation>&amp;هەناردن</translation>
    </message>
    <message>
        <source>&amp;Delete</source>
        <translation>&amp;سڕینەوە</translation>
    </message>
    </context>
<context>
    <name>AddressTableModel</name>
    <message>
        <source>Address</source>
        <translation>ناوونیشان</translation>
    </message>
    </context>
<context>
    <name>AskPassphraseDialog</name>
    </context>
<context>
    <name>BanTableModel</name>
    </context>
<context>
    <name>QtumGUI</name>
    <message>
        <source>&amp;Send</source>
        <translation>&amp;ناردن</translation>
    </message>
    <message>
        <source>&amp;File</source>
        <translation>&amp;پەرگە</translation>
    </message>
    <message>
        <source>&amp;Settings</source>
        <translation>&amp;سازکارییەکان</translation>
    </message>
    <message>
        <source>&amp;Help</source>
        <translation>&amp;یارمەتی</translation>
    </message>
    <message>
        <source>Error</source>
        <translation>هەڵە</translation>
    </message>
    <message>
        <source>Warning</source>
        <translation>ئاگاداری</translation>
    </message>
    <message>
        <source>Information</source>
        <translation>زانیاری</translation>
    </message>
    </context>
<context>
    <name>CoinControlDialog</name>
    <message>
        <source>Amount:</source>
        <translation>کۆ:</translation>
    </message>
    <message>
        <source>Fee:</source>
        <translation>تێچوون:</translation>
    </message>
    <message>
        <source>Amount</source>
        <translation>سەرجەم</translation>
    </message>
    <message>
        <source>Date</source>
        <translation>رێکەت</translation>
    </message>
    <message>
        <source>yes</source>
        <translation>بەڵێ</translation>
    </message>
    <message>
        <source>no</source>
        <translation>نەخێر</translation>
    </message>
    </context>
<context>
    <name>CreateWalletActivity</name>
    </context>
<context>
    <name>CreateWalletDialog</name>
    </context>
<context>
    <name>EditAddressDialog</name>
    </context>
<context>
    <name>FreespaceChecker</name>
    <message>
        <source>name</source>
        <translation>ناو</translation>
    </message>
    </context>
<context>
    <name>HelpMessageDialog</name>
    <message>
        <source>version</source>
        <translation>وەشان</translation>
    </message>
    </context>
<context>
    <name>Intro</name>
    <message>
        <source>Welcome</source>
        <translation>بەخێربێن</translation>
    </message>
    <message>
        <source>Error</source>
        <translation>هەڵە</translation>
    </message>
    </context>
<context>
    <name>ModalOverlay</name>
    </context>
<context>
    <name>OpenURIDialog</name>
    </context>
<context>
    <name>OpenWalletActivity</name>
    </context>
<context>
    <name>OptionsDialog</name>
    <message>
        <source>Options</source>
        <translation>هەڵبژاردنەکان</translation>
    </message>
    <message>
        <source>Error</source>
        <translation>هەڵە</translation>
    </message>
    </context>
<context>
    <name>OverviewPage</name>
    <message>
        <source>Total:</source>
        <translation>گشتی</translation>
    </message>
    </context>
<context>
    <name>PaymentServer</name>
    </context>
<context>
    <name>PeerTableModel</name>
    <message>
        <source>Sent</source>
        <translation>نێدرا</translation>
    </message>
    </context>
<context>
    <name>QObject</name>
    <message>
        <source>Amount</source>
        <translation>سەرجەم</translation>
    </message>
    </context>
<context>
    <name>QRImageWidget</name>
    </context>
<context>
    <name>RPCConsole</name>
    <message>
        <source>&amp;Information</source>
        <translation>&amp;زانیاری</translation>
    </message>
    <message>
        <source>General</source>
        <translation>گشتی</translation>
    </message>
    <message>
        <source>Network</source>
        <translation>تۆڕ</translation>
    </message>
    <message>
        <source>Name</source>
        <translation>ناو</translation>
    </message>
    <message>
        <source>Sent</source>
        <translation>نێدرا</translation>
    </message>
    <message>
        <source>Version</source>
        <translation>وەشان</translation>
    </message>
    <message>
        <source>Services</source>
        <translation>خزمەتگوزاریەکان</translation>
    </message>
    <message>
        <source>&amp;Open</source>
        <translation>&amp;کردنەوە</translation>
    </message>
    <message>
        <source>Totals</source>
        <translation>گشتییەکان</translation>
    </message>
    <message>
        <source>In:</source>
        <translation>لە ناو</translation>
    </message>
    <message>
        <source>Out:</source>
        <translation>لەدەرەوە</translation>
    </message>
    <message>
        <source>1 &amp;hour</source>
        <translation>1&amp;سات</translation>
    </message>
    <message>
        <source>1 &amp;day</source>
        <translation>1&amp;ڕۆژ</translation>
    </message>
    <message>
        <source>1 &amp;week</source>
        <translation>1&amp;هەفتە</translation>
    </message>
    <message>
        <source>1 &amp;year</source>
        <translation>1&amp;ساڵ</translation>
    </message>
    <message>
        <source>never</source>
        <translation>هەرگیز</translation>
    </message>
    <message>
        <source>Yes</source>
        <translation>بەڵێ</translation>
    </message>
    <message>
        <source>No</source>
        <translation>نەخێر</translation>
    </message>
    </context>
<context>
    <name>ReceiveCoinsDialog</name>
    <message>
        <source>&amp;Amount:</source>
        <translation>&amp;سەرجەم:</translation>
    </message>
    <message>
        <source>&amp;Message:</source>
        <translation>&amp;پەیام:</translation>
    </message>
    <message>
        <source>Clear</source>
        <translation>پاککردنەوە</translation>
    </message>
    <message>
        <source>Show</source>
        <translation>پیشاندان</translation>
    </message>
    <message>
        <source>Remove</source>
        <translation>سڕینەوە</translation>
    </message>
    </context>
<context>
    <name>ReceiveRequestDialog</name>
    <message>
        <source>Address</source>
        <translation>ناوونیشان</translation>
    </message>
    <message>
        <source>Amount</source>
        <translation>سەرجەم</translation>
    </message>
    </context>
<context>
    <name>RecentRequestsTableModel</name>
    <message>
        <source>Date</source>
        <translation>رێکەت</translation>
    </message>
    </context>
<context>
    <name>SendCoinsDialog</name>
    <message>
        <source>Amount:</source>
        <translation>کۆ:</translation>
    </message>
    <message>
        <source>Fee:</source>
        <translation>تێچوون:</translation>
    </message>
    </context>
<context>
    <name>SendCoinsEntry</name>
    <message>
        <source>Message:</source>
        <translation>پەیام:</translation>
    </message>
    </context>
<context>
    <name>SendConfirmationDialog</name>
    <message>
        <source>Yes</source>
        <translation>بەڵێ</translation>
    </message>
</context>
<context>
    <name>ShutdownWindow</name>
    </context>
<context>
    <name>SignVerifyMessageDialog</name>
    </context>
<context>
    <name>TrafficGraphWidget</name>
    </context>
<context>
    <name>TransactionDesc</name>
    <message>
        <source>Date</source>
        <translation>رێکەت</translation>
    </message>
    <message>
        <source>Amount</source>
        <translation>سەرجەم</translation>
    </message>
    </context>
<context>
    <name>TransactionDescDialog</name>
    </context>
<context>
    <name>TransactionTableModel</name>
    <message>
        <source>Date</source>
        <translation>رێکەت</translation>
    </message>
    </context>
<context>
    <name>TransactionView</name>
    <message>
        <source>Date</source>
        <translation>رێکەت</translation>
    </message>
    <message>
        <source>Address</source>
        <translation>ناوونیشان</translation>
    </message>
    </context>
<context>
    <name>UnitDisplayStatusBarControl</name>
    </context>
<context>
    <name>WalletController</name>
    </context>
<context>
    <name>WalletFrame</name>
    </context>
<context>
    <name>WalletModel</name>
    </context>
<context>
    <name>WalletView</name>
    <message>
        <source>&amp;Export</source>
        <translation>&amp;هەناردن</translation>
    </message>
    </context>
<context>
    <name>qtum-core</name>
<<<<<<< HEAD
    <message>
        <source>Information</source>
        <translation>زانیاری</translation>
    </message>
    <message>
        <source>Warning</source>
        <translation>ئاگاداری</translation>
    </message>
    <message>
        <source>Error</source>
        <translation>هەڵە</translation>
    </message>
</context>
=======
    </context>
>>>>>>> 451880b9
</TS><|MERGE_RESOLUTION|>--- conflicted
+++ resolved
@@ -381,21 +381,5 @@
     </context>
 <context>
     <name>qtum-core</name>
-<<<<<<< HEAD
-    <message>
-        <source>Information</source>
-        <translation>زانیاری</translation>
-    </message>
-    <message>
-        <source>Warning</source>
-        <translation>ئاگاداری</translation>
-    </message>
-    <message>
-        <source>Error</source>
-        <translation>هەڵە</translation>
-    </message>
-</context>
-=======
-    </context>
->>>>>>> 451880b9
+    </context>
 </TS>