<TS version="2.1" language="es_CL">
<context>
    <name>AddressBookPage</name>
    <message>
        <source>Right-click to edit address or label</source>
        <translation type="unfinished">Click derecho para editar la dirección o etiqueta</translation>
    </message>
    <message>
        <source>Create a new address</source>
        <translation>Crear una nueva dirección</translation>
    </message>
    <message>
        <source>&amp;New</source>
        <translation type="unfinished">&amp;Nuevo</translation>
    </message>
    <message>
        <source>Copy the currently selected address to the system clipboard</source>
        <translation>Copiar la dirección actualmente seleccionada al sistema de portapapeles</translation>
    </message>
    <message>
        <source>&amp;Copy</source>
        <translation type="unfinished">&amp;Copiar</translation>
    </message>
    <message>
        <source>C&amp;lose</source>
        <translation type="unfinished">C&amp;errar</translation>
    </message>
    <message>
        <source>Delete the currently selected address from the list</source>
        <translation>Borrar la dirección actualmente seleccionada de la lista</translation>
    </message>
    <message>
        <source>Enter address or label to search</source>
        <translation type="unfinished">Introduce una dirección o etiqueta para  buscar</translation>
    </message>
    <message>
        <source>Export the data in the current tab to a file</source>
        <translation>
Exportar los datos en la pestaña actual a un archivo</translation>
    </message>
    <message>
        <source>&amp;Export</source>
        <translation>&amp;Exportar</translation>
    </message>
    <message>
        <source>&amp;Delete</source>
        <translation>&amp;Borrar</translation>
    </message>
    <message>
        <source>Choose the address to send coins to</source>
        <translation type="unfinished">Elija la dirección para enviar las monedas</translation>
    </message>
    <message>
        <source>Choose the address to receive coins with</source>
        <translation type="unfinished">Elige la dirección para recibir las monedas</translation>
    </message>
    <message>
        <source>C&amp;hoose</source>
        <translation type="unfinished">Escoger</translation>
    </message>
    <message>
        <source>Sending addresses</source>
        <translation type="unfinished">Enviando dirección</translation>
    </message>
    <message>
        <source>Receiving addresses</source>
        <translation type="unfinished">Recibiendo dirección</translation>
    </message>
    <message>
        <source>These are your Qtum addresses for sending payments. Always check the amount and the receiving address before sending coins.</source>
<<<<<<< HEAD
        <translation>Estas son sus direcciones de Qtum para enviar pagos. Siempre verifique el monto y la dirección de recepción antes de enviar monedas.</translation>
=======
        <translation type="unfinished">Estas son sus direcciones de Qtum para enviar pagos. Siempre verifique el monto y la dirección de recepción antes de enviar monedas.</translation>
>>>>>>> 5ed36332
    </message>
    <message>
        <source>These are your Qtum addresses for receiving payments. Use the 'Create new receiving address' button in the receive tab to create new addresses.
Signing is only possible with addresses of the type 'legacy'.</source>
<<<<<<< HEAD
        <translation>Estas son sus direcciones de Qtum para recibir los pagos.
=======
        <translation type="unfinished">Estas son sus direcciones de Qtum para recibir los pagos.
>>>>>>> 5ed36332
Usa el boton "Crear nueva direccion de recibimiento" en la pestaña de recibir para crear una nueva direccion.  Firmar es posible solo con la direccion del tipo "legado"</translation>
    </message>
    <message>
        <source>&amp;Copy Address</source>
        <translation type="unfinished">Copiar dirección</translation>
    </message>
    <message>
        <source>Copy &amp;Label</source>
        <translation type="unfinished">Copiar y etiquetar</translation>
    </message>
    <message>
        <source>&amp;Edit</source>
        <translation type="unfinished">Editar</translation>
    </message>
    <message>
        <source>Export Address List</source>
        <translation type="unfinished">Exportar la lista de direcciones</translation>
    </message>
    <message>
        <source>There was an error trying to save the address list to %1. Please try again.</source>
        <extracomment>An error message. %1 is a stand-in argument for the name of the file we attempted to save to.</extracomment>
        <translation type="unfinished">Se produjo un error al intentar guardar la lista de direcciones en %1. Inténtalo de nuevo.</translation>
    </message>
    <message>
        <source>Exporting Failed</source>
        <translation type="unfinished">Exportación fallida</translation>
    </message>
</context>
<context>
    <name>AddressTableModel</name>
    <message>
        <source>Label</source>
        <translation type="unfinished">Etiqueta</translation>
    </message>
    <message>
        <source>Address</source>
        <translation type="unfinished">Dirección</translation>
    </message>
    <message>
        <source>(no label)</source>
        <translation type="unfinished">(no etiqueta)</translation>
    </message>
</context>
<context>
    <name>AskPassphraseDialog</name>
    <message>
        <source>Passphrase Dialog</source>
        <translation>Diálogo de contraseña</translation>
    </message>
    <message>
        <source>Enter passphrase</source>
        <translation>Poner contraseña</translation>
    </message>
    <message>
        <source>New passphrase</source>
        <translation>Nueva contraseña</translation>
    </message>
    <message>
        <source>Repeat new passphrase</source>
        <translation>Repetir nueva contraseña</translation>
    </message>
    <message>
        <source>Show passphrase</source>
<<<<<<< HEAD
        <translation>Mostrar contraseña</translation>
=======
        <translation type="unfinished">Mostrar contraseña</translation>
>>>>>>> 5ed36332
    </message>
    <message>
        <source>Encrypt wallet</source>
        <translation type="unfinished">Encriptar la billetera</translation>
    </message>
    <message>
        <source>This operation needs your wallet passphrase to unlock the wallet.</source>
        <translation type="unfinished">Esta operación necesita su contraseña de billetera para desbloquearla.</translation>
    </message>
    <message>
        <source>Unlock wallet</source>
        <translation type="unfinished">Desbloquear la billetera</translation>
    </message>
    <message>
        <source>Change passphrase</source>
        <translation type="unfinished">Cambiar frase de contraseña</translation>
    </message>
    <message>
        <source>Confirm wallet encryption</source>
        <translation type="unfinished">Confirmar el cifrado de la billetera</translation>
    </message>
    <message>
        <source>Warning: If you encrypt your wallet and lose your passphrase, you will &lt;b&gt;LOSE ALL OF YOUR QTUMS&lt;/b&gt;!</source>
<<<<<<< HEAD
        <translation>Advertencia: si encriptas tu billetera y pierdes tu contraseña &lt;b&gt; PIERDES TODOS TUS QTUMS &lt;/b&gt; !</translation>
=======
        <translation type="unfinished">Advertencia: si encriptas tu billetera y pierdes tu contraseña &lt;b&gt; PIERDES TODOS TUS QTUMS &lt;/b&gt; !</translation>
>>>>>>> 5ed36332
    </message>
    <message>
        <source>Are you sure you wish to encrypt your wallet?</source>
        <translation type="unfinished">¿Estás seguro de que deseas encriptar tu billetera?</translation>
    </message>
    <message>
        <source>Wallet encrypted</source>
        <translation type="unfinished">Billetera encriptada</translation>
    </message>
    <message>
        <source>Enter the new passphrase for the wallet.&lt;br/&gt;Please use a passphrase of &lt;b&gt;ten or more random characters&lt;/b&gt;, or &lt;b&gt;eight or more words&lt;/b&gt;.</source>
        <translation type="unfinished">Introducir la nueva contraseña para la billetera. Por favor usa una contraseña de diez o mas caracteres aleatorios, u ocho o mas palabras.</translation>
    </message>
    <message>
        <source>Enter the old passphrase and new passphrase for the wallet.</source>
        <translation type="unfinished">Introducir la vieja contraseña y la nueva contraseña para la billetera.</translation>
    </message>
    <message>
        <source>Remember that encrypting your wallet cannot fully protect your qtums from being stolen by malware infecting your computer.</source>
        <translation type="unfinished">Recuerda que codificando tu billetera no garantiza mantener a salvo tus qtums en caso de tener virus en el computador.</translation>
    </message>
    <message>
        <source>Wallet to be encrypted</source>
        <translation type="unfinished">Billetera para ser encriptada</translation>
    </message>
    <message>
        <source>Your wallet is about to be encrypted. </source>
        <translation type="unfinished">Tu billetera esta por ser encriptada</translation>
    </message>
    <message>
<<<<<<< HEAD
        <source>Enter the new passphrase for the wallet.&lt;br/&gt;Please use a passphrase of &lt;b&gt;ten or more random characters&lt;/b&gt;, or &lt;b&gt;eight or more words&lt;/b&gt;.</source>
        <translation>Introducir la nueva contraseña para la billetera. Por favor usa una contraseña de diez o mas caracteres aleatorios, u ocho o mas palabras.</translation>
    </message>
    <message>
        <source>Enter the old passphrase and new passphrase for the wallet.</source>
        <translation>Introducir la vieja contraseña y la nueva contraseña para la billetera.</translation>
    </message>
    <message>
        <source>Remember that encrypting your wallet cannot fully protect your qtums from being stolen by malware infecting your computer.</source>
        <translation>Recuerda que codificando tu billetera no garantiza mantener a salvo tus qtums en caso de tener virus en el computador.</translation>
    </message>
    <message>
        <source>Wallet to be encrypted</source>
        <translation>Billetera para ser encriptada</translation>
    </message>
    <message>
        <source>Your wallet is about to be encrypted. </source>
        <translation>Tu billetera esta por ser encriptada</translation>
    </message>
    <message>
        <source>Your wallet is now encrypted. </source>
        <translation>Su billetera ahora esta encriptada.</translation>
=======
        <source>Your wallet is now encrypted. </source>
        <translation type="unfinished">Su billetera ahora esta encriptada.</translation>
>>>>>>> 5ed36332
    </message>
    <message>
        <source>IMPORTANT: Any previous backups you have made of your wallet file should be replaced with the newly generated, encrypted wallet file. For security reasons, previous backups of the unencrypted wallet file will become useless as soon as you start using the new, encrypted wallet.</source>
        <translation type="unfinished">IMPORTANTE: todas las copias de seguridad anteriores que haya realizado de su archivo de billetera se deben reemplazar con el archivo de monedero cifrado recién generado. Por razones de seguridad, las copias de seguridad anteriores del archivo monedero sin encriptar serán inútiles tan pronto como comience a usar el nuevo monedero cifrado.</translation>
    </message>
    <message>
        <source>Wallet encryption failed</source>
        <translation type="unfinished">El cifrado de Wallet falló</translation>
    </message>
    <message>
        <source>Wallet encryption failed due to an internal error. Your wallet was not encrypted.</source>
        <translation type="unfinished">El cifrado de Wallet falló debido a un error interno. Su billetera no estaba encriptada.</translation>
    </message>
    <message>
        <source>The supplied passphrases do not match.</source>
        <translation type="unfinished">Las frases de contraseña suministradas no coinciden.</translation>
    </message>
    <message>
        <source>Wallet unlock failed</source>
        <translation type="unfinished">El desbloqueo de la billetera falló</translation>
    </message>
    <message>
        <source>The passphrase entered for the wallet decryption was incorrect.</source>
        <translation type="unfinished">La frase de contraseña ingresada para el descifrado de la billetera fue incorrecta.</translation>
    </message>
    <message>
        <source>Wallet passphrase was successfully changed.</source>
        <translation type="unfinished">La frase de contraseña de la billetera se cambió con éxito.</translation>
    </message>
    <message>
        <source>Warning: The Caps Lock key is on!</source>
        <translation type="unfinished">Advertencia: ¡la tecla Bloq Mayús está activada!</translation>
    </message>
</context>
<context>
    <name>BanTableModel</name>
    <message>
        <source>IP/Netmask</source>
        <translation type="unfinished">IP / Máscara de red</translation>
    </message>
    <message>
        <source>Banned Until</source>
        <translation type="unfinished">Prohibido hasta</translation>
    </message>
</context>
<context>
<<<<<<< HEAD
    <name>QtumGUI</name>
=======
    <name>QtumApplication</name>
    <message>
        <source>Internal error</source>
        <translation type="unfinished">error interno</translation>
    </message>
    </context>
<context>
    <name>QObject</name>
    <message>
        <source>Error: Specified data directory "%1" does not exist.</source>
        <translation type="unfinished">Error: el directorio de datos especificado "%1" no existe.</translation>
    </message>
    <message>
        <source>unknown</source>
        <translation type="unfinished">desconocido</translation>
    </message>
    <message>
        <source>Amount</source>
        <translation type="unfinished">Cantidad</translation>
    </message>
    <message>
        <source>Enter a Qtum address (e.g. %1)</source>
        <translation type="unfinished">Ingrese una dirección de Qtum (por ejemplo, %1)</translation>
    </message>
    <message>
        <source>Inbound</source>
        <translation type="unfinished">Entrante</translation>
    </message>
    <message>
        <source>Outbound</source>
        <translation type="unfinished">Salida</translation>
    </message>
    <message>
        <source>%1 h</source>
        <translation type="unfinished">%1 d</translation>
    </message>
>>>>>>> 5ed36332
    <message>
        <source>None</source>
        <translation type="unfinished">Ninguno</translation>
    </message>
    <message>
        <source>N/A</source>
        <translation type="unfinished">N/D</translation>
    </message>
    <message numerus="yes">
        <source>%n second(s)</source>
        <translation>
            <numerusform />
            <numerusform />
        </translation>
    </message>
    <message numerus="yes">
        <source>%n minute(s)</source>
        <translation>
            <numerusform />
            <numerusform />
        </translation>
    </message>
    <message numerus="yes">
        <source>%n hour(s)</source>
        <translation type="unfinished">
            <numerusform />
            <numerusform />
        </translation>
    </message>
    <message numerus="yes">
        <source>%n day(s)</source>
        <translation type="unfinished">
            <numerusform />
            <numerusform />
        </translation>
    </message>
    <message numerus="yes">
        <source>%n week(s)</source>
        <translation type="unfinished">
            <numerusform />
            <numerusform />
        </translation>
    </message>
    <message>
        <source>%1 and %2</source>
        <translation type="unfinished">%1 y %2</translation>
    </message>
    <message numerus="yes">
        <source>%n year(s)</source>
        <translation type="unfinished">
            <numerusform />
            <numerusform />
        </translation>
    </message>
    </context>
<context>
    <name>QtumGUI</name>
    <message>
        <source>&amp;Overview</source>
        <translation>&amp;Visión de conjunto</translation>
    </message>
    <message>
        <source>Show general overview of wallet</source>
        <translation>Mostrar vista general de la billetera</translation>
    </message>
    <message>
        <source>&amp;Transactions</source>
        <translation>&amp;Transacciones</translation>
    </message>
    <message>
        <source>Browse transaction history</source>
        <translation>Examinar el historial de transacciones</translation>
    </message>
    <message>
        <source>E&amp;xit</source>
        <translation>S&amp;alir</translation>
    </message>
    <message>
        <source>Quit application</source>
        <translation>Salir de la aplicación</translation>
    </message>
    <message>
        <source>&amp;About %1</source>
        <translation type="unfinished">S&amp;obre %1</translation>
    </message>
    <message>
        <source>Show information about %1</source>
        <translation type="unfinished">Mostrar información sobre %1</translation>
    </message>
    <message>
        <source>About &amp;Qt</source>
        <translation>Acerca de &amp;Qt</translation>
    </message>
    <message>
        <source>Show information about Qt</source>
        <translation>Mostrar información sobre Qt</translation>
    </message>
    <message>
        <source>Modify configuration options for %1</source>
        <translation type="unfinished">Modificar las opciones de configuración para %1</translation>
    </message>
    <message>
        <source>Create a new wallet</source>
        <translation type="unfinished">Crear una nueva billetera</translation>
    </message>
    <message>
        <source>Create Wallet...</source>
        <translation>Crear Billetera...</translation>
    </message>
    <message>
        <source>Create a new wallet</source>
        <translation>Crear una nueva billetera</translation>
    </message>
    <message>
        <source>Wallet:</source>
        <translation type="unfinished">Billetera:</translation>
    </message>
    <message>
        <source>Network activity disabled.</source>
        <extracomment>A substring of the tooltip.</extracomment>
        <translation type="unfinished">Actividad de red deshabilitada.</translation>
    </message>
    <message>
        <source>Proxy is &lt;b&gt;enabled&lt;/b&gt;: %1</source>
        <translation type="unfinished">Proxy &lt;b&gt;habilitado&lt;/b&gt;: %1</translation>
    </message>
    <message>
        <source>Send coins to a Qtum address</source>
        <translation>Enviando monedas a una dirección de Qtum</translation>
    </message>
    <message>
        <source>Backup wallet to another location</source>
        <translation>Monedero de respaldo a otra ubicación</translation>
    </message>
    <message>
        <source>Change the passphrase used for wallet encryption</source>
        <translation>Cambiar la contraseña usando la encriptación de la billetera</translation>
    </message>
    <message>
        <source>&amp;Send</source>
        <translation>&amp;Enviar</translation>
    </message>
    <message>
        <source>&amp;Receive</source>
        <translation>&amp;Recibir</translation>
    </message>
    <message>
        <source>&amp;Show / Hide</source>
        <translation>&amp;Mostrar / Ocultar</translation>
    </message>
    <message>
        <source>Show or hide the main Window</source>
        <translation>Mostrar u ocultar la Ventana Principal</translation>
    </message>
    <message>
        <source>Encrypt the private keys that belong to your wallet</source>
        <translation>Encripta las claves privadas que pertenecen a tu billetera</translation>
    </message>
    <message>
        <source>Sign messages with your Qtum addresses to prove you own them</source>
        <translation>Firme mensajes con sus direcciones de Qtum para demostrar que los posee</translation>
    </message>
    <message>
        <source>Verify messages to ensure they were signed with specified Qtum addresses</source>
        <translation>Verifique los mensajes para asegurarse de que fueron firmados con las direcciones de Qtum especificadas</translation>
    </message>
    <message>
        <source>&amp;File</source>
        <translation>&amp;Archivo</translation>
    </message>
    <message>
        <source>&amp;Settings</source>
        <translation>&amp;Configuraciones</translation>
    </message>
    <message>
        <source>&amp;Help</source>
        <translation>&amp;Ayuda</translation>
    </message>
    <message>
        <source>Tabs toolbar</source>
        <translation>Barra de herramientas de pestañas</translation>
    </message>
    <message>
        <source>Request payments (generates QR codes and qtum: URIs)</source>
<<<<<<< HEAD
        <translation>Solicitar pagos (genera códigos QR y qtum: URIs)</translation>
=======
        <translation type="unfinished">Solicitar pagos (genera códigos QR y qtum: URIs)</translation>
>>>>>>> 5ed36332
    </message>
    <message>
        <source>Show the list of used sending addresses and labels</source>
        <translation type="unfinished">Mostrar la lista de direcciones y etiquetas de envío usadas</translation>
    </message>
    <message>
        <source>Show the list of used receiving addresses and labels</source>
        <translation type="unfinished">Mostrar la lista de direcciones y etiquetas de recepción usadas</translation>
    </message>
    <message>
        <source>&amp;Command-line options</source>
<<<<<<< HEAD
        <translation>Y opciones de línea de comando</translation>
    </message>
    <message numerus="yes">
        <source>%n active connection(s) to Qtum network</source>
        <translation><numerusform>%n conexión activa hacia la red Qtum</numerusform><numerusform>%n conexiones activas hacia la red Qtum</numerusform></translation>
    </message>
    <message>
        <source>Indexing blocks on disk...</source>
        <translation>Bloques de indexación en el disco ...</translation>
    </message>
    <message>
        <source>Processing blocks on disk...</source>
        <translation>Procesamiento de bloques en el disco ...</translation>
=======
        <translation type="unfinished">Y opciones de línea de comando</translation>
>>>>>>> 5ed36332
    </message>
    <message numerus="yes">
        <source>Processed %n block(s) of transaction history.</source>
        <translation>
            <numerusform />
            <numerusform />
        </translation>
    </message>
    <message>
        <source>%1 behind</source>
        <translation>%1 detrás</translation>
    </message>
    <message>
        <source>Last received block was generated %1 ago.</source>
        <translation>El último bloque recibido se generó hace %1.</translation>
    </message>
    <message>
        <source>Transactions after this will not yet be visible.</source>
        <translation>Las transacciones posteriores a esto aún no estarán visibles.</translation>
    </message>
    <message>
        <source>Warning</source>
        <translation>Advertencia</translation>
    </message>
    <message>
        <source>Information</source>
        <translation>Información</translation>
    </message>
    <message>
        <source>Up to date</source>
        <translation>A hoy</translation>
    </message>
    <message>
<<<<<<< HEAD
        <source>&amp;Load PSBT from file...</source>
        <translation>&amp;Load PSBT desde el archivo...</translation>
    </message>
    <message>
        <source>Load Partially Signed Qtum Transaction</source>
        <translation>Cargar transacción de Qtum parcialmente firmada</translation>
    </message>
    <message>
        <source>Show the %1 help message to get a list with possible Qtum command-line options</source>
        <translation>Muestre el mensaje de ayuda %1 para obtener una lista con posibles opciones de línea de comandos de Qtum</translation>
=======
        <source>Load Partially Signed Qtum Transaction</source>
        <translation type="unfinished">Cargar transacción de Qtum parcialmente firmada</translation>
>>>>>>> 5ed36332
    </message>
    <message>
        <source>Open Wallet</source>
        <translation type="unfinished">Abrir billetera</translation>
    </message>
    <message>
        <source>Open a wallet</source>
        <translation type="unfinished">Abrir una billetera</translation>
    </message>
    <message>
        <source>Close wallet</source>
        <translation type="unfinished">Cerrar billetera</translation>
    </message>
    <message>
        <source>Show the %1 help message to get a list with possible Qtum command-line options</source>
        <translation type="unfinished">Muestre el mensaje de ayuda %1 para obtener una lista con posibles opciones de línea de comandos de Qtum</translation>
    </message>
    <message>
        <source>default wallet</source>
        <translation type="unfinished">billetera predeterminada</translation>
    </message>
    <message>
        <source>&amp;Window</source>
        <translation type="unfinished">Ventana</translation>
    </message>
    <message>
        <source>Minimize</source>
        <translation type="unfinished">Minimizar</translation>
    </message>
    <message>
        <source>Main Window</source>
        <translation type="unfinished">Ventana principal</translation>
    </message>
    <message>
        <source>%1 client</source>
        <translation type="unfinished">%1 cliente</translation>
    </message>
    <message numerus="yes">
        <source>%n active connection(s) to Qtum network.</source>
        <extracomment>A substring of the tooltip.</extracomment>
        <translation type="unfinished">
            <numerusform />
            <numerusform />
        </translation>
    </message>
    <message>
        <source>Date: %1
</source>
        <translation type="unfinished">Fecha: %1
</translation>
    </message>
    <message>
        <source>Amount: %1
</source>
        <translation type="unfinished">Cantidad: %1
</translation>
    </message>
    <message>
        <source>Wallet: %1
</source>
        <translation type="unfinished">Billetera: %1
</translation>
    </message>
    <message>
        <source>Type: %1
</source>
        <translation type="unfinished">Tipo: %1
</translation>
    </message>
    <message>
        <source>Label: %1
</source>
        <translation type="unfinished">Etiqueta: %1
</translation>
    </message>
    <message>
        <source>Address: %1
</source>
        <translation type="unfinished">Dirección: %1
</translation>
    </message>
    <message>
        <source>Sent transaction</source>
        <translation>Transacción enviada</translation>
    </message>
    <message>
        <source>Incoming transaction</source>
        <translation>Transacción entrante</translation>
    </message>
    <message>
        <source>HD key generation is &lt;b&gt;enabled&lt;/b&gt;</source>
        <translation type="unfinished">La generación de la clave HD está &lt;b&gt; activada &lt;/ b&gt;</translation>
    </message>
    <message>
        <source>HD key generation is &lt;b&gt;disabled&lt;/b&gt;</source>
        <translation type="unfinished">La generación de la clave HD está &lt;b&gt; desactivada &lt;/ b&gt;</translation>
    </message>
    <message>
        <source>Private key &lt;b&gt;disabled&lt;/b&gt;</source>
        <translation type="unfinished">Llave privada &lt;b&gt;deshabilitada&lt;/b&gt;</translation>
    </message>
    <message>
        <source>Wallet is &lt;b&gt;encrypted&lt;/b&gt; and currently &lt;b&gt;unlocked&lt;/b&gt;</source>
        <translation>La billetera está &lt;b&gt; encriptada &lt;/ b&gt; y actualmente &lt;b&gt; desbloqueada &lt;/ b&gt;</translation>
    </message>
    <message>
        <source>Wallet is &lt;b&gt;encrypted&lt;/b&gt; and currently &lt;b&gt;locked&lt;/b&gt;</source>
        <translation>La billetera está &lt;b&gt; encriptada &lt;/ b&gt; y actualmente está &lt;b&gt; bloqueada &lt;/ b&gt;</translation>
    </message>
    </context>
<context>
    <name>UnitDisplayStatusBarControl</name>
    <message>
        <source>Unit to show amounts in. Click to select another unit.</source>
        <translation type="unfinished">Unidad en la que se muestran las cantidades. Haga clic para seleccionar otra unidad.</translation>
    </message>
</context>
<context>
    <name>CoinControlDialog</name>
    <message>
        <source>Coin Selection</source>
        <translation type="unfinished">Selección de monedas</translation>
    </message>
    <message>
        <source>Quantity:</source>
        <translation type="unfinished">Cantidad:</translation>
    </message>
    <message>
        <source>Amount:</source>
        <translation type="unfinished">Cantidad:</translation>
    </message>
    <message>
        <source>Fee:</source>
        <translation type="unfinished">Comisión:</translation>
    </message>
    <message>
        <source>Dust:</source>
        <translation type="unfinished">Polvo:</translation>
    </message>
    <message>
        <source>After Fee:</source>
        <translation type="unfinished">Después de comisión:</translation>
    </message>
    <message>
        <source>Change:</source>
        <translation type="unfinished">Cambio:</translation>
    </message>
    <message>
        <source>(un)select all</source>
        <translation type="unfinished">(de)seleccionar todo</translation>
    </message>
    <message>
        <source>Tree mode</source>
        <translation type="unfinished">Modo árbol</translation>
    </message>
    <message>
        <source>List mode</source>
        <translation type="unfinished">Modo lista</translation>
    </message>
    <message>
        <source>Amount</source>
        <translation type="unfinished">Cantidad</translation>
    </message>
    <message>
        <source>Received with label</source>
        <translation type="unfinished">Recibido con etiqueta</translation>
    </message>
    <message>
        <source>Received with address</source>
        <translation type="unfinished">Recibido con dirección</translation>
    </message>
    <message>
        <source>Date</source>
        <translation type="unfinished">Fecha</translation>
    </message>
    <message>
        <source>Confirmations</source>
        <translation type="unfinished">Confirmaciones</translation>
    </message>
    <message>
        <source>Confirmed</source>
        <translation type="unfinished">Confirmado</translation>
    </message>
    <message>
        <source>Copy amount</source>
        <translation type="unfinished">Copiar cantidad</translation>
    </message>
    <message>
        <source>Copy quantity</source>
        <translation type="unfinished">Cantidad de copia</translation>
    </message>
    <message>
        <source>Copy fee</source>
        <translation type="unfinished">Tarifa de copia</translation>
    </message>
    <message>
        <source>Copy after fee</source>
        <translation type="unfinished">Copiar después de la tarifa</translation>
    </message>
    <message>
        <source>Copy bytes</source>
        <translation type="unfinished">Copiar bytes</translation>
    </message>
    <message>
        <source>Copy dust</source>
        <translation type="unfinished">Copiar polvo</translation>
    </message>
    <message>
        <source>Copy change</source>
        <translation type="unfinished">Copiar cambio</translation>
    </message>
    <message>
        <source>(%1 locked)</source>
        <translation type="unfinished">(%1 bloqueado)</translation>
    </message>
    <message>
        <source>yes</source>
        <translation type="unfinished">si</translation>
    </message>
    <message>
        <source>This label turns red if any recipient receives an amount smaller than the current dust threshold.</source>
        <translation type="unfinished">Está etiqueta se vuelve roja si algún receptor recibe una cantidad inferior al límite actual establecido para el polvo.</translation>
    </message>
    <message>
        <source>Can vary +/- %1 satoshi(s) per input.</source>
        <translation type="unfinished">Puede variar +/- %1 satoshi (s) por entrada.</translation>
    </message>
    <message>
        <source>(no label)</source>
        <translation type="unfinished">(no etiqueta)</translation>
    </message>
    <message>
        <source>change from %1 (%2)</source>
        <translation type="unfinished">cambia desde %1 (%2)</translation>
    </message>
    <message>
        <source>(change)</source>
        <translation type="unfinished">(cambio)</translation>
    </message>
</context>
<context>
    <name>CreateWalletActivity</name>
    <message>
        <source>Create wallet failed</source>
        <translation type="unfinished">Crear billetera falló</translation>
    </message>
    <message>
        <source>Create wallet warning</source>
        <translation type="unfinished">Advertencia de crear billetera</translation>
    </message>
    </context>
<context>
    <name>OpenWalletActivity</name>
    <message>
        <source>default wallet</source>
        <translation type="unfinished">billetera predeterminada</translation>
    </message>
    </context>
<context>
    <name>WalletController</name>
    <message>
        <source>Close wallet</source>
        <translation type="unfinished">Cerrar billetera</translation>
    </message>
    </context>
<context>
    <name>CreateWalletDialog</name>
    <message>
        <source>Create Wallet</source>
        <translation type="unfinished">Crear Billetera</translation>
    </message>
    <message>
        <source>Wallet</source>
        <translation type="unfinished">Billetera</translation>
    </message>
    <message>
        <source>Create</source>
        <translation type="unfinished">Crear</translation>
    </message>
    </context>
<context>
    <name>EditAddressDialog</name>
    <message>
        <source>Edit Address</source>
        <translation>Editar dirección</translation>
    </message>
    <message>
        <source>&amp;Label</source>
        <translation>Y etiqueta</translation>
    </message>
    <message>
        <source>The label associated with this address list entry</source>
        <translation type="unfinished">La etiqueta asociada a esta entrada está en la lista de direcciones</translation>
    </message>
    <message>
        <source>The address associated with this address list entry. This can only be modified for sending addresses.</source>
        <translation type="unfinished">La dirección asociada con esta entrada está en la lista de direcciones. Esto solo se puede modificar para enviar direcciones.</translation>
    </message>
    <message>
        <source>&amp;Address</source>
        <translation>Y dirección</translation>
    </message>
    <message>
        <source>New sending address</source>
        <translation type="unfinished">Nueva dirección de envío</translation>
    </message>
    <message>
        <source>Edit receiving address</source>
        <translation type="unfinished">Editar dirección de recepción</translation>
    </message>
    <message>
        <source>Edit sending address</source>
        <translation type="unfinished">Editar dirección de envío</translation>
    </message>
    <message>
        <source>The entered address "%1" is not a valid Qtum address.</source>
<<<<<<< HEAD
        <translation>La dirección ingresada "%1" no es una dirección válida de Qtum.</translation>
=======
        <translation type="unfinished">La dirección ingresada "%1" no es una dirección válida de Qtum.</translation>
>>>>>>> 5ed36332
    </message>
    <message>
        <source>Could not unlock wallet.</source>
        <translation type="unfinished">No se pudo desbloquear la billetera.</translation>
    </message>
    <message>
        <source>New key generation failed.</source>
        <translation type="unfinished">Nueva generación de claves fallida.</translation>
    </message>
</context>
<context>
    <name>FreespaceChecker</name>
    <message>
        <source>A new data directory will be created.</source>
        <translation>Se creará un nuevo directorio de datos.</translation>
    </message>
    <message>
        <source>name</source>
        <translation>nombre</translation>
    </message>
    <message>
        <source>Directory already exists. Add %1 if you intend to create a new directory here.</source>
        <translation>El directorio ya existe. Agregue %1 si tiene la intención de crear un nuevo directorio aquí.</translation>
    </message>
    <message>
        <source>Path already exists, and is not a directory.</source>
        <translation>La ruta ya existe, y no es un directorio ...</translation>
    </message>
    <message>
        <source>Cannot create data directory here.</source>
        <translation>No se puede crear el directorio de datos aquí.</translation>
    </message>
</context>
<context>
    <name>Intro</name>
    <message>
        <source>At least %1 GB of data will be stored in this directory, and it will grow over time.</source>
        <translation type="unfinished">Al menos %1 GB de información será almacenado en este directorio, y seguirá creciendo a través del tiempo.</translation>
    </message>
    <message>
        <source>Approximately %1 GB of data will be stored in this directory.</source>
        <translation type="unfinished">Aproximadamente %1 GB de datos se almacenarán en este directorio.</translation>
    </message>
    <message numerus="yes">
        <source>(sufficient to restore backups %n day(s) old)</source>
        <extracomment>Explanatory text on the capability of the current prune target.</extracomment>
        <translation type="unfinished">
            <numerusform />
            <numerusform />
        </translation>
    </message>
    <message>
        <source>%1 will download and store a copy of the Qtum block chain.</source>
        <translation type="unfinished">%1 descargará y almacenará una copia de la cadena de bloques de Qtum.</translation>
    </message>
    <message>
        <source>The wallet will also be stored in this directory.</source>
        <translation type="unfinished">La billetera también se almacenará en este directorio.</translation>
    </message>
    <message>
        <source>Error: Specified data directory "%1" cannot be created.</source>
        <translation type="unfinished">Error: no se puede crear el directorio de datos especificado "%1".</translation>
    </message>
    <message>
        <source>Welcome</source>
        <translation>bienvenido</translation>
    </message>
    <message>
        <source>Welcome to %1.</source>
        <translation type="unfinished">Bienvenido al %1</translation>
    </message>
    <message>
        <source>As this is the first time the program is launched, you can choose where %1 will store its data.</source>
        <translation type="unfinished">Como esta es la primera vez que se lanza el programa, puede elegir dónde %1 almacenará sus datos.</translation>
    </message>
    <message>
        <source>When you click OK, %1 will begin to download and process the full %4 block chain (%2GB) starting with the earliest transactions in %3 when %4 initially launched.</source>
        <translation type="unfinished">Al hacer clic OK, %1 iniciará el proceso de descarga y procesará el blockchain completo de %4 (%2 GB), iniciando desde el la transacción más antigua %3 cuando %4 se ejecutó inicialmente.</translation>
    </message>
    <message>
        <source>This initial synchronisation is very demanding, and may expose hardware problems with your computer that had previously gone unnoticed. Each time you run %1, it will continue downloading where it left off.</source>
        <translation type="unfinished">Esta sincronización inicial es muy exigente y puede exponer problemas de hardware con su computadora que anteriormente habían pasado desapercibidos. Cada vez que ejecuta %1, continuará la descarga donde lo dejó.</translation>
    </message>
    <message>
        <source>If you have chosen to limit block chain storage (pruning), the historical data must still be downloaded and processed, but will be deleted afterward to keep your disk usage low.</source>
        <translation type="unfinished">Si ha elegido limitar el almacenamiento de la cadena de bloques (pruning), los datos históricos todavía se deben descargar y procesar, pero se eliminarán posteriormente para mantener el uso del disco bajo.</translation>
    </message>
    <message>
        <source>Use the default data directory</source>
        <translation>Use el directorio de datos predeterminado</translation>
    </message>
    <message>
        <source>Use a custom data directory:</source>
        <translation>Use un directorio de datos personalizado:</translation>
    </message>
</context>
<context>
    <name>HelpMessageDialog</name>
    <message>
<<<<<<< HEAD
        <source>Qtum</source>
        <translation>Qtum</translation>
    </message>
    <message>
        <source>At least %1 GB of data will be stored in this directory, and it will grow over time.</source>
        <translation>Al menos %1 GB de información será almacenado en este directorio, y seguirá creciendo a través del tiempo.</translation>
    </message>
    <message>
        <source>Approximately %1 GB of data will be stored in this directory.</source>
        <translation>Aproximadamente %1 GB de datos se almacenarán en este directorio.</translation>
    </message>
    <message>
        <source>%1 will download and store a copy of the Qtum block chain.</source>
        <translation>%1 descargará y almacenará una copia de la cadena de bloques de Qtum.</translation>
=======
        <source>version</source>
        <translation type="unfinished">versión</translation>
>>>>>>> 5ed36332
    </message>
    <message>
        <source>About %1</source>
        <translation type="unfinished">Alrededor de %1</translation>
    </message>
    <message>
        <source>Command-line options</source>
        <translation type="unfinished">Opciones de línea de comando</translation>
    </message>
</context>
<context>
    <name>ShutdownWindow</name>
    <message>
        <source>Do not shut down the computer until this window disappears.</source>
        <translation type="unfinished">No apague el equipo hasta que desaparezca esta ventana.</translation>
    </message>
</context>
<context>
    <name>ModalOverlay</name>
    <message>
        <source>Form</source>
        <translation type="unfinished">Configurar</translation>
    </message>
    <message>
        <source>Recent transactions may not yet be visible, and therefore your wallet's balance might be incorrect. This information will be correct once your wallet has finished synchronizing with the qtum network, as detailed below.</source>
<<<<<<< HEAD
        <translation>Es posible que las transacciones recientes aún no estén visibles y, por lo tanto, el saldo de su billetera podría ser incorrecto. Esta información será correcta una vez que su billetera haya terminado de sincronizarse con la red qtum, como se detalla a continuación.</translation>
    </message>
    <message>
        <source>Attempting to spend qtums that are affected by not-yet-displayed transactions will not be accepted by the network.</source>
        <translation>La red no aceptará intentar gastar qtums que se vean afectados por transacciones aún no mostradas</translation>
=======
        <translation type="unfinished">Es posible que las transacciones recientes aún no estén visibles y, por lo tanto, el saldo de su billetera podría ser incorrecto. Esta información será correcta una vez que su billetera haya terminado de sincronizarse con la red qtum, como se detalla a continuación.</translation>
    </message>
    <message>
        <source>Attempting to spend qtums that are affected by not-yet-displayed transactions will not be accepted by the network.</source>
        <translation type="unfinished">La red no aceptará intentar gastar qtums que se vean afectados por transacciones aún no mostradas</translation>
>>>>>>> 5ed36332
    </message>
    <message>
        <source>Number of blocks left</source>
        <translation type="unfinished">Cantidad de bloques restantes</translation>
    </message>
    <message>
        <source>Last block time</source>
        <translation type="unfinished">Hora del último bloque</translation>
    </message>
    <message>
        <source>Progress</source>
        <translation type="unfinished">Progreso</translation>
    </message>
    <message>
        <source>Progress increase per hour</source>
        <translation type="unfinished">Aumento de progreso por hora</translation>
    </message>
    <message>
        <source>Estimated time left until synced</source>
        <translation type="unfinished">Tiempo estimado restante hasta sincronización</translation>
    </message>
    <message>
        <source>Hide</source>
        <translation type="unfinished">Esconder</translation>
    </message>
    </context>
<context>
    <name>OptionsDialog</name>
    <message>
        <source>Options</source>
        <translation>Opciones</translation>
    </message>
    <message>
        <source>&amp;Main</source>
        <translation>&amp;Principal</translation>
    </message>
    <message>
        <source>Automatically start %1 after logging in to the system.</source>
        <translation type="unfinished">Inicie automáticamente %1 después de iniciar sesión en el sistema.</translation>
    </message>
    <message>
        <source>&amp;Start %1 on system login</source>
        <translation type="unfinished">&amp; Comience %1 en el inicio de sesión del sistema</translation>
    </message>
    <message>
        <source>Size of &amp;database cache</source>
        <translation type="unfinished">Tamaño de la memoria caché de la base de datos</translation>
    </message>
    <message>
        <source>Number of script &amp;verification threads</source>
        <translation type="unfinished">Cantidad de secuencias de comandos y verificación</translation>
    </message>
    <message>
        <source>IP address of the proxy (e.g. IPv4: 127.0.0.1 / IPv6: ::1)</source>
        <translation type="unfinished">Dirección IP del proxy (por ejemplo, IPv4: 127.0.0.1 / IPv6: :: 1)</translation>
    </message>
    <message>
        <source>Shows if the supplied default SOCKS5 proxy is used to reach peers via this network type.</source>
        <translation type="unfinished">Muestra si el proxy SOCKS5 suministrado se utiliza para llegar a los pares a través de este tipo de red.</translation>
    </message>
    <message>
        <source>Minimize instead of exit the application when the window is closed. When this option is enabled, the application will be closed only after selecting Exit in the menu.</source>
        <translation type="unfinished">Minimice en lugar de salir de la aplicación cuando la ventana esté cerrada. Cuando esta opción está habilitada, la aplicación se cerrará solo después de seleccionar Salir en el menú.</translation>
    </message>
    <message>
        <source>Third party URLs (e.g. a block explorer) that appear in the transactions tab as context menu items. %s in the URL is replaced by transaction hash. Multiple URLs are separated by vertical bar |.</source>
        <translation type="unfinished">URL de terceros (por ejemplo, un explorador de bloques) que aparecen en la pestaña de transacciones como elementos del menú contextual. %s en la URL se reemplaza por hash de transacción. Varias URL están separadas por una barra vertical |.</translation>
    </message>
    <message>
        <source>Open the %1 configuration file from the working directory.</source>
        <translation type="unfinished">Abrir el archivo de configuración %1 en el directorio de trabajo.</translation>
    </message>
    <message>
        <source>Open Configuration File</source>
        <translation type="unfinished">Abrir archivo de configuración</translation>
    </message>
    <message>
        <source>Reset all client options to default.</source>
        <translation>Restablecer todas las opciones del cliente a los valores predeterminados.</translation>
    </message>
    <message>
        <source>&amp;Reset Options</source>
        <translation>Y Restablecer opciones</translation>
    </message>
    <message>
        <source>&amp;Network</source>
        <translation>&amp;Red</translation>
    </message>
    <message>
        <source>(0 = auto, &lt;0 = leave that many cores free)</source>
        <translation type="unfinished">(0 = auto, &lt;0 = deja esta cantidad de núcleos libres)</translation>
    </message>
    <message>
        <source>W&amp;allet</source>
        <translation type="unfinished">Billetera</translation>
    </message>
    <message>
        <source>Expert</source>
        <translation type="unfinished">Experto</translation>
    </message>
    <message>
        <source>Enable coin &amp;control features</source>
        <translation type="unfinished">Habilite las funciones de moneda y control</translation>
    </message>
    <message>
        <source>If you disable the spending of unconfirmed change, the change from a transaction cannot be used until that transaction has at least one confirmation. This also affects how your balance is computed.</source>
        <translation type="unfinished">Si deshabilita el gasto de un cambio no confirmado, el cambio de una transacción no se puede usar hasta que esa transacción tenga al menos una confirmación. Esto también afecta cómo se calcula su saldo.</translation>
    </message>
    <message>
        <source>&amp;Spend unconfirmed change</source>
        <translation type="unfinished">&amp; Gastar cambio no confirmado</translation>
    </message>
    <message>
        <source>Automatically open the Qtum client port on the router. This only works when your router supports UPnP and it is enabled.</source>
        <translation>Abra automáticamente el puerto cliente de Qtum en el enrutador. Esto solo funciona cuando su enrutador admite UPnP y está habilitado.</translation>
    </message>
    <message>
        <source>Map port using &amp;UPnP</source>
        <translation>Puerto de mapa usando &amp; UPnP</translation>
    </message>
    <message>
        <source>Accept connections from outside.</source>
        <translation type="unfinished">Acepta conexiones desde afuera.</translation>
    </message>
    <message>
        <source>Allow incomin&amp;g connections</source>
        <translation type="unfinished">Permitir conexiones entrantes</translation>
    </message>
    <message>
        <source>Connect to the Qtum network through a SOCKS5 proxy.</source>
<<<<<<< HEAD
        <translation>Conéctese a la red de Qtum a través de un proxy SOCKS5.</translation>
=======
        <translation type="unfinished">Conéctese a la red de Qtum a través de un proxy SOCKS5.</translation>
>>>>>>> 5ed36332
    </message>
    <message>
        <source>&amp;Connect through SOCKS5 proxy (default proxy):</source>
        <translation type="unfinished">Conectar a través del proxy SOCKS5 (proxy predeterminado):</translation>
    </message>
    <message>
        <source>&amp;Port:</source>
        <translation>Puerto:</translation>
    </message>
    <message>
        <source>Port of the proxy (e.g. 9050)</source>
        <translation>Puerto del proxy (por ejemplo, 9050)</translation>
    </message>
    <message>
        <source>Used for reaching peers via:</source>
        <translation type="unfinished">Utilizado para llegar a los compañeros a través de:</translation>
    </message>
    <message>
        <source>&amp;Window</source>
        <translation>Ventana</translation>
    </message>
    <message>
        <source>Show only a tray icon after minimizing the window.</source>
        <translation>Mostrar solo un icono de bandeja después de minimizar la ventana.</translation>
    </message>
    <message>
        <source>&amp;Minimize to the tray instead of the taskbar</source>
        <translation>Minimice la bandeja en lugar de la barra de tareas</translation>
    </message>
    <message>
        <source>M&amp;inimize on close</source>
        <translation>Minimice al cerrar</translation>
    </message>
    <message>
        <source>&amp;Display</source>
        <translation>Monitor</translation>
    </message>
    <message>
        <source>User Interface &amp;language:</source>
        <translation>Interfaz de usuario e idioma:</translation>
    </message>
    <message>
        <source>The user interface language can be set here. This setting will take effect after restarting %1.</source>
        <translation type="unfinished">El idioma de la interfaz de usuario puede establecerse aquí. Esta configuración tendrá efecto después de reiniciar %1.</translation>
    </message>
    <message>
        <source>&amp;Unit to show amounts in:</source>
        <translation>Unidad para mostrar montos en:</translation>
    </message>
    <message>
        <source>Choose the default subdivision unit to show in the interface and when sending coins.</source>
        <translation>Elija la unidad de subdivisión predeterminada para mostrar en la interfaz y al enviar monedas.</translation>
    </message>
    <message>
        <source>Whether to show coin control features or not.</source>
        <translation type="unfinished">Ya sea para mostrar las funciones de control de monedas o no.</translation>
    </message>
    <message>
        <source>&amp;Third party transaction URLs</source>
        <translation type="unfinished">URLs de transacciones de terceros</translation>
    </message>
    <message>
        <source>&amp;Cancel</source>
        <translation>Cancelar</translation>
    </message>
    <message>
        <source>default</source>
        <translation>defecto</translation>
    </message>
    <message>
        <source>none</source>
        <translation type="unfinished">ninguno</translation>
    </message>
    <message>
        <source>Confirm options reset</source>
        <translation>Confirmar restablecimiento de opciones</translation>
    </message>
    <message>
        <source>Client restart required to activate changes.</source>
        <translation type="unfinished">Se requiere el reinicio del cliente para activar los cambios.</translation>
    </message>
    <message>
        <source>Client will be shut down. Do you want to proceed?</source>
        <translation type="unfinished">El cliente será cluasurado. Quieres proceder?</translation>
    </message>
    <message>
        <source>Configuration options</source>
        <translation type="unfinished">Opciones de configuración</translation>
    </message>
    <message>
        <source>The configuration file is used to specify advanced user options which override GUI settings. Additionally, any command-line options will override this configuration file.</source>
        <translation type="unfinished">El archivo de configuración se utiliza para especificar opciones de usuario avanzadas que anulan la configuración de la GUI. Además, cualquier opción de línea de comandos anulará este archivo de configuración.</translation>
    </message>
    <message>
        <source>The configuration file could not be opened.</source>
        <translation type="unfinished">El archivo de configuración no se pudo abrir.</translation>
    </message>
    <message>
        <source>This change would require a client restart.</source>
        <translation type="unfinished">Este cambio requeriría un reinicio del cliente.</translation>
    </message>
    <message>
        <source>The supplied proxy address is invalid.</source>
        <translation>La dirección proxy suministrada no es válida.</translation>
    </message>
</context>
<context>
    <name>OverviewPage</name>
    <message>
        <source>Form</source>
        <translation>Configurar</translation>
    </message>
    <message>
        <source>The displayed information may be out of date. Your wallet automatically synchronizes with the Qtum network after a connection is established, but this process has not completed yet.</source>
        <translation>La información mostrada puede estar desactualizada. Su billetera se sincroniza automáticamente con la red de Qtum después de establecer una conexión, pero este proceso aún no se ha completado.</translation>
    </message>
    <message>
        <source>Watch-only:</source>
        <translation type="unfinished">Ver-solo:</translation>
    </message>
    <message>
        <source>Available:</source>
        <translation type="unfinished">Disponible</translation>
    </message>
    <message>
        <source>Your current spendable balance</source>
        <translation>Su saldo disponible actual</translation>
    </message>
    <message>
        <source>Pending:</source>
        <translation type="unfinished">Pendiente:</translation>
    </message>
    <message>
        <source>Total of transactions that have yet to be confirmed, and do not yet count toward the spendable balance</source>
        <translation>Total de transacciones que aún no se han confirmado y aún no cuentan para el saldo disponible</translation>
    </message>
    <message>
        <source>Immature:</source>
        <translation>Inmaduro:</translation>
    </message>
    <message>
        <source>Mined balance that has not yet matured</source>
        <translation>Balance minero que aún no ha madurado</translation>
    </message>
    <message>
        <source>Your current total balance</source>
        <translation>Su saldo total actual</translation>
    </message>
    <message>
        <source>Your current balance in watch-only addresses</source>
        <translation type="unfinished">Tu saldo actual en solo ver direcciones</translation>
    </message>
    <message>
        <source>Spendable:</source>
        <translation type="unfinished">Utilizable:</translation>
    </message>
    <message>
        <source>Recent transactions</source>
        <translation type="unfinished">Transacciones recientes</translation>
    </message>
    <message>
        <source>Unconfirmed transactions to watch-only addresses</source>
        <translation type="unfinished">Transacciones no confirmadas para ver solo direcciones</translation>
    </message>
    <message>
        <source>Mined balance in watch-only addresses that has not yet matured</source>
        <translation type="unfinished">Balance minero ver solo direcciones que aún no ha madurado</translation>
    </message>
    <message>
        <source>Current total balance in watch-only addresses</source>
        <translation type="unfinished">Saldo total actual en direcciones de solo reloj</translation>
    </message>
    </context>
<context>
    <name>PSBTOperationsDialog</name>
    <message>
        <source>Dialog</source>
        <translation type="unfinished">Cambiar contraseña</translation>
    </message>
    <message>
        <source>Save…</source>
        <translation type="unfinished">Guardar...</translation>
    </message>
    <message>
        <source>Close</source>
        <translation type="unfinished">Cerrar</translation>
    </message>
    <message>
        <source>Total Amount</source>
        <translation type="unfinished">Monto total</translation>
    </message>
    <message>
        <source>or</source>
        <translation type="unfinished">o</translation>
    </message>
    </context>
<context>
    <name>PaymentServer</name>
    <message>
        <source>Payment request error</source>
        <translation type="unfinished">Error de solicitud de pago</translation>
    </message>
    <message>
        <source>Cannot start qtum: click-to-pay handler</source>
<<<<<<< HEAD
        <translation>No se puede iniciar Qtum: controlador de clic para pagar</translation>
=======
        <translation type="unfinished">No se puede iniciar Qtum: controlador de clic para pagar</translation>
>>>>>>> 5ed36332
    </message>
    <message>
        <source>URI handling</source>
        <translation type="unfinished">Manejo de URI</translation>
    </message>
    <message>
<<<<<<< HEAD
        <source>Invalid payment address %1</source>
        <translation>Dirección de pago inválida %1</translation>
    </message>
    <message>
        <source>URI cannot be parsed! This can be caused by an invalid Qtum address or malformed URI parameters.</source>
        <translation>¡URI no puede ser analizado! Esto puede deberse a una dirección de Qtum no válida o a parámetros de URI mal formados.</translation>
=======
        <source>URI cannot be parsed! This can be caused by an invalid Qtum address or malformed URI parameters.</source>
        <translation type="unfinished">¡URI no puede ser analizado! Esto puede deberse a una dirección de Qtum no válida o a parámetros de URI mal formados.</translation>
>>>>>>> 5ed36332
    </message>
    <message>
        <source>Payment request file handling</source>
        <translation type="unfinished">Manejo de archivos de solicitud de pago</translation>
    </message>
</context>
<context>
    <name>PeerTableModel</name>
    <message>
        <source>User Agent</source>
        <extracomment>Title of Peers Table column which contains the peer's User Agent string.</extracomment>
        <translation type="unfinished">Agente de usuario</translation>
    </message>
    <message>
        <source>Sent</source>
        <extracomment>Title of Peers Table column which indicates the total amount of network information we have sent to the peer.</extracomment>
        <translation type="unfinished">Expedido</translation>
    </message>
    <message>
        <source>Received</source>
        <extracomment>Title of Peers Table column which indicates the total amount of network information we have received from the peer.</extracomment>
        <translation type="unfinished">Recibido</translation>
    </message>
    <message>
<<<<<<< HEAD
        <source>Enter a Qtum address (e.g. %1)</source>
        <translation>Ingrese una dirección de Qtum (por ejemplo, %1)</translation>
    </message>
    <message>
        <source>%1 d</source>
        <translation>%1 d</translation>
    </message>
    <message>
        <source>%1 h</source>
        <translation>%1 d</translation>
    </message>
    <message>
        <source>%1 m</source>
        <translation>%1 m</translation>
    </message>
    <message>
        <source>%1 s</source>
        <translation>%1 s</translation>
    </message>
    <message>
        <source>None</source>
        <translation>Ninguno</translation>
    </message>
    <message>
        <source>N/A</source>
        <translation>N/D</translation>
    </message>
    <message>
        <source>%1 ms</source>
        <translation>%1 ms</translation>
    </message>
    <message numerus="yes">
        <source>%n second(s)</source>
        <translation><numerusform>%n segundos</numerusform><numerusform>%n segundos</numerusform></translation>
    </message>
    <message numerus="yes">
        <source>%n minute(s)</source>
        <translation><numerusform>%n minutos</numerusform><numerusform>%n minutos</numerusform></translation>
    </message>
    <message numerus="yes">
        <source>%n hour(s)</source>
        <translation><numerusform>%n horas</numerusform><numerusform>%n horas</numerusform></translation>
    </message>
    <message numerus="yes">
        <source>%n day(s)</source>
        <translation><numerusform>%n días </numerusform><numerusform>%n días </numerusform></translation>
    </message>
    <message numerus="yes">
        <source>%n week(s)</source>
        <translation><numerusform>%n semanas</numerusform><numerusform>%n semanas</numerusform></translation>
    </message>
    <message>
        <source>%1 and %2</source>
        <translation>%1 y %2</translation>
    </message>
    <message numerus="yes">
        <source>%n year(s)</source>
        <translation><numerusform>%n años</numerusform><numerusform>%n años</numerusform></translation>
    </message>
    <message>
        <source>%1 B</source>
        <translation>%1 B</translation>
    </message>
    <message>
        <source>%1 KB</source>
        <translation>%1 KB</translation>
    </message>
    <message>
        <source>%1 MB</source>
        <translation>%1 MB</translation>
    </message>
    <message>
        <source>%1 GB</source>
        <translation>%1 GB</translation>
    </message>
    <message>
        <source>Error: Specified data directory "%1" does not exist.</source>
        <translation>Error: el directorio de datos especificado "%1" no existe.</translation>
    </message>
    <message>
        <source>Error: %1</source>
        <translation>Error: %1</translation>
=======
        <source>Address</source>
        <extracomment>Title of Peers Table column which contains the IP/Onion/I2P address of the connected peer.</extracomment>
        <translation type="unfinished">Dirección</translation>
>>>>>>> 5ed36332
    </message>
    <message>
        <source>Type</source>
        <extracomment>Title of Peers Table column which describes the type of peer connection. The "type" describes why the connection exists.</extracomment>
        <translation type="unfinished">Tipo</translation>
    </message>
    <message>
        <source>Network</source>
        <extracomment>Title of Peers Table column which states the network the peer connected through.</extracomment>
        <translation type="unfinished">Red</translation>
    </message>
</context>
<context>
    <name>QRImageWidget</name>
    <message>
        <source>&amp;Copy Image</source>
        <translation type="unfinished">Copiar imagen</translation>
    </message>
    <message>
        <source>Error encoding URI into QR Code.</source>
        <translation type="unfinished">Fallo al codificar URI en código QR.</translation>
    </message>
    <message>
        <source>Save QR Code</source>
        <translation type="unfinished">Guardar código QR</translation>
    </message>
    </context>
<context>
    <name>RPCConsole</name>
    <message>
        <source>N/A</source>
        <translation>N/D</translation>
    </message>
    <message>
        <source>Client version</source>
        <translation>Versión cliente</translation>
    </message>
    <message>
        <source>&amp;Information</source>
        <translation>Información</translation>
    </message>
    <message>
        <source>Startup time</source>
        <translation>Tiempo de inicio</translation>
    </message>
    <message>
        <source>Network</source>
        <translation>Red</translation>
    </message>
    <message>
        <source>Name</source>
        <translation type="unfinished">Nombre</translation>
    </message>
    <message>
        <source>Number of connections</source>
        <translation>Número de conexiones</translation>
    </message>
    <message>
        <source>Block chain</source>
        <translation>Cadena de bloques</translation>
    </message>
    <message>
        <source>Memory Pool</source>
        <translation type="unfinished">Grupo de memoria</translation>
    </message>
    <message>
        <source>Current number of transactions</source>
        <translation type="unfinished">Número actual de transacciones</translation>
    </message>
    <message>
        <source>Memory usage</source>
        <translation type="unfinished">Uso de memoria</translation>
    </message>
    <message>
        <source>&amp;Reset</source>
        <translation type="unfinished">Reiniciar</translation>
    </message>
    <message>
        <source>Received</source>
        <translation type="unfinished">Recibido</translation>
    </message>
    <message>
        <source>Sent</source>
        <translation type="unfinished">Expedido</translation>
    </message>
    <message>
        <source>&amp;Peers</source>
        <translation type="unfinished">Pares</translation>
    </message>
    <message>
        <source>Banned peers</source>
        <translation type="unfinished">Pares prohibidos</translation>
    </message>
    <message>
        <source>Select a peer to view detailed information.</source>
        <translation type="unfinished">Seleccione un par para ver información detallada.</translation>
    </message>
    <message>
        <source>Version</source>
        <translation type="unfinished">Versión</translation>
    </message>
    <message>
        <source>Starting Block</source>
        <translation type="unfinished">Bloque de inicio</translation>
    </message>
    <message>
        <source>Synced Headers</source>
        <translation type="unfinished">Encabezados sincronizados</translation>
    </message>
    <message>
        <source>Synced Blocks</source>
        <translation type="unfinished">Bloques sincronizados</translation>
    </message>
    <message>
        <source>User Agent</source>
        <translation type="unfinished">Agente de usuario</translation>
    </message>
    <message>
        <source>Decrease font size</source>
        <translation type="unfinished">Disminuir tamaño de letra</translation>
    </message>
    <message>
        <source>Increase font size</source>
        <translation type="unfinished">Aumenta el tamaño de la fuente</translation>
    </message>
    <message>
        <source>Services</source>
        <translation type="unfinished">Servicios</translation>
    </message>
    <message>
        <source>Connection Time</source>
        <translation type="unfinished">Tiempo de conexión</translation>
    </message>
    <message>
        <source>Last Send</source>
        <translation type="unfinished">Último envío</translation>
    </message>
    <message>
        <source>Last Receive</source>
        <translation type="unfinished">Última recepción</translation>
    </message>
    <message>
        <source>Ping Time</source>
        <translation type="unfinished">Tiempo Ping</translation>
    </message>
    <message>
        <source>The duration of a currently outstanding ping.</source>
        <translation type="unfinished">La duración de un ping actualmente pendiente.</translation>
    </message>
    <message>
        <source>Ping Wait</source>
        <translation type="unfinished">Ping espera</translation>
    </message>
    <message>
        <source>Time Offset</source>
        <translation type="unfinished">Desplazamiento de tiempo</translation>
    </message>
    <message>
        <source>Last block time</source>
        <translation>Hora del último bloque</translation>
    </message>
    <message>
        <source>&amp;Open</source>
        <translation>Abierto</translation>
    </message>
    <message>
        <source>&amp;Console</source>
        <translation>Consola</translation>
    </message>
    <message>
        <source>&amp;Network Traffic</source>
        <translation type="unfinished">Tráfico de red</translation>
    </message>
    <message>
        <source>Totals</source>
        <translation type="unfinished">Totales</translation>
    </message>
    <message>
        <source>Debug log file</source>
        <translation>Archivo de registro de depuración</translation>
    </message>
    <message>
        <source>Clear console</source>
        <translation>Consola limpia</translation>
    </message>
    <message>
        <source>In:</source>
        <translation type="unfinished">En:</translation>
    </message>
    <message>
        <source>Out:</source>
        <translation type="unfinished">Fuera:</translation>
    </message>
    <message>
        <source>&amp;Disconnect</source>
        <translation type="unfinished">Desconectar</translation>
    </message>
    <message>
        <source>1 &amp;hour</source>
        <translation type="unfinished">1 hora</translation>
    </message>
    <message>
        <source>1 &amp;week</source>
        <translation type="unfinished">1 semana</translation>
    </message>
    <message>
        <source>1 &amp;year</source>
        <translation type="unfinished">1 año</translation>
    </message>
    <message>
        <source>&amp;Unban</source>
        <translation type="unfinished">&amp;Desbloquear</translation>
    </message>
    <message>
        <source>Network activity disabled</source>
        <translation type="unfinished">Actividad de red deshabilitada</translation>
    </message>
    <message>
        <source>via %1</source>
        <translation type="unfinished">a través de %1</translation>
    </message>
    <message>
        <source>Yes</source>
        <translation type="unfinished">Si</translation>
    </message>
    <message>
        <source>To</source>
        <translation type="unfinished">Para</translation>
    </message>
    <message>
        <source>From</source>
        <translation type="unfinished">Desde</translation>
    </message>
    <message>
        <source>Ban for</source>
        <translation type="unfinished">Prohibición de</translation>
    </message>
    <message>
        <source>Never</source>
        <translation type="unfinished">nunca</translation>
    </message>
    <message>
        <source>Unknown</source>
        <translation type="unfinished">Desconocido</translation>
    </message>
</context>
<context>
    <name>ReceiveCoinsDialog</name>
    <message>
        <source>&amp;Amount:</source>
        <translation type="unfinished">Cantidad</translation>
    </message>
    <message>
        <source>&amp;Label:</source>
        <translation type="unfinished">Etiqueta:</translation>
    </message>
    <message>
        <source>&amp;Message:</source>
        <translation type="unfinished">Mensaje:</translation>
    </message>
    <message>
        <source>An optional message to attach to the payment request, which will be displayed when the request is opened. Note: The message will not be sent with the payment over the Qtum network.</source>
<<<<<<< HEAD
        <translation>Un mensaje opcional para adjuntar a la solicitud de pago, que se mostrará cuando se abra la solicitud. Nota: El mensaje no se enviará con el pago a través de la red de Qtum.</translation>
=======
        <translation type="unfinished">Un mensaje opcional para adjuntar a la solicitud de pago, que se mostrará cuando se abra la solicitud. Nota: El mensaje no se enviará con el pago a través de la red de Qtum.</translation>
>>>>>>> 5ed36332
    </message>
    <message>
        <source>An optional label to associate with the new receiving address.</source>
        <translation type="unfinished">Una etiqueta opcional para asociar con la nueva dirección de recepción</translation>
    </message>
    <message>
        <source>Use this form to request payments. All fields are &lt;b&gt;optional&lt;/b&gt;.</source>
        <translation type="unfinished">Use este formulario para solicitar pagos. Todos los campos son &lt;b&gt; opcionales &lt;/ b&gt;.</translation>
    </message>
    <message>
        <source>An optional amount to request. Leave this empty or zero to not request a specific amount.</source>
        <translation type="unfinished">Un monto opcional para solicitar. Deje esto vacío o en cero para no solicitar una cantidad específica.</translation>
    </message>
    <message>
        <source>&amp;Create new receiving address</source>
        <translation type="unfinished">&amp;Crear una nueva dirección de recibo</translation>
    </message>
    <message>
        <source>Clear all fields of the form.</source>
        <translation type="unfinished">Borre todos los campos del formulario.</translation>
    </message>
    <message>
        <source>Clear</source>
        <translation type="unfinished">Aclarar</translation>
    </message>
    <message>
        <source>Requested payments history</source>
        <translation type="unfinished">Historial de pagos solicitado</translation>
    </message>
    <message>
        <source>Show the selected request (does the same as double clicking an entry)</source>
        <translation type="unfinished">Mostrar la solicitud seleccionada (hace lo mismo que hacer doble clic en una entrada)</translation>
    </message>
    <message>
        <source>Show</source>
        <translation type="unfinished">Mostrar</translation>
    </message>
    <message>
        <source>Remove the selected entries from the list</source>
        <translation type="unfinished">Eliminar las entradas seleccionadas de la lista</translation>
    </message>
    <message>
        <source>Remove</source>
        <translation type="unfinished">Eliminar</translation>
    </message>
    <message>
        <source>Copy &amp;URI</source>
        <translation type="unfinished">Copiar URI</translation>
    </message>
    <message>
        <source>Could not unlock wallet.</source>
        <translation type="unfinished">No se pudo desbloquear la billetera.</translation>
    </message>
    </context>
<context>
    <name>ReceiveRequestDialog</name>
    <message>
        <source>Amount:</source>
        <translation type="unfinished">Cantidad:</translation>
    </message>
    <message>
        <source>Label:</source>
        <translation type="unfinished">Etiqueta</translation>
    </message>
    <message>
        <source>Message:</source>
        <translation type="unfinished">Mensaje:</translation>
    </message>
    <message>
        <source>Wallet:</source>
        <translation type="unfinished">Billetera:</translation>
    </message>
    <message>
        <source>Copy &amp;URI</source>
        <translation type="unfinished">Copiar URI</translation>
    </message>
    <message>
        <source>Copy &amp;Address</source>
        <translation type="unfinished">Copiar dirección</translation>
    </message>
    <message>
        <source>Payment information</source>
        <translation type="unfinished">Información del pago</translation>
    </message>
    <message>
        <source>Request payment to %1</source>
        <translation type="unfinished">Solicitar pago a %1</translation>
    </message>
</context>
<context>
    <name>RecentRequestsTableModel</name>
    <message>
        <source>Date</source>
        <translation type="unfinished">Fecha</translation>
    </message>
    <message>
        <source>Label</source>
        <translation type="unfinished">Etiqueta</translation>
    </message>
    <message>
        <source>Message</source>
        <translation type="unfinished">Mensaje</translation>
    </message>
    <message>
        <source>(no label)</source>
        <translation type="unfinished">(no etiqueta)</translation>
    </message>
    <message>
        <source>(no message)</source>
        <translation type="unfinished">(sin mensaje)</translation>
    </message>
    <message>
        <source>(no amount requested)</source>
        <translation type="unfinished">(no existe monto solicitado)</translation>
    </message>
    <message>
        <source>Requested</source>
        <translation type="unfinished">Solicitado</translation>
    </message>
</context>
<context>
    <name>SendCoinsDialog</name>
    <message>
        <source>Send Coins</source>
        <translation>Enviar monedas</translation>
    </message>
    <message>
        <source>Coin Control Features</source>
        <translation type="unfinished">Características de Coin Control</translation>
    </message>
    <message>
        <source>automatically selected</source>
        <translation type="unfinished">Seleccionado automaticamente</translation>
    </message>
    <message>
        <source>Insufficient funds!</source>
        <translation type="unfinished">Fondos insuficientes</translation>
    </message>
    <message>
        <source>Quantity:</source>
        <translation type="unfinished">Cantidad:</translation>
    </message>
    <message>
        <source>Amount:</source>
        <translation type="unfinished">Cantidad:</translation>
    </message>
    <message>
        <source>Fee:</source>
        <translation type="unfinished">Comisión:</translation>
    </message>
    <message>
        <source>After Fee:</source>
        <translation type="unfinished">Después de comisión:</translation>
    </message>
    <message>
        <source>Change:</source>
        <translation type="unfinished">Cambio:</translation>
    </message>
    <message>
        <source>Custom change address</source>
        <translation type="unfinished">Dirección de cambio personalizada</translation>
    </message>
    <message>
        <source>Transaction Fee:</source>
        <translation type="unfinished">Comisión transacción:</translation>
    </message>
    <message>
        <source>Warning: Fee estimation is currently not possible.</source>
        <translation type="unfinished">Advertencia: En este momento no se puede estimar la cuota.</translation>
    </message>
    <message>
        <source>per kilobyte</source>
        <translation type="unfinished">por kilobyte</translation>
    </message>
    <message>
        <source>Hide</source>
        <translation type="unfinished">Esconder</translation>
    </message>
    <message>
        <source>Recommended:</source>
        <translation type="unfinished">Recomendado:</translation>
    </message>
    <message>
        <source>Custom:</source>
        <translation type="unfinished">Personalizado:</translation>
    </message>
    <message>
        <source>Send to multiple recipients at once</source>
        <translation>Enviar a múltiples destinatarios</translation>
    </message>
    <message>
        <source>Add &amp;Recipient</source>
        <translation>&amp;Agrega destinatario</translation>
    </message>
    <message>
        <source>Clear all fields of the form.</source>
        <translation type="unfinished">Borre todos los campos del formulario.</translation>
    </message>
    <message>
        <source>Dust:</source>
        <translation type="unfinished">Polvo:</translation>
    </message>
    <message>
        <source>Confirmation time target:</source>
        <translation type="unfinished">Objetivo de tiempo de confirmación</translation>
    </message>
    <message>
        <source>Clear &amp;All</source>
        <translation>&amp;Borra todos</translation>
    </message>
    <message>
        <source>Confirm the send action</source>
        <translation>Confirma el envio</translation>
    </message>
    <message>
        <source>S&amp;end</source>
        <translation>&amp;Envía</translation>
    </message>
    <message>
        <source>Copy quantity</source>
        <translation type="unfinished">Cantidad de copia</translation>
    </message>
    <message>
        <source>Copy amount</source>
        <translation type="unfinished">Copiar cantidad</translation>
    </message>
    <message>
        <source>Copy fee</source>
        <translation type="unfinished">Tarifa de copia</translation>
    </message>
    <message>
        <source>Copy after fee</source>
        <translation type="unfinished">Copiar después de la tarifa</translation>
    </message>
    <message>
        <source>Copy bytes</source>
        <translation type="unfinished">Copiar bytes</translation>
    </message>
    <message>
        <source>Copy dust</source>
        <translation type="unfinished">Copiar polvo</translation>
    </message>
    <message>
        <source>Copy change</source>
        <translation type="unfinished">Copiar cambio</translation>
    </message>
    <message>
        <source>%1 (%2 blocks)</source>
        <translation type="unfinished">%1 (%2 bloques)</translation>
    </message>
    <message>
        <source>%1 to %2</source>
        <translation type="unfinished">%1 a %2</translation>
    </message>
    <message>
        <source>Are you sure you want to send?</source>
        <translation type="unfinished">¿Seguro que quiere enviar?</translation>
    </message>
    <message>
        <source>Sign failed</source>
        <translation type="unfinished">Falló Firma</translation>
    </message>
    <message>
        <source>or</source>
        <translation type="unfinished">o</translation>
    </message>
    <message>
        <source>Transaction fee</source>
        <translation type="unfinished">Comisión de transacción</translation>
    </message>
    <message>
        <source>Total Amount</source>
        <translation type="unfinished">Monto total</translation>
    </message>
    <message>
        <source>Confirm send coins</source>
        <translation type="unfinished">Confirmar el envió de monedas</translation>
    </message>
    <message>
        <source>The recipient address is not valid. Please recheck.</source>
        <translation type="unfinished">La dirección de envío no es válida. Por favor revisala.</translation>
    </message>
    <message>
        <source>The amount to pay must be larger than 0.</source>
        <translation type="unfinished">La cantidad por pagar tiene que ser mayor que 0.</translation>
    </message>
    <message>
        <source>The amount exceeds your balance.</source>
        <translation type="unfinished">El monto sobrepasa tu saldo.</translation>
    </message>
    <message>
        <source>The total exceeds your balance when the %1 transaction fee is included.</source>
        <translation type="unfinished">El total sobrepasa tu saldo cuando se incluyen %1 como comisión de envió.</translation>
    </message>
    <message>
        <source>Transaction creation failed!</source>
        <translation type="unfinished">¡Fallo al crear la transacción!</translation>
    </message>
    <message>
        <source>A fee higher than %1 is considered an absurdly high fee.</source>
        <translation type="unfinished">Una comisión mayor que %1 se considera como una comisión absurda-mente alta.</translation>
    </message>
    <message>
        <source>Payment request expired.</source>
        <translation type="unfinished">Solicitud de pago caducada.</translation>
    </message>
    <message numerus="yes">
        <source>Estimated to begin confirmation within %n block(s).</source>
        <translation>
            <numerusform />
            <numerusform />
        </translation>
    </message>
    <message>
        <source>Warning: Invalid Qtum address</source>
<<<<<<< HEAD
        <translation>Peligro: Dirección de Qtum inválida</translation>
=======
        <translation type="unfinished">Peligro: Dirección de Qtum inválida</translation>
>>>>>>> 5ed36332
    </message>
    <message>
        <source>Warning: Unknown change address</source>
        <translation type="unfinished">Peligro: Dirección de cambio desconocida</translation>
    </message>
    <message>
        <source>Confirm custom change address</source>
        <translation type="unfinished">Confirma dirección de cambio personalizada</translation>
    </message>
    <message>
        <source>The address you selected for change is not part of this wallet. Any or all funds in your wallet may be sent to this address. Are you sure?</source>
        <translation type="unfinished">La dirección de cambio que ingresaste no es parte de tu monedero. Parte de tus fondos serán enviados a esta dirección. ¿Estás seguro?</translation>
    </message>
    <message>
        <source>(no label)</source>
        <translation type="unfinished">(no etiqueta)</translation>
    </message>
</context>
<context>
    <name>SendCoinsEntry</name>
    <message>
        <source>A&amp;mount:</source>
        <translation>Cantidad:</translation>
    </message>
    <message>
        <source>Pay &amp;To:</source>
        <translation>&amp;Pagar a:</translation>
    </message>
    <message>
        <source>&amp;Label:</source>
        <translation>Etiqueta:</translation>
    </message>
    <message>
        <source>Choose previously used address</source>
        <translation type="unfinished">Seleccionar dirección usada anteriormente</translation>
    </message>
    <message>
        <source>The Qtum address to send the payment to</source>
<<<<<<< HEAD
        <translation>Dirección Qtum a enviar el pago</translation>
    </message>
    <message>
        <source>Alt+A</source>
        <translation>Alt+A</translation>
=======
        <translation type="unfinished">Dirección Qtum a enviar el pago</translation>
>>>>>>> 5ed36332
    </message>
    <message>
        <source>Paste address from clipboard</source>
        <translation>Pega dirección desde portapapeles</translation>
    </message>
    <message>
        <source>Remove this entry</source>
        <translation type="unfinished">Quitar esta entrada</translation>
    </message>
    <message>
        <source>S&amp;ubtract fee from amount</source>
        <translation type="unfinished">Restar comisiones del monto.</translation>
    </message>
    <message>
        <source>Message:</source>
        <translation type="unfinished">Mensaje:</translation>
    </message>
    <message>
        <source>This is an unauthenticated payment request.</source>
        <translation type="unfinished">Esta es una petición de pago no autentificada.</translation>
    </message>
    <message>
        <source>This is an authenticated payment request.</source>
        <translation type="unfinished">Esta es una petición de pago autentificada.</translation>
    </message>
    <message>
        <source>Enter a label for this address to add it to the list of used addresses</source>
        <translation type="unfinished">Introduce una etiqueta para esta dirección para añadirla a la lista de direcciones utilizadas</translation>
    </message>
    <message>
        <source>Pay To:</source>
        <translation type="unfinished">Pagar a:</translation>
    </message>
    </context>
<context>
    <name>SignVerifyMessageDialog</name>
    <message>
        <source>Signatures - Sign / Verify a Message</source>
        <translation>Firmas - Firmar / verificar un mensaje</translation>
    </message>
    <message>
        <source>&amp;Sign Message</source>
        <translation>&amp;Firmar Mensaje</translation>
    </message>
    <message>
        <source>The Qtum address to sign the message with</source>
<<<<<<< HEAD
        <translation>Dirección Qtum con la que firmar el mensaje</translation>
=======
        <translation type="unfinished">Dirección Qtum con la que firmar el mensaje</translation>
>>>>>>> 5ed36332
    </message>
    <message>
        <source>Choose previously used address</source>
        <translation type="unfinished">Seleccionar dirección usada anteriormente</translation>
    </message>
    <message>
        <source>Paste address from clipboard</source>
        <translation>Pega dirección desde portapapeles</translation>
    </message>
    <message>
        <source>Enter the message you want to sign here</source>
        <translation>Escriba el mensaje que desea firmar</translation>
    </message>
    <message>
        <source>Signature</source>
        <translation>Firma</translation>
    </message>
    <message>
        <source>Copy the current signature to the system clipboard</source>
        <translation>Copiar la firma actual al portapapeles del sistema</translation>
    </message>
    <message>
        <source>Sign the message to prove you own this Qtum address</source>
        <translation>Firmar un mensjage para probar que usted es dueño de esta dirección</translation>
    </message>
    <message>
        <source>Sign &amp;Message</source>
        <translation>Firmar Mensaje</translation>
    </message>
    <message>
        <source>Reset all sign message fields</source>
        <translation>Limpiar todos los campos de la firma de mensaje</translation>
    </message>
    <message>
        <source>Clear &amp;All</source>
        <translation>&amp;Borra todos</translation>
    </message>
    <message>
        <source>&amp;Verify Message</source>
        <translation>&amp;Firmar Mensaje</translation>
    </message>
    <message>
        <source>The Qtum address the message was signed with</source>
<<<<<<< HEAD
        <translation>La dirección Qtum con la que se firmó el mensaje</translation>
=======
        <translation type="unfinished">La dirección Qtum con la que se firmó el mensaje</translation>
>>>>>>> 5ed36332
    </message>
    <message>
        <source>Verify the message to ensure it was signed with the specified Qtum address</source>
        <translation>Verifica el mensaje para asegurar que fue firmado con la dirección de Qtum especificada.</translation>
    </message>
    <message>
        <source>Verify &amp;Message</source>
        <translation>&amp;Firmar Mensaje</translation>
    </message>
    <message>
        <source>Reset all verify message fields</source>
        <translation>Limpiar todos los campos de la verificación de mensaje</translation>
    </message>
    <message>
        <source>Click "Sign Message" to generate signature</source>
        <translation type="unfinished">Click en "Firmar mensaje" para generar una firma</translation>
    </message>
    <message>
        <source>The entered address is invalid.</source>
        <translation type="unfinished">La dirección ingresada es inválida</translation>
    </message>
    <message>
        <source>Please check the address and try again.</source>
        <translation type="unfinished">Por favor, revisa la dirección e intenta nuevamente.</translation>
    </message>
    <message>
        <source>The entered address does not refer to a key.</source>
        <translation type="unfinished">La dirección ingresada no corresponde a una llave válida.</translation>
    </message>
    <message>
        <source>Wallet unlock was cancelled.</source>
        <translation type="unfinished">El desbloqueo del monedero fue cancelado.</translation>
    </message>
    <message>
        <source>Private key for the entered address is not available.</source>
        <translation type="unfinished">La llave privada para la dirección introducida no está disponible.</translation>
    </message>
    <message>
        <source>Message signing failed.</source>
        <translation type="unfinished">Falló la firma del mensaje.</translation>
    </message>
    <message>
        <source>Message signed.</source>
        <translation type="unfinished">Mensaje firmado.</translation>
    </message>
    <message>
        <source>The signature could not be decoded.</source>
        <translation type="unfinished">La firma no pudo decodificarse.</translation>
    </message>
    <message>
        <source>Please check the signature and try again.</source>
        <translation type="unfinished">Por favor compruebe la firma e intente de nuevo.</translation>
    </message>
    <message>
        <source>The signature did not match the message digest.</source>
        <translation type="unfinished">La firma no se combinó con el mensaje.</translation>
    </message>
    <message>
        <source>Message verification failed.</source>
        <translation type="unfinished">Falló la verificación del mensaje.</translation>
    </message>
    <message>
        <source>Message verified.</source>
        <translation type="unfinished">Mensaje verificado.</translation>
    </message>
</context>
<context>
    <name>TransactionDesc</name>
    <message numerus="yes">
        <source>Open for %n more block(s)</source>
        <translation>
            <numerusform />
            <numerusform />
        </translation>
    </message>
    <message>
        <source>Open until %1</source>
        <translation type="unfinished">Abierto hasta %1</translation>
    </message>
    <message>
        <source>conflicted with a transaction with %1 confirmations</source>
        <translation type="unfinished">Hay un conflicto con la traducción de las confirmaciones %1</translation>
    </message>
    <message>
        <source>0/unconfirmed, %1</source>
        <translation type="unfinished">0/no confirmado, %1</translation>
    </message>
    <message>
        <source>in memory pool</source>
        <translation type="unfinished">en el equipo de memoria</translation>
    </message>
    <message>
        <source>not in memory pool</source>
        <translation type="unfinished">no en el equipo de memoria</translation>
    </message>
    <message>
        <source>abandoned</source>
        <translation type="unfinished">abandonado</translation>
    </message>
    <message>
        <source>%1/unconfirmed</source>
        <translation type="unfinished">%1/no confirmado</translation>
    </message>
    <message>
        <source>%1 confirmations</source>
        <translation type="unfinished">confirmaciones %1</translation>
    </message>
    <message>
        <source>Status</source>
        <translation type="unfinished">Estado</translation>
    </message>
    <message>
        <source>Date</source>
        <translation type="unfinished">Fecha</translation>
    </message>
    <message>
        <source>Source</source>
        <translation type="unfinished">Fuente</translation>
    </message>
    <message>
        <source>Generated</source>
        <translation type="unfinished">Generado</translation>
    </message>
    <message>
        <source>From</source>
        <translation type="unfinished">Desde</translation>
    </message>
    <message>
        <source>unknown</source>
        <translation type="unfinished">desconocido</translation>
    </message>
    <message>
        <source>To</source>
        <translation type="unfinished">Para</translation>
    </message>
    <message>
        <source>own address</source>
        <translation type="unfinished">dirección personal</translation>
    </message>
    <message>
        <source>watch-only</source>
        <translation type="unfinished">Solo observación</translation>
    </message>
    <message>
        <source>label</source>
        <translation type="unfinished">etiqueta</translation>
    </message>
    <message>
        <source>Credit</source>
        <translation type="unfinished">Credito</translation>
    </message>
    <message numerus="yes">
        <source>matures in %n more block(s)</source>
        <translation>
            <numerusform />
            <numerusform />
        </translation>
    </message>
    <message>
        <source>not accepted</source>
        <translation type="unfinished">no aceptada</translation>
    </message>
    <message>
        <source>Debit</source>
        <translation type="unfinished">Débito</translation>
    </message>
    <message>
        <source>Total debit</source>
        <translation type="unfinished">Total enviado</translation>
    </message>
    <message>
        <source>Total credit</source>
        <translation type="unfinished">Crédito total</translation>
    </message>
    <message>
        <source>Transaction fee</source>
        <translation type="unfinished">Comisión de transacción</translation>
    </message>
    <message>
        <source>Net amount</source>
        <translation type="unfinished">Cantidad total</translation>
    </message>
    <message>
        <source>Message</source>
        <translation type="unfinished">Mensaje</translation>
    </message>
    <message>
        <source>Comment</source>
        <translation type="unfinished">Comentario</translation>
    </message>
    <message>
        <source>Transaction ID</source>
        <translation type="unfinished">Identificador de transacción (ID)</translation>
    </message>
    <message>
        <source>Transaction total size</source>
        <translation type="unfinished">Tamaño total de transacción</translation>
    </message>
    <message>
        <source>Output index</source>
        <translation type="unfinished">Indice de salida</translation>
    </message>
    <message>
        <source>Merchant</source>
        <translation type="unfinished">Vendedor</translation>
    </message>
    <message>
        <source>Debug information</source>
        <translation type="unfinished">Información de depuración</translation>
    </message>
    <message>
        <source>Transaction</source>
        <translation type="unfinished">Transacción</translation>
    </message>
    <message>
        <source>Inputs</source>
        <translation type="unfinished">Entradas</translation>
    </message>
    <message>
        <source>Amount</source>
        <translation type="unfinished">Cantidad</translation>
    </message>
    <message>
        <source>true</source>
        <translation type="unfinished">verdadero</translation>
    </message>
    <message>
        <source>false</source>
        <translation type="unfinished">falso</translation>
    </message>
</context>
<context>
    <name>TransactionDescDialog</name>
    <message>
        <source>This pane shows a detailed description of the transaction</source>
        <translation>Esta ventana muestra información detallada sobre la transacción</translation>
    </message>
    <message>
        <source>Details for %1</source>
        <translation type="unfinished">Detalles para %1</translation>
    </message>
</context>
<context>
    <name>TransactionTableModel</name>
    <message>
        <source>Date</source>
        <translation type="unfinished">Fecha</translation>
    </message>
    <message>
        <source>Type</source>
        <translation type="unfinished">Tipo</translation>
    </message>
    <message>
        <source>Label</source>
        <translation type="unfinished">Etiqueta</translation>
    </message>
    <message numerus="yes">
        <source>Open for %n more block(s)</source>
        <translation>
            <numerusform />
            <numerusform />
        </translation>
    </message>
    <message>
        <source>Open until %1</source>
        <translation type="unfinished">Abierto hasta %1</translation>
    </message>
    <message>
        <source>Unconfirmed</source>
        <translation type="unfinished">Sin confirmar</translation>
    </message>
    <message>
        <source>Abandoned</source>
        <translation type="unfinished">Abandonado</translation>
    </message>
    <message>
        <source>Confirming (%1 of %2 recommended confirmations)</source>
        <translation type="unfinished">Confirmando (%1 de %2 confirmaciones recomendadas)</translation>
    </message>
    <message>
        <source>Confirmed (%1 confirmations)</source>
        <translation type="unfinished">Confirmado (%1 confirmaciones)</translation>
    </message>
    <message>
        <source>Conflicted</source>
        <translation type="unfinished">En conflicto</translation>
    </message>
    <message>
        <source>Immature (%1 confirmations, will be available after %2)</source>
        <translation type="unfinished">Inmaduro (%1 confirmación(es), Estarán disponibles después de %2)</translation>
    </message>
    <message>
        <source>Generated but not accepted</source>
        <translation type="unfinished">Generado pero no aceptado</translation>
    </message>
    <message>
        <source>Received with</source>
        <translation type="unfinished">Recibido con</translation>
    </message>
    <message>
        <source>Received from</source>
        <translation type="unfinished">Recibido de</translation>
    </message>
    <message>
        <source>Sent to</source>
        <translation type="unfinished">Enviado a</translation>
    </message>
    <message>
        <source>Payment to yourself</source>
        <translation type="unfinished">Pago a ti mismo</translation>
    </message>
    <message>
        <source>Mined</source>
        <translation type="unfinished">Minado</translation>
    </message>
    <message>
        <source>watch-only</source>
        <translation type="unfinished">Solo observación</translation>
    </message>
    <message>
        <source>(no label)</source>
        <translation type="unfinished">(no etiqueta)</translation>
    </message>
    <message>
        <source>Transaction status. Hover over this field to show number of confirmations.</source>
        <translation type="unfinished">Estado de transacción. Pasa el ratón sobre este campo para ver el numero de confirmaciones.</translation>
    </message>
    <message>
        <source>Date and time that the transaction was received.</source>
        <translation type="unfinished">Fecha y hora cuando se recibió la transacción</translation>
    </message>
    <message>
        <source>Type of transaction.</source>
        <translation type="unfinished">Tipo de transacción.</translation>
    </message>
    <message>
        <source>Amount removed from or added to balance.</source>
        <translation type="unfinished">Cantidad restada o añadida al balance</translation>
    </message>
</context>
<context>
    <name>TransactionView</name>
    <message>
        <source>All</source>
        <translation type="unfinished">Todo</translation>
    </message>
    <message>
        <source>Today</source>
        <translation type="unfinished">Hoy</translation>
    </message>
    <message>
        <source>This week</source>
        <translation type="unfinished">Esta semana</translation>
    </message>
    <message>
        <source>This month</source>
        <translation type="unfinished">Este mes</translation>
    </message>
    <message>
        <source>Last month</source>
        <translation type="unfinished">Mes pasado</translation>
    </message>
    <message>
        <source>This year</source>
        <translation type="unfinished">Este año</translation>
    </message>
    <message>
        <source>Received with</source>
        <translation type="unfinished">Recibido con</translation>
    </message>
    <message>
        <source>Sent to</source>
        <translation type="unfinished">Enviado a</translation>
    </message>
    <message>
        <source>To yourself</source>
        <translation type="unfinished">A ti mismo</translation>
    </message>
    <message>
        <source>Mined</source>
        <translation type="unfinished">Minado</translation>
    </message>
    <message>
        <source>Other</source>
        <translation type="unfinished">Otra</translation>
    </message>
    <message>
        <source>Min amount</source>
        <translation type="unfinished">Cantidad mínima</translation>
    </message>
    <message>
        <source>Export Transaction History</source>
        <translation type="unfinished">Exportar historial de transacciones</translation>
    </message>
    <message>
        <source>Confirmed</source>
        <translation type="unfinished">Confirmado</translation>
    </message>
    <message>
        <source>Watch-only</source>
        <translation type="unfinished">Solo observación</translation>
    </message>
    <message>
        <source>Date</source>
        <translation type="unfinished">Fecha</translation>
    </message>
    <message>
        <source>Type</source>
        <translation type="unfinished">Tipo</translation>
    </message>
    <message>
        <source>Label</source>
        <translation type="unfinished">Etiqueta</translation>
    </message>
    <message>
        <source>Address</source>
        <translation type="unfinished">Dirección</translation>
    </message>
    <message>
        <source>Exporting Failed</source>
        <translation type="unfinished">Exportación fallida</translation>
    </message>
    <message>
        <source>Exporting Successful</source>
        <translation type="unfinished">Exportación exitosa</translation>
    </message>
    <message>
        <source>The transaction history was successfully saved to %1.</source>
        <translation type="unfinished">La transacción ha sido guardada en %1.</translation>
    </message>
    <message>
        <source>Range:</source>
        <translation type="unfinished">Rango:</translation>
    </message>
    <message>
        <source>to</source>
        <translation type="unfinished">para</translation>
    </message>
</context>
<context>
    <name>WalletFrame</name>
    <message>
        <source>Create a new wallet</source>
        <translation type="unfinished">Crear una nueva billetera</translation>
    </message>
</context>
<context>
<<<<<<< HEAD
    <name>WalletController</name>
    </context>
<context>
    <name>WalletFrame</name>
    <message>
        <source>Create a new wallet</source>
        <translation>Crear una nueva billetera</translation>
    </message>
</context>
<context>
=======
>>>>>>> 5ed36332
    <name>WalletModel</name>
    <message>
        <source>Send Coins</source>
        <translation type="unfinished">Enviar monedas</translation>
    </message>
    <message>
        <source>Fee bump error</source>
        <translation type="unfinished">Error de incremento de cuota</translation>
    </message>
    <message>
        <source>Increasing transaction fee failed</source>
        <translation type="unfinished">Ha fallado el incremento de la cuota de transacción.</translation>
    </message>
    <message>
        <source>Do you want to increase the fee?</source>
        <translation type="unfinished">¿Desea incrementar la cuota?</translation>
    </message>
    <message>
        <source>Current fee:</source>
        <translation type="unfinished">Comisión actual:</translation>
    </message>
    <message>
        <source>Increase:</source>
        <translation type="unfinished">Incremento:</translation>
    </message>
    <message>
        <source>New fee:</source>
        <translation type="unfinished">Nueva comisión:</translation>
    </message>
    <message>
        <source>Confirm fee bump</source>
        <translation type="unfinished">Confirmar incremento de comisión</translation>
    </message>
    <message>
        <source>Can't sign transaction.</source>
        <translation type="unfinished">No se ha podido firmar la transacción.</translation>
    </message>
    <message>
        <source>Could not commit transaction</source>
        <translation type="unfinished">No se pudo confirmar la transacción</translation>
    </message>
    <message>
        <source>default wallet</source>
        <translation type="unfinished">billetera predeterminada</translation>
    </message>
</context>
<context>
    <name>WalletView</name>
    <message>
        <source>&amp;Export</source>
        <translation type="unfinished">&amp;Exportar</translation>
    </message>
    <message>
        <source>Export the data in the current tab to a file</source>
        <translation type="unfinished">
Exportar los datos en la pestaña actual a un archivo</translation>
    </message>
    <message>
        <source>Backup Wallet</source>
        <translation type="unfinished">Respaldar monedero</translation>
    </message>
    <message>
        <source>Backup Failed</source>
        <translation type="unfinished">Ha fallado el respaldo</translation>
    </message>
    <message>
        <source>There was an error trying to save the wallet data to %1.</source>
        <translation type="unfinished">Ha habido un error al intentar guardar los datos del monedero a %1.</translation>
    </message>
    <message>
        <source>Backup Successful</source>
        <translation type="unfinished">Respaldo exitoso</translation>
    </message>
    <message>
        <source>The wallet data was successfully saved to %1.</source>
        <translation type="unfinished">Los datos del monedero se han guardado con éxito en %1.</translation>
    </message>
    </context>
<context>
    <name>qtum-core</name>
<<<<<<< HEAD
=======
    <message>
        <source>The %s developers</source>
        <translation type="unfinished">Los desarrolladores de %s</translation>
    </message>
    <message>
        <source>-maxtxfee is set very high! Fees this large could be paid on a single transaction.</source>
        <translation type="unfinished">-maxtxfee tiene un valor muy elevado! Comisiones muy grandes podrían ser pagadas en una única transacción.</translation>
    </message>
>>>>>>> 5ed36332
    <message>
        <source>Distributed under the MIT software license, see the accompanying file %s or %s</source>
        <translation type="unfinished">Distribuido bajo la licencia de software MIT, vea el archivo adjunto %s o %s</translation>
    </message>
    <message>
        <source>Prune configured below the minimum of %d MiB.  Please use a higher number.</source>
        <translation type="unfinished">La Poda se ha configurado por debajo del mínimo de %d MiB. Por favor utiliza un valor mas alto.</translation>
    </message>
    <message>
        <source>This is the transaction fee you may discard if change is smaller than dust at this level</source>
        <translation type="unfinished">Esta es la cuota de transacción que puede descartar si el cambio es más pequeño que el polvo a este nivel.</translation>
    </message>
    <message>
        <source>This is the transaction fee you may pay when fee estimates are not available.</source>
        <translation type="unfinished">Impuesto por transacción que pagarás cuando la estimación de impuesto no esté disponible.</translation>
    </message>
    <message>
        <source>Total length of network version string (%i) exceeds maximum length (%i). Reduce the number or size of uacomments.</source>
        <translation type="unfinished">La longitud total de la cadena de versión de red ( %i ) supera la longitud máxima ( %i ) . Reducir el número o tamaño de uacomments .</translation>
    </message>
    <message>
        <source>%s is set very high!</source>
        <translation type="unfinished">¡%s esta configurado muy alto!</translation>
    </message>
    <message>
        <source>-maxmempool must be at least %d MB</source>
        <translation type="unfinished">-maxmempool debe ser por lo menos de %d MB</translation>
    </message>
    <message>
        <source>Cannot resolve -%s address: '%s'</source>
        <translation type="unfinished">No se puede resolver -%s direccion: '%s'</translation>
    </message>
    <message>
        <source>Change index out of range</source>
        <translation type="unfinished">Cambio de indice fuera de rango</translation>
    </message>
    <message>
        <source>Corrupted block database detected</source>
        <translation type="unfinished">Corrupción de base de datos de bloques detectada.</translation>
    </message>
    <message>
        <source>Do you want to rebuild the block database now?</source>
        <translation type="unfinished">¿Quieres reconstruir la base de datos de bloques ahora?</translation>
    </message>
    <message>
        <source>Done loading</source>
        <translation type="unfinished">Listo Cargando</translation>
    </message>
    <message>
        <source>Error initializing block database</source>
        <translation type="unfinished">Error al inicializar la base de datos de bloques</translation>
    </message>
    <message>
        <source>Error initializing wallet database environment %s!</source>
        <translation type="unfinished">Error al iniciar el entorno de la base de datos del monedero %s</translation>
    </message>
    <message>
        <source>Error loading %s</source>
        <translation type="unfinished">Error cargando %s</translation>
    </message>
    <message>
        <source>Error loading %s: Wallet corrupted</source>
        <translation type="unfinished">Error cargando %s: Monedero corrupto</translation>
    </message>
    <message>
        <source>Error loading %s: Wallet requires newer version of %s</source>
        <translation type="unfinished">Error cargando %s: Monedero requiere una versión mas reciente de %s</translation>
    </message>
    <message>
        <source>Error loading block database</source>
        <translation type="unfinished">Error cargando blkindex.dat</translation>
    </message>
    <message>
        <source>Error opening block database</source>
        <translation type="unfinished">Error cargando base de datos de bloques</translation>
    </message>
    <message>
        <source>Error reading from database, shutting down.</source>
        <translation type="unfinished">Error al leer la base de datos, cerrando aplicación.</translation>
    </message>
    <message>
        <source>Error upgrading chainstate database</source>
        <translation type="unfinished">Error actualizando la base de datos chainstate</translation>
    </message>
    <message>
        <source>Failed to listen on any port. Use -listen=0 if you want this.</source>
        <translation type="unfinished">Ha fallado la escucha en todos los puertos. Usa -listen=0 si desea esto.</translation>
    </message>
    <message>
        <source>Incorrect or no genesis block found. Wrong datadir for network?</source>
        <translation type="unfinished">Incorrecto o bloque de génesis no encontrado. ¿datadir equivocada para la red?</translation>
    </message>
    <message>
        <source>Initialization sanity check failed. %s is shutting down.</source>
        <translation type="unfinished">La inicialización de la verificación de validez falló. Se está apagando %s.</translation>
    </message>
    <message>
        <source>Insufficient funds</source>
        <translation type="unfinished">Fondos Insuficientes</translation>
    </message>
    <message>
        <source>Invalid -onion address or hostname: '%s'</source>
        <translation type="unfinished">Dirección de -onion o dominio '%s' inválido</translation>
    </message>
    <message>
        <source>Invalid -proxy address or hostname: '%s'</source>
        <translation type="unfinished">Dirección de -proxy o dominio ' %s' inválido</translation>
    </message>
    <message>
        <source>Invalid amount for -%s=&lt;amount&gt;: '%s'</source>
        <translation type="unfinished">Monto invalido para -%s=&lt;amount&gt;: '%s'</translation>
    </message>
    <message>
        <source>Invalid amount for -discardfee=&lt;amount&gt;: '%s'</source>
        <translation type="unfinished">Monto invalido para -discardfee=&lt;amount&gt;: '%s'</translation>
    </message>
    <message>
        <source>Invalid amount for -fallbackfee=&lt;amount&gt;: '%s'</source>
        <translation type="unfinished">Monto invalido para -fallbackfee=&lt;amount&gt;: '%s'</translation>
    </message>
    <message>
        <source>Invalid amount for -paytxfee=&lt;amount&gt;: '%s' (must be at least %s)</source>
        <translation type="unfinished">Cantidad inválida para -paytxfee=&lt;amount&gt;: '%s' (debe ser por lo menos %s)</translation>
    </message>
    <message>
        <source>Invalid netmask specified in -whitelist: '%s'</source>
        <translation type="unfinished">Máscara de red inválida especificada en -whitelist: '%s'</translation>
    </message>
    <message>
        <source>Need to specify a port with -whitebind: '%s'</source>
        <translation type="unfinished">Necesita especificar un puerto con -whitebind: '%s'</translation>
    </message>
    <message>
        <source>Not enough file descriptors available.</source>
        <translation type="unfinished">No hay suficientes descriptores de archivo disponibles.</translation>
    </message>
    <message>
        <source>Reducing -maxconnections from %d to %d, because of system limitations.</source>
        <translation type="unfinished">Reduciendo -maxconnections de %d a %d, debido a limitaciones del sistema.</translation>
    </message>
    <message>
        <source>Signing transaction failed</source>
        <translation type="unfinished">Firma de transacción fallida</translation>
    </message>
    <message>
        <source>The source code is available from %s.</source>
        <translation type="unfinished">El código fuente esta disponible desde %s.</translation>
    </message>
    <message>
<<<<<<< HEAD
        <source>Starting network threads...</source>
        <translation>Iniciando procesos de red...</translation>
=======
        <source>The transaction amount is too small to pay the fee</source>
        <translation type="unfinished">El monto a transferir es muy pequeño para pagar el impuesto</translation>
    </message>
    <message>
        <source>The wallet will avoid paying less than the minimum relay fee.</source>
        <translation type="unfinished">La billetera no permitirá pagar menos que la fee de transmisión mínima (relay fee).</translation>
>>>>>>> 5ed36332
    </message>
    <message>
        <source>This is experimental software.</source>
        <translation type="unfinished">Este es un software experimental.</translation>
    </message>
    <message>
        <source>This is the minimum transaction fee you pay on every transaction.</source>
        <translation type="unfinished">Mínimo de impuesto que pagarás con cada transacción.</translation>
    </message>
    <message>
        <source>This is the transaction fee you will pay if you send a transaction.</source>
        <translation type="unfinished">Impuesto por transacción a pagar si envías una transacción.</translation>
    </message>
    <message>
        <source>Transaction amount too small</source>
        <translation type="unfinished">Monto a transferir muy pequeño</translation>
    </message>
    <message>
        <source>Transaction amounts must not be negative</source>
        <translation type="unfinished">El monto de la transacción no puede ser negativo</translation>
    </message>
    <message>
        <source>Transaction has too long of a mempool chain</source>
        <translation type="unfinished">La transacción tiene demasiado tiempo de una cadena de mempool</translation>
    </message>
    <message>
        <source>Transaction must have at least one recipient</source>
        <translation type="unfinished">La transacción debe incluir al menos un destinatario.</translation>
    </message>
    <message>
        <source>Transaction too large</source>
        <translation type="unfinished">Transacción muy grande</translation>
    </message>
    <message>
        <source>Unable to bind to %s on this computer (bind returned error %s)</source>
        <translation type="unfinished">No es posible conectar con %s en este sistema (bind ha devuelto el error %s)</translation>
    </message>
    <message>
        <source>Unable to start HTTP server. See debug log for details.</source>
        <translation type="unfinished">No se ha podido iniciar el servidor HTTP. Ver debug log para detalles.</translation>
    </message>
    <message>
        <source>Unknown network specified in -onlynet: '%s'</source>
        <translation type="unfinished">La red especificada en -onlynet: '%s' es desconocida</translation>
    </message>
    <message>
        <source>Upgrading UTXO database</source>
        <translation type="unfinished">Actualizando la base de datos UTXO</translation>
    </message>
    </context>
</TS><|MERGE_RESOLUTION|>--- conflicted
+++ resolved
@@ -68,20 +68,12 @@
     </message>
     <message>
         <source>These are your Qtum addresses for sending payments. Always check the amount and the receiving address before sending coins.</source>
-<<<<<<< HEAD
-        <translation>Estas son sus direcciones de Qtum para enviar pagos. Siempre verifique el monto y la dirección de recepción antes de enviar monedas.</translation>
-=======
         <translation type="unfinished">Estas son sus direcciones de Qtum para enviar pagos. Siempre verifique el monto y la dirección de recepción antes de enviar monedas.</translation>
->>>>>>> 5ed36332
     </message>
     <message>
         <source>These are your Qtum addresses for receiving payments. Use the 'Create new receiving address' button in the receive tab to create new addresses.
 Signing is only possible with addresses of the type 'legacy'.</source>
-<<<<<<< HEAD
-        <translation>Estas son sus direcciones de Qtum para recibir los pagos.
-=======
         <translation type="unfinished">Estas son sus direcciones de Qtum para recibir los pagos.
->>>>>>> 5ed36332
 Usa el boton "Crear nueva direccion de recibimiento" en la pestaña de recibir para crear una nueva direccion.  Firmar es posible solo con la direccion del tipo "legado"</translation>
     </message>
     <message>
@@ -145,11 +137,7 @@
     </message>
     <message>
         <source>Show passphrase</source>
-<<<<<<< HEAD
-        <translation>Mostrar contraseña</translation>
-=======
         <translation type="unfinished">Mostrar contraseña</translation>
->>>>>>> 5ed36332
     </message>
     <message>
         <source>Encrypt wallet</source>
@@ -173,11 +161,7 @@
     </message>
     <message>
         <source>Warning: If you encrypt your wallet and lose your passphrase, you will &lt;b&gt;LOSE ALL OF YOUR QTUMS&lt;/b&gt;!</source>
-<<<<<<< HEAD
-        <translation>Advertencia: si encriptas tu billetera y pierdes tu contraseña &lt;b&gt; PIERDES TODOS TUS QTUMS &lt;/b&gt; !</translation>
-=======
         <translation type="unfinished">Advertencia: si encriptas tu billetera y pierdes tu contraseña &lt;b&gt; PIERDES TODOS TUS QTUMS &lt;/b&gt; !</translation>
->>>>>>> 5ed36332
     </message>
     <message>
         <source>Are you sure you wish to encrypt your wallet?</source>
@@ -208,33 +192,8 @@
         <translation type="unfinished">Tu billetera esta por ser encriptada</translation>
     </message>
     <message>
-<<<<<<< HEAD
-        <source>Enter the new passphrase for the wallet.&lt;br/&gt;Please use a passphrase of &lt;b&gt;ten or more random characters&lt;/b&gt;, or &lt;b&gt;eight or more words&lt;/b&gt;.</source>
-        <translation>Introducir la nueva contraseña para la billetera. Por favor usa una contraseña de diez o mas caracteres aleatorios, u ocho o mas palabras.</translation>
-    </message>
-    <message>
-        <source>Enter the old passphrase and new passphrase for the wallet.</source>
-        <translation>Introducir la vieja contraseña y la nueva contraseña para la billetera.</translation>
-    </message>
-    <message>
-        <source>Remember that encrypting your wallet cannot fully protect your qtums from being stolen by malware infecting your computer.</source>
-        <translation>Recuerda que codificando tu billetera no garantiza mantener a salvo tus qtums en caso de tener virus en el computador.</translation>
-    </message>
-    <message>
-        <source>Wallet to be encrypted</source>
-        <translation>Billetera para ser encriptada</translation>
-    </message>
-    <message>
-        <source>Your wallet is about to be encrypted. </source>
-        <translation>Tu billetera esta por ser encriptada</translation>
-    </message>
-    <message>
-        <source>Your wallet is now encrypted. </source>
-        <translation>Su billetera ahora esta encriptada.</translation>
-=======
         <source>Your wallet is now encrypted. </source>
         <translation type="unfinished">Su billetera ahora esta encriptada.</translation>
->>>>>>> 5ed36332
     </message>
     <message>
         <source>IMPORTANT: Any previous backups you have made of your wallet file should be replaced with the newly generated, encrypted wallet file. For security reasons, previous backups of the unencrypted wallet file will become useless as soon as you start using the new, encrypted wallet.</source>
@@ -281,9 +240,6 @@
     </message>
 </context>
 <context>
-<<<<<<< HEAD
-    <name>QtumGUI</name>
-=======
     <name>QtumApplication</name>
     <message>
         <source>Internal error</source>
@@ -320,7 +276,6 @@
         <source>%1 h</source>
         <translation type="unfinished">%1 d</translation>
     </message>
->>>>>>> 5ed36332
     <message>
         <source>None</source>
         <translation type="unfinished">Ninguno</translation>
@@ -427,14 +382,6 @@
         <translation type="unfinished">Crear una nueva billetera</translation>
     </message>
     <message>
-        <source>Create Wallet...</source>
-        <translation>Crear Billetera...</translation>
-    </message>
-    <message>
-        <source>Create a new wallet</source>
-        <translation>Crear una nueva billetera</translation>
-    </message>
-    <message>
         <source>Wallet:</source>
         <translation type="unfinished">Billetera:</translation>
     </message>
@@ -505,11 +452,7 @@
     </message>
     <message>
         <source>Request payments (generates QR codes and qtum: URIs)</source>
-<<<<<<< HEAD
-        <translation>Solicitar pagos (genera códigos QR y qtum: URIs)</translation>
-=======
         <translation type="unfinished">Solicitar pagos (genera códigos QR y qtum: URIs)</translation>
->>>>>>> 5ed36332
     </message>
     <message>
         <source>Show the list of used sending addresses and labels</source>
@@ -521,23 +464,7 @@
     </message>
     <message>
         <source>&amp;Command-line options</source>
-<<<<<<< HEAD
-        <translation>Y opciones de línea de comando</translation>
-    </message>
-    <message numerus="yes">
-        <source>%n active connection(s) to Qtum network</source>
-        <translation><numerusform>%n conexión activa hacia la red Qtum</numerusform><numerusform>%n conexiones activas hacia la red Qtum</numerusform></translation>
-    </message>
-    <message>
-        <source>Indexing blocks on disk...</source>
-        <translation>Bloques de indexación en el disco ...</translation>
-    </message>
-    <message>
-        <source>Processing blocks on disk...</source>
-        <translation>Procesamiento de bloques en el disco ...</translation>
-=======
         <translation type="unfinished">Y opciones de línea de comando</translation>
->>>>>>> 5ed36332
     </message>
     <message numerus="yes">
         <source>Processed %n block(s) of transaction history.</source>
@@ -571,21 +498,8 @@
         <translation>A hoy</translation>
     </message>
     <message>
-<<<<<<< HEAD
-        <source>&amp;Load PSBT from file...</source>
-        <translation>&amp;Load PSBT desde el archivo...</translation>
-    </message>
-    <message>
-        <source>Load Partially Signed Qtum Transaction</source>
-        <translation>Cargar transacción de Qtum parcialmente firmada</translation>
-    </message>
-    <message>
-        <source>Show the %1 help message to get a list with possible Qtum command-line options</source>
-        <translation>Muestre el mensaje de ayuda %1 para obtener una lista con posibles opciones de línea de comandos de Qtum</translation>
-=======
         <source>Load Partially Signed Qtum Transaction</source>
         <translation type="unfinished">Cargar transacción de Qtum parcialmente firmada</translation>
->>>>>>> 5ed36332
     </message>
     <message>
         <source>Open Wallet</source>
@@ -902,11 +816,7 @@
     </message>
     <message>
         <source>The entered address "%1" is not a valid Qtum address.</source>
-<<<<<<< HEAD
-        <translation>La dirección ingresada "%1" no es una dirección válida de Qtum.</translation>
-=======
         <translation type="unfinished">La dirección ingresada "%1" no es una dirección válida de Qtum.</translation>
->>>>>>> 5ed36332
     </message>
     <message>
         <source>Could not unlock wallet.</source>
@@ -1006,25 +916,8 @@
 <context>
     <name>HelpMessageDialog</name>
     <message>
-<<<<<<< HEAD
-        <source>Qtum</source>
-        <translation>Qtum</translation>
-    </message>
-    <message>
-        <source>At least %1 GB of data will be stored in this directory, and it will grow over time.</source>
-        <translation>Al menos %1 GB de información será almacenado en este directorio, y seguirá creciendo a través del tiempo.</translation>
-    </message>
-    <message>
-        <source>Approximately %1 GB of data will be stored in this directory.</source>
-        <translation>Aproximadamente %1 GB de datos se almacenarán en este directorio.</translation>
-    </message>
-    <message>
-        <source>%1 will download and store a copy of the Qtum block chain.</source>
-        <translation>%1 descargará y almacenará una copia de la cadena de bloques de Qtum.</translation>
-=======
         <source>version</source>
         <translation type="unfinished">versión</translation>
->>>>>>> 5ed36332
     </message>
     <message>
         <source>About %1</source>
@@ -1050,19 +943,11 @@
     </message>
     <message>
         <source>Recent transactions may not yet be visible, and therefore your wallet's balance might be incorrect. This information will be correct once your wallet has finished synchronizing with the qtum network, as detailed below.</source>
-<<<<<<< HEAD
-        <translation>Es posible que las transacciones recientes aún no estén visibles y, por lo tanto, el saldo de su billetera podría ser incorrecto. Esta información será correcta una vez que su billetera haya terminado de sincronizarse con la red qtum, como se detalla a continuación.</translation>
-    </message>
-    <message>
-        <source>Attempting to spend qtums that are affected by not-yet-displayed transactions will not be accepted by the network.</source>
-        <translation>La red no aceptará intentar gastar qtums que se vean afectados por transacciones aún no mostradas</translation>
-=======
         <translation type="unfinished">Es posible que las transacciones recientes aún no estén visibles y, por lo tanto, el saldo de su billetera podría ser incorrecto. Esta información será correcta una vez que su billetera haya terminado de sincronizarse con la red qtum, como se detalla a continuación.</translation>
     </message>
     <message>
         <source>Attempting to spend qtums that are affected by not-yet-displayed transactions will not be accepted by the network.</source>
         <translation type="unfinished">La red no aceptará intentar gastar qtums que se vean afectados por transacciones aún no mostradas</translation>
->>>>>>> 5ed36332
     </message>
     <message>
         <source>Number of blocks left</source>
@@ -1193,11 +1078,7 @@
     </message>
     <message>
         <source>Connect to the Qtum network through a SOCKS5 proxy.</source>
-<<<<<<< HEAD
-        <translation>Conéctese a la red de Qtum a través de un proxy SOCKS5.</translation>
-=======
         <translation type="unfinished">Conéctese a la red de Qtum a través de un proxy SOCKS5.</translation>
->>>>>>> 5ed36332
     </message>
     <message>
         <source>&amp;Connect through SOCKS5 proxy (default proxy):</source>
@@ -1402,28 +1283,15 @@
     </message>
     <message>
         <source>Cannot start qtum: click-to-pay handler</source>
-<<<<<<< HEAD
-        <translation>No se puede iniciar Qtum: controlador de clic para pagar</translation>
-=======
         <translation type="unfinished">No se puede iniciar Qtum: controlador de clic para pagar</translation>
->>>>>>> 5ed36332
     </message>
     <message>
         <source>URI handling</source>
         <translation type="unfinished">Manejo de URI</translation>
     </message>
     <message>
-<<<<<<< HEAD
-        <source>Invalid payment address %1</source>
-        <translation>Dirección de pago inválida %1</translation>
-    </message>
-    <message>
-        <source>URI cannot be parsed! This can be caused by an invalid Qtum address or malformed URI parameters.</source>
-        <translation>¡URI no puede ser analizado! Esto puede deberse a una dirección de Qtum no válida o a parámetros de URI mal formados.</translation>
-=======
         <source>URI cannot be parsed! This can be caused by an invalid Qtum address or malformed URI parameters.</source>
         <translation type="unfinished">¡URI no puede ser analizado! Esto puede deberse a una dirección de Qtum no válida o a parámetros de URI mal formados.</translation>
->>>>>>> 5ed36332
     </message>
     <message>
         <source>Payment request file handling</source>
@@ -1448,94 +1316,9 @@
         <translation type="unfinished">Recibido</translation>
     </message>
     <message>
-<<<<<<< HEAD
-        <source>Enter a Qtum address (e.g. %1)</source>
-        <translation>Ingrese una dirección de Qtum (por ejemplo, %1)</translation>
-    </message>
-    <message>
-        <source>%1 d</source>
-        <translation>%1 d</translation>
-    </message>
-    <message>
-        <source>%1 h</source>
-        <translation>%1 d</translation>
-    </message>
-    <message>
-        <source>%1 m</source>
-        <translation>%1 m</translation>
-    </message>
-    <message>
-        <source>%1 s</source>
-        <translation>%1 s</translation>
-    </message>
-    <message>
-        <source>None</source>
-        <translation>Ninguno</translation>
-    </message>
-    <message>
-        <source>N/A</source>
-        <translation>N/D</translation>
-    </message>
-    <message>
-        <source>%1 ms</source>
-        <translation>%1 ms</translation>
-    </message>
-    <message numerus="yes">
-        <source>%n second(s)</source>
-        <translation><numerusform>%n segundos</numerusform><numerusform>%n segundos</numerusform></translation>
-    </message>
-    <message numerus="yes">
-        <source>%n minute(s)</source>
-        <translation><numerusform>%n minutos</numerusform><numerusform>%n minutos</numerusform></translation>
-    </message>
-    <message numerus="yes">
-        <source>%n hour(s)</source>
-        <translation><numerusform>%n horas</numerusform><numerusform>%n horas</numerusform></translation>
-    </message>
-    <message numerus="yes">
-        <source>%n day(s)</source>
-        <translation><numerusform>%n días </numerusform><numerusform>%n días </numerusform></translation>
-    </message>
-    <message numerus="yes">
-        <source>%n week(s)</source>
-        <translation><numerusform>%n semanas</numerusform><numerusform>%n semanas</numerusform></translation>
-    </message>
-    <message>
-        <source>%1 and %2</source>
-        <translation>%1 y %2</translation>
-    </message>
-    <message numerus="yes">
-        <source>%n year(s)</source>
-        <translation><numerusform>%n años</numerusform><numerusform>%n años</numerusform></translation>
-    </message>
-    <message>
-        <source>%1 B</source>
-        <translation>%1 B</translation>
-    </message>
-    <message>
-        <source>%1 KB</source>
-        <translation>%1 KB</translation>
-    </message>
-    <message>
-        <source>%1 MB</source>
-        <translation>%1 MB</translation>
-    </message>
-    <message>
-        <source>%1 GB</source>
-        <translation>%1 GB</translation>
-    </message>
-    <message>
-        <source>Error: Specified data directory "%1" does not exist.</source>
-        <translation>Error: el directorio de datos especificado "%1" no existe.</translation>
-    </message>
-    <message>
-        <source>Error: %1</source>
-        <translation>Error: %1</translation>
-=======
         <source>Address</source>
         <extracomment>Title of Peers Table column which contains the IP/Onion/I2P address of the connected peer.</extracomment>
         <translation type="unfinished">Dirección</translation>
->>>>>>> 5ed36332
     </message>
     <message>
         <source>Type</source>
@@ -1798,11 +1581,7 @@
     </message>
     <message>
         <source>An optional message to attach to the payment request, which will be displayed when the request is opened. Note: The message will not be sent with the payment over the Qtum network.</source>
-<<<<<<< HEAD
-        <translation>Un mensaje opcional para adjuntar a la solicitud de pago, que se mostrará cuando se abra la solicitud. Nota: El mensaje no se enviará con el pago a través de la red de Qtum.</translation>
-=======
         <translation type="unfinished">Un mensaje opcional para adjuntar a la solicitud de pago, que se mostrará cuando se abra la solicitud. Nota: El mensaje no se enviará con el pago a través de la red de Qtum.</translation>
->>>>>>> 5ed36332
     </message>
     <message>
         <source>An optional label to associate with the new receiving address.</source>
@@ -2118,11 +1897,7 @@
     </message>
     <message>
         <source>Warning: Invalid Qtum address</source>
-<<<<<<< HEAD
-        <translation>Peligro: Dirección de Qtum inválida</translation>
-=======
         <translation type="unfinished">Peligro: Dirección de Qtum inválida</translation>
->>>>>>> 5ed36332
     </message>
     <message>
         <source>Warning: Unknown change address</source>
@@ -2161,15 +1936,7 @@
     </message>
     <message>
         <source>The Qtum address to send the payment to</source>
-<<<<<<< HEAD
-        <translation>Dirección Qtum a enviar el pago</translation>
-    </message>
-    <message>
-        <source>Alt+A</source>
-        <translation>Alt+A</translation>
-=======
         <translation type="unfinished">Dirección Qtum a enviar el pago</translation>
->>>>>>> 5ed36332
     </message>
     <message>
         <source>Paste address from clipboard</source>
@@ -2216,11 +1983,7 @@
     </message>
     <message>
         <source>The Qtum address to sign the message with</source>
-<<<<<<< HEAD
-        <translation>Dirección Qtum con la que firmar el mensaje</translation>
-=======
         <translation type="unfinished">Dirección Qtum con la que firmar el mensaje</translation>
->>>>>>> 5ed36332
     </message>
     <message>
         <source>Choose previously used address</source>
@@ -2264,11 +2027,7 @@
     </message>
     <message>
         <source>The Qtum address the message was signed with</source>
-<<<<<<< HEAD
-        <translation>La dirección Qtum con la que se firmó el mensaje</translation>
-=======
         <translation type="unfinished">La dirección Qtum con la que se firmó el mensaje</translation>
->>>>>>> 5ed36332
     </message>
     <message>
         <source>Verify the message to ensure it was signed with the specified Qtum address</source>
@@ -2716,19 +2475,6 @@
     </message>
 </context>
 <context>
-<<<<<<< HEAD
-    <name>WalletController</name>
-    </context>
-<context>
-    <name>WalletFrame</name>
-    <message>
-        <source>Create a new wallet</source>
-        <translation>Crear una nueva billetera</translation>
-    </message>
-</context>
-<context>
-=======
->>>>>>> 5ed36332
     <name>WalletModel</name>
     <message>
         <source>Send Coins</source>
@@ -2809,8 +2555,6 @@
     </context>
 <context>
     <name>qtum-core</name>
-<<<<<<< HEAD
-=======
     <message>
         <source>The %s developers</source>
         <translation type="unfinished">Los desarrolladores de %s</translation>
@@ -2819,7 +2563,6 @@
         <source>-maxtxfee is set very high! Fees this large could be paid on a single transaction.</source>
         <translation type="unfinished">-maxtxfee tiene un valor muy elevado! Comisiones muy grandes podrían ser pagadas en una única transacción.</translation>
     </message>
->>>>>>> 5ed36332
     <message>
         <source>Distributed under the MIT software license, see the accompanying file %s or %s</source>
         <translation type="unfinished">Distribuido bajo la licencia de software MIT, vea el archivo adjunto %s o %s</translation>
@@ -2969,17 +2712,12 @@
         <translation type="unfinished">El código fuente esta disponible desde %s.</translation>
     </message>
     <message>
-<<<<<<< HEAD
-        <source>Starting network threads...</source>
-        <translation>Iniciando procesos de red...</translation>
-=======
         <source>The transaction amount is too small to pay the fee</source>
         <translation type="unfinished">El monto a transferir es muy pequeño para pagar el impuesto</translation>
     </message>
     <message>
         <source>The wallet will avoid paying less than the minimum relay fee.</source>
         <translation type="unfinished">La billetera no permitirá pagar menos que la fee de transmisión mínima (relay fee).</translation>
->>>>>>> 5ed36332
     </message>
     <message>
         <source>This is experimental software.</source>
