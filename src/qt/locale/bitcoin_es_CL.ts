<TS language="es_CL" version="2.1">
<context>
    <name>AddressBookPage</name>
    <message>
        <source>Right-click to edit address or label</source>
        <translation>Click derecho para editar la dirección o etiqueta</translation>
    </message>
    <message>
        <source>Create a new address</source>
        <translation>Crear una nueva dirección</translation>
    </message>
    <message>
        <source>&amp;New</source>
        <translation>&amp;Nuevo</translation>
    </message>
    <message>
        <source>Copy the currently selected address to the system clipboard</source>
        <translation>Copiar la dirección actualmente seleccionada al sistema de portapapeles</translation>
    </message>
    <message>
        <source>&amp;Copy</source>
        <translation>&amp;Copiar</translation>
    </message>
    <message>
        <source>C&amp;lose</source>
        <translation>C&amp;errar</translation>
    </message>
    <message>
        <source>Delete the currently selected address from the list</source>
        <translation>Borrar la dirección actualmente seleccionada de la lista</translation>
    </message>
    <message>
        <source>Enter address or label to search</source>
        <translation>Introduce una dirección o etiqueta para  buscar</translation>
    </message>
    <message>
        <source>Export the data in the current tab to a file</source>
        <translation>
Exportar los datos en la pestaña actual a un archivo</translation>
    </message>
    <message>
        <source>&amp;Export</source>
        <translation>&amp;Exportar</translation>
    </message>
    <message>
        <source>&amp;Delete</source>
        <translation>&amp;Borrar</translation>
    </message>
    <message>
        <source>Choose the address to send coins to</source>
        <translation>Elija la dirección para enviar las monedas</translation>
    </message>
    <message>
        <source>Choose the address to receive coins with</source>
        <translation>Elige la dirección para recibir las monedas</translation>
    </message>
    <message>
        <source>C&amp;hoose</source>
        <translation>Escoger</translation>
    </message>
    <message>
        <source>Sending addresses</source>
        <translation>Enviando dirección</translation>
    </message>
    <message>
        <source>Receiving addresses</source>
        <translation>Recibiendo dirección</translation>
    </message>
    <message>
        <source>These are your Qtum addresses for sending payments. Always check the amount and the receiving address before sending coins.</source>
        <translation>Estas son sus direcciones de Qtum para enviar pagos. Siempre verifique el monto y la dirección de recepción antes de enviar monedas.</translation>
    </message>
    <message>
        <source>&amp;Copy Address</source>
        <translation>Copiar dirección</translation>
    </message>
    <message>
        <source>Copy &amp;Label</source>
        <translation>Copiar y etiquetar</translation>
    </message>
    <message>
        <source>&amp;Edit</source>
        <translation>Editar</translation>
    </message>
    <message>
        <source>Export Address List</source>
        <translation>Exportar la lista de direcciones</translation>
    </message>
    <message>
        <source>Comma separated file (*.csv)</source>
        <translation>Archivo separado por comas (* .csv)</translation>
    </message>
    <message>
        <source>Exporting Failed</source>
        <translation>Exportación fallida</translation>
    </message>
    <message>
        <source>There was an error trying to save the address list to %1. Please try again.</source>
        <translation>Se produjo un error al intentar guardar la lista de direcciones en %1. Inténtalo de nuevo.</translation>
    </message>
</context>
<context>
    <name>AddressTableModel</name>
    <message>
        <source>Label</source>
        <translation>Etiqueta</translation>
    </message>
    <message>
        <source>Address</source>
        <translation>Dirección</translation>
    </message>
    <message>
        <source>(no label)</source>
        <translation>(no etiqueta)</translation>
    </message>
</context>
<context>
    <name>AskPassphraseDialog</name>
    <message>
        <source>Passphrase Dialog</source>
        <translation>Diálogo de contraseña</translation>
    </message>
    <message>
        <source>Enter passphrase</source>
        <translation>Poner contraseña</translation>
    </message>
    <message>
        <source>New passphrase</source>
        <translation>Nueva contraseña</translation>
    </message>
    <message>
        <source>Repeat new passphrase</source>
        <translation>Repetir nueva contraseña</translation>
    </message>
    <message>
        <source>Encrypt wallet</source>
        <translation>Encriptar la billetera</translation>
    </message>
    <message>
        <source>This operation needs your wallet passphrase to unlock the wallet.</source>
        <translation>Esta operación necesita su contraseña de billetera para desbloquearla.</translation>
    </message>
    <message>
        <source>Unlock wallet</source>
        <translation>Desbloquear la billetera</translation>
    </message>
    <message>
        <source>This operation needs your wallet passphrase to decrypt the wallet.</source>
        <translation>Esta operación necesita su contraseña de billetera para descifrarla.</translation>
    </message>
    <message>
        <source>Decrypt wallet</source>
        <translation>Descifrar la billetera</translation>
    </message>
    <message>
        <source>Change passphrase</source>
        <translation>Cambiar frase de contraseña</translation>
    </message>
    <message>
        <source>Confirm wallet encryption</source>
        <translation>Confirmar el cifrado de la billetera</translation>
    </message>
    <message>
        <source>Warning: If you encrypt your wallet and lose your passphrase, you will &lt;b&gt;LOSE ALL OF YOUR QTUMS&lt;/b&gt;!</source>
        <translation>Advertencia: si encriptas tu billetera y pierdes tu contraseña &lt;b&gt; PIERDES TODOS TUS QTUMS &lt;/b&gt; !</translation>
    </message>
    <message>
        <source>Are you sure you wish to encrypt your wallet?</source>
        <translation>¿Estás seguro de que deseas encriptar tu billetera?</translation>
    </message>
    <message>
        <source>Wallet encrypted</source>
        <translation>Billetera encriptada</translation>
    </message>
    <message>
        <source>Remember that encrypting your wallet cannot fully protect your qtums from being stolen by malware infecting your computer.</source>
        <translation>Recuerda que codificando tu billetera no garantiza mantener a salvo tus qtums en caso de tener virus en el computador.</translation>
    </message>
    <message>
        <source>IMPORTANT: Any previous backups you have made of your wallet file should be replaced with the newly generated, encrypted wallet file. For security reasons, previous backups of the unencrypted wallet file will become useless as soon as you start using the new, encrypted wallet.</source>
        <translation>IMPORTANTE: todas las copias de seguridad anteriores que haya realizado de su archivo de billetera se deben reemplazar con el archivo de monedero cifrado recién generado. Por razones de seguridad, las copias de seguridad anteriores del archivo monedero sin encriptar serán inútiles tan pronto como comience a usar el nuevo monedero cifrado.</translation>
    </message>
    <message>
        <source>Wallet encryption failed</source>
        <translation>El cifrado de Wallet falló</translation>
    </message>
    <message>
        <source>Wallet encryption failed due to an internal error. Your wallet was not encrypted.</source>
        <translation>El cifrado de Wallet falló debido a un error interno. Su billetera no estaba encriptada.</translation>
    </message>
    <message>
        <source>The supplied passphrases do not match.</source>
        <translation>Las frases de contraseña suministradas no coinciden.</translation>
    </message>
    <message>
        <source>Wallet unlock failed</source>
        <translation>El desbloqueo de la billetera falló</translation>
    </message>
    <message>
        <source>The passphrase entered for the wallet decryption was incorrect.</source>
        <translation>La frase de contraseña ingresada para el descifrado de la billetera fue incorrecta.</translation>
    </message>
    <message>
        <source>Wallet decryption failed</source>
        <translation>El descifrado de la billetera falló</translation>
    </message>
    <message>
        <source>Wallet passphrase was successfully changed.</source>
        <translation>La frase de contraseña de la billetera se cambió con éxito.</translation>
    </message>
    <message>
        <source>Warning: The Caps Lock key is on!</source>
        <translation>Advertencia: ¡la tecla Bloq Mayús está activada!</translation>
    </message>
</context>
<context>
    <name>BanTableModel</name>
    <message>
        <source>IP/Netmask</source>
        <translation>IP / Máscara de red</translation>
    </message>
    <message>
        <source>Banned Until</source>
        <translation>Prohibido hasta</translation>
    </message>
</context>
<context>
    <name>QtumGUI</name>
    <message>
        <source>Sign &amp;message...</source>
        <translation>Firma y mensaje ...</translation>
    </message>
    <message>
        <source>Synchronizing with network...</source>
        <translation>Sincronizando con la red...</translation>
    </message>
    <message>
        <source>&amp;Overview</source>
        <translation>&amp;Visión de conjunto</translation>
    </message>
    <message>
        <source>Show general overview of wallet</source>
        <translation>Mostrar vista general de la billetera</translation>
    </message>
    <message>
        <source>&amp;Transactions</source>
        <translation>&amp;Transacciones</translation>
    </message>
    <message>
        <source>Browse transaction history</source>
        <translation>Examinar el historial de transacciones</translation>
    </message>
    <message>
        <source>E&amp;xit</source>
        <translation>S&amp;alir</translation>
    </message>
    <message>
        <source>Quit application</source>
        <translation>Salir de la aplicación</translation>
    </message>
    <message>
        <source>&amp;About %1</source>
        <translation>S&amp;obre %1</translation>
    </message>
    <message>
        <source>Show information about %1</source>
        <translation>Mostrar información sobre %1</translation>
    </message>
    <message>
        <source>About &amp;Qt</source>
        <translation>Acerca de &amp;Qt</translation>
    </message>
    <message>
        <source>Show information about Qt</source>
        <translation>Mostrar información sobre Qt</translation>
    </message>
    <message>
        <source>&amp;Options...</source>
        <translation>&amp;Opciones</translation>
    </message>
    <message>
        <source>Modify configuration options for %1</source>
        <translation>Modificar las opciones de configuración para %1</translation>
    </message>
    <message>
        <source>&amp;Encrypt Wallet...</source>
        <translation>&amp;Billetera Encriptada</translation>
    </message>
    <message>
        <source>&amp;Backup Wallet...</source>
        <translation>&amp;Billetera Copia de seguridad...</translation>
    </message>
    <message>
        <source>&amp;Change Passphrase...</source>
        <translation>&amp;Cambiar contraseña...</translation>
    </message>
    <message>
        <source>Open &amp;URI...</source>
        <translation>Abrir &amp;URL...</translation>
    </message>
    <message>
        <source>Wallet:</source>
        <translation>Billetera:</translation>
    </message>
    <message>
        <source>Click to disable network activity.</source>
        <translation>Haga clic para deshabilitar la actividad de la red.</translation>
    </message>
    <message>
        <source>Network activity disabled.</source>
        <translation>Actividad de red deshabilitada.</translation>
    </message>
    <message>
        <source>Click to enable network activity again.</source>
        <translation>Haga clic para habilitar nuevamente la actividad de la red.</translation>
    </message>
    <message>
        <source>Syncing Headers (%1%)...</source>
        <translation>Sincronizando cabeceras (%1%)...</translation>
    </message>
    <message>
        <source>Reindexing blocks on disk...</source>
        <translation>Reindexando bloques en el disco ...</translation>
    </message>
    <message>
        <source>Proxy is &lt;b&gt;enabled&lt;/b&gt;: %1</source>
        <translation>Proxy &lt;b&gt;habilitado&lt;/b&gt;: %1</translation>
    </message>
    <message>
        <source>Send coins to a Qtum address</source>
        <translation>Enviando monedas a una dirección de Qtum</translation>
    </message>
    <message>
        <source>Backup wallet to another location</source>
        <translation>Monedero de respaldo a otra ubicación</translation>
    </message>
    <message>
        <source>Change the passphrase used for wallet encryption</source>
        <translation>Cambiar la contraseña usando la encriptación de la billetera</translation>
    </message>
    <message>
        <source>&amp;Verify message...</source>
        <translation>&amp;Verificar Mensaje...</translation>
    </message>
    <message>
        <source>&amp;Send</source>
        <translation>&amp;Enviar</translation>
    </message>
    <message>
        <source>&amp;Receive</source>
        <translation>&amp;Recibir</translation>
    </message>
    <message>
        <source>&amp;Show / Hide</source>
        <translation>&amp;Mostrar / Ocultar</translation>
    </message>
    <message>
        <source>Show or hide the main Window</source>
        <translation>Mostrar u ocultar la Ventana Principal</translation>
    </message>
    <message>
        <source>Encrypt the private keys that belong to your wallet</source>
        <translation>Encripta las claves privadas que pertenecen a tu billetera</translation>
    </message>
    <message>
        <source>Sign messages with your Qtum addresses to prove you own them</source>
        <translation>Firme mensajes con sus direcciones de Qtum para demostrar que los posee</translation>
    </message>
    <message>
        <source>Verify messages to ensure they were signed with specified Qtum addresses</source>
        <translation>Verifique los mensajes para asegurarse de que fueron firmados con las direcciones de Qtum especificadas</translation>
    </message>
    <message>
        <source>&amp;File</source>
        <translation>&amp;Archivo</translation>
    </message>
    <message>
        <source>&amp;Settings</source>
        <translation>&amp;Configuraciones</translation>
    </message>
    <message>
        <source>&amp;Help</source>
        <translation>&amp;Ayuda</translation>
    </message>
    <message>
        <source>Tabs toolbar</source>
        <translation>Barra de herramientas de pestañas</translation>
    </message>
    <message>
        <source>Request payments (generates QR codes and qtum: URIs)</source>
        <translation>Solicitar pagos (genera códigos QR y qtum: URIs)</translation>
    </message>
    <message>
        <source>Show the list of used sending addresses and labels</source>
        <translation>Mostrar la lista de direcciones y etiquetas de envío usadas</translation>
    </message>
    <message>
        <source>Show the list of used receiving addresses and labels</source>
        <translation>Mostrar la lista de direcciones y etiquetas de recepción usadas</translation>
    </message>
    <message>
<<<<<<< HEAD
        <source>Open a qtum: URI or payment request</source>
        <translation>Abra un qtum: URI o solicitud de pago</translation>
    </message>
    <message>
=======
>>>>>>> ee8ca219
        <source>&amp;Command-line options</source>
        <translation>Y opciones de línea de comando</translation>
    </message>
    <message numerus="yes">
        <source>%n active connection(s) to Qtum network</source>
        <translation><numerusform>%n conexión activa hacia la red Qtum</numerusform><numerusform>%n conexiones activas hacia la red Qtum</numerusform></translation>
    </message>
    <message>
        <source>Indexing blocks on disk...</source>
        <translation>Bloques de indexación en el disco ...</translation>
    </message>
    <message>
        <source>Processing blocks on disk...</source>
        <translation>Procesamiento de bloques en el disco ...</translation>
    </message>
    <message numerus="yes">
        <source>Processed %n block(s) of transaction history.</source>
        <translation><numerusform>%n bloque procesado del historial de transacciones.</numerusform><numerusform>%n bloques procesados del historial de transacciones.</numerusform></translation>
    </message>
    <message>
        <source>%1 behind</source>
        <translation>%1 detrás</translation>
    </message>
    <message>
        <source>Last received block was generated %1 ago.</source>
        <translation>El último bloque recibido se generó hace %1.</translation>
    </message>
    <message>
        <source>Transactions after this will not yet be visible.</source>
        <translation>Las transacciones posteriores a esto aún no estarán visibles.</translation>
    </message>
    <message>
        <source>Error</source>
        <translation>Error</translation>
    </message>
    <message>
        <source>Warning</source>
        <translation>Advertencia</translation>
    </message>
    <message>
        <source>Information</source>
        <translation>Información</translation>
    </message>
    <message>
        <source>Up to date</source>
        <translation>A hoy</translation>
    </message>
    <message>
        <source>Show the %1 help message to get a list with possible Qtum command-line options</source>
        <translation>Muestre el mensaje de ayuda %1 para obtener una lista con posibles opciones de línea de comandos de Qtum</translation>
    </message>
    <message>
        <source>&amp;Window</source>
        <translation>Ventana</translation>
    </message>
    <message>
        <source>Minimize</source>
        <translation>Minimizar</translation>
    </message>
    <message>
        <source>Main Window</source>
        <translation>Ventana principal</translation>
    </message>
    <message>
        <source>%1 client</source>
        <translation>%1 cliente</translation>
    </message>
    <message>
        <source>Connecting to peers...</source>
        <translation>Conectando con sus pares ...</translation>
    </message>
    <message>
        <source>Catching up...</source>
        <translation>Alcanzando...</translation>
    </message>
    <message>
        <source>Error: %1</source>
        <translation>Error: %1</translation>
    </message>
    <message>
        <source>Date: %1
</source>
        <translation>Fecha: %1
</translation>
    </message>
    <message>
        <source>Amount: %1
</source>
        <translation>Cantidad: %1
</translation>
    </message>
    <message>
        <source>Wallet: %1
</source>
        <translation>Billetera: %1
</translation>
    </message>
    <message>
        <source>Type: %1
</source>
        <translation>Tipo: %1
</translation>
    </message>
    <message>
        <source>Label: %1
</source>
        <translation>Etiqueta: %1
</translation>
    </message>
    <message>
        <source>Address: %1
</source>
        <translation>Dirección: %1
</translation>
    </message>
    <message>
        <source>Sent transaction</source>
        <translation>Transacción enviada</translation>
    </message>
    <message>
        <source>Incoming transaction</source>
        <translation>Transacción entrante</translation>
    </message>
    <message>
        <source>HD key generation is &lt;b&gt;enabled&lt;/b&gt;</source>
        <translation>La generación de la clave HD está &lt;b&gt; activada &lt;/ b&gt;</translation>
    </message>
    <message>
        <source>HD key generation is &lt;b&gt;disabled&lt;/b&gt;</source>
        <translation>La generación de la clave HD está &lt;b&gt; desactivada &lt;/ b&gt;</translation>
    </message>
    <message>
        <source>Private key &lt;b&gt;disabled&lt;/b&gt;</source>
        <translation>Llave privada &lt;b&gt;deshabilitada&lt;/b&gt;</translation>
    </message>
    <message>
        <source>Wallet is &lt;b&gt;encrypted&lt;/b&gt; and currently &lt;b&gt;unlocked&lt;/b&gt;</source>
        <translation>La billetera está &lt;b&gt; encriptada &lt;/ b&gt; y actualmente &lt;b&gt; desbloqueada &lt;/ b&gt;</translation>
    </message>
    <message>
        <source>Wallet is &lt;b&gt;encrypted&lt;/b&gt; and currently &lt;b&gt;locked&lt;/b&gt;</source>
        <translation>La billetera está &lt;b&gt; encriptada &lt;/ b&gt; y actualmente está &lt;b&gt; bloqueada &lt;/ b&gt;</translation>
    </message>
    <message>
        <source>A fatal error occurred. Qtum can no longer continue safely and will quit.</source>
        <translation>Se produjo un error fatal. Qtum ya no puede continuar de manera segura y no continuará</translation>
    </message>
</context>
<context>
    <name>CoinControlDialog</name>
    <message>
        <source>Coin Selection</source>
        <translation>Selección de monedas</translation>
    </message>
    <message>
        <source>Quantity:</source>
        <translation>Cantidad:</translation>
    </message>
    <message>
        <source>Bytes:</source>
        <translation>Bytes:</translation>
    </message>
    <message>
        <source>Amount:</source>
        <translation>Cantidad:</translation>
    </message>
    <message>
        <source>Fee:</source>
        <translation>Comisión:</translation>
    </message>
    <message>
        <source>Dust:</source>
        <translation>Polvo:</translation>
    </message>
    <message>
        <source>After Fee:</source>
        <translation>Después de comisión:</translation>
    </message>
    <message>
        <source>Change:</source>
        <translation>Cambio:</translation>
    </message>
    <message>
        <source>(un)select all</source>
        <translation>(de)seleccionar todo</translation>
    </message>
    <message>
        <source>Tree mode</source>
        <translation>Modo árbol</translation>
    </message>
    <message>
        <source>List mode</source>
        <translation>Modo lista</translation>
    </message>
    <message>
        <source>Amount</source>
        <translation>Cantidad</translation>
    </message>
    <message>
        <source>Received with label</source>
        <translation>Recibido con etiqueta</translation>
    </message>
    <message>
        <source>Received with address</source>
        <translation>Recibido con dirección</translation>
    </message>
    <message>
        <source>Date</source>
        <translation>Fecha</translation>
    </message>
    <message>
        <source>Confirmations</source>
        <translation>Confirmaciones</translation>
    </message>
    <message>
        <source>Confirmed</source>
        <translation>Confirmado</translation>
    </message>
    <message>
        <source>Copy address</source>
        <translation>Copiar dirección</translation>
    </message>
    <message>
        <source>Copy label</source>
        <translation>Copiar etiqueta</translation>
    </message>
    <message>
        <source>Copy amount</source>
        <translation>Copiar cantidad</translation>
    </message>
    <message>
        <source>Copy transaction ID</source>
        <translation>Copiar ID de la transacción</translation>
    </message>
    <message>
        <source>Lock unspent</source>
        <translation>Bloquear no utilizado</translation>
    </message>
    <message>
        <source>Unlock unspent</source>
        <translation>Desbloquear no utilizado</translation>
    </message>
    <message>
        <source>Copy quantity</source>
        <translation>Cantidad de copia</translation>
    </message>
    <message>
        <source>Copy fee</source>
        <translation>Tarifa de copia</translation>
    </message>
    <message>
        <source>Copy after fee</source>
        <translation>Copiar después de la tarifa</translation>
    </message>
    <message>
        <source>Copy bytes</source>
        <translation>Copiar bytes</translation>
    </message>
    <message>
        <source>Copy dust</source>
        <translation>Copiar polvo</translation>
    </message>
    <message>
        <source>Copy change</source>
        <translation>Copiar cambio</translation>
    </message>
    <message>
        <source>(%1 locked)</source>
        <translation>(%1 bloqueado)</translation>
    </message>
    <message>
        <source>yes</source>
        <translation>si</translation>
    </message>
    <message>
        <source>no</source>
        <translation>no</translation>
    </message>
    <message>
        <source>This label turns red if any recipient receives an amount smaller than the current dust threshold.</source>
        <translation>Está etiqueta se vuelve roja si algún receptor recibe una cantidad inferior al límite actual establecido para el polvo.</translation>
    </message>
    <message>
        <source>Can vary +/- %1 satoshi(s) per input.</source>
        <translation>Puede variar +/- %1 satoshi (s) por entrada.</translation>
    </message>
    <message>
        <source>(no label)</source>
        <translation>(no etiqueta)</translation>
    </message>
    <message>
        <source>change from %1 (%2)</source>
        <translation>cambia desde %1 (%2)</translation>
    </message>
    <message>
        <source>(change)</source>
        <translation>(cambio)</translation>
    </message>
</context>
<context>
    <name>CreateWalletActivity</name>
    </context>
<context>
    <name>CreateWalletDialog</name>
    </context>
<context>
    <name>EditAddressDialog</name>
    <message>
        <source>Edit Address</source>
        <translation>Editar dirección</translation>
    </message>
    <message>
        <source>&amp;Label</source>
        <translation>Y etiqueta</translation>
    </message>
    <message>
        <source>The label associated with this address list entry</source>
        <translation>La etiqueta asociada a esta entrada está en la lista de direcciones</translation>
    </message>
    <message>
        <source>The address associated with this address list entry. This can only be modified for sending addresses.</source>
        <translation>La dirección asociada con esta entrada está en la lista de direcciones. Esto solo se puede modificar para enviar direcciones.</translation>
    </message>
    <message>
        <source>&amp;Address</source>
        <translation>Y dirección</translation>
    </message>
    <message>
        <source>New sending address</source>
        <translation>Nueva dirección de envío</translation>
    </message>
    <message>
        <source>Edit receiving address</source>
        <translation>Editar dirección de recepción</translation>
    </message>
    <message>
        <source>Edit sending address</source>
        <translation>Editar dirección de envío</translation>
    </message>
    <message>
        <source>The entered address "%1" is not a valid Qtum address.</source>
        <translation>La dirección ingresada "%1" no es una dirección válida de Qtum.</translation>
    </message>
    <message>
        <source>Could not unlock wallet.</source>
        <translation>No se pudo desbloquear la billetera.</translation>
    </message>
    <message>
        <source>New key generation failed.</source>
        <translation>Nueva generación de claves fallida.</translation>
    </message>
</context>
<context>
    <name>FreespaceChecker</name>
    <message>
        <source>A new data directory will be created.</source>
        <translation>Se creará un nuevo directorio de datos.</translation>
    </message>
    <message>
        <source>name</source>
        <translation>nombre</translation>
    </message>
    <message>
        <source>Directory already exists. Add %1 if you intend to create a new directory here.</source>
        <translation>El directorio ya existe. Agregue %1 si tiene la intención de crear un nuevo directorio aquí.</translation>
    </message>
    <message>
        <source>Path already exists, and is not a directory.</source>
        <translation>La ruta ya existe, y no es un directorio ...</translation>
    </message>
    <message>
        <source>Cannot create data directory here.</source>
        <translation>No se puede crear el directorio de datos aquí.</translation>
    </message>
</context>
<context>
    <name>HelpMessageDialog</name>
    <message>
        <source>version</source>
        <translation>versión</translation>
    </message>
    <message>
        <source>About %1</source>
        <translation>Alrededor de %1</translation>
    </message>
    <message>
        <source>Command-line options</source>
        <translation>Opciones de línea de comando</translation>
    </message>
</context>
<context>
    <name>Intro</name>
    <message>
        <source>Welcome</source>
        <translation>bienvenido</translation>
    </message>
    <message>
        <source>Welcome to %1.</source>
        <translation>Bienvenido al %1</translation>
    </message>
    <message>
        <source>As this is the first time the program is launched, you can choose where %1 will store its data.</source>
        <translation>Como esta es la primera vez que se lanza el programa, puede elegir dónde %1 almacenará sus datos.</translation>
    </message>
    <message>
        <source>When you click OK, %1 will begin to download and process the full %4 block chain (%2GB) starting with the earliest transactions in %3 when %4 initially launched.</source>
        <translation>Al hacer clic OK, %1 iniciará el proceso de descarga y procesará el blockchain completo de %4 (%2 GB), iniciando desde el la transacción más antigua %3 cuando %4 se ejecutó inicialmente.</translation>
    </message>
    <message>
        <source>This initial synchronisation is very demanding, and may expose hardware problems with your computer that had previously gone unnoticed. Each time you run %1, it will continue downloading where it left off.</source>
        <translation>Esta sincronización inicial es muy exigente y puede exponer problemas de hardware con su computadora que anteriormente habían pasado desapercibidos. Cada vez que ejecuta %1, continuará la descarga donde lo dejó.</translation>
    </message>
    <message>
        <source>If you have chosen to limit block chain storage (pruning), the historical data must still be downloaded and processed, but will be deleted afterward to keep your disk usage low.</source>
        <translation>Si ha elegido limitar el almacenamiento de la cadena de bloques (pruning), los datos históricos todavía se deben descargar y procesar, pero se eliminarán posteriormente para mantener el uso del disco bajo.</translation>
    </message>
    <message>
        <source>Use the default data directory</source>
        <translation>Use el directorio de datos predeterminado</translation>
    </message>
    <message>
        <source>Use a custom data directory:</source>
        <translation>Use un directorio de datos personalizado:</translation>
    </message>
    <message>
        <source>Qtum</source>
        <translation>Qtum</translation>
    </message>
    <message>
        <source>At least %1 GB of data will be stored in this directory, and it will grow over time.</source>
        <translation>Al menos %1 GB de información será almacenado en este directorio, y seguirá creciendo a través del tiempo.</translation>
    </message>
    <message>
        <source>Approximately %1 GB of data will be stored in this directory.</source>
        <translation>Aproximadamente %1 GB de datos se almacenarán en este directorio.</translation>
    </message>
    <message>
        <source>%1 will download and store a copy of the Qtum block chain.</source>
        <translation>%1 descargará y almacenará una copia de la cadena de bloques de Qtum.</translation>
    </message>
    <message>
        <source>The wallet will also be stored in this directory.</source>
        <translation>La billetera también se almacenará en este directorio.</translation>
    </message>
    <message>
        <source>Error: Specified data directory "%1" cannot be created.</source>
        <translation>Error: no se puede crear el directorio de datos especificado "%1".</translation>
    </message>
    <message>
        <source>Error</source>
        <translation>Error</translation>
    </message>
    <message numerus="yes">
        <source>%n GB of free space available</source>
        <translation><numerusform>%n GB de espacio libre disponible</numerusform><numerusform>%n GB de espacio libre disponible</numerusform></translation>
    </message>
    <message numerus="yes">
        <source>(of %n GB needed)</source>
        <translation><numerusform>(de %n GB requerido)</numerusform><numerusform>(de %n GB requeridos)</numerusform></translation>
    </message>
    </context>
<context>
    <name>ModalOverlay</name>
    <message>
        <source>Form</source>
        <translation>Formar</translation>
    </message>
    <message>
        <source>Recent transactions may not yet be visible, and therefore your wallet's balance might be incorrect. This information will be correct once your wallet has finished synchronizing with the qtum network, as detailed below.</source>
        <translation>Es posible que las transacciones recientes aún no estén visibles y, por lo tanto, el saldo de su billetera podría ser incorrecto. Esta información será correcta una vez que su billetera haya terminado de sincronizarse con la red qtum, como se detalla a continuación.</translation>
    </message>
    <message>
        <source>Attempting to spend qtums that are affected by not-yet-displayed transactions will not be accepted by the network.</source>
        <translation>La red no aceptará intentar gastar qtums que se vean afectados por transacciones aún no mostradas</translation>
    </message>
    <message>
        <source>Number of blocks left</source>
        <translation>Cantidad de bloques restantes</translation>
    </message>
    <message>
        <source>Unknown...</source>
        <translation>Desconocido...</translation>
    </message>
    <message>
        <source>Last block time</source>
        <translation>Hora del último bloque</translation>
    </message>
    <message>
        <source>Progress</source>
        <translation>Progreso</translation>
    </message>
    <message>
        <source>Progress increase per hour</source>
        <translation>Aumento de progreso por hora</translation>
    </message>
    <message>
        <source>calculating...</source>
        <translation>calculando...</translation>
    </message>
    <message>
        <source>Estimated time left until synced</source>
        <translation>Tiempo estimado restante hasta sincronización</translation>
    </message>
    <message>
        <source>Hide</source>
        <translation>Esconder</translation>
    </message>
    <message>
        <source>Unknown. Syncing Headers (%1, %2%)...</source>
        <translation>Desconocido. Sincronizando cabeceras (%1, %2%)...</translation>
    </message>
</context>
<context>
    <name>OpenURIDialog</name>
    <message>
        <source>URI:</source>
        <translation>URI:</translation>
    </message>
</context>
<context>
    <name>OpenWalletActivity</name>
    </context>
<context>
    <name>OptionsDialog</name>
    <message>
        <source>Options</source>
        <translation>Opciones</translation>
    </message>
    <message>
        <source>&amp;Main</source>
        <translation>&amp;Principal</translation>
    </message>
    <message>
        <source>Automatically start %1 after logging in to the system.</source>
        <translation>Inicie automáticamente %1 después de iniciar sesión en el sistema.</translation>
    </message>
    <message>
        <source>&amp;Start %1 on system login</source>
        <translation>&amp; Comience %1 en el inicio de sesión del sistema</translation>
    </message>
    <message>
        <source>Size of &amp;database cache</source>
        <translation>Tamaño de la memoria caché de la base de datos</translation>
    </message>
    <message>
        <source>Number of script &amp;verification threads</source>
        <translation>Cantidad de secuencias de comandos y verificación</translation>
    </message>
    <message>
        <source>IP address of the proxy (e.g. IPv4: 127.0.0.1 / IPv6: ::1)</source>
        <translation>Dirección IP del proxy (por ejemplo, IPv4: 127.0.0.1 / IPv6: :: 1)</translation>
    </message>
    <message>
        <source>Shows if the supplied default SOCKS5 proxy is used to reach peers via this network type.</source>
        <translation>Muestra si el proxy SOCKS5 suministrado se utiliza para llegar a los pares a través de este tipo de red.</translation>
    </message>
    <message>
        <source>Use separate SOCKS&amp;5 proxy to reach peers via Tor hidden services:</source>
        <translation>Use SOCKS&amp;5 y proxy por separado para llegar a sus compañeros a través de los servicios ocultos de Tor:</translation>
    </message>
    <message>
        <source>Hide the icon from the system tray.</source>
        <translation>Ocultar el icono de la bandeja del sistema.</translation>
    </message>
    <message>
        <source>&amp;Hide tray icon</source>
        <translation>Ocultar icono de bandeja</translation>
    </message>
    <message>
        <source>Minimize instead of exit the application when the window is closed. When this option is enabled, the application will be closed only after selecting Exit in the menu.</source>
        <translation>Minimice en lugar de salir de la aplicación cuando la ventana esté cerrada. Cuando esta opción está habilitada, la aplicación se cerrará solo después de seleccionar Salir en el menú.</translation>
    </message>
    <message>
        <source>Third party URLs (e.g. a block explorer) that appear in the transactions tab as context menu items. %s in the URL is replaced by transaction hash. Multiple URLs are separated by vertical bar |.</source>
        <translation>URL de terceros (por ejemplo, un explorador de bloques) que aparecen en la pestaña de transacciones como elementos del menú contextual. %s en la URL se reemplaza por hash de transacción. Varias URL están separadas por una barra vertical |.</translation>
    </message>
    <message>
        <source>Open the %1 configuration file from the working directory.</source>
        <translation>Abrir el archivo de configuración %1 en el directorio de trabajo.</translation>
    </message>
    <message>
        <source>Open Configuration File</source>
        <translation>Abrir archivo de configuración</translation>
    </message>
    <message>
        <source>Reset all client options to default.</source>
        <translation>Restablecer todas las opciones del cliente a los valores predeterminados.</translation>
    </message>
    <message>
        <source>&amp;Reset Options</source>
        <translation>Y Restablecer opciones</translation>
    </message>
    <message>
        <source>&amp;Network</source>
        <translation>&amp;Red</translation>
    </message>
    <message>
        <source>(0 = auto, &lt;0 = leave that many cores free)</source>
        <translation>(0 = auto, &lt;0 = deja esta cantidad de núcleos libres)</translation>
    </message>
    <message>
        <source>W&amp;allet</source>
        <translation>Billetera</translation>
    </message>
    <message>
        <source>Expert</source>
        <translation>Experto</translation>
    </message>
    <message>
        <source>Enable coin &amp;control features</source>
        <translation>Habilite las funciones de moneda y control</translation>
    </message>
    <message>
        <source>If you disable the spending of unconfirmed change, the change from a transaction cannot be used until that transaction has at least one confirmation. This also affects how your balance is computed.</source>
        <translation>Si deshabilita el gasto de un cambio no confirmado, el cambio de una transacción no se puede usar hasta que esa transacción tenga al menos una confirmación. Esto también afecta cómo se calcula su saldo.</translation>
    </message>
    <message>
        <source>&amp;Spend unconfirmed change</source>
        <translation>&amp; Gastar cambio no confirmado</translation>
    </message>
    <message>
        <source>Automatically open the Qtum client port on the router. This only works when your router supports UPnP and it is enabled.</source>
        <translation>Abra automáticamente el puerto cliente de Qtum en el enrutador. Esto solo funciona cuando su enrutador admite UPnP y está habilitado.</translation>
    </message>
    <message>
        <source>Map port using &amp;UPnP</source>
        <translation>Puerto de mapa usando &amp; UPnP</translation>
    </message>
    <message>
        <source>Accept connections from outside.</source>
        <translation>Acepta conexiones desde afuera.</translation>
    </message>
    <message>
        <source>Allow incomin&amp;g connections</source>
        <translation>Permitir conexiones entrantes</translation>
    </message>
    <message>
        <source>Connect to the Qtum network through a SOCKS5 proxy.</source>
        <translation>Conéctese a la red de Qtum a través de un proxy SOCKS5.</translation>
    </message>
    <message>
        <source>&amp;Connect through SOCKS5 proxy (default proxy):</source>
        <translation>Conectar a través del proxy SOCKS5 (proxy predeterminado):</translation>
    </message>
    <message>
        <source>Proxy &amp;IP:</source>
        <translation>Proxy &amp;IP:</translation>
    </message>
    <message>
        <source>&amp;Port:</source>
        <translation>Puerto:</translation>
    </message>
    <message>
        <source>Port of the proxy (e.g. 9050)</source>
        <translation>Puerto del proxy (por ejemplo, 9050)</translation>
    </message>
    <message>
        <source>Used for reaching peers via:</source>
        <translation>Utilizado para llegar a los compañeros a través de:</translation>
    </message>
    <message>
        <source>IPv4</source>
        <translation>IPv4</translation>
    </message>
    <message>
        <source>IPv6</source>
        <translation>IPv6</translation>
    </message>
    <message>
        <source>Tor</source>
        <translation>Tor</translation>
    </message>
    <message>
        <source>Connect to the Qtum network through a separate SOCKS5 proxy for Tor hidden services.</source>
        <translation>Conéctese a la red de Qtum a través de un proxy SOCKS5 separado para los servicios Tor ocultos.</translation>
    </message>
    <message>
        <source>&amp;Window</source>
        <translation>Ventana</translation>
    </message>
    <message>
        <source>Show only a tray icon after minimizing the window.</source>
        <translation>Mostrar solo un icono de bandeja después de minimizar la ventana.</translation>
    </message>
    <message>
        <source>&amp;Minimize to the tray instead of the taskbar</source>
        <translation>Minimice la bandeja en lugar de la barra de tareas</translation>
    </message>
    <message>
        <source>M&amp;inimize on close</source>
        <translation>Minimice al cerrar</translation>
    </message>
    <message>
        <source>&amp;Display</source>
        <translation>Monitor</translation>
    </message>
    <message>
        <source>User Interface &amp;language:</source>
        <translation>Interfaz de usuario e idioma:</translation>
    </message>
    <message>
        <source>The user interface language can be set here. This setting will take effect after restarting %1.</source>
        <translation>El idioma de la interfaz de usuario puede establecerse aquí. Esta configuración tendrá efecto después de reiniciar %1.</translation>
    </message>
    <message>
        <source>&amp;Unit to show amounts in:</source>
        <translation>Unidad para mostrar montos en:</translation>
    </message>
    <message>
        <source>Choose the default subdivision unit to show in the interface and when sending coins.</source>
        <translation>Elija la unidad de subdivisión predeterminada para mostrar en la interfaz y al enviar monedas.</translation>
    </message>
    <message>
        <source>Whether to show coin control features or not.</source>
        <translation>Ya sea para mostrar las funciones de control de monedas o no.</translation>
    </message>
    <message>
        <source>&amp;Third party transaction URLs</source>
        <translation>URLs de transacciones de terceros</translation>
    </message>
    <message>
        <source>&amp;OK</source>
        <translation>&amp;OK</translation>
    </message>
    <message>
        <source>&amp;Cancel</source>
        <translation>Cancelar</translation>
    </message>
    <message>
        <source>default</source>
        <translation>defecto</translation>
    </message>
    <message>
        <source>none</source>
        <translation>ninguno</translation>
    </message>
    <message>
        <source>Confirm options reset</source>
        <translation>Confirmar restablecimiento de opciones</translation>
    </message>
    <message>
        <source>Client restart required to activate changes.</source>
        <translation>Se requiere el reinicio del cliente para activar los cambios.</translation>
    </message>
    <message>
        <source>Client will be shut down. Do you want to proceed?</source>
        <translation>El cliente será cluasurado. Quieres proceder?</translation>
    </message>
    <message>
        <source>Configuration options</source>
        <translation>Opciones de configuración</translation>
    </message>
    <message>
        <source>The configuration file is used to specify advanced user options which override GUI settings. Additionally, any command-line options will override this configuration file.</source>
        <translation>El archivo de configuración se utiliza para especificar opciones de usuario avanzadas que anulan la configuración de la GUI. Además, cualquier opción de línea de comandos anulará este archivo de configuración.</translation>
    </message>
    <message>
        <source>Error</source>
        <translation>Error</translation>
    </message>
    <message>
        <source>The configuration file could not be opened.</source>
        <translation>El archivo de configuración no se pudo abrir.</translation>
    </message>
    <message>
        <source>This change would require a client restart.</source>
        <translation>Este cambio requeriría un reinicio del cliente.</translation>
    </message>
    <message>
        <source>The supplied proxy address is invalid.</source>
        <translation>La dirección proxy suministrada no es válida.</translation>
    </message>
</context>
<context>
    <name>OverviewPage</name>
    <message>
        <source>Form</source>
        <translation>Configurar</translation>
    </message>
    <message>
        <source>The displayed information may be out of date. Your wallet automatically synchronizes with the Qtum network after a connection is established, but this process has not completed yet.</source>
        <translation>La información mostrada puede estar desactualizada. Su billetera se sincroniza automáticamente con la red de Qtum después de establecer una conexión, pero este proceso aún no se ha completado.</translation>
    </message>
    <message>
        <source>Watch-only:</source>
        <translation>Ver-solo:</translation>
    </message>
    <message>
        <source>Available:</source>
        <translation>Disponible</translation>
    </message>
    <message>
        <source>Your current spendable balance</source>
        <translation>Su saldo disponible actual</translation>
    </message>
    <message>
        <source>Pending:</source>
        <translation>Pendiente:</translation>
    </message>
    <message>
        <source>Total of transactions that have yet to be confirmed, and do not yet count toward the spendable balance</source>
        <translation>Total de transacciones que aún no se han confirmado y aún no cuentan para el saldo disponible</translation>
    </message>
    <message>
        <source>Immature:</source>
        <translation>Inmaduro:</translation>
    </message>
    <message>
        <source>Mined balance that has not yet matured</source>
        <translation>Balance minero que aún no ha madurado</translation>
    </message>
    <message>
        <source>Balances</source>
        <translation>Balances</translation>
    </message>
    <message>
        <source>Total:</source>
        <translation>Total:</translation>
    </message>
    <message>
        <source>Your current total balance</source>
        <translation>Su saldo total actual</translation>
    </message>
    <message>
        <source>Your current balance in watch-only addresses</source>
        <translation>Tu saldo actual en solo ver direcciones</translation>
    </message>
    <message>
        <source>Spendable:</source>
        <translation>Utilizable:</translation>
    </message>
    <message>
        <source>Recent transactions</source>
        <translation>Transacciones recientes</translation>
    </message>
    <message>
        <source>Unconfirmed transactions to watch-only addresses</source>
        <translation>Transacciones no confirmadas para ver solo direcciones</translation>
    </message>
    <message>
        <source>Mined balance in watch-only addresses that has not yet matured</source>
        <translation>Balance minero ver solo direcciones que aún no ha madurado</translation>
    </message>
    <message>
        <source>Current total balance in watch-only addresses</source>
        <translation>Saldo total actual en direcciones de solo reloj</translation>
    </message>
</context>
<context>
    <name>PaymentServer</name>
    <message>
        <source>Payment request error</source>
        <translation>Error de solicitud de pago</translation>
    </message>
    <message>
        <source>Cannot start qtum: click-to-pay handler</source>
        <translation>No se puede iniciar Qtum: controlador de clic para pagar</translation>
    </message>
    <message>
        <source>URI handling</source>
        <translation>Manejo de URI</translation>
    </message>
    <message>
        <source>Invalid payment address %1</source>
        <translation>Dirección de pago inválida %1</translation>
    </message>
    <message>
        <source>URI cannot be parsed! This can be caused by an invalid Qtum address or malformed URI parameters.</source>
        <translation>¡URI no puede ser analizado! Esto puede deberse a una dirección de Qtum no válida o a parámetros de URI mal formados.</translation>
    </message>
    <message>
        <source>Payment request file handling</source>
        <translation>Manejo de archivos de solicitud de pago</translation>
    </message>
</context>
<context>
    <name>PeerTableModel</name>
    <message>
        <source>User Agent</source>
        <translation>Agente de usuario</translation>
    </message>
    <message>
        <source>Node/Service</source>
        <translation>Nodo / Servicio</translation>
    </message>
    <message>
        <source>NodeId</source>
        <translation>NodeId</translation>
    </message>
    <message>
        <source>Ping</source>
        <translation>Ping</translation>
    </message>
    <message>
        <source>Sent</source>
        <translation>Expedido</translation>
    </message>
    <message>
        <source>Received</source>
        <translation>Recibido</translation>
    </message>
</context>
<context>
    <name>QObject</name>
    <message>
        <source>Amount</source>
        <translation>Cantidad</translation>
    </message>
    <message>
        <source>Enter a Qtum address (e.g. %1)</source>
        <translation>Ingrese una dirección de Qtum (por ejemplo, %1)</translation>
    </message>
    <message>
        <source>%1 d</source>
        <translation>%1 d</translation>
    </message>
    <message>
        <source>%1 h</source>
        <translation>%1 d</translation>
    </message>
    <message>
        <source>%1 m</source>
        <translation>%1 m</translation>
    </message>
    <message>
        <source>%1 s</source>
        <translation>%1 s</translation>
    </message>
    <message>
        <source>None</source>
        <translation>Ninguno</translation>
    </message>
    <message>
        <source>N/A</source>
        <translation>N/D</translation>
    </message>
    <message>
        <source>%1 ms</source>
        <translation>%1 ms</translation>
    </message>
    <message numerus="yes">
        <source>%n second(s)</source>
        <translation><numerusform>%n segundos</numerusform><numerusform>%n segundos</numerusform></translation>
    </message>
    <message numerus="yes">
        <source>%n minute(s)</source>
        <translation><numerusform>%n minutos</numerusform><numerusform>%n minutos</numerusform></translation>
    </message>
    <message numerus="yes">
        <source>%n hour(s)</source>
        <translation><numerusform>%n horas</numerusform><numerusform>%n horas</numerusform></translation>
    </message>
    <message numerus="yes">
        <source>%n day(s)</source>
        <translation><numerusform>%n días </numerusform><numerusform>%n días </numerusform></translation>
    </message>
    <message numerus="yes">
        <source>%n week(s)</source>
        <translation><numerusform>%n semanas</numerusform><numerusform>%n semanas</numerusform></translation>
    </message>
    <message>
        <source>%1 and %2</source>
        <translation>%1 y %2</translation>
    </message>
    <message numerus="yes">
        <source>%n year(s)</source>
        <translation><numerusform>%n años</numerusform><numerusform>%n años</numerusform></translation>
    </message>
    <message>
        <source>%1 B</source>
        <translation>%1 B</translation>
    </message>
    <message>
        <source>%1 KB</source>
        <translation>%1 KB</translation>
    </message>
    <message>
        <source>%1 MB</source>
        <translation>%1 MB</translation>
    </message>
    <message>
        <source>%1 GB</source>
        <translation>%1 GB</translation>
    </message>
    <message>
        <source>Error: Specified data directory "%1" does not exist.</source>
        <translation>Error: el directorio de datos especificado "%1" no existe.</translation>
    </message>
    <message>
        <source>Error: %1</source>
        <translation>Error: %1</translation>
    </message>
    <message>
        <source>%1 didn't yet exit safely...</source>
        <translation>%1 aún no salió de forma segura ...</translation>
    </message>
    <message>
        <source>unknown</source>
        <translation>desconocido</translation>
    </message>
</context>
<context>
    <name>QRImageWidget</name>
    <message>
        <source>&amp;Save Image...</source>
        <translation>Guardar imagen...</translation>
    </message>
    <message>
        <source>&amp;Copy Image</source>
        <translation>Copiar imagen</translation>
    </message>
    <message>
        <source>Error encoding URI into QR Code.</source>
        <translation>Fallo al codificar URI en código QR.</translation>
    </message>
    <message>
        <source>Save QR Code</source>
        <translation>Guardar código QR</translation>
    </message>
    <message>
        <source>PNG Image (*.png)</source>
        <translation>Imagen PNG (*.png)</translation>
    </message>
</context>
<context>
    <name>RPCConsole</name>
    <message>
        <source>N/A</source>
        <translation>N/D</translation>
    </message>
    <message>
        <source>Client version</source>
        <translation>Versión cliente</translation>
    </message>
    <message>
        <source>&amp;Information</source>
        <translation>Información</translation>
    </message>
    <message>
        <source>General</source>
        <translation>General</translation>
    </message>
    <message>
        <source>Using BerkeleyDB version</source>
        <translation>Usando la versión BerkeleyDB</translation>
    </message>
    <message>
        <source>Datadir</source>
        <translation>Datadir</translation>
    </message>
    <message>
        <source>Startup time</source>
        <translation>Tiempo de inicio</translation>
    </message>
    <message>
        <source>Network</source>
        <translation>Red</translation>
    </message>
    <message>
        <source>Name</source>
        <translation>Nombre</translation>
    </message>
    <message>
        <source>Number of connections</source>
        <translation>Número de conexiones</translation>
    </message>
    <message>
        <source>Block chain</source>
        <translation>Cadena de bloques</translation>
    </message>
    <message>
        <source>Current number of blocks</source>
        <translation>Número actual de bloques</translation>
    </message>
    <message>
        <source>Memory Pool</source>
        <translation>Grupo de memoria</translation>
    </message>
    <message>
        <source>Current number of transactions</source>
        <translation>Número actual de transacciones</translation>
    </message>
    <message>
        <source>Memory usage</source>
        <translation>Uso de memoria</translation>
    </message>
    <message>
        <source>&amp;Reset</source>
        <translation>Reiniciar</translation>
    </message>
    <message>
        <source>Received</source>
        <translation>Recibido</translation>
    </message>
    <message>
        <source>Sent</source>
        <translation>Expedido</translation>
    </message>
    <message>
        <source>&amp;Peers</source>
        <translation>Pares</translation>
    </message>
    <message>
        <source>Banned peers</source>
        <translation>Pares prohibidos</translation>
    </message>
    <message>
        <source>Select a peer to view detailed information.</source>
        <translation>Seleccione un par para ver información detallada.</translation>
    </message>
    <message>
        <source>Whitelisted</source>
        <translation>Incluido en la lista blanca</translation>
    </message>
    <message>
        <source>Direction</source>
        <translation>Dirección</translation>
    </message>
    <message>
        <source>Version</source>
        <translation>Versión</translation>
    </message>
    <message>
        <source>Starting Block</source>
        <translation>Bloque de inicio</translation>
    </message>
    <message>
        <source>Synced Headers</source>
        <translation>Encabezados sincronizados</translation>
    </message>
    <message>
        <source>Synced Blocks</source>
        <translation>Bloques sincronizados</translation>
    </message>
    <message>
        <source>User Agent</source>
        <translation>Agente de usuario</translation>
    </message>
    <message>
        <source>Decrease font size</source>
        <translation>Disminuir tamaño de letra</translation>
    </message>
    <message>
        <source>Increase font size</source>
        <translation>Aumenta el tamaño de la fuente</translation>
    </message>
    <message>
        <source>Services</source>
        <translation>Servicios</translation>
    </message>
    <message>
        <source>Ban Score</source>
        <translation>Puntuación Ban</translation>
    </message>
    <message>
        <source>Connection Time</source>
        <translation>Tiempo de conexión</translation>
    </message>
    <message>
        <source>Last Send</source>
        <translation>Último envío</translation>
    </message>
    <message>
        <source>Last Receive</source>
        <translation>Última recepción</translation>
    </message>
    <message>
        <source>Ping Time</source>
        <translation>Tiempo Ping</translation>
    </message>
    <message>
        <source>The duration of a currently outstanding ping.</source>
        <translation>La duración de un ping actualmente pendiente.</translation>
    </message>
    <message>
        <source>Ping Wait</source>
        <translation>Ping espera</translation>
    </message>
    <message>
        <source>Min Ping</source>
        <translation>Min Ping</translation>
    </message>
    <message>
        <source>Time Offset</source>
        <translation>Desplazamiento de tiempo</translation>
    </message>
    <message>
        <source>Last block time</source>
        <translation>Hora del último bloque</translation>
    </message>
    <message>
        <source>&amp;Open</source>
        <translation>Abierto</translation>
    </message>
    <message>
        <source>&amp;Console</source>
        <translation>Consola</translation>
    </message>
    <message>
        <source>&amp;Network Traffic</source>
        <translation>Tráfico de red</translation>
    </message>
    <message>
        <source>Totals</source>
        <translation>Totales</translation>
    </message>
    <message>
        <source>In:</source>
        <translation>En:</translation>
    </message>
    <message>
        <source>Out:</source>
        <translation>Fuera:</translation>
    </message>
    <message>
        <source>Debug log file</source>
        <translation>Archivo de registro de depuración</translation>
    </message>
    <message>
        <source>Clear console</source>
        <translation>Consola limpia</translation>
    </message>
    <message>
        <source>1 &amp;hour</source>
        <translation>1 hora</translation>
    </message>
    <message>
        <source>1 &amp;day</source>
        <translation>1 día</translation>
    </message>
    <message>
        <source>1 &amp;week</source>
        <translation>1 semana</translation>
    </message>
    <message>
        <source>1 &amp;year</source>
        <translation>1 año</translation>
    </message>
    <message>
        <source>&amp;Disconnect</source>
        <translation>Desconectar</translation>
    </message>
    <message>
        <source>Ban for</source>
        <translation>Prohibición de</translation>
    </message>
    <message>
        <source>&amp;Unban</source>
        <translation>&amp;Desbloquear</translation>
    </message>
    <message>
        <source>Welcome to the %1 RPC console.</source>
        <translation>Bienvenido a la consola %1 RPC.</translation>
    </message>
    <message>
        <source>Use up and down arrows to navigate history, and %1 to clear screen.</source>
        <translation>Use las flechas hacia arriba y hacia abajo para navegar por el historial, y %1 para borrar la pantalla.</translation>
    </message>
    <message>
        <source>Type %1 for an overview of available commands.</source>
        <translation>Escriba %1 para obtener una descripción general de los comandos disponibles.</translation>
    </message>
    <message>
        <source>For more information on using this console type %1.</source>
        <translation>Para obtener más información sobre el uso de esta consola, escriba %1.</translation>
    </message>
    <message>
        <source>WARNING: Scammers have been active, telling users to type commands here, stealing their wallet contents. Do not use this console without fully understanding the ramifications of a command.</source>
        <translation>ADVERTENCIA: los estafadores han estado activos, pidiendo a los usuarios que escriban comandos aquí, robando el contenido de su billetera. No use esta consola sin entender completamente las ramificaciones de un comando</translation>
    </message>
    <message>
        <source>Network activity disabled</source>
        <translation>Actividad de red deshabilitada</translation>
    </message>
    <message>
        <source>(node id: %1)</source>
        <translation>(ID de nodo: %1)</translation>
    </message>
    <message>
        <source>via %1</source>
        <translation>a través de %1</translation>
    </message>
    <message>
        <source>never</source>
        <translation>nunca</translation>
    </message>
    <message>
        <source>Inbound</source>
        <translation>Entrante</translation>
    </message>
    <message>
        <source>Outbound</source>
        <translation>Salida</translation>
    </message>
    <message>
        <source>Yes</source>
        <translation>Si</translation>
    </message>
    <message>
        <source>No</source>
        <translation>No</translation>
    </message>
    <message>
        <source>Unknown</source>
        <translation>Desconocido</translation>
    </message>
</context>
<context>
    <name>ReceiveCoinsDialog</name>
    <message>
        <source>&amp;Amount:</source>
        <translation>Cantidad</translation>
    </message>
    <message>
        <source>&amp;Label:</source>
        <translation>Etiqueta:</translation>
    </message>
    <message>
        <source>&amp;Message:</source>
        <translation>Mensaje:</translation>
    </message>
    <message>
        <source>An optional message to attach to the payment request, which will be displayed when the request is opened. Note: The message will not be sent with the payment over the Qtum network.</source>
        <translation>Un mensaje opcional para adjuntar a la solicitud de pago, que se mostrará cuando se abra la solicitud. Nota: El mensaje no se enviará con el pago a través de la red de Qtum.</translation>
    </message>
    <message>
        <source>An optional label to associate with the new receiving address.</source>
        <translation>Una etiqueta opcional para asociar con la nueva dirección de recepción</translation>
    </message>
    <message>
        <source>Use this form to request payments. All fields are &lt;b&gt;optional&lt;/b&gt;.</source>
        <translation>Use este formulario para solicitar pagos. Todos los campos son &lt;b&gt; opcionales &lt;/ b&gt;.</translation>
    </message>
    <message>
        <source>An optional amount to request. Leave this empty or zero to not request a specific amount.</source>
        <translation>Un monto opcional para solicitar. Deje esto vacío o en cero para no solicitar una cantidad específica.</translation>
    </message>
    <message>
        <source>Clear all fields of the form.</source>
        <translation>Borre todos los campos del formulario.</translation>
    </message>
    <message>
        <source>Clear</source>
        <translation>Aclarar</translation>
    </message>
    <message>
        <source>Requested payments history</source>
        <translation>Historial de pagos solicitado</translation>
    </message>
    <message>
        <source>Show the selected request (does the same as double clicking an entry)</source>
        <translation>Mostrar la solicitud seleccionada (hace lo mismo que hacer doble clic en una entrada)</translation>
    </message>
    <message>
        <source>Show</source>
        <translation>Mostrar</translation>
    </message>
    <message>
        <source>Remove the selected entries from the list</source>
        <translation>Eliminar las entradas seleccionadas de la lista</translation>
    </message>
    <message>
        <source>Remove</source>
        <translation>Eliminar</translation>
    </message>
    <message>
        <source>Copy URI</source>
        <translation>Copiar URI</translation>
    </message>
    <message>
        <source>Copy label</source>
        <translation>Copiar etiqueta</translation>
    </message>
    <message>
        <source>Copy message</source>
        <translation>Copiar mensaje</translation>
    </message>
    <message>
        <source>Copy amount</source>
        <translation>Copiar cantidad</translation>
    </message>
</context>
<context>
    <name>ReceiveRequestDialog</name>
    <message>
        <source>QR Code</source>
        <translation>Código QR</translation>
    </message>
    <message>
        <source>Copy &amp;URI</source>
        <translation>Copiar URI</translation>
    </message>
    <message>
        <source>Copy &amp;Address</source>
        <translation>Copiar dirección</translation>
    </message>
    <message>
        <source>&amp;Save Image...</source>
        <translation>Guardar imagen...</translation>
    </message>
    <message>
        <source>Request payment to %1</source>
        <translation>Solicitar pago a %1</translation>
    </message>
    <message>
        <source>Payment information</source>
        <translation>Información del pago</translation>
    </message>
    <message>
        <source>URI</source>
        <translation>URI</translation>
    </message>
    <message>
        <source>Address</source>
        <translation>Dirección</translation>
    </message>
    <message>
        <source>Amount</source>
        <translation>Cantidad</translation>
    </message>
    <message>
        <source>Label</source>
        <translation>Etiqueta</translation>
    </message>
    <message>
        <source>Message</source>
        <translation>Mensaje</translation>
    </message>
    <message>
        <source>Wallet</source>
        <translation>Billetera</translation>
    </message>
</context>
<context>
    <name>RecentRequestsTableModel</name>
    <message>
        <source>Date</source>
        <translation>Fecha</translation>
    </message>
    <message>
        <source>Label</source>
        <translation>Etiqueta</translation>
    </message>
    <message>
        <source>Message</source>
        <translation>Mensaje</translation>
    </message>
    <message>
        <source>(no label)</source>
        <translation>(no etiqueta)</translation>
    </message>
    <message>
        <source>(no message)</source>
        <translation>(sin mensaje)</translation>
    </message>
    <message>
        <source>(no amount requested)</source>
        <translation>(no existe monto solicitado)</translation>
    </message>
    <message>
        <source>Requested</source>
        <translation>Solicitado</translation>
    </message>
</context>
<context>
    <name>SendCoinsDialog</name>
    <message>
        <source>Send Coins</source>
        <translation>Enviar monedas</translation>
    </message>
    <message>
        <source>Coin Control Features</source>
        <translation>Características de Coin Control</translation>
    </message>
    <message>
        <source>Inputs...</source>
        <translation>Entradas...</translation>
    </message>
    <message>
        <source>automatically selected</source>
        <translation>Seleccionado automaticamente</translation>
    </message>
    <message>
        <source>Insufficient funds!</source>
        <translation>Fondos insuficientes</translation>
    </message>
    <message>
        <source>Quantity:</source>
        <translation>Cantidad:</translation>
    </message>
    <message>
        <source>Bytes:</source>
        <translation>Bytes:</translation>
    </message>
    <message>
        <source>Amount:</source>
        <translation>Cantidad:</translation>
    </message>
    <message>
        <source>Fee:</source>
        <translation>Comisión:</translation>
    </message>
    <message>
        <source>After Fee:</source>
        <translation>Después de comisión:</translation>
    </message>
    <message>
        <source>Change:</source>
        <translation>Cambio:</translation>
    </message>
    <message>
        <source>Custom change address</source>
        <translation>Dirección de cambio personalizada</translation>
    </message>
    <message>
        <source>Transaction Fee:</source>
        <translation>Comisión transacción:</translation>
    </message>
    <message>
        <source>Choose...</source>
        <translation>Seleccione</translation>
    </message>
    <message>
        <source>Warning: Fee estimation is currently not possible.</source>
        <translation>Advertencia: En este momento no se puede estimar la cuota.</translation>
    </message>
    <message>
        <source>per kilobyte</source>
        <translation>por kilobyte</translation>
    </message>
    <message>
        <source>Hide</source>
        <translation>Esconder</translation>
    </message>
    <message>
        <source>Recommended:</source>
        <translation>Recomendado:</translation>
    </message>
    <message>
        <source>Custom:</source>
        <translation>Personalizado:</translation>
    </message>
    <message>
        <source>Send to multiple recipients at once</source>
        <translation>Enviar a múltiples destinatarios</translation>
    </message>
    <message>
        <source>Add &amp;Recipient</source>
        <translation>&amp;Agrega destinatario</translation>
    </message>
    <message>
        <source>Clear all fields of the form.</source>
        <translation>Borre todos los campos del formulario.</translation>
    </message>
    <message>
        <source>Dust:</source>
        <translation>Polvo:</translation>
    </message>
    <message>
        <source>Confirmation time target:</source>
        <translation>Objetivo de tiempo de confirmación</translation>
    </message>
    <message>
        <source>Clear &amp;All</source>
        <translation>&amp;Borra todos</translation>
    </message>
    <message>
        <source>Balance:</source>
        <translation>Balance:</translation>
    </message>
    <message>
        <source>Confirm the send action</source>
        <translation>Confirma el envio</translation>
    </message>
    <message>
        <source>S&amp;end</source>
        <translation>&amp;Envía</translation>
    </message>
    <message>
        <source>Copy quantity</source>
        <translation>Cantidad de copia</translation>
    </message>
    <message>
        <source>Copy amount</source>
        <translation>Copiar cantidad</translation>
    </message>
    <message>
        <source>Copy fee</source>
        <translation>
Tarifa de copia</translation>
    </message>
    <message>
        <source>Copy after fee</source>
        <translation>Copiar después de la tarifa</translation>
    </message>
    <message>
        <source>Copy bytes</source>
        <translation>Copiar bytes</translation>
    </message>
    <message>
        <source>Copy dust</source>
        <translation>Copiar polvo</translation>
    </message>
    <message>
        <source>Copy change</source>
        <translation>Copiar cambio</translation>
    </message>
    <message>
        <source>%1 (%2 blocks)</source>
        <translation>%1 (%2 bloques)</translation>
    </message>
    <message>
        <source>%1 to %2</source>
        <translation>%1 a %2</translation>
    </message>
    <message>
        <source>Are you sure you want to send?</source>
        <translation>¿Seguro que quiere enviar?</translation>
    </message>
    <message>
        <source>or</source>
        <translation>o</translation>
    </message>
    <message>
        <source>Transaction fee</source>
        <translation>Comisión de transacción</translation>
    </message>
    <message>
        <source>Confirm send coins</source>
        <translation>Confirmar el envió de monedas</translation>
    </message>
    <message>
        <source>The recipient address is not valid. Please recheck.</source>
        <translation>La dirección de envío no es válida. Por favor revisala.</translation>
    </message>
    <message>
        <source>The amount to pay must be larger than 0.</source>
        <translation>La cantidad por pagar tiene que ser mayor que 0.</translation>
    </message>
    <message>
        <source>The amount exceeds your balance.</source>
        <translation>El monto sobrepasa tu saldo.</translation>
    </message>
    <message>
        <source>The total exceeds your balance when the %1 transaction fee is included.</source>
        <translation>El total sobrepasa tu saldo cuando se incluyen %1 como comisión de envió.</translation>
    </message>
    <message>
        <source>Transaction creation failed!</source>
        <translation>¡Fallo al crear la transacción!</translation>
    </message>
    <message>
        <source>A fee higher than %1 is considered an absurdly high fee.</source>
        <translation>Una comisión mayor que %1 se considera como una comisión absurda-mente alta.</translation>
    </message>
    <message>
        <source>Payment request expired.</source>
        <translation>Solicitud de pago caducada.</translation>
    </message>
    <message>
        <source>Warning: Invalid Qtum address</source>
        <translation>Peligro: Dirección de Qtum inválida</translation>
    </message>
    <message>
        <source>Warning: Unknown change address</source>
        <translation>Peligro: Dirección de cambio desconocida</translation>
    </message>
    <message>
        <source>Confirm custom change address</source>
        <translation>Confirma dirección de cambio personalizada</translation>
    </message>
    <message>
        <source>The address you selected for change is not part of this wallet. Any or all funds in your wallet may be sent to this address. Are you sure?</source>
        <translation>La dirección de cambio que ingresaste no es parte de tu monedero. Parte de tus fondos serán enviados a esta dirección. ¿Estás seguro?</translation>
    </message>
    <message>
        <source>(no label)</source>
        <translation>(no etiqueta)</translation>
    </message>
</context>
<context>
    <name>SendCoinsEntry</name>
    <message>
        <source>A&amp;mount:</source>
        <translation>Cantidad:</translation>
    </message>
    <message>
        <source>Pay &amp;To:</source>
        <translation>&amp;Pagar a:</translation>
    </message>
    <message>
        <source>&amp;Label:</source>
        <translation>Etiqueta:</translation>
    </message>
    <message>
        <source>Choose previously used address</source>
        <translation>Seleccionar dirección usada anteriormente</translation>
    </message>
    <message>
<<<<<<< HEAD
        <source>This is a normal payment.</source>
        <translation>Este es un pago normal</translation>
    </message>
    <message>
=======
>>>>>>> ee8ca219
        <source>The Qtum address to send the payment to</source>
        <translation>Dirección Qtum a enviar el pago</translation>
    </message>
    <message>
        <source>Alt+A</source>
        <translation>Alt+A</translation>
    </message>
    <message>
        <source>Paste address from clipboard</source>
        <translation>Pega dirección desde portapapeles</translation>
    </message>
    <message>
        <source>Alt+P</source>
        <translation>Alt+P</translation>
    </message>
    <message>
        <source>Remove this entry</source>
        <translation>Quitar esta entrada</translation>
    </message>
    <message>
        <source>S&amp;ubtract fee from amount</source>
        <translation>Restar comisiones del monto.</translation>
    </message>
    <message>
        <source>Message:</source>
        <translation>Mensaje:</translation>
    </message>
    <message>
        <source>This is an unauthenticated payment request.</source>
        <translation>Esta es una petición de pago no autentificada.</translation>
    </message>
    <message>
        <source>This is an authenticated payment request.</source>
        <translation>Esta es una petición de pago autentificada.</translation>
    </message>
    <message>
        <source>Enter a label for this address to add it to the list of used addresses</source>
        <translation>Introduce una etiqueta para esta dirección para añadirla a la lista de direcciones utilizadas</translation>
    </message>
    <message>
        <source>Pay To:</source>
        <translation>Pagar a:</translation>
    </message>
    <message>
        <source>Memo:</source>
        <translation>Memo:</translation>
    </message>
<<<<<<< HEAD
    <message>
        <source>Enter a label for this address to add it to your address book</source>
        <translation>Introduce una etiqueta a esta dirección para añadirla a tu guía</translation>
    </message>
</context>
<context>
    <name>SendConfirmationDialog</name>
    <message>
        <source>Yes</source>
        <translation>Si</translation>
    </message>
=======
>>>>>>> ee8ca219
</context>
<context>
    <name>ShutdownWindow</name>
    <message>
        <source>%1 is shutting down...</source>
        <translation>%1 se esta cerrando...</translation>
    </message>
    <message>
        <source>Do not shut down the computer until this window disappears.</source>
        <translation>No apague el equipo hasta que desaparezca esta ventana.</translation>
    </message>
</context>
<context>
    <name>SignVerifyMessageDialog</name>
    <message>
        <source>Signatures - Sign / Verify a Message</source>
        <translation>Firmas - Firmar / verificar un mensaje</translation>
    </message>
    <message>
        <source>&amp;Sign Message</source>
        <translation>&amp;Firmar Mensaje</translation>
    </message>
    <message>
        <source>The Qtum address to sign the message with</source>
        <translation>Dirección Qtum con la que firmar el mensaje</translation>
    </message>
    <message>
        <source>Choose previously used address</source>
        <translation>Seleccionar dirección usada anteriormente</translation>
    </message>
    <message>
        <source>Alt+A</source>
        <translation>Alt+A</translation>
    </message>
    <message>
        <source>Paste address from clipboard</source>
        <translation>Pega dirección desde portapapeles</translation>
    </message>
    <message>
        <source>Alt+P</source>
        <translation>Alt+P</translation>
    </message>
    <message>
        <source>Enter the message you want to sign here</source>
        <translation>Escriba el mensaje que desea firmar</translation>
    </message>
    <message>
        <source>Signature</source>
        <translation>Firma</translation>
    </message>
    <message>
        <source>Copy the current signature to the system clipboard</source>
        <translation>Copiar la firma actual al portapapeles del sistema</translation>
    </message>
    <message>
        <source>Sign the message to prove you own this Qtum address</source>
        <translation>Firmar un mensjage para probar que usted es dueño de esta dirección</translation>
    </message>
    <message>
        <source>Sign &amp;Message</source>
        <translation>Firmar Mensaje</translation>
    </message>
    <message>
        <source>Reset all sign message fields</source>
        <translation>Limpiar todos los campos de la firma de mensaje</translation>
    </message>
    <message>
        <source>Clear &amp;All</source>
        <translation>&amp;Borra todos</translation>
    </message>
    <message>
        <source>&amp;Verify Message</source>
        <translation>&amp;Firmar Mensaje</translation>
    </message>
    <message>
        <source>The Qtum address the message was signed with</source>
        <translation>La dirección Qtum con la que se firmó el mensaje</translation>
    </message>
    <message>
        <source>Verify the message to ensure it was signed with the specified Qtum address</source>
        <translation>Verifica el mensaje para asegurar que fue firmado con la dirección de Qtum especificada.</translation>
    </message>
    <message>
        <source>Verify &amp;Message</source>
        <translation>&amp;Firmar Mensaje</translation>
    </message>
    <message>
        <source>Reset all verify message fields</source>
        <translation>Limpiar todos los campos de la verificación de mensaje</translation>
    </message>
    <message>
        <source>Click "Sign Message" to generate signature</source>
        <translation>Click en "Firmar mensaje" para generar una firma</translation>
    </message>
    <message>
        <source>The entered address is invalid.</source>
        <translation>La dirección ingresada es inválida</translation>
    </message>
    <message>
        <source>Please check the address and try again.</source>
        <translation>Por favor, revisa la dirección e intenta nuevamente.</translation>
    </message>
    <message>
        <source>The entered address does not refer to a key.</source>
        <translation>La dirección ingresada no corresponde a una llave válida.</translation>
    </message>
    <message>
        <source>Wallet unlock was cancelled.</source>
        <translation>El desbloqueo del monedero fue cancelado.</translation>
    </message>
    <message>
        <source>Private key for the entered address is not available.</source>
        <translation>La llave privada para la dirección introducida no está disponible.</translation>
    </message>
    <message>
        <source>Message signing failed.</source>
        <translation>Falló la firma del mensaje.</translation>
    </message>
    <message>
        <source>Message signed.</source>
        <translation>Mensaje firmado.</translation>
    </message>
    <message>
        <source>The signature could not be decoded.</source>
        <translation>La firma no pudo decodificarse.</translation>
    </message>
    <message>
        <source>Please check the signature and try again.</source>
        <translation>Por favor compruebe la firma e intente de nuevo.</translation>
    </message>
    <message>
        <source>The signature did not match the message digest.</source>
        <translation>La firma no se combinó con el mensaje.</translation>
    </message>
    <message>
        <source>Message verification failed.</source>
        <translation>Falló la verificación del mensaje.</translation>
    </message>
    <message>
        <source>Message verified.</source>
        <translation>Mensaje verificado.</translation>
    </message>
</context>
<context>
    <name>TrafficGraphWidget</name>
    <message>
        <source>KB/s</source>
        <translation>KB/s</translation>
    </message>
</context>
<context>
    <name>TransactionDesc</name>
    <message>
        <source>Open until %1</source>
        <translation>Abierto hasta %1</translation>
    </message>
    <message>
        <source>conflicted with a transaction with %1 confirmations</source>
        <translation>Hay un conflicto con la traducción de las confirmaciones %1</translation>
    </message>
    <message>
        <source>0/unconfirmed, %1</source>
        <translation>0/no confirmado, %1</translation>
    </message>
    <message>
        <source>in memory pool</source>
        <translation>en el equipo de memoria</translation>
    </message>
    <message>
        <source>not in memory pool</source>
        <translation>no en el equipo de memoria</translation>
    </message>
    <message>
        <source>abandoned</source>
        <translation>abandonado</translation>
    </message>
    <message>
        <source>%1/unconfirmed</source>
        <translation>%1/no confirmado</translation>
    </message>
    <message>
        <source>%1 confirmations</source>
        <translation>confirmaciones %1</translation>
    </message>
    <message>
        <source>Status</source>
        <translation>Estado</translation>
    </message>
    <message>
        <source>Date</source>
        <translation>Fecha</translation>
    </message>
    <message>
        <source>Source</source>
        <translation>Fuente</translation>
    </message>
    <message>
        <source>Generated</source>
        <translation>Generado</translation>
    </message>
    <message>
        <source>From</source>
        <translation>Desde</translation>
    </message>
    <message>
        <source>unknown</source>
        <translation>desconocido</translation>
    </message>
    <message>
        <source>To</source>
        <translation>Para</translation>
    </message>
    <message>
        <source>own address</source>
        <translation>dirección personal</translation>
    </message>
    <message>
        <source>watch-only</source>
        <translation>Solo observación</translation>
    </message>
    <message>
        <source>label</source>
        <translation>etiqueta</translation>
    </message>
    <message>
        <source>Credit</source>
        <translation>Credito</translation>
    </message>
    <message>
        <source>not accepted</source>
        <translation>no aceptada</translation>
    </message>
    <message>
        <source>Debit</source>
        <translation>Débito</translation>
    </message>
    <message>
        <source>Total debit</source>
        <translation>Total enviado</translation>
    </message>
    <message>
        <source>Total credit</source>
        <translation>Crédito total</translation>
    </message>
    <message>
        <source>Transaction fee</source>
        <translation>Comisión de transacción</translation>
    </message>
    <message>
        <source>Net amount</source>
        <translation>Cantidad total</translation>
    </message>
    <message>
        <source>Message</source>
        <translation>Mensaje</translation>
    </message>
    <message>
        <source>Comment</source>
        <translation>Comentario</translation>
    </message>
    <message>
        <source>Transaction ID</source>
        <translation>Identificador de transacción (ID)</translation>
    </message>
    <message>
        <source>Transaction total size</source>
        <translation>Tamaño total de transacción</translation>
    </message>
    <message>
        <source>Output index</source>
        <translation>Indice de salida</translation>
    </message>
    <message>
        <source>Merchant</source>
        <translation>Vendedor</translation>
    </message>
    <message>
        <source>Debug information</source>
        <translation>Información de depuración</translation>
    </message>
    <message>
        <source>Transaction</source>
        <translation>Transacción</translation>
    </message>
    <message>
        <source>Inputs</source>
        <translation>Entradas</translation>
    </message>
    <message>
        <source>Amount</source>
        <translation>Cantidad</translation>
    </message>
    <message>
        <source>true</source>
        <translation>verdadero</translation>
    </message>
    <message>
        <source>false</source>
        <translation>falso</translation>
    </message>
</context>
<context>
    <name>TransactionDescDialog</name>
    <message>
        <source>This pane shows a detailed description of the transaction</source>
        <translation>Esta ventana muestra información detallada sobre la transacción</translation>
    </message>
    <message>
        <source>Details for %1</source>
        <translation>Detalles para %1</translation>
    </message>
</context>
<context>
    <name>TransactionTableModel</name>
    <message>
        <source>Date</source>
        <translation>Fecha</translation>
    </message>
    <message>
        <source>Type</source>
        <translation>Tipo</translation>
    </message>
    <message>
        <source>Label</source>
        <translation>Etiqueta</translation>
    </message>
    <message>
        <source>Open until %1</source>
        <translation>Abierto hasta %1</translation>
    </message>
    <message>
        <source>Unconfirmed</source>
        <translation>Sin confirmar</translation>
    </message>
    <message>
        <source>Abandoned</source>
        <translation>Abandonado</translation>
    </message>
    <message>
        <source>Confirming (%1 of %2 recommended confirmations)</source>
        <translation>Confirmando (%1 de %2 confirmaciones recomendadas)</translation>
    </message>
    <message>
        <source>Confirmed (%1 confirmations)</source>
        <translation>Confirmado (%1 confirmaciones)</translation>
    </message>
    <message>
        <source>Conflicted</source>
        <translation>En conflicto</translation>
    </message>
    <message>
        <source>Immature (%1 confirmations, will be available after %2)</source>
        <translation>Inmaduro (%1 confirmación(es), Estarán disponibles después de %2)</translation>
    </message>
    <message>
        <source>Generated but not accepted</source>
        <translation>Generado pero no aceptado</translation>
    </message>
    <message>
        <source>Received with</source>
        <translation>Recibido con</translation>
    </message>
    <message>
        <source>Received from</source>
        <translation>Recibido de</translation>
    </message>
    <message>
        <source>Sent to</source>
        <translation>Enviado a</translation>
    </message>
    <message>
        <source>Payment to yourself</source>
        <translation>Pago a ti mismo</translation>
    </message>
    <message>
        <source>Mined</source>
        <translation>Minado</translation>
    </message>
    <message>
        <source>watch-only</source>
        <translation>Solo observación</translation>
    </message>
    <message>
        <source>(n/a)</source>
        <translation>(n/a)</translation>
    </message>
    <message>
        <source>(no label)</source>
        <translation>(no etiqueta)</translation>
    </message>
    <message>
        <source>Transaction status. Hover over this field to show number of confirmations.</source>
        <translation>Estado de transacción. Pasa el ratón sobre este campo para ver el numero de confirmaciones.</translation>
    </message>
    <message>
        <source>Date and time that the transaction was received.</source>
        <translation>Fecha y hora cuando se recibió la transacción</translation>
    </message>
    <message>
        <source>Type of transaction.</source>
        <translation>Tipo de transacción.</translation>
    </message>
    <message>
        <source>Amount removed from or added to balance.</source>
        <translation>Cantidad restada o añadida al balance</translation>
    </message>
</context>
<context>
    <name>TransactionView</name>
    <message>
        <source>All</source>
        <translation>Todo</translation>
    </message>
    <message>
        <source>Today</source>
        <translation>Hoy</translation>
    </message>
    <message>
        <source>This week</source>
        <translation>Esta semana</translation>
    </message>
    <message>
        <source>This month</source>
        <translation>Este mes</translation>
    </message>
    <message>
        <source>Last month</source>
        <translation>Mes pasado</translation>
    </message>
    <message>
        <source>This year</source>
        <translation>Este año</translation>
    </message>
    <message>
        <source>Range...</source>
        <translation>Rango...</translation>
    </message>
    <message>
        <source>Received with</source>
        <translation>Recibido con</translation>
    </message>
    <message>
        <source>Sent to</source>
        <translation>Enviado a</translation>
    </message>
    <message>
        <source>To yourself</source>
        <translation>A ti mismo</translation>
    </message>
    <message>
        <source>Mined</source>
        <translation>Minado</translation>
    </message>
    <message>
        <source>Other</source>
        <translation>Otra</translation>
    </message>
    <message>
        <source>Min amount</source>
        <translation>Cantidad mínima</translation>
    </message>
    <message>
        <source>Abandon transaction</source>
        <translation>Transacción abandonada</translation>
    </message>
    <message>
        <source>Increase transaction fee</source>
        <translation>Incrementar cuota de transacción</translation>
    </message>
    <message>
        <source>Copy address</source>
        <translation>Copiar dirección</translation>
    </message>
    <message>
        <source>Copy label</source>
        <translation>Copiar etiqueta</translation>
    </message>
    <message>
        <source>Copy amount</source>
        <translation>Copiar cantidad</translation>
    </message>
    <message>
        <source>Copy transaction ID</source>
        <translation>Copiar ID de la transacción</translation>
    </message>
    <message>
        <source>Copy raw transaction</source>
        <translation>Copiar transacción bruta</translation>
    </message>
    <message>
        <source>Copy full transaction details</source>
        <translation>Copiar todos los detalles de la transacción</translation>
    </message>
    <message>
        <source>Edit label</source>
        <translation>Editar etiqueta</translation>
    </message>
    <message>
        <source>Show transaction details</source>
        <translation>Mostrar detalles de la transacción</translation>
    </message>
    <message>
        <source>Export Transaction History</source>
        <translation>Exportar historial de transacciones</translation>
    </message>
    <message>
        <source>Comma separated file (*.csv)</source>
        <translation>Archivo separado por comas (* .csv)</translation>
    </message>
    <message>
        <source>Confirmed</source>
        <translation>Confirmado</translation>
    </message>
    <message>
        <source>Watch-only</source>
        <translation>Solo observación</translation>
    </message>
    <message>
        <source>Date</source>
        <translation>Fecha</translation>
    </message>
    <message>
        <source>Type</source>
        <translation>Tipo</translation>
    </message>
    <message>
        <source>Label</source>
        <translation>Etiqueta</translation>
    </message>
    <message>
        <source>Address</source>
        <translation>Dirección</translation>
    </message>
    <message>
        <source>ID</source>
        <translation>ID</translation>
    </message>
    <message>
        <source>Exporting Failed</source>
        <translation>Exportación fallida</translation>
    </message>
    <message>
        <source>Exporting Successful</source>
        <translation>Exportación exitosa</translation>
    </message>
    <message>
        <source>The transaction history was successfully saved to %1.</source>
        <translation>La transacción ha sido guardada en %1.</translation>
    </message>
    <message>
        <source>Range:</source>
        <translation>Rango:</translation>
    </message>
    <message>
        <source>to</source>
        <translation>para</translation>
    </message>
</context>
<context>
    <name>UnitDisplayStatusBarControl</name>
    <message>
        <source>Unit to show amounts in. Click to select another unit.</source>
        <translation>Unidad en la que se muestran las cantidades. Haga clic para seleccionar otra unidad.</translation>
    </message>
</context>
<context>
    <name>WalletController</name>
    </context>
<context>
    <name>WalletFrame</name>
    <message>
        <source>No wallet has been loaded.</source>
        <translation>No se ha cargado ningún monedero</translation>
    </message>
</context>
<context>
    <name>WalletModel</name>
    <message>
        <source>Send Coins</source>
        <translation>Enviar monedas</translation>
    </message>
    <message>
        <source>Fee bump error</source>
        <translation>Error de incremento de cuota</translation>
    </message>
    <message>
        <source>Increasing transaction fee failed</source>
        <translation>Ha fallado el incremento de la cuota de transacción.</translation>
    </message>
    <message>
        <source>Do you want to increase the fee?</source>
        <translation>¿Desea incrementar la cuota?</translation>
    </message>
    <message>
        <source>Current fee:</source>
        <translation>Comisión actual:</translation>
    </message>
    <message>
        <source>Increase:</source>
        <translation>Incremento:</translation>
    </message>
    <message>
        <source>New fee:</source>
        <translation>Nueva comisión:</translation>
    </message>
    <message>
        <source>Confirm fee bump</source>
        <translation>Confirmar incremento de comisión</translation>
    </message>
    <message>
        <source>Can't sign transaction.</source>
        <translation>No se ha podido firmar la transacción.</translation>
    </message>
    <message>
        <source>Could not commit transaction</source>
        <translation>No se pudo confirmar la transacción</translation>
    </message>
    </context>
<context>
    <name>WalletView</name>
    <message>
        <source>&amp;Export</source>
        <translation>&amp;Exportar</translation>
    </message>
    <message>
        <source>Export the data in the current tab to a file</source>
        <translation>
Exportar los datos en la pestaña actual a un archivo</translation>
    </message>
    <message>
        <source>Backup Wallet</source>
        <translation>Respaldar monedero</translation>
    </message>
    <message>
        <source>Wallet Data (*.dat)</source>
        <translation>Archivo de respaldo (*.dat)</translation>
    </message>
    <message>
        <source>Backup Failed</source>
        <translation>Ha fallado el respaldo</translation>
    </message>
    <message>
        <source>There was an error trying to save the wallet data to %1.</source>
        <translation>Ha habido un error al intentar guardar los datos del monedero a %1.</translation>
    </message>
    <message>
        <source>Backup Successful</source>
        <translation>Respaldo exitoso</translation>
    </message>
    <message>
        <source>The wallet data was successfully saved to %1.</source>
        <translation>Los datos del monedero se han guardado con éxito en %1.</translation>
    </message>
    </context>
<context>
    <name>qtum-core</name>
    <message>
        <source>Distributed under the MIT software license, see the accompanying file %s or %s</source>
        <translation>Distribuido bajo la licencia de software MIT, vea el archivo adjunto %s o %s</translation>
    </message>
    <message>
        <source>Prune configured below the minimum of %d MiB.  Please use a higher number.</source>
        <translation>La Poda se ha configurado por debajo del mínimo de %d MiB. Por favor utiliza un valor mas alto.</translation>
    </message>
    <message>
        <source>Error: A fatal internal error occurred, see debug.log for details</source>
        <translation>Error: Un error interno fatal ha ocurrido, ver debug.log para detalles</translation>
    </message>
    <message>
        <source>Pruning blockstore...</source>
        <translation>Poda blockstore...</translation>
    </message>
    <message>
        <source>Unable to start HTTP server. See debug log for details.</source>
        <translation>No se ha podido iniciar el servidor HTTP. Ver debug log para detalles.</translation>
    </message>
    <message>
        <source>The %s developers</source>
        <translation>Los desarrolladores de %s</translation>
    </message>
    <message>
        <source>This is the transaction fee you may discard if change is smaller than dust at this level</source>
        <translation>Esta es la cuota de transacción que puede descartar si el cambio es más pequeño que el polvo a este nivel.</translation>
    </message>
    <message>
        <source>%d of last 100 blocks have unexpected version</source>
        <translation>%d de los últimos 100 bloques tienen una versión no esperada</translation>
    </message>
    <message>
        <source>%s corrupt, salvage failed</source>
        <translation>%s corrupto. Fracasó la recuperación</translation>
    </message>
    <message>
        <source>-maxmempool must be at least %d MB</source>
        <translation>-maxmempool debe ser por lo menos de %d MB</translation>
    </message>
    <message>
        <source>Cannot resolve -%s address: '%s'</source>
        <translation>No se puede resolver -%s direccion: '%s'</translation>
    </message>
    <message>
        <source>Change index out of range</source>
        <translation>Cambio de indice fuera de rango</translation>
    </message>
    <message>
        <source>Copyright (C) %i-%i</source>
        <translation>Copyright (C) %i-%i</translation>
    </message>
    <message>
        <source>Corrupted block database detected</source>
        <translation>Corrupción de base de datos de bloques detectada.</translation>
    </message>
    <message>
        <source>Do you want to rebuild the block database now?</source>
        <translation>¿Quieres reconstruir la base de datos de bloques ahora?</translation>
    </message>
    <message>
        <source>Error initializing block database</source>
        <translation>Error al inicializar la base de datos de bloques</translation>
    </message>
    <message>
        <source>Error initializing wallet database environment %s!</source>
        <translation>Error al iniciar el entorno de la base de datos del monedero %s</translation>
    </message>
    <message>
        <source>Error loading %s</source>
        <translation>Error cargando %s</translation>
    </message>
    <message>
        <source>Error loading %s: Wallet corrupted</source>
        <translation>Error cargando %s: Monedero corrupto</translation>
    </message>
    <message>
        <source>Error loading %s: Wallet requires newer version of %s</source>
        <translation>Error cargando %s: Monedero requiere una versión mas reciente de %s</translation>
    </message>
    <message>
        <source>Error loading block database</source>
        <translation>Error cargando blkindex.dat</translation>
    </message>
    <message>
        <source>Error opening block database</source>
        <translation>Error cargando base de datos de bloques</translation>
    </message>
    <message>
        <source>Failed to listen on any port. Use -listen=0 if you want this.</source>
        <translation>Ha fallado la escucha en todos los puertos. Usa -listen=0 si desea esto.</translation>
    </message>
    <message>
        <source>Importing...</source>
        <translation>Importando...</translation>
    </message>
    <message>
        <source>Incorrect or no genesis block found. Wrong datadir for network?</source>
        <translation>Incorrecto o bloque de génesis no encontrado. ¿datadir equivocada para la red?</translation>
    </message>
    <message>
        <source>Initialization sanity check failed. %s is shutting down.</source>
        <translation>La inicialización de la verificación de validez falló. Se está apagando %s.</translation>
    </message>
    <message>
        <source>Invalid amount for -%s=&lt;amount&gt;: '%s'</source>
        <translation>Monto invalido para -%s=&lt;amount&gt;: '%s'</translation>
    </message>
    <message>
        <source>Invalid amount for -discardfee=&lt;amount&gt;: '%s'</source>
        <translation>Monto invalido para -discardfee=&lt;amount&gt;: '%s'</translation>
    </message>
    <message>
        <source>Invalid amount for -fallbackfee=&lt;amount&gt;: '%s'</source>
        <translation>Monto invalido para -fallbackfee=&lt;amount&gt;: '%s'</translation>
    </message>
    <message>
        <source>Loading P2P addresses...</source>
        <translation>Cargando direcciones P2P...</translation>
    </message>
    <message>
        <source>Loading banlist...</source>
        <translation>Cargando banlist...</translation>
    </message>
    <message>
        <source>Not enough file descriptors available.</source>
        <translation>No hay suficientes descriptores de archivo disponibles.</translation>
    </message>
    <message>
        <source>Replaying blocks...</source>
        <translation>Reproduciendo bloques...</translation>
    </message>
    <message>
        <source>Rewinding blocks...</source>
        <translation>Rebobinando bloques...</translation>
    </message>
    <message>
        <source>The source code is available from %s.</source>
        <translation>El código fuente esta disponible desde %s.</translation>
    </message>
    <message>
        <source>Transaction fee and change calculation failed</source>
        <translation>El cálculo de la comisión de transacción y del cambio han fallado</translation>
    </message>
    <message>
        <source>Upgrading UTXO database</source>
        <translation>Actualizando la base de datos UTXO</translation>
    </message>
    <message>
        <source>Verifying blocks...</source>
        <translation>Verificando bloques...</translation>
    </message>
    <message>
        <source>Error reading from database, shutting down.</source>
        <translation>Error al leer la base de datos, cerrando aplicación.</translation>
    </message>
    <message>
        <source>Error upgrading chainstate database</source>
        <translation>Error actualizando la base de datos chainstate</translation>
    </message>
    <message>
        <source>Invalid -onion address or hostname: '%s'</source>
        <translation>Dirección de -onion o dominio '%s' inválido</translation>
    </message>
    <message>
        <source>Invalid -proxy address or hostname: '%s'</source>
        <translation>Dirección de -proxy o dominio ' %s' inválido</translation>
    </message>
    <message>
        <source>Invalid amount for -paytxfee=&lt;amount&gt;: '%s' (must be at least %s)</source>
        <translation>Cantidad inválida para -paytxfee=&lt;amount&gt;: '%s' (debe ser por lo menos %s)</translation>
    </message>
    <message>
        <source>Invalid netmask specified in -whitelist: '%s'</source>
        <translation>Máscara de red inválida especificada en -whitelist: '%s'</translation>
    </message>
    <message>
        <source>Need to specify a port with -whitebind: '%s'</source>
        <translation>Necesita especificar un puerto con -whitebind: '%s'</translation>
    </message>
    <message>
        <source>Reducing -maxconnections from %d to %d, because of system limitations.</source>
        <translation>Reduciendo -maxconnections de %d a %d, debido a limitaciones del sistema.</translation>
    </message>
    <message>
        <source>Signing transaction failed</source>
        <translation>Firma de transacción fallida</translation>
    </message>
    <message>
        <source>The transaction amount is too small to pay the fee</source>
        <translation>El monto a transferir es muy pequeño para pagar el impuesto</translation>
    </message>
    <message>
        <source>This is experimental software.</source>
        <translation>Este es un software experimental.</translation>
    </message>
    <message>
        <source>Transaction amount too small</source>
        <translation>Monto a transferir muy pequeño</translation>
    </message>
    <message>
        <source>Transaction too large</source>
        <translation>Transacción muy grande</translation>
    </message>
    <message>
        <source>Unable to bind to %s on this computer (bind returned error %s)</source>
        <translation>No es posible conectar con %s en este sistema (bind ha devuelto el error %s)</translation>
    </message>
    <message>
        <source>Verifying wallet(s)...</source>
        <translation>Verificando billetera(s)...</translation>
    </message>
    <message>
        <source>Warning: unknown new rules activated (versionbit %i)</source>
        <translation>Advertencia: nuevas reglas desconocidas activadas (versionbit %i)</translation>
    </message>
    <message>
        <source>Zapping all transactions from wallet...</source>
        <translation>Eliminando todas las transacciones del monedero...</translation>
    </message>
    <message>
        <source>-maxtxfee is set very high! Fees this large could be paid on a single transaction.</source>
        <translation>-maxtxfee tiene un valor muy elevado! Comisiones muy grandes podrían ser pagadas en una única transacción.</translation>
    </message>
    <message>
        <source>This is the transaction fee you may pay when fee estimates are not available.</source>
        <translation>Impuesto por transacción que pagarás cuando la estimación de impuesto no esté disponible.</translation>
    </message>
    <message>
        <source>Total length of network version string (%i) exceeds maximum length (%i). Reduce the number or size of uacomments.</source>
        <translation>La longitud total de la cadena de versión de red ( %i ) supera la longitud máxima ( %i ) . Reducir el número o tamaño de uacomments .</translation>
    </message>
    <message>
        <source>Warning: Wallet file corrupt, data salvaged! Original %s saved as %s in %s; if your balance or transactions are incorrect you should restore from a backup.</source>
        <translation>Advertencia: Archivo de monedero corrupto, datos recuperados! Original %s guardado como %s en %s; si su balance de transacciones es incorrecto, debe restaurar desde una copia de seguridad.</translation>
    </message>
    <message>
        <source>%s is set very high!</source>
        <translation>¡%s esta configurado muy alto!</translation>
    </message>
    <message>
        <source>Error loading wallet %s. Duplicate -wallet filename specified.</source>
        <translation>Error cargando el monedero %s. Se ha especificado un nombre de fichero -wallet duplicado.</translation>
    </message>
    <message>
        <source>Starting network threads...</source>
        <translation>Iniciando procesos de red...</translation>
    </message>
    <message>
        <source>The wallet will avoid paying less than the minimum relay fee.</source>
        <translation>La billetera no permitirá pagar menos que la fee de transmisión mínima (relay fee).</translation>
    </message>
    <message>
        <source>This is the minimum transaction fee you pay on every transaction.</source>
        <translation>Mínimo de impuesto que pagarás con cada transacción.</translation>
    </message>
    <message>
        <source>This is the transaction fee you will pay if you send a transaction.</source>
        <translation>Impuesto por transacción a pagar si envías una transacción.</translation>
    </message>
    <message>
        <source>Transaction amounts must not be negative</source>
        <translation>El monto de la transacción no puede ser negativo</translation>
    </message>
    <message>
        <source>Transaction has too long of a mempool chain</source>
        <translation>La transacción tiene demasiado tiempo de una cadena de mempool</translation>
    </message>
    <message>
        <source>Transaction must have at least one recipient</source>
        <translation>La transacción debe incluir al menos un destinatario.</translation>
    </message>
    <message>
        <source>Unknown network specified in -onlynet: '%s'</source>
        <translation>La red especificada en -onlynet: '%s' es desconocida</translation>
    </message>
    <message>
        <source>Insufficient funds</source>
        <translation>Fondos Insuficientes</translation>
    </message>
    <message>
        <source>Loading block index...</source>
        <translation>Cargando el index de bloques...</translation>
    </message>
    <message>
        <source>Loading wallet...</source>
        <translation>Cargando billetera...</translation>
    </message>
    <message>
        <source>Cannot downgrade wallet</source>
        <translation>No es posible desactualizar la billetera</translation>
    </message>
    <message>
        <source>Rescanning...</source>
        <translation>Reescaneando</translation>
    </message>
    <message>
        <source>Done loading</source>
        <translation>Listo Cargando</translation>
    </message>
</context>
</TS><|MERGE_RESOLUTION|>--- conflicted
+++ resolved
@@ -399,13 +399,6 @@
         <translation>Mostrar la lista de direcciones y etiquetas de recepción usadas</translation>
     </message>
     <message>
-<<<<<<< HEAD
-        <source>Open a qtum: URI or payment request</source>
-        <translation>Abra un qtum: URI o solicitud de pago</translation>
-    </message>
-    <message>
-=======
->>>>>>> ee8ca219
         <source>&amp;Command-line options</source>
         <translation>Y opciones de línea de comando</translation>
     </message>
@@ -2105,13 +2098,6 @@
         <translation>Seleccionar dirección usada anteriormente</translation>
     </message>
     <message>
-<<<<<<< HEAD
-        <source>This is a normal payment.</source>
-        <translation>Este es un pago normal</translation>
-    </message>
-    <message>
-=======
->>>>>>> ee8ca219
         <source>The Qtum address to send the payment to</source>
         <translation>Dirección Qtum a enviar el pago</translation>
     </message>
@@ -2159,20 +2145,6 @@
         <source>Memo:</source>
         <translation>Memo:</translation>
     </message>
-<<<<<<< HEAD
-    <message>
-        <source>Enter a label for this address to add it to your address book</source>
-        <translation>Introduce una etiqueta a esta dirección para añadirla a tu guía</translation>
-    </message>
-</context>
-<context>
-    <name>SendConfirmationDialog</name>
-    <message>
-        <source>Yes</source>
-        <translation>Si</translation>
-    </message>
-=======
->>>>>>> ee8ca219
 </context>
 <context>
     <name>ShutdownWindow</name>
