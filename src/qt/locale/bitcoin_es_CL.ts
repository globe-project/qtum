--- conflicted
+++ resolved
@@ -139,10 +139,6 @@
         <translation type="unfinished">Mostrar contraseña</translation>
     </message>
     <message>
-        <source>Show passphrase</source>
-        <translation type="unfinished">Mostrar contraseña</translation>
-    </message>
-    <message>
         <source>Encrypt wallet</source>
         <translation type="unfinished">Encriptar la billetera</translation>
     </message>
@@ -189,21 +185,12 @@
     <message>
         <source>Wallet to be encrypted</source>
         <translation type="unfinished">Billetera para ser encriptada</translation>
-<<<<<<< HEAD
     </message>
     <message>
         <source>Your wallet is about to be encrypted. </source>
         <translation type="unfinished">Tu billetera esta por ser encriptada</translation>
     </message>
     <message>
-=======
-    </message>
-    <message>
-        <source>Your wallet is about to be encrypted. </source>
-        <translation type="unfinished">Tu billetera esta por ser encriptada</translation>
-    </message>
-    <message>
->>>>>>> ec86f1e9
         <source>Your wallet is now encrypted. </source>
         <translation type="unfinished">Su billetera ahora esta encriptada.</translation>
     </message>
@@ -252,13 +239,20 @@
     </message>
 </context>
 <context>
-<<<<<<< HEAD
-    <name>QtumApplication</name>
+    <name>BitcoinApplication</name>
+    <message>
+        <source>A fatal error occurred. %1 can no longer continue safely and will quit.</source>
+        <translation type="unfinished">Se ha producido un error garrafal. %1Ya no podrá continuar de manera segura y abandonará.</translation>
+    </message>
     <message>
         <source>Internal error</source>
-        <translation type="unfinished">error interno</translation>
-    </message>
-    </context>
+        <translation type="unfinished">Error interno</translation>
+    </message>
+    <message>
+        <source>An internal error occurred. %1 will attempt to continue safely. This is an unexpected bug which can be reported as described below.</source>
+        <translation type="unfinished">Se ha producido un error interno. 1%1 Se intentará continuar de manera segura. Este es un error inesperado que se puede reportar como se describe a continuación.</translation>
+    </message>
+</context>
 <context>
     <name>QObject</name>
     <message>
@@ -279,10 +273,12 @@
     </message>
     <message>
         <source>Inbound</source>
+        <extracomment>An inbound connection from a peer. An inbound connection is a connection initiated by a peer.</extracomment>
         <translation type="unfinished">Entrante</translation>
     </message>
     <message>
         <source>Outbound</source>
+        <extracomment>An outbound connection to a peer. An outbound connection is a connection initiated by us.</extracomment>
         <translation type="unfinished">Salida</translation>
     </message>
     <message>
@@ -299,14 +295,14 @@
     </message>
     <message numerus="yes">
         <source>%n second(s)</source>
-        <translation>
+        <translation type="unfinished">
             <numerusform />
             <numerusform />
         </translation>
     </message>
     <message numerus="yes">
         <source>%n minute(s)</source>
-        <translation>
+        <translation type="unfinished">
             <numerusform />
             <numerusform />
         </translation>
@@ -335,16 +331,6 @@
     <message>
         <source>%1 and %2</source>
         <translation type="unfinished">%1 y %2</translation>
-=======
-    <name>BitcoinApplication</name>
-    <message>
-        <source>A fatal error occurred. %1 can no longer continue safely and will quit.</source>
-        <translation type="unfinished">Se ha producido un error garrafal. %1Ya no podrá continuar de manera segura y abandonará.</translation>
-    </message>
-    <message>
-        <source>Internal error</source>
-        <translation type="unfinished">Error interno</translation>
->>>>>>> ec86f1e9
     </message>
     <message numerus="yes">
         <source>%n year(s)</source>
@@ -355,496 +341,350 @@
     </message>
     </context>
 <context>
-    <name>QtumGUI</name>
-    <message>
-        <source>An internal error occurred. %1 will attempt to continue safely. This is an unexpected bug which can be reported as described below.</source>
-        <translation type="unfinished">Se ha producido un error interno. 1%1 Se intentará continuar de manera segura. Este es un error inesperado que se puede reportar como se describe a continuación.</translation>
-    </message>
-</context>
-<context>
-    <name>QObject</name>
-    <message>
-        <source>Error: Specified data directory "%1" does not exist.</source>
-        <translation type="unfinished">Error: el directorio de datos especificado "%1" no existe.</translation>
-    </message>
-    <message>
-        <source>unknown</source>
-        <translation type="unfinished">desconocido</translation>
-    </message>
-    <message>
-        <source>Amount</source>
-        <translation type="unfinished">Cantidad</translation>
-    </message>
-    <message>
-        <source>Enter a Qtum address (e.g. %1)</source>
-        <translation type="unfinished">Ingrese una dirección de Qtum (por ejemplo, %1)</translation>
-    </message>
-    <message>
-        <source>Inbound</source>
-        <extracomment>An inbound connection from a peer. An inbound connection is a connection initiated by a peer.</extracomment>
-        <translation type="unfinished">Entrante</translation>
-    </message>
-    <message>
-<<<<<<< HEAD
+    <name>bitcoin-core</name>
+    <message>
+        <source>The %s developers</source>
+        <translation type="unfinished">Los desarrolladores de %s</translation>
+    </message>
+    <message>
+        <source>-maxtxfee is set very high! Fees this large could be paid on a single transaction.</source>
+        <translation type="unfinished">-maxtxfee tiene un valor muy elevado! Comisiones muy grandes podrían ser pagadas en una única transacción.</translation>
+    </message>
+    <message>
+        <source>Distributed under the MIT software license, see the accompanying file %s or %s</source>
+        <translation type="unfinished">Distribuido bajo la licencia de software MIT, vea el archivo adjunto %s o %s</translation>
+    </message>
+    <message>
+        <source>Prune configured below the minimum of %d MiB.  Please use a higher number.</source>
+        <translation type="unfinished">La Poda se ha configurado por debajo del mínimo de %d MiB. Por favor utiliza un valor mas alto.</translation>
+    </message>
+    <message>
+        <source>This is the transaction fee you may discard if change is smaller than dust at this level</source>
+        <translation type="unfinished">Esta es la cuota de transacción que puede descartar si el cambio es más pequeño que el polvo a este nivel.</translation>
+    </message>
+    <message>
+        <source>This is the transaction fee you may pay when fee estimates are not available.</source>
+        <translation type="unfinished">Impuesto por transacción que pagarás cuando la estimación de impuesto no esté disponible.</translation>
+    </message>
+    <message>
+        <source>Total length of network version string (%i) exceeds maximum length (%i). Reduce the number or size of uacomments.</source>
+        <translation type="unfinished">La longitud total de la cadena de versión de red ( %i ) supera la longitud máxima ( %i ) . Reducir el número o tamaño de uacomments .</translation>
+    </message>
+    <message>
+        <source>%s is set very high!</source>
+        <translation type="unfinished">¡%s esta configurado muy alto!</translation>
+    </message>
+    <message>
+        <source>-maxmempool must be at least %d MB</source>
+        <translation type="unfinished">-maxmempool debe ser por lo menos de %d MB</translation>
+    </message>
+    <message>
+        <source>Cannot resolve -%s address: '%s'</source>
+        <translation type="unfinished">No se puede resolver -%s direccion: '%s'</translation>
+    </message>
+    <message>
+        <source>Corrupted block database detected</source>
+        <translation type="unfinished">Corrupción de base de datos de bloques detectada.</translation>
+    </message>
+    <message>
+        <source>Do you want to rebuild the block database now?</source>
+        <translation type="unfinished">¿Quieres reconstruir la base de datos de bloques ahora?</translation>
+    </message>
+    <message>
+        <source>Done loading</source>
+        <translation type="unfinished">Listo Cargando</translation>
+    </message>
+    <message>
+        <source>Error initializing block database</source>
+        <translation type="unfinished">Error al inicializar la base de datos de bloques</translation>
+    </message>
+    <message>
+        <source>Error initializing wallet database environment %s!</source>
+        <translation type="unfinished">Error al iniciar el entorno de la base de datos del monedero %s</translation>
+    </message>
+    <message>
+        <source>Error loading %s</source>
+        <translation type="unfinished">Error cargando %s</translation>
+    </message>
+    <message>
+        <source>Error loading %s: Wallet corrupted</source>
+        <translation type="unfinished">Error cargando %s: Monedero corrupto</translation>
+    </message>
+    <message>
+        <source>Error loading %s: Wallet requires newer version of %s</source>
+        <translation type="unfinished">Error cargando %s: Monedero requiere una versión mas reciente de %s</translation>
+    </message>
+    <message>
+        <source>Error loading block database</source>
+        <translation type="unfinished">Error cargando blkindex.dat</translation>
+    </message>
+    <message>
+        <source>Error opening block database</source>
+        <translation type="unfinished">Error cargando base de datos de bloques</translation>
+    </message>
+    <message>
+        <source>Error reading from database, shutting down.</source>
+        <translation type="unfinished">Error al leer la base de datos, cerrando aplicación.</translation>
+    </message>
+    <message>
+        <source>Error upgrading chainstate database</source>
+        <translation type="unfinished">Error actualizando la base de datos chainstate</translation>
+    </message>
+    <message>
+        <source>Failed to listen on any port. Use -listen=0 if you want this.</source>
+        <translation type="unfinished">Ha fallado la escucha en todos los puertos. Usa -listen=0 si desea esto.</translation>
+    </message>
+    <message>
+        <source>Incorrect or no genesis block found. Wrong datadir for network?</source>
+        <translation type="unfinished">Incorrecto o bloque de génesis no encontrado. ¿datadir equivocada para la red?</translation>
+    </message>
+    <message>
+        <source>Initialization sanity check failed. %s is shutting down.</source>
+        <translation type="unfinished">La inicialización de la verificación de validez falló. Se está apagando %s.</translation>
+    </message>
+    <message>
+        <source>Insufficient funds</source>
+        <translation type="unfinished">Fondos Insuficientes</translation>
+    </message>
+    <message>
+        <source>Invalid -onion address or hostname: '%s'</source>
+        <translation type="unfinished">Dirección de -onion o dominio '%s' inválido</translation>
+    </message>
+    <message>
+        <source>Invalid -proxy address or hostname: '%s'</source>
+        <translation type="unfinished">Dirección de -proxy o dominio ' %s' inválido</translation>
+    </message>
+    <message>
+        <source>Invalid amount for -%s=&lt;amount&gt;: '%s'</source>
+        <translation type="unfinished">Monto invalido para -%s=&lt;amount&gt;: '%s'</translation>
+    </message>
+    <message>
+        <source>Invalid amount for -discardfee=&lt;amount&gt;: '%s'</source>
+        <translation type="unfinished">Monto invalido para -discardfee=&lt;amount&gt;: '%s'</translation>
+    </message>
+    <message>
+        <source>Invalid amount for -fallbackfee=&lt;amount&gt;: '%s'</source>
+        <translation type="unfinished">Monto invalido para -fallbackfee=&lt;amount&gt;: '%s'</translation>
+    </message>
+    <message>
+        <source>Invalid amount for -paytxfee=&lt;amount&gt;: '%s' (must be at least %s)</source>
+        <translation type="unfinished">Cantidad inválida para -paytxfee=&lt;amount&gt;: '%s' (debe ser por lo menos %s)</translation>
+    </message>
+    <message>
+        <source>Invalid netmask specified in -whitelist: '%s'</source>
+        <translation type="unfinished">Máscara de red inválida especificada en -whitelist: '%s'</translation>
+    </message>
+    <message>
+        <source>Need to specify a port with -whitebind: '%s'</source>
+        <translation type="unfinished">Necesita especificar un puerto con -whitebind: '%s'</translation>
+    </message>
+    <message>
+        <source>Not enough file descriptors available.</source>
+        <translation type="unfinished">No hay suficientes descriptores de archivo disponibles.</translation>
+    </message>
+    <message>
+        <source>Reducing -maxconnections from %d to %d, because of system limitations.</source>
+        <translation type="unfinished">Reduciendo -maxconnections de %d a %d, debido a limitaciones del sistema.</translation>
+    </message>
+    <message>
+        <source>Signing transaction failed</source>
+        <translation type="unfinished">Firma de transacción fallida</translation>
+    </message>
+    <message>
+        <source>The source code is available from %s.</source>
+        <translation type="unfinished">El código fuente esta disponible desde %s.</translation>
+    </message>
+    <message>
+        <source>The transaction amount is too small to pay the fee</source>
+        <translation type="unfinished">El monto a transferir es muy pequeño para pagar el impuesto</translation>
+    </message>
+    <message>
+        <source>The wallet will avoid paying less than the minimum relay fee.</source>
+        <translation type="unfinished">La billetera no permitirá pagar menos que la fee de transmisión mínima (relay fee).</translation>
+    </message>
+    <message>
+        <source>This is experimental software.</source>
+        <translation type="unfinished">Este es un software experimental.</translation>
+    </message>
+    <message>
+        <source>This is the minimum transaction fee you pay on every transaction.</source>
+        <translation type="unfinished">Mínimo de impuesto que pagarás con cada transacción.</translation>
+    </message>
+    <message>
+        <source>This is the transaction fee you will pay if you send a transaction.</source>
+        <translation type="unfinished">Impuesto por transacción a pagar si envías una transacción.</translation>
+    </message>
+    <message>
+        <source>Transaction amount too small</source>
+        <translation type="unfinished">Monto a transferir muy pequeño</translation>
+    </message>
+    <message>
+        <source>Transaction amounts must not be negative</source>
+        <translation type="unfinished">El monto de la transacción no puede ser negativo</translation>
+    </message>
+    <message>
+        <source>Transaction has too long of a mempool chain</source>
+        <translation type="unfinished">La transacción tiene demasiado tiempo de una cadena de mempool</translation>
+    </message>
+    <message>
+        <source>Transaction must have at least one recipient</source>
+        <translation type="unfinished">La transacción debe incluir al menos un destinatario.</translation>
+    </message>
+    <message>
+        <source>Transaction too large</source>
+        <translation type="unfinished">Transacción muy grande</translation>
+    </message>
+    <message>
+        <source>Unable to bind to %s on this computer (bind returned error %s)</source>
+        <translation type="unfinished">No es posible conectar con %s en este sistema (bind ha devuelto el error %s)</translation>
+    </message>
+    <message>
+        <source>Unable to start HTTP server. See debug log for details.</source>
+        <translation type="unfinished">No se ha podido iniciar el servidor HTTP. Ver debug log para detalles.</translation>
+    </message>
+    <message>
+        <source>Unknown network specified in -onlynet: '%s'</source>
+        <translation type="unfinished">La red especificada en -onlynet: '%s' es desconocida</translation>
+    </message>
+    <message>
+        <source>Upgrading UTXO database</source>
+        <translation type="unfinished">Actualizando la base de datos UTXO</translation>
+    </message>
+    </context>
+<context>
+    <name>BitcoinGUI</name>
+    <message>
+        <source>&amp;Overview</source>
+        <translation type="unfinished">&amp;Visión de conjunto</translation>
+    </message>
+    <message>
+        <source>Show general overview of wallet</source>
+        <translation type="unfinished">Mostrar vista general de la billetera</translation>
+    </message>
+    <message>
+        <source>&amp;Transactions</source>
+        <translation type="unfinished">&amp;Transacciones</translation>
+    </message>
+    <message>
+        <source>Browse transaction history</source>
+        <translation type="unfinished">Examinar el historial de transacciones</translation>
+    </message>
+    <message>
+        <source>E&amp;xit</source>
+        <translation type="unfinished">S&amp;alir</translation>
+    </message>
+    <message>
+        <source>Quit application</source>
+        <translation type="unfinished">Salir de la aplicación</translation>
+    </message>
+    <message>
         <source>&amp;About %1</source>
         <translation type="unfinished">S&amp;obre %1</translation>
     </message>
     <message>
         <source>Show information about %1</source>
         <translation type="unfinished">Mostrar información sobre %1</translation>
-=======
-        <source>Outbound</source>
-        <extracomment>An outbound connection to a peer. An outbound connection is a connection initiated by us.</extracomment>
-        <translation type="unfinished">Salida</translation>
-    </message>
-    <message>
-        <source>%1 h</source>
-        <translation type="unfinished">%1 d</translation>
->>>>>>> ec86f1e9
-    </message>
-    <message>
-        <source>None</source>
-        <translation type="unfinished">Ninguno</translation>
-    </message>
-    <message>
-        <source>N/A</source>
-        <translation type="unfinished">N/D</translation>
+    </message>
+    <message>
+        <source>About &amp;Qt</source>
+        <translation type="unfinished">Acerca de &amp;Qt</translation>
+    </message>
+    <message>
+        <source>Show information about Qt</source>
+        <translation type="unfinished">Mostrar información sobre Qt</translation>
+    </message>
+    <message>
+        <source>Modify configuration options for %1</source>
+        <translation type="unfinished">Modificar las opciones de configuración para %1</translation>
+    </message>
+    <message>
+        <source>Create a new wallet</source>
+        <translation type="unfinished">Crear una nueva billetera</translation>
+    </message>
+    <message>
+        <source>Wallet:</source>
+        <translation type="unfinished">Billetera:</translation>
+    </message>
+    <message>
+        <source>Network activity disabled.</source>
+        <extracomment>A substring of the tooltip.</extracomment>
+        <translation type="unfinished">Actividad de red deshabilitada.</translation>
+    </message>
+    <message>
+        <source>Proxy is &lt;b&gt;enabled&lt;/b&gt;: %1</source>
+        <translation type="unfinished">Proxy &lt;b&gt;habilitado&lt;/b&gt;: %1</translation>
+    </message>
+    <message>
+        <source>Send coins to a Qtum address</source>
+        <translation type="unfinished">Enviando monedas a una dirección de Qtum</translation>
+    </message>
+    <message>
+        <source>Backup wallet to another location</source>
+        <translation type="unfinished">Monedero de respaldo a otra ubicación</translation>
+    </message>
+    <message>
+        <source>Change the passphrase used for wallet encryption</source>
+        <translation type="unfinished">Cambiar la contraseña usando la encriptación de la billetera</translation>
+    </message>
+    <message>
+        <source>&amp;Send</source>
+        <translation type="unfinished">&amp;Enviar</translation>
+    </message>
+    <message>
+        <source>&amp;Receive</source>
+        <translation type="unfinished">&amp;Recibir</translation>
+    </message>
+    <message>
+        <source>Encrypt the private keys that belong to your wallet</source>
+        <translation type="unfinished">Encripta las claves privadas que pertenecen a tu billetera</translation>
+    </message>
+    <message>
+        <source>Sign messages with your Qtum addresses to prove you own them</source>
+        <translation type="unfinished">Firme mensajes con sus direcciones de Qtum para demostrar que los posee</translation>
+    </message>
+    <message>
+        <source>Verify messages to ensure they were signed with specified Qtum addresses</source>
+        <translation type="unfinished">Verifique los mensajes para asegurarse de que fueron firmados con las direcciones de Qtum especificadas</translation>
+    </message>
+    <message>
+        <source>&amp;File</source>
+        <translation type="unfinished">&amp;Archivo</translation>
+    </message>
+    <message>
+        <source>&amp;Settings</source>
+        <translation type="unfinished">&amp;Configuraciones</translation>
+    </message>
+    <message>
+        <source>&amp;Help</source>
+        <translation type="unfinished">&amp;Ayuda</translation>
+    </message>
+    <message>
+        <source>Tabs toolbar</source>
+        <translation type="unfinished">Barra de herramientas de pestañas</translation>
+    </message>
+    <message>
+        <source>Request payments (generates QR codes and qtum: URIs)</source>
+        <translation type="unfinished">Solicitar pagos (genera códigos QR y qtum: URIs)</translation>
+    </message>
+    <message>
+        <source>Show the list of used sending addresses and labels</source>
+        <translation type="unfinished">Mostrar la lista de direcciones y etiquetas de envío usadas</translation>
+    </message>
+    <message>
+        <source>Show the list of used receiving addresses and labels</source>
+        <translation type="unfinished">Mostrar la lista de direcciones y etiquetas de recepción usadas</translation>
+    </message>
+    <message>
+        <source>&amp;Command-line options</source>
+        <translation type="unfinished">Y opciones de línea de comando</translation>
     </message>
     <message numerus="yes">
-        <source>%n second(s)</source>
+        <source>Processed %n block(s) of transaction history.</source>
         <translation type="unfinished">
             <numerusform />
             <numerusform />
         </translation>
     </message>
-    <message numerus="yes">
-        <source>%n minute(s)</source>
-        <translation type="unfinished">
-            <numerusform />
-            <numerusform />
-        </translation>
-    </message>
-    <message numerus="yes">
-        <source>%n hour(s)</source>
-        <translation type="unfinished">
-            <numerusform />
-            <numerusform />
-        </translation>
-    </message>
-    <message numerus="yes">
-        <source>%n day(s)</source>
-        <translation type="unfinished">
-            <numerusform />
-            <numerusform />
-        </translation>
-    </message>
-    <message numerus="yes">
-        <source>%n week(s)</source>
-        <translation type="unfinished">
-            <numerusform />
-            <numerusform />
-        </translation>
-    </message>
-    <message>
-<<<<<<< HEAD
-        <source>Modify configuration options for %1</source>
-        <translation type="unfinished">Modificar las opciones de configuración para %1</translation>
-    </message>
-    <message>
-        <source>Create a new wallet</source>
-        <translation type="unfinished">Crear una nueva billetera</translation>
-    </message>
-    <message>
-        <source>Wallet:</source>
-        <translation type="unfinished">Billetera:</translation>
-    </message>
-    <message>
-        <source>Network activity disabled.</source>
-        <extracomment>A substring of the tooltip.</extracomment>
-        <translation type="unfinished">Actividad de red deshabilitada.</translation>
-    </message>
-    <message>
-        <source>Proxy is &lt;b&gt;enabled&lt;/b&gt;: %1</source>
-        <translation type="unfinished">Proxy &lt;b&gt;habilitado&lt;/b&gt;: %1</translation>
-    </message>
-    <message>
-        <source>Send coins to a Qtum address</source>
-        <translation>Enviando monedas a una dirección de Qtum</translation>
-=======
-        <source>%1 and %2</source>
-        <translation type="unfinished">%1 y %2</translation>
-    </message>
-    <message numerus="yes">
-        <source>%n year(s)</source>
-        <translation type="unfinished">
-            <numerusform />
-            <numerusform />
-        </translation>
-    </message>
-    </context>
-<context>
-    <name>bitcoin-core</name>
-    <message>
-        <source>The %s developers</source>
-        <translation type="unfinished">Los desarrolladores de %s</translation>
-    </message>
-    <message>
-        <source>-maxtxfee is set very high! Fees this large could be paid on a single transaction.</source>
-        <translation type="unfinished">-maxtxfee tiene un valor muy elevado! Comisiones muy grandes podrían ser pagadas en una única transacción.</translation>
-    </message>
-    <message>
-        <source>Distributed under the MIT software license, see the accompanying file %s or %s</source>
-        <translation type="unfinished">Distribuido bajo la licencia de software MIT, vea el archivo adjunto %s o %s</translation>
-    </message>
-    <message>
-        <source>Prune configured below the minimum of %d MiB.  Please use a higher number.</source>
-        <translation type="unfinished">La Poda se ha configurado por debajo del mínimo de %d MiB. Por favor utiliza un valor mas alto.</translation>
-    </message>
-    <message>
-        <source>This is the transaction fee you may discard if change is smaller than dust at this level</source>
-        <translation type="unfinished">Esta es la cuota de transacción que puede descartar si el cambio es más pequeño que el polvo a este nivel.</translation>
-    </message>
-    <message>
-        <source>This is the transaction fee you may pay when fee estimates are not available.</source>
-        <translation type="unfinished">Impuesto por transacción que pagarás cuando la estimación de impuesto no esté disponible.</translation>
-    </message>
-    <message>
-        <source>Total length of network version string (%i) exceeds maximum length (%i). Reduce the number or size of uacomments.</source>
-        <translation type="unfinished">La longitud total de la cadena de versión de red ( %i ) supera la longitud máxima ( %i ) . Reducir el número o tamaño de uacomments .</translation>
-    </message>
-    <message>
-        <source>%s is set very high!</source>
-        <translation type="unfinished">¡%s esta configurado muy alto!</translation>
-    </message>
-    <message>
-        <source>-maxmempool must be at least %d MB</source>
-        <translation type="unfinished">-maxmempool debe ser por lo menos de %d MB</translation>
-    </message>
-    <message>
-        <source>Cannot resolve -%s address: '%s'</source>
-        <translation type="unfinished">No se puede resolver -%s direccion: '%s'</translation>
-    </message>
-    <message>
-        <source>Corrupted block database detected</source>
-        <translation type="unfinished">Corrupción de base de datos de bloques detectada.</translation>
-    </message>
-    <message>
-        <source>Do you want to rebuild the block database now?</source>
-        <translation type="unfinished">¿Quieres reconstruir la base de datos de bloques ahora?</translation>
-    </message>
-    <message>
-        <source>Done loading</source>
-        <translation type="unfinished">Listo Cargando</translation>
-    </message>
-    <message>
-        <source>Error initializing block database</source>
-        <translation type="unfinished">Error al inicializar la base de datos de bloques</translation>
->>>>>>> ec86f1e9
-    </message>
-    <message>
-        <source>Error initializing wallet database environment %s!</source>
-        <translation type="unfinished">Error al iniciar el entorno de la base de datos del monedero %s</translation>
-    </message>
-    <message>
-        <source>Error loading %s</source>
-        <translation type="unfinished">Error cargando %s</translation>
-    </message>
-    <message>
-<<<<<<< HEAD
-        <source>&amp;Send</source>
-        <translation>&amp;Enviar</translation>
-=======
-        <source>Error loading %s: Wallet corrupted</source>
-        <translation type="unfinished">Error cargando %s: Monedero corrupto</translation>
-    </message>
-    <message>
-        <source>Error loading %s: Wallet requires newer version of %s</source>
-        <translation type="unfinished">Error cargando %s: Monedero requiere una versión mas reciente de %s</translation>
->>>>>>> ec86f1e9
-    </message>
-    <message>
-        <source>Error loading block database</source>
-        <translation type="unfinished">Error cargando blkindex.dat</translation>
-    </message>
-    <message>
-        <source>Error opening block database</source>
-        <translation type="unfinished">Error cargando base de datos de bloques</translation>
-    </message>
-    <message>
-        <source>Error reading from database, shutting down.</source>
-        <translation type="unfinished">Error al leer la base de datos, cerrando aplicación.</translation>
-    </message>
-    <message>
-        <source>Error upgrading chainstate database</source>
-        <translation type="unfinished">Error actualizando la base de datos chainstate</translation>
-    </message>
-    <message>
-        <source>Failed to listen on any port. Use -listen=0 if you want this.</source>
-        <translation type="unfinished">Ha fallado la escucha en todos los puertos. Usa -listen=0 si desea esto.</translation>
-    </message>
-    <message>
-        <source>Incorrect or no genesis block found. Wrong datadir for network?</source>
-        <translation type="unfinished">Incorrecto o bloque de génesis no encontrado. ¿datadir equivocada para la red?</translation>
-    </message>
-    <message>
-        <source>Initialization sanity check failed. %s is shutting down.</source>
-        <translation type="unfinished">La inicialización de la verificación de validez falló. Se está apagando %s.</translation>
-    </message>
-    <message>
-        <source>Insufficient funds</source>
-        <translation type="unfinished">Fondos Insuficientes</translation>
-    </message>
-    <message>
-        <source>Invalid -onion address or hostname: '%s'</source>
-        <translation type="unfinished">Dirección de -onion o dominio '%s' inválido</translation>
-    </message>
-    <message>
-        <source>Invalid -proxy address or hostname: '%s'</source>
-        <translation type="unfinished">Dirección de -proxy o dominio ' %s' inválido</translation>
-    </message>
-    <message>
-        <source>Invalid amount for -%s=&lt;amount&gt;: '%s'</source>
-        <translation type="unfinished">Monto invalido para -%s=&lt;amount&gt;: '%s'</translation>
-    </message>
-    <message>
-        <source>Invalid amount for -discardfee=&lt;amount&gt;: '%s'</source>
-        <translation type="unfinished">Monto invalido para -discardfee=&lt;amount&gt;: '%s'</translation>
-    </message>
-    <message>
-        <source>Invalid amount for -fallbackfee=&lt;amount&gt;: '%s'</source>
-        <translation type="unfinished">Monto invalido para -fallbackfee=&lt;amount&gt;: '%s'</translation>
-    </message>
-    <message>
-        <source>Invalid amount for -paytxfee=&lt;amount&gt;: '%s' (must be at least %s)</source>
-        <translation type="unfinished">Cantidad inválida para -paytxfee=&lt;amount&gt;: '%s' (debe ser por lo menos %s)</translation>
-    </message>
-    <message>
-        <source>Invalid netmask specified in -whitelist: '%s'</source>
-        <translation type="unfinished">Máscara de red inválida especificada en -whitelist: '%s'</translation>
-    </message>
-    <message>
-        <source>Need to specify a port with -whitebind: '%s'</source>
-        <translation type="unfinished">Necesita especificar un puerto con -whitebind: '%s'</translation>
-    </message>
-    <message>
-        <source>Not enough file descriptors available.</source>
-        <translation type="unfinished">No hay suficientes descriptores de archivo disponibles.</translation>
-    </message>
-    <message>
-        <source>Reducing -maxconnections from %d to %d, because of system limitations.</source>
-        <translation type="unfinished">Reduciendo -maxconnections de %d a %d, debido a limitaciones del sistema.</translation>
-    </message>
-    <message>
-        <source>Signing transaction failed</source>
-        <translation type="unfinished">Firma de transacción fallida</translation>
-    </message>
-    <message>
-        <source>The source code is available from %s.</source>
-        <translation type="unfinished">El código fuente esta disponible desde %s.</translation>
-    </message>
-    <message>
-        <source>The transaction amount is too small to pay the fee</source>
-        <translation type="unfinished">El monto a transferir es muy pequeño para pagar el impuesto</translation>
-    </message>
-    <message>
-        <source>The wallet will avoid paying less than the minimum relay fee.</source>
-        <translation type="unfinished">La billetera no permitirá pagar menos que la fee de transmisión mínima (relay fee).</translation>
-    </message>
-    <message>
-        <source>This is experimental software.</source>
-        <translation type="unfinished">Este es un software experimental.</translation>
-    </message>
-    <message>
-        <source>This is the minimum transaction fee you pay on every transaction.</source>
-        <translation type="unfinished">Mínimo de impuesto que pagarás con cada transacción.</translation>
-    </message>
-    <message>
-        <source>This is the transaction fee you will pay if you send a transaction.</source>
-        <translation type="unfinished">Impuesto por transacción a pagar si envías una transacción.</translation>
-    </message>
-    <message>
-        <source>Transaction amount too small</source>
-        <translation type="unfinished">Monto a transferir muy pequeño</translation>
-    </message>
-    <message>
-        <source>Transaction amounts must not be negative</source>
-        <translation type="unfinished">El monto de la transacción no puede ser negativo</translation>
-    </message>
-    <message>
-        <source>Transaction has too long of a mempool chain</source>
-        <translation type="unfinished">La transacción tiene demasiado tiempo de una cadena de mempool</translation>
-    </message>
-    <message>
-        <source>Transaction must have at least one recipient</source>
-        <translation type="unfinished">La transacción debe incluir al menos un destinatario.</translation>
-    </message>
-    <message>
-        <source>Transaction too large</source>
-        <translation type="unfinished">Transacción muy grande</translation>
-    </message>
-    <message>
-        <source>Unable to bind to %s on this computer (bind returned error %s)</source>
-        <translation type="unfinished">No es posible conectar con %s en este sistema (bind ha devuelto el error %s)</translation>
-    </message>
-    <message>
-        <source>Unable to start HTTP server. See debug log for details.</source>
-        <translation type="unfinished">No se ha podido iniciar el servidor HTTP. Ver debug log para detalles.</translation>
-    </message>
-    <message>
-        <source>Unknown network specified in -onlynet: '%s'</source>
-        <translation type="unfinished">La red especificada en -onlynet: '%s' es desconocida</translation>
-    </message>
-    <message>
-        <source>Upgrading UTXO database</source>
-        <translation type="unfinished">Actualizando la base de datos UTXO</translation>
-    </message>
-    </context>
-<context>
-    <name>BitcoinGUI</name>
-    <message>
-        <source>&amp;Overview</source>
-        <translation type="unfinished">&amp;Visión de conjunto</translation>
-    </message>
-    <message>
-        <source>Show general overview of wallet</source>
-        <translation type="unfinished">Mostrar vista general de la billetera</translation>
-    </message>
-    <message>
-        <source>&amp;Transactions</source>
-        <translation type="unfinished">&amp;Transacciones</translation>
-    </message>
-    <message>
-        <source>Browse transaction history</source>
-        <translation type="unfinished">Examinar el historial de transacciones</translation>
-    </message>
-    <message>
-        <source>E&amp;xit</source>
-        <translation type="unfinished">S&amp;alir</translation>
-    </message>
-    <message>
-        <source>Quit application</source>
-        <translation type="unfinished">Salir de la aplicación</translation>
-    </message>
-    <message>
-        <source>&amp;About %1</source>
-        <translation type="unfinished">S&amp;obre %1</translation>
-    </message>
-    <message>
-        <source>Show information about %1</source>
-        <translation type="unfinished">Mostrar información sobre %1</translation>
-    </message>
-    <message>
-        <source>About &amp;Qt</source>
-        <translation type="unfinished">Acerca de &amp;Qt</translation>
-    </message>
-    <message>
-        <source>Show information about Qt</source>
-        <translation type="unfinished">Mostrar información sobre Qt</translation>
-    </message>
-    <message>
-        <source>Modify configuration options for %1</source>
-        <translation type="unfinished">Modificar las opciones de configuración para %1</translation>
-    </message>
-    <message>
-        <source>Create a new wallet</source>
-        <translation type="unfinished">Crear una nueva billetera</translation>
-    </message>
-    <message>
-        <source>Wallet:</source>
-        <translation type="unfinished">Billetera:</translation>
-    </message>
-    <message>
-        <source>Network activity disabled.</source>
-        <extracomment>A substring of the tooltip.</extracomment>
-        <translation type="unfinished">Actividad de red deshabilitada.</translation>
-    </message>
-    <message>
-        <source>Proxy is &lt;b&gt;enabled&lt;/b&gt;: %1</source>
-        <translation type="unfinished">Proxy &lt;b&gt;habilitado&lt;/b&gt;: %1</translation>
-    </message>
-    <message>
-        <source>Send coins to a Qtum address</source>
-        <translation type="unfinished">Enviando monedas a una dirección de Qtum</translation>
-    </message>
-    <message>
-        <source>Backup wallet to another location</source>
-        <translation type="unfinished">Monedero de respaldo a otra ubicación</translation>
-    </message>
-    <message>
-        <source>Change the passphrase used for wallet encryption</source>
-        <translation type="unfinished">Cambiar la contraseña usando la encriptación de la billetera</translation>
-    </message>
-    <message>
-        <source>&amp;Send</source>
-        <translation type="unfinished">&amp;Enviar</translation>
-    </message>
-    <message>
-        <source>&amp;Receive</source>
-        <translation type="unfinished">&amp;Recibir</translation>
-    </message>
-    <message>
-        <source>Encrypt the private keys that belong to your wallet</source>
-        <translation type="unfinished">Encripta las claves privadas que pertenecen a tu billetera</translation>
-    </message>
-    <message>
-        <source>Sign messages with your Qtum addresses to prove you own them</source>
-<<<<<<< HEAD
-        <translation>Firme mensajes con sus direcciones de Qtum para demostrar que los posee</translation>
-    </message>
-    <message>
-        <source>Verify messages to ensure they were signed with specified Qtum addresses</source>
-        <translation>Verifique los mensajes para asegurarse de que fueron firmados con las direcciones de Qtum especificadas</translation>
-=======
-        <translation type="unfinished">Firme mensajes con sus direcciones de Qtum para demostrar que los posee</translation>
-    </message>
-    <message>
-        <source>Verify messages to ensure they were signed with specified Qtum addresses</source>
-        <translation type="unfinished">Verifique los mensajes para asegurarse de que fueron firmados con las direcciones de Qtum especificadas</translation>
->>>>>>> ec86f1e9
-    </message>
-    <message>
-        <source>&amp;File</source>
-        <translation type="unfinished">&amp;Archivo</translation>
-    </message>
-    <message>
-        <source>&amp;Settings</source>
-        <translation type="unfinished">&amp;Configuraciones</translation>
-    </message>
-    <message>
-        <source>&amp;Help</source>
-        <translation type="unfinished">&amp;Ayuda</translation>
-    </message>
-    <message>
-        <source>Tabs toolbar</source>
-        <translation type="unfinished">Barra de herramientas de pestañas</translation>
-    </message>
-    <message>
-        <source>Request payments (generates QR codes and qtum: URIs)</source>
-        <translation type="unfinished">Solicitar pagos (genera códigos QR y qtum: URIs)</translation>
-    </message>
-    <message>
-        <source>Show the list of used sending addresses and labels</source>
-        <translation type="unfinished">Mostrar la lista de direcciones y etiquetas de envío usadas</translation>
-    </message>
-    <message>
-        <source>Show the list of used receiving addresses and labels</source>
-        <translation type="unfinished">Mostrar la lista de direcciones y etiquetas de recepción usadas</translation>
-    </message>
-    <message>
-        <source>&amp;Command-line options</source>
-        <translation type="unfinished">Y opciones de línea de comando</translation>
-    </message>
-    <message numerus="yes">
-        <source>Processed %n block(s) of transaction history.</source>
-<<<<<<< HEAD
-        <translation>
-=======
-        <translation type="unfinished">
->>>>>>> ec86f1e9
-            <numerusform />
-            <numerusform />
-        </translation>
-    </message>
     <message>
         <source>%1 behind</source>
         <translation type="unfinished">%1 detrás</translation>
@@ -855,11 +695,7 @@
     </message>
     <message>
         <source>Transactions after this will not yet be visible.</source>
-<<<<<<< HEAD
-        <translation>Las transacciones posteriores a esto aún no estarán visibles.</translation>
-=======
         <translation type="unfinished">Las transacciones posteriores a esto aún no estarán visibles.</translation>
->>>>>>> ec86f1e9
     </message>
     <message>
         <source>Warning</source>
@@ -902,21 +738,10 @@
         <translation type="unfinished">Ventana</translation>
     </message>
     <message>
-<<<<<<< HEAD
-        <source>Minimize</source>
-        <translation type="unfinished">Minimizar</translation>
-    </message>
-    <message>
         <source>Main Window</source>
         <translation type="unfinished">Ventana principal</translation>
     </message>
     <message>
-=======
-        <source>Main Window</source>
-        <translation type="unfinished">Ventana principal</translation>
-    </message>
-    <message>
->>>>>>> ec86f1e9
         <source>%1 client</source>
         <translation type="unfinished">%1 cliente</translation>
     </message>
@@ -1065,52 +890,6 @@
     <message>
         <source>Confirmed</source>
         <translation type="unfinished">Confirmado</translation>
-<<<<<<< HEAD
-    </message>
-    <message>
-        <source>Copy amount</source>
-        <translation type="unfinished">Copiar cantidad</translation>
-    </message>
-    <message>
-        <source>Copy quantity</source>
-        <translation type="unfinished">Cantidad de copia</translation>
-    </message>
-    <message>
-        <source>Copy fee</source>
-        <translation type="unfinished">Tarifa de copia</translation>
-    </message>
-    <message>
-        <source>Copy after fee</source>
-        <translation type="unfinished">Copiar después de la tarifa</translation>
-    </message>
-    <message>
-        <source>Copy bytes</source>
-        <translation type="unfinished">Copiar bytes</translation>
-    </message>
-    <message>
-        <source>Copy dust</source>
-        <translation type="unfinished">Copiar polvo</translation>
-    </message>
-    <message>
-        <source>Copy change</source>
-        <translation type="unfinished">Copiar cambio</translation>
-    </message>
-    <message>
-        <source>(%1 locked)</source>
-        <translation type="unfinished">(%1 bloqueado)</translation>
-    </message>
-    <message>
-        <source>yes</source>
-        <translation type="unfinished">si</translation>
-    </message>
-    <message>
-        <source>This label turns red if any recipient receives an amount smaller than the current dust threshold.</source>
-        <translation type="unfinished">Está etiqueta se vuelve roja si algún receptor recibe una cantidad inferior al límite actual establecido para el polvo.</translation>
-    </message>
-    <message>
-        <source>Can vary +/- %1 satoshi(s) per input.</source>
-        <translation type="unfinished">Puede variar +/- %1 satoshi (s) por entrada.</translation>
-=======
     </message>
     <message>
         <source>Copy amount</source>
@@ -1202,48 +981,6 @@
     <message>
         <source>Close wallet</source>
         <translation type="unfinished">Cerrar billetera</translation>
->>>>>>> ec86f1e9
-    </message>
-    </context>
-<context>
-    <name>CreateWalletDialog</name>
-    <message>
-<<<<<<< HEAD
-        <source>(no label)</source>
-        <translation type="unfinished">(no etiqueta)</translation>
-    </message>
-    <message>
-        <source>change from %1 (%2)</source>
-        <translation type="unfinished">cambia desde %1 (%2)</translation>
-    </message>
-    <message>
-        <source>(change)</source>
-        <translation type="unfinished">(cambio)</translation>
-    </message>
-</context>
-<context>
-    <name>CreateWalletActivity</name>
-    <message>
-        <source>Create wallet failed</source>
-        <translation type="unfinished">Crear billetera falló</translation>
-    </message>
-    <message>
-        <source>Create wallet warning</source>
-        <translation type="unfinished">Advertencia de crear billetera</translation>
-    </message>
-    </context>
-<context>
-    <name>OpenWalletActivity</name>
-    <message>
-        <source>default wallet</source>
-        <translation type="unfinished">billetera predeterminada</translation>
-    </message>
-    </context>
-<context>
-    <name>WalletController</name>
-    <message>
-        <source>Close wallet</source>
-        <translation type="unfinished">Cerrar billetera</translation>
     </message>
     </context>
 <context>
@@ -1260,19 +997,6 @@
         <source>Create</source>
         <translation type="unfinished">Crear</translation>
     </message>
-=======
-        <source>Create Wallet</source>
-        <translation type="unfinished">Crear Billetera</translation>
-    </message>
-    <message>
-        <source>Wallet</source>
-        <translation type="unfinished">Billetera</translation>
-    </message>
-    <message>
-        <source>Create</source>
-        <translation type="unfinished">Crear</translation>
-    </message>
->>>>>>> ec86f1e9
     </context>
 <context>
     <name>EditAddressDialog</name>
@@ -1404,11 +1128,7 @@
     </message>
     <message>
         <source>Use a custom data directory:</source>
-<<<<<<< HEAD
-        <translation>Use un directorio de datos personalizado:</translation>
-=======
         <translation type="unfinished">Use un directorio de datos personalizado:</translation>
->>>>>>> ec86f1e9
     </message>
 </context>
 <context>
@@ -1473,8 +1193,6 @@
     </message>
     </context>
 <context>
-<<<<<<< HEAD
-=======
     <name>OpenURIDialog</name>
     <message>
         <source>Paste address from clipboard</source>
@@ -1483,7 +1201,6 @@
     </message>
 </context>
 <context>
->>>>>>> ec86f1e9
     <name>OptionsDialog</name>
     <message>
         <source>Options</source>
@@ -1520,13 +1237,6 @@
     <message>
         <source>Minimize instead of exit the application when the window is closed. When this option is enabled, the application will be closed only after selecting Exit in the menu.</source>
         <translation type="unfinished">Minimice en lugar de salir de la aplicación cuando la ventana esté cerrada. Cuando esta opción está habilitada, la aplicación se cerrará solo después de seleccionar Salir en el menú.</translation>
-<<<<<<< HEAD
-    </message>
-    <message>
-        <source>Third party URLs (e.g. a block explorer) that appear in the transactions tab as context menu items. %s in the URL is replaced by transaction hash. Multiple URLs are separated by vertical bar |.</source>
-        <translation type="unfinished">URL de terceros (por ejemplo, un explorador de bloques) que aparecen en la pestaña de transacciones como elementos del menú contextual. %s en la URL se reemplaza por hash de transacción. Varias URL están separadas por una barra vertical |.</translation>
-=======
->>>>>>> ec86f1e9
     </message>
     <message>
         <source>Open the %1 configuration file from the working directory.</source>
@@ -1574,11 +1284,7 @@
     </message>
     <message>
         <source>Automatically open the Qtum client port on the router. This only works when your router supports UPnP and it is enabled.</source>
-<<<<<<< HEAD
-        <translation>Abra automáticamente el puerto cliente de Qtum en el enrutador. Esto solo funciona cuando su enrutador admite UPnP y está habilitado.</translation>
-=======
         <translation type="unfinished">Abra automáticamente el puerto cliente de Qtum en el enrutador. Esto solo funciona cuando su enrutador admite UPnP y está habilitado.</translation>
->>>>>>> ec86f1e9
     </message>
     <message>
         <source>Map port using &amp;UPnP</source>
@@ -1651,13 +1357,6 @@
     <message>
         <source>Whether to show coin control features or not.</source>
         <translation type="unfinished">Ya sea para mostrar las funciones de control de monedas o no.</translation>
-<<<<<<< HEAD
-    </message>
-    <message>
-        <source>&amp;Third party transaction URLs</source>
-        <translation type="unfinished">URLs de transacciones de terceros</translation>
-=======
->>>>>>> ec86f1e9
     </message>
     <message>
         <source>&amp;Cancel</source>
@@ -1685,18 +1384,12 @@
     </message>
     <message>
         <source>Configuration options</source>
-<<<<<<< HEAD
-=======
         <extracomment>Window title text of pop-up box that allows opening up of configuration file.</extracomment>
->>>>>>> ec86f1e9
         <translation type="unfinished">Opciones de configuración</translation>
     </message>
     <message>
         <source>The configuration file is used to specify advanced user options which override GUI settings. Additionally, any command-line options will override this configuration file.</source>
-<<<<<<< HEAD
-=======
         <extracomment>Explanatory text about the priority order of instructions considered by client. The order from high to low being: command-line, configuration file, GUI settings.</extracomment>
->>>>>>> ec86f1e9
         <translation type="unfinished">El archivo de configuración se utiliza para especificar opciones de usuario avanzadas que anulan la configuración de la GUI. Además, cualquier opción de línea de comandos anulará este archivo de configuración.</translation>
     </message>
     <message>
@@ -1720,11 +1413,7 @@
     </message>
     <message>
         <source>The displayed information may be out of date. Your wallet automatically synchronizes with the Qtum network after a connection is established, but this process has not completed yet.</source>
-<<<<<<< HEAD
-        <translation>La información mostrada puede estar desactualizada. Su billetera se sincroniza automáticamente con la red de Qtum después de establecer una conexión, pero este proceso aún no se ha completado.</translation>
-=======
         <translation type="unfinished">La información mostrada puede estar desactualizada. Su billetera se sincroniza automáticamente con la red de Qtum después de establecer una conexión, pero este proceso aún no se ha completado.</translation>
->>>>>>> ec86f1e9
     </message>
     <message>
         <source>Watch-only:</source>
@@ -1752,11 +1441,7 @@
     </message>
     <message>
         <source>Mined balance that has not yet matured</source>
-<<<<<<< HEAD
-        <translation>Balance minero que aún no ha madurado</translation>
-=======
         <translation type="unfinished">Balance minero que aún no ha madurado</translation>
->>>>>>> ec86f1e9
     </message>
     <message>
         <source>Your current total balance</source>
@@ -1839,14 +1524,11 @@
         <source>User Agent</source>
         <extracomment>Title of Peers Table column which contains the peer's User Agent string.</extracomment>
         <translation type="unfinished">Agente de usuario</translation>
-<<<<<<< HEAD
-=======
     </message>
     <message>
         <source>Direction</source>
         <extracomment>Title of Peers Table column which indicates the direction the peer connection was initiated from.</extracomment>
         <translation type="unfinished">Dirección</translation>
->>>>>>> ec86f1e9
     </message>
     <message>
         <source>Sent</source>
@@ -1862,7 +1544,6 @@
         <source>Address</source>
         <extracomment>Title of Peers Table column which contains the IP/Onion/I2P address of the connected peer.</extracomment>
         <translation type="unfinished">Dirección</translation>
-<<<<<<< HEAD
     </message>
     <message>
         <source>Type</source>
@@ -1873,17 +1554,6 @@
         <source>Network</source>
         <extracomment>Title of Peers Table column which states the network the peer connected through.</extracomment>
         <translation type="unfinished">Red</translation>
-=======
-    </message>
-    <message>
-        <source>Type</source>
-        <extracomment>Title of Peers Table column which describes the type of peer connection. The "type" describes why the connection exists.</extracomment>
-        <translation type="unfinished">Tipo</translation>
-    </message>
-    <message>
-        <source>Network</source>
-        <extracomment>Title of Peers Table column which states the network the peer connected through.</extracomment>
-        <translation type="unfinished">Red</translation>
     </message>
     <message>
         <source>Inbound</source>
@@ -1894,7 +1564,6 @@
         <source>Outbound</source>
         <extracomment>An Outbound Connection to a Peer.</extracomment>
         <translation type="unfinished">Salida</translation>
->>>>>>> ec86f1e9
     </message>
 </context>
 <context>
@@ -1924,11 +1593,7 @@
     </message>
     <message>
         <source>&amp;Information</source>
-<<<<<<< HEAD
-        <translation>Información</translation>
-=======
         <translation type="unfinished">Información</translation>
->>>>>>> ec86f1e9
     </message>
     <message>
         <source>Startup time</source>
@@ -2065,15 +1730,14 @@
     <message>
         <source>Totals</source>
         <translation type="unfinished">Totales</translation>
-<<<<<<< HEAD
     </message>
     <message>
         <source>Debug log file</source>
-        <translation>Archivo de registro de depuración</translation>
+        <translation type="unfinished">Archivo de registro de depuración</translation>
     </message>
     <message>
         <source>Clear console</source>
-        <translation>Consola limpia</translation>
+        <translation type="unfinished">Consola limpia</translation>
     </message>
     <message>
         <source>In:</source>
@@ -2084,26 +1748,6 @@
         <translation type="unfinished">Fuera:</translation>
     </message>
     <message>
-=======
-    </message>
-    <message>
-        <source>Debug log file</source>
-        <translation type="unfinished">Archivo de registro de depuración</translation>
-    </message>
-    <message>
-        <source>Clear console</source>
-        <translation type="unfinished">Consola limpia</translation>
-    </message>
-    <message>
-        <source>In:</source>
-        <translation type="unfinished">En:</translation>
-    </message>
-    <message>
-        <source>Out:</source>
-        <translation type="unfinished">Fuera:</translation>
-    </message>
-    <message>
->>>>>>> ec86f1e9
         <source>&amp;Disconnect</source>
         <translation type="unfinished">Desconectar</translation>
     </message>
@@ -2381,11 +2025,7 @@
     </message>
     <message>
         <source>Clear &amp;All</source>
-<<<<<<< HEAD
-        <translation>&amp;Borra todos</translation>
-=======
         <translation type="unfinished">&amp;Borra todos</translation>
->>>>>>> ec86f1e9
     </message>
     <message>
         <source>Confirm the send action</source>
@@ -2432,13 +2072,6 @@
         <translation type="unfinished">%1 a %2</translation>
     </message>
     <message>
-<<<<<<< HEAD
-        <source>Are you sure you want to send?</source>
-        <translation type="unfinished">¿Seguro que quiere enviar?</translation>
-    </message>
-    <message>
-=======
->>>>>>> ec86f1e9
         <source>Sign failed</source>
         <translation type="unfinished">Falló Firma</translation>
     </message>
@@ -2488,11 +2121,7 @@
     </message>
     <message numerus="yes">
         <source>Estimated to begin confirmation within %n block(s).</source>
-<<<<<<< HEAD
-        <translation>
-=======
         <translation type="unfinished">
->>>>>>> ec86f1e9
             <numerusform />
             <numerusform />
         </translation>
@@ -2542,11 +2171,7 @@
     </message>
     <message>
         <source>Paste address from clipboard</source>
-<<<<<<< HEAD
-        <translation>Pega dirección desde portapapeles</translation>
-=======
         <translation type="unfinished">Pega dirección desde portapapeles</translation>
->>>>>>> ec86f1e9
     </message>
     <message>
         <source>Remove this entry</source>
@@ -2571,19 +2196,11 @@
     <message>
         <source>Enter a label for this address to add it to the list of used addresses</source>
         <translation type="unfinished">Introduce una etiqueta para esta dirección para añadirla a la lista de direcciones utilizadas</translation>
-<<<<<<< HEAD
     </message>
     <message>
         <source>Pay To:</source>
         <translation type="unfinished">Pagar a:</translation>
     </message>
-=======
-    </message>
-    <message>
-        <source>Pay To:</source>
-        <translation type="unfinished">Pagar a:</translation>
-    </message>
->>>>>>> ec86f1e9
     </context>
 <context>
     <name>SignVerifyMessageDialog</name>
@@ -2605,11 +2222,7 @@
     </message>
     <message>
         <source>Paste address from clipboard</source>
-<<<<<<< HEAD
-        <translation>Pega dirección desde portapapeles</translation>
-=======
         <translation type="unfinished">Pega dirección desde portapapeles</translation>
->>>>>>> ec86f1e9
     </message>
     <message>
         <source>Enter the message you want to sign here</source>
@@ -2625,11 +2238,7 @@
     </message>
     <message>
         <source>Sign the message to prove you own this Qtum address</source>
-<<<<<<< HEAD
-        <translation>Firmar un mensjage para probar que usted es dueño de esta dirección</translation>
-=======
         <translation type="unfinished">Firmar un mensjage para probar que usted es dueño de esta dirección</translation>
->>>>>>> ec86f1e9
     </message>
     <message>
         <source>Sign &amp;Message</source>
@@ -2653,11 +2262,7 @@
     </message>
     <message>
         <source>Verify the message to ensure it was signed with the specified Qtum address</source>
-<<<<<<< HEAD
-        <translation>Verifica el mensaje para asegurar que fue firmado con la dirección de Qtum especificada.</translation>
-=======
         <translation type="unfinished">Verifica el mensaje para asegurar que fue firmado con la dirección de Qtum especificada.</translation>
->>>>>>> ec86f1e9
     </message>
     <message>
         <source>Verify &amp;Message</source>
@@ -2718,8 +2323,6 @@
     <message>
         <source>Message verified.</source>
         <translation type="unfinished">Mensaje verificado.</translation>
-<<<<<<< HEAD
-=======
     </message>
 </context>
 <context>
@@ -2727,194 +2330,322 @@
     <message>
         <source>(press q to shutdown and continue later)</source>
         <translation type="unfinished">(presione la tecla q para apagar y continuar después)</translation>
->>>>>>> ec86f1e9
     </message>
     </context>
 <context>
     <name>TransactionDesc</name>
+    <message>
+        <source>conflicted with a transaction with %1 confirmations</source>
+        <translation type="unfinished">Hay un conflicto con la traducción de las confirmaciones %1</translation>
+    </message>
+    <message>
+        <source>0/unconfirmed, %1</source>
+        <translation type="unfinished">0/no confirmado, %1</translation>
+    </message>
+    <message>
+        <source>in memory pool</source>
+        <translation type="unfinished">en el equipo de memoria</translation>
+    </message>
+    <message>
+        <source>not in memory pool</source>
+        <translation type="unfinished">no en el equipo de memoria</translation>
+    </message>
+    <message>
+        <source>abandoned</source>
+        <translation type="unfinished">abandonado</translation>
+    </message>
+    <message>
+        <source>%1/unconfirmed</source>
+        <translation type="unfinished">%1/no confirmado</translation>
+    </message>
+    <message>
+        <source>%1 confirmations</source>
+        <translation type="unfinished">confirmaciones %1</translation>
+    </message>
+    <message>
+        <source>Status</source>
+        <translation type="unfinished">Estado</translation>
+    </message>
+    <message>
+        <source>Date</source>
+        <translation type="unfinished">Fecha</translation>
+    </message>
+    <message>
+        <source>Source</source>
+        <translation type="unfinished">Fuente</translation>
+    </message>
+    <message>
+        <source>Generated</source>
+        <translation type="unfinished">Generado</translation>
+    </message>
+    <message>
+        <source>From</source>
+        <translation type="unfinished">Desde</translation>
+    </message>
+    <message>
+        <source>unknown</source>
+        <translation type="unfinished">desconocido</translation>
+    </message>
+    <message>
+        <source>To</source>
+        <translation type="unfinished">Para</translation>
+    </message>
+    <message>
+        <source>own address</source>
+        <translation type="unfinished">dirección personal</translation>
+    </message>
+    <message>
+        <source>watch-only</source>
+        <translation type="unfinished">Solo observación</translation>
+    </message>
+    <message>
+        <source>label</source>
+        <translation type="unfinished">etiqueta</translation>
+    </message>
+    <message>
+        <source>Credit</source>
+        <translation type="unfinished">Credito</translation>
+    </message>
     <message numerus="yes">
-        <source>Open for %n more block(s)</source>
-        <translation>
+        <source>matures in %n more block(s)</source>
+        <translation type="unfinished">
             <numerusform />
             <numerusform />
         </translation>
     </message>
     <message>
-<<<<<<< HEAD
-        <source>Open until %1</source>
-        <translation type="unfinished">Abierto hasta %1</translation>
-    </message>
-    <message>
-=======
->>>>>>> ec86f1e9
-        <source>conflicted with a transaction with %1 confirmations</source>
-        <translation type="unfinished">Hay un conflicto con la traducción de las confirmaciones %1</translation>
-    </message>
-    <message>
-        <source>0/unconfirmed, %1</source>
-        <translation type="unfinished">0/no confirmado, %1</translation>
-    </message>
-    <message>
-        <source>in memory pool</source>
-        <translation type="unfinished">en el equipo de memoria</translation>
-    </message>
-    <message>
-        <source>not in memory pool</source>
-        <translation type="unfinished">no en el equipo de memoria</translation>
-    </message>
-    <message>
-        <source>abandoned</source>
-        <translation type="unfinished">abandonado</translation>
-    </message>
-    <message>
-        <source>%1/unconfirmed</source>
-        <translation type="unfinished">%1/no confirmado</translation>
-    </message>
-    <message>
-        <source>%1 confirmations</source>
-        <translation type="unfinished">confirmaciones %1</translation>
-    </message>
-    <message>
-        <source>Status</source>
-        <translation type="unfinished">Estado</translation>
-    </message>
+        <source>not accepted</source>
+        <translation type="unfinished">no aceptada</translation>
+    </message>
+    <message>
+        <source>Debit</source>
+        <translation type="unfinished">Débito</translation>
+    </message>
+    <message>
+        <source>Total debit</source>
+        <translation type="unfinished">Total enviado</translation>
+    </message>
+    <message>
+        <source>Total credit</source>
+        <translation type="unfinished">Crédito total</translation>
+    </message>
+    <message>
+        <source>Transaction fee</source>
+        <translation type="unfinished">Comisión de transacción</translation>
+    </message>
+    <message>
+        <source>Net amount</source>
+        <translation type="unfinished">Cantidad total</translation>
+    </message>
+    <message>
+        <source>Message</source>
+        <translation type="unfinished">Mensaje</translation>
+    </message>
+    <message>
+        <source>Comment</source>
+        <translation type="unfinished">Comentario</translation>
+    </message>
+    <message>
+        <source>Transaction ID</source>
+        <translation type="unfinished">Identificador de transacción (ID)</translation>
+    </message>
+    <message>
+        <source>Transaction total size</source>
+        <translation type="unfinished">Tamaño total de transacción</translation>
+    </message>
+    <message>
+        <source>Output index</source>
+        <translation type="unfinished">Indice de salida</translation>
+    </message>
+    <message>
+        <source>Merchant</source>
+        <translation type="unfinished">Vendedor</translation>
+    </message>
+    <message>
+        <source>Debug information</source>
+        <translation type="unfinished">Información de depuración</translation>
+    </message>
+    <message>
+        <source>Transaction</source>
+        <translation type="unfinished">Transacción</translation>
+    </message>
+    <message>
+        <source>Inputs</source>
+        <translation type="unfinished">Entradas</translation>
+    </message>
+    <message>
+        <source>Amount</source>
+        <translation type="unfinished">Cantidad</translation>
+    </message>
+    <message>
+        <source>true</source>
+        <translation type="unfinished">verdadero</translation>
+    </message>
+    <message>
+        <source>false</source>
+        <translation type="unfinished">falso</translation>
+    </message>
+</context>
+<context>
+    <name>TransactionDescDialog</name>
+    <message>
+        <source>This pane shows a detailed description of the transaction</source>
+        <translation type="unfinished">Esta ventana muestra información detallada sobre la transacción</translation>
+    </message>
+    <message>
+        <source>Details for %1</source>
+        <translation type="unfinished">Detalles para %1</translation>
+    </message>
+</context>
+<context>
+    <name>TransactionTableModel</name>
     <message>
         <source>Date</source>
         <translation type="unfinished">Fecha</translation>
     </message>
     <message>
-        <source>Source</source>
-        <translation type="unfinished">Fuente</translation>
-    </message>
-    <message>
-        <source>Generated</source>
-        <translation type="unfinished">Generado</translation>
-    </message>
-    <message>
-        <source>From</source>
-        <translation type="unfinished">Desde</translation>
-    </message>
-    <message>
-        <source>unknown</source>
-        <translation type="unfinished">desconocido</translation>
-    </message>
-    <message>
-        <source>To</source>
-        <translation type="unfinished">Para</translation>
-    </message>
-    <message>
-        <source>own address</source>
-        <translation type="unfinished">dirección personal</translation>
+        <source>Type</source>
+        <translation type="unfinished">Tipo</translation>
+    </message>
+    <message>
+        <source>Label</source>
+        <translation type="unfinished">Etiqueta</translation>
+    </message>
+    <message>
+        <source>Unconfirmed</source>
+        <translation type="unfinished">Sin confirmar</translation>
+    </message>
+    <message>
+        <source>Abandoned</source>
+        <translation type="unfinished">Abandonado</translation>
+    </message>
+    <message>
+        <source>Confirming (%1 of %2 recommended confirmations)</source>
+        <translation type="unfinished">Confirmando (%1 de %2 confirmaciones recomendadas)</translation>
+    </message>
+    <message>
+        <source>Confirmed (%1 confirmations)</source>
+        <translation type="unfinished">Confirmado (%1 confirmaciones)</translation>
+    </message>
+    <message>
+        <source>Conflicted</source>
+        <translation type="unfinished">En conflicto</translation>
+    </message>
+    <message>
+        <source>Immature (%1 confirmations, will be available after %2)</source>
+        <translation type="unfinished">Inmaduro (%1 confirmación(es), Estarán disponibles después de %2)</translation>
+    </message>
+    <message>
+        <source>Generated but not accepted</source>
+        <translation type="unfinished">Generado pero no aceptado</translation>
+    </message>
+    <message>
+        <source>Received with</source>
+        <translation type="unfinished">Recibido con</translation>
+    </message>
+    <message>
+        <source>Received from</source>
+        <translation type="unfinished">Recibido de</translation>
+    </message>
+    <message>
+        <source>Sent to</source>
+        <translation type="unfinished">Enviado a</translation>
+    </message>
+    <message>
+        <source>Payment to yourself</source>
+        <translation type="unfinished">Pago a ti mismo</translation>
+    </message>
+    <message>
+        <source>Mined</source>
+        <translation type="unfinished">Minado</translation>
     </message>
     <message>
         <source>watch-only</source>
         <translation type="unfinished">Solo observación</translation>
     </message>
     <message>
-        <source>label</source>
-        <translation type="unfinished">etiqueta</translation>
-    </message>
-    <message>
-        <source>Credit</source>
-        <translation type="unfinished">Credito</translation>
-    </message>
-    <message numerus="yes">
-        <source>matures in %n more block(s)</source>
-<<<<<<< HEAD
-        <translation>
-=======
-        <translation type="unfinished">
->>>>>>> ec86f1e9
-            <numerusform />
-            <numerusform />
-        </translation>
-    </message>
-    <message>
-        <source>not accepted</source>
-        <translation type="unfinished">no aceptada</translation>
-    </message>
-    <message>
-        <source>Debit</source>
-        <translation type="unfinished">Débito</translation>
-    </message>
-    <message>
-        <source>Total debit</source>
-        <translation type="unfinished">Total enviado</translation>
-    </message>
-    <message>
-        <source>Total credit</source>
-        <translation type="unfinished">Crédito total</translation>
-    </message>
-    <message>
-        <source>Transaction fee</source>
-        <translation type="unfinished">Comisión de transacción</translation>
-    </message>
-    <message>
-        <source>Net amount</source>
-        <translation type="unfinished">Cantidad total</translation>
-    </message>
-    <message>
-        <source>Message</source>
-        <translation type="unfinished">Mensaje</translation>
-    </message>
-    <message>
-        <source>Comment</source>
-        <translation type="unfinished">Comentario</translation>
-    </message>
-    <message>
-        <source>Transaction ID</source>
-        <translation type="unfinished">Identificador de transacción (ID)</translation>
-    </message>
-    <message>
-        <source>Transaction total size</source>
-        <translation type="unfinished">Tamaño total de transacción</translation>
-    </message>
-    <message>
-        <source>Output index</source>
-        <translation type="unfinished">Indice de salida</translation>
-    </message>
-    <message>
-        <source>Merchant</source>
-        <translation type="unfinished">Vendedor</translation>
-    </message>
-    <message>
-        <source>Debug information</source>
-        <translation type="unfinished">Información de depuración</translation>
-    </message>
-    <message>
-        <source>Transaction</source>
-        <translation type="unfinished">Transacción</translation>
-    </message>
-    <message>
-        <source>Inputs</source>
-        <translation type="unfinished">Entradas</translation>
-    </message>
-    <message>
-        <source>Amount</source>
-        <translation type="unfinished">Cantidad</translation>
-    </message>
-    <message>
-        <source>true</source>
-        <translation type="unfinished">verdadero</translation>
-    </message>
-    <message>
-        <source>false</source>
-        <translation type="unfinished">falso</translation>
+        <source>(no label)</source>
+        <translation type="unfinished">(no etiqueta)</translation>
+    </message>
+    <message>
+        <source>Transaction status. Hover over this field to show number of confirmations.</source>
+        <translation type="unfinished">Estado de transacción. Pasa el ratón sobre este campo para ver el numero de confirmaciones.</translation>
+    </message>
+    <message>
+        <source>Date and time that the transaction was received.</source>
+        <translation type="unfinished">Fecha y hora cuando se recibió la transacción</translation>
+    </message>
+    <message>
+        <source>Type of transaction.</source>
+        <translation type="unfinished">Tipo de transacción.</translation>
+    </message>
+    <message>
+        <source>Amount removed from or added to balance.</source>
+        <translation type="unfinished">Cantidad restada o añadida al balance</translation>
     </message>
 </context>
 <context>
-    <name>TransactionDescDialog</name>
-    <message>
-        <source>This pane shows a detailed description of the transaction</source>
-        <translation type="unfinished">Esta ventana muestra información detallada sobre la transacción</translation>
-    </message>
-    <message>
-        <source>Details for %1</source>
-        <translation type="unfinished">Detalles para %1</translation>
-    </message>
-</context>
-<context>
-    <name>TransactionTableModel</name>
+    <name>TransactionView</name>
+    <message>
+        <source>All</source>
+        <translation type="unfinished">Todo</translation>
+    </message>
+    <message>
+        <source>Today</source>
+        <translation type="unfinished">Hoy</translation>
+    </message>
+    <message>
+        <source>This week</source>
+        <translation type="unfinished">Esta semana</translation>
+    </message>
+    <message>
+        <source>This month</source>
+        <translation type="unfinished">Este mes</translation>
+    </message>
+    <message>
+        <source>Last month</source>
+        <translation type="unfinished">Mes pasado</translation>
+    </message>
+    <message>
+        <source>This year</source>
+        <translation type="unfinished">Este año</translation>
+    </message>
+    <message>
+        <source>Received with</source>
+        <translation type="unfinished">Recibido con</translation>
+    </message>
+    <message>
+        <source>Sent to</source>
+        <translation type="unfinished">Enviado a</translation>
+    </message>
+    <message>
+        <source>To yourself</source>
+        <translation type="unfinished">A ti mismo</translation>
+    </message>
+    <message>
+        <source>Mined</source>
+        <translation type="unfinished">Minado</translation>
+    </message>
+    <message>
+        <source>Other</source>
+        <translation type="unfinished">Otra</translation>
+    </message>
+    <message>
+        <source>Min amount</source>
+        <translation type="unfinished">Cantidad mínima</translation>
+    </message>
+    <message>
+        <source>Export Transaction History</source>
+        <translation type="unfinished">Exportar historial de transacciones</translation>
+    </message>
+    <message>
+        <source>Confirmed</source>
+        <translation type="unfinished">Confirmado</translation>
+    </message>
+    <message>
+        <source>Watch-only</source>
+        <translation type="unfinished">Solo observación</translation>
+    </message>
     <message>
         <source>Date</source>
         <translation type="unfinished">Fecha</translation>
@@ -2926,167 +2657,6 @@
     <message>
         <source>Label</source>
         <translation type="unfinished">Etiqueta</translation>
-<<<<<<< HEAD
-    </message>
-    <message numerus="yes">
-        <source>Open for %n more block(s)</source>
-        <translation>
-            <numerusform />
-            <numerusform />
-        </translation>
-    </message>
-    <message>
-        <source>Open until %1</source>
-        <translation type="unfinished">Abierto hasta %1</translation>
-=======
->>>>>>> ec86f1e9
-    </message>
-    <message>
-        <source>Unconfirmed</source>
-        <translation type="unfinished">Sin confirmar</translation>
-    </message>
-    <message>
-        <source>Abandoned</source>
-        <translation type="unfinished">Abandonado</translation>
-    </message>
-    <message>
-        <source>Confirming (%1 of %2 recommended confirmations)</source>
-        <translation type="unfinished">Confirmando (%1 de %2 confirmaciones recomendadas)</translation>
-    </message>
-    <message>
-        <source>Confirmed (%1 confirmations)</source>
-        <translation type="unfinished">Confirmado (%1 confirmaciones)</translation>
-    </message>
-    <message>
-        <source>Conflicted</source>
-        <translation type="unfinished">En conflicto</translation>
-    </message>
-    <message>
-        <source>Immature (%1 confirmations, will be available after %2)</source>
-        <translation type="unfinished">Inmaduro (%1 confirmación(es), Estarán disponibles después de %2)</translation>
-    </message>
-    <message>
-        <source>Generated but not accepted</source>
-        <translation type="unfinished">Generado pero no aceptado</translation>
-    </message>
-    <message>
-        <source>Received with</source>
-        <translation type="unfinished">Recibido con</translation>
-    </message>
-    <message>
-        <source>Received from</source>
-        <translation type="unfinished">Recibido de</translation>
-    </message>
-    <message>
-        <source>Sent to</source>
-        <translation type="unfinished">Enviado a</translation>
-    </message>
-    <message>
-        <source>Payment to yourself</source>
-        <translation type="unfinished">Pago a ti mismo</translation>
-    </message>
-    <message>
-        <source>Mined</source>
-        <translation type="unfinished">Minado</translation>
-    </message>
-    <message>
-        <source>watch-only</source>
-        <translation type="unfinished">Solo observación</translation>
-    </message>
-    <message>
-        <source>(no label)</source>
-        <translation type="unfinished">(no etiqueta)</translation>
-    </message>
-    <message>
-        <source>Transaction status. Hover over this field to show number of confirmations.</source>
-        <translation type="unfinished">Estado de transacción. Pasa el ratón sobre este campo para ver el numero de confirmaciones.</translation>
-    </message>
-    <message>
-        <source>Date and time that the transaction was received.</source>
-        <translation type="unfinished">Fecha y hora cuando se recibió la transacción</translation>
-    </message>
-    <message>
-        <source>Type of transaction.</source>
-        <translation type="unfinished">Tipo de transacción.</translation>
-    </message>
-    <message>
-        <source>Amount removed from or added to balance.</source>
-        <translation type="unfinished">Cantidad restada o añadida al balance</translation>
-    </message>
-</context>
-<context>
-    <name>TransactionView</name>
-    <message>
-        <source>All</source>
-        <translation type="unfinished">Todo</translation>
-    </message>
-    <message>
-        <source>Today</source>
-        <translation type="unfinished">Hoy</translation>
-    </message>
-    <message>
-        <source>This week</source>
-        <translation type="unfinished">Esta semana</translation>
-    </message>
-    <message>
-        <source>This month</source>
-        <translation type="unfinished">Este mes</translation>
-    </message>
-    <message>
-        <source>Last month</source>
-        <translation type="unfinished">Mes pasado</translation>
-    </message>
-    <message>
-        <source>This year</source>
-        <translation type="unfinished">Este año</translation>
-    </message>
-    <message>
-        <source>Received with</source>
-        <translation type="unfinished">Recibido con</translation>
-    </message>
-    <message>
-        <source>Sent to</source>
-        <translation type="unfinished">Enviado a</translation>
-    </message>
-    <message>
-        <source>To yourself</source>
-        <translation type="unfinished">A ti mismo</translation>
-    </message>
-    <message>
-        <source>Mined</source>
-        <translation type="unfinished">Minado</translation>
-    </message>
-    <message>
-        <source>Other</source>
-        <translation type="unfinished">Otra</translation>
-    </message>
-    <message>
-        <source>Min amount</source>
-        <translation type="unfinished">Cantidad mínima</translation>
-    </message>
-    <message>
-        <source>Export Transaction History</source>
-        <translation type="unfinished">Exportar historial de transacciones</translation>
-    </message>
-    <message>
-        <source>Confirmed</source>
-        <translation type="unfinished">Confirmado</translation>
-    </message>
-    <message>
-        <source>Watch-only</source>
-        <translation type="unfinished">Solo observación</translation>
-    </message>
-    <message>
-        <source>Date</source>
-        <translation type="unfinished">Fecha</translation>
-    </message>
-    <message>
-        <source>Type</source>
-        <translation type="unfinished">Tipo</translation>
-    </message>
-    <message>
-        <source>Label</source>
-        <translation type="unfinished">Etiqueta</translation>
     </message>
     <message>
         <source>Address</source>
@@ -3119,11 +2689,7 @@
         <source>Create a new wallet</source>
         <translation type="unfinished">Crear una nueva billetera</translation>
     </message>
-<<<<<<< HEAD
-</context>
-=======
     </context>
->>>>>>> ec86f1e9
 <context>
     <name>WalletModel</name>
     <message>
@@ -3140,10 +2706,7 @@
     </message>
     <message>
         <source>Do you want to increase the fee?</source>
-<<<<<<< HEAD
-=======
         <extracomment>Asks a user if they would like to manually increase the fee of a transaction that has already been created.</extracomment>
->>>>>>> ec86f1e9
         <translation type="unfinished">¿Desea incrementar la cuota?</translation>
     </message>
     <message>
@@ -3183,12 +2746,7 @@
     </message>
     <message>
         <source>Export the data in the current tab to a file</source>
-<<<<<<< HEAD
-        <translation type="unfinished">
-Exportar los datos en la pestaña actual a un archivo</translation>
-=======
         <translation type="unfinished">Exportar los datos en la pestaña actual a un archivo</translation>
->>>>>>> ec86f1e9
     </message>
     <message>
         <source>Backup Wallet</source>
@@ -3211,222 +2769,4 @@
         <translation type="unfinished">Los datos del monedero se han guardado con éxito en %1.</translation>
     </message>
     </context>
-<<<<<<< HEAD
-<context>
-    <name>qtum-core</name>
-    <message>
-        <source>The %s developers</source>
-        <translation type="unfinished">Los desarrolladores de %s</translation>
-    </message>
-    <message>
-        <source>-maxtxfee is set very high! Fees this large could be paid on a single transaction.</source>
-        <translation type="unfinished">-maxtxfee tiene un valor muy elevado! Comisiones muy grandes podrían ser pagadas en una única transacción.</translation>
-    </message>
-    <message>
-        <source>Distributed under the MIT software license, see the accompanying file %s or %s</source>
-        <translation type="unfinished">Distribuido bajo la licencia de software MIT, vea el archivo adjunto %s o %s</translation>
-    </message>
-    <message>
-        <source>Prune configured below the minimum of %d MiB.  Please use a higher number.</source>
-        <translation type="unfinished">La Poda se ha configurado por debajo del mínimo de %d MiB. Por favor utiliza un valor mas alto.</translation>
-    </message>
-    <message>
-        <source>This is the transaction fee you may discard if change is smaller than dust at this level</source>
-        <translation type="unfinished">Esta es la cuota de transacción que puede descartar si el cambio es más pequeño que el polvo a este nivel.</translation>
-    </message>
-    <message>
-        <source>This is the transaction fee you may pay when fee estimates are not available.</source>
-        <translation type="unfinished">Impuesto por transacción que pagarás cuando la estimación de impuesto no esté disponible.</translation>
-    </message>
-    <message>
-        <source>Total length of network version string (%i) exceeds maximum length (%i). Reduce the number or size of uacomments.</source>
-        <translation type="unfinished">La longitud total de la cadena de versión de red ( %i ) supera la longitud máxima ( %i ) . Reducir el número o tamaño de uacomments .</translation>
-    </message>
-    <message>
-        <source>%s is set very high!</source>
-        <translation type="unfinished">¡%s esta configurado muy alto!</translation>
-    </message>
-    <message>
-        <source>-maxmempool must be at least %d MB</source>
-        <translation type="unfinished">-maxmempool debe ser por lo menos de %d MB</translation>
-    </message>
-    <message>
-        <source>Cannot resolve -%s address: '%s'</source>
-        <translation type="unfinished">No se puede resolver -%s direccion: '%s'</translation>
-    </message>
-    <message>
-        <source>Change index out of range</source>
-        <translation type="unfinished">Cambio de indice fuera de rango</translation>
-    </message>
-    <message>
-        <source>Corrupted block database detected</source>
-        <translation type="unfinished">Corrupción de base de datos de bloques detectada.</translation>
-    </message>
-    <message>
-        <source>Do you want to rebuild the block database now?</source>
-        <translation type="unfinished">¿Quieres reconstruir la base de datos de bloques ahora?</translation>
-    </message>
-    <message>
-        <source>Done loading</source>
-        <translation type="unfinished">Listo Cargando</translation>
-    </message>
-    <message>
-        <source>Error initializing block database</source>
-        <translation type="unfinished">Error al inicializar la base de datos de bloques</translation>
-    </message>
-    <message>
-        <source>Error initializing wallet database environment %s!</source>
-        <translation type="unfinished">Error al iniciar el entorno de la base de datos del monedero %s</translation>
-    </message>
-    <message>
-        <source>Error loading %s</source>
-        <translation type="unfinished">Error cargando %s</translation>
-    </message>
-    <message>
-        <source>Error loading %s: Wallet corrupted</source>
-        <translation type="unfinished">Error cargando %s: Monedero corrupto</translation>
-    </message>
-    <message>
-        <source>Error loading %s: Wallet requires newer version of %s</source>
-        <translation type="unfinished">Error cargando %s: Monedero requiere una versión mas reciente de %s</translation>
-    </message>
-    <message>
-        <source>Error loading block database</source>
-        <translation type="unfinished">Error cargando blkindex.dat</translation>
-    </message>
-    <message>
-        <source>Error opening block database</source>
-        <translation type="unfinished">Error cargando base de datos de bloques</translation>
-    </message>
-    <message>
-        <source>Error reading from database, shutting down.</source>
-        <translation type="unfinished">Error al leer la base de datos, cerrando aplicación.</translation>
-    </message>
-    <message>
-        <source>Error upgrading chainstate database</source>
-        <translation type="unfinished">Error actualizando la base de datos chainstate</translation>
-    </message>
-    <message>
-        <source>Failed to listen on any port. Use -listen=0 if you want this.</source>
-        <translation type="unfinished">Ha fallado la escucha en todos los puertos. Usa -listen=0 si desea esto.</translation>
-    </message>
-    <message>
-        <source>Incorrect or no genesis block found. Wrong datadir for network?</source>
-        <translation type="unfinished">Incorrecto o bloque de génesis no encontrado. ¿datadir equivocada para la red?</translation>
-    </message>
-    <message>
-        <source>Initialization sanity check failed. %s is shutting down.</source>
-        <translation type="unfinished">La inicialización de la verificación de validez falló. Se está apagando %s.</translation>
-    </message>
-    <message>
-        <source>Insufficient funds</source>
-        <translation type="unfinished">Fondos Insuficientes</translation>
-    </message>
-    <message>
-        <source>Invalid -onion address or hostname: '%s'</source>
-        <translation type="unfinished">Dirección de -onion o dominio '%s' inválido</translation>
-    </message>
-    <message>
-        <source>Invalid -proxy address or hostname: '%s'</source>
-        <translation type="unfinished">Dirección de -proxy o dominio ' %s' inválido</translation>
-    </message>
-    <message>
-        <source>Invalid amount for -%s=&lt;amount&gt;: '%s'</source>
-        <translation type="unfinished">Monto invalido para -%s=&lt;amount&gt;: '%s'</translation>
-    </message>
-    <message>
-        <source>Invalid amount for -discardfee=&lt;amount&gt;: '%s'</source>
-        <translation type="unfinished">Monto invalido para -discardfee=&lt;amount&gt;: '%s'</translation>
-    </message>
-    <message>
-        <source>Invalid amount for -fallbackfee=&lt;amount&gt;: '%s'</source>
-        <translation type="unfinished">Monto invalido para -fallbackfee=&lt;amount&gt;: '%s'</translation>
-    </message>
-    <message>
-        <source>Invalid amount for -paytxfee=&lt;amount&gt;: '%s' (must be at least %s)</source>
-        <translation type="unfinished">Cantidad inválida para -paytxfee=&lt;amount&gt;: '%s' (debe ser por lo menos %s)</translation>
-    </message>
-    <message>
-        <source>Invalid netmask specified in -whitelist: '%s'</source>
-        <translation type="unfinished">Máscara de red inválida especificada en -whitelist: '%s'</translation>
-    </message>
-    <message>
-        <source>Need to specify a port with -whitebind: '%s'</source>
-        <translation type="unfinished">Necesita especificar un puerto con -whitebind: '%s'</translation>
-    </message>
-    <message>
-        <source>Not enough file descriptors available.</source>
-        <translation type="unfinished">No hay suficientes descriptores de archivo disponibles.</translation>
-    </message>
-    <message>
-        <source>Reducing -maxconnections from %d to %d, because of system limitations.</source>
-        <translation type="unfinished">Reduciendo -maxconnections de %d a %d, debido a limitaciones del sistema.</translation>
-    </message>
-    <message>
-        <source>Signing transaction failed</source>
-        <translation type="unfinished">Firma de transacción fallida</translation>
-    </message>
-    <message>
-        <source>The source code is available from %s.</source>
-        <translation type="unfinished">El código fuente esta disponible desde %s.</translation>
-    </message>
-    <message>
-        <source>The transaction amount is too small to pay the fee</source>
-        <translation type="unfinished">El monto a transferir es muy pequeño para pagar el impuesto</translation>
-    </message>
-    <message>
-        <source>The wallet will avoid paying less than the minimum relay fee.</source>
-        <translation type="unfinished">La billetera no permitirá pagar menos que la fee de transmisión mínima (relay fee).</translation>
-    </message>
-    <message>
-        <source>This is experimental software.</source>
-        <translation type="unfinished">Este es un software experimental.</translation>
-    </message>
-    <message>
-        <source>This is the minimum transaction fee you pay on every transaction.</source>
-        <translation type="unfinished">Mínimo de impuesto que pagarás con cada transacción.</translation>
-    </message>
-    <message>
-        <source>This is the transaction fee you will pay if you send a transaction.</source>
-        <translation type="unfinished">Impuesto por transacción a pagar si envías una transacción.</translation>
-    </message>
-    <message>
-        <source>Transaction amount too small</source>
-        <translation type="unfinished">Monto a transferir muy pequeño</translation>
-    </message>
-    <message>
-        <source>Transaction amounts must not be negative</source>
-        <translation type="unfinished">El monto de la transacción no puede ser negativo</translation>
-    </message>
-    <message>
-        <source>Transaction has too long of a mempool chain</source>
-        <translation type="unfinished">La transacción tiene demasiado tiempo de una cadena de mempool</translation>
-    </message>
-    <message>
-        <source>Transaction must have at least one recipient</source>
-        <translation type="unfinished">La transacción debe incluir al menos un destinatario.</translation>
-    </message>
-    <message>
-        <source>Transaction too large</source>
-        <translation type="unfinished">Transacción muy grande</translation>
-    </message>
-    <message>
-        <source>Unable to bind to %s on this computer (bind returned error %s)</source>
-        <translation type="unfinished">No es posible conectar con %s en este sistema (bind ha devuelto el error %s)</translation>
-    </message>
-    <message>
-        <source>Unable to start HTTP server. See debug log for details.</source>
-        <translation type="unfinished">No se ha podido iniciar el servidor HTTP. Ver debug log para detalles.</translation>
-    </message>
-    <message>
-        <source>Unknown network specified in -onlynet: '%s'</source>
-        <translation type="unfinished">La red especificada en -onlynet: '%s' es desconocida</translation>
-    </message>
-    <message>
-        <source>Upgrading UTXO database</source>
-        <translation type="unfinished">Actualizando la base de datos UTXO</translation>
-    </message>
-    </context>
-=======
->>>>>>> ec86f1e9
 </TS>