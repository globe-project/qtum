--- conflicted
+++ resolved
@@ -646,9 +646,6 @@
         <translation type="unfinished">Zamknij wszystkie portfele</translation>
     </message>
     <message>
-<<<<<<< HEAD
-        <source>Show the %1 help message to get a list with possible Qtum command-line options</source>
-=======
         <source>Migrate Wallet</source>
         <translation type="unfinished">Przenieś Portfel</translation>
     </message>
@@ -657,8 +654,7 @@
         <translation type="unfinished">Przenieś portfel</translation>
     </message>
     <message>
-        <source>Show the %1 help message to get a list with possible Bitcoin command-line options</source>
->>>>>>> 0b4aa31c
+        <source>Show the %1 help message to get a list with possible Qtum command-line options</source>
         <translation type="unfinished">Pokaż pomoc %1 aby zobaczyć listę wszystkich opcji lnii poleceń.</translation>
     </message>
     <message>
