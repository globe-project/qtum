<TS version="2.1" language="eu">
<context>
    <name>AddressBookPage</name>
    <message>
        <source>Right-click to edit address or label</source>
        <translation type="unfinished">Klikatu eskuinarekin helbidea edo etiketa aldatzeko</translation>
    </message>
    <message>
        <source>Create a new address</source>
        <translation type="unfinished">Sortu helbide berria</translation>
    </message>
    <message>
        <source>&amp;New</source>
        <translation type="unfinished">&amp;Berria</translation>
    </message>
    <message>
        <source>Copy the currently selected address to the system clipboard</source>
        <translation type="unfinished">Kopiatu hautatutako helbidea sistemaren arbelean</translation>
    </message>
    <message>
        <source>&amp;Copy</source>
        <translation type="unfinished">&amp;Kopiatu</translation>
    </message>
    <message>
        <source>C&amp;lose</source>
        <translation type="unfinished">&amp;Itxi</translation>
    </message>
    <message>
        <source>Delete the currently selected address from the list</source>
        <translation type="unfinished">Ezabatu aukeratutako helbideak listatik</translation>
    </message>
    <message>
        <source>Enter address or label to search</source>
        <translation type="unfinished">Bilatzeko, helbide edo etiketa sartu</translation>
    </message>
    <message>
        <source>Export the data in the current tab to a file</source>
        <translation type="unfinished">Uneko fitxategian datuak esportatu</translation>
    </message>
    <message>
        <source>&amp;Export</source>
        <translation type="unfinished">&amp;Esportatu</translation>
    </message>
    <message>
        <source>&amp;Delete</source>
        <translation type="unfinished">&amp;Ezabatu</translation>
    </message>
    <message>
        <source>Choose the address to send coins to</source>
        <translation type="unfinished">Dirua bidaltzeko helbidea hautatu</translation>
    </message>
    <message>
        <source>Choose the address to receive coins with</source>
        <translation type="unfinished">Dirua jasotzeko helbidea hautatu</translation>
    </message>
    <message>
        <source>C&amp;hoose</source>
        <translation type="unfinished">&amp;Aukeratu</translation>
    </message>
    <message>
        <source>Sending addresses</source>
        <translation type="unfinished">Helbideak bidaltzen</translation>
    </message>
    <message>
        <source>Receiving addresses</source>
        <translation type="unfinished">Helbideak jasotzen</translation>
    </message>
    <message>
        <source>These are your Qtum addresses for sending payments. Always check the amount and the receiving address before sending coins.</source>
        <translation type="unfinished">Hauek dira zuk dirua jaso dezaketen Qtum helbideak. Egiaztatu beti diru-kopurua eta dirua jasoko duen helbidea zuzen egon daitezen, txanponak bidali baino lehen.</translation>
<<<<<<< HEAD
=======
    </message>
    <message>
        <source>These are your Qtum addresses for receiving payments. Use the 'Create new receiving address' button in the receive tab to create new addresses.
Signing is only possible with addresses of the type 'legacy'.</source>
        <translation type="unfinished">Hauek dira ordainketak jasotzeko zure Qtum helbideak. Jaso taulako 'Jasotzeko helbide berri bat sortu' botoia erabili helbide berri bat sortzeko.
Sinatzea 'legacy' motako helbideekin soilik da posible</translation>
>>>>>>> d82fec21
    </message>
    <message>
        <source>&amp;Copy Address</source>
        <translation type="unfinished">&amp;Helbidea kopiatu</translation>
    </message>
    <message>
        <source>Copy &amp;Label</source>
        <translation type="unfinished">Etiketa &amp;Kopiatu</translation>
    </message>
    <message>
        <source>&amp;Edit</source>
        <translation type="unfinished">&amp;Editatu</translation>
    </message>
    <message>
        <source>Export Address List</source>
        <translation type="unfinished">Helbide lista esportatu</translation>
    </message>
    <message>
        <source>Comma separated file</source>
        <extracomment>Expanded name of the CSV file format. See: https://en.wikipedia.org/wiki/Comma-separated_values.</extracomment>
        <translation type="unfinished">Komaz bereizitako fitxategia</translation>
    </message>
    <message>
        <source>There was an error trying to save the address list to %1. Please try again.</source>
        <extracomment>An error message. %1 is a stand-in argument for the name of the file we attempted to save to.</extracomment>
        <translation type="unfinished">Akats bat egon da helbide lista %1-ean gordetzen sahiatzean. Mesedez, saiatu berriro.</translation>
    </message>
    <message>
        <source>Exporting Failed</source>
        <translation type="unfinished">Esportazioak huts egin du</translation>
    </message>
</context>
<context>
    <name>AddressTableModel</name>
    <message>
        <source>Label</source>
        <translation type="unfinished">Izendapen</translation>
    </message>
    <message>
        <source>Address</source>
        <translation type="unfinished">Helbidea</translation>
    </message>
    <message>
        <source>(no label)</source>
        <translation type="unfinished">(izendapenik ez)</translation>
    </message>
</context>
<context>
    <name>AskPassphraseDialog</name>
    <message>
        <source>Passphrase Dialog</source>
        <translation type="unfinished">Pasahitzaren dialogoa</translation>
    </message>
    <message>
        <source>Enter passphrase</source>
        <translation type="unfinished">Pasahitza sartu</translation>
    </message>
    <message>
        <source>New passphrase</source>
        <translation type="unfinished">Pasahitz berria</translation>
    </message>
    <message>
        <source>Repeat new passphrase</source>
        <translation type="unfinished">Pasahitz berria errepiikatu</translation>
    </message>
    <message>
        <source>Show passphrase</source>
        <translation type="unfinished">Pasahitza erakutsi</translation>
    </message>
    <message>
        <source>Encrypt wallet</source>
        <translation type="unfinished">Diruzorroa enkriptatu</translation>
    </message>
    <message>
        <source>This operation needs your wallet passphrase to unlock the wallet.</source>
        <translation type="unfinished">Diruzorroaren pasahitza behar du eragiketa honek, diruzorroa desblokeatzeko.</translation>
    </message>
    <message>
        <source>Unlock wallet</source>
        <translation type="unfinished">Diruzorroa desblokeatu</translation>
    </message>
    <message>
        <source>Change passphrase</source>
        <translation type="unfinished">Pasahitza aldatu</translation>
    </message>
    <message>
        <source>Confirm wallet encryption</source>
        <translation type="unfinished">Diruorroaren enkriptazioa berretsi</translation>
    </message>
    <message>
        <source>Warning: If you encrypt your wallet and lose your passphrase, you will &lt;b&gt;LOSE ALL OF YOUR QTUMS&lt;/b&gt;!</source>
        <translation type="unfinished">Abisua: Diruzorroa enkriptatzen baduzu eta zure pasahitza galtzen baduzu, &lt;b&gt;QTUM GUZTIAK GALDUKO DITUZU&lt;/b&gt;!</translation>
    </message>
    <message>
        <source>Are you sure you wish to encrypt your wallet?</source>
        <translation type="unfinished">Seguru al zaude, zure diruzorroa enkriptatu nahi duzula?</translation>
    </message>
    <message>
        <source>Wallet encrypted</source>
        <translation type="unfinished">Zorroa enkriptatuta</translation>
    </message>
    <message>
        <source>Enter the new passphrase for the wallet.&lt;br/&gt;Please use a passphrase of &lt;b&gt;ten or more random characters&lt;/b&gt;, or &lt;b&gt;eight or more words&lt;/b&gt;.</source>
        <translation type="unfinished">Diruzorroaren pasahitz berria sartu. &lt;br/&gt;Mesedez &lt;b&gt; hamar edo gehiago ausazko hizkiko&lt;/b&gt; pasahitza erabili, edo &lt;b&gt; gutxienez zortzi hitz&lt;/b&gt;</translation>
    </message>
    <message>
        <source>Enter the old passphrase and new passphrase for the wallet.</source>
        <translation type="unfinished">Diruzorroaren pasahitz zahar zein berria sartu.</translation>
    </message>
    <message>
        <source>Remember that encrypting your wallet cannot fully protect your qtums from being stolen by malware infecting your computer.</source>
        <translation type="unfinished">Gogoan izan diruzorroaren enkripzioak ezin dituela zure qtumak zure ordenagailuan izan dezakezun malware batengandik lapurtuak izatetik guztiz babestu .</translation>
    </message>
    <message>
        <source>Wallet to be encrypted</source>
        <translation type="unfinished">Enkriptatzeko diruzorroa</translation>
    </message>
    <message>
        <source>Your wallet is about to be encrypted. </source>
        <translation type="unfinished">Zure diruzorroa enkriptatzekotan dago</translation>
    </message>
    <message>
        <source>Your wallet is now encrypted. </source>
        <translation type="unfinished">Zure diruzorroa enkriptatua dago orain.</translation>
    </message>
    <message>
        <source>IMPORTANT: Any previous backups you have made of your wallet file should be replaced with the newly generated, encrypted wallet file. For security reasons, previous backups of the unencrypted wallet file will become useless as soon as you start using the new, encrypted wallet.</source>
        <translation type="unfinished">GARRANTZITSUA: Diruzorroaren segurtasun-kopia, wallet.dat, erabilezina bihurtuko da enkriptazioa burutu ondoren. Ondorioz, segurtasun-kopia berriekin ordezkatu beharko zenituzke zure jada eginik dituzun diruzorroaren kopiak.</translation>
    </message>
    <message>
        <source>Wallet encryption failed</source>
        <translation type="unfinished">Diruzorroaren enkriptazioak huts egin du</translation>
    </message>
    <message>
        <source>Wallet encryption failed due to an internal error. Your wallet was not encrypted.</source>
        <translation type="unfinished">Diruzorroaren enkriptazioak huts egin du barne-akats baten ondorioz. Zure diruzorroa ez da enkriptatu.</translation>
    </message>
    <message>
        <source>The supplied passphrases do not match.</source>
        <translation type="unfinished">Eman dituzun pasahitzak ez datoz bat.</translation>
    </message>
    <message>
        <source>Wallet unlock failed</source>
        <translation type="unfinished">Zorroaren desblokeoak huts egin du</translation>
    </message>
    <message>
        <source>The passphrase entered for the wallet decryption was incorrect.</source>
        <translation type="unfinished">Zorroa desenkriptatzeko sartutako pasahitza okerra da.</translation>
    </message>
    <message>
        <source>Wallet passphrase was successfully changed.</source>
        <translation type="unfinished">Diruzorroaren pasahitza arrakastaz aldatu da.</translation>
    </message>
    <message>
        <source>Warning: The Caps Lock key is on!</source>
        <translation type="unfinished">Abisua: Mayuskulak blokeatuak dituzu!</translation>
    </message>
</context>
<context>
    <name>BanTableModel</name>
    <message>
        <source>IP/Netmask</source>
        <translation type="unfinished">IP/Saremaskara</translation>
    </message>
    <message>
        <source>Banned Until</source>
        <translation type="unfinished">Honarte debekatua </translation>
    </message>
</context>
<context>
    <name>BitcoinApplication</name>
    <message>
        <source>Runaway exception</source>
        <translation type="unfinished">Ranaway exception</translation>
    </message>
    <message>
        <source>Internal error</source>
        <translation type="unfinished">Barne errorea</translation>
    </message>
    </context>
<context>
    <name>QObject</name>
    <message>
        <source>Error: %1</source>
        <translation type="unfinished">Akatsa: %1</translation>
    </message>
    <message>
        <source>unknown</source>
        <translation type="unfinished">ezezaguna</translation>
    </message>
    <message>
        <source>Amount</source>
        <translation type="unfinished">Kopurua</translation>
    </message>
    <message>
        <source>Internal</source>
        <translation type="unfinished">Barnekoa</translation>
    </message>
    <message>
        <source>%1 d</source>
        <translation type="unfinished">%1 e</translation>
    </message>
    <message>
        <source>%1 h</source>
        <translation type="unfinished">%1 o</translation>
    </message>
    <message numerus="yes">
        <source>%n second(s)</source>
        <translation type="unfinished">
            <numerusform />
            <numerusform />
        </translation>
    </message>
    <message numerus="yes">
        <source>%n minute(s)</source>
        <translation type="unfinished">
            <numerusform />
            <numerusform />
        </translation>
    </message>
    <message numerus="yes">
        <source>%n hour(s)</source>
        <translation type="unfinished">
            <numerusform />
            <numerusform />
        </translation>
    </message>
    <message numerus="yes">
        <source>%n day(s)</source>
        <translation type="unfinished">
            <numerusform />
            <numerusform />
        </translation>
    </message>
    <message numerus="yes">
        <source>%n week(s)</source>
        <translation type="unfinished">
            <numerusform />
            <numerusform />
        </translation>
    </message>
    <message numerus="yes">
        <source>%n year(s)</source>
        <translation type="unfinished">
            <numerusform />
            <numerusform />
        </translation>
    </message>
    </context>
<context>
    <name>bitcoin-core</name>
    <message>
        <source>Done loading</source>
        <translation type="unfinished">Zamaketa amaitua</translation>
    </message>
    <message>
        <source>Importing…</source>
        <translation type="unfinished">Inportatzen...</translation>
    </message>
    <message>
        <source>Loading wallet…</source>
        <translation type="unfinished">Diruzorroa kargatzen...</translation>
    </message>
    <message>
        <source>Missing amount</source>
        <translation type="unfinished">Zenbatekoa falta da</translation>
    </message>
    <message>
        <source>No addresses available</source>
        <translation type="unfinished">Ez dago helbiderik eskuragarri</translation>
    </message>
    <message>
        <source>Replaying blocks…</source>
        <translation type="unfinished">Blokeak errepikatzen...</translation>
    </message>
    <message>
        <source>Rescanning…</source>
        <translation type="unfinished">Bereskaneatzen...</translation>
    </message>
    <message>
        <source>Starting network threads…</source>
        <translation type="unfinished">Sareko hariak abiarazten...</translation>
    </message>
    <message>
        <source>The source code is available from %s.</source>
        <translation type="unfinished">Iturri kodea %s-tik dago eskuragarri.</translation>
    </message>
    <message>
        <source>The transaction amount is too small to pay the fee</source>
        <translation type="unfinished">Transakzio kantitatea txikiegia da kuota ordaintzeko.</translation>
    </message>
    <message>
        <source>This is experimental software.</source>
        <translation type="unfinished">Hau software esperimentala da</translation>
    </message>
    <message>
        <source>Transaction amount too small</source>
        <translation type="unfinished">transakzio kopurua txikiegia</translation>
    </message>
    <message>
        <source>Transaction too large</source>
        <translation type="unfinished">Transakzio luzeegia</translation>
    </message>
    <message>
        <source>Unable to generate initial keys</source>
        <translation type="unfinished">hasierako giltzak sortzeko ezgai</translation>
    </message>
    <message>
        <source>Unable to generate keys</source>
        <translation type="unfinished">Giltzak sortzeko ezgai</translation>
    </message>
    <message>
        <source>Verifying blocks…</source>
        <translation type="unfinished">Blokeak egiaztatzen...</translation>
    </message>
    <message>
        <source>Verifying wallet(s)…</source>
        <translation type="unfinished">Diruzorroak egiaztatzen...</translation>
    </message>
    </context>
<context>
    <name>BitcoinGUI</name>
    <message>
        <source>&amp;Overview</source>
        <translation type="unfinished">&amp;Gainbegiratu</translation>
    </message>
    <message>
        <source>Show general overview of wallet</source>
        <translation type="unfinished">Diruzorroaren begirada orokorra ikusi</translation>
    </message>
    <message>
        <source>&amp;Transactions</source>
        <translation type="unfinished">&amp;Transakzioak</translation>
    </message>
    <message>
        <source>Browse transaction history</source>
        <translation type="unfinished">Ikusi transakzioen historia</translation>
    </message>
    <message>
        <source>E&amp;xit</source>
        <translation type="unfinished">Irten</translation>
    </message>
    <message>
        <source>Quit application</source>
        <translation type="unfinished">Aplikaziotik irten</translation>
    </message>
    <message>
        <source>&amp;About %1</source>
        <translation type="unfinished">%1-ri buruz</translation>
    </message>
    <message>
        <source>Show information about %1</source>
        <translation type="unfinished">%1-ri buruzko informazioa azaldu</translation>
    </message>
    <message>
        <source>About &amp;Qt</source>
        <translation type="unfinished">&amp;Qt-ri buruz</translation>
    </message>
    <message>
        <source>Show information about Qt</source>
        <translation type="unfinished">Erakutsi Qt-ren buruzko informazioa</translation>
    </message>
    <message>
        <source>Modify configuration options for %1</source>
        <translation type="unfinished">%1-ren konfiguraketa aukerak aldatu</translation>
    </message>
    <message>
        <source>Create a new wallet</source>
        <translation type="unfinished">Diruzorro berri bat sortu</translation>
    </message>
    <message>
        <source>&amp;Minimize</source>
        <translation type="unfinished">&amp;Minimizatu</translation>
    </message>
    <message>
        <source>Wallet:</source>
        <translation type="unfinished">Diruzorroa:</translation>
    </message>
    <message>
        <source>Network activity disabled.</source>
        <extracomment>A substring of the tooltip.</extracomment>
        <translation type="unfinished">Sarea desaktibatua</translation>
    </message>
    <message>
        <source>Proxy is &lt;b&gt;enabled&lt;/b&gt;: %1</source>
        <translation type="unfinished">Proxya &lt;b&gt;gaituta&lt;/b&gt; dago : %1</translation>
    </message>
    <message>
        <source>Send coins to a Qtum address</source>
        <translation type="unfinished">Bidali txanponak Qtum helbide batera</translation>
<<<<<<< HEAD
    </message>
=======
   </message>
>>>>>>> d82fec21
    <message>
        <source>Backup wallet to another location</source>
        <translation type="unfinished">Diru-zorroaren segurtasun-kopia beste leku batean.</translation>
    </message>
    <message>
        <source>Change the passphrase used for wallet encryption</source>
        <translation type="unfinished">Diruzorroa enkriptatzeko erabilitako pasahitza aldatu</translation>
    </message>
    <message>
        <source>&amp;Send</source>
        <translation type="unfinished">&amp;Bidali</translation>
    </message>
    <message>
        <source>&amp;Receive</source>
        <translation type="unfinished">&amp;Jaso</translation>
    </message>
    <message>
        <source>&amp;Options…</source>
        <translation type="unfinished">&amp;Aukerak...</translation>
    </message>
    <message>
        <source>&amp;Encrypt Wallet…</source>
        <translation type="unfinished">&amp;Diruzorroa enkriptatu...</translation>
    </message>
    <message>
        <source>Encrypt the private keys that belong to your wallet</source>
        <translation type="unfinished">Zure diru-zorroari dagozkion giltza pribatuak enkriptatu.</translation>
    </message>
    <message>
<<<<<<< HEAD
        <source>Sign messages with your Qtum addresses to prove you own them</source>
        <translation type="unfinished">Sinatu mezuak Qtumen helbideekin, jabetza frogatzeko.</translation>
    </message>
    <message>
        <source>Verify messages to ensure they were signed with specified Qtum addresses</source>
        <translation type="unfinished">Egiaztatu mesua Qtum helbide espezifikoarekin erregistratu direla ziurtatzeko</translation>
=======
        <source>&amp;Backup Wallet…</source>
        <translation type="unfinished">Diruzorroaren &amp;segurtasun kopia egin...</translation>
    </message>
    <message>
        <source>&amp;Change Passphrase…</source>
        <translation type="unfinished">&amp;aldatu pasahitza</translation>
    </message>
    <message>
        <source>Sign &amp;message…</source>
        <translation type="unfinished">sinatu &amp;mezua</translation>
    </message>
    <message>
        <source>Sign messages with your Qtum addresses to prove you own them</source>
        <translation type="unfinished">Sinatu mezuak Qtumen helbideekin, jabetza frogatzeko.</translation>
    </message>
    <message>
        <source>&amp;Verify message…</source>
        <translation type="unfinished">Mezua &amp;balioztatu</translation>
    </message>
    <message>
        <source>Verify messages to ensure they were signed with specified Qtum addresses</source>
        <translation type="unfinished">Egiaztatu mesua Qtum helbide espezifikoarekin erregistratu direla ziurtatzeko</translation>
    </message>
    <message>
        <source>&amp;Load PSBT from file…</source>
        <translation type="unfinished">&amp;kargatu PSBT fitxategitik...</translation>
    </message>
    <message>
        <source>Open &amp;URI…</source>
        <translation type="unfinished">Ireki&amp;URI...</translation>
    </message>
    <message>
        <source>Close Wallet…</source>
        <translation type="unfinished">Diruzorroa itxi...</translation>
    </message>
    <message>
        <source>Create Wallet…</source>
        <translation type="unfinished">Diruzorroa sortu...</translation>
>>>>>>> d82fec21
    </message>
    <message>
        <source>Close All Wallets…</source>
        <translation type="unfinished">Diru-zorro guztiak itxi...</translation>
    </message>
    <message>
        <source>&amp;File</source>
        <translation type="unfinished">&amp;Artxiboa</translation>
    </message>
    <message>
        <source>&amp;Settings</source>
        <translation type="unfinished">&amp;Ezarpenak</translation>
    </message>
    <message>
        <source>&amp;Help</source>
        <translation type="unfinished">&amp;Laguntza</translation>
    </message>
    <message>
        <source>Tabs toolbar</source>
        <translation type="unfinished">Fitxen tresna-barra</translation>
    </message>
    <message>
        <source>Synchronizing with network…</source>
        <translation type="unfinished">Sarearekin sinkronizatzen...</translation>
    </message>
    <message>
        <source>Indexing blocks on disk…</source>
        <translation type="unfinished">Diskoko blokeak indexatzen...</translation>
    </message>
    <message>
        <source>Processing blocks on disk…</source>
        <translation type="unfinished">Diskoko blokeak prozesatzen...</translation>
    </message>
    <message>
        <source>Reindexing blocks on disk…</source>
        <translation type="unfinished">Diskoko blokeak berzerrendatzen</translation>
    </message>
    <message>
        <source>Connecting to peers…</source>
        <translation type="unfinished">Pareekin konektatzen...</translation>
    </message>
    <message>
        <source>Show the list of used sending addresses and labels</source>
        <translation type="unfinished"> Bidalketa-helbideen eta etiketen zerrenda erakutsi</translation>
    </message>
    <message>
        <source>Show the list of used receiving addresses and labels</source>
        <translation type="unfinished">Harrera-helbideen eta etiketen zerrenda erakutsi</translation>
    </message>
    <message>
        <source>&amp;Command-line options</source>
        <translation type="unfinished">&amp;Komando-lerroaren aukerak</translation>
    </message>
    <message numerus="yes">
        <source>Processed %n block(s) of transaction history.</source>
        <translation type="unfinished">
            <numerusform />
            <numerusform />
        </translation>
    </message>
    <message>
        <source>%1 behind</source>
        <translation type="unfinished">%1 atzetik</translation>
    </message>
    <message>
        <source>Catching up…</source>
        <translation type="unfinished">Harrapatzen...</translation>
    </message>
    <message>
        <source>Last received block was generated %1 ago.</source>
        <translation type="unfinished">Jasotako azken blokea duela %1 sortu zen.</translation>
    </message>
    <message>
        <source>Transactions after this will not yet be visible.</source>
        <translation type="unfinished">Honen ondorengo transakzioak oraindik ez daude ikusgai.</translation>
    </message>
    <message>
        <source>Error</source>
        <translation type="unfinished">Akatsa</translation>
    </message>
    <message>
        <source>Warning</source>
        <translation type="unfinished">Abisua</translation>
    </message>
    <message>
        <source>Information</source>
        <translation type="unfinished">Informazioa</translation>
    </message>
    <message>
        <source>Up to date</source>
        <translation type="unfinished">Eguneratua</translation>
    </message>
    <message>
        <source>Load Partially Signed Qtum Transaction</source>
        <translation type="unfinished">Partzialki sinatutako Qtum transakzioa kargatu</translation>
<<<<<<< HEAD
=======
    </message>
    <message>
        <source>Load PSBT from &amp;clipboard…</source>
        <translation type="unfinished">kargatu PSBT arbeletik...</translation>
>>>>>>> d82fec21
    </message>
    <message>
        <source>Load Partially Signed Qtum Transaction from clipboard</source>
        <translation type="unfinished">Partzialki sinatutako Qtum transakzioa kargatu arbeletik</translation>
    </message>
    <message>
        <source>Node window</source>
        <translation type="unfinished">Adabegiaren leihoa</translation>
    </message>
    <message>
        <source>&amp;Sending addresses</source>
        <translation type="unfinished">&amp;Helbideak bidaltzen</translation>
    </message>
    <message>
        <source>&amp;Receiving addresses</source>
        <translation type="unfinished">&amp;Helbideak jasotzen</translation>
    </message>
    <message>
        <source>Open a qtum: URI</source>
        <translation type="unfinished">Ireki qtum bat: URI</translation>
    </message>
    <message>
        <source>Open Wallet</source>
        <translation type="unfinished">Diruzorroa zabaldu</translation>
    </message>
    <message>
        <source>Open a wallet</source>
        <translation type="unfinished">Diruzorro bat zabaldu</translation>
    </message>
    <message>
        <source>Close wallet</source>
        <translation type="unfinished">Diruzorroa itxi</translation>
    </message>
    <message>
        <source>Close all wallets</source>
        <translation type="unfinished">Diruzorro guztiak itxi</translation>
    </message>
    <message>
        <source>default wallet</source>
        <translation type="unfinished">Diruzorro lehenetsia</translation>
    </message>
    <message>
        <source>No wallets available</source>
        <translation type="unfinished">Ez dago diru-zorrorik eskura</translation>
    </message>
    <message>
        <source>Wallet Name</source>
        <extracomment>Label of the input field where the name of the wallet is entered.</extracomment>
        <translation type="unfinished">Diruzorroaren izena</translation>
    </message>
    <message>
        <source>&amp;Window</source>
        <translation type="unfinished">&amp;Lehioa</translation>
    </message>
    <message>
        <source>Zoom</source>
        <translation type="unfinished">Gerturatu</translation>
    </message>
    <message>
        <source>Main Window</source>
        <translation type="unfinished">Lehio nagusia</translation>
    </message>
    <message>
        <source>%1 client</source>
        <translation type="unfinished">%1 bezeroa</translation>
    </message>
    <message>
        <source>&amp;Hide</source>
        <translation type="unfinished">&amp;Ezkutatu</translation>
    </message>
    <message>
        <source>S&amp;how</source>
        <translation type="unfinished">E&amp;rakutsi</translation>
    </message>
    <message numerus="yes">
<<<<<<< HEAD
        <source>%n active connection(s) to Qtum network.</source>
=======
        <source>%n active connection(s) to Qtum network.</source> 
>>>>>>> d82fec21
        <extracomment>A substring of the tooltip.</extracomment>
        <translation type="unfinished">
            <numerusform />
            <numerusform />
        </translation>
    </message>
    <message>
        <source>Show Peers tab</source>
        <extracomment>A context menu item. The "Peers tab" is an element of the "Node window".</extracomment>
        <translation type="unfinished">Erakutxi kideen fitxa</translation>
    </message>
    <message>
        <source>Error: %1</source>
        <translation type="unfinished">Akatsa: %1</translation>
    </message>
    <message>
        <source>Warning: %1</source>
        <translation type="unfinished">Abisua: %1</translation>
    </message>
    <message>
        <source>Date: %1
</source>
        <translation type="unfinished">Data: %1
</translation>
    </message>
    <message>
        <source>Amount: %1
</source>
        <translation type="unfinished">Kopurua: %1
</translation>
    </message>
    <message>
        <source>Wallet: %1
</source>
        <translation type="unfinished">Diruzorroa: %1
</translation>
    </message>
    <message>
        <source>Type: %1
</source>
        <translation type="unfinished">Mota: %1
</translation>
    </message>
    <message>
        <source>Label: %1
</source>
        <translation type="unfinished">Etiketa: %1
</translation>
    </message>
    <message>
        <source>Address: %1
</source>
        <translation type="unfinished">Helbidea: %1
</translation>
    </message>
    <message>
        <source>Sent transaction</source>
        <translation type="unfinished">Bidalitako transakzioa</translation>
    </message>
    <message>
        <source>Incoming transaction</source>
        <translation type="unfinished">Sartutako transakzioa</translation>
    </message>
    <message>
        <source>HD key generation is &lt;b&gt;enabled&lt;/b&gt;</source>
        <translation type="unfinished">HD gakoaren sorrera &lt;b&gt;gaituta&lt;/b&gt; dago</translation>
    </message>
    <message>
        <source>HD key generation is &lt;b&gt;disabled&lt;/b&gt;</source>
        <translation type="unfinished">HD gakoaren sorrera &lt;b&gt;desgaituta&lt;/b&gt; dago</translation>
    </message>
    <message>
        <source>Private key &lt;b&gt;disabled&lt;/b&gt;</source>
        <translation type="unfinished">Gako pribatua &lt;b&gt;desgaitua&lt;/b&gt;</translation>
    </message>
    <message>
        <source>Wallet is &lt;b&gt;encrypted&lt;/b&gt; and currently &lt;b&gt;unlocked&lt;/b&gt;</source>
        <translation type="unfinished">Zorroa &lt;b&gt;enkriptatuta&lt;/b&gt; eta &lt;b&gt;desblokeatuta&lt;/b&gt; dago une honetan</translation>
    </message>
    <message>
        <source>Wallet is &lt;b&gt;encrypted&lt;/b&gt; and currently &lt;b&gt;locked&lt;/b&gt;</source>
        <translation type="unfinished">Zorroa &lt;b&gt;enkriptatuta&lt;/b&gt; eta &lt;b&gt;blokeatuta&lt;/b&gt; dago une honetan</translation>
    </message>
    <message>
        <source>Original message:</source>
        <translation type="unfinished">Jatorrizko mezua:</translation>
    </message>
</context>
<context>
    <name>CoinControlDialog</name>
    <message>
        <source>Coin Selection</source>
        <translation type="unfinished">Txanpon aukeraketa</translation>
    </message>
    <message>
        <source>Quantity:</source>
        <translation type="unfinished">Zenbat:</translation>
    </message>
    <message>
        <source>Bytes:</source>
        <translation type="unfinished">Byte kopurua:</translation>
    </message>
    <message>
        <source>Amount:</source>
        <translation type="unfinished">Kopurua:</translation>
    </message>
    <message>
        <source>Fee:</source>
        <translation type="unfinished">Ordainketa:</translation>
    </message>
    <message>
        <source>Dust:</source>
        <translation type="unfinished">Hautsa:</translation>
    </message>
    <message>
        <source>After Fee:</source>
        <translation type="unfinished">Ordaindu ondoren:</translation>
    </message>
    <message>
        <source>Change:</source>
        <translation type="unfinished">Bueltak:</translation>
    </message>
    <message>
        <source>Tree mode</source>
        <translation type="unfinished">Zuhaitz modua</translation>
    </message>
    <message>
        <source>List mode</source>
        <translation type="unfinished">Zerrenda modua</translation>
    </message>
    <message>
        <source>Amount</source>
        <translation type="unfinished">Kopurua</translation>
    </message>
    <message>
        <source>Received with label</source>
        <translation type="unfinished">Etiketarekin jasoa</translation>
    </message>
    <message>
        <source>Received with address</source>
        <translation type="unfinished">Helbidearekin jasoa</translation>
    </message>
    <message>
        <source>Date</source>
        <translation type="unfinished">Data</translation>
    </message>
    <message>
        <source>Confirmations</source>
        <translation type="unfinished">Konfirmazioak</translation>
    </message>
    <message>
        <source>Confirmed</source>
        <translation type="unfinished">Berretsia</translation>
    </message>
    <message>
        <source>Copy amount</source>
        <translation type="unfinished">zenbatekoaren kopia</translation>
    </message>
    <message>
        <source>Copy &amp;label</source>
        <translation type="unfinished">Kopiatu &amp;Etiketa</translation>
    </message>
    <message>
        <source>Copy quantity</source>
        <translation type="unfinished">Kopia kopurua</translation>
    </message>
    <message>
        <source>Copy fee</source>
        <translation type="unfinished">Kopiatu kuota</translation>
    </message>
    <message>
        <source>Copy after fee</source>
        <translation type="unfinished">Kopia kuotaren ondoren</translation>
    </message>
    <message>
        <source>Copy bytes</source>
        <translation type="unfinished">Kopiatu byte-ak</translation>
    </message>
    <message>
        <source>Copy dust</source>
        <translation type="unfinished">Kopiatu hautsa</translation>
    </message>
    <message>
        <source>Copy change</source>
        <translation type="unfinished">Kopiatu aldaketa</translation>
    </message>
    <message>
        <source>(%1 locked)</source>
        <translation type="unfinished">(%1 blokeatuta)</translation>
    </message>
    <message>
        <source>yes</source>
        <translation type="unfinished">bai</translation>
    </message>
    <message>
        <source>no</source>
        <translation type="unfinished">ez</translation>
    </message>
    <message>
        <source>(no label)</source>
        <translation type="unfinished">(izendapenik ez)</translation>
    </message>
    <message>
        <source>(change)</source>
        <translation type="unfinished">(bueltak)</translation>
    </message>
</context>
<context>
    <name>CreateWalletActivity</name>
    <message>
        <source>Create Wallet</source>
        <extracomment>Title of window indicating the progress of creation of a new wallet.</extracomment>
        <translation type="unfinished">Diruzorroa sortu</translation>
    </message>
    <message>
        <source>Creating Wallet &lt;b&gt;%1&lt;/b&gt;…</source>
        <extracomment>Descriptive text of the create wallet progress window which indicates to the user which wallet is currently being created.</extracomment>
        <translation type="unfinished">Diru-zorroa sortzen&lt;b&gt;%1&lt;/b&gt;...</translation>
    </message>
    <message>
        <source>Create wallet failed</source>
        <translation type="unfinished">Diruzorroa sortzen hutsegitea</translation>
    </message>
    <message>
        <source>Create wallet warning</source>
        <translation type="unfinished">Diru-zorroa sortzearen buruzko oharra</translation>
    </message>
    <message>
        <source>Can't list signers</source>
        <translation type="unfinished">Ezin dira sinatzaileak zerrendatu</translation>
    </message>
    </context>
<context>
    <name>LoadWalletsActivity</name>
    <message>
        <source>Load Wallets</source>
        <extracomment>Title of progress window which is displayed when wallets are being loaded.</extracomment>
        <translation type="unfinished">Kargatu diruzorroak</translation>
    </message>
    <message>
        <source>Loading wallets…</source>
        <extracomment>Descriptive text of the load wallets progress window which indicates to the user that wallets are currently being loaded.</extracomment>
        <translation type="unfinished">Diruzorroak kargatzen...</translation>
    </message>
</context>
<context>
    <name>OpenWalletActivity</name>
    <message>
        <source>Open wallet failed</source>
        <translation type="unfinished">Diruzorroa irekitzen hutsegitea</translation>
    </message>
    <message>
        <source>Open wallet warning</source>
        <translation type="unfinished">Diruzorroa irekitzen abisua</translation>
    </message>
    <message>
        <source>default wallet</source>
        <translation type="unfinished">Diruzorro lehenetsia</translation>
    </message>
    <message>
        <source>Open Wallet</source>
        <extracomment>Title of window indicating the progress of opening of a wallet.</extracomment>
        <translation type="unfinished">Diruzorroa zabaldu</translation>
    </message>
    <message>
        <source>Opening Wallet &lt;b&gt;%1&lt;/b&gt;…</source>
        <extracomment>Descriptive text of the open wallet progress window which indicates to the user which wallet is currently being opened.</extracomment>
        <translation type="unfinished">&lt;b&gt;%1&lt;/b&gt; diruzorroa irekitzen ...</translation>
    </message>
</context>
<context>
    <name>WalletController</name>
    <message>
        <source>Close wallet</source>
        <translation type="unfinished">Diruzorroa itxi</translation>
    </message>
    <message>
        <source>Close all wallets</source>
        <translation type="unfinished">Diruzorro guztiak itxi</translation>
    </message>
    <message>
        <source>Are you sure you wish to close all wallets?</source>
        <translation type="unfinished">Ziur diruzorro guztiak itxi nahi dituzula?</translation>
    </message>
</context>
<context>
    <name>CreateWalletDialog</name>
    <message>
        <source>Create Wallet</source>
        <translation type="unfinished">Diruzorroa sortu</translation>
    </message>
    <message>
        <source>Wallet Name</source>
        <translation type="unfinished">Diruzorroaren izena</translation>
    </message>
    <message>
        <source>Wallet</source>
        <translation type="unfinished">Diru-zorroa</translation>
    </message>
    <message>
        <source>Encrypt Wallet</source>
        <translation type="unfinished">Diruzorroa enkriptatu</translation>
    </message>
    <message>
        <source>Advanced Options</source>
        <translation type="unfinished">Aukera aurreratuak</translation>
    </message>
    <message>
        <source>Disable Private Keys</source>
        <translation type="unfinished">Desgaitu gako pribatuak</translation>
    </message>
    <message>
        <source>Make Blank Wallet</source>
        <translation type="unfinished">Egin diruzorro hutsa...</translation>
    </message>
    <message>
        <source>Descriptor Wallet</source>
        <translation type="unfinished">Deskriptorearen zorroa</translation>
    </message>
    <message>
        <source>External signer</source>
        <translation type="unfinished">Kanpo sinatzailea</translation>
    </message>
    <message>
        <source>Create</source>
        <translation type="unfinished">Sortu</translation>
    </message>
    </context>
<context>
    <name>EditAddressDialog</name>
    <message>
        <source>Edit Address</source>
        <translation type="unfinished">Helbidea editatu</translation>
    </message>
    <message>
        <source>&amp;Label</source>
        <translation type="unfinished">&amp;Etiketa</translation>
    </message>
    <message>
        <source>&amp;Address</source>
        <translation type="unfinished">&amp;Helbidea</translation>
    </message>
    <message>
        <source>New sending address</source>
        <translation type="unfinished">Bidaltzeko helbide berria</translation>
    </message>
    <message>
        <source>Edit receiving address</source>
        <translation type="unfinished">Jasotzeko helbidea editatu</translation>
    </message>
    <message>
        <source>Edit sending address</source>
        <translation type="unfinished">Bidaltzeko helbidea editatu</translation>
    </message>
    <message>
        <source>Could not unlock wallet.</source>
        <translation type="unfinished">Ezin da diruzorroa desblokeatu.</translation>
    </message>
    <message>
        <source>New key generation failed.</source>
        <translation type="unfinished">Giltza berriaren sorrerak huts egin du.</translation>
    </message>
</context>
<context>
    <name>FreespaceChecker</name>
    <message>
        <source>A new data directory will be created.</source>
        <translation type="unfinished">Datu direktorio berria sortuko da.</translation>
    </message>
    <message>
        <source>name</source>
        <translation type="unfinished">izena</translation>
    </message>
    <message>
        <source>Path already exists, and is not a directory.</source>
        <translation type="unfinished">Bidea existitzen da, eta ez da direktorioa.</translation>
    </message>
    <message>
        <source>Cannot create data directory here.</source>
        <translation type="unfinished">Ezin da datu direktoria hemen sortu.</translation>
    </message>
</context>
<context>
    <name>Intro</name>
    <message numerus="yes">
        <source>%n GB of space available</source>
        <translation type="unfinished">
            <numerusform />
            <numerusform />
        </translation>
    </message>
    <message numerus="yes">
        <source>(of %n GB needed)</source>
        <translation type="unfinished">
            <numerusform />
            <numerusform />
        </translation>
    </message>
    <message numerus="yes">
        <source>(%n GB needed for full chain)</source>
        <translation type="unfinished">
            <numerusform />
            <numerusform />
        </translation>
    </message>
    <message numerus="yes">
        <source>(sufficient to restore backups %n day(s) old)</source>
        <extracomment>Explanatory text on the capability of the current prune target.</extracomment>
        <translation type="unfinished">
            <numerusform />
            <numerusform />
        </translation>
    </message>
    <message>
        <source>Error</source>
        <translation type="unfinished">Akatsa</translation>
    </message>
    <message>
        <source>Welcome</source>
        <translation type="unfinished">Ongietorri</translation>
    </message>
    <message>
        <source>Welcome to %1.</source>
        <translation type="unfinished">Ongietorri %1-ra</translation>
    </message>
    <message>
        <source> GB</source>
        <translation type="unfinished">GB</translation>
    </message>
    <message>
        <source>Use the default data directory</source>
        <translation type="unfinished">Erabili datu direktorio lehenetsia</translation>
    </message>
    <message>
        <source>Use a custom data directory:</source>
        <translation type="unfinished">Erabili datu direktorio pertsonalizatu bat:</translation>
    </message>
</context>
<context>
    <name>HelpMessageDialog</name>
    <message>
        <source>version</source>
        <translation type="unfinished">bertsioa</translation>
    </message>
    <message>
        <source>About %1</source>
        <translation type="unfinished">%1 inguru</translation>
    </message>
    <message>
        <source>Command-line options</source>
        <translation type="unfinished">Komando lerroaren aukerak</translation>
    </message>
</context>
<context>
    <name>ShutdownWindow</name>
    <message>
        <source>%1 is shutting down…</source>
        <translation type="unfinished">%1Itzaltzen ari da...</translation>
    </message>
    </context>
<context>
    <name>ModalOverlay</name>
    <message>
        <source>Form</source>
        <translation type="unfinished">Inprimakia</translation>
    </message>
    <message>
        <source>Number of blocks left</source>
        <translation type="unfinished">Gainerako blokeen kopurua.</translation>
    </message>
    <message>
        <source>Unknown…</source>
        <translation type="unfinished">Ezezaguna...</translation>
    </message>
    <message>
        <source>calculating…</source>
        <translation type="unfinished">kalkulatzen...</translation>
    </message>
    <message>
        <source>Last block time</source>
        <translation type="unfinished">Azken blokearen unea</translation>
    </message>
    <message>
        <source>Progress</source>
        <translation type="unfinished">Aurrerapena</translation>
    </message>
    <message>
        <source>Progress increase per hour</source>
        <translation type="unfinished">Aurrerapenaren igoera orduko</translation>
    </message>
    <message>
        <source>Hide</source>
        <translation type="unfinished">Izkutatu</translation>
    </message>
    </context>
<context>
    <name>OpenURIDialog</name>
    <message>
        <source>Open qtum URI</source>
        <translation type="unfinished">Ireki qtum URIa</translation>
    </message>
    <message>
        <source>URI:</source>
        <translation type="unfinished">URI: </translation>
    </message>
    <message>
        <source>Paste address from clipboard</source>
        <extracomment>Tooltip text for button that allows you to paste an address that is in your clipboard.</extracomment>
        <translation type="unfinished">Arbeletik helbidea itsatsi</translation>
    </message>
</context>
<context>
    <name>OptionsDialog</name>
    <message>
        <source>Options</source>
        <translation type="unfinished">Aukerak</translation>
    </message>
    <message>
        <source>&amp;Main</source>
        <translation type="unfinished">&amp;Nagusia</translation>
    </message>
    <message>
        <source>Size of &amp;database cache</source>
        <translation type="unfinished">Databasearen cache tamaina</translation>
    </message>
    <message>
        <source>IP address of the proxy (e.g. IPv4: 127.0.0.1 / IPv6: ::1)</source>
        <translation type="unfinished">Proxyaren IP helbidea  (IPv4: 127.0.0.1 / IPv6: ::1 adibidez )</translation>
    </message>
    <message>
        <source>Open Configuration File</source>
        <translation type="unfinished">Ireki konfigurazio fitxategia</translation>
    </message>
    <message>
        <source>Reset all client options to default.</source>
        <translation type="unfinished">Bezeroaren aukera guztiak hasieratu.</translation>
    </message>
    <message>
        <source>&amp;Reset Options</source>
        <translation type="unfinished">&amp;Aukerak Hasieratu</translation>
    </message>
    <message>
        <source>&amp;Network</source>
        <translation type="unfinished">&amp;Sarea</translation>
    </message>
    <message>
        <source>Expert</source>
        <translation type="unfinished">Aditu</translation>
    </message>
    <message>
        <source>Enable coin &amp;control features</source>
        <translation type="unfinished">Diruaren &amp;kontrolaren ezaugarriak gaitu</translation>
    </message>
    <message>
        <source>Map port using &amp;UPnP</source>
        <translation type="unfinished">Portua mapeatu &amp;UPnP erabiliz</translation>
    </message>
    <message>
        <source>Accept connections from outside.</source>
        <translation type="unfinished">Kanpoko konexioak onartu</translation>
    </message>
    <message>
        <source>Allow incomin&amp;g connections</source>
        <translation type="unfinished">Sarbide konexioak baimendu</translation>
    </message>
    <message>
        <source>Proxy &amp;IP:</source>
        <translation type="unfinished">Proxyaren &amp;IP helbidea:</translation>
    </message>
    <message>
        <source>&amp;Port:</source>
        <translation type="unfinished">&amp;Portua:</translation>
    </message>
    <message>
        <source>Port of the proxy (e.g. 9050)</source>
        <translation type="unfinished">Proxy portua (9050 adibidez)</translation>
    </message>
    <message>
        <source>&amp;Window</source>
        <translation type="unfinished">&amp;Lehioa</translation>
    </message>
    <message>
        <source>&amp;Display</source>
        <translation type="unfinished">&amp;Pantaila</translation>
    </message>
    <message>
        <source>User Interface &amp;language:</source>
        <translation type="unfinished">Erabiltzaile-interfazearen &amp;hizkuntza:</translation>
    </message>
    <message>
        <source>&amp;Unit to show amounts in:</source>
        <translation type="unfinished">Zenbatekoa azaltzeko &amp;unitatea:</translation>
    </message>
    <message>
        <source>&amp;OK</source>
        <translation type="unfinished">&amp;Ados</translation>
    </message>
    <message>
        <source>&amp;Cancel</source>
        <translation type="unfinished">&amp;Ezeztatu</translation>
    </message>
    <message>
        <source>default</source>
        <translation type="unfinished">lehenetsi</translation>
    </message>
    <message>
        <source>none</source>
        <translation type="unfinished">Bat ere ez</translation>
    </message>
    <message>
        <source>Confirm options reset</source>
        <extracomment>Window title text of pop-up window shown when the user has chosen to reset options.</extracomment>
        <translation type="unfinished">Berretsi aukeren berrezarpena</translation>
    </message>
    <message>
        <source>Client restart required to activate changes.</source>
        <extracomment>Text explaining that the settings changed will not come into effect until the client is restarted.</extracomment>
        <translation type="unfinished">Bezeroa berrabiarazi behar da aldaketak aktibatzeko.</translation>
    </message>
    <message>
        <source>Configuration options</source>
        <extracomment>Window title text of pop-up box that allows opening up of configuration file.</extracomment>
        <translation type="unfinished">Konfiguraketa aukerak</translation>
    </message>
    <message>
        <source>Error</source>
        <translation type="unfinished">Akatsa</translation>
    </message>
    <message>
        <source>This change would require a client restart.</source>
        <translation type="unfinished">Aldaketa honek clienta berriro piztea eskatzen du</translation>
    </message>
    </context>
<context>
    <name>OverviewPage</name>
    <message>
        <source>Form</source>
        <translation type="unfinished">Inprimakia</translation>
    </message>
    <message>
        <source>Watch-only:</source>
        <translation type="unfinished">Ikusi-bakarrik:</translation>
    </message>
    <message>
        <source>Available:</source>
        <translation type="unfinished">Eskuragarri:</translation>
    </message>
    <message>
        <source>Pending:</source>
        <translation type="unfinished">Zai:</translation>
    </message>
    <message>
        <source>Immature:</source>
        <translation type="unfinished">Ez dago eskuragarri:</translation>
    </message>
    <message>
        <source>Balances</source>
        <translation type="unfinished">Saldoa</translation>
    </message>
    <message>
        <source>Total:</source>
        <translation type="unfinished">Guztira:</translation>
    </message>
    <message>
        <source>Your current total balance</source>
        <translation type="unfinished">Zure oraingo erabateko saldoa</translation>
    </message>
    <message>
        <source>Spendable:</source>
        <translation type="unfinished">Gastagarria:</translation>
    </message>
    <message>
        <source>Recent transactions</source>
        <translation type="unfinished">Transakzio berriak</translation>
    </message>
    </context>
<context>
    <name>PSBTOperationsDialog</name>
    <message>
        <source>Dialog</source>
        <translation type="unfinished">Elkarrizketa</translation>
    </message>
    <message>
        <source>Sign Tx</source>
        <translation type="unfinished">Sinatu Tx</translation>
    </message>
    <message>
        <source>Copy to Clipboard</source>
        <translation type="unfinished">Kopiatu arbelera</translation>
    </message>
    <message>
        <source>Save…</source>
        <translation type="unfinished">Gorde...</translation>
    </message>
    <message>
        <source>Close</source>
        <translation type="unfinished">Itxi</translation>
    </message>
    <message>
        <source>Save Transaction Data</source>
        <translation type="unfinished">Gorde transakzioko data</translation>
    </message>
    <message>
        <source>PSBT saved to disk.</source>
        <translation type="unfinished">PSBT diskoan gorde da.</translation>
    </message>
    <message>
        <source>Total Amount</source>
        <translation type="unfinished">Kopuru osoa</translation>
    </message>
    <message>
        <source>or</source>
        <translation type="unfinished">edo</translation>
    </message>
    <message>
        <source>Transaction status is unknown.</source>
        <translation type="unfinished">Transakzioaren egoera ezezaguna da.</translation>
    </message>
</context>
<context>
    <name>PaymentServer</name>
    <message>
        <source>Payment request error</source>
        <translation type="unfinished">Ordainketa eskaera akatsa</translation>
    </message>
    </context>
<context>
    <name>PeerTableModel</name>
    <message>
        <source>User Agent</source>
        <extracomment>Title of Peers Table column which contains the peer's User Agent string.</extracomment>
        <translation type="unfinished">Erabiltzaile agentea</translation>
    </message>
    <message>
        <source>Peer</source>
        <extracomment>Title of Peers Table column which contains a unique number used to identify a connection.</extracomment>
        <translation type="unfinished">Kidea</translation>
    </message>
    <message>
        <source>Sent</source>
        <extracomment>Title of Peers Table column which indicates the total amount of network information we have sent to the peer.</extracomment>
        <translation type="unfinished">Bidalia</translation>
    </message>
    <message>
        <source>Received</source>
        <extracomment>Title of Peers Table column which indicates the total amount of network information we have received from the peer.</extracomment>
        <translation type="unfinished">Jasoa</translation>
    </message>
    <message>
        <source>Address</source>
        <extracomment>Title of Peers Table column which contains the IP/Onion/I2P address of the connected peer.</extracomment>
        <translation type="unfinished">Helbidea</translation>
    </message>
    <message>
        <source>Type</source>
        <extracomment>Title of Peers Table column which describes the type of peer connection. The "type" describes why the connection exists.</extracomment>
        <translation type="unfinished">Mota</translation>
    </message>
    <message>
        <source>Network</source>
        <extracomment>Title of Peers Table column which states the network the peer connected through.</extracomment>
        <translation type="unfinished">Sarea</translation>
    </message>
    </context>
<context>
    <name>QRImageWidget</name>
    <message>
        <source>&amp;Save Image…</source>
        <translation type="unfinished">&amp;Gorde irudia...</translation>
    </message>
    <message>
        <source>&amp;Copy Image</source>
        <translation type="unfinished">&amp;kopiatu irudia</translation>
    </message>
    <message>
        <source>Save QR Code</source>
        <translation type="unfinished">Gorde QR kodea</translation>
    </message>
    <message>
        <source>PNG Image</source>
        <extracomment>Expanded name of the PNG file format. See: https://en.wikipedia.org/wiki/Portable_Network_Graphics.</extracomment>
        <translation type="unfinished">PNG irudia</translation>
    </message>
</context>
<context>
    <name>RPCConsole</name>
    <message>
        <source>Client version</source>
        <translation type="unfinished">Bezeroaren bertsioa</translation>
    </message>
    <message>
        <source>&amp;Information</source>
        <translation type="unfinished">&amp;Informazioa</translation>
    </message>
    <message>
        <source>General</source>
        <translation type="unfinished">Orokorra</translation>
    </message>
    <message>
        <source>Datadir</source>
        <translation type="unfinished">Datu direktorioa</translation>
    </message>
    <message>
        <source>Blocksdir</source>
        <translation type="unfinished">Blokeen direktorioa</translation>
    </message>
    <message>
        <source>Startup time</source>
        <translation type="unfinished">Abiatzeko ordua</translation>
    </message>
    <message>
        <source>Network</source>
        <translation type="unfinished">Sarea</translation>
    </message>
    <message>
        <source>Name</source>
        <translation type="unfinished">Izena</translation>
    </message>
    <message>
        <source>Number of connections</source>
        <translation type="unfinished">Konexio kopurua</translation>
    </message>
    <message>
        <source>Wallet: </source>
        <translation type="unfinished">Diruzorroa:</translation>
    </message>
    <message>
        <source>(none)</source>
        <translation type="unfinished">(bat ere ez)</translation>
    </message>
    <message>
        <source>&amp;Reset</source>
        <translation type="unfinished">&amp;Berrezarri</translation>
    </message>
    <message>
        <source>Received</source>
        <translation type="unfinished">Jasoa</translation>
    </message>
    <message>
        <source>Sent</source>
        <translation type="unfinished">Bidalia</translation>
    </message>
    <message>
        <source>&amp;Peers</source>
        <translation type="unfinished">&amp;Kideak</translation>
    </message>
    <message>
        <source>Banned peers</source>
        <translation type="unfinished">Debekatutako kideak</translation>
    </message>
    <message>
        <source>Version</source>
        <translation type="unfinished">Bertsioa</translation>
    </message>
    <message>
        <source>User Agent</source>
        <translation type="unfinished">Erabiltzaile agentea</translation>
    </message>
    <message>
        <source>Node window</source>
        <translation type="unfinished">Adabegiaren leihoa</translation>
    </message>
    <message>
        <source>Permissions</source>
        <translation type="unfinished">Baimenak</translation>
    </message>
    <message>
        <source>Services</source>
        <translation type="unfinished">Zerbitzuak</translation>
    </message>
    <message>
        <source>Last block time</source>
        <translation type="unfinished">Azken blokearen unea</translation>
    </message>
    <message>
        <source>Clear console</source>
        <translation type="unfinished">Garbitu kontsola</translation>
    </message>
    <message>
        <source>&amp;Disconnect</source>
        <translation type="unfinished">&amp;Deskonektatu</translation>
    </message>
    <message>
        <source>Executing…</source>
        <extracomment>A console message indicating an entered command is currently being executed.</extracomment>
        <translation type="unfinished">Exekutatzen...</translation>
    </message>
    <message>
        <source>Yes</source>
        <translation type="unfinished">Bai</translation>
    </message>
    <message>
        <source>No</source>
        <translation type="unfinished">Ez</translation>
    </message>
    <message>
        <source>To</source>
        <translation type="unfinished">Ra</translation>
    </message>
    <message>
        <source>From</source>
        <translation type="unfinished">Tik</translation>
    </message>
    <message>
        <source>Never</source>
        <translation type="unfinished">Inoiz ez</translation>
    </message>
    <message>
        <source>Unknown</source>
        <translation type="unfinished">Ezezaguna</translation>
    </message>
</context>
<context>
    <name>ReceiveCoinsDialog</name>
    <message>
        <source>&amp;Amount:</source>
        <translation type="unfinished">&amp;Kopurua:</translation>
    </message>
    <message>
        <source>&amp;Label:</source>
        <translation type="unfinished">&amp;Etiketa:</translation>
    </message>
    <message>
        <source>&amp;Message:</source>
        <translation type="unfinished">&amp;Mezua:</translation>
    </message>
    <message>
        <source>Clear all fields of the form.</source>
        <translation type="unfinished">Garbitu formularioko eremu guztiak.</translation>
    </message>
    <message>
        <source>Clear</source>
        <translation type="unfinished">Garbitu</translation>
    </message>
    <message>
        <source>Show</source>
        <translation type="unfinished">Erakutsi</translation>
    </message>
    <message>
        <source>Remove</source>
        <translation type="unfinished">Ezabatu</translation>
    </message>
    <message>
        <source>Copy &amp;URI</source>
        <translation type="unfinished">Kopiatu &amp;URI</translation>
    </message>
    <message>
        <source>Copy &amp;label</source>
        <translation type="unfinished">Kopiatu &amp;Etiketa</translation>
    </message>
    <message>
        <source>Could not unlock wallet.</source>
        <translation type="unfinished">Ezin da diruzorroa desblokeatu.</translation>
    </message>
    </context>
<context>
    <name>ReceiveRequestDialog</name>
    <message>
        <source>Address:</source>
        <translation type="unfinished">Helbidea:</translation>
    </message>
    <message>
        <source>Amount:</source>
        <translation type="unfinished">Kopurua:</translation>
    </message>
    <message>
        <source>Label:</source>
        <translation type="unfinished">Etiketa:</translation>
    </message>
    <message>
        <source>Message:</source>
        <translation type="unfinished">Mezua:</translation>
    </message>
    <message>
        <source>Wallet:</source>
        <translation type="unfinished">Diruzorroa:</translation>
    </message>
    <message>
        <source>Copy &amp;URI</source>
        <translation type="unfinished">Kopiatu &amp;URI</translation>
    </message>
    <message>
        <source>Copy &amp;Address</source>
        <translation type="unfinished">&amp;Helbidea kopiatu</translation>
    </message>
    <message>
        <source>&amp;Verify</source>
        <translation type="unfinished">&amp;Egiaztatu</translation>
    </message>
    <message>
        <source>&amp;Save Image…</source>
        <translation type="unfinished">&amp;Gorde irudia...</translation>
    </message>
    <message>
        <source>Payment information</source>
        <translation type="unfinished">Ordainketaren informazioa</translation>
    </message>
    </context>
<context>
    <name>RecentRequestsTableModel</name>
    <message>
        <source>Date</source>
        <translation type="unfinished">Data</translation>
    </message>
    <message>
        <source>Label</source>
        <translation type="unfinished">Izendapen</translation>
    </message>
    <message>
        <source>Message</source>
        <translation type="unfinished">Mezua</translation>
    </message>
    <message>
        <source>(no label)</source>
        <translation type="unfinished">(izendapenik ez)</translation>
    </message>
    <message>
        <source>(no message)</source>
        <translation type="unfinished">(mezurik ez)</translation>
    </message>
    <message>
        <source>Requested</source>
        <translation type="unfinished">Eskatua</translation>
    </message>
</context>
<context>
    <name>SendCoinsDialog</name>
    <message>
        <source>Send Coins</source>
        <translation type="unfinished">Txanponak bidali</translation>
    </message>
    <message>
        <source>automatically selected</source>
        <translation type="unfinished">automatikoki aukeratua</translation>
    </message>
    <message>
        <source>Quantity:</source>
        <translation type="unfinished">Zenbat:</translation>
    </message>
    <message>
        <source>Bytes:</source>
        <translation type="unfinished">Byte kopurua:</translation>
    </message>
    <message>
        <source>Amount:</source>
        <translation type="unfinished">Kopurua:</translation>
    </message>
    <message>
        <source>Fee:</source>
        <translation type="unfinished">Ordainketa:</translation>
    </message>
    <message>
        <source>After Fee:</source>
        <translation type="unfinished">Ordaindu ondoren:</translation>
    </message>
    <message>
        <source>Change:</source>
        <translation type="unfinished">Bueltak:</translation>
    </message>
    <message>
        <source>Transaction Fee:</source>
        <translation type="unfinished">Transakzio kuota:</translation>
    </message>
    <message>
        <source>per kilobyte</source>
        <translation type="unfinished">Kilobyteko</translation>
    </message>
    <message>
        <source>Hide</source>
        <translation type="unfinished">Izkutatu</translation>
    </message>
    <message>
        <source>Recommended:</source>
        <translation type="unfinished">Gomendatutakoa:</translation>
    </message>
    <message>
        <source>Custom:</source>
        <translation type="unfinished">Neurrira:</translation>
    </message>
    <message>
        <source>Send to multiple recipients at once</source>
        <translation type="unfinished">Hainbat jasotzaileri batera bidali</translation>
    </message>
    <message>
        <source>Clear all fields of the form.</source>
        <translation type="unfinished">Garbitu formularioko eremu guztiak.</translation>
    </message>
    <message>
        <source>Dust:</source>
        <translation type="unfinished">Hautsa:</translation>
    </message>
    <message>
        <source>Choose…</source>
        <translation type="unfinished">Aukeratu...</translation>
    </message>
    <message>
        <source>Balance:</source>
        <translation type="unfinished">Saldoa:</translation>
    </message>
    <message>
        <source>Confirm the send action</source>
        <translation type="unfinished">Bidalketa berretsi</translation>
    </message>
    <message>
        <source>S&amp;end</source>
        <translation type="unfinished">Bidali</translation>
    </message>
    <message>
        <source>Copy quantity</source>
        <translation type="unfinished">Kopia kopurua</translation>
    </message>
    <message>
        <source>Copy amount</source>
        <translation type="unfinished">zenbatekoaren kopia</translation>
    </message>
    <message>
        <source>Copy fee</source>
        <translation type="unfinished">Kopiatu kuota</translation>
    </message>
    <message>
        <source>Copy after fee</source>
        <translation type="unfinished">Kopia kuotaren ondoren</translation>
    </message>
    <message>
        <source>Copy bytes</source>
        <translation type="unfinished">Kopiatu byte-ak</translation>
    </message>
    <message>
        <source>Copy dust</source>
        <translation type="unfinished">Kopiatu hautsa</translation>
    </message>
    <message>
        <source>Copy change</source>
        <translation type="unfinished">Kopiatu aldaketa</translation>
    </message>
    <message>
        <source>Sign on device</source>
        <extracomment>"device" usually means a hardware wallet.</extracomment>
        <translation type="unfinished">Sinatu gailuan</translation>
    </message>
    <message>
        <source>Connect your hardware wallet first.</source>
        <translation type="unfinished">Konektatu zure hardware diruzorroa lehenago.</translation>
    </message>
    <message>
        <source>Sign failed</source>
        <translation type="unfinished">Sinadurak hutsegitea</translation>
    </message>
    <message>
        <source>External signer not found</source>
        <extracomment>"External signer" means using devices such as hardware wallets.</extracomment>
        <translation type="unfinished">Kanpo sinatzailea ez da aurkitu</translation>
    </message>
    <message>
        <source>External signer failure</source>
        <extracomment>"External signer" means using devices such as hardware wallets.</extracomment>
        <translation type="unfinished">Kanpo sinatzailearen hutsegitea</translation>
    </message>
    <message>
        <source>Save Transaction Data</source>
        <translation type="unfinished">Gorde transakzioko data</translation>
    </message>
    <message>
        <source>PSBT saved</source>
        <translation type="unfinished">PSBT gordeta</translation>
    </message>
    <message>
        <source>External balance:</source>
        <translation type="unfinished">Kanpo saldoa:</translation>
    </message>
    <message>
        <source>or</source>
        <translation type="unfinished">edo</translation>
    </message>
    <message>
        <source>Total Amount</source>
        <translation type="unfinished">Kopuru osoa</translation>
    </message>
    <message>
        <source>Confirm send coins</source>
        <translation type="unfinished">Txanponen bidalketa berretsi</translation>
    </message>
    <message>
        <source>The amount to pay must be larger than 0.</source>
        <translation type="unfinished">Ordaintzeko kopurua, 0 baino handiagoa izan behar du.</translation>
    </message>
    <message numerus="yes">
        <source>Estimated to begin confirmation within %n block(s).</source>
        <translation type="unfinished">
            <numerusform />
            <numerusform />
        </translation>
    </message>
    <message>
        <source>(no label)</source>
        <translation type="unfinished">(izendapenik ez)</translation>
    </message>
</context>
<context>
    <name>SendCoinsEntry</name>
    <message>
        <source>A&amp;mount:</source>
        <translation type="unfinished">K&amp;opurua:</translation>
    </message>
    <message>
        <source>Pay &amp;To:</source>
        <translation type="unfinished">Ordaindu &amp;honi:</translation>
    </message>
    <message>
        <source>&amp;Label:</source>
        <translation type="unfinished">&amp;Etiketa:</translation>
    </message>
    <message>
        <source>Choose previously used address</source>
        <translation type="unfinished">Aukeratu lehenago aukeraturiko helbidea</translation>
    </message>
    <message>
        <source>Paste address from clipboard</source>
        <translation type="unfinished">Arbeletik helbidea itsatsi</translation>
    </message>
    <message>
        <source>Message:</source>
        <translation type="unfinished">Mezua:</translation>
    </message>
    </context>
<context>
    <name>SignVerifyMessageDialog</name>
    <message>
        <source>Choose previously used address</source>
        <translation type="unfinished">Aukeratu lehenago aukeraturiko helbidea</translation>
    </message>
    <message>
        <source>Paste address from clipboard</source>
        <translation type="unfinished">Arbeletik helbidea itsatsi</translation>
    </message>
    <message>
        <source>Enter the message you want to sign here</source>
        <translation type="unfinished">Sartu sinatu nahi duzun mezua hemen</translation>
    </message>
    <message>
        <source>Signature</source>
        <translation type="unfinished">Sinadura</translation>
    </message>
    <message>
        <source>Copy the current signature to the system clipboard</source>
        <translation type="unfinished">Kopiatu oraingo sinadura sistemaren arbelera</translation>
    </message>
    <message>
        <source>Sign &amp;Message</source>
        <translation type="unfinished">Sinatu &amp;Mezua</translation>
    </message>
    <message>
        <source>&amp;Verify Message</source>
        <translation type="unfinished">&amp;Egiaztatu mezua</translation>
    </message>
    <message>
        <source>No error</source>
        <translation type="unfinished">Ez dago errorerik</translation>
    </message>
    <message>
        <source>Message signing failed.</source>
        <translation type="unfinished">Errorea mezua sinatzean</translation>
    </message>
    <message>
        <source>Message signed.</source>
        <translation type="unfinished">Mezua sinatuta.</translation>
    </message>
    <message>
        <source>Please check the signature and try again.</source>
        <translation type="unfinished">Mesedez, begiratu sinadura eta saiatu berriro.</translation>
    </message>
    <message>
        <source>Message verification failed.</source>
        <translation type="unfinished">Mezuen egiaztatzeak huts egin du</translation>
    </message>
    <message>
        <source>Message verified.</source>
        <translation type="unfinished">Mezua egiaztatua.</translation>
    </message>
</context>
<context>
    <name>TransactionDesc</name>
    <message>
        <source>abandoned</source>
        <extracomment>Text explaining the current status of a transaction, shown in the status field of the details window for this transaction. This status represents an abandoned transaction.</extracomment>
        <translation type="unfinished">abandonatuta</translation>
    </message>
    <message>
        <source>%1/unconfirmed</source>
        <extracomment>Text explaining the current status of a transaction, shown in the status field of the details window for this transaction. This status represents a transaction confirmed in at least one block, but less than 6 blocks.</extracomment>
        <translation type="unfinished">%1/konfirmatu gabe</translation>
    </message>
    <message>
        <source>%1 confirmations</source>
        <extracomment>Text explaining the current status of a transaction, shown in the status field of the details window for this transaction. This status represents a transaction confirmed in 6 or more blocks.</extracomment>
        <translation type="unfinished">%1 konfirmazio</translation>
    </message>
    <message>
        <source>Status</source>
        <translation type="unfinished">Egoera</translation>
    </message>
    <message>
        <source>Date</source>
        <translation type="unfinished">Data</translation>
    </message>
    <message>
        <source>Source</source>
        <translation type="unfinished">Iturria</translation>
    </message>
    <message>
        <source>Generated</source>
        <translation type="unfinished">Sortua</translation>
    </message>
    <message>
        <source>From</source>
        <translation type="unfinished">Tik</translation>
    </message>
    <message>
        <source>unknown</source>
        <translation type="unfinished">ezezaguna</translation>
    </message>
    <message>
        <source>To</source>
        <translation type="unfinished">Ra</translation>
    </message>
    <message>
        <source>own address</source>
        <translation type="unfinished">zure helbidea</translation>
    </message>
    <message>
        <source>watch-only</source>
        <translation type="unfinished">ikusi bakarrik</translation>
    </message>
    <message>
        <source>label</source>
        <translation type="unfinished">etiketa</translation>
    </message>
    <message>
        <source>Credit</source>
        <translation type="unfinished">Kreditua</translation>
    </message>
    <message numerus="yes">
        <source>matures in %n more block(s)</source>
        <translation type="unfinished">
            <numerusform />
            <numerusform />
        </translation>
    </message>
    <message>
        <source>not accepted</source>
        <translation type="unfinished">Onartu gabe</translation>
    </message>
    <message>
        <source>Debit</source>
        <translation type="unfinished">Zorrak</translation>
    </message>
    <message>
        <source>Total debit</source>
        <translation type="unfinished">Zor totala</translation>
    </message>
    <message>
        <source>Total credit</source>
        <translation type="unfinished">Kreditu totala</translation>
    </message>
    <message>
        <source>Message</source>
        <translation type="unfinished">Mezua</translation>
    </message>
    <message>
        <source>Transaction</source>
        <translation type="unfinished">Transakzioa</translation>
    </message>
    <message>
        <source>Amount</source>
        <translation type="unfinished">Kopurua</translation>
    </message>
    <message>
        <source>true</source>
        <translation type="unfinished">egia</translation>
    </message>
    <message>
        <source>false</source>
        <translation type="unfinished">faltsua</translation>
    </message>
</context>
<context>
    <name>TransactionDescDialog</name>
    <message>
        <source>This pane shows a detailed description of the transaction</source>
        <translation type="unfinished">Panel honek transakzien deskribapen xehea azaltzen du</translation>
    </message>
    </context>
<context>
    <name>TransactionTableModel</name>
    <message>
        <source>Date</source>
        <translation type="unfinished">Data</translation>
    </message>
    <message>
        <source>Type</source>
        <translation type="unfinished">Mota</translation>
    </message>
    <message>
        <source>Label</source>
        <translation type="unfinished">Izendapen</translation>
    </message>
    <message>
        <source>Unconfirmed</source>
        <translation type="unfinished">Baieztatu gabea</translation>
    </message>
    <message>
        <source>Confirmed (%1 confirmations)</source>
        <translation type="unfinished">Konfirmatuta (%1 konfirmazio)</translation>
    </message>
    <message>
        <source>Generated but not accepted</source>
        <translation type="unfinished">Sortua, baina ez onartua</translation>
    </message>
    <message>
        <source>Received with</source>
        <translation type="unfinished">Honekin jasoa</translation>
    </message>
    <message>
        <source>Sent to</source>
        <translation type="unfinished">Hona bidalia</translation>
    </message>
    <message>
        <source>Payment to yourself</source>
        <translation type="unfinished">Zure buruarentzat ordainketa</translation>
    </message>
    <message>
        <source>Mined</source>
        <translation type="unfinished">Meatua</translation>
    </message>
    <message>
        <source>watch-only</source>
        <translation type="unfinished">ikusi bakarrik</translation>
    </message>
    <message>
        <source>(no label)</source>
        <translation type="unfinished">(izendapenik ez)</translation>
    </message>
    <message>
        <source>Transaction status. Hover over this field to show number of confirmations.</source>
        <translation type="unfinished">Transakzioaren egoera. Pasatu sagua gainetik konfirmazio kopurua ikusteko.</translation>
    </message>
    <message>
        <source>Date and time that the transaction was received.</source>
        <translation type="unfinished">Transakzioa jasotako data eta ordua.</translation>
    </message>
    <message>
        <source>Type of transaction.</source>
        <translation type="unfinished">Transakzio mota.</translation>
    </message>
    <message>
        <source>Amount removed from or added to balance.</source>
        <translation type="unfinished">Saldoan kendu edo gehitutako kopurua.</translation>
    </message>
</context>
<context>
    <name>TransactionView</name>
    <message>
        <source>All</source>
        <translation type="unfinished">Denak</translation>
    </message>
    <message>
        <source>Today</source>
        <translation type="unfinished">Gaurkoak</translation>
    </message>
    <message>
        <source>This week</source>
        <translation type="unfinished">Aste honetankoak</translation>
    </message>
    <message>
        <source>This month</source>
        <translation type="unfinished">Hil honetakoak</translation>
    </message>
    <message>
        <source>Last month</source>
        <translation type="unfinished">Azken hilekoak</translation>
    </message>
    <message>
        <source>This year</source>
        <translation type="unfinished">Aurtengoak</translation>
    </message>
    <message>
        <source>Received with</source>
        <translation type="unfinished">Honekin jasoa</translation>
    </message>
    <message>
        <source>Sent to</source>
        <translation type="unfinished">Hona bidalia</translation>
    </message>
    <message>
        <source>To yourself</source>
        <translation type="unfinished">Zeure buruari</translation>
    </message>
    <message>
        <source>Mined</source>
        <translation type="unfinished">Meatua</translation>
    </message>
    <message>
        <source>Other</source>
        <translation type="unfinished">Beste</translation>
    </message>
    <message>
        <source>Min amount</source>
        <translation type="unfinished">Kopuru minimoa</translation>
    </message>
    <message>
        <source>Copy &amp;label</source>
        <translation type="unfinished">Kopiatu &amp;Etiketa</translation>
    </message>
    <message>
        <source>Comma separated file</source>
        <extracomment>Expanded name of the CSV file format. See: https://en.wikipedia.org/wiki/Comma-separated_values.</extracomment>
        <translation type="unfinished">Komaz bereizitako fitxategia</translation>
    </message>
    <message>
        <source>Confirmed</source>
        <translation type="unfinished">Berretsia</translation>
    </message>
    <message>
        <source>Date</source>
        <translation type="unfinished">Data</translation>
    </message>
    <message>
        <source>Type</source>
        <translation type="unfinished">Mota</translation>
    </message>
    <message>
        <source>Label</source>
        <translation type="unfinished">Izendapen</translation>
    </message>
    <message>
        <source>Address</source>
        <translation type="unfinished">Helbidea</translation>
    </message>
    <message>
        <source>Exporting Failed</source>
        <translation type="unfinished">Esportazioak huts egin du</translation>
    </message>
    </context>
<context>
    <name>WalletFrame</name>
    <message>
        <source>Create a new wallet</source>
        <translation type="unfinished">Diruzorro berri bat sortu</translation>
    </message>
    <message>
        <source>Error</source>
        <translation type="unfinished">Akatsa</translation>
    </message>
    </context>
<context>
    <name>WalletModel</name>
    <message>
        <source>Send Coins</source>
        <translation type="unfinished">Txanponak bidali</translation>
    </message>
    <message>
        <source>Current fee:</source>
        <translation type="unfinished">Oraingo kuota:</translation>
    </message>
    <message>
        <source>New fee:</source>
        <translation type="unfinished">Kuota berria:</translation>
    </message>
    <message>
        <source>PSBT copied</source>
        <translation type="unfinished">PSBT kopiatua</translation>
    </message>
    <message>
        <source>default wallet</source>
        <translation type="unfinished">Diruzorro lehenetsia</translation>
    </message>
</context>
<context>
    <name>WalletView</name>
    <message>
        <source>&amp;Export</source>
        <translation type="unfinished">&amp;Esportatu</translation>
    </message>
    <message>
        <source>Export the data in the current tab to a file</source>
        <translation type="unfinished">Uneko fitxategian datuak esportatu</translation>
    </message>
    </context>
</TS><|MERGE_RESOLUTION|>--- conflicted
+++ resolved
@@ -68,15 +68,12 @@
     <message>
         <source>These are your Qtum addresses for sending payments. Always check the amount and the receiving address before sending coins.</source>
         <translation type="unfinished">Hauek dira zuk dirua jaso dezaketen Qtum helbideak. Egiaztatu beti diru-kopurua eta dirua jasoko duen helbidea zuzen egon daitezen, txanponak bidali baino lehen.</translation>
-<<<<<<< HEAD
-=======
     </message>
     <message>
         <source>These are your Qtum addresses for receiving payments. Use the 'Create new receiving address' button in the receive tab to create new addresses.
 Signing is only possible with addresses of the type 'legacy'.</source>
         <translation type="unfinished">Hauek dira ordainketak jasotzeko zure Qtum helbideak. Jaso taulako 'Jasotzeko helbide berri bat sortu' botoia erabili helbide berri bat sortzeko.
 Sinatzea 'legacy' motako helbideekin soilik da posible</translation>
->>>>>>> d82fec21
     </message>
     <message>
         <source>&amp;Copy Address</source>
@@ -467,11 +464,7 @@
     <message>
         <source>Send coins to a Qtum address</source>
         <translation type="unfinished">Bidali txanponak Qtum helbide batera</translation>
-<<<<<<< HEAD
-    </message>
-=======
    </message>
->>>>>>> d82fec21
     <message>
         <source>Backup wallet to another location</source>
         <translation type="unfinished">Diru-zorroaren segurtasun-kopia beste leku batean.</translation>
@@ -501,36 +494,28 @@
         <translation type="unfinished">Zure diru-zorroari dagozkion giltza pribatuak enkriptatu.</translation>
     </message>
     <message>
-<<<<<<< HEAD
+        <source>&amp;Backup Wallet…</source>
+        <translation type="unfinished">Diruzorroaren &amp;segurtasun kopia egin...</translation>
+    </message>
+    <message>
+        <source>&amp;Change Passphrase…</source>
+        <translation type="unfinished">&amp;aldatu pasahitza</translation>
+    </message>
+    <message>
+        <source>Sign &amp;message…</source>
+        <translation type="unfinished">sinatu &amp;mezua</translation>
+    </message>
+    <message>
         <source>Sign messages with your Qtum addresses to prove you own them</source>
         <translation type="unfinished">Sinatu mezuak Qtumen helbideekin, jabetza frogatzeko.</translation>
     </message>
     <message>
+        <source>&amp;Verify message…</source>
+        <translation type="unfinished">Mezua &amp;balioztatu</translation>
+    </message>
+    <message>
         <source>Verify messages to ensure they were signed with specified Qtum addresses</source>
         <translation type="unfinished">Egiaztatu mesua Qtum helbide espezifikoarekin erregistratu direla ziurtatzeko</translation>
-=======
-        <source>&amp;Backup Wallet…</source>
-        <translation type="unfinished">Diruzorroaren &amp;segurtasun kopia egin...</translation>
-    </message>
-    <message>
-        <source>&amp;Change Passphrase…</source>
-        <translation type="unfinished">&amp;aldatu pasahitza</translation>
-    </message>
-    <message>
-        <source>Sign &amp;message…</source>
-        <translation type="unfinished">sinatu &amp;mezua</translation>
-    </message>
-    <message>
-        <source>Sign messages with your Qtum addresses to prove you own them</source>
-        <translation type="unfinished">Sinatu mezuak Qtumen helbideekin, jabetza frogatzeko.</translation>
-    </message>
-    <message>
-        <source>&amp;Verify message…</source>
-        <translation type="unfinished">Mezua &amp;balioztatu</translation>
-    </message>
-    <message>
-        <source>Verify messages to ensure they were signed with specified Qtum addresses</source>
-        <translation type="unfinished">Egiaztatu mesua Qtum helbide espezifikoarekin erregistratu direla ziurtatzeko</translation>
     </message>
     <message>
         <source>&amp;Load PSBT from file…</source>
@@ -547,7 +532,6 @@
     <message>
         <source>Create Wallet…</source>
         <translation type="unfinished">Diruzorroa sortu...</translation>
->>>>>>> d82fec21
     </message>
     <message>
         <source>Close All Wallets…</source>
@@ -643,13 +627,10 @@
     <message>
         <source>Load Partially Signed Qtum Transaction</source>
         <translation type="unfinished">Partzialki sinatutako Qtum transakzioa kargatu</translation>
-<<<<<<< HEAD
-=======
     </message>
     <message>
         <source>Load PSBT from &amp;clipboard…</source>
         <translation type="unfinished">kargatu PSBT arbeletik...</translation>
->>>>>>> d82fec21
     </message>
     <message>
         <source>Load Partially Signed Qtum Transaction from clipboard</source>
@@ -725,11 +706,7 @@
         <translation type="unfinished">E&amp;rakutsi</translation>
     </message>
     <message numerus="yes">
-<<<<<<< HEAD
-        <source>%n active connection(s) to Qtum network.</source>
-=======
         <source>%n active connection(s) to Qtum network.</source> 
->>>>>>> d82fec21
         <extracomment>A substring of the tooltip.</extracomment>
         <translation type="unfinished">
             <numerusform />
