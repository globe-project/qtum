--- conflicted
+++ resolved
@@ -62,17 +62,6 @@
         <translation type="unfinished">Hauek dira zuk dirua jaso dezaketen Qtum helbideak. Egiaztatu beti diru-kopurua eta dirua jasoko duen helbidea zuzen egon daitezen, txanponak bidali baino lehen.</translation>
     </message>
     <message>
-<<<<<<< HEAD
-        <source>Receiving addresses</source>
-        <translation type="unfinished">Helbideak jasotzen</translation>
-    </message>
-    <message>
-        <source>These are your Qtum addresses for sending payments. Always check the amount and the receiving address before sending coins.</source>
-        <translation type="unfinished">Hauek dira zuk dirua jaso dezaketen Qtum helbideak. Egiaztatu beti diru-kopurua eta dirua jasoko duen helbidea zuzen egon daitezen, txanponak bidali baino lehen.</translation>
-    </message>
-    <message>
-=======
->>>>>>> 86d0551a
         <source>These are your Qtum addresses for receiving payments. Use the 'Create new receiving address' button in the receive tab to create new addresses.
 Signing is only possible with addresses of the type 'legacy'.</source>
         <translation type="unfinished">Hauek dira ordainketak jasotzeko zure Qtum helbideak. Jaso taulako 'Jasotzeko helbide berri bat sortu' botoia erabili helbide berri bat sortzeko.
@@ -392,11 +381,7 @@
     <message>
         <source>Send coins to a Qtum address</source>
         <translation type="unfinished">Bidali txanponak Qtum helbide batera</translation>
-<<<<<<< HEAD
-   </message>
-=======
-    </message>
->>>>>>> 86d0551a
+    </message>
     <message>
         <source>Backup wallet to another location</source>
         <translation type="unfinished">Diru-zorroaren segurtasun-kopia beste leku batean.</translation>
@@ -634,11 +619,7 @@
         <translation type="unfinished">E&amp;rakutsi</translation>
     </message>
     <message numerus="yes">
-<<<<<<< HEAD
-        <source>%n active connection(s) to Qtum network.</source> 
-=======
         <source>%n active connection(s) to Qtum network.</source>
->>>>>>> 86d0551a
         <extracomment>A substring of the tooltip.</extracomment>
         <translation type="unfinished">
             <numerusform />
