<TS language="fr_FR" version="2.1">
<context>
    <name>AddressBookPage</name>
    <message>
        <source>Right-click to edit address or label</source>
        <translation>Faîtes un clique droit afin de modifier l'adresse ou l'étiquette</translation>
    </message>
    <message>
        <source>Create a new address</source>
        <translation>Créer une nouvelle adresse</translation>
    </message>
    <message>
        <source>&amp;New</source>
        <translation>&amp;Nouveau</translation>
    </message>
    <message>
        <source>Copy the currently selected address to the system clipboard</source>
        <translation>Copier l'adresse sélectionnée dans le presse-papiers</translation>
    </message>
    <message>
        <source>&amp;Copy</source>
        <translation>&amp;Copie</translation>
    </message>
    <message>
        <source>C&amp;lose</source>
        <translation>F&amp;ermer</translation>
    </message>
    <message>
        <source>Delete the currently selected address from the list</source>
        <translation>Supprimer l'adresse sélectionnée de la liste</translation>
    </message>
    <message>
        <source>Export the data in the current tab to a file</source>
        <translation>Exporter les données de l'onglet courant vers un fichier</translation>
    </message>
    <message>
        <source>&amp;Export</source>
        <translation>&amp;Exporter...</translation>
    </message>
    <message>
        <source>&amp;Delete</source>
        <translation>&amp;Supprimer</translation>
    </message>
    <message>
        <source>Choose the address to send coins to</source>
        <translation>Choisissez une adresse où envoyer les qtums</translation>
    </message>
    <message>
        <source>Choose the address to receive coins with</source>
        <translation>Choisissez une adresse où recevoir les qtums</translation>
    </message>
    <message>
        <source>C&amp;hoose</source>
        <translation>C&amp;hoisir</translation>
    </message>
    <message>
        <source>Sending addresses</source>
        <translation>Adresses d'envoi</translation>
    </message>
    <message>
        <source>Receiving addresses</source>
        <translation>Adresses de réception</translation>
    </message>
    <message>
        <source>These are your Qtum addresses for sending payments. Always check the amount and the receiving address before sending coins.</source>
        <translation>Ceci sont vos addresses Qtum pour envoyer vos paiements. Il faut toujours verifier les montants et l'addresse de reception avant de valider la transaction.</translation>
    </message>
    <message>
        <source>These are your Qtum addresses for receiving payments. It is recommended to use a new receiving address for each transaction.</source>
        <translation>Ceci sont vos addresses Qtum pour recevoir vos paiements. Il est recommandé d'utiliser une nouvelle adresse de recepetion pour chaque transaction</translation>
    </message>
    <message>
        <source>&amp;Copy Address</source>
        <translation>&amp;Copie Adresse</translation>
    </message>
    <message>
        <source>Copy &amp;Label</source>
        <translation>Copier &amp;Étiquette </translation>
    </message>
    <message>
        <source>&amp;Edit</source>
        <translation>&amp;Éditer </translation>
    </message>
    <message>
        <source>Export Address List</source>
        <translation>Exporter la liste d'adresses</translation>
    </message>
    <message>
        <source>Comma separated file (*.csv)</source>
        <translation>Valeurs séparées par des virgules (*.csv)</translation>
    </message>
    <message>
        <source>Exporting Failed</source>
        <translation>Échec de l'export</translation>
    </message>
    <message>
        <source>There was an error trying to save the address list to %1. Please try again.</source>
        <translation>Une erreur s'est produite en enregistrant la list d'adresses à %1. Merci de reéssayer.</translation>
    </message>
</context>
<context>
    <name>AddressTableModel</name>
    <message>
        <source>Label</source>
        <translation>Étiquette</translation>
    </message>
    <message>
        <source>Address</source>
        <translation>Adresse</translation>
    </message>
    <message>
        <source>(no label)</source>
        <translation>(aucune étiquette)</translation>
    </message>
</context>
<context>
    <name>AskPassphraseDialog</name>
    <message>
        <source>Passphrase Dialog</source>
        <translation>Dialogue mot de passe</translation>
    </message>
    <message>
        <source>Enter passphrase</source>
        <translation>Entrez la phrase de passe</translation>
    </message>
    <message>
        <source>New passphrase</source>
        <translation>Nouvelle phrase de passe</translation>
    </message>
    <message>
        <source>Repeat new passphrase</source>
        <translation>Répétez la phrase de passe</translation>
    </message>
    <message>
        <source>Show password</source>
        <translation>Montrer le mot de passe</translation>
    </message>
    <message>
        <source>Enter the new passphrase to the wallet.&lt;br/&gt;Please use a passphrase of &lt;b&gt;ten or more random characters&lt;/b&gt;, or &lt;b&gt;eight or more words&lt;/b&gt;.</source>
        <translation>Entrez une nouvelle phrase de passe pour le porte-monnaie.&lt;br/&gt;Veuillez utiliser une phrase de &lt;b&gt;10 caractères aléatoire ou plus&lt;/b&gt; ou bien de &lt;b&gt;huit mots ou plus&lt;/b&gt;.</translation>
    </message>
    <message>
        <source>Encrypt wallet</source>
        <translation>Chiffrer le porte-monnaie</translation>
    </message>
    <message>
        <source>This operation needs your wallet passphrase to unlock the wallet.</source>
        <translation>Cette operation nécessite la phrase clé de votre porte-monnaie pour le déverouiller</translation>
    </message>
    <message>
        <source>Unlock wallet</source>
        <translation>Déverrouiller le porte-monnaie</translation>
    </message>
    <message>
        <source>This operation needs your wallet passphrase to decrypt the wallet.</source>
        <translation>Cette opération nécessite la phrase clé de votre porte-monnaie pour le décrypter.</translation>
    </message>
    <message>
        <source>Decrypt wallet</source>
        <translation>Décrypter le porte-monnaie</translation>
    </message>
    <message>
<<<<<<< HEAD
        <source>Warning: If you encrypt your wallet and lose your passphrase, you will &lt;b&gt;LOSE ALL OF YOUR QTUMS&lt;/b&gt;!</source>
        <translation>Attention : Si vous chiffrez votre portefeuille et que vous perdez votre mot de passe vous &lt;b&gt; PERDREZ TOUS VOS QTUMS&lt;/b&gt; !</translation>
=======
        <source>Change passphrase</source>
        <translation>Changer la phrase de passe</translation>
    </message>
    <message>
        <source>Enter the old passphrase and new passphrase to the wallet.</source>
        <translation>Entrez l'ancien mot de passe et le nouveau mot de passe pour le portefeuille</translation>
    </message>
    <message>
        <source>Confirm wallet encryption</source>
        <translation>Confirmer le chiffrement du porte-monnaie</translation>
    </message>
    <message>
        <source>Warning: If you encrypt your wallet and lose your passphrase, you will &lt;b&gt;LOSE ALL OF YOUR QTUMS&lt;/b&gt;!</source>
        <translation>Attention : Si vous chiffrez votre portefeuille et que vous perdez votre mot de passe vous &lt;b&gt; PERDREZ TOUS VOS QTUMS&lt;/b&gt; !</translation>
    </message>
    <message>
        <source>Are you sure you wish to encrypt your wallet?</source>
        <translation>Êtes-vous sûr de de vouloir crypter votre portefeuille ? </translation>
>>>>>>> a68962c4
    </message>
    <message>
        <source>Wallet encrypted</source>
        <translation>Portefeuille chiffré</translation>
    </message>
    <message>
        <source>%1 will close now to finish the encryption process. Remember that encrypting your wallet cannot fully protect your qtums from being stolen by malware infecting your computer.</source>
        <translation>%1 va à présent se fermer pour terminer la procédure de cryptage. N'oubliez pas que le chiffrement de votre porte-monnaie ne peut pas fournir une protection totale contre le vol par des logiciels malveillants qui infecteraient votre ordinateur.</translation>
    </message>
    <message>
        <source>IMPORTANT: Any previous backups you have made of your wallet file should be replaced with the newly generated, encrypted wallet file. For security reasons, previous backups of the unencrypted wallet file will become useless as soon as you start using the new, encrypted wallet.</source>
        <translation>IMPORTANT: Toute sauvegarde préalable de votre porte-monnais devrait être emplacée par le fichier nouvellement généré et encrypté.</translation>
    </message>
    <message>
        <source>Wallet encryption failed</source>
        <translation>Le chiffrement du porte-monnaie a échoué</translation>
    </message>
    <message>
        <source>Wallet encryption failed due to an internal error. Your wallet was not encrypted.</source>
        <translation>Le chiffrement du porte-monnaie a échoué en raison d'une erreur interne. Votre porte-monnaie n'a pas été chiffré.</translation>
    </message>
    <message>
        <source>The supplied passphrases do not match.</source>
        <translation>Les phrases de passe entrées ne correspondent pas.</translation>
    </message>
    <message>
        <source>Wallet unlock failed</source>
        <translation>Le déverrouillage du porte-monnaie a échoué</translation>
    </message>
    <message>
        <source>The passphrase entered for the wallet decryption was incorrect.</source>
        <translation>La phrase de passe entrée pour décrypter le porte-monnaie était incorrecte.</translation>
    </message>
    <message>
        <source>Wallet decryption failed</source>
        <translation>Le décryptage du porte-monnaie a échoué</translation>
    </message>
    <message>
        <source>Wallet passphrase was successfully changed.</source>
        <translation>Le changement du mot de passe du portefeuille à été effectué avec succès.</translation>
    </message>
    <message>
        <source>Warning: The Caps Lock key is on!</source>
        <translation>Attention : La touche majuscule est enfoncé.</translation>
    </message>
</context>
<context>
    <name>BanTableModel</name>
    <message>
        <source>IP/Netmask</source>
        <translation>IP/Masque de sous réseau</translation>
    </message>
    <message>
        <source>Banned Until</source>
        <translation>Banni jusque </translation>
    </message>
</context>
<context>
    <name>QtumGUI</name>
    <message>
        <source>Sign &amp;message...</source>
        <translation>Signer un &amp;message...</translation>
    </message>
    <message>
        <source>Synchronizing with network...</source>
        <translation>Synchronisation avec le réseau...</translation>
    </message>
    <message>
        <source>&amp;Overview</source>
        <translation>&amp;Vue d'ensemble</translation>
    </message>
    <message>
        <source>Node</source>
        <translation>Nœud</translation>
    </message>
    <message>
        <source>Show general overview of wallet</source>
        <translation>Affiche une vue d'ensemble du porte-monnaie</translation>
    </message>
    <message>
        <source>&amp;Transactions</source>
        <translation>&amp;Transactions</translation>
    </message>
    <message>
        <source>Browse transaction history</source>
        <translation>Permet de parcourir l'historique des transactions</translation>
    </message>
    <message>
        <source>E&amp;xit</source>
        <translation>Qui&amp;tter</translation>
    </message>
    <message>
        <source>Quit application</source>
        <translation>Quitter l'application</translation>
    </message>
    <message>
        <source>&amp;About %1</source>
        <translation>&amp;À propos de %1</translation>
    </message>
    <message>
        <source>Show information about %1</source>
        <translation>Afficher les informations sur %1</translation>
    </message>
    <message>
        <source>About &amp;Qt</source>
        <translation>À propos de &amp;Qt</translation>
    </message>
    <message>
        <source>Show information about Qt</source>
        <translation>Afficher des informations sur Qt</translation>
    </message>
    <message>
        <source>&amp;Options...</source>
        <translation>&amp;Options...</translation>
    </message>
    <message>
        <source>Modify configuration options for %1</source>
        <translation>Modifier les options de configuration pour %1</translation>
    </message>
    <message>
        <source>&amp;Encrypt Wallet...</source>
        <translation>&amp;Chiffrer le portefeuille </translation>
    </message>
    <message>
        <source>&amp;Backup Wallet...</source>
        <translation>&amp;Sauvegarder le portefeuille</translation>
    </message>
    <message>
        <source>&amp;Change Passphrase...</source>
        <translation>&amp;Modifier le mot de passe</translation>
    </message>
    <message>
        <source>&amp;Sending addresses...</source>
        <translation>&amp;Adresses d'envoi</translation>
    </message>
    <message>
        <source>&amp;Receiving addresses...</source>
        <translation>&amp;Adresses de réception</translation>
    </message>
    <message>
        <source>Open &amp;URI...</source>
        <translation>Ouvrir &amp;URI</translation>
    </message>
    <message>
        <source>Click to disable network activity.</source>
        <translation>Cliquez pour désactiver l'activité du réseau.</translation>
    </message>
    <message>
        <source>Network activity disabled.</source>
        <translation>Activité réseau désactivée</translation>
    </message>
    <message>
        <source>Click to enable network activity again.</source>
        <translation>Cliquez pour réactiver l'activité réseau</translation>
    </message>
    <message>
        <source>Syncing Headers (%1%)...</source>
        <translation>Synchronisation des entêtes (%1%)...</translation>
    </message>
    <message>
        <source>Reindexing blocks on disk...</source>
        <translation>Réindexer les blocs sur le disque...</translation>
    </message>
    <message>
        <source>Send coins to a Qtum address</source>
        <translation>Envoyer des pièces à une adresse Qtum</translation>
    </message>
    <message>
        <source>Backup wallet to another location</source>
        <translation>Sauvegarder le porte-monnaie à un autre emplacement</translation>
    </message>
    <message>
        <source>Change the passphrase used for wallet encryption</source>
        <translation>Modifier la phrase de passe utilisée pour le cryptage du porte-monnaie</translation>
    </message>
    <message>
        <source>&amp;Debug window</source>
        <translation>&amp;Fenêtre de débogage</translation>
    </message>
    <message>
        <source>Open debugging and diagnostic console</source>
        <translation>Ouvrir la console de débogage et de diagnostic</translation>
    </message>
    <message>
        <source>&amp;Verify message...</source>
        <translation>&amp;Vérification du message</translation>
    </message>
    <message>
        <source>Qtum</source>
        <translation>Qtum</translation>
    </message>
    <message>
        <source>Wallet</source>
        <translation>Portefeuille</translation>
    </message>
    <message>
        <source>&amp;Send</source>
        <translation>&amp;Envoyer</translation>
    </message>
    <message>
        <source>&amp;Receive</source>
        <translation>&amp;Réception</translation>
    </message>
    <message>
        <source>&amp;Show / Hide</source>
        <translation>&amp;Montrer / Cacher</translation>
    </message>
    <message>
        <source>Show or hide the main Window</source>
        <translation>Montrer ou cacher la fenêtre principale</translation>
    </message>
    <message>
        <source>Encrypt the private keys that belong to your wallet</source>
        <translation>Crypter les clé privées qui appartiennent votre portefeuille</translation>
    </message>
    <message>
        <source>Sign messages with your Qtum addresses to prove you own them</source>
        <translation>Signer vos messages avec vos adresses Qtum pour prouver que vous les détenez</translation>
<<<<<<< HEAD
=======
    </message>
    <message>
        <source>Verify messages to ensure they were signed with specified Qtum addresses</source>
        <translation>Vérifier les messages pour s'assurer qu'ils soient signés avec les adresses Qtum spécifiées</translation>
>>>>>>> a68962c4
    </message>
    <message>
        <source>&amp;File</source>
        <translation>&amp;Fichier</translation>
    </message>
    <message>
        <source>&amp;Settings</source>
        <translation>&amp;Réglages</translation>
    </message>
    <message>
        <source>&amp;Help</source>
        <translation>&amp;Aide</translation>
    </message>
    <message>
        <source>Tabs toolbar</source>
        <translation>Barre d'outils des onglets</translation>
    </message>
    <message>
        <source>Request payments (generates QR codes and qtum: URIs)</source>
        <translation>Demander des paiements (générer QR codes et qtum: URIs)</translation>
    </message>
    <message>
        <source>Show the list of used sending addresses and labels</source>
        <translation>Montrer la liste des adresses d'envois utilisées et les étiquettes</translation>
    </message>
    <message>
<<<<<<< HEAD
=======
        <source>Show the list of used receiving addresses and labels</source>
        <translation>Afficher la liste des labels et adresses de réception utilisées</translation>
    </message>
    <message>
>>>>>>> a68962c4
        <source>Open a qtum: URI or payment request</source>
        <translation>Ouvrir un qtum: URI ou demande de paiement</translation>
    </message>
    <message>
        <source>&amp;Command-line options</source>
        <translation>&amp;Options de ligne de commande</translation>
    </message>
    <message numerus="yes">
        <source>%n active connection(s) to Qtum network</source>
<<<<<<< HEAD
        <translation><numerusform>%n connexion active au réseau Qtum</numerusform><numerusform>%n connexions actives au réseau Qtum</numerusform></translation>
=======
        <translation><numerusform>%n connexion active avec le réseau Qtum</numerusform><numerusform>%n connexions actives avec le réseau Qtum</numerusform></translation>
>>>>>>> a68962c4
    </message>
    <message>
        <source>Indexing blocks on disk...</source>
        <translation>Indexation des blocs sur le disque...</translation>
    </message>
    <message>
        <source>Processing blocks on disk...</source>
        <translation>Traitement des blocs sur le disque</translation>
    </message>
    <message>
        <source>%1 behind</source>
        <translation>en retard de %1</translation>
    </message>
    <message>
        <source>Last received block was generated %1 ago.</source>
        <translation>Le dernier bloc reçu a été généré %1.</translation>
    </message>
    <message>
        <source>Transactions after this will not yet be visible.</source>
        <translation>Les transactions ne seront plus visible après ceci.</translation>
    </message>
    <message>
        <source>Error</source>
        <translation>Erreur</translation>
    </message>
    <message>
        <source>Warning</source>
        <translation>Attention</translation>
    </message>
    <message>
        <source>Information</source>
        <translation>Information</translation>
    </message>
    <message>
        <source>Up to date</source>
        <translation>À jour</translation>
    </message>
    <message>
        <source>Show the %1 help message to get a list with possible Qtum command-line options</source>
        <translation>Afficher le %1 message d'aide pour récupérer une liste des options de ligne de commande Qtum</translation>
    </message>
    <message>
        <source>%1 client</source>
        <translation>%1 client</translation>
    </message>
    <message>
        <source>Connecting to peers...</source>
        <translation>Connexion au pairs...</translation>
    </message>
    <message>
        <source>Catching up...</source>
        <translation>Rattrapage...</translation>
    </message>
    <message>
        <source>Date: %1
</source>
        <translation>Date: %1
</translation>
    </message>
    <message>
        <source>Amount: %1
</source>
        <translation>Montant:%1
</translation>
    </message>
    <message>
        <source>Type: %1
</source>
        <translation>Type: %1
</translation>
    </message>
    <message>
        <source>Label: %1
</source>
        <translation>Étiquette: %1
</translation>
    </message>
    <message>
        <source>Address: %1
</source>
        <translation>Adresse: %1
</translation>
    </message>
    <message>
        <source>Sent transaction</source>
        <translation>Transaction envoyée</translation>
    </message>
    <message>
        <source>Incoming transaction</source>
        <translation>Transaction entrante</translation>
    </message>
    <message>
        <source>HD key generation is &lt;b&gt;enabled&lt;/b&gt;</source>
        <translation>Génération de clé HD &lt;b&gt;activée&lt;/b&gt;</translation>
    </message>
    <message>
        <source>HD key generation is &lt;b&gt;disabled&lt;/b&gt;</source>
        <translation>Génération de clé HD &lt;b&gt;désactivée&lt;/b&gt;</translation>
    </message>
    <message>
        <source>Wallet is &lt;b&gt;encrypted&lt;/b&gt; and currently &lt;b&gt;unlocked&lt;/b&gt;</source>
        <translation>Le porte-monnaie est &lt;b&gt;chiffré&lt;/b&gt; et est actuellement &lt;b&gt;déverrouillé&lt;/b&gt;</translation>
    </message>
    <message>
        <source>Wallet is &lt;b&gt;encrypted&lt;/b&gt; and currently &lt;b&gt;locked&lt;/b&gt;</source>
        <translation>Le porte-monnaie est &lt;b&gt;chiffré&lt;/b&gt; et est actuellement &lt;b&gt;verrouillé&lt;/b&gt;</translation>
    </message>
    <message>
        <source>A fatal error occurred. Qtum can no longer continue safely and will quit.</source>
        <translation>Une erreur fatale a eu lieu. Qtum ne peut plus continuer en toute sécurité et va s'éteindre</translation>
    </message>
</context>
<context>
    <name>CoinControlDialog</name>
    <message>
        <source>Coin Selection</source>
        <translation>Sélection de pièce </translation>
    </message>
    <message>
        <source>Quantity:</source>
        <translation>Quantité:</translation>
    </message>
    <message>
        <source>Bytes:</source>
        <translation>Octets:</translation>
    </message>
    <message>
        <source>Amount:</source>
        <translation>Montant :</translation>
    </message>
    <message>
        <source>Fee:</source>
        <translation>Frais:</translation>
    </message>
    <message>
        <source>Dust:</source>
        <translation>Poussière: </translation>
    </message>
    <message>
        <source>After Fee:</source>
        <translation>Après frais:</translation>
    </message>
    <message>
        <source>Change:</source>
        <translation>Change:</translation>
    </message>
    <message>
        <source>(un)select all</source>
        <translation>(dé)sélectionné tout:</translation>
    </message>
    <message>
        <source>Tree mode</source>
        <translation>Mode arbre</translation>
    </message>
    <message>
        <source>List mode</source>
        <translation>Mode list</translation>
    </message>
    <message>
        <source>Amount</source>
        <translation>Montant</translation>
    </message>
    <message>
        <source>Received with label</source>
        <translation>Reçu avec : </translation>
    </message>
    <message>
        <source>Received with address</source>
        <translation>Reçue avec l'adresse</translation>
    </message>
    <message>
        <source>Date</source>
        <translation>Date</translation>
    </message>
    <message>
        <source>Confirmations</source>
        <translation>Confirmations</translation>
    </message>
    <message>
        <source>Confirmed</source>
        <translation>Confirmée</translation>
    </message>
    <message>
        <source>Copy address</source>
        <translation>Copier l'adresse</translation>
    </message>
    <message>
        <source>Copy label</source>
        <translation>Copier l'étiquette</translation>
    </message>
    <message>
        <source>Copy amount</source>
        <translation>Copier le montant</translation>
    </message>
    <message>
        <source>Copy transaction ID</source>
        <translation>Copier l'ID de transaction</translation>
    </message>
    <message>
        <source>Lock unspent</source>
        <translation>Verrouiller les non dépensés</translation>
    </message>
    <message>
        <source>Unlock unspent</source>
        <translation>Déverrouiller les non dépensés</translation>
    </message>
    <message>
        <source>Copy quantity</source>
        <translation>Copier la quantité</translation>
    </message>
    <message>
        <source>Copy fee</source>
        <translation>Copier les frais</translation>
    </message>
    <message>
        <source>Copy after fee</source>
        <translation>Copier après les frais</translation>
    </message>
    <message>
        <source>Copy bytes</source>
        <translation>Copier les octets</translation>
    </message>
    <message>
        <source>Copy dust</source>
        <translation>Copier la poussière </translation>
    </message>
    <message>
        <source>Copy change</source>
        <translation>Copier changement </translation>
    </message>
    <message>
        <source>(%1 locked)</source>
        <translation>(%1 verrouillé)</translation>
    </message>
    <message>
        <source>yes</source>
        <translation>oui</translation>
    </message>
    <message>
        <source>no</source>
        <translation>non</translation>
    </message>
    <message>
        <source>This label turns red if any recipient receives an amount smaller than the current dust threshold.</source>
        <translation>Cette étiquette devient rouge si un bénéficiaire reçoit une somme plus basse que la limite actuelle de poussière.</translation>
    </message>
    <message>
        <source>Can vary +/- %1 satoshi(s) per input.</source>
        <translation>Peut varier de +/- %1 satoshi(s) par entrée.</translation>
    </message>
    <message>
        <source>(no label)</source>
        <translation>(aucune étiquette)</translation>
    </message>
    <message>
        <source>change from %1 (%2)</source>
        <translation>changement de %1 (%2)</translation>
    </message>
    <message>
        <source>(change)</source>
        <translation>(changement)</translation>
    </message>
</context>
<context>
    <name>EditAddressDialog</name>
    <message>
        <source>Edit Address</source>
        <translation>Éditer l'adresse</translation>
    </message>
    <message>
        <source>&amp;Label</source>
        <translation>&amp;Étiquette</translation>
    </message>
    <message>
        <source>The label associated with this address list entry</source>
        <translation>L'étiquette associée à cette entrée du carnet d'adresses</translation>
    </message>
    <message>
        <source>The address associated with this address list entry. This can only be modified for sending addresses.</source>
        <translation>L'adresse associée avec cette entrée du carnet d'adresses. Ne peut être modifiée que pour les adresses d'envoi.</translation>
    </message>
    <message>
        <source>&amp;Address</source>
        <translation>&amp;Adresse</translation>
    </message>
    <message>
        <source>New receiving address</source>
        <translation>Nouvelle adresse de réception</translation>
    </message>
    <message>
        <source>New sending address</source>
        <translation>Nouvelle adresse d'envoi</translation>
    </message>
    <message>
        <source>Edit receiving address</source>
        <translation>Éditer l'adresse de réception</translation>
    </message>
    <message>
        <source>Edit sending address</source>
        <translation>Éditer l'adresse d'envoi</translation>
    </message>
    <message>
        <source>The entered address "%1" is not a valid Qtum address.</source>
        <translation>L'adresse entrée "%1" n'est pas une adresse Qtum valide.</translation>
    </message>
    <message>
        <source>The entered address "%1" is already in the address book.</source>
        <translation>L'adresse fournie « %1 » est déjà présente dans le carnet d'adresses.</translation>
    </message>
    <message>
        <source>Could not unlock wallet.</source>
        <translation>Impossible de déverrouiller le porte-monnaie.</translation>
    </message>
    <message>
        <source>New key generation failed.</source>
        <translation>Échec de la génération de la nouvelle clef.</translation>
    </message>
</context>
<context>
    <name>FreespaceChecker</name>
    <message>
        <source>A new data directory will be created.</source>
        <translation>Un nouveau répertoire de données sera créé. </translation>
    </message>
    <message>
        <source>name</source>
        <translation>nom</translation>
    </message>
    <message>
        <source>Directory already exists. Add %1 if you intend to create a new directory here.</source>
        <translation>Le répertoire existe déjà. Ajouter %1 si vous voulez créer un nouveau répertoire ici.</translation>
    </message>
    <message>
        <source>Path already exists, and is not a directory.</source>
        <translation>Le chemin existe déjà et ce n'est pas un répertoire. </translation>
    </message>
    <message>
        <source>Cannot create data directory here.</source>
        <translation>Impossible de créer un répertoire ici.</translation>
    </message>
</context>
<context>
    <name>HelpMessageDialog</name>
    <message>
        <source>version</source>
        <translation>version</translation>
    </message>
    <message>
        <source>(%1-bit)</source>
        <translation>(%1-bit)</translation>
    </message>
    <message>
        <source>About %1</source>
        <translation>A propos %1</translation>
    </message>
    <message>
        <source>Command-line options</source>
        <translation>Options de ligne de commande</translation>
    </message>
    <message>
        <source>Usage:</source>
        <translation>Utilisation :</translation>
    </message>
    <message>
        <source>command-line options</source>
        <translation>Options de ligne de commande</translation>
    </message>
    <message>
        <source>UI Options:</source>
        <translation>Options interface graphique:</translation>
    </message>
    <message>
        <source>Set language, for example "de_DE" (default: system locale)</source>
        <translation>Définir la langue, par exemple "de_DE" (défaut: locale système)</translation>
    </message>
    <message>
        <source>Start minimized</source>
        <translation>Démarrer sous forme minimisée</translation>
    </message>
    <message>
        <source>Set SSL root certificates for payment request (default: -system-)</source>
        <translation>Définir les certificats SSL racines pour les requêtes de paiement (défaut:-système-)</translation>
    </message>
    </context>
<context>
    <name>Intro</name>
    <message>
        <source>Welcome</source>
        <translation>Bienvenue </translation>
    </message>
    <message>
        <source>Welcome to %1.</source>
        <translation>Bienvenue sur %1.</translation>
    </message>
    <message>
        <source>Use the default data directory</source>
        <translation>Utiliser le répertoire par défaut </translation>
    </message>
    <message>
        <source>Use a custom data directory:</source>
        <translation>Utiliser votre propre répertoire</translation>
    </message>
    <message>
        <source>Qtum</source>
        <translation>Qtum</translation>
    </message>
    <message>
        <source>Error: Specified data directory "%1" cannot be created.</source>
        <translation>Erreur: Le répertoire de données "%1" n'a pas pu être créé. </translation>
    </message>
    <message>
        <source>Error</source>
        <translation>Erreur</translation>
    </message>
    </context>
<context>
    <name>ModalOverlay</name>
    <message>
        <source>Form</source>
        <translation>Formulaire</translation>
    </message>
    <message>
        <source>Hide</source>
        <translation>Cacher</translation>
    </message>
    </context>
<context>
    <name>OpenURIDialog</name>
    <message>
        <source>Open URI</source>
        <translation>Ouvrir URI</translation>
    </message>
    <message>
        <source>Open payment request from URI or file</source>
        <translation>Ouvrir une demande de paiement depuis une URI ou un fichier</translation>
    </message>
    <message>
        <source>URI:</source>
        <translation>URI:</translation>
    </message>
    <message>
        <source>Select payment request file</source>
        <translation>Sélectionner un fichier de demande de paiement</translation>
    </message>
    <message>
        <source>Select payment request file to open</source>
        <translation>Sélectionnez le fichier de demande de paiement à ouvrir</translation>
    </message>
</context>
<context>
    <name>OptionsDialog</name>
    <message>
        <source>Options</source>
        <translation>Options</translation>
    </message>
    <message>
        <source>&amp;Main</source>
        <translation>&amp;Principal</translation>
    </message>
    <message>
        <source>Size of &amp;database cache</source>
        <translation>Taille du cache de la base de données.</translation>
    </message>
    <message>
        <source>MB</source>
        <translation>MO</translation>
    </message>
    <message>
        <source>IP address of the proxy (e.g. IPv4: 127.0.0.1 / IPv6: ::1)</source>
        <translation>Adresse IP du proxy (e.g. IPv4: 127.0.0.1 / IPv6: ::1)</translation>
    </message>
    <message>
        <source>Reset all client options to default.</source>
        <translation>Réinitialiser toutes les options du client par défaut.</translation>
    </message>
    <message>
        <source>&amp;Reset Options</source>
        <translation>&amp;Options de réinitialisation </translation>
    </message>
    <message>
        <source>&amp;Network</source>
        <translation>&amp;Réseau</translation>
    </message>
    <message>
        <source>Expert</source>
        <translation>Expert</translation>
    </message>
    <message>
        <source>Automatically open the Qtum client port on the router. This only works when your router supports UPnP and it is enabled.</source>
        <translation>Ouvrir le port du client Qtum automatiquement sur le routeur. Cela ne fonctionne que si votre routeur supporte l'UPnP et si la fonctionnalité est activée.</translation>
    </message>
    <message>
        <source>Map port using &amp;UPnP</source>
        <translation>Ouvrir le port avec l'&amp;UPnP</translation>
    </message>
    <message>
        <source>Proxy &amp;IP:</source>
        <translation>Proxy &amp;IP:</translation>
    </message>
    <message>
        <source>&amp;Port:</source>
        <translation>&amp;Port:</translation>
    </message>
    <message>
        <source>Port of the proxy (e.g. 9050)</source>
        <translation>Port du proxy (e.g. 9050)</translation>
    </message>
    <message>
        <source>Used for reaching peers via:</source>
        <translation>Utilisé pour contacter des pairs via:</translation>
    </message>
    <message>
        <source>IPv4</source>
        <translation>IPv4</translation>
    </message>
    <message>
        <source>IPv6</source>
        <translation>IPv6</translation>
    </message>
    <message>
        <source>Tor</source>
        <translation>Tor</translation>
    </message>
    <message>
        <source>&amp;Window</source>
        <translation>&amp;Fenêtre</translation>
    </message>
    <message>
        <source>&amp;Minimize to the tray instead of the taskbar</source>
        <translation>&amp;Minimiser dans la barre système au lieu de la barre des tâches</translation>
    </message>
    <message>
        <source>M&amp;inimize on close</source>
        <translation>Mi&amp;nimiser lors de la fermeture</translation>
    </message>
    <message>
        <source>&amp;Display</source>
        <translation>&amp;Afficher</translation>
    </message>
    <message>
        <source>User Interface &amp;language:</source>
        <translation>Interface utilisateur &amp;langage:</translation>
    </message>
    <message>
        <source>&amp;OK</source>
        <translation>&amp;OK</translation>
    </message>
    <message>
        <source>&amp;Cancel</source>
        <translation>&amp;Annuler </translation>
    </message>
    <message>
        <source>default</source>
        <translation>defaut</translation>
    </message>
    <message>
        <source>none</source>
        <translation>aucun</translation>
    </message>
    <message>
        <source>Confirm options reset</source>
        <translation>Confirmer les options de réinitialisation </translation>
    </message>
    <message>
        <source>Client restart required to activate changes.</source>
        <translation>Redémarrage du client nécessaire pour activer les changements.</translation>
    </message>
    <message>
        <source>Error</source>
        <translation>Erreur</translation>
    </message>
    <message>
        <source>This change would require a client restart.</source>
        <translation>Ce changement nécessiterait un redémarrage du client.</translation>
    </message>
    <message>
        <source>The supplied proxy address is invalid.</source>
        <translation>L'adresse du proxy est invalide.</translation>
    </message>
</context>
<context>
    <name>OverviewPage</name>
    <message>
        <source>Form</source>
        <translation>Formulaire</translation>
    </message>
    <message>
        <source>Watch-only:</source>
        <translation>Regarder seulement:</translation>
    </message>
    <message>
        <source>Available:</source>
        <translation>Disponible: </translation>
    </message>
    <message>
        <source>Pending:</source>
        <translation>En attente:</translation>
    </message>
    <message>
        <source>Immature:</source>
        <translation>Immature:</translation>
    </message>
    <message>
        <source>Balances</source>
        <translation>Balances</translation>
    </message>
    <message>
        <source>Total:</source>
        <translation>Total:</translation>
    </message>
    <message>
        <source>Your current total balance</source>
        <translation>Votre balance totale courante</translation>
    </message>
    <message>
        <source>Spendable:</source>
        <translation>Dépensable: </translation>
    </message>
    <message>
        <source>Recent transactions</source>
        <translation>Transactions récentes </translation>
    </message>
    </context>
<context>
    <name>PaymentServer</name>
    <message>
        <source>Payment request error</source>
        <translation>Erreur lors de la requête de paiement</translation>
    </message>
    <message>
        <source>Invalid payment address %1</source>
        <translation>Adresse de paiement invalide %1</translation>
    </message>
    <message>
        <source>Payment request rejected</source>
        <translation>Requête de paiement rejetée </translation>
    </message>
    <message>
        <source>Payment request expired.</source>
        <translation>Demande de paiement expirée.</translation>
    </message>
    <message>
        <source>Payment request is not initialized.</source>
        <translation>La demande de paiement n'a pas été initialisée.</translation>
    </message>
    <message>
        <source>Invalid payment request.</source>
        <translation>Demande de paiement invalide.</translation>
    </message>
    <message>
        <source>Refund from %1</source>
        <translation>Remboursement de %1</translation>
    </message>
    <message>
        <source>Bad response from server %1</source>
        <translation>Mauvaise réponse du serveur %1</translation>
    </message>
    <message>
        <source>Network request error</source>
        <translation>Erreur de demande de réseau</translation>
    </message>
    </context>
<context>
    <name>PeerTableModel</name>
    <message>
        <source>User Agent</source>
        <translation>Agent Utilisateur</translation>
    </message>
    <message>
        <source>Node/Service</source>
        <translation>Nœud/Service </translation>
    </message>
    <message>
        <source>Sent</source>
        <translation>Envoyé</translation>
    </message>
    <message>
        <source>Received</source>
        <translation>Reçu </translation>
    </message>
</context>
<context>
    <name>QObject</name>
    <message>
        <source>Amount</source>
        <translation>Montant</translation>
    </message>
    <message>
        <source>Enter a Qtum address (e.g. %1)</source>
        <translation>Entrer une adresse Qtum (e.g. %1)</translation>
    </message>
    <message>
        <source>%1 d</source>
        <translation>%1 j</translation>
    </message>
    <message>
        <source>%1 h</source>
        <translation>%1 h</translation>
    </message>
    <message>
        <source>%1 m</source>
        <translation>%1 m</translation>
    </message>
    <message>
        <source>%1 s</source>
        <translation>%1 s</translation>
    </message>
    <message>
        <source>None</source>
        <translation>Aucun</translation>
    </message>
    <message>
        <source>N/A</source>
        <translation>N/A</translation>
    </message>
    <message>
        <source>%1 ms</source>
        <translation>%1 ms</translation>
    </message>
    <message>
        <source>%1 and %2</source>
        <translation>%1 et %2</translation>
    </message>
    <message>
        <source>%1 B</source>
        <translation>%1 O</translation>
    </message>
    <message>
        <source>%1 KB</source>
        <translation>%1 KO</translation>
    </message>
    <message>
        <source>%1 MB</source>
        <translation>%1 MO</translation>
    </message>
    <message>
        <source>%1 GB</source>
        <translation>%1 GO</translation>
    </message>
    <message>
        <source>unknown</source>
        <translation>inconnu</translation>
    </message>
</context>
<context>
    <name>QObject::QObject</name>
    </context>
<context>
    <name>QRImageWidget</name>
    <message>
        <source>&amp;Save Image...</source>
        <translation>&amp;Sauvegarder image</translation>
    </message>
    <message>
        <source>&amp;Copy Image</source>
        <translation>&amp;Copier image</translation>
    </message>
    <message>
        <source>Save QR Code</source>
        <translation>Sauvegarder QR code</translation>
    </message>
    <message>
        <source>PNG Image (*.png)</source>
        <translation>Image PNG (*.png)</translation>
    </message>
</context>
<context>
    <name>RPCConsole</name>
    <message>
        <source>N/A</source>
        <translation>N/A</translation>
    </message>
    <message>
        <source>Client version</source>
        <translation>Version du client</translation>
    </message>
    <message>
        <source>&amp;Information</source>
        <translation>&amp;Information</translation>
    </message>
    <message>
        <source>Debug window</source>
        <translation>Fenêtre de débogage </translation>
    </message>
    <message>
        <source>General</source>
        <translation>Général</translation>
    </message>
    <message>
        <source>Using BerkeleyDB version</source>
        <translation>Version BerkeleyDButilisée </translation>
    </message>
    <message>
        <source>Startup time</source>
        <translation>Le temps de démarrage</translation>
    </message>
    <message>
        <source>Network</source>
        <translation>Réseau</translation>
    </message>
    <message>
        <source>Name</source>
        <translation>Nom</translation>
    </message>
    <message>
        <source>Number of connections</source>
        <translation>Nombre de connexions</translation>
    </message>
    <message>
        <source>Block chain</source>
        <translation>Chaîne de bloc </translation>
    </message>
    <message>
        <source>Current number of blocks</source>
        <translation>Nombre courant de blocs</translation>
    </message>
    <message>
        <source>Memory Pool</source>
        <translation>Mémoire du pool</translation>
    </message>
    <message>
        <source>Current number of transactions</source>
        <translation>Nombre courant de transactions</translation>
    </message>
    <message>
        <source>Memory usage</source>
        <translation>Usage de la mémoire</translation>
    </message>
    <message>
        <source>Received</source>
        <translation>Reçu </translation>
    </message>
    <message>
        <source>Sent</source>
        <translation>Envoyé</translation>
    </message>
    <message>
        <source>&amp;Peers</source>
        <translation>&amp;Pairs</translation>
    </message>
    <message>
        <source>Banned peers</source>
        <translation>Pairs bannis</translation>
    </message>
    <message>
        <source>Whitelisted</source>
        <translation>Autorisé par la liste</translation>
    </message>
    <message>
        <source>Direction</source>
        <translation>Direction</translation>
    </message>
    <message>
        <source>Version</source>
        <translation>Version</translation>
    </message>
    <message>
        <source>Starting Block</source>
        <translation>Bloc de départ</translation>
    </message>
    <message>
        <source>Synced Blocks</source>
        <translation>Blocs Synchronisés </translation>
    </message>
    <message>
        <source>User Agent</source>
        <translation>Agent Utilisateur</translation>
    </message>
    <message>
        <source>Services</source>
        <translation>Services</translation>
    </message>
    <message>
        <source>Ban Score</source>
        <translation>Score de ban</translation>
    </message>
    <message>
        <source>Connection Time</source>
        <translation>Temps de connexion</translation>
    </message>
    <message>
        <source>Last Send</source>
        <translation>Dernier envoyé</translation>
    </message>
    <message>
        <source>Last Receive</source>
        <translation>Dernier reçu</translation>
    </message>
    <message>
        <source>Ping Time</source>
        <translation>Temps du ping</translation>
    </message>
    <message>
        <source>Ping Wait</source>
        <translation>Attente du ping</translation>
    </message>
    <message>
        <source>&amp;Open</source>
        <translation>&amp;Ouvert</translation>
    </message>
    <message>
        <source>&amp;Console</source>
        <translation>&amp;Console</translation>
    </message>
    <message>
        <source>&amp;Network Traffic</source>
        <translation>&amp;Trafic réseau</translation>
    </message>
    <message>
        <source>Totals</source>
        <translation>Totaux</translation>
    </message>
    <message>
        <source>In:</source>
        <translation>Entrée:</translation>
    </message>
    <message>
        <source>Out:</source>
        <translation>Sortie:</translation>
    </message>
    <message>
        <source>Debug log file</source>
        <translation>Fichier du journal de débogage</translation>
    </message>
    <message>
        <source>Clear console</source>
        <translation>Nettoyer la console</translation>
    </message>
    <message>
        <source>1 &amp;hour</source>
        <translation>1 &amp;heure</translation>
    </message>
    <message>
        <source>1 &amp;day</source>
        <translation>1 &amp;jour</translation>
    </message>
    <message>
        <source>1 &amp;week</source>
        <translation>1 &amp;semaine</translation>
    </message>
    <message>
        <source>1 &amp;year</source>
        <translation>1 &amp;an</translation>
    </message>
    <message>
        <source>via %1</source>
        <translation>via %1</translation>
    </message>
    <message>
        <source>never</source>
        <translation>jamais</translation>
    </message>
    <message>
        <source>Yes</source>
        <translation>Oui</translation>
    </message>
    <message>
        <source>No</source>
        <translation>Non</translation>
    </message>
    <message>
        <source>Unknown</source>
        <translation>Inconnu</translation>
    </message>
</context>
<context>
    <name>ReceiveCoinsDialog</name>
    <message>
        <source>&amp;Amount:</source>
        <translation>Montant :</translation>
    </message>
    <message>
        <source>&amp;Label:</source>
        <translation>&amp;Étiquette :</translation>
    </message>
    <message>
        <source>&amp;Message:</source>
        <translation>Message :</translation>
    </message>
    <message>
        <source>Clear all fields of the form.</source>
        <translation>Nettoyer tous les champs du formulaire.</translation>
    </message>
    <message>
        <source>Clear</source>
        <translation>Nettoyer</translation>
    </message>
    <message>
        <source>Requested payments history</source>
        <translation>Historique des demandes de paiements.</translation>
    </message>
    <message>
        <source>&amp;Request payment</source>
        <translation>&amp;Demande de paiement</translation>
    </message>
    <message>
        <source>Show</source>
        <translation>Montrer</translation>
    </message>
    <message>
        <source>Remove</source>
        <translation>Retirer</translation>
    </message>
    <message>
        <source>Copy label</source>
        <translation>Copier l'étiquette</translation>
    </message>
    <message>
        <source>Copy message</source>
        <translation>Copier message</translation>
    </message>
    <message>
        <source>Copy amount</source>
        <translation>Copier le montant</translation>
    </message>
</context>
<context>
    <name>ReceiveRequestDialog</name>
    <message>
        <source>QR Code</source>
        <translation>QR Code</translation>
    </message>
    <message>
        <source>Copy &amp;URI</source>
        <translation>Copier &amp;URI</translation>
    </message>
    <message>
        <source>Copy &amp;Address</source>
        <translation>Copier &amp;Adresse</translation>
    </message>
    <message>
        <source>&amp;Save Image...</source>
        <translation>&amp;Sauvegarder image</translation>
    </message>
    <message>
        <source>Request payment to %1</source>
        <translation>Demande de paiement à %1</translation>
    </message>
    <message>
        <source>Payment information</source>
        <translation>Informations de paiement</translation>
    </message>
    <message>
        <source>URI</source>
        <translation>URI</translation>
    </message>
    <message>
        <source>Address</source>
        <translation>Adresse</translation>
    </message>
    <message>
        <source>Amount</source>
        <translation>Montant</translation>
    </message>
    <message>
        <source>Label</source>
        <translation>Étiquette</translation>
    </message>
    <message>
        <source>Message</source>
        <translation>Message</translation>
    </message>
    </context>
<context>
    <name>RecentRequestsTableModel</name>
    <message>
        <source>Date</source>
        <translation>Date</translation>
    </message>
    <message>
        <source>Label</source>
        <translation>Étiquette</translation>
    </message>
    <message>
        <source>Message</source>
        <translation>Message</translation>
    </message>
    <message>
        <source>(no label)</source>
        <translation>(aucune étiquette)</translation>
    </message>
    <message>
        <source>(no message)</source>
        <translation>(pas de message)</translation>
    </message>
    <message>
        <source>Requested</source>
        <translation>Demandé</translation>
    </message>
</context>
<context>
    <name>SendCoinsDialog</name>
    <message>
        <source>Send Coins</source>
        <translation>Envoyer des pièces</translation>
    </message>
    <message>
        <source>Inputs...</source>
        <translation>Sorties...</translation>
    </message>
    <message>
        <source>automatically selected</source>
        <translation>Automatiquement sélectionné </translation>
    </message>
    <message>
        <source>Insufficient funds!</source>
        <translation>Fonds insuffisants</translation>
    </message>
    <message>
        <source>Quantity:</source>
        <translation>Quantité:</translation>
    </message>
    <message>
        <source>Bytes:</source>
        <translation>Octets:</translation>
    </message>
    <message>
        <source>Amount:</source>
        <translation>Montant :</translation>
    </message>
    <message>
        <source>Fee:</source>
        <translation>Frais:</translation>
    </message>
    <message>
        <source>After Fee:</source>
        <translation>Après frais:</translation>
    </message>
    <message>
        <source>Change:</source>
        <translation>Change:</translation>
    </message>
    <message>
        <source>Transaction Fee:</source>
        <translation>Frais de transaction</translation>
    </message>
    <message>
        <source>Choose...</source>
        <translation>Choisir...</translation>
    </message>
    <message>
        <source>per kilobyte</source>
        <translation>par kilo octet</translation>
    </message>
    <message>
        <source>Hide</source>
        <translation>Cacher</translation>
    </message>
    <message>
        <source>Recommended:</source>
        <translation>Recommandé: </translation>
    </message>
    <message>
        <source>Send to multiple recipients at once</source>
        <translation>Envoyer des pièces à plusieurs destinataires à la fois</translation>
    </message>
    <message>
        <source>Clear all fields of the form.</source>
        <translation>Nettoyer tous les champs du formulaire.</translation>
    </message>
    <message>
        <source>Dust:</source>
        <translation>Poussière: </translation>
    </message>
    <message>
        <source>Clear &amp;All</source>
        <translation>Nettoyer &amp;Tout</translation>
    </message>
    <message>
        <source>Balance:</source>
        <translation>Solde :</translation>
    </message>
    <message>
        <source>Confirm the send action</source>
        <translation>Confirmer l'action d'envoi</translation>
    </message>
    <message>
        <source>S&amp;end</source>
        <translation>E&amp;voyer</translation>
    </message>
    <message>
        <source>Copy quantity</source>
        <translation>Copier la quantité</translation>
    </message>
    <message>
        <source>Copy amount</source>
        <translation>Copier le montant</translation>
    </message>
    <message>
        <source>Copy fee</source>
        <translation>Copier les frais</translation>
    </message>
    <message>
        <source>Copy after fee</source>
        <translation>Copier après les frais</translation>
    </message>
    <message>
        <source>Copy bytes</source>
        <translation>Copier les octets</translation>
    </message>
    <message>
        <source>Copy dust</source>
        <translation>Copier la poussière </translation>
    </message>
    <message>
        <source>Copy change</source>
        <translation>Copier changement </translation>
    </message>
    <message>
        <source>%1 to %2</source>
        <translation>%1 à %2</translation>
    </message>
    <message>
        <source>Are you sure you want to send?</source>
        <translation>Êtes-vous sûr de vouloir envoyer ?</translation>
    </message>
    <message>
        <source>added as transaction fee</source>
        <translation>Ajoute en tant que frais de transaction</translation>
    </message>
    <message>
        <source>Total Amount %1</source>
        <translation>Montant Total %1</translation>
    </message>
    <message>
        <source>or</source>
        <translation>ou</translation>
    </message>
    <message>
        <source>Confirm send coins</source>
        <translation>Confirmer l'envoi des pièces</translation>
    </message>
    <message>
        <source>The amount to pay must be larger than 0.</source>
        <translation>Le montant à payer doit être supérieur à 0.</translation>
    </message>
    <message>
        <source>The amount exceeds your balance.</source>
        <translation>Le montant excède votre balance. </translation>
    </message>
    <message>
        <source>Transaction creation failed!</source>
        <translation>Échec de la création de la transaction  </translation>
    </message>
    <message>
        <source>Payment request expired.</source>
        <translation>Demande de paiement expirée.</translation>
    </message>
    <message>
        <source>Pay only the required fee of %1</source>
        <translation>Payer seulement les frais obligatoire de %1</translation>
    </message>
    <message>
        <source>Warning: Invalid Qtum address</source>
        <translation>Attention: Adresse Qtum Invalide</translation>
    </message>
    <message>
        <source>(no label)</source>
        <translation>(aucune étiquette)</translation>
    </message>
</context>
<context>
    <name>SendCoinsEntry</name>
    <message>
        <source>A&amp;mount:</source>
        <translation>&amp;Montant :</translation>
    </message>
    <message>
        <source>Pay &amp;To:</source>
        <translation>Payer &amp;à :</translation>
    </message>
    <message>
        <source>&amp;Label:</source>
        <translation>&amp;Étiquette :</translation>
    </message>
    <message>
        <source>Choose previously used address</source>
        <translation>Choisir une adresse précédemment utilisée </translation>
    </message>
    <message>
        <source>This is a normal payment.</source>
        <translation>C'est un paiement normal.</translation>
    </message>
    <message>
        <source>Alt+A</source>
        <translation>Alt+A</translation>
    </message>
    <message>
        <source>Paste address from clipboard</source>
        <translation>Coller une adresse depuis le presse-papiers</translation>
    </message>
    <message>
        <source>Alt+P</source>
        <translation>Alt+P</translation>
    </message>
    <message>
        <source>Remove this entry</source>
        <translation>Retirer cette entrée</translation>
    </message>
    <message>
        <source>Message:</source>
        <translation>Message :</translation>
    </message>
    <message>
        <source>Pay To:</source>
        <translation>Payer à :</translation>
    </message>
    <message>
        <source>Memo:</source>
        <translation>Memo:</translation>
    </message>
    <message>
        <source>Enter a label for this address to add it to your address book</source>
        <translation>Entrez une étiquette pour cette adresse afin de l'ajouter à votre carnet d'adresses</translation>
    </message>
</context>
<context>
    <name>SendConfirmationDialog</name>
    <message>
        <source>Yes</source>
        <translation>Oui</translation>
    </message>
</context>
<context>
    <name>ShutdownWindow</name>
    </context>
<context>
    <name>SignVerifyMessageDialog</name>
    <message>
        <source>&amp;Sign Message</source>
        <translation>&amp;Signer le message</translation>
    </message>
    <message>
        <source>Choose previously used address</source>
        <translation>Choisir une adresse précédemment utilisée </translation>
    </message>
    <message>
        <source>Alt+A</source>
        <translation>Alt+A</translation>
    </message>
    <message>
        <source>Paste address from clipboard</source>
        <translation>Coller une adresse depuis le presse-papiers</translation>
    </message>
    <message>
        <source>Alt+P</source>
        <translation>Alt+P</translation>
    </message>
    <message>
        <source>Enter the message you want to sign here</source>
        <translation>Entrez ici le message que vous désirez signer</translation>
    </message>
    <message>
        <source>Signature</source>
        <translation>Signature</translation>
    </message>
    <message>
        <source>Copy the current signature to the system clipboard</source>
        <translation>Copier l'adresse courante dans le presse papier</translation>
    </message>
    <message>
        <source>Sign &amp;Message</source>
        <translation>&amp;Signer le message</translation>
    </message>
    <message>
        <source>Clear &amp;All</source>
        <translation>Nettoyer &amp;Tout</translation>
    </message>
    <message>
        <source>&amp;Verify Message</source>
        <translation>&amp;Vérifier message</translation>
    </message>
    <message>
        <source>Verify &amp;Message</source>
        <translation>Vérifier &amp;Message</translation>
    </message>
    <message>
        <source>The entered address is invalid.</source>
        <translation>L'adresse entrée est invalide. </translation>
    </message>
    <message>
        <source>Please check the address and try again.</source>
        <translation>Vérifiez l'adresse et réessayer. </translation>
    </message>
    <message>
        <source>Message signed.</source>
        <translation>Message signé. </translation>
    </message>
    <message>
        <source>Please check the signature and try again.</source>
        <translation>Vérifiez la signature et réessayer.</translation>
    </message>
    <message>
        <source>Message verification failed.</source>
        <translation>Vérification du message échouée.</translation>
    </message>
    <message>
        <source>Message verified.</source>
        <translation>Message vérifié. </translation>
    </message>
</context>
<context>
    <name>SplashScreen</name>
    <message>
        <source>[testnet]</source>
        <translation>[testnet]</translation>
    </message>
</context>
<context>
    <name>TrafficGraphWidget</name>
    <message>
        <source>KB/s</source>
        <translation>KO/s</translation>
    </message>
</context>
<context>
    <name>TransactionDesc</name>
    <message>
        <source>Open until %1</source>
        <translation>Ouvert jusqu'à %1</translation>
    </message>
    <message>
        <source>abandoned</source>
        <translation>abandoné</translation>
    </message>
    <message>
        <source>%1/unconfirmed</source>
        <translation>%1/non confirmée</translation>
    </message>
    <message>
        <source>%1 confirmations</source>
        <translation>%1 confirmations</translation>
    </message>
    <message>
        <source>Status</source>
        <translation>État</translation>
    </message>
    <message>
        <source>, has not been successfully broadcast yet</source>
        <translation>, n'a pas encore été diffusée avec succès</translation>
    </message>
    <message>
        <source>Date</source>
        <translation>Date</translation>
    </message>
    <message>
        <source>Source</source>
        <translation>Source</translation>
    </message>
    <message>
        <source>Generated</source>
        <translation>Généré</translation>
    </message>
    <message>
        <source>From</source>
        <translation>De</translation>
    </message>
    <message>
        <source>unknown</source>
        <translation>inconnu</translation>
    </message>
    <message>
        <source>To</source>
        <translation>Á</translation>
    </message>
    <message>
        <source>own address</source>
        <translation>Votre adresse</translation>
    </message>
    <message>
        <source>watch-only</source>
        <translation>Lecture uniquement</translation>
    </message>
    <message>
        <source>label</source>
        <translation>Étiquette </translation>
    </message>
    <message>
        <source>Credit</source>
        <translation>Crédit</translation>
    </message>
    <message>
        <source>not accepted</source>
        <translation>Pas accepté</translation>
    </message>
    <message>
        <source>Debit</source>
        <translation>Débit</translation>
    </message>
    <message>
        <source>Total debit</source>
        <translation>Débit total</translation>
    </message>
    <message>
        <source>Total credit</source>
        <translation>Crédit total </translation>
    </message>
    <message>
        <source>Transaction fee</source>
        <translation>Frais de transaction</translation>
    </message>
    <message>
        <source>Net amount</source>
        <translation>Montant net</translation>
    </message>
    <message>
        <source>Message</source>
        <translation>Message</translation>
    </message>
    <message>
        <source>Comment</source>
        <translation>Commentaire </translation>
    </message>
    <message>
        <source>Transaction ID</source>
        <translation>ID de transaction</translation>
    </message>
    <message>
        <source>Merchant</source>
        <translation>Marchant</translation>
    </message>
    <message>
        <source>Debug information</source>
        <translation>Information de débogage </translation>
    </message>
    <message>
        <source>Transaction</source>
        <translation>Transaction</translation>
    </message>
    <message>
        <source>Inputs</source>
        <translation>Entrées </translation>
    </message>
    <message>
        <source>Amount</source>
        <translation>Montant</translation>
    </message>
    <message>
        <source>true</source>
        <translation>vrai</translation>
    </message>
    <message>
        <source>false</source>
        <translation>faux</translation>
    </message>
</context>
<context>
    <name>TransactionDescDialog</name>
    <message>
        <source>This pane shows a detailed description of the transaction</source>
        <translation>Ce panneau affiche une description détaillée de la transaction</translation>
    </message>
    </context>
<context>
    <name>TransactionTableModel</name>
    <message>
        <source>Date</source>
        <translation>Date</translation>
    </message>
    <message>
        <source>Type</source>
        <translation>Type</translation>
    </message>
    <message>
        <source>Label</source>
        <translation>Étiquette</translation>
    </message>
    <message>
        <source>Open until %1</source>
        <translation>Ouvert jusqu'à %1</translation>
    </message>
    <message>
        <source>Offline</source>
        <translation>Hors ligne</translation>
    </message>
    <message>
        <source>Unconfirmed</source>
        <translation>Non Confirmé</translation>
    </message>
    <message>
        <source>Abandoned</source>
        <translation>Abandoné</translation>
    </message>
    <message>
        <source>Confirmed (%1 confirmations)</source>
        <translation>Confirmée (%1 confirmations)</translation>
    </message>
    <message>
        <source>This block was not received by any other nodes and will probably not be accepted!</source>
        <translation>Ce bloc n'a été reçu par aucun autre nœud et ne sera probablement pas accepté !</translation>
    </message>
    <message>
        <source>Generated but not accepted</source>
        <translation>Généré mais pas accepté</translation>
    </message>
    <message>
        <source>Received with</source>
        <translation>Reçues avec</translation>
    </message>
    <message>
        <source>Received from</source>
        <translation>Reçue de</translation>
    </message>
    <message>
        <source>Sent to</source>
        <translation>Envoyées à</translation>
    </message>
    <message>
        <source>Payment to yourself</source>
        <translation>Paiement à vous-même</translation>
    </message>
    <message>
        <source>Mined</source>
        <translation>Extraction</translation>
    </message>
    <message>
        <source>watch-only</source>
        <translation>Lecture uniquement</translation>
    </message>
    <message>
        <source>(n/a)</source>
        <translation>(indisponible)</translation>
    </message>
    <message>
        <source>(no label)</source>
        <translation>(aucune étiquette)</translation>
    </message>
    <message>
        <source>Transaction status. Hover over this field to show number of confirmations.</source>
        <translation>État de la transaction. Laissez le pointeur de la souris sur ce champ pour voir le nombre de confirmations.</translation>
    </message>
    <message>
        <source>Date and time that the transaction was received.</source>
        <translation>Date et heure de réception de la transaction.</translation>
    </message>
    <message>
        <source>Type of transaction.</source>
        <translation>Type de transaction.</translation>
    </message>
    <message>
        <source>Amount removed from or added to balance.</source>
        <translation>Montant ajouté au ou enlevé du solde.</translation>
    </message>
</context>
<context>
    <name>TransactionView</name>
    <message>
        <source>All</source>
        <translation>Toutes</translation>
    </message>
    <message>
        <source>Today</source>
        <translation>Aujourd'hui</translation>
    </message>
    <message>
        <source>This week</source>
        <translation>Cette semaine</translation>
    </message>
    <message>
        <source>This month</source>
        <translation>Ce mois</translation>
    </message>
    <message>
        <source>Last month</source>
        <translation>Mois dernier</translation>
    </message>
    <message>
        <source>This year</source>
        <translation>Cette année</translation>
    </message>
    <message>
        <source>Range...</source>
        <translation>Intervalle...</translation>
    </message>
    <message>
        <source>Received with</source>
        <translation>Reçues avec</translation>
    </message>
    <message>
        <source>Sent to</source>
        <translation>Envoyées à</translation>
    </message>
    <message>
        <source>To yourself</source>
        <translation>À vous-même</translation>
    </message>
    <message>
        <source>Mined</source>
        <translation>Extraction</translation>
    </message>
    <message>
        <source>Other</source>
        <translation>Autres</translation>
    </message>
    <message>
        <source>Min amount</source>
        <translation>Montant min</translation>
    </message>
    <message>
        <source>Copy address</source>
        <translation>Copier l'adresse</translation>
    </message>
    <message>
        <source>Copy label</source>
        <translation>Copier l'étiquette</translation>
    </message>
    <message>
        <source>Copy amount</source>
        <translation>Copier le montant</translation>
    </message>
    <message>
        <source>Copy transaction ID</source>
        <translation>Copier l'ID de transaction</translation>
    </message>
    <message>
        <source>Edit label</source>
        <translation>Éditer l'étiquette</translation>
    </message>
    <message>
        <source>Show transaction details</source>
        <translation>Afficher les détails de la transaction</translation>
    </message>
    <message>
        <source>Export Transaction History</source>
        <translation>Exporter l'historique des transactions</translation>
    </message>
    <message>
        <source>Comma separated file (*.csv)</source>
        <translation>Valeurs séparées par des virgules (*.csv)</translation>
    </message>
    <message>
        <source>Confirmed</source>
        <translation>Confirmée</translation>
    </message>
    <message>
        <source>Date</source>
        <translation>Date</translation>
    </message>
    <message>
        <source>Type</source>
        <translation>Type</translation>
    </message>
    <message>
        <source>Label</source>
        <translation>Étiquette</translation>
    </message>
    <message>
        <source>Address</source>
        <translation>Adresse</translation>
    </message>
    <message>
        <source>ID</source>
        <translation>ID</translation>
    </message>
    <message>
        <source>Exporting Failed</source>
        <translation>Échec de l'export</translation>
    </message>
    <message>
        <source>Exporting Successful</source>
        <translation>Export réalisé avec sucés </translation>
    </message>
    <message>
        <source>Range:</source>
        <translation>Intervalle :</translation>
    </message>
    <message>
        <source>to</source>
        <translation>à</translation>
    </message>
</context>
<context>
    <name>UnitDisplayStatusBarControl</name>
    </context>
<context>
    <name>WalletFrame</name>
    <message>
        <source>No wallet has been loaded.</source>
        <translation>Aucun portefeuille a été chargé.</translation>
    </message>
</context>
<context>
    <name>WalletModel</name>
    <message>
        <source>Send Coins</source>
        <translation>Envoyer des pièces</translation>
    </message>
    </context>
<context>
    <name>WalletView</name>
    <message>
        <source>&amp;Export</source>
        <translation>&amp;Exporter...</translation>
    </message>
    <message>
        <source>Export the data in the current tab to a file</source>
        <translation>Exporter les données de l'onglet courant vers un fichier</translation>
    </message>
    <message>
        <source>Backup Wallet</source>
        <translation>Sauvegarder le porte-monnaie</translation>
    </message>
    <message>
        <source>Wallet Data (*.dat)</source>
        <translation>Données de porte-monnaie (*.dat)</translation>
    </message>
    <message>
        <source>Backup Failed</source>
        <translation>La sauvegarde a échoué</translation>
    </message>
    <message>
        <source>Backup Successful</source>
        <translation>Sauvegarde réussie</translation>
    </message>
    </context>
<context>
    <name>qtum-core</name>
    <message>
        <source>Options:</source>
        <translation>Options :</translation>
    </message>
    <message>
        <source>Specify data directory</source>
        <translation>Spécifier le répertoire de données</translation>
    </message>
    <message>
        <source>Specify your own public address</source>
        <translation>Spécifier votre adresse publique </translation>
    </message>
    <message>
        <source>Accept command line and JSON-RPC commands</source>
        <translation>Accepter les commandes de JSON-RPC et de la ligne de commande</translation>
    </message>
    <message>
        <source>Run in the background as a daemon and accept commands</source>
        <translation>Fonctionner en arrière-plan en tant que démon et accepter les commandes</translation>
    </message>
    <message>
        <source>Unable to start HTTP server. See debug log for details.</source>
        <translation>Impossible de démarrer le serveur HTTP. Voir le journal de débogage pour plus de détails.</translation>
    </message>
    <message>
        <source>Qtum Core</source>
        <translation>Qtum Core</translation>
    </message>
    <message>
        <source>&lt;category&gt; can be:</source>
        <translation>&lt;category&gt; peut être:</translation>
    </message>
    <message>
        <source>Block creation options:</source>
        <translation>Options de création de bloc:</translation>
    </message>
    <message>
        <source>Connection options:</source>
        <translation>Options de connexion:</translation>
    </message>
    <message>
        <source>Debugging/Testing options:</source>
        <translation>Options de débogage/test </translation>
    </message>
    <message>
        <source>Importing...</source>
        <translation>
Importation ...</translation>
    </message>
    <message>
        <source>Verifying blocks...</source>
        <translation>Vérifications des blocs...</translation>
    </message>
    <message>
        <source>Wallet options:</source>
        <translation>Options du portefeuille:</translation>
    </message>
    <message>
        <source>(default: %u)</source>
        <translation>(défaut: %u)</translation>
    </message>
    <message>
        <source>Connect through SOCKS5 proxy</source>
        <translation>Connecté au travers du proxy SOCKS5</translation>
    </message>
    <message>
        <source>Information</source>
        <translation>Information</translation>
    </message>
    <message>
        <source>Invalid -onion address or hostname: '%s'</source>
        <translation>Adresse ou nom d'hôte -onion invalide: '%s'</translation>
    </message>
    <message>
        <source>Invalid -proxy address or hostname: '%s'</source>
        <translation>Adresse -proxy invalide: '%s'</translation>
    </message>
    <message>
        <source>Node relay options:</source>
        <translation>Options du relais de nœud: </translation>
    </message>
    <message>
        <source>RPC server options:</source>
        <translation>Options de serveur RPC:</translation>
    </message>
    <message>
        <source>Send trace/debug info to console instead of debug.log file</source>
        <translation>Envoyer les informations de débogage/trace à la console au lieu du fichier debug.log</translation>
    </message>
    <message>
        <source>Signing transaction failed</source>
        <translation>Transaction signée échouée</translation>
    </message>
    <message>
        <source>This is experimental software.</source>
        <translation>C'est un logiciel expérimental.</translation>
    </message>
    <message>
        <source>Transaction amount too small</source>
        <translation>Montant de la transaction trop bas</translation>
    </message>
    <message>
        <source>Transaction too large for fee policy</source>
        <translation>Montant de la transaction trop élevé pour la politique de frais</translation>
    </message>
    <message>
        <source>Transaction too large</source>
        <translation>Transaction trop grande</translation>
    </message>
    <message>
        <source>Username for JSON-RPC connections</source>
        <translation>Nom d'utilisateur pour les connexions JSON-RPC</translation>
    </message>
    <message>
        <source>Warning</source>
        <translation>Attention</translation>
    </message>
    <message>
        <source>Password for JSON-RPC connections</source>
        <translation>Mot de passe pour les connexions JSON-RPC</translation>
    </message>
    <message>
        <source>(default: %s)</source>
        <translation>(défaut: %s)</translation>
    </message>
    <message>
        <source>Specify pid file (default: %s)</source>
        <translation>Spécifier le pid du fichier (défaut: %s)</translation>
    </message>
    <message>
        <source>Insufficient funds</source>
        <translation>Fonds insuffisants</translation>
    </message>
    <message>
        <source>Loading block index...</source>
        <translation>Chargement de l'index des blocs...</translation>
    </message>
    <message>
        <source>Loading wallet...</source>
        <translation>Chargement du porte-monnaie...</translation>
    </message>
    <message>
        <source>Cannot downgrade wallet</source>
        <translation>Vous ne pouvez pas rétrograder votre portefeuille</translation>
    </message>
    <message>
        <source>Rescanning...</source>
        <translation>Nouvelle analyse...</translation>
    </message>
    <message>
        <source>Done loading</source>
        <translation>Chargement terminé</translation>
    </message>
    <message>
        <source>Error</source>
        <translation>Erreur</translation>
    </message>
</context>
</TS><|MERGE_RESOLUTION|>--- conflicted
+++ resolved
@@ -160,29 +160,24 @@
         <translation>Décrypter le porte-monnaie</translation>
     </message>
     <message>
-<<<<<<< HEAD
+        <source>Change passphrase</source>
+        <translation>Changer la phrase de passe</translation>
+    </message>
+    <message>
+        <source>Enter the old passphrase and new passphrase to the wallet.</source>
+        <translation>Entrez l'ancien mot de passe et le nouveau mot de passe pour le portefeuille</translation>
+    </message>
+    <message>
+        <source>Confirm wallet encryption</source>
+        <translation>Confirmer le chiffrement du porte-monnaie</translation>
+    </message>
+    <message>
         <source>Warning: If you encrypt your wallet and lose your passphrase, you will &lt;b&gt;LOSE ALL OF YOUR QTUMS&lt;/b&gt;!</source>
         <translation>Attention : Si vous chiffrez votre portefeuille et que vous perdez votre mot de passe vous &lt;b&gt; PERDREZ TOUS VOS QTUMS&lt;/b&gt; !</translation>
-=======
-        <source>Change passphrase</source>
-        <translation>Changer la phrase de passe</translation>
-    </message>
-    <message>
-        <source>Enter the old passphrase and new passphrase to the wallet.</source>
-        <translation>Entrez l'ancien mot de passe et le nouveau mot de passe pour le portefeuille</translation>
-    </message>
-    <message>
-        <source>Confirm wallet encryption</source>
-        <translation>Confirmer le chiffrement du porte-monnaie</translation>
-    </message>
-    <message>
-        <source>Warning: If you encrypt your wallet and lose your passphrase, you will &lt;b&gt;LOSE ALL OF YOUR QTUMS&lt;/b&gt;!</source>
-        <translation>Attention : Si vous chiffrez votre portefeuille et que vous perdez votre mot de passe vous &lt;b&gt; PERDREZ TOUS VOS QTUMS&lt;/b&gt; !</translation>
     </message>
     <message>
         <source>Are you sure you wish to encrypt your wallet?</source>
         <translation>Êtes-vous sûr de de vouloir crypter votre portefeuille ? </translation>
->>>>>>> a68962c4
     </message>
     <message>
         <source>Wallet encrypted</source>
@@ -401,13 +396,10 @@
     <message>
         <source>Sign messages with your Qtum addresses to prove you own them</source>
         <translation>Signer vos messages avec vos adresses Qtum pour prouver que vous les détenez</translation>
-<<<<<<< HEAD
-=======
     </message>
     <message>
         <source>Verify messages to ensure they were signed with specified Qtum addresses</source>
         <translation>Vérifier les messages pour s'assurer qu'ils soient signés avec les adresses Qtum spécifiées</translation>
->>>>>>> a68962c4
     </message>
     <message>
         <source>&amp;File</source>
@@ -434,13 +426,10 @@
         <translation>Montrer la liste des adresses d'envois utilisées et les étiquettes</translation>
     </message>
     <message>
-<<<<<<< HEAD
-=======
         <source>Show the list of used receiving addresses and labels</source>
         <translation>Afficher la liste des labels et adresses de réception utilisées</translation>
     </message>
     <message>
->>>>>>> a68962c4
         <source>Open a qtum: URI or payment request</source>
         <translation>Ouvrir un qtum: URI ou demande de paiement</translation>
     </message>
@@ -450,11 +439,7 @@
     </message>
     <message numerus="yes">
         <source>%n active connection(s) to Qtum network</source>
-<<<<<<< HEAD
-        <translation><numerusform>%n connexion active au réseau Qtum</numerusform><numerusform>%n connexions actives au réseau Qtum</numerusform></translation>
-=======
         <translation><numerusform>%n connexion active avec le réseau Qtum</numerusform><numerusform>%n connexions actives avec le réseau Qtum</numerusform></translation>
->>>>>>> a68962c4
     </message>
     <message>
         <source>Indexing blocks on disk...</source>
