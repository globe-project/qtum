<TS version="2.1" language="es_MX">
<context>
    <name>AddressBookPage</name>
    <message>
        <source>Right-click to edit address or label</source>
        <translation type="unfinished">Hacer clic derecho para editar la dirección o etiqueta</translation>
    </message>
    <message>
        <source>&amp;New</source>
        <translation type="unfinished">&amp;Nuevoa</translation>
    </message>
    <message>
        <source>C&amp;lose</source>
        <translation type="unfinished">&amp;Cerrar</translation>
    </message>
    <message>
        <source>Enter address or label to search</source>
        <translation type="unfinished">Ingresar una dirección o etiqueta para buscar</translation>
    </message>
    <message>
        <source>Choose the address to send coins to</source>
        <translation type="unfinished">Elige la dirección para enviar monedas a</translation>
    </message>
    <message>
        <source>Choose the address to receive coins with</source>
        <translation type="unfinished">Elige la dirección con la que se recibirán monedas</translation>
    </message>
    <message>
        <source>C&amp;hoose</source>
        <translation type="unfinished">&amp;Seleccionar</translation>
    </message>
    <message>
        <source>Sending addresses</source>
        <translation type="unfinished">Direcciones de envío</translation>
    </message>
    <message>
        <source>Receiving addresses</source>
        <translation type="unfinished">Direcciones de recepción</translation>
    </message>
    <message>
        <source>Comma separated file</source>
        <extracomment>Expanded name of the CSV file format. See: https://en.wikipedia.org/wiki/Comma-separated_values.</extracomment>
        <translation type="unfinished">Archivo separado por comas</translation>
    </message>
    </context>
<context>
    <name>AskPassphraseDialog</name>
    <message>
        <source>Encrypt wallet</source>
        <translation type="unfinished">Encriptar billetera</translation>
    </message>
    <message>
        <source>Confirm wallet encryption</source>
        <translation type="unfinished">Confirmar el encriptado de la billetera</translation>
    </message>
    <message>
        <source>Warning: If you encrypt your wallet and lose your passphrase, you will &lt;b&gt;LOSE ALL OF YOUR QTUMS&lt;/b&gt;!</source>
        <translation type="unfinished">Advertencia: Si encriptas la billetera y pierdes tu frase de contraseña, ¡&lt;b&gt;PERDERÁS TODOS TUS QTUMS&lt;/b&gt;!</translation>
    </message>
    <message>
        <source>Are you sure you wish to encrypt your wallet?</source>
        <translation type="unfinished">¿Seguro quieres encriptar la billetera?</translation>
    </message>
    <message>
        <source>Wallet encrypted</source>
        <translation type="unfinished">Billetera encriptada</translation>
    </message>
    <message>
        <source>Remember that encrypting your wallet cannot fully protect your qtums from being stolen by malware infecting your computer.</source>
        <translation type="unfinished">Recuerda que encriptar tu billetera no garantiza la protección total contra el robo de tus qtums si la computadora está infectada con malware.</translation>
    </message>
    <message>
        <source>Wallet to be encrypted</source>
        <translation type="unfinished">Billetera para encriptar</translation>
    </message>
    <message>
        <source>Your wallet is about to be encrypted. </source>
        <translation type="unfinished">Tu billetera está a punto de encriptarse.</translation>
    </message>
    <message>
        <source>Your wallet is now encrypted. </source>
        <translation type="unfinished">Tu billetera ahora está encriptada.</translation>
    </message>
    <message>
        <source>IMPORTANT: Any previous backups you have made of your wallet file should be replaced with the newly generated, encrypted wallet file. For security reasons, previous backups of the unencrypted wallet file will become useless as soon as you start using the new, encrypted wallet.</source>
        <translation type="unfinished">IMPORTANTE: Cualquier copia de seguridad anterior que hayas hecho del archivo de la billetera se deberá reemplazar por el nuevo archivo encriptado que generaste. Por motivos de seguridad, las copias de seguridad realizadas anteriormente quedarán obsoletas en cuanto empieces a usar la nueva billetera encriptada.</translation>
    </message>
    <message>
        <source>Wallet encryption failed</source>
        <translation type="unfinished">Falló el encriptado de la billetera</translation>
    </message>
    <message>
        <source>Wallet encryption failed due to an internal error. Your wallet was not encrypted.</source>
        <translation type="unfinished">El encriptado de la billetera falló debido a un error interno. La billetera no se encriptó.</translation>
<<<<<<< HEAD
    </message>
    <message>
        <source>Wallet passphrase was successfully changed.</source>
        <translation type="unfinished">La frase de contraseña de la billetera se cambió correctamente.</translation>
=======
    </message>
    <message>
        <source>The passphrase entered for the wallet decryption is incorrect. It contains a null character (ie - a zero byte). If the passphrase was set with a version of this software prior to 25.0, please try again with only the characters up to — but not including — the first null character. If this is successful, please set a new passphrase to avoid this issue in the future.</source>
        <translation type="unfinished">La frase de contraseña ingresada para el descifrado de la billetera es incorrecta. Contiene un carácter nulo (es decir, un byte cero). Si la frase de contraseña se configuró con una versión de este software anterior a la 25.0, vuelve a intentarlo solo con los caracteres hasta el primer carácter nulo, pero sin incluirlo . Si esto tiene éxito, establece una nueva frase de contraseña para evitar este problema en el futuro.</translation>
    </message>
    <message>
        <source>Wallet passphrase was successfully changed.</source>
        <translation type="unfinished">La contraseña de la cartera ha sido exitosamente cambiada.</translation>
    </message>
    <message>
        <source>Passphrase change failed</source>
        <translation type="unfinished">Error al cambiar la frase de contraseña</translation>
    </message>
    <message>
        <source>The old passphrase entered for the wallet decryption is incorrect. It contains a null character (ie - a zero byte). If the passphrase was set with a version of this software prior to 25.0, please try again with only the characters up to — but not including — the first null character.</source>
        <translation type="unfinished">La frase de contraseña que se ingresó para descifrar la billetera es incorrecta. Contiene un carácter nulo (es decir, un byte cero). Si la frase de contraseña se configuró con una versión de este software anterior a la 25.0, vuelve a intentarlo solo con los caracteres hasta el primer carácter nulo, pero sin incluirlo.</translation>
>>>>>>> 4985b774
    </message>
    </context>
<context>
    <name>BitcoinApplication</name>
    <message>
        <source>Settings file %1 might be corrupt or invalid.</source>
        <translation type="unfinished">El archivo de configuración %1 puede estar corrupto o no ser válido.</translation>
    </message>
    </context>
<context>
    <name>QObject</name>
    <message>
        <source>Do you want to reset settings to default values, or to abort without making changes?</source>
        <extracomment>Explanatory text shown on startup when the settings file cannot be read. Prompts user to make a choice between resetting or aborting.</extracomment>
        <translation type="unfinished">¿Deseas restablecer los valores a la configuración predeterminada o abortar sin realizar los cambios?</translation>
    </message>
    <message>
        <source>A fatal error occurred. Check that settings file is writable, or try running with -nosettings.</source>
        <extracomment>Explanatory text shown on startup when the settings file could not be written. Prompts user to check that we have the ability to write to the file. Explains that the user has the option of running without a settings file.</extracomment>
<<<<<<< HEAD
        <translation type="unfinished">Se produjo un error fatal. Comprueba que el archivo de configuración soporte escritura o intenta ejecutar el programa con -nosettings.</translation>
=======
        <translation type="unfinished">Un error fatal ha ocurrido. Comprueba que el archivo de configuración soporta escritura, o intenta ejecutar de nuevo el programa con -nosettings</translation>
>>>>>>> 4985b774
    </message>
    <message>
        <source>Amount</source>
        <translation type="unfinished">Importe</translation>
    </message>
    <message>
        <source>Block Relay</source>
        <extracomment>Peer connection type that relays network information about blocks and not transactions or addresses.</extracomment>
        <translation type="unfinished">Retransmisión de bloques</translation>
    </message>
    <message numerus="yes">
        <source>%n second(s)</source>
        <translation type="unfinished">
            <numerusform>%n segundo</numerusform>
            <numerusform>%n segundos</numerusform>
        </translation>
    </message>
    <message numerus="yes">
        <source>%n minute(s)</source>
        <translation type="unfinished">
            <numerusform>%n minuto</numerusform>
            <numerusform>%n minutos</numerusform>
        </translation>
    </message>
    <message numerus="yes">
        <source>%n hour(s)</source>
        <translation type="unfinished">
            <numerusform>%n hora</numerusform>
            <numerusform>%n horas</numerusform>
        </translation>
    </message>
    <message numerus="yes">
        <source>%n day(s)</source>
        <translation type="unfinished">
            <numerusform>%n día</numerusform>
            <numerusform>%n días</numerusform>
        </translation>
    </message>
    <message numerus="yes">
        <source>%n week(s)</source>
        <translation type="unfinished">
            <numerusform>%n semana</numerusform>
            <numerusform>%n semanas</numerusform>
        </translation>
    </message>
    <message numerus="yes">
        <source>%n year(s)</source>
        <translation type="unfinished">
            <numerusform>%n año</numerusform>
            <numerusform>%n años</numerusform>
        </translation>
    </message>
    </context>
<context>
    <name>BitcoinGUI</name>
    <message>
<<<<<<< HEAD
        <source>Settings file could not be read</source>
        <translation type="unfinished">El archivo de configuración no se puede leer</translation>
    </message>
    <message>
        <source>Settings file could not be written</source>
        <translation type="unfinished">El archivo de configuración no se puede escribir</translation>
    </message>
    <message>
        <source>Error reading %s! Transaction data may be missing or incorrect. Rescanning wallet.</source>
        <translation type="unfinished">¡Error al leer %s! Es probable que falten los datos de la transacción o que sean incorrectos. Reescaneando billetera.</translation>
    </message>
    <message>
        <source>Error: Dumpfile format record is incorrect. Got "%s", expected "format".</source>
        <translation type="unfinished">Error: el registro del formato del archivo de volcado es incorrecto. Se obtuvo "%s"; se esperaba "formato".</translation>
    </message>
    <message>
        <source>Error: Dumpfile identifier record is incorrect. Got "%s", expected "%s".</source>
        <translation type="unfinished">Error: el registro del identificador del archivo de volcado es incorrecto. Se obtuvo "%s"; se esperaba "%s".</translation>
    </message>
    <message>
        <source>Error: Dumpfile version is not supported. This version of qtum-wallet only supports version 1 dumpfiles. Got dumpfile with version %s</source>
        <translation type="unfinished">Error: la versión del archivo volcado no es compatible. Esta versión de la billetera de qtum solo admite archivos de volcado de la versión 1. Se obtuvo un archivo de volcado con la versión %s</translation>
    </message>
    <message>
        <source>Error: Legacy wallets only support the "legacy", "p2sh-segwit", and "bech32" address types</source>
        <translation type="unfinished">Error: las billeteras heredadas solo admiten los tipos de dirección "legacy", "p2sh-segwit" y "bech32".</translation>
    </message>
    <message>
        <source>Invalid or corrupt peers.dat (%s). If you believe this is a bug, please report it to %s. As a workaround, you can move the file (%s) out of the way (rename, move, or delete) to have a new one created on the next start.</source>
        <translation type="unfinished">Archivo peers.dat inválido o corrupto (%s). Si crees que se trata de un error, infórmalo a %s. Como alternativa, puedes quitar el archivo (%s) (renombrarlo, moverlo o eliminarlo) para que se cree uno nuevo en el siguiente inicio.</translation>
    </message>
    <message>
        <source>No dump file provided. To use createfromdump, -dumpfile=&lt;filename&gt; must be provided.</source>
        <translation type="unfinished">No se proporcionó el archivo de volcado. Para usar createfromdump, se debe proporcionar  -dumpfile=&lt;filename&gt;.</translation>
    </message>
    <message>
        <source>No dump file provided. To use dump, -dumpfile=&lt;filename&gt; must be provided.</source>
        <translation type="unfinished">No se proporcionó el archivo de volcado. Para usar dump, se debe proporcionar  -dumpfile=&lt;filename&gt;.</translation>
    </message>
    <message>
        <source>No wallet file format provided. To use createfromdump, -format=&lt;format&gt; must be provided.</source>
        <translation type="unfinished">No se proporcionó el formato de archivo de billetera. Para usar createfromdump, se debe proporcionar  -format=&lt;format&gt;.</translation>
    </message>
    <message>
        <source>Prune mode is incompatible with -reindex-chainstate. Use full -reindex instead.</source>
        <translation type="unfinished">El modo de poda no es compatible con -reindex-chainstate. Usa en su lugar un -reindex completo.</translation>
    </message>
    <message>
        <source>The block index db contains a legacy 'txindex'. To clear the occupied disk space, run a full -reindex, otherwise ignore this error. This error message will not be displayed again.</source>
        <translation type="unfinished">La base de datos del índice de bloques contiene un "txindex" heredado. Para borrar el espacio de disco ocupado, ejecute un -reindex completo; de lo contrario, ignore este error. Este mensaje de error no se volverá a mostrar.</translation>
    </message>
    <message>
        <source>The transaction amount is too small to send after the fee has been deducted</source>
        <translation type="unfinished">El importe de la transacción es demasiado pequeño para enviarlo después de deducir la comisión</translation>
    </message>
    <message>
        <source>This is the transaction fee you may pay when fee estimates are not available.</source>
        <translation type="unfinished">Esta es la comisión de transacción que puedes pagar cuando los cálculos de comisiones no estén disponibles.</translation>
    </message>
    <message>
        <source>Unknown wallet file format "%s" provided. Please provide one of "bdb" or "sqlite".</source>
        <translation type="unfinished">Se proporcionó un formato de archivo de billetera desconocido "%s". Proporciona uno entre "bdb" o "sqlite".</translation>
    </message>
    <message>
        <source>Unsupported chainstate database format found. Please restart with -reindex-chainstate. This will rebuild the chainstate database.</source>
        <translation type="unfinished">El formato de la base de datos chainstate es incompatible. Reinicia con -reindex-chainstate para reconstruir la base de datos chainstate.</translation>
    </message>
    <message>
        <source>Wallet created successfully. The legacy wallet type is being deprecated and support for creating and opening legacy wallets will be removed in the future.</source>
        <translation type="unfinished">La billetera se creó correctamente. El tipo de billetera "legacy" se está descontinuando, por lo que la asistencia para crear y abrir estas billeteras se eliminará en el futuro.</translation>
    </message>
    <message>
        <source>Warning: Dumpfile wallet format "%s" does not match command line specified format "%s".</source>
        <translation type="unfinished">Advertencia: el formato de la billetera del archivo de volcado "%s" no coincide con el formato especificado en la línea de comandos "%s".</translation>
    </message>
    <message>
        <source>Witness data for blocks after height %d requires validation. Please restart with -reindex.</source>
        <translation type="unfinished">Los datos del testigo para los bloques después de la altura %d requieren validación. Reinicia con -reindex.</translation>
    </message>
    <message>
        <source>Cannot set -forcednsseed to true when setting -dnsseed to false.</source>
        <translation type="unfinished">No se puede establecer el valor de -forcednsseed con la variable true al establecer el valor de -dnsseed con la variable false.</translation>
    </message>
    <message>
        <source>The -txindex upgrade started by a previous version cannot be completed. Restart with the previous version or run a full -reindex.</source>
        <translation type="unfinished">La actualización -txindex iniciada por una versión anterior no puede completarse. Reinicia con la versión anterior o ejecuta un -reindex completo.</translation>
    </message>
    <message>
        <source>%s request to listen on port %u. This port is considered "bad" and thus it is unlikely that any Qtum Core peers connect to it. See doc/p2p-bad-ports.md for details and a full list.</source>
        <translation type="unfinished">%s solicitud para escuchar en el puerto%u. Este puerto se considera "malo" y, por lo tanto, es poco probable que algún par de Qtum Core se conecte a él. Consulta doc/p2p-bad-ports.md para obtener detalles y una lista completa.</translation>
=======
        <source>&amp;Minimize</source>
        <translation type="unfinished">&amp;Minimizar</translation>
    </message>
    <message>
        <source>Connecting to peers…</source>
        <translation type="unfinished">Conectando a pares...</translation>
    </message>
    <message>
        <source>Request payments (generates QR codes and qtum: URIs)</source>
        <translation type="unfinished"> 
Solicitar pagos (genera códigos QR y qtum: URI)
 </translation>
    </message>
    <message>
        <source>Show the list of used sending addresses and labels</source>
        <translation type="unfinished">Mostrar la lista de direcciones y etiquetas de envío usadas</translation>
    </message>
    <message>
        <source>Show the list of used receiving addresses and labels</source>
        <translation type="unfinished">Mostrar la lista de direcciones y etiquetas de recepción usadas</translation>
    </message>
    <message>
        <source>&amp;Command-line options</source>
        <translation type="unfinished">opciones de la &amp;Linea de comandos</translation>
    </message>
    <message numerus="yes">
        <source>Processed %n block(s) of transaction history.</source>
        <translation type="unfinished">
            <numerusform>%n bloque procesado del historial de transacciones.</numerusform>
            <numerusform>%n bloques procesados del historial de transacciones.</numerusform>
        </translation>
    </message>
    <message>
        <source>Catching up…</source>
        <translation type="unfinished">Poniéndose al día...</translation>
    </message>
    <message>
        <source>Transactions after this will not yet be visible.</source>
        <translation type="unfinished">Las transacciones después de esto todavía no serán visibles.</translation>
    </message>
    <message>
        <source>Warning</source>
        <translation type="unfinished">Aviso</translation>
    </message>
    <message>
        <source>Information</source>
        <translation type="unfinished">Información </translation>
    </message>
    <message>
        <source>Up to date</source>
        <translation type="unfinished">Actualizado al dia </translation>
    </message>
    <message>
        <source>Load PSBT from &amp;clipboard…</source>
        <translation type="unfinished">Cargar PSBT desde el &amp;portapapeles...</translation>
    </message>
    <message>
        <source>Restore Wallet…</source>
        <extracomment>Name of the menu item that restores wallet from a backup file.</extracomment>
        <translation type="unfinished">Restaurar billetera…</translation>
    </message>
    <message>
        <source>Restore a wallet from a backup file</source>
        <extracomment>Status tip for Restore Wallet menu item</extracomment>
        <translation type="unfinished">Restaurar una billetera desde un archivo de copia de seguridad</translation>
    </message>
    <message>
        <source>default wallet</source>
        <translation type="unfinished">cartera predeterminada</translation>
    </message>
    <message>
        <source>No wallets available</source>
        <translation type="unfinished">No hay carteras disponibles</translation>
    </message>
    <message>
        <source>Load Wallet Backup</source>
        <extracomment>The title for Restore Wallet File Windows</extracomment>
        <translation type="unfinished">Cargar copia de seguridad de billetera</translation>
    </message>
    <message>
        <source>Restore Wallet</source>
        <extracomment>Title of pop-up window shown when the user is attempting to restore a wallet.</extracomment>
        <translation type="unfinished">Restaurar billetera</translation>
    </message>
    <message>
        <source>&amp;Hide</source>
        <translation type="unfinished">&amp;Ocultar </translation>
    </message>
    <message>
        <source>S&amp;how</source>
        <translation type="unfinished">M&amp;ostrar</translation>
    </message>
    <message numerus="yes">
        <source>%n active connection(s) to Qtum network.</source>
        <extracomment>A substring of the tooltip.</extracomment>
        <translation type="unfinished">
            <numerusform>%n conexiones activas con la red Qtum</numerusform>
            <numerusform>%n conexiones activas con la red Qtum </numerusform>
        </translation>
    </message>
    <message>
        <source>Pre-syncing Headers (%1%)…</source>
        <translation type="unfinished">Presincronizando encabezados (%1%)...</translation>
    </message>
    <message>
        <source>Amount: %1
</source>
        <translation type="unfinished">Importe: %1
</translation>
    </message>
    <message>
        <source>Address: %1
</source>
        <translation type="unfinished">Dirección: %1
</translation>
    </message>
    <message>
        <source>Private key &lt;b&gt;disabled&lt;/b&gt;</source>
        <translation type="unfinished">Clave privada &lt;b&gt;deshabilitada&lt;/b&gt;</translation>
    </message>
    <message>
        <source>Wallet is &lt;b&gt;encrypted&lt;/b&gt; and currently &lt;b&gt;unlocked&lt;/b&gt;</source>
        <translation type="unfinished">La billetera está &lt;b&gt;cifrada&lt;/b&gt; y actualmente &lt;b&gt;desbloqueda&lt;/b&gt;</translation>
    </message>
    <message>
        <source>Wallet is &lt;b&gt;encrypted&lt;/b&gt; and currently &lt;b&gt;locked&lt;/b&gt;</source>
        <translation type="unfinished">La billetera está &lt;b&gt;cifrada&lt;/b&gt; y actualmente &lt;b&gt;bloqueda&lt;/b&gt;</translation>
    </message>
    </context>
<context>
    <name>CoinControlDialog</name>
    <message>
        <source>Coin Selection</source>
        <translation type="unfinished">Selección de monedas</translation>
    </message>
    <message>
        <source>Amount:</source>
        <translation type="unfinished">Importe:</translation>
    </message>
    <message>
        <source>Fee:</source>
        <translation type="unfinished">Comisión:</translation>
    </message>
    <message>
        <source>Dust:</source>
        <translation type="unfinished">Remanente:</translation>
    </message>
    <message>
        <source>After Fee:</source>
        <translation type="unfinished">Después de la comisión:</translation>
    </message>
    <message>
        <source>Amount</source>
        <translation type="unfinished">Importe</translation>
    </message>
    <message>
        <source>Confirmed</source>
        <translation type="unfinished">Confirmada</translation>
    </message>
    <message>
        <source>Copy amount</source>
        <translation type="unfinished">Copiar importe</translation>
    </message>
    <message>
        <source>Copy &amp;amount</source>
        <translation type="unfinished">Copiar &amp;importe</translation>
    </message>
    <message>
        <source>Copy transaction &amp;ID and output index</source>
        <translation type="unfinished">Copiar &amp;identificador de transacción e índice de salidas</translation>
    </message>
    <message>
        <source>L&amp;ock unspent</source>
        <translation type="unfinished">&amp;Bloquear importe no gastado</translation>
    </message>
    <message>
        <source>yes</source>
        <translation type="unfinished">sí</translation>
    </message>
    <message>
        <source>This label turns red if any recipient receives an amount smaller than the current dust threshold.</source>
        <translation type="unfinished">Esta etiqueta se pone roja si algún destinatario recibe un importe menor que el actual limite del remanente monetario.</translation>
>>>>>>> 4985b774
    </message>
    </context>
<context>
    <name>CreateWalletActivity</name>
    <message>
<<<<<<< HEAD
        <source>-reindex-chainstate option is not compatible with -blockfilterindex. Please temporarily disable blockfilterindex while using -reindex-chainstate, or replace -reindex-chainstate with -reindex to fully rebuild all indexes.</source>
        <translation type="unfinished">La opción -reindex-chainstate no es compatible con -blockfilterindex. Desactiva temporalmente blockfilterindex cuando uses -reindex-chainstate, o remplaza -reindex-chainstate por -reindex para reconstruir completamente todos los índices.</translation>
    </message>
    <message>
        <source>-reindex-chainstate option is not compatible with -coinstatsindex. Please temporarily disable coinstatsindex while using -reindex-chainstate, or replace -reindex-chainstate with -reindex to fully rebuild all indexes.</source>
        <translation type="unfinished">La opción -reindex-chainstate no es compatible con -coinstatsindex. Desactiva temporalmente coinstatsindex cuando uses -reindex-chainstate, o remplaza -reindex-chainstate por -reindex para reconstruir completamente todos los índices.</translation>
    </message>
    <message>
        <source>-reindex-chainstate option is not compatible with -txindex. Please temporarily disable txindex while using -reindex-chainstate, or replace -reindex-chainstate with -reindex to fully rebuild all indexes.</source>
        <translation type="unfinished">La opción -reindex-chainstate no es compatible con -txindex. Desactiva temporalmente txindex cuando uses -reindex-chainstate, o remplaza -reindex-chainstate por -reindex para reconstruir completamente todos los índices.</translation>
=======
        <source>Create Wallet</source>
        <extracomment>Title of window indicating the progress of creation of a new wallet.</extracomment>
        <translation type="unfinished">Crear billetera</translation>
    </message>
    <message>
        <source>Creating Wallet &lt;b&gt;%1&lt;/b&gt;…</source>
        <extracomment>Descriptive text of the create wallet progress window which indicates to the user which wallet is currently being created.</extracomment>
        <translation type="unfinished">Creando billetera &lt;b&gt;%1&lt;/b&gt;…</translation>
    </message>
    <message>
        <source>Too many external signers found</source>
        <translation type="unfinished">Se encontraron demasiados firmantes externos</translation>
>>>>>>> 4985b774
    </message>
</context>
<context>
    <name>LoadWalletsActivity</name>
    <message>
<<<<<<< HEAD
        <source>Assumed-valid: last wallet synchronisation goes beyond available block data. You need to wait for the background validation chain to download more blocks.</source>
        <translation type="unfinished">Asumido válido: la última sincronización de la billetera va más allá de los datos de bloques disponibles. Debes esperar a que la cadena de validación en segundo plano descargue más bloques.</translation>
    </message>
    <message>
        <source>Cannot provide specific connections and have addrman find outgoing connections at the same time.</source>
        <translation type="unfinished">No se pueden proporcionar conexiones específicas y hacer que addrman encuentre conexiones salientes al mismo tiempo.</translation>
=======
        <source>Load Wallets</source>
        <extracomment>Title of progress window which is displayed when wallets are being loaded.</extracomment>
        <translation type="unfinished">Cargar monederos</translation>
    </message>
    <message>
        <source>Loading wallets…</source>
        <extracomment>Descriptive text of the load wallets progress window which indicates to the user that wallets are currently being loaded.</extracomment>
        <translation type="unfinished">Cargando monederos...</translation>
>>>>>>> 4985b774
    </message>
</context>
<context>
    <name>RestoreWalletActivity</name>
    <message>
<<<<<<< HEAD
        <source>Error loading %s: External signer wallet being loaded without external signer support compiled</source>
        <translation type="unfinished">Error al cargar %s: Se está cargando la billetera firmante externa sin que se haya compilado la compatibilidad del firmante externo</translation>
    </message>
    <message>
        <source>Error: Address book data in wallet cannot be identified to belong to migrated wallets</source>
        <translation type="unfinished">Error: No se puede identificar si los datos de la libreta de direcciones en la billetera pertenecen a billeteras migradas</translation>
    </message>
    <message>
        <source>Error: Duplicate descriptors created during migration. Your wallet may be corrupted.</source>
        <translation type="unfinished">Error: Se crearon descriptores duplicados durante la migración. Tu billetera podría estar dañada.</translation>
    </message>
    <message>
        <source>Error: Transaction %s in wallet cannot be identified to belong to migrated wallets</source>
        <translation type="unfinished">Error: No se puede identificar si la transacción %s en la billetera pertenece a billeteras migradas</translation>
    </message>
    <message>
        <source>Error: Unable to produce descriptors for this legacy wallet. Make sure the wallet is unlocked first</source>
        <translation type="unfinished">Error: No se pueden producir descriptores para esta billetera tipo legacy. Asegúrate de desbloquear primero la billetera.</translation>
=======
        <source>Restore Wallet</source>
        <extracomment>Title of progress window which is displayed when wallets are being restored.</extracomment>
        <translation type="unfinished">Restaurar billetera</translation>
    </message>
    <message>
        <source>Restoring Wallet &lt;b&gt;%1&lt;/b&gt;…</source>
        <extracomment>Descriptive text of the restore wallets progress window which indicates to the user that wallets are currently being restored.</extracomment>
        <translation type="unfinished">Restaurando billetera &lt;b&gt;%1&lt;/b&gt;…</translation>
    </message>
    <message>
        <source>Restore wallet failed</source>
        <extracomment>Title of message box which is displayed when the wallet could not be restored.</extracomment>
        <translation type="unfinished">Error al restaurar la billetera</translation>
    </message>
    <message>
        <source>Restore wallet warning</source>
        <extracomment>Title of message box which is displayed when the wallet is restored with some warning.</extracomment>
        <translation type="unfinished">Advertencia al restaurar billetera</translation>
    </message>
    <message>
        <source>Restore wallet message</source>
        <extracomment>Title of message box which is displayed when the wallet is successfully restored.</extracomment>
        <translation type="unfinished">Mensaje al restaurar billetera</translation>
>>>>>>> 4985b774
    </message>
</context>
<context>
    <name>WalletController</name>
    <message>
<<<<<<< HEAD
        <source>Failed to rename invalid peers.dat file. Please move or delete it and try again.</source>
        <translation type="unfinished">No se pudo cambiar el nombre del archivo peers.dat inválido. Muévelo o elimínalo, e intenta de nuevo.</translation>
    </message>
    <message>
        <source>Incompatible options: -dnsseed=1 was explicitly specified, but -onlynet forbids connections to IPv4/IPv6</source>
        <translation type="unfinished">Opciones incompatibles: -dnsseed=1 se especificó explícitamente, pero -onlynet prohíbe conexiones a IPv4/IPv6.</translation>
    </message>
    <message>
        <source>Outbound connections restricted to Tor (-onlynet=onion) but the proxy for reaching the Tor network is explicitly forbidden: -onion=0</source>
        <translation type="unfinished">Las conexiones salientes están restringidas a Tor (-onlynet=onion), pero el proxy para conectarse con la red Tor está explícitamente prohibido: -onion=0.</translation>
    </message>
    <message>
        <source>Outbound connections restricted to Tor (-onlynet=onion) but the proxy for reaching the Tor network is not provided: none of -proxy, -onion or -listenonion is given</source>
        <translation type="unfinished">Las conexiones salientes están restringidas a Tor (-onlynet=onion), pero no se proporciona el proxy para conectarse con la red Tor: no se indican -proxy, -onion ni -listenonion.</translation>
=======
        <source>Close wallet</source>
        <translation type="unfinished">Cerrar cartera</translation>
    </message>
    </context>
<context>
    <name>Intro</name>
    <message numerus="yes">
        <source>%n GB of space available</source>
        <translation type="unfinished">
            <numerusform>%n GB de espacio disponible</numerusform>
            <numerusform>%n GB de espacio disponible</numerusform>
        </translation>
    </message>
    <message numerus="yes">
        <source>(of %n GB needed)</source>
        <translation type="unfinished">
            <numerusform>(of %n GB needed)</numerusform>
            <numerusform>(of %n GB needed)</numerusform>
        </translation>
    </message>
    <message numerus="yes">
        <source>(%n GB needed for full chain)</source>
        <translation type="unfinished">
            <numerusform>(%n GB needed for full chain)</numerusform>
            <numerusform>(%n GB needed for full chain)</numerusform>
        </translation>
    </message>
    <message>
        <source>Choose data directory</source>
        <translation type="unfinished">Elegir directorio de datos</translation>
    </message>
    <message numerus="yes">
        <source>(sufficient to restore backups %n day(s) old)</source>
        <extracomment>Explanatory text on the capability of the current prune target.</extracomment>
        <translation type="unfinished">
            <numerusform>(suficiente para restaurar copias de seguridad de %n día de antigüedad)</numerusform>
            <numerusform>(suficiente para restaurar copias de seguridad de %n días de antigüedad)</numerusform>
        </translation>
    </message>
    <message>
        <source>When you click OK, %1 will begin to download and process the full %4 block chain (%2 GB) starting with the earliest transactions in %3 when %4 initially launched.</source>
        <translation type="unfinished">Al hacer clic en OK, %1 iniciará el proceso de descarga y procesará la cadena de bloques %4 completa (%2 GB), empezando con la transacción más antigua en %3 cuando %4 se ejecutó inicialmente.</translation>
>>>>>>> 4985b774
    </message>
    </context>
<context>
    <name>ModalOverlay</name>
    <message>
<<<<<<< HEAD
        <source>Unrecognized descriptor found. Loading wallet %s

The wallet might had been created on a newer version.
Please try running the latest software version.
</source>
        <translation type="unfinished">Se encontró un descriptor desconocido. Cargando billetera %s.

La billetera se pudo hacer creado con una versión más reciente.
Intenta ejecutar la última versión del software.
</translation>
=======
        <source>Unknown. Pre-syncing Headers (%1, %2%)…</source>
        <translation type="unfinished">Desconocido. Presincronizando encabezados (%1, %2%)…</translation>
>>>>>>> 4985b774
    </message>
</context>
<context>
    <name>OpenURIDialog</name>
    <message>
<<<<<<< HEAD
        <source>Unsupported category-specific logging level -loglevel=%s. Expected -loglevel=&lt;category&gt;:&lt;loglevel&gt;. Valid categories: %s. Valid loglevels: %s.</source>
        <translation type="unfinished">La categoría especifica de nivel de registro no es compatible: -loglevel=%s. Se espera -loglevel=&lt;category&gt;:&lt;loglevel&gt;. Categorías válidas: %s. Niveles de registro válidos: %s.</translation>
=======
        <source>Paste address from clipboard</source>
        <extracomment>Tooltip text for button that allows you to paste an address that is in your clipboard.</extracomment>
        <translation type="unfinished">Pegar dirección desde el portapapeles</translation>
>>>>>>> 4985b774
    </message>
</context>
<context>
    <name>OptionsDialog</name>
    <message>
<<<<<<< HEAD
        <source>
Unable to cleanup failed migration</source>
        <translation type="unfinished">
No se puede limpiar la migración fallida</translation>
    </message>
    <message>
        <source>
Unable to restore backup of wallet.</source>
        <translation type="unfinished">
No se puede restaurar la copia de seguridad de la billetera.</translation>
    </message>
    <message>
        <source>Dump file %s does not exist.</source>
        <translation type="unfinished">El archivo de volcado %s no existe.</translation>
    </message>
    <message>
        <source>Error reading from database, shutting down.</source>
        <translation type="unfinished">Error al leer la base de datos. Se cerrará la aplicación.</translation>
    </message>
    <message>
        <source>Error: Could not add watchonly tx to watchonly wallet</source>
        <translation type="unfinished">Error: No se pudo agregar la transacción solo de observación a la billetera respectiva</translation>
    </message>
    <message>
        <source>Error: Could not delete watchonly transactions</source>
        <translation type="unfinished">Error: No se pudo eliminar las transacciones solo de observación</translation>
    </message>
    <message>
        <source>Error: Dumpfile checksum does not match. Computed %s, expected %s</source>
        <translation type="unfinished">Error: La suma de comprobación del archivo de volcado no coincide. Calculada:%s; prevista:%s.</translation>
    </message>
    <message>
        <source>Error: Failed to create new watchonly wallet</source>
        <translation type="unfinished">Error: No se pudo crear una billetera solo de observación</translation>
    </message>
    <message>
        <source>Error: Not all watchonly txs could be deleted</source>
        <translation type="unfinished">Error: No se pudo eliminar todas las transacciones solo de observación</translation>
    </message>
    <message>
        <source>Error: This wallet already uses SQLite</source>
        <translation type="unfinished">Error: Esta billetera ya usa SQLite</translation>
    </message>
    <message>
        <source>Error: This wallet is already a descriptor wallet</source>
        <translation type="unfinished">Error: Esta billetera ya es de descriptores</translation>
    </message>
    <message>
        <source>Error: Unable to begin reading all records in the database</source>
        <translation type="unfinished">Error: No se puede comenzar a leer todos los registros en la base de datos</translation>
    </message>
    <message>
        <source>Error: Unable to make a backup of your wallet</source>
        <translation type="unfinished">Error: No se puede realizar una copia de seguridad de tu billetera</translation>
    </message>
    <message>
        <source>Error: Unable to parse version %u as a uint32_t</source>
        <translation type="unfinished">Error: No se puede analizar la versión %ucomo uint32_t</translation>
    </message>
    <message>
        <source>Error: Unable to read all records in the database</source>
        <translation type="unfinished">Error: No se pueden leer todos los registros en la base de datos</translation>
    </message>
    <message>
        <source>Error: Unable to remove watchonly address book data</source>
        <translation type="unfinished">Error: No se pueden eliminar los datos de la libreta de direcciones solo de observación</translation>
    </message>
    <message>
        <source>Input not found or already spent</source>
        <translation type="unfinished">No se encontró o ya se gastó la entrada</translation>
    </message>
    <message>
        <source>Invalid -i2psam address or hostname: '%s'</source>
        <translation type="unfinished">Dirección -i2psam o nombre de host inválido: "%s" </translation>
    </message>
    <message>
        <source>Listening for incoming connections failed (listen returned error %s)</source>
        <translation type="unfinished">Fallo en la escucha para conexiones entrantes (la escucha devolvió el error %s)</translation>
    </message>
    <message>
        <source>Missing amount</source>
        <translation type="unfinished">Falta la cantidad</translation>
    </message>
    <message>
        <source>Missing solving data for estimating transaction size</source>
        <translation type="unfinished">Faltan datos de resolución para estimar el tamaño de la transacción</translation>
    </message>
    <message>
        <source>No addresses available</source>
        <translation type="unfinished">No hay direcciones disponibles</translation>
    </message>
    <message>
        <source>Signing transaction failed</source>
        <translation type="unfinished">Fallo al firmar la transacción</translation>
    </message>
    <message>
        <source>The transaction amount is too small to pay the fee</source>
        <translation type="unfinished">El importe de la transacción es muy pequeño para pagar la comisión</translation>
    </message>
    <message>
        <source>This is the minimum transaction fee you pay on every transaction.</source>
        <translation type="unfinished">Esta es la comisión mínima de transacción que pagas en cada transacción.</translation>
    </message>
    <message>
        <source>This is the transaction fee you will pay if you send a transaction.</source>
        <translation type="unfinished">Esta es la comisión de transacción que pagarás si envías una transacción.</translation>
=======
        <source>Enabling pruning significantly reduces the disk space required to store transactions. All blocks are still fully validated. Reverting this setting requires re-downloading the entire blockchain.</source>
        <translation type="unfinished">Al activar el modo de podado, se reduce considerablemente el espacio de disco necesario para almacenar las transacciones. Todos los bloques aún se validan completamente. Para revertir esta opción, se requiere descargar de nuevo toda la cadena de bloques.</translation>
    </message>
    <message>
        <source>Full path to a %1 compatible script (e.g. C:\Downloads\hwi.exe or /Users/you/Downloads/hwi.py). Beware: malware can steal your coins!</source>
        <translation type="unfinished">Ruta completa a un script compatible con %1 (p. ej., C:\Descargas\hwi.exe o /Usuarios/Tú/Descargas/hwi.py). Advertencia: ¡El malware podría robarte tus monedas!</translation>
    </message>
    <message>
        <source>Minimize instead of exit the application when the window is closed. When this option is enabled, the application will be closed only after selecting Exit in the menu.</source>
        <translation type="unfinished">Minimice en lugar de salir de la aplicación cuando la ventana esté cerrada.  Cuando esta opción está habilitada, la aplicación se cerrará solo después de seleccionar Salir en el menú.</translation>
    </message>
    <message>
        <source>Options set in this dialog are overridden by the command line:</source>
        <translation type="unfinished">Las opciones establecidas en este diálogo serán anuladas por la línea de comandos:</translation>
    </message>
    <message>
        <source>Open Configuration File</source>
        <translation type="unfinished">Abrir archivo de configuración</translation>
    </message>
    <message>
        <source>Maximum database cache size. A larger cache can contribute to faster sync, after which the benefit is less pronounced for most use cases. Lowering the cache size will reduce memory usage. Unused mempool memory is shared for this cache.</source>
        <extracomment>Tooltip text for Options window setting that sets the size of the database cache. Explains the corresponding effects of increasing/decreasing this value.</extracomment>
        <translation type="unfinished">Tamaño máximo de la caché de la base de datos. Una caché más grande puede contribuir a una sincronización más rápida, después de lo cual el beneficio es menos pronunciado para la mayoría de los casos de uso. Disminuir el tamaño de la caché reducirá el uso de la memoria. La memoria mempool no utilizada se comparte para esta caché.</translation>
    </message>
    <message>
        <source>Set the number of script verification threads. Negative values correspond to the number of cores you want to leave free to the system.</source>
        <extracomment>Tooltip text for Options window setting that sets the number of script verification threads. Explains that negative values mean to leave these many cores free to the system.</extracomment>
        <translation type="unfinished">Establezca el número de hilos de verificación de scripts. Los valores negativos corresponden al número de núcleos que se desea dejar libres al sistema.</translation>
    </message>
    <message>
        <source>This allows you or a third party tool to communicate with the node through command-line and JSON-RPC commands.</source>
        <extracomment>Tooltip text for Options window setting that enables the RPC server.</extracomment>
        <translation type="unfinished">Esto le permite a usted o a una herramienta de terceros comunicarse con el nodo a través de la línea de comandos y los comandos JSON-RPC.</translation>
    </message>
    <message>
        <source>Enable R&amp;PC server</source>
        <extracomment>An Options window setting to enable the RPC server.</extracomment>
        <translation type="unfinished">Activar servidor R&amp;PC</translation>
    </message>
    <message>
        <source>W&amp;allet</source>
        <translation type="unfinished">&amp;Billetera</translation>
    </message>
    <message>
        <source>Whether to set subtract fee from amount as default or not.</source>
        <extracomment>Tooltip text for Options window setting that sets subtracting the fee from a sending amount as default.</extracomment>
        <translation type="unfinished">Si se resta la comisión del importe por defecto o no.</translation>
    </message>
    <message>
        <source>Subtract &amp;fee from amount by default</source>
        <extracomment>An Options window setting to set subtracting the fee from a sending amount as default.</extracomment>
        <translation type="unfinished">Restar &amp;comisión del importe por defecto</translation>
    </message>
    <message>
        <source>If you disable the spending of unconfirmed change, the change from a transaction cannot be used until that transaction has at least one confirmation. This also affects how your balance is computed.</source>
        <translation type="unfinished">Si deshabilitas el gasto del cambio sin confirmar, no se puede usar el cambio de una transacción hasta que esta tenga al menos una confirmación. Esto también afecta cómo se calcula el saldo.</translation>
    </message>
    <message>
        <source>&amp;Spend unconfirmed change</source>
        <translation type="unfinished">&amp;Gastar cambio sin confirmar</translation>
    </message>
    <message>
        <source>Enable &amp;PSBT controls</source>
        <extracomment>An options window setting to enable PSBT controls.</extracomment>
        <translation type="unfinished">Activar controles de &amp;PSBT</translation>
    </message>
    <message>
        <source>Whether to show PSBT controls.</source>
        <extracomment>Tooltip text for options window setting that enables PSBT controls.</extracomment>
        <translation type="unfinished">Si se muestran los controles de PSBT.</translation>
    </message>
    <message>
        <source>External Signer (e.g. hardware wallet)</source>
        <translation type="unfinished">Firmante externo (p. ej., billetera de hardware)</translation>
    </message>
    <message>
        <source>&amp;External signer script path</source>
        <translation type="unfinished">&amp;Ruta al script del firmante externo</translation>
    </message>
    <message>
        <source>Automatically open the Qtum client port on the router. This only works when your router supports NAT-PMP and it is enabled. The external port could be random.</source>
        <translation type="unfinished">Abrir automáticamente el puerto del cliente de Qtum en el router. Esto solo funciona cuando el router es compatible con NAT-PMP y está activo. El puerto externo podría ser aleatorio</translation>
    </message>
    <message>
        <source>Map port using NA&amp;T-PMP</source>
        <translation type="unfinished">Asignar puerto usando NA&amp;T-PMP</translation>
    </message>
    <message>
        <source>User Interface &amp;language:</source>
        <translation type="unfinished">&amp;Lenguaje de la interfaz de usuario:</translation>
    </message>
    <message>
        <source>Third-party URLs (e.g. a block explorer) that appear in the transactions tab as context menu items. %s in the URL is replaced by transaction hash. Multiple URLs are separated by vertical bar |.</source>
        <translation type="unfinished">Las URL de terceros (por ejemplo, un explorador de bloques) que aparecen en la pestaña de transacciones como elementos del menú contextual. El hash de la transacción remplaza el valor %s en la URL. Varias URL se separan con una barra vertical (|).</translation>
    </message>
    <message>
        <source>&amp;Third-party transaction URLs</source>
        <translation type="unfinished">&amp;URL de transacciones de terceros</translation>
    </message>
    <message>
        <source>none</source>
        <translation type="unfinished">ninguno</translation>
    </message>
    <message>
        <source>Current settings will be backed up at "%1".</source>
        <extracomment>Text explaining to the user that the client's current settings will be backed up at a specific location. %1 is a stand-in argument for the backup location's path.</extracomment>
        <translation type="unfinished">Se realizará una copia de seguridad de la configuración actual en "%1".</translation>
    </message>
    <message>
        <source>Continue</source>
        <translation type="unfinished">Continuar</translation>
>>>>>>> 4985b774
    </message>
    </context>
<context>
    <name>OptionsModel</name>
    <message>
<<<<<<< HEAD
        <source>Transaction amount too small</source>
        <translation type="unfinished">El importe de la transacción es demasiado pequeño</translation>
=======
        <source>Could not read setting "%1", %2.</source>
        <translation type="unfinished">No se puede leer la configuración "%1", %2.</translation>
>>>>>>> 4985b774
    </message>
</context>
<context>
    <name>PSBTOperationsDialog</name>
    <message>
<<<<<<< HEAD
        <source>Transaction amounts must not be negative</source>
        <translation type="unfinished">Los importes de la transacción no pueden ser negativos</translation>
    </message>
    <message>
        <source>Transaction change output index out of range</source>
        <translation type="unfinished">Índice de salidas de cambio de transacciones fuera de alcance</translation>
    </message>
    <message>
        <source>Transaction must have at least one recipient</source>
        <translation type="unfinished">La transacción debe incluir al menos un destinatario</translation>
    </message>
    <message>
        <source>Transaction needs a change address, but we can't generate it.</source>
        <translation type="unfinished">La transacción necesita una dirección de cambio, pero no podemos generarla.</translation>
    </message>
    <message>
        <source>Transaction too large</source>
        <translation type="unfinished">Transacción demasiado grande</translation>
=======
        <source>PSBT Operations</source>
        <translation type="unfinished">Operaciones PSBT</translation>
    </message>
    <message>
        <source>Cannot sign inputs while wallet is locked.</source>
        <translation type="unfinished">No se pueden firmar entradas mientras la billetera está bloqueada.</translation>
    </message>
    <message>
        <source>Partially Signed Transaction (Binary)</source>
        <extracomment>Expanded name of the binary PSBT file format. See: BIP 174.</extracomment>
        <translation type="unfinished">Transacción firmada parcialmente (binaria) </translation>
    </message>
    <message>
        <source>Total Amount</source>
        <translation type="unfinished">Importe total</translation>
    </message>
    <message>
        <source>(But no wallet is loaded.)</source>
        <translation type="unfinished">(Pero no se cargó ninguna billetera).</translation>
>>>>>>> 4985b774
    </message>
    </context>
<context>
    <name>PaymentServer</name>
    <message>
<<<<<<< HEAD
        <source>Unable to allocate memory for -maxsigcachesize: '%s' MiB</source>
        <translation type="unfinished">No se puede asignar memoria para -maxsigcachesize: "%s" MiB</translation>
=======
        <source>Cannot process payment request because BIP70 is not supported.
Due to widespread security flaws in BIP70 it's strongly recommended that any merchant instructions to switch wallets be ignored.
If you are receiving this error you should request the merchant provide a BIP21 compatible URI.</source>
        <translation type="unfinished">No se puede procesar la solicitud de pago porque no existe compatibilidad con BIP70.
Debido a los fallos de seguridad generalizados en BIP70, se recomienda encarecidamente ignorar las instrucciones del comerciante para cambiar de billetera.
Si recibes este error, debes solicitar al comerciante que te proporcione un URI compatible con BIP21.</translation>
>>>>>>> 4985b774
    </message>
    </context>
<context>
    <name>PeerTableModel</name>
    <message>
<<<<<<< HEAD
        <source>Unable to find UTXO for external input</source>
        <translation type="unfinished">No se puede encontrar UTXO para la entrada externa</translation>
=======
        <source>Age</source>
        <extracomment>Title of Peers Table column which indicates the duration (length of time) since the peer connection started.</extracomment>
        <translation type="unfinished">Duración</translation>
>>>>>>> 4985b774
    </message>
    </context>
<context>
    <name>RPCConsole</name>
    <message>
<<<<<<< HEAD
        <source>Unable to parse -maxuploadtarget: '%s'</source>
        <translation type="unfinished">No se puede analizar -maxuploadtarget: "%s"</translation>
    </message>
    <message>
        <source>Unable to unload the wallet before migrating</source>
        <translation type="unfinished">No se puede descargar la billetera antes de la migración</translation>
    </message>
    <message>
        <source>Unsupported global logging level -loglevel=%s. Valid values: %s.</source>
        <translation type="unfinished">El nivel de registro de depuración global -loglevel=%s no es compatible. Valores válidos: %s.</translation>
=======
        <source>Whether we relay transactions to this peer.</source>
        <translation type="unfinished">Si retransmitimos las transacciones a este par.</translation>
    </message>
    <message>
        <source>Transaction Relay</source>
        <translation type="unfinished">Retransmisión de transacción</translation>
    </message>
    <message>
        <source>Last Transaction</source>
        <translation type="unfinished">Última transacción</translation>
>>>>>>> 4985b774
    </message>
    </context>
<context>
    <name>BitcoinGUI</name>
    <message>
<<<<<<< HEAD
        <source>&amp;Minimize</source>
        <translation type="unfinished">&amp;Minimizar</translation>
    </message>
    <message>
        <source>Change the passphrase used for wallet encryption</source>
        <translation type="unfinished">Cambiar la frase de contraseña utilizada para encriptar la billetera</translation>
    </message>
    <message>
        <source>&amp;Encrypt Wallet…</source>
        <translation type="unfinished">&amp;Encriptar billetera…</translation>
    </message>
    <message>
        <source>Encrypt the private keys that belong to your wallet</source>
        <translation type="unfinished">Cifre las claves privadas que pertenecen a su billetera</translation>
    </message>
    <message>
        <source>Sign messages with your Qtum addresses to prove you own them</source>
        <translation type="unfinished">Firme mensajes con sus direcciones de Qtum para demostrar que los posee</translation>
    </message>
    <message>
        <source>Verify messages to ensure they were signed with specified Qtum addresses</source>
        <translation type="unfinished">Verifique los mensajes para asegurarse de que se firmaron con direcciones de Qtum especificadas.</translation>
    </message>
    <message numerus="yes">
        <source>Processed %n block(s) of transaction history.</source>
        <translation type="unfinished">
            <numerusform>%n bloque procesado del historial de transacciones.</numerusform>
            <numerusform>%n bloques procesados del historial de transacciones.</numerusform>
        </translation>
    </message>
    <message>
        <source>Load PSBT from &amp;clipboard…</source>
        <translation type="unfinished">Cargar PSBT desde el &amp;portapapeles...</translation>
    </message>
    <message>
        <source>Open Wallet</source>
        <translation type="unfinished">Abrir Cartera</translation>
    </message>
    <message>
        <source>Open a wallet</source>
        <translation type="unfinished">Abrir una cartera</translation>
    </message>
    <message>
        <source>Close wallet</source>
        <translation type="unfinished">Cerrar cartera</translation>
    </message>
    <message>
        <source>Restore Wallet…</source>
        <extracomment>Name of the menu item that restores wallet from a backup file.</extracomment>
        <translation type="unfinished">Restaurar billetera…</translation>
    </message>
    <message>
        <source>Restore a wallet from a backup file</source>
        <extracomment>Status tip for Restore Wallet menu item</extracomment>
        <translation type="unfinished">Restaurar una billetera desde un archivo de copia de seguridad</translation>
    </message>
    <message>
        <source>Load Wallet Backup</source>
        <extracomment>The title for Restore Wallet File Windows</extracomment>
        <translation type="unfinished">Cargar copia de seguridad de billetera</translation>
    </message>
    <message>
        <source>Restore Wallet</source>
        <extracomment>Title of pop-up window shown when the user is attempting to restore a wallet.</extracomment>
        <translation type="unfinished">Restaurar billetera</translation>
    </message>
    <message>
        <source>&amp;Hide</source>
        <translation type="unfinished">&amp;Ocultar </translation>
    </message>
    <message>
        <source>S&amp;how</source>
        <translation type="unfinished">M&amp;ostrar</translation>
    </message>
    <message numerus="yes">
        <source>%n active connection(s) to Qtum network.</source>
        <extracomment>A substring of the tooltip.</extracomment>
        <translation type="unfinished">
            <numerusform>%n conexiones activas con la red Qtum</numerusform>
            <numerusform>%n conexiones activas con la red Qtum </numerusform>
        </translation>
    </message>
    <message>
        <source>Pre-syncing Headers (%1%)…</source>
        <translation type="unfinished">Presincronizando encabezados (%1%)...</translation>
    </message>
    <message>
        <source>Amount: %1
</source>
        <translation type="unfinished">Importe: %1
</translation>
    </message>
    <message>
        <source>Address: %1
</source>
        <translation type="unfinished">Dirección: %1
</translation>
    </message>
    <message>
        <source>Private key &lt;b&gt;disabled&lt;/b&gt;</source>
        <translation type="unfinished">Clave privada &lt;b&gt;deshabilitada&lt;/b&gt;</translation>
    </message>
    <message>
        <source>Wallet is &lt;b&gt;encrypted&lt;/b&gt; and currently &lt;b&gt;unlocked&lt;/b&gt;</source>
        <translation type="unfinished">La billetera está &lt;b&gt;cifrada&lt;/b&gt; y actualmente &lt;b&gt;desbloqueda&lt;/b&gt;</translation>
    </message>
    <message>
        <source>Wallet is &lt;b&gt;encrypted&lt;/b&gt; and currently &lt;b&gt;locked&lt;/b&gt;</source>
        <translation type="unfinished">La billetera está &lt;b&gt;cifrada&lt;/b&gt; y actualmente &lt;b&gt;bloqueda&lt;/b&gt;</translation>
    </message>
    </context>
<context>
    <name>CoinControlDialog</name>
    <message>
        <source>Coin Selection</source>
        <translation type="unfinished">Selección de monedas</translation>
    </message>
    <message>
        <source>Amount:</source>
        <translation type="unfinished">Importe:</translation>
    </message>
    <message>
        <source>Fee:</source>
        <translation type="unfinished">Comisión:</translation>
    </message>
    <message>
        <source>Dust:</source>
        <translation type="unfinished">Remanente:</translation>
    </message>
    <message>
        <source>After Fee:</source>
        <translation type="unfinished">Después de la comisión:</translation>
    </message>
    <message>
        <source>Amount</source>
        <translation type="unfinished">Importe</translation>
    </message>
    <message>
        <source>Confirmed</source>
        <translation type="unfinished">Confirmada</translation>
    </message>
    <message>
        <source>Copy amount</source>
        <translation type="unfinished">Copiar importe</translation>
    </message>
    <message>
        <source>Copy &amp;amount</source>
        <translation type="unfinished">Copiar &amp;importe</translation>
    </message>
    <message>
        <source>Copy transaction &amp;ID and output index</source>
        <translation type="unfinished">Copiar &amp;identificador de transacción e índice de salidas</translation>
    </message>
    <message>
        <source>L&amp;ock unspent</source>
        <translation type="unfinished">&amp;Bloquear importe no gastado</translation>
    </message>
    <message>
        <source>yes</source>
        <translation type="unfinished">sí</translation>
    </message>
    <message>
        <source>This label turns red if any recipient receives an amount smaller than the current dust threshold.</source>
        <translation type="unfinished">Esta etiqueta se pone roja si algún destinatario recibe un importe menor que el actual limite del remanente monetario.</translation>
    </message>
    </context>
<context>
    <name>CreateWalletActivity</name>
    <message>
        <source>Create Wallet</source>
        <extracomment>Title of window indicating the progress of creation of a new wallet.</extracomment>
        <translation type="unfinished">Crear billetera</translation>
    </message>
    <message>
        <source>Creating Wallet &lt;b&gt;%1&lt;/b&gt;…</source>
        <extracomment>Descriptive text of the create wallet progress window which indicates to the user which wallet is currently being created.</extracomment>
        <translation type="unfinished">Creando billetera &lt;b&gt;%1&lt;/b&gt;…</translation>
    </message>
    <message>
        <source>Too many external signers found</source>
        <translation type="unfinished">Se encontraron demasiados firmantes externos</translation>
    </message>
</context>
<context>
    <name>LoadWalletsActivity</name>
    <message>
        <source>Load Wallets</source>
        <extracomment>Title of progress window which is displayed when wallets are being loaded.</extracomment>
        <translation type="unfinished">Cargar billeteras</translation>
    </message>
    <message>
        <source>Loading wallets…</source>
        <extracomment>Descriptive text of the load wallets progress window which indicates to the user that wallets are currently being loaded.</extracomment>
        <translation type="unfinished">Cargando billeteras...</translation>
    </message>
</context>
<context>
    <name>OpenWalletActivity</name>
    <message>
        <source>Open Wallet</source>
        <extracomment>Title of window indicating the progress of opening of a wallet.</extracomment>
        <translation type="unfinished">Abrir Cartera</translation>
    </message>
    </context>
<context>
    <name>RestoreWalletActivity</name>
    <message>
        <source>Restore Wallet</source>
        <extracomment>Title of progress window which is displayed when wallets are being restored.</extracomment>
        <translation type="unfinished">Restaurar billetera</translation>
    </message>
    <message>
        <source>Restoring Wallet &lt;b&gt;%1&lt;/b&gt;…</source>
        <extracomment>Descriptive text of the restore wallets progress window which indicates to the user that wallets are currently being restored.</extracomment>
        <translation type="unfinished">Restaurando billetera &lt;b&gt;%1&lt;/b&gt;…</translation>
    </message>
    <message>
        <source>Restore wallet failed</source>
        <extracomment>Title of message box which is displayed when the wallet could not be restored.</extracomment>
        <translation type="unfinished">Error al restaurar la billetera</translation>
    </message>
    <message>
        <source>Restore wallet warning</source>
        <extracomment>Title of message box which is displayed when the wallet is restored with some warning.</extracomment>
        <translation type="unfinished">Advertencia al restaurar billetera</translation>
    </message>
    <message>
        <source>Restore wallet message</source>
        <extracomment>Title of message box which is displayed when the wallet is successfully restored.</extracomment>
        <translation type="unfinished">Mensaje al restaurar billetera</translation>
    </message>
</context>
<context>
    <name>WalletController</name>
    <message>
        <source>Close wallet</source>
        <translation type="unfinished">Cerrar cartera</translation>
    </message>
    <message>
        <source>Are you sure you wish to close all wallets?</source>
        <translation type="unfinished">¿Seguro deseas cerrar todas las billeteras?</translation>
    </message>
</context>
<context>
    <name>CreateWalletDialog</name>
    <message>
        <source>Create Wallet</source>
        <translation type="unfinished">Crear billetera</translation>
    </message>
    <message>
        <source>Encrypt the wallet. The wallet will be encrypted with a passphrase of your choice.</source>
        <translation type="unfinished">Cifrar la billetera. La billetera se cifrará con una frase de contraseña de tu elección.</translation>
    </message>
    <message>
        <source>Encrypt Wallet</source>
        <translation type="unfinished">Encriptar billetera</translation>
    </message>
    <message>
        <source>Disable private keys for this wallet. Wallets with private keys disabled will have no private keys and cannot have an HD seed or imported private keys. This is ideal for watch-only wallets.</source>
        <translation type="unfinished">Desactivar las claves privadas para esta billetera. Las billeteras con claves privadas desactivadas no tendrán claves privadas ni podrán tener ninguna semilla HD o claves privadas importadas. Esto es ideal para billeteras de solo lectura.</translation>
    </message>
    <message>
        <source>Use an external signing device such as a hardware wallet. Configure the external signer script in wallet preferences first.</source>
        <translation type="unfinished">Usa una dispositivo de firma externo, por ejemplo, una billetera de hardware. Configura primero el script del firmante externo en las preferencias de la billetera.</translation>
    </message>
    <message>
        <source>Compiled without external signing support (required for external signing)</source>
        <extracomment>"External signing" means using devices such as hardware wallets.</extracomment>
        <translation type="unfinished">Compilado sin soporte de firma externa (requerido para la firma externa)</translation>
    </message>
</context>
<context>
    <name>EditAddressDialog</name>
    <message>
        <source>The address associated with this address list entry. This can only be modified for sending addresses.</source>
        <translation type="unfinished">La dirección asociada con esta entrada en la lista de direcciones. Solo se puede modificar para las direcciones de envío.</translation>
    </message>
    <message>
        <source>New sending address</source>
        <translation type="unfinished">Nueva dirección de envío</translation>
    </message>
    <message>
        <source>Edit sending address</source>
        <translation type="unfinished">Editar dirección de envío</translation>
    </message>
    </context>
<context>
    <name>FreespaceChecker</name>
    <message>
        <source>A new data directory will be created.</source>
        <translation type="unfinished">Se creará un nuevo directorio de datos.</translation>
    </message>
    <message>
        <source>Path already exists, and is not a directory.</source>
        <translation type="unfinished">La ruta ya existe, pero no es un directorio.</translation>
    </message>
    </context>
<context>
    <name>Intro</name>
    <message numerus="yes">
        <source>%n GB of space available</source>
        <translation type="unfinished">
            <numerusform>%n GB de espacio disponible</numerusform>
            <numerusform>%n GB de espacio disponible</numerusform>
        </translation>
    </message>
    <message numerus="yes">
        <source>(of %n GB needed)</source>
        <translation type="unfinished">
            <numerusform>(of %n GB needed)</numerusform>
            <numerusform>(of %n GB needed)</numerusform>
        </translation>
    </message>
    <message numerus="yes">
        <source>(%n GB needed for full chain)</source>
        <translation type="unfinished">
            <numerusform>(%n GB needed for full chain)</numerusform>
            <numerusform>(%n GB needed for full chain)</numerusform>
        </translation>
    </message>
    <message numerus="yes">
        <source>(sufficient to restore backups %n day(s) old)</source>
        <extracomment>Explanatory text on the capability of the current prune target.</extracomment>
        <translation type="unfinished">
            <numerusform>(suficiente para restaurar copias de seguridad de %n día de antigüedad)</numerusform>
            <numerusform>(suficiente para restaurar copias de seguridad de %n días de antigüedad)</numerusform>
        </translation>
    </message>
    <message>
        <source>The wallet will also be stored in this directory.</source>
        <translation type="unfinished">La billetera también se almacenará en este directorio.</translation>
    </message>
    <message>
        <source>Welcome</source>
        <translation type="unfinished">Te damos la bienvenida</translation>
    </message>
    <message>
        <source>Reverting this setting requires re-downloading the entire blockchain. It is faster to download the full chain first and prune it later. Disables some advanced features.</source>
        <translation type="unfinished">Para revertir esta configuración, se debe descargar de nuevo la cadena de bloques completa. Es más rápido descargar la cadena completa y podarla después. Desactiva algunas funciones avanzadas.</translation>
    </message>
    <message>
        <source>This initial synchronisation is very demanding, and may expose hardware problems with your computer that had previously gone unnoticed. Each time you run %1, it will continue downloading where it left off.</source>
        <translation type="unfinished">La sincronización inicial consume muchos recursos y es posible que exponga problemas de hardware en la computadora que anteriormente pasaron desapercibidos. Cada vez que ejecutes %1, seguirá descargando desde el punto en el que quedó.</translation>
    </message>
    <message>
        <source>When you click OK, %1 will begin to download and process the full %4 block chain (%2 GB) starting with the earliest transactions in %3 when %4 initially launched.</source>
        <translation type="unfinished">Al hacer clic en OK, %1 iniciará el proceso de descarga y procesará la cadena de bloques %4 completa (%2 GB), empezando con la transacción más antigua en %3 cuando %4 se ejecutó inicialmente.</translation>
    </message>
    <message>
        <source>Use a custom data directory:</source>
        <translation type="unfinished">Usar un directorio de datos personalizado:</translation>
    </message>
</context>
<context>
    <name>HelpMessageDialog</name>
    <message>
        <source>Command-line options</source>
        <translation type="unfinished">Opciones de línea de comandos</translation>
    </message>
</context>
<context>
    <name>ShutdownWindow</name>
    <message>
        <source>Do not shut down the computer until this window disappears.</source>
        <translation type="unfinished">No apagues el equipo hasta que desaparezca esta ventana.</translation>
    </message>
</context>
<context>
    <name>ModalOverlay</name>
    <message>
        <source>Recent transactions may not yet be visible, and therefore your wallet's balance might be incorrect. This information will be correct once your wallet has finished synchronizing with the qtum network, as detailed below.</source>
        <translation type="unfinished">Es posible que las transacciones recientes aún no sean visibles y, por lo tanto, el saldo de la billetera podría ser incorrecto. Esta información será correcta una vez que la billetera haya terminado de sincronizarse con la red de Qtum, como se detalla abajo.</translation>
    </message>
    <message>
        <source>Attempting to spend qtums that are affected by not-yet-displayed transactions will not be accepted by the network.</source>
        <translation type="unfinished">La red no aceptará si se intenta gastar qtums que estén afectados por las transacciones que aún no se muestran.</translation>
    </message>
    <message>
        <source>calculating…</source>
        <translation type="unfinished">calculador</translation>
    </message>
    <message>
        <source>Unknown. Pre-syncing Headers (%1, %2%)…</source>
        <translation type="unfinished">Desconocido. Presincronizando encabezados (%1, %2%)…</translation>
    </message>
</context>
<context>
    <name>OpenURIDialog</name>
    <message>
        <source>Paste address from clipboard</source>
        <extracomment>Tooltip text for button that allows you to paste an address that is in your clipboard.</extracomment>
        <translation type="unfinished">Pegar dirección desde el portapapeles</translation>
    </message>
</context>
<context>
    <name>OptionsDialog</name>
    <message>
        <source>Enabling pruning significantly reduces the disk space required to store transactions. All blocks are still fully validated. Reverting this setting requires re-downloading the entire blockchain.</source>
        <translation type="unfinished">Al activar el modo de podado, se reduce considerablemente el espacio de disco necesario para almacenar las transacciones. Todos los bloques aún se validan completamente. Para revertir esta opción, se requiere descargar de nuevo toda la cadena de bloques.</translation>
    </message>
    <message>
        <source>Minimize instead of exit the application when the window is closed. When this option is enabled, the application will be closed only after selecting Exit in the menu.</source>
        <translation type="unfinished">Minimice en lugar de salir de la aplicación cuando la ventana esté cerrada.  Cuando esta opción está habilitada, la aplicación se cerrará solo después de seleccionar Salir en el menú.</translation>
    </message>
    <message>
        <source>Options set in this dialog are overridden by the command line:</source>
        <translation type="unfinished">Las opciones establecidas en este diálogo serán anuladas por la línea de comandos:</translation>
    </message>
    <message>
        <source>Open Configuration File</source>
        <translation type="unfinished">Abrir archivo de configuración</translation>
    </message>
    <message>
        <source>Maximum database cache size. A larger cache can contribute to faster sync, after which the benefit is less pronounced for most use cases. Lowering the cache size will reduce memory usage. Unused mempool memory is shared for this cache.</source>
        <extracomment>Tooltip text for Options window setting that sets the size of the database cache. Explains the corresponding effects of increasing/decreasing this value.</extracomment>
        <translation type="unfinished">Tamaño máximo de la caché de la base de datos. Una caché más grande puede contribuir a una sincronización más rápida, después de lo cual el beneficio es menos pronunciado para la mayoría de los casos de uso. Disminuir el tamaño de la caché reducirá el uso de la memoria. La memoria mempool no utilizada se comparte para esta caché.</translation>
    </message>
    <message>
        <source>Set the number of script verification threads. Negative values correspond to the number of cores you want to leave free to the system.</source>
        <extracomment>Tooltip text for Options window setting that sets the number of script verification threads. Explains that negative values mean to leave these many cores free to the system.</extracomment>
        <translation type="unfinished">Establezca el número de hilos de verificación de scripts. Los valores negativos corresponden al número de núcleos que se desea dejar libres al sistema.</translation>
    </message>
    <message>
        <source>This allows you or a third party tool to communicate with the node through command-line and JSON-RPC commands.</source>
        <extracomment>Tooltip text for Options window setting that enables the RPC server.</extracomment>
        <translation type="unfinished">Esto le permite a usted o a una herramienta de terceros comunicarse con el nodo a través de la línea de comandos y los comandos JSON-RPC.</translation>
    </message>
    <message>
        <source>Enable R&amp;PC server</source>
        <extracomment>An Options window setting to enable the RPC server.</extracomment>
        <translation type="unfinished">Activar servidor R&amp;PC</translation>
    </message>
    <message>
        <source>W&amp;allet</source>
        <translation type="unfinished">&amp;Billetera</translation>
    </message>
    <message>
        <source>Whether to set subtract fee from amount as default or not.</source>
        <extracomment>Tooltip text for Options window setting that sets subtracting the fee from a sending amount as default.</extracomment>
        <translation type="unfinished">Si se resta la comisión del importe por defecto o no.</translation>
    </message>
    <message>
        <source>Subtract &amp;fee from amount by default</source>
        <extracomment>An Options window setting to set subtracting the fee from a sending amount as default.</extracomment>
        <translation type="unfinished">Restar &amp;comisión del importe por defecto</translation>
    </message>
    <message>
        <source>If you disable the spending of unconfirmed change, the change from a transaction cannot be used until that transaction has at least one confirmation. This also affects how your balance is computed.</source>
        <translation type="unfinished">Si deshabilitas el gasto del cambio sin confirmar, no se puede usar el cambio de una transacción hasta que esta tenga al menos una confirmación. Esto también afecta cómo se calcula el saldo.</translation>
    </message>
    <message>
        <source>&amp;Spend unconfirmed change</source>
        <translation type="unfinished">&amp;Gastar cambio sin confirmar</translation>
    </message>
    <message>
        <source>Enable &amp;PSBT controls</source>
        <extracomment>An options window setting to enable PSBT controls.</extracomment>
        <translation type="unfinished">Activar controles de &amp;PSBT</translation>
    </message>
    <message>
        <source>Whether to show PSBT controls.</source>
        <extracomment>Tooltip text for options window setting that enables PSBT controls.</extracomment>
        <translation type="unfinished">Si se muestran los controles de PSBT.</translation>
    </message>
    <message>
        <source>&amp;External signer script path</source>
        <translation type="unfinished">&amp;Ruta al script del firmante externo</translation>
    </message>
    <message>
        <source>Full path to a Qtum Core compatible script (e.g. C:\Downloads\hwi.exe or /Users/you/Downloads/hwi.py). Beware: malware can steal your coins!</source>
        <translation type="unfinished">Ruta completa a un script compatible con Qtum Core (p. ej., C:\Descargas\hwi.exe o /Usuarios/SuUsuario/Descargas/hwi.py). Advertencia: ¡El malware podría robarte tus monedas!</translation>
    </message>
    <message>
        <source>Automatically open the Qtum client port on the router. This only works when your router supports NAT-PMP and it is enabled. The external port could be random.</source>
        <translation type="unfinished">Abrir automáticamente el puerto del cliente de Qtum en el router. Esto solo funciona cuando el router es compatible con NAT-PMP y está activo. El puerto externo podría ser aleatorio</translation>
    </message>
    <message>
        <source>Map port using NA&amp;T-PMP</source>
        <translation type="unfinished">Asignar puerto usando NA&amp;T-PMP</translation>
    </message>
    <message>
        <source>User Interface &amp;language:</source>
        <translation type="unfinished">&amp;Lenguaje de la interfaz de usuario:</translation>
    </message>
    <message>
        <source>Third-party URLs (e.g. a block explorer) that appear in the transactions tab as context menu items. %s in the URL is replaced by transaction hash. Multiple URLs are separated by vertical bar |.</source>
        <translation type="unfinished">Las URL de terceros (por ejemplo, un explorador de bloques) que aparecen en la pestaña de transacciones como elementos del menú contextual. El hash de la transacción remplaza el valor %s en la URL. Varias URL se separan con una barra vertical (|).</translation>
    </message>
    <message>
        <source>&amp;Third-party transaction URLs</source>
        <translation type="unfinished">&amp;URL de transacciones de terceros</translation>
    </message>
    <message>
        <source>Compiled without external signing support (required for external signing)</source>
        <extracomment>"External signing" means using devices such as hardware wallets.</extracomment>
        <translation type="unfinished">Compilado sin soporte de firma externa (requerido para la firma externa)</translation>
    </message>
    <message>
        <source>none</source>
        <translation type="unfinished">ninguno</translation>
    </message>
    <message>
        <source>Current settings will be backed up at "%1".</source>
        <extracomment>Text explaining to the user that the client's current settings will be backed up at a specific location. %1 is a stand-in argument for the backup location's path.</extracomment>
        <translation type="unfinished">Se realizará una copia de seguridad de la configuración actual en "%1".</translation>
    </message>
    <message>
        <source>Continue</source>
        <translation type="unfinished">Continuar</translation>
    </message>
    </context>
<context>
    <name>OptionsModel</name>
    <message>
        <source>Could not read setting "%1", %2.</source>
        <translation type="unfinished">No se puede leer la configuración "%1", %2.</translation>
    </message>
</context>
<context>
    <name>PSBTOperationsDialog</name>
    <message>
        <source>Cannot sign inputs while wallet is locked.</source>
        <translation type="unfinished">No se pueden firmar entradas mientras la billetera está bloqueada.</translation>
    </message>
    <message>
        <source>Partially Signed Transaction (Binary)</source>
        <extracomment>Expanded name of the binary PSBT file format. See: BIP 174.</extracomment>
        <translation type="unfinished">Transacción firmada parcialmente (binaria) </translation>
    </message>
    <message>
        <source>Total Amount</source>
        <translation type="unfinished">Importe total</translation>
    </message>
    <message>
        <source>(But no wallet is loaded.)</source>
        <translation type="unfinished">(Pero no se cargó ninguna billetera).</translation>
    </message>
    </context>
<context>
    <name>PaymentServer</name>
    <message>
        <source>Cannot process payment request because BIP70 is not supported.
Due to widespread security flaws in BIP70 it's strongly recommended that any merchant instructions to switch wallets be ignored.
If you are receiving this error you should request the merchant provide a BIP21 compatible URI.</source>
        <translation type="unfinished">No se puede procesar la solicitud de pago porque no existe compatibilidad con BIP70.
Debido a los fallos de seguridad generalizados en BIP70, se recomienda encarecidamente ignorar las instrucciones del comerciante para cambiar de billetera.
Si recibes este error, debes solicitar al comerciante que te proporcione un URI compatible con BIP21.</translation>
    </message>
    </context>
<context>
    <name>PeerTableModel</name>
    <message>
        <source>Age</source>
        <extracomment>Title of Peers Table column which indicates the duration (length of time) since the peer connection started.</extracomment>
        <translation type="unfinished">Duración</translation>
    </message>
    </context>
<context>
    <name>RPCConsole</name>
    <message>
        <source>Last Transaction</source>
        <translation type="unfinished">Última transacción</translation>
    </message>
    <message>
        <source>Whether we relay addresses to this peer.</source>
        <extracomment>Tooltip text for the Address Relay field in the peer details area, which displays whether we relay addresses to this peer (Yes/No).</extracomment>
        <translation type="unfinished">Si retransmitimos las direcciones a este par.</translation>
    </message>
    <message>
        <source>Address Relay</source>
        <extracomment>Text title for the Address Relay field in the peer details area, which displays whether we relay addresses to this peer (Yes/No).</extracomment>
        <translation type="unfinished">Retransmisión de dirección</translation>
    </message>
    <message>
        <source>The total number of addresses received from this peer that were processed (excludes addresses that were dropped due to rate-limiting).</source>
        <extracomment>Tooltip text for the Addresses Processed field in the peer details area, which displays the total number of addresses received from this peer that were processed (excludes addresses that were dropped due to rate-limiting).</extracomment>
        <translation type="unfinished">El número total de direcciones recibidas desde este par que se procesaron (excluye las direcciones omitidas debido a la limitación de volumen).</translation>
    </message>
    <message>
        <source>The total number of addresses received from this peer that were dropped (not processed) due to rate-limiting.</source>
        <extracomment>Tooltip text for the Addresses Rate-Limited field in the peer details area, which displays the total number of addresses received from this peer that were dropped (not processed) due to rate-limiting.</extracomment>
        <translation type="unfinished">El número total de direcciones recibidas desde este par que se omitieron (no se procesaron) debido a la limitación de volumen.</translation>
    </message>
    <message>
        <source>Addresses Processed</source>
        <extracomment>Text title for the Addresses Processed field in the peer details area, which displays the total number of addresses received from this peer that were processed (excludes addresses that were dropped due to rate-limiting).</extracomment>
        <translation type="unfinished">Direcciones procesadas</translation>
    </message>
    <message>
        <source>Addresses Rate-Limited</source>
        <extracomment>Text title for the Addresses Rate-Limited field in the peer details area, which displays the total number of addresses received from this peer that were dropped (not processed) due to rate-limiting.</extracomment>
        <translation type="unfinished">Direcciones omitidas por limitación de volumen</translation>
    </message>
    <message>
        <source>Whether the peer requested us to relay transactions.</source>
        <translation type="unfinished">Establecer si el par nos solicitó retransmitir transacciones.</translation>
    </message>
    <message>
        <source>Wants Tx Relay</source>
        <translation type="unfinished">Desea retransmitir transacciones</translation>
=======
        <source>Whether we relay addresses to this peer.</source>
        <extracomment>Tooltip text for the Address Relay field in the peer details area, which displays whether we relay addresses to this peer (Yes/No).</extracomment>
        <translation type="unfinished">Si retransmitimos las direcciones a este par.</translation>
    </message>
    <message>
        <source>Address Relay</source>
        <extracomment>Text title for the Address Relay field in the peer details area, which displays whether we relay addresses to this peer (Yes/No).</extracomment>
        <translation type="unfinished">Retransmisión de dirección</translation>
    </message>
    <message>
        <source>The total number of addresses received from this peer that were processed (excludes addresses that were dropped due to rate-limiting).</source>
        <extracomment>Tooltip text for the Addresses Processed field in the peer details area, which displays the total number of addresses received from this peer that were processed (excludes addresses that were dropped due to rate-limiting).</extracomment>
        <translation type="unfinished">El número total de direcciones recibidas desde este par que se procesaron (excluye las direcciones omitidas debido a la limitación de volumen).</translation>
    </message>
    <message>
        <source>The total number of addresses received from this peer that were dropped (not processed) due to rate-limiting.</source>
        <extracomment>Tooltip text for the Addresses Rate-Limited field in the peer details area, which displays the total number of addresses received from this peer that were dropped (not processed) due to rate-limiting.</extracomment>
        <translation type="unfinished">El número total de direcciones recibidas desde este par que se omitieron (no se procesaron) debido a la limitación de volumen.</translation>
    </message>
    <message>
        <source>Addresses Processed</source>
        <extracomment>Text title for the Addresses Processed field in the peer details area, which displays the total number of addresses received from this peer that were processed (excludes addresses that were dropped due to rate-limiting).</extracomment>
        <translation type="unfinished">Direcciones procesadas</translation>
    </message>
    <message>
        <source>Addresses Rate-Limited</source>
        <extracomment>Text title for the Addresses Rate-Limited field in the peer details area, which displays the total number of addresses received from this peer that were dropped (not processed) due to rate-limiting.</extracomment>
        <translation type="unfinished">Direcciones omitidas por limitación de volumen</translation>
>>>>>>> 4985b774
    </message>
    <message>
        <source>Last Send</source>
        <translation type="unfinished">Último envío</translation>
    </message>
    <message>
        <source>Last Receive</source>
        <translation type="unfinished">Última recepción</translation>
    </message>
    <message>
        <source>Outbound Address Fetch: short-lived, for soliciting addresses</source>
        <extracomment>Explanatory text for a short-lived outbound peer connection that is used to request addresses from a peer.</extracomment>
        <translation type="unfinished">Recuperación de dirección saliente: de corta duración, para solicitar direcciones</translation>
    </message>
    <message>
        <source>&amp;Copy IP/Netmask</source>
        <extracomment>Context menu action to copy the IP/Netmask of a banned peer. IP/Netmask is the combination of a peer's IP address and its Netmask. For IP address, see: https://en.wikipedia.org/wiki/IP_address.</extracomment>
        <translation type="unfinished">&amp;Copiar IP/Máscara de red</translation>
    </message>
    <message>
        <source>Executing command without any wallet</source>
        <translation type="unfinished">Ejecutar comando sin ninguna billetera</translation>
    </message>
    <message>
        <source>Welcome to the %1 RPC console.
Use up and down arrows to navigate history, and %2 to clear screen.
Use %3 and %4 to increase or decrease the font size.
Type %5 for an overview of available commands.
For more information on using this console, type %6.

%7WARNING: Scammers have been active, telling users to type commands here, stealing their wallet contents. Do not use this console without fully understanding the ramifications of a command.%8</source>
        <extracomment>RPC console welcome message. Placeholders %7 and %8 are style tags for the warning content, and they are not space separated from the rest of the text intentionally.</extracomment>
        <translation type="unfinished">Te damos la bienvenida a la consola RPC de %1.
Utiliza las flechas hacia arriba y abajo para navegar por el historial y %2 para borrar la pantalla.
Utiliza %3 y %4 para aumentar o disminuir el tamaño de la fuente. 
Escribe %5 para ver los comandos disponibles.
Para obtener más información sobre cómo usar esta consola, escribe %6.

%7 ADVERTENCIA: Los estafadores han estado activos diciendo a los usuarios que escriban comandos aquí, robando el contenido de sus billeteras. No uses esta consola sin entender completamente las ramificaciones de un comando.%8</translation>
<<<<<<< HEAD
=======
    </message>
    <message>
        <source>Yes</source>
        <translation type="unfinished">Sí</translation>
    </message>
    <message>
        <source>From</source>
        <translation type="unfinished">De</translation>
    </message>
    </context>
<context>
    <name>ReceiveCoinsDialog</name>
    <message>
        <source>&amp;Amount:</source>
        <translation type="unfinished">&amp;Importe:</translation>
>>>>>>> 4985b774
    </message>
    <message>
        <source>&amp;Message:</source>
        <translation type="unfinished">&amp;Mensaje:</translation>
    </message>
    <message>
        <source>An optional message to attach to the payment request, which will be displayed when the request is opened. Note: The message will not be sent with the payment over the Qtum network.</source>
        <translation type="unfinished">Mensaje opcional para adjuntar a la solicitud de pago, que se mostrará cuando se abra la solicitud. Nota: Este mensaje no se enviará con el pago a través de la red de Qtum.</translation>
    </message>
    <message>
        <source>Use this form to request payments. All fields are &lt;b&gt;optional&lt;/b&gt;.</source>
        <translation type="unfinished">Usa este formulario para solicitar pagos. Todos los campos son &lt;b&gt;opcionales&lt;/b&gt;.</translation>
    </message>
    <message>
        <source>An optional amount to request. Leave this empty or zero to not request a specific amount.</source>
        <translation type="unfinished">Un importe opcional para solicitar. Déjalo vacío o pon cero para no solicitar un importe específico.</translation>
    </message>
    <message>
        <source>&amp;Create new receiving address</source>
        <translation type="unfinished">&amp;Crear nueva dirección de recepción</translation>
    </message>
    <message>
        <source>Clear all fields of the form.</source>
        <translation type="unfinished">Borrar todos los campos del formulario.</translation>
    </message>
    <message>
<<<<<<< HEAD
        <source>From</source>
        <translation type="unfinished">De</translation>
    </message>
    </context>
<context>
    <name>ReceiveCoinsDialog</name>
    <message>
        <source>&amp;Amount:</source>
        <translation type="unfinished">&amp;Importe:</translation>
    </message>
    <message>
        <source>&amp;Message:</source>
        <translation type="unfinished">&amp;Mensaje:</translation>
=======
        <source>Clear</source>
        <translation type="unfinished">Borrar</translation>
    </message>
    <message>
        <source>Show the selected request (does the same as double clicking an entry)</source>
        <translation type="unfinished">Mostrar la solicitud seleccionada (equivale a hacer doble clic en una entrada)</translation>
    </message>
    <message>
        <source>Remove the selected entries from the list</source>
        <translation type="unfinished">Eliminar las entradas seleccionadas de la lista</translation>
    </message>
    <message>
        <source>Copy &amp;amount</source>
        <translation type="unfinished">Copiar &amp;importe</translation>
    </message>
    <message>
        <source>Not recommended due to higher fees and less protection against typos.</source>
        <translation type="unfinished">No se recomienda debido a las altas comisiones y la poca protección contra errores tipográficos.</translation>
    </message>
    <message>
        <source>Generates an address compatible with older wallets.</source>
        <translation type="unfinished">Genera una dirección compatible con billeteras más antiguas.</translation>
    </message>
    <message>
        <source>Generates a native segwit address (BIP-173). Some old wallets don't support it.</source>
        <translation type="unfinished">Genera una dirección segwit nativa (BIP-173). No es compatible con algunas billeteras antiguas.</translation>
    </message>
    <message>
        <source>Bech32m (BIP-350) is an upgrade to Bech32, wallet support is still limited.</source>
        <translation type="unfinished">Bech32m (BIP-350) es una actualización de Bech32. La compatibilidad con la billetera todavía es limitada.</translation>
>>>>>>> 4985b774
    </message>
    </context>
<context>
    <name>ReceiveRequestDialog</name>
    <message>
<<<<<<< HEAD
        <source>An optional message to attach to the payment request, which will be displayed when the request is opened. Note: The message will not be sent with the payment over the Qtum network.</source>
        <translation type="unfinished">Mensaje opcional para adjuntar a la solicitud de pago, que se mostrará cuando se abra la solicitud. Nota: Este mensaje no se enviará con el pago a través de la red de Qtum.</translation>
    </message>
    <message>
        <source>Use this form to request payments. All fields are &lt;b&gt;optional&lt;/b&gt;.</source>
        <translation type="unfinished">Usa este formulario para solicitar pagos. Todos los campos son &lt;b&gt;opcionales&lt;/b&gt;.</translation>
    </message>
    <message>
        <source>An optional amount to request. Leave this empty or zero to not request a specific amount.</source>
        <translation type="unfinished">Un importe opcional para solicitar. Déjalo vacío o pon cero para no solicitar un importe específico.</translation>
    </message>
    <message>
        <source>&amp;Create new receiving address</source>
        <translation type="unfinished">&amp;Crear nueva dirección de recepción</translation>
=======
        <source>Amount:</source>
        <translation type="unfinished">Importe:</translation>
    </message>
    <message>
        <source>Copy &amp;Address</source>
        <translation type="unfinished">Copiar &amp;dirección</translation>
    </message>
    <message>
        <source>Verify this address on e.g. a hardware wallet screen</source>
        <translation type="unfinished">Verificar esta dirección, por ejemplo, en la pantalla de una billetera de hardware</translation>
    </message>
    </context>
<context>
    <name>SendCoinsDialog</name>
    <message>
        <source>Amount:</source>
        <translation type="unfinished">Importe:</translation>
    </message>
    <message>
        <source>Fee:</source>
        <translation type="unfinished">Comisión:</translation>
    </message>
    <message>
        <source>After Fee:</source>
        <translation type="unfinished">Después de la comisión:</translation>
>>>>>>> 4985b774
    </message>
    <message>
        <source>Clear all fields of the form.</source>
        <translation type="unfinished">Borrar todos los campos del formulario.</translation>
    </message>
    <message>
<<<<<<< HEAD
        <source>Clear</source>
        <translation type="unfinished">Borrar</translation>
    </message>
    <message>
        <source>Show the selected request (does the same as double clicking an entry)</source>
        <translation type="unfinished">Mostrar la solicitud seleccionada (equivale a hacer doble clic en una entrada)</translation>
=======
        <source>Dust:</source>
        <translation type="unfinished">Remanente:</translation>
    </message>
    <message>
        <source>Confirm the send action</source>
        <translation type="unfinished">Confirmar el envío</translation>
    </message>
    <message>
        <source>Copy amount</source>
        <translation type="unfinished">Copiar importe</translation>
    </message>
    <message>
        <source>Partially Signed Transaction (Binary)</source>
        <extracomment>Expanded name of the binary PSBT file format. See: BIP 174.</extracomment>
        <translation type="unfinished">Transacción firmada parcialmente (binaria) </translation>
>>>>>>> 4985b774
    </message>
    <message>
        <source>Do you want to create this transaction?</source>
        <extracomment>Message displayed when attempting to create a transaction. Cautionary text to prompt the user to verify that the displayed transaction details represent the transaction the user intends to create.</extracomment>
        <translation type="unfinished">¿Quieres crear esta transacción?</translation>
    </message>
    <message>
<<<<<<< HEAD
        <source>Copy &amp;amount</source>
        <translation type="unfinished">Copiar &amp;importe</translation>
=======
        <source>Please, review your transaction. You can create and send this transaction or create a Partially Signed Qtum Transaction (PSBT), which you can save or copy and then sign with, e.g., an offline %1 wallet, or a PSBT-compatible hardware wallet.</source>
        <extracomment>Text to inform a user attempting to create a transaction of their current options. At this stage, a user can send their transaction or create a PSBT. This string is displayed when both private keys and PSBT controls are enabled.</extracomment>
        <translation type="unfinished">Revisa por favor la transacción. Puedes crear y enviar esta transacción de Qtum parcialmente firmada (PSBT), que además puedes guardar o copiar y, luego, firmar; por ejemplo, una billetera %1 sin conexión o una billetera de hardware compatible con PSBT.</translation>
    </message>
    <message>
        <source>Please, review your transaction.</source>
        <extracomment>Text to prompt a user to review the details of the transaction they are attempting to send.</extracomment>
        <translation type="unfinished">Revisa la transacción.</translation>
    </message>
    <message>
        <source>Total Amount</source>
        <translation type="unfinished">Importe total</translation>
    </message>
    <message>
        <source>Unsigned Transaction</source>
        <comment>PSBT copied</comment>
        <extracomment>Caption of "PSBT has been copied" messagebox</extracomment>
        <translation type="unfinished">Transacción sin firmar</translation>
    </message>
    <message>
        <source>The PSBT has been copied to the clipboard. You can also save it.</source>
        <translation type="unfinished">Se copió la PSBT al portapapeles. También puedes guardarla.</translation>
    </message>
    <message>
        <source>PSBT saved to disk</source>
        <translation type="unfinished">PSBT guardada en el disco</translation>
>>>>>>> 4985b774
    </message>
    <message>
<<<<<<< HEAD
        <source>Amount:</source>
        <translation type="unfinished">Importe:</translation>
    </message>
    <message>
        <source>Copy &amp;Address</source>
        <translation type="unfinished">Copiar &amp;dirección</translation>
    </message>
    <message>
        <source>Verify this address on e.g. a hardware wallet screen</source>
        <translation type="unfinished">Verificar esta dirección, por ejemplo, en la pantalla de una billetera de hardware</translation>
=======
        <source>The recipient address is not valid. Please recheck.</source>
        <translation type="unfinished">La dirección del destinatario no es válida. Revísala.</translation>
    </message>
    <message>
        <source>The amount to pay must be larger than 0.</source>
        <translation type="unfinished">El importe por pagar tiene que ser mayor que 0.</translation>
    </message>
    <message>
        <source>The amount exceeds your balance.</source>
        <translation type="unfinished">El importe sobrepasa el saldo.</translation>
    </message>
    <message>
        <source>Duplicate address found: addresses should only be used once each.</source>
        <translation type="unfinished">Se encontró una dirección duplicada: las direcciones solo se deben usar una vez.</translation>
    </message>
    <message numerus="yes">
        <source>Estimated to begin confirmation within %n block(s).</source>
        <translation type="unfinished">
            <numerusform>Estimado para comenzar confirmación dentro de %n bloque.</numerusform>
            <numerusform>Estimado para comenzar confirmación dentro de %n bloques.</numerusform>
        </translation>
    </message>
    <message>
        <source>Warning: Invalid Qtum address</source>
        <translation type="unfinished">Advertencia: Dirección de Qtum inválida</translation>
    </message>
    <message>
        <source>Warning: Unknown change address</source>
        <translation type="unfinished">Advertencia: Dirección de cambio desconocida</translation>
    </message>
    <message>
        <source>Confirm custom change address</source>
        <translation type="unfinished">Confirmar la dirección de cambio personalizada</translation>
    </message>
    </context>
<context>
    <name>SendCoinsEntry</name>
    <message>
        <source>A&amp;mount:</source>
        <translation type="unfinished">&amp;Importe:</translation>
    </message>
    <message>
        <source>Pay &amp;To:</source>
        <translation type="unfinished">Pagar &amp;a:</translation>
    </message>
    <message>
        <source>The Qtum address to send the payment to</source>
        <translation type="unfinished">La dirección de Qtum a la que se enviará el pago</translation>
>>>>>>> 4985b774
    </message>
    <message>
<<<<<<< HEAD
        <source>Amount:</source>
        <translation type="unfinished">Importe:</translation>
=======
        <source>Paste address from clipboard</source>
        <translation type="unfinished">Pegar dirección desde el portapapeles</translation>
    </message>
    <message>
        <source>Remove this entry</source>
        <translation type="unfinished">Eliminar esta entrada</translation>
    </message>
    <message>
        <source>Enter a label for this address to add it to the list of used addresses</source>
        <translation type="unfinished">Ingresar una etiqueta para esta dirección a fin de agregarla a la lista de direcciones utilizadas</translation>
>>>>>>> 4985b774
    </message>
    </context>
<context>
    <name>SignVerifyMessageDialog</name>
    <message>
<<<<<<< HEAD
        <source>Fee:</source>
        <translation type="unfinished">Comisión:</translation>
=======
        <source>Paste address from clipboard</source>
        <translation type="unfinished">Pegar dirección desde el portapapeles</translation>
>>>>>>> 4985b774
    </message>
    </context>
<context>
    <name>SplashScreen</name>
    <message>
<<<<<<< HEAD
        <source>After Fee:</source>
        <translation type="unfinished">Después de la comisión:</translation>
=======
        <source>(press q to shutdown and continue later)</source>
        <translation type="unfinished">(presiona q para apagar y seguir luego)</translation>
    </message>
    <message>
        <source>press q to shutdown</source>
        <translation type="unfinished">presiona q para apagar </translation>
    </message>
</context>
<context>
    <name>TransactionDesc</name>
    <message>
        <source>0/unconfirmed, in memory pool</source>
        <extracomment>Text explaining the current status of a transaction, shown in the status field of the details window for this transaction. This status represents an unconfirmed transaction that is in the memory pool.</extracomment>
        <translation type="unfinished">0/sin confirmar, en el pool de memoria</translation>
    </message>
    <message>
        <source>0/unconfirmed, not in memory pool</source>
        <extracomment>Text explaining the current status of a transaction, shown in the status field of the details window for this transaction. This status represents an unconfirmed transaction that is not in the memory pool.</extracomment>
        <translation type="unfinished">0/sin confirmar, no está en el pool de memoria</translation>
>>>>>>> 4985b774
    </message>
    <message>
        <source>%1/unconfirmed</source>
        <extracomment>Text explaining the current status of a transaction, shown in the status field of the details window for this transaction. This status represents a transaction confirmed in at least one block, but less than 6 blocks.</extracomment>
        <translation type="unfinished">%1/sin confirmar</translation>
    </message>
    <message>
<<<<<<< HEAD
        <source>Dust:</source>
        <translation type="unfinished">Remanente:</translation>
    </message>
    <message>
        <source>Confirm the send action</source>
        <translation type="unfinished">Confirmar el envío</translation>
    </message>
    <message>
        <source>Copy amount</source>
        <translation type="unfinished">Copiar importe</translation>
    </message>
    <message>
        <source>Partially Signed Transaction (Binary)</source>
        <extracomment>Expanded name of the binary PSBT file format. See: BIP 174.</extracomment>
        <translation type="unfinished">Transacción firmada parcialmente (binaria) </translation>
    </message>
    <message>
        <source>Do you want to create this transaction?</source>
        <extracomment>Message displayed when attempting to create a transaction. Cautionary text to prompt the user to verify that the displayed transaction details represent the transaction the user intends to create.</extracomment>
        <translation type="unfinished">¿Quieres crear esta transacción?</translation>
    </message>
    <message>
        <source>Please, review your transaction. You can create and send this transaction or create a Partially Signed Qtum Transaction (PSBT), which you can save or copy and then sign with, e.g., an offline %1 wallet, or a PSBT-compatible hardware wallet.</source>
        <extracomment>Text to inform a user attempting to create a transaction of their current options. At this stage, a user can send their transaction or create a PSBT. This string is displayed when both private keys and PSBT controls are enabled.</extracomment>
        <translation type="unfinished">Revisa por favor la transacción. Puedes crear y enviar esta transacción de Qtum parcialmente firmada (PSBT), que además puedes guardar o copiar y, luego, firmar; por ejemplo, una billetera %1 sin conexión o una billetera de hardware compatible con PSBT.</translation>
    </message>
    <message>
        <source>Please, review your transaction.</source>
        <extracomment>Text to prompt a user to review the details of the transaction they are attempting to send.</extracomment>
        <translation type="unfinished">Revisa la transacción.</translation>
=======
        <source>%1 confirmations</source>
        <extracomment>Text explaining the current status of a transaction, shown in the status field of the details window for this transaction. This status represents a transaction confirmed in 6 or more blocks.</extracomment>
        <translation type="unfinished">%1 confirmaciones</translation>
    </message>
    <message>
        <source>From</source>
        <translation type="unfinished">De</translation>
    </message>
    <message numerus="yes">
        <source>matures in %n more block(s)</source>
        <translation type="unfinished">
            <numerusform>madura en %n bloque más</numerusform>
            <numerusform>madura en %n bloques más</numerusform>
        </translation>
    </message>
    <message>
        <source>Amount</source>
        <translation type="unfinished">Importe</translation>
    </message>
    </context>
<context>
    <name>TransactionDescDialog</name>
    <message>
        <source>This pane shows a detailed description of the transaction</source>
        <translation type="unfinished">En este panel se muestra una descripción detallada de la transacción</translation>
    </message>
    </context>
<context>
    <name>TransactionTableModel</name>
    <message>
        <source>Confirmed (%1 confirmations)</source>
        <translation type="unfinished">Confirmada (%1 confirmaciones)</translation>
    </message>
    <message>
        <source>Generated but not accepted</source>
        <translation type="unfinished">Generada pero no aceptada</translation>
    </message>
    <message>
        <source>Received with</source>
        <translation type="unfinished">Recibida con</translation>
    </message>
    <message>
        <source>Sent to</source>
        <translation type="unfinished">Enviada a</translation>
    </message>
    <message>
        <source>Mined</source>
        <translation type="unfinished">Minada</translation>
    </message>
    <message>
        <source>Date and time that the transaction was received.</source>
        <translation type="unfinished">Fecha y hora en las que se recibió la transacción.</translation>
    </message>
    <message>
        <source>Amount removed from or added to balance.</source>
        <translation type="unfinished">Importe restado del saldo o sumado a este.</translation>
    </message>
</context>
<context>
    <name>TransactionView</name>
    <message>
        <source>Received with</source>
        <translation type="unfinished">Recibida con</translation>
    </message>
    <message>
        <source>Sent to</source>
        <translation type="unfinished">Enviada a</translation>
    </message>
    <message>
        <source>Mined</source>
        <translation type="unfinished">Minada</translation>
    </message>
    <message>
        <source>Min amount</source>
        <translation type="unfinished">Importe mínimo</translation>
    </message>
    <message>
        <source>Copy &amp;amount</source>
        <translation type="unfinished">Copiar &amp;importe</translation>
    </message>
    <message>
        <source>Copy transaction &amp;ID</source>
        <translation type="unfinished">Copiar &amp;identificador de transacción</translation>
    </message>
    <message>
        <source>Copy &amp;raw transaction</source>
        <translation type="unfinished">Copiar transacción &amp;sin procesar</translation>
    </message>
    <message>
        <source>A&amp;bandon transaction</source>
        <translation type="unfinished">&amp;Abandonar transacción</translation>
    </message>
    <message>
        <source>Show in %1</source>
        <extracomment>Transactions table context menu action to show the selected transaction in a third-party block explorer. %1 is a stand-in argument for the URL of the explorer.</extracomment>
        <translation type="unfinished">Mostrar en %1</translation>
    </message>
    <message>
        <source>Comma separated file</source>
        <extracomment>Expanded name of the CSV file format. See: https://en.wikipedia.org/wiki/Comma-separated_values.</extracomment>
        <translation type="unfinished">Archivo separado por comas</translation>
    </message>
    <message>
        <source>Confirmed</source>
        <translation type="unfinished">Confirmada</translation>
    </message>
    <message>
        <source>The transaction history was successfully saved to %1.</source>
        <translation type="unfinished">El historial de transacciones se guardó correctamente en %1.</translation>
    </message>
    <message>
        <source>to</source>
        <translation type="unfinished">a</translation>
>>>>>>> 4985b774
    </message>
</context>
<context>
    <name>WalletModel</name>
    <message>
<<<<<<< HEAD
        <source>Total Amount</source>
        <translation type="unfinished">Importe total</translation>
    </message>
    <message>
        <source>The recipient address is not valid. Please recheck.</source>
        <translation type="unfinished">La dirección del destinatario no es válida. Revísala.</translation>
=======
        <source>Copied to clipboard</source>
        <comment>Fee-bump PSBT saved</comment>
        <translation type="unfinished">Copiada al portapapeles</translation>
    </message>
    </context>
<context>
    <name>WalletView</name>
    <message>
        <source>There was an error trying to save the wallet data to %1.</source>
        <translation type="unfinished">Hubo un error al intentar guardar los datos de la billetera en %1.</translation>
    </message>
    <message>
        <source>The wallet data was successfully saved to %1.</source>
        <translation type="unfinished">Los datos de la billetera se guardaron correctamente en %1.</translation>
>>>>>>> 4985b774
    </message>
    </context>
<context>
    <name>bitcoin-core</name>
    <message>
<<<<<<< HEAD
        <source>The amount to pay must be larger than 0.</source>
        <translation type="unfinished">El importe por pagar tiene que ser mayor que 0.</translation>
    </message>
    <message>
        <source>The amount exceeds your balance.</source>
        <translation type="unfinished">El importe sobrepasa el saldo.</translation>
    </message>
    <message>
        <source>Duplicate address found: addresses should only be used once each.</source>
        <translation type="unfinished">Se encontró una dirección duplicada: las direcciones solo se deben usar una vez.</translation>
    </message>
    <message numerus="yes">
        <source>Estimated to begin confirmation within %n block(s).</source>
        <translation type="unfinished">
            <numerusform>Se estima que empiece a confirmarse dentro de %n bloque.</numerusform>
            <numerusform>Se estima que empiece a confirmarse dentro de %n bloques.</numerusform>
        </translation>
    </message>
    <message>
        <source>Warning: Invalid Qtum address</source>
        <translation type="unfinished">Advertencia: Dirección de Qtum inválida</translation>
    </message>
    <message>
        <source>Warning: Unknown change address</source>
        <translation type="unfinished">Advertencia: Dirección de cambio desconocida</translation>
=======
        <source>%s request to listen on port %u. This port is considered "bad" and thus it is unlikely that any peer will connect to it. See doc/p2p-bad-ports.md for details and a full list.</source>
        <translation type="unfinished">%s solicitud para escuchar en el puerto%u. Este puerto se considera "malo" y, por lo tanto, es poco probable que algún par se conecte a él. Consulta doc/p2p-bad-ports.md para obtener detalles y una lista completa.</translation>
    </message>
    <message>
        <source>Disk space for %s may not accommodate the block files. Approximately %u GB of data will be stored in this directory.</source>
        <translation type="unfinished">Es posible que el espacio en disco %s no tenga capacidad para los archivos de bloque. Aproximadamente %u GB de datos se almacenarán en este directorio.</translation>
    </message>
    <message>
        <source>Error loading wallet. Wallet requires blocks to be downloaded, and software does not currently support loading wallets while blocks are being downloaded out of order when using assumeutxo snapshots. Wallet should be able to load successfully after node sync reaches height %s</source>
        <translation type="unfinished">Error al cargar la billetera. Esta requiere que se descarguen bloques, y el software actualmente no admite la carga de billeteras mientras los bloques se descargan fuera de orden, cuando se usan instantáneas de assumeutxo. La billetera debería poder cargarse correctamente después de que la sincronización del nodo alcance la altura %s.</translation>
    </message>
    <message>
        <source>Error reading %s! Transaction data may be missing or incorrect. Rescanning wallet.</source>
        <translation type="unfinished">¡Error al leer %s! Es probable que falten los datos de la transacción o que sean incorrectos. Reescaneando billetera.</translation>
    </message>
    <message>
        <source>Error: Dumpfile format record is incorrect. Got "%s", expected "format".</source>
        <translation type="unfinished">Error: el registro del formato del archivo de volcado es incorrecto. Se obtuvo "%s"; se esperaba "formato".</translation>
    </message>
    <message>
        <source>Error: Dumpfile identifier record is incorrect. Got "%s", expected "%s".</source>
        <translation type="unfinished">Error: el registro del identificador del archivo de volcado es incorrecto. Se obtuvo "%s"; se esperaba "%s".</translation>
    </message>
    <message>
        <source>Error: Dumpfile version is not supported. This version of qtum-wallet only supports version 1 dumpfiles. Got dumpfile with version %s</source>
        <translation type="unfinished">Error: la versión del archivo volcado no es compatible. Esta versión de la billetera de qtum solo admite archivos de volcado de la versión 1. Se obtuvo un archivo de volcado con la versión %s</translation>
>>>>>>> 4985b774
    </message>
    <message>
        <source>Error: Legacy wallets only support the "legacy", "p2sh-segwit", and "bech32" address types</source>
        <translation type="unfinished">Error: las billeteras heredadas solo admiten los tipos de dirección "legacy", "p2sh-segwit" y "bech32".</translation>
    </message>
<<<<<<< HEAD
    </context>
<context>
    <name>SendCoinsEntry</name>
    <message>
        <source>A&amp;mount:</source>
        <translation type="unfinished">&amp;Importe:</translation>
=======
    <message>
        <source>Error: Unable to produce descriptors for this legacy wallet. Make sure to provide the wallet's passphrase if it is encrypted.</source>
        <translation type="unfinished">Error: No se pueden producir descriptores para esta billetera tipo legacy. Asegúrate de proporcionar la frase de contraseña de la billetera si está encriptada.</translation>
    </message>
    <message>
        <source>Invalid or corrupt peers.dat (%s). If you believe this is a bug, please report it to %s. As a workaround, you can move the file (%s) out of the way (rename, move, or delete) to have a new one created on the next start.</source>
        <translation type="unfinished">Archivo peers.dat inválido o corrupto (%s). Si crees que se trata de un error, infórmalo a %s. Como alternativa, puedes quitar el archivo (%s) (renombrarlo, moverlo o eliminarlo) para que se cree uno nuevo en el siguiente inicio.</translation>
>>>>>>> 4985b774
    </message>
    <message>
        <source>No dump file provided. To use createfromdump, -dumpfile=&lt;filename&gt; must be provided.</source>
        <translation type="unfinished">No se proporcionó el archivo de volcado. Para usar createfromdump, se debe proporcionar  -dumpfile=&lt;filename&gt;.</translation>
    </message>
    <message>
<<<<<<< HEAD
        <source>The Qtum address to send the payment to</source>
        <translation type="unfinished">La dirección de Qtum a la que se enviará el pago</translation>
    </message>
    <message>
        <source>Paste address from clipboard</source>
        <translation type="unfinished">Pegar dirección desde el portapapeles</translation>
    </message>
    <message>
        <source>Remove this entry</source>
        <translation type="unfinished">Eliminar esta entrada</translation>
    </message>
    <message>
        <source>Enter a label for this address to add it to the list of used addresses</source>
        <translation type="unfinished">Ingresar una etiqueta para esta dirección a fin de agregarla a la lista de direcciones utilizadas</translation>
=======
        <source>No dump file provided. To use dump, -dumpfile=&lt;filename&gt; must be provided.</source>
        <translation type="unfinished">No se proporcionó el archivo de volcado. Para usar dump, se debe proporcionar  -dumpfile=&lt;filename&gt;.</translation>
    </message>
    <message>
        <source>No wallet file format provided. To use createfromdump, -format=&lt;format&gt; must be provided.</source>
        <translation type="unfinished">No se proporcionó el formato de archivo de billetera. Para usar createfromdump, se debe proporcionar  -format=&lt;format&gt;.</translation>
    </message>
    <message>
        <source>Prune mode is incompatible with -reindex-chainstate. Use full -reindex instead.</source>
        <translation type="unfinished">El modo de poda no es compatible con -reindex-chainstate. Usa en su lugar un -reindex completo.</translation>
    </message>
    <message>
        <source>The block index db contains a legacy 'txindex'. To clear the occupied disk space, run a full -reindex, otherwise ignore this error. This error message will not be displayed again.</source>
        <translation type="unfinished">La base de datos del índice de bloques contiene un "txindex" heredado. Para borrar el espacio de disco ocupado, ejecute un -reindex completo; de lo contrario, ignore este error. Este mensaje de error no se volverá a mostrar.</translation>
    </message>
    <message>
        <source>The transaction amount is too small to send after the fee has been deducted</source>
        <translation type="unfinished">El importe de la transacción es demasiado pequeño para enviarlo después de deducir la comisión</translation>
    </message>
    <message>
        <source>This is the transaction fee you may pay when fee estimates are not available.</source>
        <translation type="unfinished">Esta es la comisión de transacción que puedes pagar cuando los cálculos de comisiones no estén disponibles.</translation>
    </message>
    <message>
        <source>Unknown wallet file format "%s" provided. Please provide one of "bdb" or "sqlite".</source>
        <translation type="unfinished">Se proporcionó un formato de archivo de billetera desconocido "%s". Proporciona uno entre "bdb" o "sqlite".</translation>
    </message>
    <message>
        <source>Unsupported chainstate database format found. Please restart with -reindex-chainstate. This will rebuild the chainstate database.</source>
        <translation type="unfinished">El formato de la base de datos chainstate es incompatible. Reinicia con -reindex-chainstate para reconstruir la base de datos chainstate.</translation>
    </message>
    <message>
        <source>Wallet created successfully. The legacy wallet type is being deprecated and support for creating and opening legacy wallets will be removed in the future.</source>
        <translation type="unfinished">La billetera se creó correctamente. El tipo de billetera "legacy" se está descontinuando, por lo que la asistencia para crear y abrir estas billeteras se eliminará en el futuro.</translation>
    </message>
    <message>
        <source>Warning: Dumpfile wallet format "%s" does not match command line specified format "%s".</source>
        <translation type="unfinished">Advertencia: el formato de la billetera del archivo de volcado "%s" no coincide con el formato especificado en la línea de comandos "%s".</translation>
    </message>
    <message>
        <source>Witness data for blocks after height %d requires validation. Please restart with -reindex.</source>
        <translation type="unfinished">Los datos del testigo para los bloques después de la altura %d requieren validación. Reinicia con -reindex.</translation>
    </message>
    <message>
        <source>Cannot set -forcednsseed to true when setting -dnsseed to false.</source>
        <translation type="unfinished">No se puede establecer el valor de -forcednsseed con la variable true al establecer el valor de -dnsseed con la variable false.</translation>
>>>>>>> 4985b774
    </message>
    <message>
<<<<<<< HEAD
        <source>Paste address from clipboard</source>
        <translation type="unfinished">Pegar dirección desde el portapapeles</translation>
=======
        <source>The -txindex upgrade started by a previous version cannot be completed. Restart with the previous version or run a full -reindex.</source>
        <translation type="unfinished">La actualización -txindex iniciada por una versión anterior no puede completarse. Reinicia con la versión anterior o ejecuta un -reindex completo.</translation>
    </message>
    <message>
        <source>%s failed to validate the -assumeutxo snapshot state. This indicates a hardware problem, or a bug in the software, or a bad software modification that allowed an invalid snapshot to be loaded. As a result of this, the node will shut down and stop using any state that was built on the snapshot, resetting the chain height from %d to %d. On the next restart, the node will resume syncing from %d without using any snapshot data. Please report this incident to %s, including how you obtained the snapshot. The invalid snapshot chainstate has been left on disk in case it is helpful in diagnosing the issue that caused this error.</source>
        <translation type="unfinished">%s no pudo validar el estado de la instantánea -assumeutxo. Esto indica un problema de hardware, un error en el software o una modificación incorrecta del software que permitió que se cargara una instantánea inválida. Por consiguiente, el nodo se apagará y dejará de utilizar cualquier estado basado en la instantánea, restableciendo la altura de la cadena de %d a %d. En el siguiente reinicio, el nodo reanudará la sincronización desde %d sin usar datos de instantánea. Reporta este incidente a %s, indicando cómo obtuviste la instantánea. Se dejó el estado de cadena de la instantánea inválida en el disco por si resulta útil para diagnosticar el problema que causó este error.</translation>
>>>>>>> 4985b774
    </message>
    </context>
<context>
    <name>SplashScreen</name>
    <message>
<<<<<<< HEAD
        <source>(press q to shutdown and continue later)</source>
        <translation type="unfinished">(presiona q para apagar y seguir luego)</translation>
    </message>
    <message>
        <source>press q to shutdown</source>
        <translation type="unfinished">presiona q para apagar </translation>
=======
        <source>%s is set very high! Fees this large could be paid on a single transaction.</source>
        <translation type="unfinished">La configuración de %s es demasiado alta. Las comisiones tan grandes se podrían pagar en una sola transacción.</translation>
    </message>
    <message>
        <source>-reindex-chainstate option is not compatible with -blockfilterindex. Please temporarily disable blockfilterindex while using -reindex-chainstate, or replace -reindex-chainstate with -reindex to fully rebuild all indexes.</source>
        <translation type="unfinished">La opción -reindex-chainstate no es compatible con -blockfilterindex. Desactiva temporalmente blockfilterindex cuando uses -reindex-chainstate, o remplaza -reindex-chainstate por -reindex para reconstruir completamente todos los índices.</translation>
>>>>>>> 4985b774
    </message>
    <message>
<<<<<<< HEAD
        <source>0/unconfirmed, in memory pool</source>
        <extracomment>Text explaining the current status of a transaction, shown in the status field of the details window for this transaction. This status represents an unconfirmed transaction that is in the memory pool.</extracomment>
        <translation type="unfinished">0/sin confirmar, en el pool de memoria</translation>
    </message>
    <message>
        <source>0/unconfirmed, not in memory pool</source>
        <extracomment>Text explaining the current status of a transaction, shown in the status field of the details window for this transaction. This status represents an unconfirmed transaction that is not in the memory pool.</extracomment>
        <translation type="unfinished">0/sin confirmar, no está en el pool de memoria</translation>
    </message>
    <message>
        <source>%1/unconfirmed</source>
        <extracomment>Text explaining the current status of a transaction, shown in the status field of the details window for this transaction. This status represents a transaction confirmed in at least one block, but less than 6 blocks.</extracomment>
        <translation type="unfinished">%1/sin confirmar</translation>
    </message>
    <message>
        <source>%1 confirmations</source>
        <extracomment>Text explaining the current status of a transaction, shown in the status field of the details window for this transaction. This status represents a transaction confirmed in 6 or more blocks.</extracomment>
        <translation type="unfinished">%1 confirmaciones</translation>
=======
        <source>-reindex-chainstate option is not compatible with -coinstatsindex. Please temporarily disable coinstatsindex while using -reindex-chainstate, or replace -reindex-chainstate with -reindex to fully rebuild all indexes.</source>
        <translation type="unfinished">La opción -reindex-chainstate no es compatible con -coinstatsindex. Desactiva temporalmente coinstatsindex cuando uses -reindex-chainstate, o remplaza -reindex-chainstate por -reindex para reconstruir completamente todos los índices.</translation>
    </message>
    <message>
        <source>-reindex-chainstate option is not compatible with -txindex. Please temporarily disable txindex while using -reindex-chainstate, or replace -reindex-chainstate with -reindex to fully rebuild all indexes.</source>
        <translation type="unfinished">La opción -reindex-chainstate no es compatible con -txindex. Desactiva temporalmente txindex cuando uses -reindex-chainstate, o remplaza -reindex-chainstate por -reindex para reconstruir completamente todos los índices.</translation>
    </message>
    <message>
        <source>Cannot provide specific connections and have addrman find outgoing connections at the same time.</source>
        <translation type="unfinished">No se pueden proporcionar conexiones específicas y hacer que addrman encuentre conexiones salientes al mismo tiempo.</translation>
    </message>
    <message>
        <source>Error loading %s: External signer wallet being loaded without external signer support compiled</source>
        <translation type="unfinished">Error al cargar %s: Se está cargando la billetera firmante externa sin que se haya compilado la compatibilidad del firmante externo</translation>
>>>>>>> 4985b774
    </message>
    <message>
        <source>Error: Address book data in wallet cannot be identified to belong to migrated wallets</source>
        <translation type="unfinished">Error: No se puede identificar si los datos de la libreta de direcciones en la billetera pertenecen a billeteras migradas</translation>
    </message>
<<<<<<< HEAD
    <message numerus="yes">
        <source>matures in %n more block(s)</source>
        <translation type="unfinished">
            <numerusform>madura en %n bloque más</numerusform>
            <numerusform>madura en %n bloques más</numerusform>
        </translation>
    </message>
    <message>
        <source>Amount</source>
        <translation type="unfinished">Importe</translation>
=======
    <message>
        <source>Error: Duplicate descriptors created during migration. Your wallet may be corrupted.</source>
        <translation type="unfinished">Error: Se crearon descriptores duplicados durante la migración. Tu billetera podría estar dañada.</translation>
    </message>
    <message>
        <source>Error: Transaction %s in wallet cannot be identified to belong to migrated wallets</source>
        <translation type="unfinished">Error: No se puede identificar si la transacción %s en la billetera pertenece a billeteras migradas</translation>
    </message>
    <message>
        <source>Failed to rename invalid peers.dat file. Please move or delete it and try again.</source>
        <translation type="unfinished">No se pudo cambiar el nombre del archivo peers.dat inválido. Muévelo o elimínalo, e intenta de nuevo.</translation>
    </message>
    <message>
        <source>Fee estimation failed. Fallbackfee is disabled. Wait a few blocks or enable %s.</source>
        <translation type="unfinished">Error al calcular la comisión. La opción "fallbackfee" está desactivada. Espera algunos bloques o activa %s.</translation>
    </message>
    <message>
        <source>Incompatible options: -dnsseed=1 was explicitly specified, but -onlynet forbids connections to IPv4/IPv6</source>
        <translation type="unfinished">Opciones incompatibles: -dnsseed=1 se especificó explícitamente, pero -onlynet prohíbe conexiones a IPv4/IPv6.</translation>
    </message>
    <message>
        <source>Invalid amount for %s=&lt;amount&gt;: '%s' (must be at least the minrelay fee of %s to prevent stuck transactions)</source>
        <translation type="unfinished">Importe inválido para %s=&lt;amount&gt;: "%s" (debe ser al menos la comisión mínima de retransmisión de %s para evitar transacciones atascadas)</translation>
    </message>
    <message>
        <source>Outbound connections restricted to CJDNS (-onlynet=cjdns) but -cjdnsreachable is not provided</source>
        <translation type="unfinished">Las conexiones salientes están restringidas a CJDNS (-onlynet=cjdns), pero no se proporciona -cjdnsreachable</translation>
    </message>
    <message>
        <source>Outbound connections restricted to Tor (-onlynet=onion) but the proxy for reaching the Tor network is explicitly forbidden: -onion=0</source>
        <translation type="unfinished">Las conexiones salientes están restringidas a Tor (-onlynet=onion), pero el proxy para conectarse con la red Tor está explícitamente prohibido: -onion=0.</translation>
    </message>
    <message>
        <source>Outbound connections restricted to Tor (-onlynet=onion) but the proxy for reaching the Tor network is not provided: none of -proxy, -onion or -listenonion is given</source>
        <translation type="unfinished">Las conexiones salientes están restringidas a Tor (-onlynet=onion), pero no se proporciona el proxy para conectarse con la red Tor: no se indican -proxy, -onion ni -listenonion.</translation>
>>>>>>> 4985b774
    </message>
    <message>
<<<<<<< HEAD
        <source>This pane shows a detailed description of the transaction</source>
        <translation type="unfinished">En este panel se muestra una descripción detallada de la transacción</translation>
=======
        <source>Outbound connections restricted to i2p (-onlynet=i2p) but -i2psam is not provided</source>
        <translation type="unfinished">Las conexiones salientes están restringidas a i2p (-onlynet=i2p), pero no se proporciona -i2psam</translation>
>>>>>>> 4985b774
    </message>
    <message>
<<<<<<< HEAD
        <source>Confirmed (%1 confirmations)</source>
        <translation type="unfinished">Confirmada (%1 confirmaciones)</translation>
    </message>
    <message>
        <source>Generated but not accepted</source>
        <translation type="unfinished">Generada pero no aceptada</translation>
    </message>
    <message>
        <source>Received with</source>
        <translation type="unfinished">Recibida con</translation>
    </message>
    <message>
        <source>Sent to</source>
        <translation type="unfinished">Enviada a</translation>
    </message>
    <message>
        <source>Mined</source>
        <translation type="unfinished">Minada</translation>
    </message>
    <message>
        <source>Date and time that the transaction was received.</source>
        <translation type="unfinished">Fecha y hora en las que se recibió la transacción.</translation>
    </message>
    <message>
        <source>Amount removed from or added to balance.</source>
        <translation type="unfinished">Importe restado del saldo o sumado a este.</translation>
=======
        <source>The inputs size exceeds the maximum weight. Please try sending a smaller amount or manually consolidating your wallet's UTXOs</source>
        <translation type="unfinished">El tamaño de las entradas supera el peso máximo. Intenta enviar una cantidad menor o consolidar manualmente las UTXO de la billetera.</translation>
    </message>
    <message>
        <source>The preselected coins total amount does not cover the transaction target. Please allow other inputs to be automatically selected or include more coins manually</source>
        <translation type="unfinished">La cantidad total de monedas preseleccionadas no cubre la meta de la transacción. Permite que se seleccionen automáticamente otras entradas o incluye más monedas manualmente.</translation>
    </message>
    <message>
        <source>Transaction requires one destination of non-0 value, a non-0 feerate, or a pre-selected input</source>
        <translation type="unfinished">La transacción requiere un destino de valor distinto de cero, una tasa de comisión distinta de cero, o una entrada preseleccionada.</translation>
    </message>
    <message>
        <source>UTXO snapshot failed to validate. Restart to resume normal initial block download, or try loading a different snapshot.</source>
        <translation type="unfinished">No se validó la instantánea de UTXO. Reinicia para reanudar la descarga de bloques inicial normal o intenta cargar una instantánea diferente.</translation>
    </message>
    <message>
        <source>Unconfirmed UTXOs are available, but spending them creates a chain of transactions that will be rejected by the mempool</source>
        <translation type="unfinished">Las UTXO sin confirmar están disponibles, pero si se gastan, se crea una cadena de transacciones que rechazará el pool de memoria.</translation>
    </message>
    <message>
        <source>Unexpected legacy entry in descriptor wallet found. Loading wallet %s

The wallet might have been tampered with or created with malicious intent.
</source>
        <translation type="unfinished">Se encontró una entrada heredada inesperada en la billetera del descriptor. Cargando billetera%s

Es posible que la billetera haya sido manipulada o creada con malas intenciones.
</translation>
    </message>
    <message>
        <source>Unrecognized descriptor found. Loading wallet %s

The wallet might had been created on a newer version.
Please try running the latest software version.
</source>
        <translation type="unfinished">Se encontró un descriptor desconocido. Cargando billetera %s.

La billetera se pudo hacer creado con una versión más reciente.
Intenta ejecutar la última versión del software.
</translation>
    </message>
    <message>
        <source>Unsupported category-specific logging level -loglevel=%s. Expected -loglevel=&lt;category&gt;:&lt;loglevel&gt;. Valid categories: %s. Valid loglevels: %s.</source>
        <translation type="unfinished">La categoría especifica de nivel de registro no es compatible: -loglevel=%s. Se espera -loglevel=&lt;category&gt;:&lt;loglevel&gt;. Categorías válidas: %s. Niveles de registro válidos: %s.</translation>
    </message>
    <message>
        <source>
Unable to cleanup failed migration</source>
        <translation type="unfinished">
No se puede limpiar la migración fallida</translation>
    </message>
    <message>
        <source>
Unable to restore backup of wallet.</source>
        <translation type="unfinished">
No se puede restaurar la copia de seguridad de la billetera.</translation>
    </message>
    <message>
        <source>Block verification was interrupted</source>
        <translation type="unfinished">Se interrumpió la verificación de bloques</translation>
    </message>
    <message>
        <source>Dump file %s does not exist.</source>
        <translation type="unfinished">El archivo de volcado %s no existe.</translation>
    </message>
    <message>
        <source>Error reading configuration file: %s</source>
        <translation type="unfinished">Error al leer el archivo de configuración: %s</translation>
>>>>>>> 4985b774
    </message>
    <message>
<<<<<<< HEAD
        <source>Received with</source>
        <translation type="unfinished">Recibida con</translation>
    </message>
    <message>
        <source>Sent to</source>
        <translation type="unfinished">Enviada a</translation>
    </message>
    <message>
        <source>Mined</source>
        <translation type="unfinished">Minada</translation>
    </message>
    <message>
        <source>Min amount</source>
        <translation type="unfinished">Importe mínimo</translation>
    </message>
    <message>
        <source>Copy &amp;amount</source>
        <translation type="unfinished">Copiar &amp;importe</translation>
    </message>
    <message>
        <source>Copy transaction &amp;ID</source>
        <translation type="unfinished">Copiar &amp;identificador de transacción</translation>
    </message>
    <message>
        <source>Copy &amp;raw transaction</source>
        <translation type="unfinished">Copiar transacción &amp;sin procesar</translation>
    </message>
    <message>
        <source>A&amp;bandon transaction</source>
        <translation type="unfinished">&amp;Abandonar transacción</translation>
    </message>
    <message>
        <source>Show in %1</source>
        <extracomment>Transactions table context menu action to show the selected transaction in a third-party block explorer. %1 is a stand-in argument for the URL of the explorer.</extracomment>
        <translation type="unfinished">Mostrar en %1</translation>
=======
        <source>Error reading from database, shutting down.</source>
        <translation type="unfinished">Error al leer la base de datos. Se cerrará la aplicación.</translation>
    </message>
    <message>
        <source>Error: Cannot extract destination from the generated scriptpubkey</source>
        <translation type="unfinished">Error: no se puede extraer el destino del scriptpubkey generado</translation>
    </message>
    <message>
        <source>Error: Could not add watchonly tx to watchonly wallet</source>
        <translation type="unfinished">Error: No se pudo agregar la transacción solo de observación a la billetera respectiva</translation>
    </message>
    <message>
        <source>Error: Could not delete watchonly transactions</source>
        <translation type="unfinished">Error: No se pudo eliminar las transacciones solo de observación</translation>
    </message>
    <message>
        <source>Error: Dumpfile checksum does not match. Computed %s, expected %s</source>
        <translation type="unfinished">Error: La suma de comprobación del archivo de volcado no coincide. Calculada:%s; prevista:%s.</translation>
    </message>
    <message>
        <source>Error: Failed to create new watchonly wallet</source>
        <translation type="unfinished">Error: No se pudo crear una billetera solo de observación</translation>
    </message>
    <message>
        <source>Error: Not all watchonly txs could be deleted</source>
        <translation type="unfinished">Error: No se pudo eliminar todas las transacciones solo de observación</translation>
    </message>
    <message>
        <source>Error: This wallet already uses SQLite</source>
        <translation type="unfinished">Error: Esta billetera ya usa SQLite</translation>
    </message>
    <message>
        <source>Error: This wallet is already a descriptor wallet</source>
        <translation type="unfinished">Error: Esta billetera ya es de descriptores</translation>
    </message>
    <message>
        <source>Error: Unable to begin reading all records in the database</source>
        <translation type="unfinished">Error: No se puede comenzar a leer todos los registros en la base de datos</translation>
    </message>
    <message>
        <source>Error: Unable to make a backup of your wallet</source>
        <translation type="unfinished">Error: No se puede realizar una copia de seguridad de tu billetera</translation>
    </message>
    <message>
        <source>Error: Unable to parse version %u as a uint32_t</source>
        <translation type="unfinished">Error: No se puede analizar la versión %ucomo uint32_t</translation>
    </message>
    <message>
        <source>Error: Unable to read all records in the database</source>
        <translation type="unfinished">Error: No se pueden leer todos los registros en la base de datos</translation>
    </message>
    <message>
        <source>Error: Unable to remove watchonly address book data</source>
        <translation type="unfinished">Error: No se pueden eliminar los datos de la libreta de direcciones solo de observación</translation>
    </message>
    <message>
        <source>Input not found or already spent</source>
        <translation type="unfinished">No se encontró o ya se gastó la entrada</translation>
    </message>
    <message>
        <source>Insufficient dbcache for block verification</source>
        <translation type="unfinished">dbcache insuficiente para la verificación de bloques</translation>
    </message>
    <message>
        <source>Invalid -i2psam address or hostname: '%s'</source>
        <translation type="unfinished">Dirección -i2psam o nombre de host inválido: "%s" </translation>
    </message>
    <message>
        <source>Invalid amount for %s=&lt;amount&gt;: '%s' (must be at least %s)</source>
        <translation type="unfinished">Importe inválido para %s=&lt;amount&gt;: "%s" (debe ser por lo menos %s)</translation>
    </message>
    <message>
        <source>Invalid amount for %s=&lt;amount&gt;: '%s'</source>
        <translation type="unfinished">Importe inválido para %s=&lt;amount&gt;: "%s"</translation>
    </message>
    <message>
        <source>Invalid port specified in %s: '%s'</source>
        <translation type="unfinished">Puerto no válido especificado en%s: '%s'</translation>
    </message>
    <message>
        <source>Invalid pre-selected input %s</source>
        <translation type="unfinished">Entrada preseleccionada no válida %s</translation>
    </message>
    <message>
        <source>Listening for incoming connections failed (listen returned error %s)</source>
        <translation type="unfinished">Fallo en la escucha para conexiones entrantes (la escucha devolvió el error %s)</translation>
    </message>
    <message>
        <source>Missing amount</source>
        <translation type="unfinished">Falta la cantidad</translation>
    </message>
    <message>
        <source>Missing solving data for estimating transaction size</source>
        <translation type="unfinished">Faltan datos de resolución para estimar el tamaño de la transacción</translation>
>>>>>>> 4985b774
    </message>
    <message>
        <source>No addresses available</source>
        <translation type="unfinished">No hay direcciones disponibles</translation>
    </message>
    <message>
<<<<<<< HEAD
        <source>Confirmed</source>
        <translation type="unfinished">Confirmada</translation>
    </message>
    <message>
        <source>The transaction history was successfully saved to %1.</source>
        <translation type="unfinished">El historial de transacciones se guardó correctamente en %1.</translation>
    </message>
    <message>
        <source>to</source>
        <translation type="unfinished">a</translation>
=======
        <source>Not found pre-selected input %s</source>
        <translation type="unfinished">Entrada preseleccionada no encontrada%s</translation>
    </message>
    <message>
        <source>Not solvable pre-selected input %s</source>
        <translation type="unfinished">Entrada preseleccionada no solucionable %s</translation>
    </message>
    <message>
        <source>Signing transaction failed</source>
        <translation type="unfinished">Fallo al firmar la transacción</translation>
    </message>
    <message>
        <source>Specified data directory "%s" does not exist.</source>
        <translation type="unfinished">El directorio de datos especificado "%s" no existe.</translation>
    </message>
    <message>
        <source>The transaction amount is too small to pay the fee</source>
        <translation type="unfinished">El importe de la transacción es muy pequeño para pagar la comisión</translation>
    </message>
    <message>
        <source>This is the minimum transaction fee you pay on every transaction.</source>
        <translation type="unfinished">Esta es la comisión mínima de transacción que pagas en cada transacción.</translation>
    </message>
    <message>
        <source>This is the transaction fee you will pay if you send a transaction.</source>
        <translation type="unfinished">Esta es la comisión de transacción que pagarás si envías una transacción.</translation>
    </message>
    <message>
        <source>Transaction amount too small</source>
        <translation type="unfinished">El importe de la transacción es demasiado pequeño</translation>
    </message>
    <message>
        <source>Transaction amounts must not be negative</source>
        <translation type="unfinished">Los importes de la transacción no pueden ser negativos</translation>
    </message>
    <message>
        <source>Transaction change output index out of range</source>
        <translation type="unfinished">Índice de salidas de cambio de transacciones fuera de alcance</translation>
    </message>
    <message>
        <source>Transaction must have at least one recipient</source>
        <translation type="unfinished">La transacción debe incluir al menos un destinatario</translation>
    </message>
    <message>
        <source>Transaction needs a change address, but we can't generate it.</source>
        <translation type="unfinished">La transacción necesita una dirección de cambio, pero no podemos generarla.</translation>
    </message>
    <message>
        <source>Transaction too large</source>
        <translation type="unfinished">Transacción demasiado grande</translation>
    </message>
    <message>
        <source>Unable to allocate memory for -maxsigcachesize: '%s' MiB</source>
        <translation type="unfinished">No se puede asignar memoria para -maxsigcachesize: "%s" MiB</translation>
    </message>
    <message>
        <source>Unable to find UTXO for external input</source>
        <translation type="unfinished">No se puede encontrar UTXO para la entrada externa</translation>
>>>>>>> 4985b774
    </message>
    <message>
<<<<<<< HEAD
        <source>There was an error trying to save the wallet data to %1.</source>
        <translation type="unfinished">Hubo un error al intentar guardar los datos de la billetera en %1.</translation>
    </message>
    <message>
        <source>The wallet data was successfully saved to %1.</source>
        <translation type="unfinished">Los datos de la billetera se guardaron correctamente en %1.</translation>
=======
        <source>Unable to parse -maxuploadtarget: '%s'</source>
        <translation type="unfinished">No se puede analizar -maxuploadtarget: "%s"</translation>
    </message>
    <message>
        <source>Unable to unload the wallet before migrating</source>
        <translation type="unfinished">No se puede descargar la billetera antes de la migración</translation>
    </message>
    <message>
        <source>Unsupported global logging level -loglevel=%s. Valid values: %s.</source>
        <translation type="unfinished">El nivel de registro de depuración global -loglevel=%s no es compatible. Valores válidos: %s.</translation>
    </message>
    <message>
        <source>Settings file could not be read</source>
        <translation type="unfinished">El archivo de configuración no se puede leer</translation>
    </message>
    <message>
        <source>Settings file could not be written</source>
        <translation type="unfinished">El archivo de configuración no se puede escribir</translation>
>>>>>>> 4985b774
    </message>
</context>
</TS><|MERGE_RESOLUTION|>--- conflicted
+++ resolved
@@ -92,12 +92,6 @@
     <message>
         <source>Wallet encryption failed due to an internal error. Your wallet was not encrypted.</source>
         <translation type="unfinished">El encriptado de la billetera falló debido a un error interno. La billetera no se encriptó.</translation>
-<<<<<<< HEAD
-    </message>
-    <message>
-        <source>Wallet passphrase was successfully changed.</source>
-        <translation type="unfinished">La frase de contraseña de la billetera se cambió correctamente.</translation>
-=======
     </message>
     <message>
         <source>The passphrase entered for the wallet decryption is incorrect. It contains a null character (ie - a zero byte). If the passphrase was set with a version of this software prior to 25.0, please try again with only the characters up to — but not including — the first null character. If this is successful, please set a new passphrase to avoid this issue in the future.</source>
@@ -114,7 +108,6 @@
     <message>
         <source>The old passphrase entered for the wallet decryption is incorrect. It contains a null character (ie - a zero byte). If the passphrase was set with a version of this software prior to 25.0, please try again with only the characters up to — but not including — the first null character.</source>
         <translation type="unfinished">La frase de contraseña que se ingresó para descifrar la billetera es incorrecta. Contiene un carácter nulo (es decir, un byte cero). Si la frase de contraseña se configuró con una versión de este software anterior a la 25.0, vuelve a intentarlo solo con los caracteres hasta el primer carácter nulo, pero sin incluirlo.</translation>
->>>>>>> 4985b774
     </message>
     </context>
 <context>
@@ -134,11 +127,7 @@
     <message>
         <source>A fatal error occurred. Check that settings file is writable, or try running with -nosettings.</source>
         <extracomment>Explanatory text shown on startup when the settings file could not be written. Prompts user to check that we have the ability to write to the file. Explains that the user has the option of running without a settings file.</extracomment>
-<<<<<<< HEAD
-        <translation type="unfinished">Se produjo un error fatal. Comprueba que el archivo de configuración soporte escritura o intenta ejecutar el programa con -nosettings.</translation>
-=======
         <translation type="unfinished">Un error fatal ha ocurrido. Comprueba que el archivo de configuración soporta escritura, o intenta ejecutar de nuevo el programa con -nosettings</translation>
->>>>>>> 4985b774
     </message>
     <message>
         <source>Amount</source>
@@ -195,98 +184,6 @@
 <context>
     <name>BitcoinGUI</name>
     <message>
-<<<<<<< HEAD
-        <source>Settings file could not be read</source>
-        <translation type="unfinished">El archivo de configuración no se puede leer</translation>
-    </message>
-    <message>
-        <source>Settings file could not be written</source>
-        <translation type="unfinished">El archivo de configuración no se puede escribir</translation>
-    </message>
-    <message>
-        <source>Error reading %s! Transaction data may be missing or incorrect. Rescanning wallet.</source>
-        <translation type="unfinished">¡Error al leer %s! Es probable que falten los datos de la transacción o que sean incorrectos. Reescaneando billetera.</translation>
-    </message>
-    <message>
-        <source>Error: Dumpfile format record is incorrect. Got "%s", expected "format".</source>
-        <translation type="unfinished">Error: el registro del formato del archivo de volcado es incorrecto. Se obtuvo "%s"; se esperaba "formato".</translation>
-    </message>
-    <message>
-        <source>Error: Dumpfile identifier record is incorrect. Got "%s", expected "%s".</source>
-        <translation type="unfinished">Error: el registro del identificador del archivo de volcado es incorrecto. Se obtuvo "%s"; se esperaba "%s".</translation>
-    </message>
-    <message>
-        <source>Error: Dumpfile version is not supported. This version of qtum-wallet only supports version 1 dumpfiles. Got dumpfile with version %s</source>
-        <translation type="unfinished">Error: la versión del archivo volcado no es compatible. Esta versión de la billetera de qtum solo admite archivos de volcado de la versión 1. Se obtuvo un archivo de volcado con la versión %s</translation>
-    </message>
-    <message>
-        <source>Error: Legacy wallets only support the "legacy", "p2sh-segwit", and "bech32" address types</source>
-        <translation type="unfinished">Error: las billeteras heredadas solo admiten los tipos de dirección "legacy", "p2sh-segwit" y "bech32".</translation>
-    </message>
-    <message>
-        <source>Invalid or corrupt peers.dat (%s). If you believe this is a bug, please report it to %s. As a workaround, you can move the file (%s) out of the way (rename, move, or delete) to have a new one created on the next start.</source>
-        <translation type="unfinished">Archivo peers.dat inválido o corrupto (%s). Si crees que se trata de un error, infórmalo a %s. Como alternativa, puedes quitar el archivo (%s) (renombrarlo, moverlo o eliminarlo) para que se cree uno nuevo en el siguiente inicio.</translation>
-    </message>
-    <message>
-        <source>No dump file provided. To use createfromdump, -dumpfile=&lt;filename&gt; must be provided.</source>
-        <translation type="unfinished">No se proporcionó el archivo de volcado. Para usar createfromdump, se debe proporcionar  -dumpfile=&lt;filename&gt;.</translation>
-    </message>
-    <message>
-        <source>No dump file provided. To use dump, -dumpfile=&lt;filename&gt; must be provided.</source>
-        <translation type="unfinished">No se proporcionó el archivo de volcado. Para usar dump, se debe proporcionar  -dumpfile=&lt;filename&gt;.</translation>
-    </message>
-    <message>
-        <source>No wallet file format provided. To use createfromdump, -format=&lt;format&gt; must be provided.</source>
-        <translation type="unfinished">No se proporcionó el formato de archivo de billetera. Para usar createfromdump, se debe proporcionar  -format=&lt;format&gt;.</translation>
-    </message>
-    <message>
-        <source>Prune mode is incompatible with -reindex-chainstate. Use full -reindex instead.</source>
-        <translation type="unfinished">El modo de poda no es compatible con -reindex-chainstate. Usa en su lugar un -reindex completo.</translation>
-    </message>
-    <message>
-        <source>The block index db contains a legacy 'txindex'. To clear the occupied disk space, run a full -reindex, otherwise ignore this error. This error message will not be displayed again.</source>
-        <translation type="unfinished">La base de datos del índice de bloques contiene un "txindex" heredado. Para borrar el espacio de disco ocupado, ejecute un -reindex completo; de lo contrario, ignore este error. Este mensaje de error no se volverá a mostrar.</translation>
-    </message>
-    <message>
-        <source>The transaction amount is too small to send after the fee has been deducted</source>
-        <translation type="unfinished">El importe de la transacción es demasiado pequeño para enviarlo después de deducir la comisión</translation>
-    </message>
-    <message>
-        <source>This is the transaction fee you may pay when fee estimates are not available.</source>
-        <translation type="unfinished">Esta es la comisión de transacción que puedes pagar cuando los cálculos de comisiones no estén disponibles.</translation>
-    </message>
-    <message>
-        <source>Unknown wallet file format "%s" provided. Please provide one of "bdb" or "sqlite".</source>
-        <translation type="unfinished">Se proporcionó un formato de archivo de billetera desconocido "%s". Proporciona uno entre "bdb" o "sqlite".</translation>
-    </message>
-    <message>
-        <source>Unsupported chainstate database format found. Please restart with -reindex-chainstate. This will rebuild the chainstate database.</source>
-        <translation type="unfinished">El formato de la base de datos chainstate es incompatible. Reinicia con -reindex-chainstate para reconstruir la base de datos chainstate.</translation>
-    </message>
-    <message>
-        <source>Wallet created successfully. The legacy wallet type is being deprecated and support for creating and opening legacy wallets will be removed in the future.</source>
-        <translation type="unfinished">La billetera se creó correctamente. El tipo de billetera "legacy" se está descontinuando, por lo que la asistencia para crear y abrir estas billeteras se eliminará en el futuro.</translation>
-    </message>
-    <message>
-        <source>Warning: Dumpfile wallet format "%s" does not match command line specified format "%s".</source>
-        <translation type="unfinished">Advertencia: el formato de la billetera del archivo de volcado "%s" no coincide con el formato especificado en la línea de comandos "%s".</translation>
-    </message>
-    <message>
-        <source>Witness data for blocks after height %d requires validation. Please restart with -reindex.</source>
-        <translation type="unfinished">Los datos del testigo para los bloques después de la altura %d requieren validación. Reinicia con -reindex.</translation>
-    </message>
-    <message>
-        <source>Cannot set -forcednsseed to true when setting -dnsseed to false.</source>
-        <translation type="unfinished">No se puede establecer el valor de -forcednsseed con la variable true al establecer el valor de -dnsseed con la variable false.</translation>
-    </message>
-    <message>
-        <source>The -txindex upgrade started by a previous version cannot be completed. Restart with the previous version or run a full -reindex.</source>
-        <translation type="unfinished">La actualización -txindex iniciada por una versión anterior no puede completarse. Reinicia con la versión anterior o ejecuta un -reindex completo.</translation>
-    </message>
-    <message>
-        <source>%s request to listen on port %u. This port is considered "bad" and thus it is unlikely that any Qtum Core peers connect to it. See doc/p2p-bad-ports.md for details and a full list.</source>
-        <translation type="unfinished">%s solicitud para escuchar en el puerto%u. Este puerto se considera "malo" y, por lo tanto, es poco probable que algún par de Qtum Core se conecte a él. Consulta doc/p2p-bad-ports.md para obtener detalles y una lista completa.</translation>
-=======
         <source>&amp;Minimize</source>
         <translation type="unfinished">&amp;Minimizar</translation>
     </message>
@@ -469,24 +366,11 @@
     <message>
         <source>This label turns red if any recipient receives an amount smaller than the current dust threshold.</source>
         <translation type="unfinished">Esta etiqueta se pone roja si algún destinatario recibe un importe menor que el actual limite del remanente monetario.</translation>
->>>>>>> 4985b774
     </message>
     </context>
 <context>
     <name>CreateWalletActivity</name>
     <message>
-<<<<<<< HEAD
-        <source>-reindex-chainstate option is not compatible with -blockfilterindex. Please temporarily disable blockfilterindex while using -reindex-chainstate, or replace -reindex-chainstate with -reindex to fully rebuild all indexes.</source>
-        <translation type="unfinished">La opción -reindex-chainstate no es compatible con -blockfilterindex. Desactiva temporalmente blockfilterindex cuando uses -reindex-chainstate, o remplaza -reindex-chainstate por -reindex para reconstruir completamente todos los índices.</translation>
-    </message>
-    <message>
-        <source>-reindex-chainstate option is not compatible with -coinstatsindex. Please temporarily disable coinstatsindex while using -reindex-chainstate, or replace -reindex-chainstate with -reindex to fully rebuild all indexes.</source>
-        <translation type="unfinished">La opción -reindex-chainstate no es compatible con -coinstatsindex. Desactiva temporalmente coinstatsindex cuando uses -reindex-chainstate, o remplaza -reindex-chainstate por -reindex para reconstruir completamente todos los índices.</translation>
-    </message>
-    <message>
-        <source>-reindex-chainstate option is not compatible with -txindex. Please temporarily disable txindex while using -reindex-chainstate, or replace -reindex-chainstate with -reindex to fully rebuild all indexes.</source>
-        <translation type="unfinished">La opción -reindex-chainstate no es compatible con -txindex. Desactiva temporalmente txindex cuando uses -reindex-chainstate, o remplaza -reindex-chainstate por -reindex para reconstruir completamente todos los índices.</translation>
-=======
         <source>Create Wallet</source>
         <extracomment>Title of window indicating the progress of creation of a new wallet.</extracomment>
         <translation type="unfinished">Crear billetera</translation>
@@ -499,20 +383,11 @@
     <message>
         <source>Too many external signers found</source>
         <translation type="unfinished">Se encontraron demasiados firmantes externos</translation>
->>>>>>> 4985b774
     </message>
 </context>
 <context>
     <name>LoadWalletsActivity</name>
     <message>
-<<<<<<< HEAD
-        <source>Assumed-valid: last wallet synchronisation goes beyond available block data. You need to wait for the background validation chain to download more blocks.</source>
-        <translation type="unfinished">Asumido válido: la última sincronización de la billetera va más allá de los datos de bloques disponibles. Debes esperar a que la cadena de validación en segundo plano descargue más bloques.</translation>
-    </message>
-    <message>
-        <source>Cannot provide specific connections and have addrman find outgoing connections at the same time.</source>
-        <translation type="unfinished">No se pueden proporcionar conexiones específicas y hacer que addrman encuentre conexiones salientes al mismo tiempo.</translation>
-=======
         <source>Load Wallets</source>
         <extracomment>Title of progress window which is displayed when wallets are being loaded.</extracomment>
         <translation type="unfinished">Cargar monederos</translation>
@@ -521,32 +396,11 @@
         <source>Loading wallets…</source>
         <extracomment>Descriptive text of the load wallets progress window which indicates to the user that wallets are currently being loaded.</extracomment>
         <translation type="unfinished">Cargando monederos...</translation>
->>>>>>> 4985b774
     </message>
 </context>
 <context>
     <name>RestoreWalletActivity</name>
     <message>
-<<<<<<< HEAD
-        <source>Error loading %s: External signer wallet being loaded without external signer support compiled</source>
-        <translation type="unfinished">Error al cargar %s: Se está cargando la billetera firmante externa sin que se haya compilado la compatibilidad del firmante externo</translation>
-    </message>
-    <message>
-        <source>Error: Address book data in wallet cannot be identified to belong to migrated wallets</source>
-        <translation type="unfinished">Error: No se puede identificar si los datos de la libreta de direcciones en la billetera pertenecen a billeteras migradas</translation>
-    </message>
-    <message>
-        <source>Error: Duplicate descriptors created during migration. Your wallet may be corrupted.</source>
-        <translation type="unfinished">Error: Se crearon descriptores duplicados durante la migración. Tu billetera podría estar dañada.</translation>
-    </message>
-    <message>
-        <source>Error: Transaction %s in wallet cannot be identified to belong to migrated wallets</source>
-        <translation type="unfinished">Error: No se puede identificar si la transacción %s en la billetera pertenece a billeteras migradas</translation>
-    </message>
-    <message>
-        <source>Error: Unable to produce descriptors for this legacy wallet. Make sure the wallet is unlocked first</source>
-        <translation type="unfinished">Error: No se pueden producir descriptores para esta billetera tipo legacy. Asegúrate de desbloquear primero la billetera.</translation>
-=======
         <source>Restore Wallet</source>
         <extracomment>Title of progress window which is displayed when wallets are being restored.</extracomment>
         <translation type="unfinished">Restaurar billetera</translation>
@@ -570,28 +424,11 @@
         <source>Restore wallet message</source>
         <extracomment>Title of message box which is displayed when the wallet is successfully restored.</extracomment>
         <translation type="unfinished">Mensaje al restaurar billetera</translation>
->>>>>>> 4985b774
     </message>
 </context>
 <context>
     <name>WalletController</name>
     <message>
-<<<<<<< HEAD
-        <source>Failed to rename invalid peers.dat file. Please move or delete it and try again.</source>
-        <translation type="unfinished">No se pudo cambiar el nombre del archivo peers.dat inválido. Muévelo o elimínalo, e intenta de nuevo.</translation>
-    </message>
-    <message>
-        <source>Incompatible options: -dnsseed=1 was explicitly specified, but -onlynet forbids connections to IPv4/IPv6</source>
-        <translation type="unfinished">Opciones incompatibles: -dnsseed=1 se especificó explícitamente, pero -onlynet prohíbe conexiones a IPv4/IPv6.</translation>
-    </message>
-    <message>
-        <source>Outbound connections restricted to Tor (-onlynet=onion) but the proxy for reaching the Tor network is explicitly forbidden: -onion=0</source>
-        <translation type="unfinished">Las conexiones salientes están restringidas a Tor (-onlynet=onion), pero el proxy para conectarse con la red Tor está explícitamente prohibido: -onion=0.</translation>
-    </message>
-    <message>
-        <source>Outbound connections restricted to Tor (-onlynet=onion) but the proxy for reaching the Tor network is not provided: none of -proxy, -onion or -listenonion is given</source>
-        <translation type="unfinished">Las conexiones salientes están restringidas a Tor (-onlynet=onion), pero no se proporciona el proxy para conectarse con la red Tor: no se indican -proxy, -onion ni -listenonion.</translation>
-=======
         <source>Close wallet</source>
         <translation type="unfinished">Cerrar cartera</translation>
     </message>
@@ -634,153 +471,26 @@
     <message>
         <source>When you click OK, %1 will begin to download and process the full %4 block chain (%2 GB) starting with the earliest transactions in %3 when %4 initially launched.</source>
         <translation type="unfinished">Al hacer clic en OK, %1 iniciará el proceso de descarga y procesará la cadena de bloques %4 completa (%2 GB), empezando con la transacción más antigua en %3 cuando %4 se ejecutó inicialmente.</translation>
->>>>>>> 4985b774
     </message>
     </context>
 <context>
     <name>ModalOverlay</name>
     <message>
-<<<<<<< HEAD
-        <source>Unrecognized descriptor found. Loading wallet %s
-
-The wallet might had been created on a newer version.
-Please try running the latest software version.
-</source>
-        <translation type="unfinished">Se encontró un descriptor desconocido. Cargando billetera %s.
-
-La billetera se pudo hacer creado con una versión más reciente.
-Intenta ejecutar la última versión del software.
-</translation>
-=======
         <source>Unknown. Pre-syncing Headers (%1, %2%)…</source>
         <translation type="unfinished">Desconocido. Presincronizando encabezados (%1, %2%)…</translation>
->>>>>>> 4985b774
     </message>
 </context>
 <context>
     <name>OpenURIDialog</name>
     <message>
-<<<<<<< HEAD
-        <source>Unsupported category-specific logging level -loglevel=%s. Expected -loglevel=&lt;category&gt;:&lt;loglevel&gt;. Valid categories: %s. Valid loglevels: %s.</source>
-        <translation type="unfinished">La categoría especifica de nivel de registro no es compatible: -loglevel=%s. Se espera -loglevel=&lt;category&gt;:&lt;loglevel&gt;. Categorías válidas: %s. Niveles de registro válidos: %s.</translation>
-=======
         <source>Paste address from clipboard</source>
         <extracomment>Tooltip text for button that allows you to paste an address that is in your clipboard.</extracomment>
         <translation type="unfinished">Pegar dirección desde el portapapeles</translation>
->>>>>>> 4985b774
     </message>
 </context>
 <context>
     <name>OptionsDialog</name>
     <message>
-<<<<<<< HEAD
-        <source>
-Unable to cleanup failed migration</source>
-        <translation type="unfinished">
-No se puede limpiar la migración fallida</translation>
-    </message>
-    <message>
-        <source>
-Unable to restore backup of wallet.</source>
-        <translation type="unfinished">
-No se puede restaurar la copia de seguridad de la billetera.</translation>
-    </message>
-    <message>
-        <source>Dump file %s does not exist.</source>
-        <translation type="unfinished">El archivo de volcado %s no existe.</translation>
-    </message>
-    <message>
-        <source>Error reading from database, shutting down.</source>
-        <translation type="unfinished">Error al leer la base de datos. Se cerrará la aplicación.</translation>
-    </message>
-    <message>
-        <source>Error: Could not add watchonly tx to watchonly wallet</source>
-        <translation type="unfinished">Error: No se pudo agregar la transacción solo de observación a la billetera respectiva</translation>
-    </message>
-    <message>
-        <source>Error: Could not delete watchonly transactions</source>
-        <translation type="unfinished">Error: No se pudo eliminar las transacciones solo de observación</translation>
-    </message>
-    <message>
-        <source>Error: Dumpfile checksum does not match. Computed %s, expected %s</source>
-        <translation type="unfinished">Error: La suma de comprobación del archivo de volcado no coincide. Calculada:%s; prevista:%s.</translation>
-    </message>
-    <message>
-        <source>Error: Failed to create new watchonly wallet</source>
-        <translation type="unfinished">Error: No se pudo crear una billetera solo de observación</translation>
-    </message>
-    <message>
-        <source>Error: Not all watchonly txs could be deleted</source>
-        <translation type="unfinished">Error: No se pudo eliminar todas las transacciones solo de observación</translation>
-    </message>
-    <message>
-        <source>Error: This wallet already uses SQLite</source>
-        <translation type="unfinished">Error: Esta billetera ya usa SQLite</translation>
-    </message>
-    <message>
-        <source>Error: This wallet is already a descriptor wallet</source>
-        <translation type="unfinished">Error: Esta billetera ya es de descriptores</translation>
-    </message>
-    <message>
-        <source>Error: Unable to begin reading all records in the database</source>
-        <translation type="unfinished">Error: No se puede comenzar a leer todos los registros en la base de datos</translation>
-    </message>
-    <message>
-        <source>Error: Unable to make a backup of your wallet</source>
-        <translation type="unfinished">Error: No se puede realizar una copia de seguridad de tu billetera</translation>
-    </message>
-    <message>
-        <source>Error: Unable to parse version %u as a uint32_t</source>
-        <translation type="unfinished">Error: No se puede analizar la versión %ucomo uint32_t</translation>
-    </message>
-    <message>
-        <source>Error: Unable to read all records in the database</source>
-        <translation type="unfinished">Error: No se pueden leer todos los registros en la base de datos</translation>
-    </message>
-    <message>
-        <source>Error: Unable to remove watchonly address book data</source>
-        <translation type="unfinished">Error: No se pueden eliminar los datos de la libreta de direcciones solo de observación</translation>
-    </message>
-    <message>
-        <source>Input not found or already spent</source>
-        <translation type="unfinished">No se encontró o ya se gastó la entrada</translation>
-    </message>
-    <message>
-        <source>Invalid -i2psam address or hostname: '%s'</source>
-        <translation type="unfinished">Dirección -i2psam o nombre de host inválido: "%s" </translation>
-    </message>
-    <message>
-        <source>Listening for incoming connections failed (listen returned error %s)</source>
-        <translation type="unfinished">Fallo en la escucha para conexiones entrantes (la escucha devolvió el error %s)</translation>
-    </message>
-    <message>
-        <source>Missing amount</source>
-        <translation type="unfinished">Falta la cantidad</translation>
-    </message>
-    <message>
-        <source>Missing solving data for estimating transaction size</source>
-        <translation type="unfinished">Faltan datos de resolución para estimar el tamaño de la transacción</translation>
-    </message>
-    <message>
-        <source>No addresses available</source>
-        <translation type="unfinished">No hay direcciones disponibles</translation>
-    </message>
-    <message>
-        <source>Signing transaction failed</source>
-        <translation type="unfinished">Fallo al firmar la transacción</translation>
-    </message>
-    <message>
-        <source>The transaction amount is too small to pay the fee</source>
-        <translation type="unfinished">El importe de la transacción es muy pequeño para pagar la comisión</translation>
-    </message>
-    <message>
-        <source>This is the minimum transaction fee you pay on every transaction.</source>
-        <translation type="unfinished">Esta es la comisión mínima de transacción que pagas en cada transacción.</translation>
-    </message>
-    <message>
-        <source>This is the transaction fee you will pay if you send a transaction.</source>
-        <translation type="unfinished">Esta es la comisión de transacción que pagarás si envías una transacción.</translation>
-=======
         <source>Enabling pruning significantly reduces the disk space required to store transactions. All blocks are still fully validated. Reverting this setting requires re-downloading the entire blockchain.</source>
         <translation type="unfinished">Al activar el modo de podado, se reduce considerablemente el espacio de disco necesario para almacenar las transacciones. Todos los bloques aún se validan completamente. Para revertir esta opción, se requiere descargar de nuevo toda la cadena de bloques.</translation>
     </message>
@@ -892,44 +602,18 @@
     <message>
         <source>Continue</source>
         <translation type="unfinished">Continuar</translation>
->>>>>>> 4985b774
     </message>
     </context>
 <context>
     <name>OptionsModel</name>
     <message>
-<<<<<<< HEAD
-        <source>Transaction amount too small</source>
-        <translation type="unfinished">El importe de la transacción es demasiado pequeño</translation>
-=======
         <source>Could not read setting "%1", %2.</source>
         <translation type="unfinished">No se puede leer la configuración "%1", %2.</translation>
->>>>>>> 4985b774
     </message>
 </context>
 <context>
     <name>PSBTOperationsDialog</name>
     <message>
-<<<<<<< HEAD
-        <source>Transaction amounts must not be negative</source>
-        <translation type="unfinished">Los importes de la transacción no pueden ser negativos</translation>
-    </message>
-    <message>
-        <source>Transaction change output index out of range</source>
-        <translation type="unfinished">Índice de salidas de cambio de transacciones fuera de alcance</translation>
-    </message>
-    <message>
-        <source>Transaction must have at least one recipient</source>
-        <translation type="unfinished">La transacción debe incluir al menos un destinatario</translation>
-    </message>
-    <message>
-        <source>Transaction needs a change address, but we can't generate it.</source>
-        <translation type="unfinished">La transacción necesita una dirección de cambio, pero no podemos generarla.</translation>
-    </message>
-    <message>
-        <source>Transaction too large</source>
-        <translation type="unfinished">Transacción demasiado grande</translation>
-=======
         <source>PSBT Operations</source>
         <translation type="unfinished">Operaciones PSBT</translation>
     </message>
@@ -949,53 +633,30 @@
     <message>
         <source>(But no wallet is loaded.)</source>
         <translation type="unfinished">(Pero no se cargó ninguna billetera).</translation>
->>>>>>> 4985b774
     </message>
     </context>
 <context>
     <name>PaymentServer</name>
     <message>
-<<<<<<< HEAD
-        <source>Unable to allocate memory for -maxsigcachesize: '%s' MiB</source>
-        <translation type="unfinished">No se puede asignar memoria para -maxsigcachesize: "%s" MiB</translation>
-=======
         <source>Cannot process payment request because BIP70 is not supported.
 Due to widespread security flaws in BIP70 it's strongly recommended that any merchant instructions to switch wallets be ignored.
 If you are receiving this error you should request the merchant provide a BIP21 compatible URI.</source>
         <translation type="unfinished">No se puede procesar la solicitud de pago porque no existe compatibilidad con BIP70.
 Debido a los fallos de seguridad generalizados en BIP70, se recomienda encarecidamente ignorar las instrucciones del comerciante para cambiar de billetera.
 Si recibes este error, debes solicitar al comerciante que te proporcione un URI compatible con BIP21.</translation>
->>>>>>> 4985b774
     </message>
     </context>
 <context>
     <name>PeerTableModel</name>
     <message>
-<<<<<<< HEAD
-        <source>Unable to find UTXO for external input</source>
-        <translation type="unfinished">No se puede encontrar UTXO para la entrada externa</translation>
-=======
         <source>Age</source>
         <extracomment>Title of Peers Table column which indicates the duration (length of time) since the peer connection started.</extracomment>
         <translation type="unfinished">Duración</translation>
->>>>>>> 4985b774
     </message>
     </context>
 <context>
     <name>RPCConsole</name>
     <message>
-<<<<<<< HEAD
-        <source>Unable to parse -maxuploadtarget: '%s'</source>
-        <translation type="unfinished">No se puede analizar -maxuploadtarget: "%s"</translation>
-    </message>
-    <message>
-        <source>Unable to unload the wallet before migrating</source>
-        <translation type="unfinished">No se puede descargar la billetera antes de la migración</translation>
-    </message>
-    <message>
-        <source>Unsupported global logging level -loglevel=%s. Valid values: %s.</source>
-        <translation type="unfinished">El nivel de registro de depuración global -loglevel=%s no es compatible. Valores válidos: %s.</translation>
-=======
         <source>Whether we relay transactions to this peer.</source>
         <translation type="unfinished">Si retransmitimos las transacciones a este par.</translation>
     </message>
@@ -1003,575 +664,6 @@
         <source>Transaction Relay</source>
         <translation type="unfinished">Retransmisión de transacción</translation>
     </message>
-    <message>
-        <source>Last Transaction</source>
-        <translation type="unfinished">Última transacción</translation>
->>>>>>> 4985b774
-    </message>
-    </context>
-<context>
-    <name>BitcoinGUI</name>
-    <message>
-<<<<<<< HEAD
-        <source>&amp;Minimize</source>
-        <translation type="unfinished">&amp;Minimizar</translation>
-    </message>
-    <message>
-        <source>Change the passphrase used for wallet encryption</source>
-        <translation type="unfinished">Cambiar la frase de contraseña utilizada para encriptar la billetera</translation>
-    </message>
-    <message>
-        <source>&amp;Encrypt Wallet…</source>
-        <translation type="unfinished">&amp;Encriptar billetera…</translation>
-    </message>
-    <message>
-        <source>Encrypt the private keys that belong to your wallet</source>
-        <translation type="unfinished">Cifre las claves privadas que pertenecen a su billetera</translation>
-    </message>
-    <message>
-        <source>Sign messages with your Qtum addresses to prove you own them</source>
-        <translation type="unfinished">Firme mensajes con sus direcciones de Qtum para demostrar que los posee</translation>
-    </message>
-    <message>
-        <source>Verify messages to ensure they were signed with specified Qtum addresses</source>
-        <translation type="unfinished">Verifique los mensajes para asegurarse de que se firmaron con direcciones de Qtum especificadas.</translation>
-    </message>
-    <message numerus="yes">
-        <source>Processed %n block(s) of transaction history.</source>
-        <translation type="unfinished">
-            <numerusform>%n bloque procesado del historial de transacciones.</numerusform>
-            <numerusform>%n bloques procesados del historial de transacciones.</numerusform>
-        </translation>
-    </message>
-    <message>
-        <source>Load PSBT from &amp;clipboard…</source>
-        <translation type="unfinished">Cargar PSBT desde el &amp;portapapeles...</translation>
-    </message>
-    <message>
-        <source>Open Wallet</source>
-        <translation type="unfinished">Abrir Cartera</translation>
-    </message>
-    <message>
-        <source>Open a wallet</source>
-        <translation type="unfinished">Abrir una cartera</translation>
-    </message>
-    <message>
-        <source>Close wallet</source>
-        <translation type="unfinished">Cerrar cartera</translation>
-    </message>
-    <message>
-        <source>Restore Wallet…</source>
-        <extracomment>Name of the menu item that restores wallet from a backup file.</extracomment>
-        <translation type="unfinished">Restaurar billetera…</translation>
-    </message>
-    <message>
-        <source>Restore a wallet from a backup file</source>
-        <extracomment>Status tip for Restore Wallet menu item</extracomment>
-        <translation type="unfinished">Restaurar una billetera desde un archivo de copia de seguridad</translation>
-    </message>
-    <message>
-        <source>Load Wallet Backup</source>
-        <extracomment>The title for Restore Wallet File Windows</extracomment>
-        <translation type="unfinished">Cargar copia de seguridad de billetera</translation>
-    </message>
-    <message>
-        <source>Restore Wallet</source>
-        <extracomment>Title of pop-up window shown when the user is attempting to restore a wallet.</extracomment>
-        <translation type="unfinished">Restaurar billetera</translation>
-    </message>
-    <message>
-        <source>&amp;Hide</source>
-        <translation type="unfinished">&amp;Ocultar </translation>
-    </message>
-    <message>
-        <source>S&amp;how</source>
-        <translation type="unfinished">M&amp;ostrar</translation>
-    </message>
-    <message numerus="yes">
-        <source>%n active connection(s) to Qtum network.</source>
-        <extracomment>A substring of the tooltip.</extracomment>
-        <translation type="unfinished">
-            <numerusform>%n conexiones activas con la red Qtum</numerusform>
-            <numerusform>%n conexiones activas con la red Qtum </numerusform>
-        </translation>
-    </message>
-    <message>
-        <source>Pre-syncing Headers (%1%)…</source>
-        <translation type="unfinished">Presincronizando encabezados (%1%)...</translation>
-    </message>
-    <message>
-        <source>Amount: %1
-</source>
-        <translation type="unfinished">Importe: %1
-</translation>
-    </message>
-    <message>
-        <source>Address: %1
-</source>
-        <translation type="unfinished">Dirección: %1
-</translation>
-    </message>
-    <message>
-        <source>Private key &lt;b&gt;disabled&lt;/b&gt;</source>
-        <translation type="unfinished">Clave privada &lt;b&gt;deshabilitada&lt;/b&gt;</translation>
-    </message>
-    <message>
-        <source>Wallet is &lt;b&gt;encrypted&lt;/b&gt; and currently &lt;b&gt;unlocked&lt;/b&gt;</source>
-        <translation type="unfinished">La billetera está &lt;b&gt;cifrada&lt;/b&gt; y actualmente &lt;b&gt;desbloqueda&lt;/b&gt;</translation>
-    </message>
-    <message>
-        <source>Wallet is &lt;b&gt;encrypted&lt;/b&gt; and currently &lt;b&gt;locked&lt;/b&gt;</source>
-        <translation type="unfinished">La billetera está &lt;b&gt;cifrada&lt;/b&gt; y actualmente &lt;b&gt;bloqueda&lt;/b&gt;</translation>
-    </message>
-    </context>
-<context>
-    <name>CoinControlDialog</name>
-    <message>
-        <source>Coin Selection</source>
-        <translation type="unfinished">Selección de monedas</translation>
-    </message>
-    <message>
-        <source>Amount:</source>
-        <translation type="unfinished">Importe:</translation>
-    </message>
-    <message>
-        <source>Fee:</source>
-        <translation type="unfinished">Comisión:</translation>
-    </message>
-    <message>
-        <source>Dust:</source>
-        <translation type="unfinished">Remanente:</translation>
-    </message>
-    <message>
-        <source>After Fee:</source>
-        <translation type="unfinished">Después de la comisión:</translation>
-    </message>
-    <message>
-        <source>Amount</source>
-        <translation type="unfinished">Importe</translation>
-    </message>
-    <message>
-        <source>Confirmed</source>
-        <translation type="unfinished">Confirmada</translation>
-    </message>
-    <message>
-        <source>Copy amount</source>
-        <translation type="unfinished">Copiar importe</translation>
-    </message>
-    <message>
-        <source>Copy &amp;amount</source>
-        <translation type="unfinished">Copiar &amp;importe</translation>
-    </message>
-    <message>
-        <source>Copy transaction &amp;ID and output index</source>
-        <translation type="unfinished">Copiar &amp;identificador de transacción e índice de salidas</translation>
-    </message>
-    <message>
-        <source>L&amp;ock unspent</source>
-        <translation type="unfinished">&amp;Bloquear importe no gastado</translation>
-    </message>
-    <message>
-        <source>yes</source>
-        <translation type="unfinished">sí</translation>
-    </message>
-    <message>
-        <source>This label turns red if any recipient receives an amount smaller than the current dust threshold.</source>
-        <translation type="unfinished">Esta etiqueta se pone roja si algún destinatario recibe un importe menor que el actual limite del remanente monetario.</translation>
-    </message>
-    </context>
-<context>
-    <name>CreateWalletActivity</name>
-    <message>
-        <source>Create Wallet</source>
-        <extracomment>Title of window indicating the progress of creation of a new wallet.</extracomment>
-        <translation type="unfinished">Crear billetera</translation>
-    </message>
-    <message>
-        <source>Creating Wallet &lt;b&gt;%1&lt;/b&gt;…</source>
-        <extracomment>Descriptive text of the create wallet progress window which indicates to the user which wallet is currently being created.</extracomment>
-        <translation type="unfinished">Creando billetera &lt;b&gt;%1&lt;/b&gt;…</translation>
-    </message>
-    <message>
-        <source>Too many external signers found</source>
-        <translation type="unfinished">Se encontraron demasiados firmantes externos</translation>
-    </message>
-</context>
-<context>
-    <name>LoadWalletsActivity</name>
-    <message>
-        <source>Load Wallets</source>
-        <extracomment>Title of progress window which is displayed when wallets are being loaded.</extracomment>
-        <translation type="unfinished">Cargar billeteras</translation>
-    </message>
-    <message>
-        <source>Loading wallets…</source>
-        <extracomment>Descriptive text of the load wallets progress window which indicates to the user that wallets are currently being loaded.</extracomment>
-        <translation type="unfinished">Cargando billeteras...</translation>
-    </message>
-</context>
-<context>
-    <name>OpenWalletActivity</name>
-    <message>
-        <source>Open Wallet</source>
-        <extracomment>Title of window indicating the progress of opening of a wallet.</extracomment>
-        <translation type="unfinished">Abrir Cartera</translation>
-    </message>
-    </context>
-<context>
-    <name>RestoreWalletActivity</name>
-    <message>
-        <source>Restore Wallet</source>
-        <extracomment>Title of progress window which is displayed when wallets are being restored.</extracomment>
-        <translation type="unfinished">Restaurar billetera</translation>
-    </message>
-    <message>
-        <source>Restoring Wallet &lt;b&gt;%1&lt;/b&gt;…</source>
-        <extracomment>Descriptive text of the restore wallets progress window which indicates to the user that wallets are currently being restored.</extracomment>
-        <translation type="unfinished">Restaurando billetera &lt;b&gt;%1&lt;/b&gt;…</translation>
-    </message>
-    <message>
-        <source>Restore wallet failed</source>
-        <extracomment>Title of message box which is displayed when the wallet could not be restored.</extracomment>
-        <translation type="unfinished">Error al restaurar la billetera</translation>
-    </message>
-    <message>
-        <source>Restore wallet warning</source>
-        <extracomment>Title of message box which is displayed when the wallet is restored with some warning.</extracomment>
-        <translation type="unfinished">Advertencia al restaurar billetera</translation>
-    </message>
-    <message>
-        <source>Restore wallet message</source>
-        <extracomment>Title of message box which is displayed when the wallet is successfully restored.</extracomment>
-        <translation type="unfinished">Mensaje al restaurar billetera</translation>
-    </message>
-</context>
-<context>
-    <name>WalletController</name>
-    <message>
-        <source>Close wallet</source>
-        <translation type="unfinished">Cerrar cartera</translation>
-    </message>
-    <message>
-        <source>Are you sure you wish to close all wallets?</source>
-        <translation type="unfinished">¿Seguro deseas cerrar todas las billeteras?</translation>
-    </message>
-</context>
-<context>
-    <name>CreateWalletDialog</name>
-    <message>
-        <source>Create Wallet</source>
-        <translation type="unfinished">Crear billetera</translation>
-    </message>
-    <message>
-        <source>Encrypt the wallet. The wallet will be encrypted with a passphrase of your choice.</source>
-        <translation type="unfinished">Cifrar la billetera. La billetera se cifrará con una frase de contraseña de tu elección.</translation>
-    </message>
-    <message>
-        <source>Encrypt Wallet</source>
-        <translation type="unfinished">Encriptar billetera</translation>
-    </message>
-    <message>
-        <source>Disable private keys for this wallet. Wallets with private keys disabled will have no private keys and cannot have an HD seed or imported private keys. This is ideal for watch-only wallets.</source>
-        <translation type="unfinished">Desactivar las claves privadas para esta billetera. Las billeteras con claves privadas desactivadas no tendrán claves privadas ni podrán tener ninguna semilla HD o claves privadas importadas. Esto es ideal para billeteras de solo lectura.</translation>
-    </message>
-    <message>
-        <source>Use an external signing device such as a hardware wallet. Configure the external signer script in wallet preferences first.</source>
-        <translation type="unfinished">Usa una dispositivo de firma externo, por ejemplo, una billetera de hardware. Configura primero el script del firmante externo en las preferencias de la billetera.</translation>
-    </message>
-    <message>
-        <source>Compiled without external signing support (required for external signing)</source>
-        <extracomment>"External signing" means using devices such as hardware wallets.</extracomment>
-        <translation type="unfinished">Compilado sin soporte de firma externa (requerido para la firma externa)</translation>
-    </message>
-</context>
-<context>
-    <name>EditAddressDialog</name>
-    <message>
-        <source>The address associated with this address list entry. This can only be modified for sending addresses.</source>
-        <translation type="unfinished">La dirección asociada con esta entrada en la lista de direcciones. Solo se puede modificar para las direcciones de envío.</translation>
-    </message>
-    <message>
-        <source>New sending address</source>
-        <translation type="unfinished">Nueva dirección de envío</translation>
-    </message>
-    <message>
-        <source>Edit sending address</source>
-        <translation type="unfinished">Editar dirección de envío</translation>
-    </message>
-    </context>
-<context>
-    <name>FreespaceChecker</name>
-    <message>
-        <source>A new data directory will be created.</source>
-        <translation type="unfinished">Se creará un nuevo directorio de datos.</translation>
-    </message>
-    <message>
-        <source>Path already exists, and is not a directory.</source>
-        <translation type="unfinished">La ruta ya existe, pero no es un directorio.</translation>
-    </message>
-    </context>
-<context>
-    <name>Intro</name>
-    <message numerus="yes">
-        <source>%n GB of space available</source>
-        <translation type="unfinished">
-            <numerusform>%n GB de espacio disponible</numerusform>
-            <numerusform>%n GB de espacio disponible</numerusform>
-        </translation>
-    </message>
-    <message numerus="yes">
-        <source>(of %n GB needed)</source>
-        <translation type="unfinished">
-            <numerusform>(of %n GB needed)</numerusform>
-            <numerusform>(of %n GB needed)</numerusform>
-        </translation>
-    </message>
-    <message numerus="yes">
-        <source>(%n GB needed for full chain)</source>
-        <translation type="unfinished">
-            <numerusform>(%n GB needed for full chain)</numerusform>
-            <numerusform>(%n GB needed for full chain)</numerusform>
-        </translation>
-    </message>
-    <message numerus="yes">
-        <source>(sufficient to restore backups %n day(s) old)</source>
-        <extracomment>Explanatory text on the capability of the current prune target.</extracomment>
-        <translation type="unfinished">
-            <numerusform>(suficiente para restaurar copias de seguridad de %n día de antigüedad)</numerusform>
-            <numerusform>(suficiente para restaurar copias de seguridad de %n días de antigüedad)</numerusform>
-        </translation>
-    </message>
-    <message>
-        <source>The wallet will also be stored in this directory.</source>
-        <translation type="unfinished">La billetera también se almacenará en este directorio.</translation>
-    </message>
-    <message>
-        <source>Welcome</source>
-        <translation type="unfinished">Te damos la bienvenida</translation>
-    </message>
-    <message>
-        <source>Reverting this setting requires re-downloading the entire blockchain. It is faster to download the full chain first and prune it later. Disables some advanced features.</source>
-        <translation type="unfinished">Para revertir esta configuración, se debe descargar de nuevo la cadena de bloques completa. Es más rápido descargar la cadena completa y podarla después. Desactiva algunas funciones avanzadas.</translation>
-    </message>
-    <message>
-        <source>This initial synchronisation is very demanding, and may expose hardware problems with your computer that had previously gone unnoticed. Each time you run %1, it will continue downloading where it left off.</source>
-        <translation type="unfinished">La sincronización inicial consume muchos recursos y es posible que exponga problemas de hardware en la computadora que anteriormente pasaron desapercibidos. Cada vez que ejecutes %1, seguirá descargando desde el punto en el que quedó.</translation>
-    </message>
-    <message>
-        <source>When you click OK, %1 will begin to download and process the full %4 block chain (%2 GB) starting with the earliest transactions in %3 when %4 initially launched.</source>
-        <translation type="unfinished">Al hacer clic en OK, %1 iniciará el proceso de descarga y procesará la cadena de bloques %4 completa (%2 GB), empezando con la transacción más antigua en %3 cuando %4 se ejecutó inicialmente.</translation>
-    </message>
-    <message>
-        <source>Use a custom data directory:</source>
-        <translation type="unfinished">Usar un directorio de datos personalizado:</translation>
-    </message>
-</context>
-<context>
-    <name>HelpMessageDialog</name>
-    <message>
-        <source>Command-line options</source>
-        <translation type="unfinished">Opciones de línea de comandos</translation>
-    </message>
-</context>
-<context>
-    <name>ShutdownWindow</name>
-    <message>
-        <source>Do not shut down the computer until this window disappears.</source>
-        <translation type="unfinished">No apagues el equipo hasta que desaparezca esta ventana.</translation>
-    </message>
-</context>
-<context>
-    <name>ModalOverlay</name>
-    <message>
-        <source>Recent transactions may not yet be visible, and therefore your wallet's balance might be incorrect. This information will be correct once your wallet has finished synchronizing with the qtum network, as detailed below.</source>
-        <translation type="unfinished">Es posible que las transacciones recientes aún no sean visibles y, por lo tanto, el saldo de la billetera podría ser incorrecto. Esta información será correcta una vez que la billetera haya terminado de sincronizarse con la red de Qtum, como se detalla abajo.</translation>
-    </message>
-    <message>
-        <source>Attempting to spend qtums that are affected by not-yet-displayed transactions will not be accepted by the network.</source>
-        <translation type="unfinished">La red no aceptará si se intenta gastar qtums que estén afectados por las transacciones que aún no se muestran.</translation>
-    </message>
-    <message>
-        <source>calculating…</source>
-        <translation type="unfinished">calculador</translation>
-    </message>
-    <message>
-        <source>Unknown. Pre-syncing Headers (%1, %2%)…</source>
-        <translation type="unfinished">Desconocido. Presincronizando encabezados (%1, %2%)…</translation>
-    </message>
-</context>
-<context>
-    <name>OpenURIDialog</name>
-    <message>
-        <source>Paste address from clipboard</source>
-        <extracomment>Tooltip text for button that allows you to paste an address that is in your clipboard.</extracomment>
-        <translation type="unfinished">Pegar dirección desde el portapapeles</translation>
-    </message>
-</context>
-<context>
-    <name>OptionsDialog</name>
-    <message>
-        <source>Enabling pruning significantly reduces the disk space required to store transactions. All blocks are still fully validated. Reverting this setting requires re-downloading the entire blockchain.</source>
-        <translation type="unfinished">Al activar el modo de podado, se reduce considerablemente el espacio de disco necesario para almacenar las transacciones. Todos los bloques aún se validan completamente. Para revertir esta opción, se requiere descargar de nuevo toda la cadena de bloques.</translation>
-    </message>
-    <message>
-        <source>Minimize instead of exit the application when the window is closed. When this option is enabled, the application will be closed only after selecting Exit in the menu.</source>
-        <translation type="unfinished">Minimice en lugar de salir de la aplicación cuando la ventana esté cerrada.  Cuando esta opción está habilitada, la aplicación se cerrará solo después de seleccionar Salir en el menú.</translation>
-    </message>
-    <message>
-        <source>Options set in this dialog are overridden by the command line:</source>
-        <translation type="unfinished">Las opciones establecidas en este diálogo serán anuladas por la línea de comandos:</translation>
-    </message>
-    <message>
-        <source>Open Configuration File</source>
-        <translation type="unfinished">Abrir archivo de configuración</translation>
-    </message>
-    <message>
-        <source>Maximum database cache size. A larger cache can contribute to faster sync, after which the benefit is less pronounced for most use cases. Lowering the cache size will reduce memory usage. Unused mempool memory is shared for this cache.</source>
-        <extracomment>Tooltip text for Options window setting that sets the size of the database cache. Explains the corresponding effects of increasing/decreasing this value.</extracomment>
-        <translation type="unfinished">Tamaño máximo de la caché de la base de datos. Una caché más grande puede contribuir a una sincronización más rápida, después de lo cual el beneficio es menos pronunciado para la mayoría de los casos de uso. Disminuir el tamaño de la caché reducirá el uso de la memoria. La memoria mempool no utilizada se comparte para esta caché.</translation>
-    </message>
-    <message>
-        <source>Set the number of script verification threads. Negative values correspond to the number of cores you want to leave free to the system.</source>
-        <extracomment>Tooltip text for Options window setting that sets the number of script verification threads. Explains that negative values mean to leave these many cores free to the system.</extracomment>
-        <translation type="unfinished">Establezca el número de hilos de verificación de scripts. Los valores negativos corresponden al número de núcleos que se desea dejar libres al sistema.</translation>
-    </message>
-    <message>
-        <source>This allows you or a third party tool to communicate with the node through command-line and JSON-RPC commands.</source>
-        <extracomment>Tooltip text for Options window setting that enables the RPC server.</extracomment>
-        <translation type="unfinished">Esto le permite a usted o a una herramienta de terceros comunicarse con el nodo a través de la línea de comandos y los comandos JSON-RPC.</translation>
-    </message>
-    <message>
-        <source>Enable R&amp;PC server</source>
-        <extracomment>An Options window setting to enable the RPC server.</extracomment>
-        <translation type="unfinished">Activar servidor R&amp;PC</translation>
-    </message>
-    <message>
-        <source>W&amp;allet</source>
-        <translation type="unfinished">&amp;Billetera</translation>
-    </message>
-    <message>
-        <source>Whether to set subtract fee from amount as default or not.</source>
-        <extracomment>Tooltip text for Options window setting that sets subtracting the fee from a sending amount as default.</extracomment>
-        <translation type="unfinished">Si se resta la comisión del importe por defecto o no.</translation>
-    </message>
-    <message>
-        <source>Subtract &amp;fee from amount by default</source>
-        <extracomment>An Options window setting to set subtracting the fee from a sending amount as default.</extracomment>
-        <translation type="unfinished">Restar &amp;comisión del importe por defecto</translation>
-    </message>
-    <message>
-        <source>If you disable the spending of unconfirmed change, the change from a transaction cannot be used until that transaction has at least one confirmation. This also affects how your balance is computed.</source>
-        <translation type="unfinished">Si deshabilitas el gasto del cambio sin confirmar, no se puede usar el cambio de una transacción hasta que esta tenga al menos una confirmación. Esto también afecta cómo se calcula el saldo.</translation>
-    </message>
-    <message>
-        <source>&amp;Spend unconfirmed change</source>
-        <translation type="unfinished">&amp;Gastar cambio sin confirmar</translation>
-    </message>
-    <message>
-        <source>Enable &amp;PSBT controls</source>
-        <extracomment>An options window setting to enable PSBT controls.</extracomment>
-        <translation type="unfinished">Activar controles de &amp;PSBT</translation>
-    </message>
-    <message>
-        <source>Whether to show PSBT controls.</source>
-        <extracomment>Tooltip text for options window setting that enables PSBT controls.</extracomment>
-        <translation type="unfinished">Si se muestran los controles de PSBT.</translation>
-    </message>
-    <message>
-        <source>&amp;External signer script path</source>
-        <translation type="unfinished">&amp;Ruta al script del firmante externo</translation>
-    </message>
-    <message>
-        <source>Full path to a Qtum Core compatible script (e.g. C:\Downloads\hwi.exe or /Users/you/Downloads/hwi.py). Beware: malware can steal your coins!</source>
-        <translation type="unfinished">Ruta completa a un script compatible con Qtum Core (p. ej., C:\Descargas\hwi.exe o /Usuarios/SuUsuario/Descargas/hwi.py). Advertencia: ¡El malware podría robarte tus monedas!</translation>
-    </message>
-    <message>
-        <source>Automatically open the Qtum client port on the router. This only works when your router supports NAT-PMP and it is enabled. The external port could be random.</source>
-        <translation type="unfinished">Abrir automáticamente el puerto del cliente de Qtum en el router. Esto solo funciona cuando el router es compatible con NAT-PMP y está activo. El puerto externo podría ser aleatorio</translation>
-    </message>
-    <message>
-        <source>Map port using NA&amp;T-PMP</source>
-        <translation type="unfinished">Asignar puerto usando NA&amp;T-PMP</translation>
-    </message>
-    <message>
-        <source>User Interface &amp;language:</source>
-        <translation type="unfinished">&amp;Lenguaje de la interfaz de usuario:</translation>
-    </message>
-    <message>
-        <source>Third-party URLs (e.g. a block explorer) that appear in the transactions tab as context menu items. %s in the URL is replaced by transaction hash. Multiple URLs are separated by vertical bar |.</source>
-        <translation type="unfinished">Las URL de terceros (por ejemplo, un explorador de bloques) que aparecen en la pestaña de transacciones como elementos del menú contextual. El hash de la transacción remplaza el valor %s en la URL. Varias URL se separan con una barra vertical (|).</translation>
-    </message>
-    <message>
-        <source>&amp;Third-party transaction URLs</source>
-        <translation type="unfinished">&amp;URL de transacciones de terceros</translation>
-    </message>
-    <message>
-        <source>Compiled without external signing support (required for external signing)</source>
-        <extracomment>"External signing" means using devices such as hardware wallets.</extracomment>
-        <translation type="unfinished">Compilado sin soporte de firma externa (requerido para la firma externa)</translation>
-    </message>
-    <message>
-        <source>none</source>
-        <translation type="unfinished">ninguno</translation>
-    </message>
-    <message>
-        <source>Current settings will be backed up at "%1".</source>
-        <extracomment>Text explaining to the user that the client's current settings will be backed up at a specific location. %1 is a stand-in argument for the backup location's path.</extracomment>
-        <translation type="unfinished">Se realizará una copia de seguridad de la configuración actual en "%1".</translation>
-    </message>
-    <message>
-        <source>Continue</source>
-        <translation type="unfinished">Continuar</translation>
-    </message>
-    </context>
-<context>
-    <name>OptionsModel</name>
-    <message>
-        <source>Could not read setting "%1", %2.</source>
-        <translation type="unfinished">No se puede leer la configuración "%1", %2.</translation>
-    </message>
-</context>
-<context>
-    <name>PSBTOperationsDialog</name>
-    <message>
-        <source>Cannot sign inputs while wallet is locked.</source>
-        <translation type="unfinished">No se pueden firmar entradas mientras la billetera está bloqueada.</translation>
-    </message>
-    <message>
-        <source>Partially Signed Transaction (Binary)</source>
-        <extracomment>Expanded name of the binary PSBT file format. See: BIP 174.</extracomment>
-        <translation type="unfinished">Transacción firmada parcialmente (binaria) </translation>
-    </message>
-    <message>
-        <source>Total Amount</source>
-        <translation type="unfinished">Importe total</translation>
-    </message>
-    <message>
-        <source>(But no wallet is loaded.)</source>
-        <translation type="unfinished">(Pero no se cargó ninguna billetera).</translation>
-    </message>
-    </context>
-<context>
-    <name>PaymentServer</name>
-    <message>
-        <source>Cannot process payment request because BIP70 is not supported.
-Due to widespread security flaws in BIP70 it's strongly recommended that any merchant instructions to switch wallets be ignored.
-If you are receiving this error you should request the merchant provide a BIP21 compatible URI.</source>
-        <translation type="unfinished">No se puede procesar la solicitud de pago porque no existe compatibilidad con BIP70.
-Debido a los fallos de seguridad generalizados en BIP70, se recomienda encarecidamente ignorar las instrucciones del comerciante para cambiar de billetera.
-Si recibes este error, debes solicitar al comerciante que te proporcione un URI compatible con BIP21.</translation>
-    </message>
-    </context>
-<context>
-    <name>PeerTableModel</name>
-    <message>
-        <source>Age</source>
-        <extracomment>Title of Peers Table column which indicates the duration (length of time) since the peer connection started.</extracomment>
-        <translation type="unfinished">Duración</translation>
-    </message>
-    </context>
-<context>
-    <name>RPCConsole</name>
     <message>
         <source>Last Transaction</source>
         <translation type="unfinished">Última transacción</translation>
@@ -1605,44 +697,6 @@
         <source>Addresses Rate-Limited</source>
         <extracomment>Text title for the Addresses Rate-Limited field in the peer details area, which displays the total number of addresses received from this peer that were dropped (not processed) due to rate-limiting.</extracomment>
         <translation type="unfinished">Direcciones omitidas por limitación de volumen</translation>
-    </message>
-    <message>
-        <source>Whether the peer requested us to relay transactions.</source>
-        <translation type="unfinished">Establecer si el par nos solicitó retransmitir transacciones.</translation>
-    </message>
-    <message>
-        <source>Wants Tx Relay</source>
-        <translation type="unfinished">Desea retransmitir transacciones</translation>
-=======
-        <source>Whether we relay addresses to this peer.</source>
-        <extracomment>Tooltip text for the Address Relay field in the peer details area, which displays whether we relay addresses to this peer (Yes/No).</extracomment>
-        <translation type="unfinished">Si retransmitimos las direcciones a este par.</translation>
-    </message>
-    <message>
-        <source>Address Relay</source>
-        <extracomment>Text title for the Address Relay field in the peer details area, which displays whether we relay addresses to this peer (Yes/No).</extracomment>
-        <translation type="unfinished">Retransmisión de dirección</translation>
-    </message>
-    <message>
-        <source>The total number of addresses received from this peer that were processed (excludes addresses that were dropped due to rate-limiting).</source>
-        <extracomment>Tooltip text for the Addresses Processed field in the peer details area, which displays the total number of addresses received from this peer that were processed (excludes addresses that were dropped due to rate-limiting).</extracomment>
-        <translation type="unfinished">El número total de direcciones recibidas desde este par que se procesaron (excluye las direcciones omitidas debido a la limitación de volumen).</translation>
-    </message>
-    <message>
-        <source>The total number of addresses received from this peer that were dropped (not processed) due to rate-limiting.</source>
-        <extracomment>Tooltip text for the Addresses Rate-Limited field in the peer details area, which displays the total number of addresses received from this peer that were dropped (not processed) due to rate-limiting.</extracomment>
-        <translation type="unfinished">El número total de direcciones recibidas desde este par que se omitieron (no se procesaron) debido a la limitación de volumen.</translation>
-    </message>
-    <message>
-        <source>Addresses Processed</source>
-        <extracomment>Text title for the Addresses Processed field in the peer details area, which displays the total number of addresses received from this peer that were processed (excludes addresses that were dropped due to rate-limiting).</extracomment>
-        <translation type="unfinished">Direcciones procesadas</translation>
-    </message>
-    <message>
-        <source>Addresses Rate-Limited</source>
-        <extracomment>Text title for the Addresses Rate-Limited field in the peer details area, which displays the total number of addresses received from this peer that were dropped (not processed) due to rate-limiting.</extracomment>
-        <translation type="unfinished">Direcciones omitidas por limitación de volumen</translation>
->>>>>>> 4985b774
     </message>
     <message>
         <source>Last Send</source>
@@ -1682,8 +736,6 @@
 Para obtener más información sobre cómo usar esta consola, escribe %6.
 
 %7 ADVERTENCIA: Los estafadores han estado activos diciendo a los usuarios que escriban comandos aquí, robando el contenido de sus billeteras. No uses esta consola sin entender completamente las ramificaciones de un comando.%8</translation>
-<<<<<<< HEAD
-=======
     </message>
     <message>
         <source>Yes</source>
@@ -1699,7 +751,6 @@
     <message>
         <source>&amp;Amount:</source>
         <translation type="unfinished">&amp;Importe:</translation>
->>>>>>> 4985b774
     </message>
     <message>
         <source>&amp;Message:</source>
@@ -1726,21 +777,6 @@
         <translation type="unfinished">Borrar todos los campos del formulario.</translation>
     </message>
     <message>
-<<<<<<< HEAD
-        <source>From</source>
-        <translation type="unfinished">De</translation>
-    </message>
-    </context>
-<context>
-    <name>ReceiveCoinsDialog</name>
-    <message>
-        <source>&amp;Amount:</source>
-        <translation type="unfinished">&amp;Importe:</translation>
-    </message>
-    <message>
-        <source>&amp;Message:</source>
-        <translation type="unfinished">&amp;Mensaje:</translation>
-=======
         <source>Clear</source>
         <translation type="unfinished">Borrar</translation>
     </message>
@@ -1771,28 +807,11 @@
     <message>
         <source>Bech32m (BIP-350) is an upgrade to Bech32, wallet support is still limited.</source>
         <translation type="unfinished">Bech32m (BIP-350) es una actualización de Bech32. La compatibilidad con la billetera todavía es limitada.</translation>
->>>>>>> 4985b774
     </message>
     </context>
 <context>
     <name>ReceiveRequestDialog</name>
     <message>
-<<<<<<< HEAD
-        <source>An optional message to attach to the payment request, which will be displayed when the request is opened. Note: The message will not be sent with the payment over the Qtum network.</source>
-        <translation type="unfinished">Mensaje opcional para adjuntar a la solicitud de pago, que se mostrará cuando se abra la solicitud. Nota: Este mensaje no se enviará con el pago a través de la red de Qtum.</translation>
-    </message>
-    <message>
-        <source>Use this form to request payments. All fields are &lt;b&gt;optional&lt;/b&gt;.</source>
-        <translation type="unfinished">Usa este formulario para solicitar pagos. Todos los campos son &lt;b&gt;opcionales&lt;/b&gt;.</translation>
-    </message>
-    <message>
-        <source>An optional amount to request. Leave this empty or zero to not request a specific amount.</source>
-        <translation type="unfinished">Un importe opcional para solicitar. Déjalo vacío o pon cero para no solicitar un importe específico.</translation>
-    </message>
-    <message>
-        <source>&amp;Create new receiving address</source>
-        <translation type="unfinished">&amp;Crear nueva dirección de recepción</translation>
-=======
         <source>Amount:</source>
         <translation type="unfinished">Importe:</translation>
     </message>
@@ -1818,21 +837,12 @@
     <message>
         <source>After Fee:</source>
         <translation type="unfinished">Después de la comisión:</translation>
->>>>>>> 4985b774
     </message>
     <message>
         <source>Clear all fields of the form.</source>
         <translation type="unfinished">Borrar todos los campos del formulario.</translation>
     </message>
     <message>
-<<<<<<< HEAD
-        <source>Clear</source>
-        <translation type="unfinished">Borrar</translation>
-    </message>
-    <message>
-        <source>Show the selected request (does the same as double clicking an entry)</source>
-        <translation type="unfinished">Mostrar la solicitud seleccionada (equivale a hacer doble clic en una entrada)</translation>
-=======
         <source>Dust:</source>
         <translation type="unfinished">Remanente:</translation>
     </message>
@@ -1848,7 +858,6 @@
         <source>Partially Signed Transaction (Binary)</source>
         <extracomment>Expanded name of the binary PSBT file format. See: BIP 174.</extracomment>
         <translation type="unfinished">Transacción firmada parcialmente (binaria) </translation>
->>>>>>> 4985b774
     </message>
     <message>
         <source>Do you want to create this transaction?</source>
@@ -1856,10 +865,6 @@
         <translation type="unfinished">¿Quieres crear esta transacción?</translation>
     </message>
     <message>
-<<<<<<< HEAD
-        <source>Copy &amp;amount</source>
-        <translation type="unfinished">Copiar &amp;importe</translation>
-=======
         <source>Please, review your transaction. You can create and send this transaction or create a Partially Signed Qtum Transaction (PSBT), which you can save or copy and then sign with, e.g., an offline %1 wallet, or a PSBT-compatible hardware wallet.</source>
         <extracomment>Text to inform a user attempting to create a transaction of their current options. At this stage, a user can send their transaction or create a PSBT. This string is displayed when both private keys and PSBT controls are enabled.</extracomment>
         <translation type="unfinished">Revisa por favor la transacción. Puedes crear y enviar esta transacción de Qtum parcialmente firmada (PSBT), que además puedes guardar o copiar y, luego, firmar; por ejemplo, una billetera %1 sin conexión o una billetera de hardware compatible con PSBT.</translation>
@@ -1886,21 +891,8 @@
     <message>
         <source>PSBT saved to disk</source>
         <translation type="unfinished">PSBT guardada en el disco</translation>
->>>>>>> 4985b774
-    </message>
-    <message>
-<<<<<<< HEAD
-        <source>Amount:</source>
-        <translation type="unfinished">Importe:</translation>
-    </message>
-    <message>
-        <source>Copy &amp;Address</source>
-        <translation type="unfinished">Copiar &amp;dirección</translation>
-    </message>
-    <message>
-        <source>Verify this address on e.g. a hardware wallet screen</source>
-        <translation type="unfinished">Verificar esta dirección, por ejemplo, en la pantalla de una billetera de hardware</translation>
-=======
+    </message>
+    <message>
         <source>The recipient address is not valid. Please recheck.</source>
         <translation type="unfinished">La dirección del destinatario no es válida. Revísala.</translation>
     </message>
@@ -1949,13 +941,8 @@
     <message>
         <source>The Qtum address to send the payment to</source>
         <translation type="unfinished">La dirección de Qtum a la que se enviará el pago</translation>
->>>>>>> 4985b774
-    </message>
-    <message>
-<<<<<<< HEAD
-        <source>Amount:</source>
-        <translation type="unfinished">Importe:</translation>
-=======
+    </message>
+    <message>
         <source>Paste address from clipboard</source>
         <translation type="unfinished">Pegar dirección desde el portapapeles</translation>
     </message>
@@ -1966,28 +953,18 @@
     <message>
         <source>Enter a label for this address to add it to the list of used addresses</source>
         <translation type="unfinished">Ingresar una etiqueta para esta dirección a fin de agregarla a la lista de direcciones utilizadas</translation>
->>>>>>> 4985b774
     </message>
     </context>
 <context>
     <name>SignVerifyMessageDialog</name>
     <message>
-<<<<<<< HEAD
-        <source>Fee:</source>
-        <translation type="unfinished">Comisión:</translation>
-=======
         <source>Paste address from clipboard</source>
         <translation type="unfinished">Pegar dirección desde el portapapeles</translation>
->>>>>>> 4985b774
     </message>
     </context>
 <context>
     <name>SplashScreen</name>
     <message>
-<<<<<<< HEAD
-        <source>After Fee:</source>
-        <translation type="unfinished">Después de la comisión:</translation>
-=======
         <source>(press q to shutdown and continue later)</source>
         <translation type="unfinished">(presiona q para apagar y seguir luego)</translation>
     </message>
@@ -2007,7 +984,6 @@
         <source>0/unconfirmed, not in memory pool</source>
         <extracomment>Text explaining the current status of a transaction, shown in the status field of the details window for this transaction. This status represents an unconfirmed transaction that is not in the memory pool.</extracomment>
         <translation type="unfinished">0/sin confirmar, no está en el pool de memoria</translation>
->>>>>>> 4985b774
     </message>
     <message>
         <source>%1/unconfirmed</source>
@@ -2015,38 +991,6 @@
         <translation type="unfinished">%1/sin confirmar</translation>
     </message>
     <message>
-<<<<<<< HEAD
-        <source>Dust:</source>
-        <translation type="unfinished">Remanente:</translation>
-    </message>
-    <message>
-        <source>Confirm the send action</source>
-        <translation type="unfinished">Confirmar el envío</translation>
-    </message>
-    <message>
-        <source>Copy amount</source>
-        <translation type="unfinished">Copiar importe</translation>
-    </message>
-    <message>
-        <source>Partially Signed Transaction (Binary)</source>
-        <extracomment>Expanded name of the binary PSBT file format. See: BIP 174.</extracomment>
-        <translation type="unfinished">Transacción firmada parcialmente (binaria) </translation>
-    </message>
-    <message>
-        <source>Do you want to create this transaction?</source>
-        <extracomment>Message displayed when attempting to create a transaction. Cautionary text to prompt the user to verify that the displayed transaction details represent the transaction the user intends to create.</extracomment>
-        <translation type="unfinished">¿Quieres crear esta transacción?</translation>
-    </message>
-    <message>
-        <source>Please, review your transaction. You can create and send this transaction or create a Partially Signed Qtum Transaction (PSBT), which you can save or copy and then sign with, e.g., an offline %1 wallet, or a PSBT-compatible hardware wallet.</source>
-        <extracomment>Text to inform a user attempting to create a transaction of their current options. At this stage, a user can send their transaction or create a PSBT. This string is displayed when both private keys and PSBT controls are enabled.</extracomment>
-        <translation type="unfinished">Revisa por favor la transacción. Puedes crear y enviar esta transacción de Qtum parcialmente firmada (PSBT), que además puedes guardar o copiar y, luego, firmar; por ejemplo, una billetera %1 sin conexión o una billetera de hardware compatible con PSBT.</translation>
-    </message>
-    <message>
-        <source>Please, review your transaction.</source>
-        <extracomment>Text to prompt a user to review the details of the transaction they are attempting to send.</extracomment>
-        <translation type="unfinished">Revisa la transacción.</translation>
-=======
         <source>%1 confirmations</source>
         <extracomment>Text explaining the current status of a transaction, shown in the status field of the details window for this transaction. This status represents a transaction confirmed in 6 or more blocks.</extracomment>
         <translation type="unfinished">%1 confirmaciones</translation>
@@ -2160,20 +1104,11 @@
     <message>
         <source>to</source>
         <translation type="unfinished">a</translation>
->>>>>>> 4985b774
     </message>
 </context>
 <context>
     <name>WalletModel</name>
     <message>
-<<<<<<< HEAD
-        <source>Total Amount</source>
-        <translation type="unfinished">Importe total</translation>
-    </message>
-    <message>
-        <source>The recipient address is not valid. Please recheck.</source>
-        <translation type="unfinished">La dirección del destinatario no es válida. Revísala.</translation>
-=======
         <source>Copied to clipboard</source>
         <comment>Fee-bump PSBT saved</comment>
         <translation type="unfinished">Copiada al portapapeles</translation>
@@ -2188,39 +1123,11 @@
     <message>
         <source>The wallet data was successfully saved to %1.</source>
         <translation type="unfinished">Los datos de la billetera se guardaron correctamente en %1.</translation>
->>>>>>> 4985b774
     </message>
     </context>
 <context>
     <name>bitcoin-core</name>
     <message>
-<<<<<<< HEAD
-        <source>The amount to pay must be larger than 0.</source>
-        <translation type="unfinished">El importe por pagar tiene que ser mayor que 0.</translation>
-    </message>
-    <message>
-        <source>The amount exceeds your balance.</source>
-        <translation type="unfinished">El importe sobrepasa el saldo.</translation>
-    </message>
-    <message>
-        <source>Duplicate address found: addresses should only be used once each.</source>
-        <translation type="unfinished">Se encontró una dirección duplicada: las direcciones solo se deben usar una vez.</translation>
-    </message>
-    <message numerus="yes">
-        <source>Estimated to begin confirmation within %n block(s).</source>
-        <translation type="unfinished">
-            <numerusform>Se estima que empiece a confirmarse dentro de %n bloque.</numerusform>
-            <numerusform>Se estima que empiece a confirmarse dentro de %n bloques.</numerusform>
-        </translation>
-    </message>
-    <message>
-        <source>Warning: Invalid Qtum address</source>
-        <translation type="unfinished">Advertencia: Dirección de Qtum inválida</translation>
-    </message>
-    <message>
-        <source>Warning: Unknown change address</source>
-        <translation type="unfinished">Advertencia: Dirección de cambio desconocida</translation>
-=======
         <source>%s request to listen on port %u. This port is considered "bad" and thus it is unlikely that any peer will connect to it. See doc/p2p-bad-ports.md for details and a full list.</source>
         <translation type="unfinished">%s solicitud para escuchar en el puerto%u. Este puerto se considera "malo" y, por lo tanto, es poco probable que algún par se conecte a él. Consulta doc/p2p-bad-ports.md para obtener detalles y una lista completa.</translation>
     </message>
@@ -2247,20 +1154,11 @@
     <message>
         <source>Error: Dumpfile version is not supported. This version of qtum-wallet only supports version 1 dumpfiles. Got dumpfile with version %s</source>
         <translation type="unfinished">Error: la versión del archivo volcado no es compatible. Esta versión de la billetera de qtum solo admite archivos de volcado de la versión 1. Se obtuvo un archivo de volcado con la versión %s</translation>
->>>>>>> 4985b774
     </message>
     <message>
         <source>Error: Legacy wallets only support the "legacy", "p2sh-segwit", and "bech32" address types</source>
         <translation type="unfinished">Error: las billeteras heredadas solo admiten los tipos de dirección "legacy", "p2sh-segwit" y "bech32".</translation>
     </message>
-<<<<<<< HEAD
-    </context>
-<context>
-    <name>SendCoinsEntry</name>
-    <message>
-        <source>A&amp;mount:</source>
-        <translation type="unfinished">&amp;Importe:</translation>
-=======
     <message>
         <source>Error: Unable to produce descriptors for this legacy wallet. Make sure to provide the wallet's passphrase if it is encrypted.</source>
         <translation type="unfinished">Error: No se pueden producir descriptores para esta billetera tipo legacy. Asegúrate de proporcionar la frase de contraseña de la billetera si está encriptada.</translation>
@@ -2268,29 +1166,12 @@
     <message>
         <source>Invalid or corrupt peers.dat (%s). If you believe this is a bug, please report it to %s. As a workaround, you can move the file (%s) out of the way (rename, move, or delete) to have a new one created on the next start.</source>
         <translation type="unfinished">Archivo peers.dat inválido o corrupto (%s). Si crees que se trata de un error, infórmalo a %s. Como alternativa, puedes quitar el archivo (%s) (renombrarlo, moverlo o eliminarlo) para que se cree uno nuevo en el siguiente inicio.</translation>
->>>>>>> 4985b774
     </message>
     <message>
         <source>No dump file provided. To use createfromdump, -dumpfile=&lt;filename&gt; must be provided.</source>
         <translation type="unfinished">No se proporcionó el archivo de volcado. Para usar createfromdump, se debe proporcionar  -dumpfile=&lt;filename&gt;.</translation>
     </message>
     <message>
-<<<<<<< HEAD
-        <source>The Qtum address to send the payment to</source>
-        <translation type="unfinished">La dirección de Qtum a la que se enviará el pago</translation>
-    </message>
-    <message>
-        <source>Paste address from clipboard</source>
-        <translation type="unfinished">Pegar dirección desde el portapapeles</translation>
-    </message>
-    <message>
-        <source>Remove this entry</source>
-        <translation type="unfinished">Eliminar esta entrada</translation>
-    </message>
-    <message>
-        <source>Enter a label for this address to add it to the list of used addresses</source>
-        <translation type="unfinished">Ingresar una etiqueta para esta dirección a fin de agregarla a la lista de direcciones utilizadas</translation>
-=======
         <source>No dump file provided. To use dump, -dumpfile=&lt;filename&gt; must be provided.</source>
         <translation type="unfinished">No se proporcionó el archivo de volcado. Para usar dump, se debe proporcionar  -dumpfile=&lt;filename&gt;.</translation>
     </message>
@@ -2337,62 +1218,24 @@
     <message>
         <source>Cannot set -forcednsseed to true when setting -dnsseed to false.</source>
         <translation type="unfinished">No se puede establecer el valor de -forcednsseed con la variable true al establecer el valor de -dnsseed con la variable false.</translation>
->>>>>>> 4985b774
-    </message>
-    <message>
-<<<<<<< HEAD
-        <source>Paste address from clipboard</source>
-        <translation type="unfinished">Pegar dirección desde el portapapeles</translation>
-=======
+    </message>
+    <message>
         <source>The -txindex upgrade started by a previous version cannot be completed. Restart with the previous version or run a full -reindex.</source>
         <translation type="unfinished">La actualización -txindex iniciada por una versión anterior no puede completarse. Reinicia con la versión anterior o ejecuta un -reindex completo.</translation>
     </message>
     <message>
         <source>%s failed to validate the -assumeutxo snapshot state. This indicates a hardware problem, or a bug in the software, or a bad software modification that allowed an invalid snapshot to be loaded. As a result of this, the node will shut down and stop using any state that was built on the snapshot, resetting the chain height from %d to %d. On the next restart, the node will resume syncing from %d without using any snapshot data. Please report this incident to %s, including how you obtained the snapshot. The invalid snapshot chainstate has been left on disk in case it is helpful in diagnosing the issue that caused this error.</source>
         <translation type="unfinished">%s no pudo validar el estado de la instantánea -assumeutxo. Esto indica un problema de hardware, un error en el software o una modificación incorrecta del software que permitió que se cargara una instantánea inválida. Por consiguiente, el nodo se apagará y dejará de utilizar cualquier estado basado en la instantánea, restableciendo la altura de la cadena de %d a %d. En el siguiente reinicio, el nodo reanudará la sincronización desde %d sin usar datos de instantánea. Reporta este incidente a %s, indicando cómo obtuviste la instantánea. Se dejó el estado de cadena de la instantánea inválida en el disco por si resulta útil para diagnosticar el problema que causó este error.</translation>
->>>>>>> 4985b774
-    </message>
-    </context>
-<context>
-    <name>SplashScreen</name>
-    <message>
-<<<<<<< HEAD
-        <source>(press q to shutdown and continue later)</source>
-        <translation type="unfinished">(presiona q para apagar y seguir luego)</translation>
-    </message>
-    <message>
-        <source>press q to shutdown</source>
-        <translation type="unfinished">presiona q para apagar </translation>
-=======
+    </message>
+    <message>
         <source>%s is set very high! Fees this large could be paid on a single transaction.</source>
         <translation type="unfinished">La configuración de %s es demasiado alta. Las comisiones tan grandes se podrían pagar en una sola transacción.</translation>
     </message>
     <message>
         <source>-reindex-chainstate option is not compatible with -blockfilterindex. Please temporarily disable blockfilterindex while using -reindex-chainstate, or replace -reindex-chainstate with -reindex to fully rebuild all indexes.</source>
         <translation type="unfinished">La opción -reindex-chainstate no es compatible con -blockfilterindex. Desactiva temporalmente blockfilterindex cuando uses -reindex-chainstate, o remplaza -reindex-chainstate por -reindex para reconstruir completamente todos los índices.</translation>
->>>>>>> 4985b774
-    </message>
-    <message>
-<<<<<<< HEAD
-        <source>0/unconfirmed, in memory pool</source>
-        <extracomment>Text explaining the current status of a transaction, shown in the status field of the details window for this transaction. This status represents an unconfirmed transaction that is in the memory pool.</extracomment>
-        <translation type="unfinished">0/sin confirmar, en el pool de memoria</translation>
-    </message>
-    <message>
-        <source>0/unconfirmed, not in memory pool</source>
-        <extracomment>Text explaining the current status of a transaction, shown in the status field of the details window for this transaction. This status represents an unconfirmed transaction that is not in the memory pool.</extracomment>
-        <translation type="unfinished">0/sin confirmar, no está en el pool de memoria</translation>
-    </message>
-    <message>
-        <source>%1/unconfirmed</source>
-        <extracomment>Text explaining the current status of a transaction, shown in the status field of the details window for this transaction. This status represents a transaction confirmed in at least one block, but less than 6 blocks.</extracomment>
-        <translation type="unfinished">%1/sin confirmar</translation>
-    </message>
-    <message>
-        <source>%1 confirmations</source>
-        <extracomment>Text explaining the current status of a transaction, shown in the status field of the details window for this transaction. This status represents a transaction confirmed in 6 or more blocks.</extracomment>
-        <translation type="unfinished">%1 confirmaciones</translation>
-=======
+    </message>
+    <message>
         <source>-reindex-chainstate option is not compatible with -coinstatsindex. Please temporarily disable coinstatsindex while using -reindex-chainstate, or replace -reindex-chainstate with -reindex to fully rebuild all indexes.</source>
         <translation type="unfinished">La opción -reindex-chainstate no es compatible con -coinstatsindex. Desactiva temporalmente coinstatsindex cuando uses -reindex-chainstate, o remplaza -reindex-chainstate por -reindex para reconstruir completamente todos los índices.</translation>
     </message>
@@ -2407,24 +1250,11 @@
     <message>
         <source>Error loading %s: External signer wallet being loaded without external signer support compiled</source>
         <translation type="unfinished">Error al cargar %s: Se está cargando la billetera firmante externa sin que se haya compilado la compatibilidad del firmante externo</translation>
->>>>>>> 4985b774
     </message>
     <message>
         <source>Error: Address book data in wallet cannot be identified to belong to migrated wallets</source>
         <translation type="unfinished">Error: No se puede identificar si los datos de la libreta de direcciones en la billetera pertenecen a billeteras migradas</translation>
     </message>
-<<<<<<< HEAD
-    <message numerus="yes">
-        <source>matures in %n more block(s)</source>
-        <translation type="unfinished">
-            <numerusform>madura en %n bloque más</numerusform>
-            <numerusform>madura en %n bloques más</numerusform>
-        </translation>
-    </message>
-    <message>
-        <source>Amount</source>
-        <translation type="unfinished">Importe</translation>
-=======
     <message>
         <source>Error: Duplicate descriptors created during migration. Your wallet may be corrupted.</source>
         <translation type="unfinished">Error: Se crearon descriptores duplicados durante la migración. Tu billetera podría estar dañada.</translation>
@@ -2460,46 +1290,12 @@
     <message>
         <source>Outbound connections restricted to Tor (-onlynet=onion) but the proxy for reaching the Tor network is not provided: none of -proxy, -onion or -listenonion is given</source>
         <translation type="unfinished">Las conexiones salientes están restringidas a Tor (-onlynet=onion), pero no se proporciona el proxy para conectarse con la red Tor: no se indican -proxy, -onion ni -listenonion.</translation>
->>>>>>> 4985b774
-    </message>
-    <message>
-<<<<<<< HEAD
-        <source>This pane shows a detailed description of the transaction</source>
-        <translation type="unfinished">En este panel se muestra una descripción detallada de la transacción</translation>
-=======
+    </message>
+    <message>
         <source>Outbound connections restricted to i2p (-onlynet=i2p) but -i2psam is not provided</source>
         <translation type="unfinished">Las conexiones salientes están restringidas a i2p (-onlynet=i2p), pero no se proporciona -i2psam</translation>
->>>>>>> 4985b774
-    </message>
-    <message>
-<<<<<<< HEAD
-        <source>Confirmed (%1 confirmations)</source>
-        <translation type="unfinished">Confirmada (%1 confirmaciones)</translation>
-    </message>
-    <message>
-        <source>Generated but not accepted</source>
-        <translation type="unfinished">Generada pero no aceptada</translation>
-    </message>
-    <message>
-        <source>Received with</source>
-        <translation type="unfinished">Recibida con</translation>
-    </message>
-    <message>
-        <source>Sent to</source>
-        <translation type="unfinished">Enviada a</translation>
-    </message>
-    <message>
-        <source>Mined</source>
-        <translation type="unfinished">Minada</translation>
-    </message>
-    <message>
-        <source>Date and time that the transaction was received.</source>
-        <translation type="unfinished">Fecha y hora en las que se recibió la transacción.</translation>
-    </message>
-    <message>
-        <source>Amount removed from or added to balance.</source>
-        <translation type="unfinished">Importe restado del saldo o sumado a este.</translation>
-=======
+    </message>
+    <message>
         <source>The inputs size exceeds the maximum weight. Please try sending a smaller amount or manually consolidating your wallet's UTXOs</source>
         <translation type="unfinished">El tamaño de las entradas supera el peso máximo. Intenta enviar una cantidad menor o consolidar manualmente las UTXO de la billetera.</translation>
     </message>
@@ -2568,46 +1364,8 @@
     <message>
         <source>Error reading configuration file: %s</source>
         <translation type="unfinished">Error al leer el archivo de configuración: %s</translation>
->>>>>>> 4985b774
-    </message>
-    <message>
-<<<<<<< HEAD
-        <source>Received with</source>
-        <translation type="unfinished">Recibida con</translation>
-    </message>
-    <message>
-        <source>Sent to</source>
-        <translation type="unfinished">Enviada a</translation>
-    </message>
-    <message>
-        <source>Mined</source>
-        <translation type="unfinished">Minada</translation>
-    </message>
-    <message>
-        <source>Min amount</source>
-        <translation type="unfinished">Importe mínimo</translation>
-    </message>
-    <message>
-        <source>Copy &amp;amount</source>
-        <translation type="unfinished">Copiar &amp;importe</translation>
-    </message>
-    <message>
-        <source>Copy transaction &amp;ID</source>
-        <translation type="unfinished">Copiar &amp;identificador de transacción</translation>
-    </message>
-    <message>
-        <source>Copy &amp;raw transaction</source>
-        <translation type="unfinished">Copiar transacción &amp;sin procesar</translation>
-    </message>
-    <message>
-        <source>A&amp;bandon transaction</source>
-        <translation type="unfinished">&amp;Abandonar transacción</translation>
-    </message>
-    <message>
-        <source>Show in %1</source>
-        <extracomment>Transactions table context menu action to show the selected transaction in a third-party block explorer. %1 is a stand-in argument for the URL of the explorer.</extracomment>
-        <translation type="unfinished">Mostrar en %1</translation>
-=======
+    </message>
+    <message>
         <source>Error reading from database, shutting down.</source>
         <translation type="unfinished">Error al leer la base de datos. Se cerrará la aplicación.</translation>
     </message>
@@ -2702,25 +1460,12 @@
     <message>
         <source>Missing solving data for estimating transaction size</source>
         <translation type="unfinished">Faltan datos de resolución para estimar el tamaño de la transacción</translation>
->>>>>>> 4985b774
     </message>
     <message>
         <source>No addresses available</source>
         <translation type="unfinished">No hay direcciones disponibles</translation>
     </message>
     <message>
-<<<<<<< HEAD
-        <source>Confirmed</source>
-        <translation type="unfinished">Confirmada</translation>
-    </message>
-    <message>
-        <source>The transaction history was successfully saved to %1.</source>
-        <translation type="unfinished">El historial de transacciones se guardó correctamente en %1.</translation>
-    </message>
-    <message>
-        <source>to</source>
-        <translation type="unfinished">a</translation>
-=======
         <source>Not found pre-selected input %s</source>
         <translation type="unfinished">Entrada preseleccionada no encontrada%s</translation>
     </message>
@@ -2779,17 +1524,8 @@
     <message>
         <source>Unable to find UTXO for external input</source>
         <translation type="unfinished">No se puede encontrar UTXO para la entrada externa</translation>
->>>>>>> 4985b774
-    </message>
-    <message>
-<<<<<<< HEAD
-        <source>There was an error trying to save the wallet data to %1.</source>
-        <translation type="unfinished">Hubo un error al intentar guardar los datos de la billetera en %1.</translation>
-    </message>
-    <message>
-        <source>The wallet data was successfully saved to %1.</source>
-        <translation type="unfinished">Los datos de la billetera se guardaron correctamente en %1.</translation>
-=======
+    </message>
+    <message>
         <source>Unable to parse -maxuploadtarget: '%s'</source>
         <translation type="unfinished">No se puede analizar -maxuploadtarget: "%s"</translation>
     </message>
@@ -2808,7 +1544,6 @@
     <message>
         <source>Settings file could not be written</source>
         <translation type="unfinished">El archivo de configuración no se puede escribir</translation>
->>>>>>> 4985b774
     </message>
 </context>
 </TS>