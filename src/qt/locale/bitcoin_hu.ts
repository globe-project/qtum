--- conflicted
+++ resolved
@@ -67,20 +67,12 @@
     </message>
     <message>
         <source>These are your Qtum addresses for sending payments. Always check the amount and the receiving address before sending coins.</source>
-<<<<<<< HEAD
-        <translation>Ezek a te  Qtum címeid kifizetések küldéséhez. Mindíg ellenőrizd az összeget és a fogadó címet mielőtt coinokat küldenél.</translation>
-=======
         <translation type="unfinished">Ezek a te  Qtum címeid kifizetések küldéséhez. Mindíg ellenőrizd az összeget és a fogadó címet mielőtt coinokat küldenél.</translation>
->>>>>>> 5ed36332
     </message>
     <message>
         <source>These are your Qtum addresses for receiving payments. Use the 'Create new receiving address' button in the receive tab to create new addresses.
 Signing is only possible with addresses of the type 'legacy'.</source>
-<<<<<<< HEAD
-        <translation>Ezek a Qtum címeid amelyeken fogadni tudsz Qtum utalásokat. Az "Új cím létrehozása" gombbal tudsz új címet létrehozni. Aláírni csak korábbi egyessel kezdődő címekkel lehet.</translation>
-=======
         <translation type="unfinished">Ezek a Qtum címeid amelyeken fogadni tudsz Qtum utalásokat. Az "Új cím létrehozása" gombbal tudsz új címet létrehozni. Aláírni csak korábbi egyessel kezdődő címekkel lehet.</translation>
->>>>>>> 5ed36332
     </message>
     <message>
         <source>&amp;Copy Address</source>
@@ -172,11 +164,7 @@
     </message>
     <message>
         <source>Warning: If you encrypt your wallet and lose your passphrase, you will &lt;b&gt;LOSE ALL OF YOUR QTUMS&lt;/b&gt;!</source>
-<<<<<<< HEAD
-        <translation>Figyelem: Ha titkosítja a tárcáját és elveszíti a jelszavát, akkor &lt;b&gt;AZ ÖSSZES QTUMJA ELVESZIK&lt;/b&gt;!</translation>
-=======
         <translation type="unfinished">Figyelem: Ha titkosítja a tárcáját és elveszíti a jelszavát, akkor &lt;b&gt;AZ ÖSSZES QTUMJA ELVESZIK&lt;/b&gt;!</translation>
->>>>>>> 5ed36332
     </message>
     <message>
         <source>Are you sure you wish to encrypt your wallet?</source>
@@ -196,11 +184,7 @@
     </message>
     <message>
         <source>Remember that encrypting your wallet cannot fully protect your qtums from being stolen by malware infecting your computer.</source>
-<<<<<<< HEAD
-        <translation>Ne feledd, hogy a tárca titkosítása nem nyújt teljes védelmet az adathalász programok fertőzésével szemben.</translation>
-=======
         <translation type="unfinished">Ne feledd, hogy a tárca titkosítása nem nyújt teljes védelmet az adathalász programok fertőzésével szemben.</translation>
->>>>>>> 5ed36332
     </message>
     <message>
         <source>Wallet to be encrypted</source>
@@ -259,11 +243,7 @@
     </message>
 </context>
 <context>
-<<<<<<< HEAD
-    <name>QtumGUI</name>
-=======
     <name>QtumApplication</name>
->>>>>>> 5ed36332
     <message>
         <source>Runaway exception</source>
         <translation type="unfinished">Ajajj, nagy baj van: Runaway exception!</translation>
@@ -496,13 +476,8 @@
         <translation>A tárcádhoz tartozó privát kulcsok titkosítása</translation>
     </message>
     <message>
-<<<<<<< HEAD
-        <source>Send coins to a Qtum address</source>
-        <translation>Qtum küldése megadott címre</translation>
-=======
         <source>&amp;Backup Wallet…</source>
         <translation type="unfinished">Tárca &amp;biztonsági mentése…</translation>
->>>>>>> 5ed36332
     </message>
     <message>
         <source>&amp;Change Passphrase…</source>
@@ -537,14 +512,6 @@
         <translation type="unfinished">&amp;URI megnyitása…</translation>
     </message>
     <message>
-<<<<<<< HEAD
-        <source>Sign messages with your Qtum addresses to prove you own them</source>
-        <translation>Üzenetek aláírása a Qtum-címmeiddel, amivel bizonyítod, hogy a cím a sajátod</translation>
-    </message>
-    <message>
-        <source>Verify messages to ensure they were signed with specified Qtum addresses</source>
-        <translation>Üzenetek ellenőrzése, hogy valóban a megjelölt Qtum-címekkel vannak-e aláírva</translation>
-=======
         <source>Close Wallet…</source>
         <translation type="unfinished">Tárca bezárása…</translation>
     </message>
@@ -555,7 +522,6 @@
     <message>
         <source>Close All Wallets…</source>
         <translation type="unfinished">Összes tárca bezárása…</translation>
->>>>>>> 5ed36332
     </message>
     <message>
         <source>&amp;File</source>
@@ -574,13 +540,8 @@
         <translation>Fül eszköztár</translation>
     </message>
     <message>
-<<<<<<< HEAD
-        <source>Request payments (generates QR codes and qtum: URIs)</source>
-        <translation>Fizetési kérelem (QR-kódot és "qtum:" URI azonosítót hoz létre)</translation>
-=======
         <source>Syncing Headers (%1%)…</source>
         <translation type="unfinished">Fejlécek szinkronizálása (%1%)…</translation>
->>>>>>> 5ed36332
     </message>
     <message>
         <source>Synchronizing with network…</source>
@@ -594,11 +555,6 @@
         <source>Processing blocks on disk…</source>
         <translation type="unfinished">Lemezen lévő blokkok feldolgozása…</translation>
     </message>
-<<<<<<< HEAD
-    <message numerus="yes">
-        <source>%n active connection(s) to Qtum network</source>
-        <translation><numerusform>%n aktív kapcsolat a Qtum hálózathoz</numerusform><numerusform>%n aktív kapcsolat a Qtum hálózathoz</numerusform></translation>
-=======
     <message>
         <source>Reindexing blocks on disk…</source>
         <translation type="unfinished">Lemezen lévő blokkok újraindexelése…</translation>
@@ -606,7 +562,6 @@
     <message>
         <source>Connecting to peers…</source>
         <translation type="unfinished">Csatlakozás az ügyfelekhez…</translation>
->>>>>>> 5ed36332
     </message>
     <message>
         <source>Request payments (generates QR codes and qtum: URIs)</source>
@@ -663,29 +618,12 @@
         <translation>Naprakész</translation>
     </message>
     <message>
-<<<<<<< HEAD
-        <source>&amp;Load PSBT from file...</source>
-        <translation>&amp;PSBT betöltése fájlból.</translation>
-    </message>
-    <message>
-        <source>Load Partially Signed Qtum Transaction</source>
-        <translation>Részlegesen aláírt Qtum tranzakció (PSBT) betöltése</translation>
-    </message>
-    <message>
-        <source>Load PSBT from clipboard...</source>
-        <translation>PSBT betöltése vágólapról</translation>
-    </message>
-    <message>
-        <source>Load Partially Signed Qtum Transaction from clipboard</source>
-        <translation>Részlegesen aláírt Qtum tranzakció (PSBT) betöltése vágólapról</translation>
-=======
         <source>Load Partially Signed Qtum Transaction</source>
         <translation type="unfinished">Részlegesen aláírt Qtum tranzakció (PSBT) betöltése</translation>
     </message>
     <message>
         <source>Load Partially Signed Qtum Transaction from clipboard</source>
         <translation type="unfinished">Részlegesen aláírt Qtum tranzakció (PSBT) betöltése vágólapról</translation>
->>>>>>> 5ed36332
     </message>
     <message>
         <source>Node window</source>
@@ -705,11 +643,7 @@
     </message>
     <message>
         <source>Open a qtum: URI</source>
-<<<<<<< HEAD
-        <translation>Qtum URI megnyitása</translation>
-=======
         <translation type="unfinished">Egy qtum: URI hivatkozás megnyitása</translation>
->>>>>>> 5ed36332
     </message>
     <message>
         <source>Open Wallet</source>
@@ -729,11 +663,7 @@
     </message>
     <message>
         <source>Show the %1 help message to get a list with possible Qtum command-line options</source>
-<<<<<<< HEAD
-        <translation>A %1 súgó megjelenítése a Qtum lehetséges parancssori kapcsolóinak listájával</translation>
-=======
         <translation type="unfinished">A %1 súgó megjelenítése a Qtum lehetséges parancssori kapcsolóinak listájával</translation>
->>>>>>> 5ed36332
     </message>
     <message>
         <source>&amp;Mask values</source>
@@ -1140,13 +1070,10 @@
         <source>Create</source>
         <translation type="unfinished">Létrehozás</translation>
     </message>
-<<<<<<< HEAD
-=======
     <message>
         <source>Compiled without sqlite support (required for descriptor wallets)</source>
         <translation type="unfinished">SQLLite támogatás nélkül fordítva (követelmény a descriptor wallet használatához)</translation>
     </message>
->>>>>>> 5ed36332
     </context>
 <context>
     <name>EditAddressDialog</name>
@@ -1184,11 +1111,7 @@
     </message>
     <message>
         <source>The entered address "%1" is not a valid Qtum address.</source>
-<<<<<<< HEAD
-        <translation>A megadott "%1" cím nem egy érvényes Qtum-cím.</translation>
-=======
         <translation type="unfinished">A megadott "%1" cím nem egy érvényes Qtum-cím.</translation>
->>>>>>> 5ed36332
     </message>
     <message>
         <source>Address "%1" already exists as a receiving address with label "%2" and so cannot be added as a sending address.</source>
@@ -1303,29 +1226,8 @@
 <context>
     <name>HelpMessageDialog</name>
     <message>
-<<<<<<< HEAD
-        <source>Qtum</source>
-        <translation>Qtum</translation>
-    </message>
-    <message>
-        <source>Discard blocks after verification, except most recent %1 GB (prune)</source>
-        <translation>Blokkok elhgyása ellenőrzés után, kivéve a legújabb %1 GB-ot (nyesés)</translation>
-    </message>
-    <message>
-        <source>At least %1 GB of data will be stored in this directory, and it will grow over time.</source>
-        <translation>Legalább %1 GB adatot fogunk ebben a könyvtárban tárolni és idővel ez egyre több lesz.</translation>
-    </message>
-    <message>
-        <source>Approximately %1 GB of data will be stored in this directory.</source>
-        <translation>Hozzávetőlegesen %1 GB adatot fogunk ebben a könyvtárban tárolni.</translation>
-    </message>
-    <message>
-        <source>%1 will download and store a copy of the Qtum block chain.</source>
-        <translation>%1 le fog töltődni és a Qtum blokk lánc egy másolatát fogja tárolni.</translation>
-=======
         <source>version</source>
         <translation type="unfinished">verzió</translation>
->>>>>>> 5ed36332
     </message>
     <message>
         <source>About %1</source>
@@ -1351,19 +1253,11 @@
     </message>
     <message>
         <source>Recent transactions may not yet be visible, and therefore your wallet's balance might be incorrect. This information will be correct once your wallet has finished synchronizing with the qtum network, as detailed below.</source>
-<<<<<<< HEAD
-        <translation>A legutóbbi tranzakciók még lehet, hogy nem láthatók, és így előfordulhat, hogy a tárca egyenlege helytelen. A tárca azon nyomban az aktuális egyenleget fogja mutatni, amint befejezte a qtum hálózattal történő szinkronizációt, amely alább van részletezve.</translation>
-    </message>
-    <message>
-        <source>Attempting to spend qtums that are affected by not-yet-displayed transactions will not be accepted by the network.</source>
-        <translation>A hálózat nem fogadja el azoknak a qtumoknak az elköltését, amelyek érintettek a még nem látszódó tranzakciókban.</translation>
-=======
         <translation type="unfinished">A legutóbbi tranzakciók még lehet, hogy nem láthatók, és így előfordulhat, hogy a tárca egyenlege helytelen. A tárca azon nyomban az aktuális egyenleget fogja mutatni, amint befejezte a qtum hálózattal történő szinkronizációt, amely alább van részletezve.</translation>
     </message>
     <message>
         <source>Attempting to spend qtums that are affected by not-yet-displayed transactions will not be accepted by the network.</source>
         <translation type="unfinished">A hálózat nem fogadja el azoknak a qtumoknak az elköltését, amelyek érintettek a még nem látszódó tranzakciókban.</translation>
->>>>>>> 5ed36332
     </message>
     <message>
         <source>Number of blocks left</source>
@@ -1402,34 +1296,7 @@
     <name>OpenURIDialog</name>
     <message>
         <source>Open qtum URI</source>
-<<<<<<< HEAD
-        <translation>Nyisd meg a qtum címedet</translation>
-    </message>
-    <message>
-        <source>URI:</source>
-        <translation>URI:</translation>
-    </message>
-</context>
-<context>
-    <name>OpenWalletActivity</name>
-    <message>
-        <source>Open wallet failed</source>
-        <translation>Nem sikerült a tárca megnyitása</translation>
-    </message>
-    <message>
-        <source>Open wallet warning</source>
-        <translation>Tárca-megnyitási figyelmeztetés</translation>
-    </message>
-    <message>
-        <source>default wallet</source>
-        <translation>Alapértelmezett tárca</translation>
-    </message>
-    <message>
-        <source>Opening Wallet &lt;b&gt;%1&lt;/b&gt;...</source>
-        <translation>&lt;b&gt;%1&lt;/b&gt; tárca megnyitása...</translation>
-=======
         <translation type="unfinished">Nyisd meg a qtum címedet</translation>
->>>>>>> 5ed36332
     </message>
     </context>
 <context>
@@ -1551,13 +1418,8 @@
         <translation type="unfinished">Külső port megnyitása NA&amp;T-PMP -vel</translation>
     </message>
     <message>
-<<<<<<< HEAD
-        <source>Connect to the Qtum network through a SOCKS5 proxy.</source>
-        <translation>Csatlakozás a Qtum hálózatához SOCKS5 proxyn keresztül</translation>
-=======
         <source>Accept connections from outside.</source>
         <translation type="unfinished">Külső csatlakozások elfogadása.</translation>
->>>>>>> 5ed36332
     </message>
     <message>
         <source>Allow incomin&amp;g connections</source>
@@ -1629,11 +1491,7 @@
     </message>
     <message>
         <source>Connect to the Qtum network through a separate SOCKS5 proxy for Tor onion services.</source>
-<<<<<<< HEAD
-        <translation>Csatlakozás a Qtum hálózathoz külön SOCKS5 proxy használatával a Tor rejtett szolgáltatásainak eléréséhez.</translation>
-=======
         <translation type="unfinished">Csatlakozás a Qtum hálózathoz külön SOCKS5 proxy használatával a Tor rejtett szolgáltatásainak eléréséhez.</translation>
->>>>>>> 5ed36332
     </message>
     <message>
         <source>&amp;Third party transaction URLs</source>
@@ -1903,31 +1761,11 @@
     </message>
     <message>
         <source>Cannot start qtum: click-to-pay handler</source>
-<<<<<<< HEAD
-        <translation>A qtum nem tud elindulni: click-to-pay kezelő</translation>
-    </message>
-    <message>
-        <source>URI handling</source>
-        <translation>URI kezelés</translation>
-    </message>
-    <message>
-        <source>'qtum://' is not a valid URI. Use 'qtum:' instead.</source>
-        <translation>'qtum://' nem érvényes egységes erőforrás azonosító (URI). Használd helyette a 'qtum'-t.</translation>
-    </message>
-    <message>
-        <source>Cannot process payment request because BIP70 is not supported.</source>
-        <translation>A fizetési kérelmet nem lehet feldolgozni, mert a BIP70 nem támogatott.</translation>
-    </message>
-    <message>
-        <source>Due to widespread security flaws in BIP70 it's strongly recommended that any merchant instructions to switch wallets be ignored.</source>
-        <translation>A BIP70 széleskörű biztonsági hiányosságai következtében határozottan ajánljuk, hogy hagyjon figyelmen kívül bármiféle kereskedelmi utasítást, amely a tárca váltására készteti.</translation>
-=======
         <translation type="unfinished">A qtum nem tud elindulni: click-to-pay kezelő</translation>
     </message>
     <message>
         <source>URI handling</source>
         <translation type="unfinished">URI kezelés</translation>
->>>>>>> 5ed36332
     </message>
     <message>
         <source>'qtum://' is not a valid URI. Use 'qtum:' instead.</source>
@@ -1941,11 +1779,7 @@
     </message>
     <message>
         <source>URI cannot be parsed! This can be caused by an invalid Qtum address or malformed URI parameters.</source>
-<<<<<<< HEAD
-        <translation>Nem sikerült az URI elemzése! Ezt okozhatja érvénytelen Qtum cím, vagy rossz URI paraméterezés.</translation>
-=======
         <translation type="unfinished">Nem sikerült az URI elemzése! Ezt okozhatja érvénytelen Qtum cím, vagy rossz URI paraméterezés.</translation>
->>>>>>> 5ed36332
     </message>
     <message>
         <source>Payment request file handling</source>
@@ -1961,95 +1795,8 @@
     </message>
     <message>
         <source>Received</source>
-<<<<<<< HEAD
-        <translation>Fogadott</translation>
-    </message>
-</context>
-<context>
-    <name>QObject</name>
-    <message>
-        <source>Amount</source>
-        <translation>Összeg</translation>
-    </message>
-    <message>
-        <source>Enter a Qtum address (e.g. %1)</source>
-        <translation>Ad meg egy Qtum címet (pl: %1)</translation>
-    </message>
-    <message>
-        <source>%1 d</source>
-        <translation>%1 n</translation>
-    </message>
-    <message>
-        <source>%1 h</source>
-        <translation>%1 ó</translation>
-    </message>
-    <message>
-        <source>%1 m</source>
-        <translation>%1 p</translation>
-    </message>
-    <message>
-        <source>%1 s</source>
-        <translation>%1 mp</translation>
-    </message>
-    <message>
-        <source>None</source>
-        <translation>Semmi</translation>
-    </message>
-    <message>
-        <source>N/A</source>
-        <translation>Nem elérhető</translation>
-    </message>
-    <message>
-        <source>%1 ms</source>
-        <translation>%1 ms</translation>
-    </message>
-    <message numerus="yes">
-        <source>%n second(s)</source>
-        <translation><numerusform>%n másodperc</numerusform><numerusform>%n másodperc</numerusform></translation>
-    </message>
-    <message numerus="yes">
-        <source>%n minute(s)</source>
-        <translation><numerusform>%n perc</numerusform><numerusform>%n perc</numerusform></translation>
-    </message>
-    <message numerus="yes">
-        <source>%n hour(s)</source>
-        <translation><numerusform>%n óra</numerusform><numerusform>%n óra</numerusform></translation>
-    </message>
-    <message numerus="yes">
-        <source>%n day(s)</source>
-        <translation><numerusform>%n nap</numerusform><numerusform>%n nap</numerusform></translation>
-    </message>
-    <message numerus="yes">
-        <source>%n week(s)</source>
-        <translation><numerusform>%n hét</numerusform><numerusform>%n hét</numerusform></translation>
-    </message>
-    <message>
-        <source>%1 and %2</source>
-        <translation>%1 és %2</translation>
-    </message>
-    <message numerus="yes">
-        <source>%n year(s)</source>
-        <translation><numerusform>%n év</numerusform><numerusform>%n év</numerusform></translation>
-    </message>
-    <message>
-        <source>%1 B</source>
-        <translation>%1 B</translation>
-    </message>
-    <message>
-        <source>%1 KB</source>
-        <translation>%1 KB</translation>
-    </message>
-    <message>
-        <source>%1 MB</source>
-        <translation>%1 MB</translation>
-    </message>
-    <message>
-        <source>%1 GB</source>
-        <translation>%1 GB</translation>
-=======
         <extracomment>Title of Peers Table column which indicates the total amount of network information we have received from the peer.</extracomment>
         <translation type="unfinished">Fogadott</translation>
->>>>>>> 5ed36332
     </message>
     <message>
         <source>Address</source>
@@ -2406,11 +2153,7 @@
     </message>
     <message>
         <source>An optional message to attach to the payment request, which will be displayed when the request is opened. Note: The message will not be sent with the payment over the Qtum network.</source>
-<<<<<<< HEAD
-        <translation>Egy opcionális üzenet csatolása a fizetési kérelemhez, amely megjelenik a kérelem megnyitásakor. Megjegyzés: Az üzenet nem lesz elküldve a fizetséggel a Qtum hálózaton keresztül.</translation>
-=======
         <translation type="unfinished">Egy opcionális üzenet csatolása a fizetési kérelemhez, amely megjelenik a kérelem megnyitásakor. Megjegyzés: Az üzenet nem lesz elküldve a fizetséggel a Qtum hálózaton keresztül.</translation>
->>>>>>> 5ed36332
     </message>
     <message>
         <source>An optional label to associate with the new receiving address.</source>
@@ -2667,11 +2410,7 @@
     </message>
     <message>
         <source>When there is less transaction volume than space in the blocks, miners as well as relaying nodes may enforce a minimum fee. Paying only this minimum fee is just fine, but be aware that this can result in a never confirming transaction once there is more demand for qtum transactions than the network can process.</source>
-<<<<<<< HEAD
-        <translation>Ha kevesebb a tranzakció mint amennyi hely lenne egy blokkban, akkor a bányászok és a többi node megkövetelheti a minimum díjat. E minimum díjat fizetni elegendő lehet, de tudnod kell, hogy ez esetleg soha nem konfirmálódó tranzakciót eredményezhet ahogy a tranzakciók száma magasabb lesz mint a network által megengedett.</translation>
-=======
         <translation type="unfinished">Ha kevesebb a tranzakció mint amennyi hely lenne egy blokkban, akkor a bányászok és a többi node megkövetelheti a minimum díjat. E minimum díjat fizetni elegendő lehet, de tudnod kell, hogy ez esetleg soha nem konfirmálódó tranzakciót eredményezhet ahogy a tranzakciók száma magasabb lesz mint a network által megengedett.</translation>
->>>>>>> 5ed36332
     </message>
     <message>
         <source>A too low fee might result in a never confirming transaction (read the tooltip)</source>
@@ -2743,11 +2482,7 @@
     </message>
     <message>
         <source>Creates a Partially Signed Qtum Transaction (PSBT) for use with e.g. an offline %1 wallet, or a PSBT-compatible hardware wallet.</source>
-<<<<<<< HEAD
-        <translation>Létrehoz egy Részlegesen Aláírt Qtum Tranzakciót (PSBT) melyet offline %1 tárcával vagy egy PSBT kompatibilis hardver tárcával használhatsz.</translation>
-=======
         <translation type="unfinished">Létrehoz egy Részlegesen Aláírt Qtum Tranzakciót (PSBT) melyet offline %1 tárcával vagy egy PSBT kompatibilis hardver tárcával használhatsz.</translation>
->>>>>>> 5ed36332
     </message>
     <message>
         <source> from wallet '%1'</source>
@@ -2796,11 +2531,7 @@
     </message>
     <message>
         <source>Please, review your transaction proposal. This will produce a Partially Signed Qtum Transaction (PSBT) which you can save or copy and then sign with e.g. an offline %1 wallet, or a PSBT-compatible hardware wallet.</source>
-<<<<<<< HEAD
-        <translation>Kérlek nézd át a tranzakciós javaslatot. Ez létrehoz egy Részlegesen Aláírt Qtum Tranzakciót (PSBT) amit elmenthetsz vagy kimásolhatsz. Aztán aláírhatod: offline %1 tárcával vagy egy PSBT kompatibilis hardver tárcával.</translation>
-=======
         <translation type="unfinished">Kérlek nézd át a tranzakciós javaslatot. Ez létrehoz egy Részlegesen Aláírt Qtum Tranzakciót (PSBT) amit elmenthetsz vagy kimásolhatsz. Aztán aláírhatod: offline %1 tárcával vagy egy PSBT kompatibilis hardver tárcával.</translation>
->>>>>>> 5ed36332
     </message>
     <message>
         <source>Please, review your transaction.</source>
@@ -2870,11 +2601,7 @@
     </message>
     <message>
         <source>Warning: Invalid Qtum address</source>
-<<<<<<< HEAD
-        <translation>Figyelmeztetés: Érvénytelen Qtum cím</translation>
-=======
         <translation type="unfinished">Figyelmeztetés: Érvénytelen Qtum cím</translation>
->>>>>>> 5ed36332
     </message>
     <message>
         <source>Warning: Unknown change address</source>
@@ -2913,15 +2640,7 @@
     </message>
     <message>
         <source>The Qtum address to send the payment to</source>
-<<<<<<< HEAD
-        <translation>Erre a Qtum címre küldje az összeget</translation>
-    </message>
-    <message>
-        <source>Alt+A</source>
-        <translation>Alt+A</translation>
-=======
         <translation type="unfinished">Erre a Qtum címre küldje az összeget</translation>
->>>>>>> 5ed36332
     </message>
     <message>
         <source>Paste address from clipboard</source>
@@ -2937,11 +2656,7 @@
     </message>
     <message>
         <source>The fee will be deducted from the amount being sent. The recipient will receive less qtums than you enter in the amount field. If multiple recipients are selected, the fee is split equally.</source>
-<<<<<<< HEAD
-        <translation>Znesek plačila bo zmanjšan za znesek provizije. Prejemnik bo prejel manjše število kovancev, kot je bil vnešeni znesek. Če je prejemnikov več, bo provizija med njih enakomerno porazdeljena.</translation>
-=======
         <translation type="unfinished">Znesek plačila bo zmanjšan za znesek provizije. Prejemnik bo prejel manjše število kovancev, kot je bil vnešeni znesek. Če je prejemnikov več, bo provizija med njih enakomerno porazdeljena.</translation>
->>>>>>> 5ed36332
     </message>
     <message>
         <source>S&amp;ubtract fee from amount</source>
@@ -2969,11 +2684,7 @@
     </message>
     <message>
         <source>A message that was attached to the qtum: URI which will be stored with the transaction for your reference. Note: This message will not be sent over the Qtum network.</source>
-<<<<<<< HEAD
-        <translation>Sporočilo, ki ste ga pripeli na URI tipa qtum:. Shranjeno bo skupaj s podatki o transakciji. Opomba: Sporočilo ne bo poslano preko omrežja Qtum.</translation>
-=======
         <translation type="unfinished">Sporočilo, ki ste ga pripeli na URI tipa qtum:. Shranjeno bo skupaj s podatki o transakciji. Opomba: Sporočilo ne bo poslano preko omrežja Qtum.</translation>
->>>>>>> 5ed36332
     </message>
     <message>
         <source>Pay To:</source>
@@ -2996,19 +2707,11 @@
     </message>
     <message>
         <source>You can sign messages/agreements with your addresses to prove you can receive qtums sent to them. Be careful not to sign anything vague or random, as phishing attacks may try to trick you into signing your identity over to them. Only sign fully-detailed statements you agree to.</source>
-<<<<<<< HEAD
-        <translation>S svojimi naslovi lahko podpisujete sporočila ali pogodbe in s tem dokazujete, da na teh naslovih lahko prejemate kovance. Bodite previdni in ne podpisujte ničesar nejasnega ali naključnega, ker vas zlikovci preko ribarjenja (phishing) lahko prelisičijo, da na njih prepišete svojo identiteto. Podpisujte samo podrobno opisane izjave, s katerimi se strinjate.</translation>
-    </message>
-    <message>
-        <source>The Qtum address to sign the message with</source>
-        <translation>Qtum cím, amivel alá kívánja írni az üzenetet</translation>
-=======
         <translation type="unfinished">S svojimi naslovi lahko podpisujete sporočila ali pogodbe in s tem dokazujete, da na teh naslovih lahko prejemate kovance. Bodite previdni in ne podpisujte ničesar nejasnega ali naključnega, ker vas zlikovci preko ribarjenja (phishing) lahko prelisičijo, da na njih prepišete svojo identiteto. Podpisujte samo podrobno opisane izjave, s katerimi se strinjate.</translation>
     </message>
     <message>
         <source>The Qtum address to sign the message with</source>
         <translation type="unfinished">Qtum cím, amivel alá kívánja írni az üzenetet</translation>
->>>>>>> 5ed36332
     </message>
     <message>
         <source>Choose previously used address</source>
@@ -3056,11 +2759,7 @@
     </message>
     <message>
         <source>The Qtum address the message was signed with</source>
-<<<<<<< HEAD
-        <translation>Qtum cím, amivel aláírta az üzenetet</translation>
-=======
         <translation type="unfinished">Qtum cím, amivel aláírta az üzenetet</translation>
->>>>>>> 5ed36332
     </message>
     <message>
         <source>The signed message to verify</source>
@@ -3706,17 +3405,6 @@
 </context>
 <context>
     <name>qtum-core</name>
-<<<<<<< HEAD
-    <message>
-        <source>Distributed under the MIT software license, see the accompanying file %s or %s</source>
-        <translation>MIT szoftver licenc alapján terjesztve, tekintse meg a hozzátartozó fájlt %s or %s</translation>
-    </message>
-    <message>
-        <source>Prune configured below the minimum of %d MiB.  Please use a higher number.</source>
-        <translation>Nyesés megkísérlése a minimális %d MiB alatt. Kérjük, használjon egy magasabb értéket.</translation>
-    </message>
-=======
->>>>>>> 5ed36332
     <message>
         <source>The %s developers</source>
         <translation type="unfinished">A %s fejlesztők</translation>
@@ -3854,17 +3542,8 @@
         <translation type="unfinished">-peerblockfilters csak a -blockfilterindex -vel együtt állítható be.</translation>
     </message>
     <message>
-<<<<<<< HEAD
-        <source>Failed to verify database</source>
-        <translation>Nem sikerült ellenőrizni az adatbázist</translation>
-    </message>
-    <message>
-        <source>Importing...</source>
-        <translation>Importálás</translation>
-=======
         <source>Cannot write to data directory '%s'; check permissions.</source>
         <translation type="unfinished">Nem tudok írni a '%s' könyvtárba, ellenőrizd a jogosultságokat.</translation>
->>>>>>> 5ed36332
     </message>
     <message>
         <source>Change index out of range</source>
@@ -3975,13 +3654,8 @@
         <translation type="unfinished">Inicializálás közben nem sikerült feltérképezni a tárcát</translation>
     </message>
     <message>
-<<<<<<< HEAD
-        <source>%s corrupt. Try using the wallet tool qtum-wallet to salvage or restoring a backup.</source>
-        <translation>%s sérült. Megpróbálhatod a qtumt-wallet tárcaj mentő eszközt, vagy mentésből helyreállítani a tárcát.</translation>
-=======
         <source>Failed to verify database</source>
         <translation type="unfinished">Nem sikerült ellenőrizni az adatbázist</translation>
->>>>>>> 5ed36332
     </message>
     <message>
         <source>Fee rate (%s) is lower than the minimum fee rate setting (%s)</source>
@@ -4152,17 +3826,12 @@
         <translation type="unfinished">Na tem računalniku ni bilo mogoče vezati naslova %s. %s je verjetno že zagnan.</translation>
     </message>
     <message>
-<<<<<<< HEAD
-        <source>Starting network threads...</source>
-        <translation>Hálózati szálak indítása...</translation>
-=======
         <source>Unable to create the PID file '%s': %s</source>
         <translation type="unfinished">PID fájl létrehozása sikertelen '%s': %s</translation>
     </message>
     <message>
         <source>Unable to generate initial keys</source>
         <translation type="unfinished">Ne zmorem ustvariti začetnih ključev</translation>
->>>>>>> 5ed36332
     </message>
     <message>
         <source>Unable to generate keys</source>
