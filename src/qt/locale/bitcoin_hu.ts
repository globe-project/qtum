<TS language="hu" version="2.1">
<context>
    <name>AddressBookPage</name>
    <message>
        <source>Right-click to edit address or label</source>
        <translation>A cím vagy címke szerkeszteséhez kattintson a jobb gombbal</translation>
    </message>
    <message>
        <source>Create a new address</source>
        <translation>Új cím létrehozása</translation>
    </message>
    <message>
        <source>&amp;New</source>
        <translation>&amp;Új</translation>
    </message>
    <message>
        <source>Copy the currently selected address to the system clipboard</source>
        <translation>A kiválasztott cím másolása a vágólapra</translation>
    </message>
    <message>
        <source>&amp;Copy</source>
        <translation>&amp;Másolás</translation>
    </message>
    <message>
        <source>C&amp;lose</source>
        <translation>&amp;Bezárás</translation>
    </message>
    <message>
        <source>Delete the currently selected address from the list</source>
        <translation>Kiválasztott cím törlése a listából</translation>
    </message>
    <message>
        <source>Enter address or label to search</source>
        <translation>Írja be a keresendő címet vagy címkét</translation>
    </message>
    <message>
        <source>Export the data in the current tab to a file</source>
        <translation>Jelenlegi nézet exportálása fájlba</translation>
    </message>
    <message>
        <source>&amp;Export</source>
        <translation>&amp;Exportálás</translation>
    </message>
    <message>
        <source>&amp;Delete</source>
        <translation>&amp;Törlés</translation>
    </message>
    <message>
        <source>Choose the address to send coins to</source>
        <translation>Válassza ki a címet utaláshoz</translation>
    </message>
    <message>
        <source>Choose the address to receive coins with</source>
        <translation>Válassza ki a címet jóváíráshoz</translation>
    </message>
    <message>
        <source>C&amp;hoose</source>
        <translation>K&amp;iválaszt</translation>
    </message>
    <message>
        <source>Sending addresses</source>
        <translation>Küldési cím</translation>
    </message>
    <message>
        <source>Receiving addresses</source>
        <translation>Fogadási cím</translation>
    </message>
    <message>
        <source>These are your Qtum addresses for sending payments. Always check the amount and the receiving address before sending coins.</source>
        <translation>Ezek a Qtum címeid kifizetések küldéséhez. Mindíg ellenőrizd az összeget és a fogadó címet mielőtt coinokat küldenél.</translation>
    </message>
    <message>
        <source>These are your Qtum addresses for receiving payments. It is recommended to use a new receiving address for each transaction.</source>
        <translation>Ezek a Qtum címeid kifizetések fogadásához. Ajánlott új címet használni minden új fogadáshoz.</translation>
    </message>
    <message>
        <source>&amp;Copy Address</source>
        <translation>&amp;Cím másolása</translation>
    </message>
    <message>
        <source>Copy &amp;Label</source>
        <translation>Másolás és Címkézés</translation>
    </message>
    <message>
        <source>&amp;Edit</source>
        <translation>Szerkesztés</translation>
    </message>
    <message>
        <source>Export Address List</source>
        <translation>Címlista exportálása</translation>
    </message>
    <message>
        <source>Comma separated file (*.csv)</source>
        <translation>Vesszővel elválasztott adatokat tartalmazó fájl (*.csv)</translation>
    </message>
    <message>
        <source>Exporting Failed</source>
        <translation>Hiba az exportálás során</translation>
    </message>
    </context>
<context>
    <name>AddressTableModel</name>
    <message>
        <source>Label</source>
        <translation>Címke</translation>
    </message>
    <message>
        <source>Address</source>
        <translation>Cím</translation>
    </message>
    <message>
        <source>(no label)</source>
        <translation>(nincs címke)</translation>
    </message>
</context>
<context>
    <name>AskPassphraseDialog</name>
    <message>
        <source>Passphrase Dialog</source>
        <translation>Jelszó párbeszédablak</translation>
    </message>
    <message>
        <source>Enter passphrase</source>
        <translation>Add meg a jelszót</translation>
    </message>
    <message>
        <source>New passphrase</source>
        <translation>Új jelszó</translation>
    </message>
    <message>
        <source>Repeat new passphrase</source>
        <translation>Új jelszó újra</translation>
    </message>
    <message>
<<<<<<< HEAD
=======
        <source>Show password</source>
        <translation>Jelszó megjelenítése</translation>
    </message>
    <message>
>>>>>>> 228c1378
        <source>Enter the new passphrase to the wallet.&lt;br/&gt;Please use a passphrase of &lt;b&gt;ten or more random characters&lt;/b&gt;, or &lt;b&gt;eight or more words&lt;/b&gt;.</source>
        <translation>Gépelje be az új kulcsmondatot a pénztárcához.&lt;br/&gt;
Kérem a kulcsmondatban használjon &lt;b&gt; tíz vagy több véletlenszerű karaktert &lt;/b&gt;, vagy &lt;b&gt; nyolc vagy több szót &lt;/b&gt;.</translation>
    </message>
    <message>
        <source>Encrypt wallet</source>
        <translation>Tárca titkosítása</translation>
    </message>
    <message>
        <source>This operation needs your wallet passphrase to unlock the wallet.</source>
        <translation>Ehhez a művelethez szükség van a tárcához tartozó kulcsmondathoz, hogy kinyithassa azt.</translation>
    </message>
    <message>
        <source>Unlock wallet</source>
        <translation>Tárca kinyitása</translation>
    </message>
    <message>
        <source>This operation needs your wallet passphrase to decrypt the wallet.</source>
        <translation>Ehhez a művelethez szükség van a tárcához tartozó kulcsmondathoz, hogy a titkosítás megszűnjön.</translation>
    </message>
    <message>
        <source>Decrypt wallet</source>
        <translation>Tárca dekódolása</translation>
    </message>
    <message>
        <source>Change passphrase</source>
        <translation>Kulcsmondat megváltoztatása</translation>
    </message>
    <message>
        <source>Enter the old passphrase and new passphrase to the wallet.</source>
        <translation>Gépelje be a tárcához tartozó régi, és új kulcsmondatot</translation>
    </message>
    <message>
        <source>Confirm wallet encryption</source>
        <translation>Tárca titkosításának megerősítése</translation>
    </message>
    <message>
        <source>Warning: If you encrypt your wallet and lose your passphrase, you will &lt;b&gt;LOSE ALL OF YOUR QTUMS&lt;/b&gt;!</source>
        <translation>Figyelem: Ha titkosítja a tárcáját és elveszíti a jelszavát, akkor &lt;b&gt;AZ ÖSSZES QTUMJA ELVESZIK&lt;/b&gt;!</translation>
    </message>
    <message>
        <source>Are you sure you wish to encrypt your wallet?</source>
        <translation>Biztosan titkosítani akarja a tárcát?</translation>
    </message>
    <message>
        <source>Wallet encrypted</source>
        <translation>Tárca titkosítva</translation>
    </message>
    <message>
        <source>%1 will close now to finish the encryption process. Remember that encrypting your wallet cannot fully protect your qtums from being stolen by malware infecting your computer.</source>
        <translation>A %1 most bezár, hogy befejezze a titkosítást. Ne feledje, hogy a tárca titkosítása nem nyújt teljes védelmet azzal szemben, hogy kártékony programok megfertőzzék a számítógépét és ellopják a qtumjait.</translation>
    </message>
    <message>
        <source>IMPORTANT: Any previous backups you have made of your wallet file should be replaced with the newly generated, encrypted wallet file. For security reasons, previous backups of the unencrypted wallet file will become useless as soon as you start using the new, encrypted wallet.</source>
        <translation>FONTOS: A tárca-fájl minden korábbi biztonsági mentését cserélje le ezzel az újonnan generált, titkosított tárca-fájllal. Biztonsági okokból a tárca-fájl korábbi, titkosítás nélküli mentései használhatatlanná válnak, amint elkezdi használni az új, titkosított tárcát.</translation>
    </message>
    <message>
        <source>Wallet encryption failed</source>
        <translation>A tárca titkosítása sikertelen.</translation>
    </message>
    <message>
        <source>Wallet encryption failed due to an internal error. Your wallet was not encrypted.</source>
        <translation>Tárca titkosítása belső hiba miatt sikertelen. A tárcád nem lett titkosítva.</translation>
    </message>
    <message>
        <source>The supplied passphrases do not match.</source>
        <translation>A megadott jelszavak nem egyeznek.</translation>
    </message>
    <message>
        <source>Wallet unlock failed</source>
        <translation>Tárca megnyitása sikertelen</translation>
    </message>
    <message>
        <source>The passphrase entered for the wallet decryption was incorrect.</source>
        <translation>A tárca titkosításának feloldásához megadott jelszó helytelen.</translation>
    </message>
    <message>
        <source>Wallet decryption failed</source>
        <translation>Tárca titkosításának feloldása sikertelen</translation>
    </message>
    <message>
        <source>Wallet passphrase was successfully changed.</source>
        <translation>Tárca jelszava sikeresen megváltoztatva.</translation>
    </message>
    <message>
        <source>Warning: The Caps Lock key is on!</source>
        <translation>Vigyázat: a Caps Lock be van kapcsolva!</translation>
    </message>
</context>
<context>
    <name>BanTableModel</name>
    <message>
        <source>IP/Netmask</source>
        <translation>IP-cím/maszk</translation>
    </message>
    <message>
        <source>Banned Until</source>
        <translation>Kitiltás vége</translation>
    </message>
</context>
<context>
    <name>QtumGUI</name>
    <message>
        <source>Sign &amp;message...</source>
        <translation>Üzenet aláírása...</translation>
    </message>
    <message>
        <source>Synchronizing with network...</source>
        <translation>Szinkronizálás a hálózattal...</translation>
    </message>
    <message>
        <source>&amp;Overview</source>
        <translation>&amp;Áttekintés</translation>
    </message>
    <message>
        <source>Node</source>
        <translation>Csomópont</translation>
    </message>
    <message>
        <source>Show general overview of wallet</source>
        <translation>Tárca általános áttekintése</translation>
    </message>
    <message>
        <source>&amp;Transactions</source>
        <translation>&amp;Tranzakciók</translation>
    </message>
    <message>
        <source>Browse transaction history</source>
        <translation>Tranzakciós előzmények megtekintése</translation>
    </message>
    <message>
        <source>E&amp;xit</source>
        <translation>&amp;Kilépés</translation>
    </message>
    <message>
        <source>Quit application</source>
        <translation>Kilépés az alkalmazásból</translation>
    </message>
    <message>
        <source>&amp;About %1</source>
        <translation>&amp;A %1-ról</translation>
    </message>
    <message>
        <source>Show information about %1</source>
        <translation>%1 információ megjelenítése</translation>
    </message>
    <message>
        <source>About &amp;Qt</source>
        <translation>A &amp;Qt-ról</translation>
    </message>
    <message>
        <source>Show information about Qt</source>
        <translation>Információk a Qt-ról</translation>
    </message>
    <message>
        <source>&amp;Options...</source>
        <translation>&amp;Opciók...</translation>
    </message>
    <message>
        <source>Modify configuration options for %1</source>
        <translation>%1 beállítások módosítása</translation>
    </message>
    <message>
        <source>&amp;Encrypt Wallet...</source>
        <translation>Tárca &amp;titkosítása...</translation>
    </message>
    <message>
        <source>&amp;Backup Wallet...</source>
        <translation>&amp;Bisztonsági másolat készítése a Tárcáról</translation>
    </message>
    <message>
        <source>&amp;Change Passphrase...</source>
        <translation>Jelszó &amp;megváltoztatása...</translation>
    </message>
    <message>
        <source>&amp;Sending addresses...</source>
        <translation>&amp;Küldési címek...</translation>
    </message>
    <message>
        <source>&amp;Receiving addresses...</source>
        <translation>&amp;Fogadó címek...</translation>
    </message>
    <message>
        <source>Open &amp;URI...</source>
        <translation>&amp;URI azonosító megnyitása...</translation>
    </message>
    <message>
        <source>Click to disable network activity.</source>
        <translation>Kattintson a hálózati tevékenység letiltásához.</translation>
    </message>
    <message>
        <source>Network activity disabled.</source>
        <translation>Hálózati tevékenység letiltva.</translation>
    </message>
    <message>
        <source>Click to enable network activity again.</source>
        <translation>Kattintson a hálózati tevékenység újbóli engedélyezéséhez.</translation>
    </message>
    <message>
        <source>Syncing Headers (%1%)...</source>
        <translation>Fejlécek Szinkronizálása (%1%)...</translation>
    </message>
    <message>
        <source>Reindexing blocks on disk...</source>
        <translation>Lemezen lévő blokkok újraindexelése...</translation>
    </message>
    <message>
        <source>Send coins to a Qtum address</source>
        <translation>Qtum küldése megadott címre</translation>
    </message>
    <message>
        <source>Backup wallet to another location</source>
        <translation>Biztonsági másolat készítése a tárcáról egy másik helyre</translation>
    </message>
    <message>
        <source>Change the passphrase used for wallet encryption</source>
        <translation>Tárca-titkosító jelszó megváltoztatása</translation>
    </message>
    <message>
        <source>&amp;Debug window</source>
        <translation>&amp;Debug ablak</translation>
    </message>
    <message>
        <source>Open debugging and diagnostic console</source>
        <translation>Hibakereső és diagnosztikai konzol megnyitása</translation>
    </message>
    <message>
        <source>&amp;Verify message...</source>
        <translation>Üzenet &amp;valódiságának ellenőrzése</translation>
    </message>
    <message>
        <source>Qtum</source>
        <translation>Qtum</translation>
    </message>
    <message>
        <source>Wallet</source>
        <translation>Tárca</translation>
    </message>
    <message>
        <source>&amp;Send</source>
        <translation>&amp;Küldés</translation>
    </message>
    <message>
        <source>&amp;Receive</source>
        <translation>&amp;Fogadás</translation>
    </message>
    <message>
        <source>&amp;Show / Hide</source>
        <translation>&amp;Mutat / Elrejt</translation>
    </message>
    <message>
        <source>Show or hide the main Window</source>
        <translation>Főablakot mutat/elrejt</translation>
    </message>
    <message>
        <source>Encrypt the private keys that belong to your wallet</source>
        <translation>A tárcádhoz tartozó privát kulcsok titkosítása</translation>
    </message>
    <message>
        <source>Sign messages with your Qtum addresses to prove you own them</source>
        <translation>Üzenetek aláírása a Qtum-címmeiddel, amivel bizonyítod, hogy a cím a sajátod</translation>
    </message>
    <message>
        <source>Verify messages to ensure they were signed with specified Qtum addresses</source>
        <translation>Üzenetek ellenőrzése, hogy valóban a megjelölt Qtum-címekkel vannak-e aláírva</translation>
    </message>
    <message>
        <source>&amp;File</source>
        <translation>&amp;Fájl</translation>
    </message>
    <message>
        <source>&amp;Settings</source>
        <translation>&amp;Beállítások</translation>
    </message>
    <message>
        <source>&amp;Help</source>
        <translation>&amp;Súgó</translation>
    </message>
    <message>
        <source>Tabs toolbar</source>
        <translation>Fül eszköztár</translation>
    </message>
    <message>
        <source>Request payments (generates QR codes and qtum: URIs)</source>
        <translation>Fizetési kérelem (QR-kódot és "qtum:" URI azonosítót hoz létre)</translation>
    </message>
    <message>
        <source>Show the list of used sending addresses and labels</source>
        <translation>A használt küldési címek és címkék megtekintése</translation>
    </message>
    <message>
        <source>Show the list of used receiving addresses and labels</source>
        <translation>A használt fogadó címek és címkék megtekintése</translation>
    </message>
    <message>
        <source>Open a qtum: URI or payment request</source>
        <translation>"qtum:" URI azonosító vagy fizetési kérelem megnyitása</translation>
    </message>
    <message>
        <source>&amp;Command-line options</source>
        <translation>Paran&amp;cssor kapcsolók</translation>
    </message>
    <message numerus="yes">
        <source>%n active connection(s) to Qtum network</source>
        <translation><numerusform>%n aktív kapcsolat a Qtum hálózathoz</numerusform><numerusform>%n aktív kapcsolat a Qtum hálózathoz</numerusform></translation>
    </message>
    <message>
        <source>Indexing blocks on disk...</source>
        <translation>Lemezen lévő blokkok indexelése...</translation>
    </message>
    <message>
        <source>Processing blocks on disk...</source>
        <translation>Lemezen lévő blokkok feldolgozása...</translation>
    </message>
    <message numerus="yes">
        <source>Processed %n block(s) of transaction history.</source>
        <translation><numerusform>%n blokk feldolgozva a tranzakció előzményből.</numerusform><numerusform>%n blokk feldolgozva a tranzakció előzményből.</numerusform></translation>
    </message>
    <message>
        <source>%1 behind</source>
        <translation>%1 lemaradás</translation>
    </message>
    <message>
        <source>Last received block was generated %1 ago.</source>
        <translation>Az utolsóként kapott blokk kora: %1.</translation>
    </message>
    <message>
        <source>Transactions after this will not yet be visible.</source>
        <translation>Ez utáni tranzakciók még nem lesznek láthatóak. </translation>
    </message>
    <message>
        <source>Error</source>
        <translation>Hiba</translation>
    </message>
    <message>
        <source>Warning</source>
        <translation>Figyelem</translation>
    </message>
    <message>
        <source>Information</source>
        <translation>Információ</translation>
    </message>
    <message>
        <source>Up to date</source>
        <translation>Naprakész</translation>
    </message>
    <message>
        <source>Show the %1 help message to get a list with possible Qtum command-line options</source>
        <translation>A %1 súgó megjelenítése a Qtum lehetséges parancssori kapcsolóinak listájával</translation>
    </message>
    <message>
        <source>%1 client</source>
        <translation>%1 kliens</translation>
    </message>
    <message>
        <source>Connecting to peers...</source>
        <translation>Csatlakozás párokhoz...</translation>
    </message>
    <message>
        <source>Catching up...</source>
        <translation>Frissítés...</translation>
    </message>
    <message>
        <source>Date: %1
</source>
        <translation>Dátum:  %1
</translation>
    </message>
    <message>
        <source>Amount: %1
</source>
        <translation>Összeg: %1
</translation>
    </message>
    <message>
        <source>Type: %1
</source>
        <translation>Típus: %1
</translation>
    </message>
    <message>
        <source>Label: %1
</source>
        <translation>Címke: %1
</translation>
    </message>
    <message>
        <source>Address: %1
</source>
        <translation>Cím: %1
</translation>
    </message>
    <message>
        <source>Sent transaction</source>
        <translation>Tranzakció elküldve.</translation>
    </message>
    <message>
        <source>Incoming transaction</source>
        <translation>Beérkező tranzakció</translation>
    </message>
    <message>
        <source>HD key generation is &lt;b&gt;enabled&lt;/b&gt;</source>
        <translation>HD kulcs generálás &lt;b&gt;engedélyezett&lt;/b&gt;</translation>
    </message>
    <message>
        <source>HD key generation is &lt;b&gt;disabled&lt;/b&gt;</source>
        <translation>HD kulcs generálás &lt;b&gt;tiltva&lt;/b&gt;</translation>
    </message>
    <message>
        <source>Wallet is &lt;b&gt;encrypted&lt;/b&gt; and currently &lt;b&gt;unlocked&lt;/b&gt;</source>
        <translation>A tárca &lt;b&gt;titkosítva&lt;/b&gt; és jelenleg &lt;b&gt;nyitva&lt;/b&gt;.</translation>
    </message>
    <message>
        <source>Wallet is &lt;b&gt;encrypted&lt;/b&gt; and currently &lt;b&gt;locked&lt;/b&gt;</source>
        <translation>Tárca &lt;b&gt;kódolva&lt;/b&gt; és jelenleg &lt;b&gt;zárva&lt;/b&gt;.</translation>
    </message>
    <message>
        <source>A fatal error occurred. Qtum can no longer continue safely and will quit.</source>
        <translation>Végzetes hiba történt. A Qtum működése nem biztonságos és hamarosan leáll.</translation>
    </message>
</context>
<context>
    <name>CoinControlDialog</name>
    <message>
        <source>Coin Selection</source>
        <translation>Érme Választás</translation>
    </message>
    <message>
        <source>Quantity:</source>
        <translation>Mennyiség:</translation>
    </message>
    <message>
        <source>Bytes:</source>
        <translation>Bájtok:</translation>
    </message>
    <message>
        <source>Amount:</source>
        <translation>Összeg:</translation>
    </message>
    <message>
        <source>Fee:</source>
        <translation>Díj:</translation>
    </message>
    <message>
        <source>Dust:</source>
        <translation>Por-határ:</translation>
    </message>
    <message>
        <source>After Fee:</source>
        <translation>Utólagos díj:</translation>
    </message>
    <message>
        <source>Change:</source>
        <translation>Visszajáró:</translation>
    </message>
    <message>
        <source>(un)select all</source>
        <translation>mindent kiválaszt/elvet</translation>
    </message>
    <message>
        <source>Tree mode</source>
        <translation>Fa nézet</translation>
    </message>
    <message>
        <source>List mode</source>
        <translation>Lista nézet</translation>
    </message>
    <message>
        <source>Amount</source>
        <translation>Összeg</translation>
    </message>
    <message>
        <source>Received with label</source>
        <translation>Címkével érkezett</translation>
    </message>
    <message>
        <source>Received with address</source>
        <translation>Címmel érkezett</translation>
    </message>
    <message>
        <source>Date</source>
        <translation>Dátum</translation>
    </message>
    <message>
        <source>Confirmations</source>
        <translation>Megerősítések</translation>
    </message>
    <message>
        <source>Confirmed</source>
        <translation>Megerősítve</translation>
    </message>
    <message>
        <source>Copy address</source>
        <translation>Cím másolása</translation>
    </message>
    <message>
        <source>Copy label</source>
        <translation>Címke másolása</translation>
    </message>
    <message>
        <source>Copy amount</source>
        <translation>Összeg másolása</translation>
    </message>
    <message>
        <source>Copy transaction ID</source>
        <translation>Tranzakció azonosító másolása</translation>
    </message>
    <message>
        <source>Lock unspent</source>
        <translation>Elköltetlen összeg zárolása</translation>
    </message>
    <message>
        <source>Unlock unspent</source>
        <translation>Elköltetlen összeg zárolásának a feloldása</translation>
    </message>
    <message>
        <source>Copy quantity</source>
        <translation>Mennyiség másolása</translation>
    </message>
    <message>
        <source>Copy fee</source>
        <translation>Díj másolása</translation>
    </message>
    <message>
        <source>Copy after fee</source>
        <translation>Utólagos díj másolása</translation>
    </message>
    <message>
        <source>Copy bytes</source>
        <translation>Byte-ok másolása </translation>
    </message>
    <message>
        <source>Copy dust</source>
        <translation>Porszemek másolása</translation>
    </message>
    <message>
        <source>Copy change</source>
        <translation>Visszajáró másolása</translation>
    </message>
    <message>
        <source>(%1 locked)</source>
        <translation>(%1 zárolva)</translation>
    </message>
    <message>
        <source>yes</source>
        <translation>igen</translation>
    </message>
    <message>
        <source>no</source>
        <translation>nem</translation>
    </message>
    <message>
        <source>This label turns red if any recipient receives an amount smaller than the current dust threshold.</source>
        <translation>Ez a címke pirosra változik, ha bármely fogadóhoz, a porszem határértéknél kevesebb összeg érkezik.</translation>
    </message>
    <message>
        <source>Can vary +/- %1 satoshi(s) per input.</source>
        <translation>Megadott értékenként  +/- %1 satoshi-val változhat.</translation>
    </message>
    <message>
        <source>(no label)</source>
        <translation>(nincs címke)</translation>
    </message>
    <message>
        <source>change from %1 (%2)</source>
        <translation>visszajáró %1-ből (%2)</translation>
    </message>
    <message>
        <source>(change)</source>
        <translation>(visszajáró)</translation>
    </message>
</context>
<context>
    <name>EditAddressDialog</name>
    <message>
        <source>Edit Address</source>
        <translation>Cím szerkesztése</translation>
    </message>
    <message>
        <source>&amp;Label</source>
        <translation>Cím&amp;ke</translation>
    </message>
    <message>
        <source>The label associated with this address list entry</source>
        <translation>Ehhez a listaelemhez rendelt címke </translation>
    </message>
    <message>
        <source>The address associated with this address list entry. This can only be modified for sending addresses.</source>
        <translation>Ehhez a címlistaelemhez rendelt cím. Csak a küldő címek módosíthatók.</translation>
    </message>
    <message>
        <source>&amp;Address</source>
        <translation>&amp;Cím</translation>
    </message>
    <message>
<<<<<<< HEAD
        <source>New receiving address</source>
        <translation>Új fogadó cím</translation>
    </message>
    <message>
=======
>>>>>>> 228c1378
        <source>New sending address</source>
        <translation>Új küldő cím</translation>
    </message>
    <message>
        <source>Edit receiving address</source>
        <translation>Fogadó cím szerkesztése</translation>
    </message>
    <message>
        <source>Edit sending address</source>
        <translation>Küldő cím szerkesztése</translation>
    </message>
    <message>
        <source>The entered address "%1" is not a valid Qtum address.</source>
        <translation>A megadott "%1" cím nem egy érvényes Qtum-cím.</translation>
    </message>
    <message>
<<<<<<< HEAD
        <source>The entered address "%1" is already in the address book.</source>
        <translation>A megadott "%1" cím már szerepel a címjegyzékben.</translation>
    </message>
    <message>
=======
>>>>>>> 228c1378
        <source>Could not unlock wallet.</source>
        <translation>Tárca feloldása sikertelen</translation>
    </message>
    <message>
        <source>New key generation failed.</source>
        <translation>Új kulcs generálása sikertelen.</translation>
    </message>
</context>
<context>
    <name>FreespaceChecker</name>
    <message>
        <source>A new data directory will be created.</source>
        <translation>Új adatkönyvtár lesz létrehozva.</translation>
    </message>
    <message>
        <source>name</source>
        <translation>Név</translation>
    </message>
    <message>
        <source>Path already exists, and is not a directory.</source>
        <translation>Az elérési út létezik, de nem egy könyvtáré.</translation>
    </message>
    <message>
        <source>Cannot create data directory here.</source>
        <translation>Adatkönyvtár nem hozható itt létre.</translation>
    </message>
</context>
<context>
    <name>HelpMessageDialog</name>
    <message>
        <source>version</source>
        <translation>verzió</translation>
    </message>
    <message>
        <source>(%1-bit)</source>
        <translation>(%1-bit)</translation>
    </message>
    <message>
        <source>About %1</source>
        <translation>A %1 -ról</translation>
<<<<<<< HEAD
    </message>
    <message>
        <source>Command-line options</source>
        <translation>Parancssoros opciók</translation>
    </message>
    <message>
        <source>Usage:</source>
        <translation>Használat:</translation>
=======
>>>>>>> 228c1378
    </message>
    <message>
        <source>Command-line options</source>
        <translation>Parancssoros opciók</translation>
    </message>
<<<<<<< HEAD
    <message>
        <source>UI Options:</source>
        <translation>Kezelőfelület beállításai:</translation>
    </message>
    <message>
        <source>Choose data directory on startup (default: %u)</source>
        <translation>Adatkönyvtár kiválasztása induláskor (alapértelmezett:  %u)</translation>
    </message>
    <message>
        <source>Set language, for example "de_DE" (default: system locale)</source>
        <translation>Nyelvbeállítás, például "de_DE" (alapértelmezett: rendszer nyelve)</translation>
    </message>
    <message>
        <source>Start minimized</source>
        <translation>Indítás lekicsinyítve</translation>
    </message>
    <message>
        <source>Set SSL root certificates for payment request (default: -system-)</source>
        <translation>SLL gyökér-igazolások megadása fizetési kérelmekhez (alapértelmezett: -system-)</translation>
    </message>
    <message>
        <source>Show splash screen on startup (default: %u)</source>
        <translation>Indítóképernyő mutatása induláskor (alapértelmezett:  %u)</translation>
    </message>
    <message>
        <source>Reset all settings changed in the GUI</source>
        <translation>A grafikus felület összes megváltoztatott beállításának a visszaállítása</translation>
    </message>
=======
>>>>>>> 228c1378
</context>
<context>
    <name>Intro</name>
    <message>
        <source>Welcome</source>
        <translation>Üdvözlünk</translation>
    </message>
    <message>
        <source>Welcome to %1.</source>
        <translation>Üdvözlünk a %1 -ban.</translation>
    </message>
    <message>
        <source>As this is the first time the program is launched, you can choose where %1 will store its data.</source>
        <translation>Mivel ez a program első indulása, megváltoztathatja, hogy a %1 hova mentse az adatokat.</translation>
    </message>
    <message>
        <source>When you click OK, %1 will begin to download and process the full %4 block chain (%2GB) starting with the earliest transactions in %3 when %4 initially launched.</source>
        <translation>Ha az OK-ra kattint, %1 megkezdi a teljes %4 blokk lánc letöltését és feldolgozását (%2GB) a legkorábbi tranzakciókkal kezdve %3 -ben, amikor a %4 bevezetésre került.</translation>
    </message>
    <message>
        <source>This initial synchronisation is very demanding, and may expose hardware problems with your computer that had previously gone unnoticed. Each time you run %1, it will continue downloading where it left off.</source>
        <translation>Az első szinkronizáció nagyon erőforrás-igényes és felszínre hozhat a számítógépében eddig rejtve maradt hardver problémákat. Minden %1 indításnál a program onnan folytatja a letöltést, ahol legutóbb abbahagyta.</translation>
    </message>
    <message>
        <source>If you have chosen to limit block chain storage (pruning), the historical data must still be downloaded and processed, but will be deleted afterward to keep your disk usage low.</source>
        <translation>Ha a tárolt blokk lánc méretének korlátozását (megnyesését) választotta, akkor is le kell tölteni és feldolgozni az eddig keletkezett összes adatot, de utána ezek törlésre kerülnek, hogy ne foglaljunk sok helyet a merevlemezén.</translation>
    </message>
    <message>
        <source>Use the default data directory</source>
        <translation>Az alapértelmezett adat könyvtár használata</translation>
    </message>
    <message>
        <source>Use a custom data directory:</source>
        <translation>Saját adatkönyvtár használata:</translation>
    </message>
    <message>
        <source>Qtum</source>
        <translation>Qtum</translation>
    </message>
    <message>
        <source>At least %1 GB of data will be stored in this directory, and it will grow over time.</source>
        <translation>Legalább %1 GB adatot fogunk ebben a könyvtárban tárolni és idővel ez egyre több lesz.</translation>
    </message>
    <message>
        <source>Approximately %1 GB of data will be stored in this directory.</source>
        <translation>Hozzávetőlegesen %1 GB adatot fogunk ebben a könyvtárban tárolni.</translation>
    </message>
    <message>
        <source>%1 will download and store a copy of the Qtum block chain.</source>
        <translation>%1 le fog töltődni és a Qtum blokk lánc egy másolatát fogja tárolni.</translation>
    </message>
    <message>
        <source>The wallet will also be stored in this directory.</source>
        <translation>Ebben a könyvtárban lesz a pénztárca is.</translation>
    </message>
    <message>
        <source>Error: Specified data directory "%1" cannot be created.</source>
        <translation>Hiba: A megadott "%1" adatkönyvtár nem hozható létre. </translation>
    </message>
    <message>
        <source>Error</source>
        <translation>Hiba</translation>
    </message>
    <message numerus="yes">
        <source>%n GB of free space available</source>
        <translation><numerusform>%n GB elérhető szabad hely</numerusform><numerusform>%n GB elérhető szabad hely</numerusform></translation>
    </message>
    </context>
<context>
    <name>ModalOverlay</name>
    <message>
        <source>Form</source>
        <translation>Űrlap</translation>
    </message>
    <message>
        <source>Recent transactions may not yet be visible, and therefore your wallet's balance might be incorrect. This information will be correct once your wallet has finished synchronizing with the qtum network, as detailed below.</source>
        <translation>A legutóbbi tranzakciók még lehet, hogy nem látszanak, ezért előfordulhat, hogy a pénztárca egyenlege nem a valós állapotot mutatja. Ha a pénztárca befejezte a szinkronizációt a qtum hálózattal, utána már az aktuális egyenleget fogja mutatni, amint alant részletesen látszik.</translation>
    </message>
    <message>
        <source>Attempting to spend qtums that are affected by not-yet-displayed transactions will not be accepted by the network.</source>
        <translation>A hálózat nem fogadja el azoknak a qtumoknak az elköltését, amelyek érintettek a még nem látszódó tranzakciókban.</translation>
    </message>
    <message>
        <source>Number of blocks left</source>
        <translation>Hátralévő blokkok száma</translation>
    </message>
    <message>
        <source>Unknown...</source>
        <translation>Ismeretlen...</translation>
    </message>
    <message>
        <source>Last block time</source>
        <translation>Utolsó blokk ideje</translation>
    </message>
    <message>
        <source>Progress</source>
        <translation>Folyamat</translation>
    </message>
    <message>
        <source>Progress increase per hour</source>
        <translation>A folyamat előrehaladása óránként</translation>
    </message>
    <message>
        <source>calculating...</source>
        <translation>számítás folyamatban...</translation>
    </message>
    <message>
        <source>Estimated time left until synced</source>
        <translation>Hozzávetőlegesen a hátralévő idő a szinkronizáció befejezéséig</translation>
    </message>
    <message>
        <source>Hide</source>
        <translation>Elrejtés</translation>
    </message>
    <message>
        <source>Unknown. Syncing Headers (%1)...</source>
        <translation>Ismeretlen. Fejlécek szinkronizálása (%1)...</translation>
    </message>
</context>
<context>
    <name>OpenURIDialog</name>
    <message>
        <source>Open URI</source>
        <translation>URI megnyitása</translation>
    </message>
    <message>
        <source>Open payment request from URI or file</source>
        <translation>Fizetési kérelem megnyitása URI azonosítóból vagy fájlból</translation>
    </message>
    <message>
        <source>URI:</source>
        <translation>URI:</translation>
    </message>
    <message>
        <source>Select payment request file</source>
        <translation>Fizetési kérelmi fájl kiválasztása</translation>
    </message>
    <message>
        <source>Select payment request file to open</source>
        <translation>Válassza ki a megnyitni kívánt fizetési kérelem fájlt</translation>
    </message>
</context>
<context>
    <name>OptionsDialog</name>
    <message>
        <source>Options</source>
        <translation>Opciók</translation>
    </message>
    <message>
        <source>&amp;Main</source>
        <translation>&amp;Fő</translation>
    </message>
    <message>
        <source>Automatically start %1 after logging in to the system.</source>
        <translation>%1 automatikus indítása  a rendszerbe való belépés után.</translation>
    </message>
    <message>
        <source>&amp;Start %1 on system login</source>
        <translation>&amp;Induljon el a %1 a rendszerbe való belépéskor</translation>
    </message>
    <message>
        <source>Size of &amp;database cache</source>
        <translation>A&amp;datbázis gyorsítótár mérete</translation>
    </message>
    <message>
        <source>MB</source>
        <translation>MB</translation>
    </message>
    <message>
        <source>Number of script &amp;verification threads</source>
        <translation>A szkript &amp;igazolási szálak száma</translation>
    </message>
    <message>
        <source>IP address of the proxy (e.g. IPv4: 127.0.0.1 / IPv6: ::1)</source>
        <translation>A proxy IP címe (pl.: IPv4: 127.0.0.1 / IPv6: ::1)</translation>
    </message>
    <message>
        <source>Shows if the supplied default SOCKS5 proxy is used to reach peers via this network type.</source>
        <translation>Megmutatja, hogy az alapértelmezett SOCKS5 proxy van-e használatban, hogy elérje a párokat ennél a hálózati típusnál.</translation>
    </message>
    <message>
<<<<<<< HEAD
=======
        <source>Hide the icon from the system tray.</source>
        <translation>Ikon elrejtése a tálcáról.</translation>
    </message>
    <message>
>>>>>>> 228c1378
        <source>Minimize instead of exit the application when the window is closed. When this option is enabled, the application will be closed only after selecting Exit in the menu.</source>
        <translation>Az alkalmazásból való kilépés helyett az eszköztárba kicsinyíti az alkalmazást az ablak bezárásakor. Ez esetben az alkalmazás csak a Kilépés menüponttal zárható be.</translation>
    </message>
    <message>
        <source>Third party URLs (e.g. a block explorer) that appear in the transactions tab as context menu items. %s in the URL is replaced by transaction hash. Multiple URLs are separated by vertical bar |.</source>
        <translation>Harmadik féltől származó URL-ek (pl. egy blokk felfedező) amelyek a tranzakciós fülön jelennek meg mint a környezetérzékeny menü tételei. %s az URL-ben helyettesítve a tranzakciós hash-el. Több URL esetén, függőleges vonal választja el őket.</translation>
    </message>
    <message>
        <source>Active command-line options that override above options:</source>
        <translation>Aktív parancssori beállítások, melyek felülírják a fenti beállításokat:</translation>
    </message>
    <message>
        <source>Open the %1 configuration file from the working directory.</source>
        <translation>A %1 konfigurációs fájl megnyitása a munkakönyvtárból.</translation>
    </message>
    <message>
        <source>Open Configuration File</source>
        <translation>Konfigurációs Fájl Megnyitása</translation>
    </message>
    <message>
        <source>Reset all client options to default.</source>
        <translation>Minden kliensbeállítás alapértelmezettre állítása.</translation>
    </message>
    <message>
        <source>&amp;Reset Options</source>
        <translation>Beállítások tö&amp;rlése</translation>
    </message>
    <message>
        <source>&amp;Network</source>
        <translation>&amp;Hálózat</translation>
    </message>
    <message>
        <source>(0 = auto, &lt;0 = leave that many cores free)</source>
        <translation>(0 = automatikus, &lt;0 = ennyi processzormagot hagyjon szabadon)</translation>
    </message>
    <message>
        <source>W&amp;allet</source>
        <translation>T&amp;árca</translation>
    </message>
    <message>
        <source>Expert</source>
        <translation>Szakértő</translation>
    </message>
    <message>
        <source>Enable coin &amp;control features</source>
        <translation>Pénzküldés beállításainak engedélyezése</translation>
    </message>
    <message>
        <source>If you disable the spending of unconfirmed change, the change from a transaction cannot be used until that transaction has at least one confirmation. This also affects how your balance is computed.</source>
        <translation>Ha letiltja a jóváhagyatlan visszajáró elköltését, akkor egy tranzakcióból származó visszajárót nem lehet felhasználni, amíg legalább egy jóváhagyás nem történik. Ez befolyásolja az egyenlegének a kiszámítását is.</translation>
    </message>
    <message>
        <source>&amp;Spend unconfirmed change</source>
        <translation>&amp;Költése a a jóváhagyatlan visszajárónak</translation>
    </message>
    <message>
        <source>Automatically open the Qtum client port on the router. This only works when your router supports UPnP and it is enabled.</source>
        <translation>A Qtum-kliens portjának automatikus megnyitása a routeren. Ez csak akkor működik, ha a routered támogatja az UPnP-t és az engedélyezve is van rajta.</translation>
    </message>
    <message>
        <source>Map port using &amp;UPnP</source>
        <translation>&amp;UPnP port-feltérképezés</translation>
    </message>
    <message>
<<<<<<< HEAD
=======
        <source>Accept connections from outside.</source>
        <translation>Külső csatlakozások elfogadása.</translation>
    </message>
    <message>
        <source>Allow incomin&amp;g connections</source>
        <translation>Bejövő kapcsolatok engedélyezése.</translation>
    </message>
    <message>
>>>>>>> 228c1378
        <source>Connect to the Qtum network through a SOCKS5 proxy.</source>
        <translation>Csatlakozás a Qtum hálózatához SOCKS5 proxyn keresztül</translation>
    </message>
    <message>
        <source>&amp;Connect through SOCKS5 proxy (default proxy):</source>
        <translation>&amp;Kapcsolódás SOCKS5 proxyn keresztül (alapértelmezett proxy):</translation>
    </message>
    <message>
        <source>Proxy &amp;IP:</source>
        <translation>Proxy &amp;IP:</translation>
    </message>
    <message>
        <source>&amp;Port:</source>
        <translation>&amp;Port:</translation>
    </message>
    <message>
        <source>Port of the proxy (e.g. 9050)</source>
        <translation>Proxy portja (pl.: 9050)</translation>
    </message>
    <message>
        <source>Used for reaching peers via:</source>
        <translation>Párok elérésére használjuk ezen keresztül:</translation>
    </message>
    <message>
        <source>IPv4</source>
        <translation>IPv4</translation>
    </message>
    <message>
        <source>IPv6</source>
        <translation>IPv6</translation>
    </message>
    <message>
        <source>Tor</source>
        <translation>Tor</translation>
    </message>
    <message>
        <source>Connect to the Qtum network through a separate SOCKS5 proxy for Tor hidden services.</source>
        <translation>Csatlakozás a Qtum hálózathoz külön SOCKS5 proxy használatával a Tor rejtett szolgáltatásainak eléréséhez.</translation>
    </message>
    <message>
        <source>&amp;Window</source>
        <translation>&amp;Ablak</translation>
    </message>
    <message>
        <source>Show only a tray icon after minimizing the window.</source>
        <translation>Kicsinyítés után csak eszköztár-ikont mutass</translation>
    </message>
    <message>
        <source>&amp;Minimize to the tray instead of the taskbar</source>
        <translation>&amp;Kicsinyítés a tálcára az eszköztár helyett</translation>
    </message>
    <message>
        <source>M&amp;inimize on close</source>
        <translation>K&amp;icsinyítés záráskor</translation>
    </message>
    <message>
        <source>&amp;Display</source>
        <translation>&amp;Megjelenítés</translation>
    </message>
    <message>
        <source>User Interface &amp;language:</source>
        <translation>Felhasználófelület nye&amp;lve:</translation>
    </message>
    <message>
        <source>The user interface language can be set here. This setting will take effect after restarting %1.</source>
        <translation>A felhasználói felület nyelvét tudja itt beállítani. Ez a beállítás csak a %1 újraindítása után lép életbe.</translation>
    </message>
    <message>
        <source>&amp;Unit to show amounts in:</source>
        <translation>&amp;Mértékegység:</translation>
    </message>
    <message>
        <source>Choose the default subdivision unit to show in the interface and when sending coins.</source>
        <translation>Válaszd ki az interfészen és érmék küldésekor megjelenítendő alapértelmezett alegységet.</translation>
    </message>
    <message>
        <source>Whether to show coin control features or not.</source>
        <translation>Mutassa a pénzküldés beállításait vagy ne.</translation>
    </message>
    <message>
<<<<<<< HEAD
=======
        <source>&amp;Third party transaction URLs</source>
        <translation>&amp;Harmadik féltől származó tranzakció URL-ek</translation>
    </message>
    <message>
>>>>>>> 228c1378
        <source>&amp;OK</source>
        <translation>&amp;OK</translation>
    </message>
    <message>
        <source>&amp;Cancel</source>
        <translation>Megszakítás</translation>
    </message>
    <message>
        <source>default</source>
        <translation>alapértelmezett</translation>
    </message>
    <message>
        <source>none</source>
        <translation>semmi</translation>
    </message>
    <message>
        <source>Confirm options reset</source>
        <translation>Beállítások törlésének jóváhagyása.</translation>
    </message>
    <message>
        <source>Client restart required to activate changes.</source>
        <translation>A változtatások aktiválásahoz újra kell indítani a klienst.</translation>
    </message>
    <message>
        <source>Client will be shut down. Do you want to proceed?</source>
        <translation>A kliens le fog állni. Szeretné folytatni?</translation>
    </message>
    <message>
        <source>Configuration options</source>
        <translation>Beállítási lehetőségek</translation>
    </message>
    <message>
        <source>The configuration file is used to specify advanced user options which override GUI settings. Additionally, any command-line options will override this configuration file.</source>
        <translation>A konfigurációs fájlt a haladó felhasználók olyan beállításokra használhatják, amelyek felülírják a grafikus felület beállításait. Azonban bármely parancssori beállítás felülírja a konfigurációs fájl beállításait.</translation>
    </message>
    <message>
        <source>Error</source>
        <translation>Hiba</translation>
    </message>
    <message>
        <source>The configuration file could not be opened.</source>
        <translation>Nem sikerült megnyitni a konfigurációs fájlt.</translation>
    </message>
    <message>
        <source>This change would require a client restart.</source>
        <translation>Ehhez a változtatáshoz újra kellene indítani a klienst.</translation>
    </message>
    <message>
        <source>The supplied proxy address is invalid.</source>
        <translation>A megadott proxy cím nem érvényes.</translation>
    </message>
</context>
<context>
    <name>OverviewPage</name>
    <message>
        <source>Form</source>
        <translation>Űrlap</translation>
    </message>
    <message>
        <source>The displayed information may be out of date. Your wallet automatically synchronizes with the Qtum network after a connection is established, but this process has not completed yet.</source>
        <translation>A kijelzett információ lehet, hogy elavult. A pénztárcája automatikusan szinkronizálja magát a Qtum hálózattal miután a kapcsolat létrejön, de ez e folyamat még nem fejeződött be.</translation>
    </message>
    <message>
        <source>Watch-only:</source>
        <translation>Csak megfigyelés</translation>
    </message>
    <message>
        <source>Available:</source>
        <translation>Elérhető:</translation>
    </message>
    <message>
        <source>Your current spendable balance</source>
        <translation>Jelenlegi egyenleg</translation>
    </message>
    <message>
        <source>Pending:</source>
        <translation>Küldés:</translation>
    </message>
    <message>
        <source>Total of transactions that have yet to be confirmed, and do not yet count toward the spendable balance</source>
        <translation>Még megerősítésre váró, a jelenlegi egyenlegbe be nem számított tranzakciók</translation>
    </message>
    <message>
        <source>Immature:</source>
        <translation>Éretlen:</translation>
    </message>
    <message>
        <source>Mined balance that has not yet matured</source>
        <translation>Bányászott egyenleg amely még nem érett be.</translation>
    </message>
    <message>
        <source>Balances</source>
        <translation>Egyenlegek</translation>
    </message>
    <message>
        <source>Total:</source>
        <translation>Összesen:</translation>
    </message>
    <message>
        <source>Your current total balance</source>
        <translation>Aktuális egyenleged</translation>
    </message>
    <message>
        <source>Your current balance in watch-only addresses</source>
        <translation>A csak megfigyelt címeinek az egyenlege</translation>
    </message>
    <message>
        <source>Spendable:</source>
        <translation>Elkölthető:</translation>
    </message>
    <message>
        <source>Recent transactions</source>
        <translation>A legutóbbi tranzakciók</translation>
    </message>
    <message>
        <source>Unconfirmed transactions to watch-only addresses</source>
        <translation>A csak megfigyelt címek hitelesítetlen tranzakciói</translation>
    </message>
    <message>
        <source>Mined balance in watch-only addresses that has not yet matured</source>
        <translation>A csak megfigyelt címek bányászott, még éretlen egyenlege</translation>
    </message>
    <message>
        <source>Current total balance in watch-only addresses</source>
        <translation>A csak megfigyelt címek jelenlegi teljes egyenlege</translation>
    </message>
</context>
<context>
    <name>PaymentServer</name>
    <message>
        <source>Payment request error</source>
        <translation>Hiba történt a fizetési kérelem során</translation>
    </message>
    <message>
        <source>Cannot start qtum: click-to-pay handler</source>
        <translation>A qtum nem tud elindulni: click-to-pay kezelő</translation>
    </message>
    <message>
        <source>URI handling</source>
        <translation>URI kezelés</translation>
    </message>
    <message>
        <source>Invalid payment address %1</source>
        <translation>Érvénytelen fizetési cím %1</translation>
    </message>
    <message>
        <source>URI cannot be parsed! This can be caused by an invalid Qtum address or malformed URI parameters.</source>
        <translation>Nem sikerült az URI elemzése! Ezt okozhatja érvénytelen Qtum cím, vagy rossz URI paraméterezés.</translation>
    </message>
    <message>
        <source>Payment request file handling</source>
        <translation>Fizetés kérelmi fájl kezelése</translation>
    </message>
    <message>
        <source>Payment request file cannot be read! This can be caused by an invalid payment request file.</source>
        <translation>Nem sikerült beolvasni a fizetési kérelmi fájlt! Ezt érvénytelen fizetési kérelmi fájl okozhatja.</translation>
    </message>
    <message>
        <source>Payment request rejected</source>
        <translation>A fizetési kérelem visszautasítva</translation>
    </message>
    <message>
        <source>Payment request network doesn't match client network.</source>
        <translation>A fizetési kérelmi hálózat nem egyezik a kliens hálózatával.</translation>
    </message>
    <message>
        <source>Payment request expired.</source>
        <translation>A fizetési kérelem lejárt.</translation>
    </message>
    <message>
        <source>Payment request is not initialized.</source>
        <translation>A fizetési kérelem nem inicializálódott</translation>
    </message>
    <message>
        <source>Invalid payment request.</source>
        <translation>Érvénytelen fizetési kérelem</translation>
    </message>
    <message>
        <source>Requested payment amount of %1 is too small (considered dust).</source>
        <translation>A %1 fizetésre kért összege túl kevés (porszemnek minősül).</translation>
    </message>
    <message>
        <source>Refund from %1</source>
        <translation>Visszatérítés a %1 -tól</translation>
    </message>
    <message>
        <source>Payment request %1 is too large (%2 bytes, allowed %3 bytes).</source>
        <translation>A fizetési kérelem %1 túl nagy (%2 byte, csak %3 byte engedélyezett).</translation>
    </message>
    <message>
        <source>Error communicating with %1: %2</source>
        <translation>Hiba a kommuniáció során %1 -el: %2</translation>
    </message>
    <message>
        <source>Payment request cannot be parsed!</source>
        <translation>Nem sikerült elemezni a fizetési kérelmet!</translation>
    </message>
    <message>
        <source>Bad response from server %1</source>
        <translation>Rossz válasz a kiszolgálótól %1</translation>
    </message>
    <message>
        <source>Network request error</source>
        <translation>Hálózati kérelem hiba</translation>
    </message>
    <message>
        <source>Payment acknowledged</source>
        <translation>Fizetés elfogadva</translation>
    </message>
</context>
<context>
    <name>PeerTableModel</name>
    <message>
        <source>User Agent</source>
        <translation>User Agent</translation>
    </message>
    <message>
        <source>Node/Service</source>
        <translation>Csomópont/Szolgáltatás</translation>
    </message>
    <message>
        <source>NodeId</source>
        <translation>Csomópont Azonosító</translation>
    </message>
    <message>
        <source>Ping</source>
        <translation>Ping</translation>
    </message>
    <message>
        <source>Sent</source>
        <translation>Küldött</translation>
    </message>
    <message>
        <source>Received</source>
        <translation>Fogadott</translation>
    </message>
</context>
<context>
    <name>QObject</name>
    <message>
        <source>Amount</source>
        <translation>Összeg</translation>
    </message>
    <message>
        <source>Enter a Qtum address (e.g. %1)</source>
        <translation>Ad meg egy Qtum címet (pl: %1)</translation>
    </message>
    <message>
        <source>%1 d</source>
        <translation>%1 n</translation>
    </message>
    <message>
        <source>%1 h</source>
        <translation>%1 ó</translation>
    </message>
    <message>
        <source>%1 m</source>
        <translation>%1 p</translation>
    </message>
    <message>
        <source>%1 s</source>
        <translation>%1 mp</translation>
    </message>
    <message>
        <source>None</source>
        <translation>Semmi</translation>
    </message>
    <message>
        <source>N/A</source>
        <translation>Nem elérhető</translation>
    </message>
    <message>
        <source>%1 ms</source>
        <translation>%1 ms</translation>
    </message>
    <message numerus="yes">
        <source>%n second(s)</source>
        <translation><numerusform>%n másodperc</numerusform><numerusform>%n másodperc</numerusform></translation>
    </message>
    <message numerus="yes">
        <source>%n minute(s)</source>
        <translation><numerusform>%n perc</numerusform><numerusform>%n perc</numerusform></translation>
    </message>
    <message numerus="yes">
        <source>%n hour(s)</source>
        <translation><numerusform>%n óra</numerusform><numerusform>%n óra</numerusform></translation>
    </message>
    <message numerus="yes">
        <source>%n day(s)</source>
        <translation><numerusform>%n nap</numerusform><numerusform>%n nap</numerusform></translation>
    </message>
    <message numerus="yes">
        <source>%n week(s)</source>
        <translation><numerusform>%n hét</numerusform><numerusform>%n hét</numerusform></translation>
    </message>
    <message>
        <source>%1 and %2</source>
        <translation>%1 és %2</translation>
    </message>
    <message numerus="yes">
        <source>%n year(s)</source>
        <translation><numerusform>%n év</numerusform><numerusform>%n év</numerusform></translation>
    </message>
    <message>
        <source>%1 B</source>
        <translation>%1 B</translation>
    </message>
    <message>
        <source>%1 KB</source>
        <translation>%1 KB</translation>
    </message>
    <message>
        <source>%1 MB</source>
        <translation>%1 MB</translation>
    </message>
    <message>
        <source>%1 GB</source>
        <translation>%1 GB</translation>
    </message>
    <message>
        <source>%1 didn't yet exit safely...</source>
        <translation>%1 még nem lépett ki biztonságosan...</translation>
    </message>
    <message>
        <source>unknown</source>
        <translation>ismeretlen</translation>
    </message>
</context>
<context>
    <name>QObject::QObject</name>
    <message>
        <source>Error: Specified data directory "%1" does not exist.</source>
        <translation>Hiba: A megadott "%1" adatkönyvtár nem létezik. </translation>
    </message>
    <message>
        <source>Error: %1</source>
        <translation>Hiba: %1</translation>
    </message>
</context>
<context>
    <name>QRImageWidget</name>
    <message>
        <source>&amp;Save Image...</source>
        <translation>&amp;Kép Mentése</translation>
    </message>
    <message>
        <source>&amp;Copy Image</source>
        <translation>&amp;Kép Másolása</translation>
    </message>
    <message>
        <source>Save QR Code</source>
        <translation>QR Kód Mentése</translation>
    </message>
    <message>
        <source>PNG Image (*.png)</source>
        <translation>PNG kép (*.png)</translation>
    </message>
</context>
<context>
    <name>RPCConsole</name>
    <message>
        <source>N/A</source>
        <translation>Nem elérhető</translation>
    </message>
    <message>
        <source>Client version</source>
        <translation>Kliens verzió</translation>
    </message>
    <message>
        <source>&amp;Information</source>
        <translation>&amp;Információ</translation>
    </message>
    <message>
        <source>Debug window</source>
        <translation>Debug ablak</translation>
    </message>
    <message>
        <source>General</source>
        <translation>Általános</translation>
    </message>
    <message>
        <source>Using BerkeleyDB version</source>
        <translation>Használt BerkeleyDB verzió</translation>
    </message>
    <message>
        <source>Datadir</source>
        <translation>Adatkönyvtár</translation>
    </message>
    <message>
        <source>Startup time</source>
        <translation>Bekapcsolás ideje</translation>
    </message>
    <message>
        <source>Network</source>
        <translation>Hálózat</translation>
    </message>
    <message>
        <source>Name</source>
        <translation>Név</translation>
    </message>
    <message>
        <source>Number of connections</source>
        <translation>Kapcsolatok száma</translation>
    </message>
    <message>
        <source>Block chain</source>
        <translation>Blokklánc</translation>
    </message>
    <message>
        <source>Current number of blocks</source>
        <translation>Aktuális blokkok száma</translation>
    </message>
    <message>
        <source>Memory Pool</source>
        <translation>Memória Halom</translation>
    </message>
    <message>
        <source>Current number of transactions</source>
        <translation>Jelenlegi tranzakciók száma</translation>
    </message>
    <message>
        <source>Memory usage</source>
        <translation>Memóriahasználat</translation>
    </message>
    <message>
        <source>&amp;Reset</source>
        <translation>&amp;Visszaállítás</translation>
    </message>
    <message>
        <source>Received</source>
        <translation>Fogadott</translation>
    </message>
    <message>
        <source>Sent</source>
        <translation>Küldött</translation>
    </message>
    <message>
        <source>&amp;Peers</source>
        <translation>&amp;Peerek</translation>
    </message>
    <message>
        <source>Banned peers</source>
        <translation>Kitiltott felek</translation>
    </message>
    <message>
        <source>Select a peer to view detailed information.</source>
        <translation>Peer kijelölése a részletes információkért</translation>
    </message>
    <message>
        <source>Whitelisted</source>
        <translation>Engedélyezett</translation>
    </message>
    <message>
        <source>Direction</source>
        <translation>Irány</translation>
    </message>
    <message>
        <source>Version</source>
        <translation>Verzió</translation>
    </message>
    <message>
        <source>Starting Block</source>
        <translation>Kezdő Blokk</translation>
    </message>
    <message>
        <source>Synced Headers</source>
        <translation>Szinkronizált Fejlécek</translation>
    </message>
    <message>
        <source>Synced Blocks</source>
        <translation>Szinkronizált Blokkok</translation>
    </message>
    <message>
        <source>User Agent</source>
        <translation>User Agent</translation>
    </message>
    <message>
        <source>Open the %1 debug log file from the current data directory. This can take a few seconds for large log files.</source>
        <translation>A %1 debug log fájl megnyitása a jelenlegi könyvtárból. Ez néhány másodpercig eltarthat nagyobb log fájlok esetén.</translation>
    </message>
    <message>
        <source>Decrease font size</source>
        <translation>Betűméret kicsinyítése</translation>
    </message>
    <message>
        <source>Increase font size</source>
        <translation>Betűméret növelése</translation>
    </message>
    <message>
        <source>Services</source>
        <translation>Szolgáltatások</translation>
    </message>
    <message>
        <source>Connection Time</source>
        <translation>Csatlakozás ideje</translation>
    </message>
    <message>
        <source>Last Send</source>
        <translation>Legutóbbi küldés</translation>
    </message>
    <message>
        <source>Last Receive</source>
        <translation>Legutóbbi fogadás</translation>
    </message>
    <message>
        <source>Ping Time</source>
        <translation>Ping idő</translation>
    </message>
    <message>
        <source>The duration of a currently outstanding ping.</source>
        <translation>A jelenlegi kiváló ping időtartama.</translation>
    </message>
    <message>
        <source>Ping Wait</source>
        <translation>Ping Várakozás</translation>
    </message>
    <message>
        <source>Min Ping</source>
        <translation>Minimum Ping</translation>
    </message>
    <message>
        <source>Time Offset</source>
        <translation>Idő Eltolódás</translation>
    </message>
    <message>
        <source>Last block time</source>
        <translation>Utolsó blokk ideje</translation>
    </message>
    <message>
        <source>&amp;Open</source>
        <translation>&amp;Megnyitás</translation>
    </message>
    <message>
        <source>&amp;Console</source>
        <translation>&amp;Konzol</translation>
    </message>
    <message>
        <source>&amp;Network Traffic</source>
        <translation>&amp;Hálózati forgalom</translation>
    </message>
    <message>
        <source>Totals</source>
        <translation>Összesen:</translation>
    </message>
    <message>
        <source>In:</source>
        <translation>Be:</translation>
    </message>
    <message>
        <source>Out:</source>
        <translation>Ki:</translation>
    </message>
    <message>
        <source>Debug log file</source>
        <translation>Debug naplófájl</translation>
    </message>
    <message>
        <source>Clear console</source>
        <translation>Konzol törlése</translation>
    </message>
    <message>
        <source>1 &amp;hour</source>
        <translation>1 &amp;óra</translation>
    </message>
    <message>
        <source>1 &amp;day</source>
        <translation>1 &amp;nap</translation>
    </message>
    <message>
        <source>1 &amp;week</source>
        <translation>1 &amp;hét</translation>
    </message>
    <message>
        <source>1 &amp;year</source>
        <translation>1 &amp;év</translation>
    </message>
    <message>
        <source>&amp;Disconnect</source>
        <translation>&amp;Szétkapcsol</translation>
    </message>
    <message>
        <source>Ban for</source>
        <translation>Kitiltás oka</translation>
    </message>
    <message>
        <source>&amp;Unban</source>
        <translation>&amp;Feloldja a kitiltást</translation>
    </message>
    <message>
        <source>Welcome to the %1 RPC console.</source>
        <translation>Üdv a %1 RPC konzoljában.</translation>
    </message>
    <message>
        <source>Use up and down arrows to navigate history, and %1 to clear screen.</source>
        <translation>Használja a fel és le nyilakat az előzményekben való navigáláshoz, és %1 -et a képernyő törlésére.</translation>
    </message>
    <message>
<<<<<<< HEAD
=======
        <source>For more information on using this console type %1.</source>
        <translation>Több információért használja a konzolban a %1 parancsot.</translation>
    </message>
    <message>
>>>>>>> 228c1378
        <source>WARNING: Scammers have been active, telling users to type commands here, stealing their wallet contents. Do not use this console without fully understanding the ramifications of a command.</source>
        <translation>FIGYELEM: Csalók megpróbálnak felhasználókat rávenni, hogy parancsokat írjanak be ide, és ellopják a tárca tartalmát. Ne használja ezt a konzolt anélkül, hogy teljesen megértené egy parancs kiadásának a következményeit.</translation>
    </message>
    <message>
        <source>Network activity disabled</source>
        <translation>Hálózati tevékenység letiltva.</translation>
    </message>
    <message>
        <source>(node id: %1)</source>
        <translation>(csomópont azonosító: %1)</translation>
    </message>
    <message>
        <source>via %1</source>
        <translation>%1 által</translation>
    </message>
    <message>
        <source>never</source>
        <translation>soha</translation>
    </message>
    <message>
        <source>Inbound</source>
        <translation>Bejövő</translation>
    </message>
    <message>
        <source>Outbound</source>
        <translation>Kimenő</translation>
    </message>
    <message>
        <source>Yes</source>
        <translation>Igen</translation>
    </message>
    <message>
        <source>No</source>
        <translation>Nem</translation>
    </message>
    <message>
        <source>Unknown</source>
        <translation>Ismeretlen</translation>
    </message>
</context>
<context>
    <name>ReceiveCoinsDialog</name>
    <message>
        <source>&amp;Amount:</source>
        <translation>&amp;Összeg:</translation>
    </message>
    <message>
        <source>&amp;Label:</source>
        <translation>Címke:</translation>
    </message>
    <message>
        <source>&amp;Message:</source>
        <translation>&amp;Üzenet:</translation>
    </message>
    <message>
        <source>An optional message to attach to the payment request, which will be displayed when the request is opened. Note: The message will not be sent with the payment over the Qtum network.</source>
        <translation>Egy opcionális üzenet csatolása a fizetési kérelemhez, amely megjelenik a kérelem megnyitásakor. Megjegyzés: Az üzenet nem lesz elküldve a fizetséggel a Qtum hálózaton keresztül.</translation>
    </message>
    <message>
        <source>An optional label to associate with the new receiving address.</source>
        <translation>Egy opcionális címke, amit hozzá lehet rendelni az új fogadó címhez.</translation>
    </message>
    <message>
        <source>Use this form to request payments. All fields are &lt;b&gt;optional&lt;/b&gt;.</source>
        <translation>Használja ezt az űrlapot fizetési kérelmekhez. Minden mező &lt;b&gt;opcionális&lt;/b&gt; </translation>
    </message>
    <message>
        <source>An optional amount to request. Leave this empty or zero to not request a specific amount.</source>
        <translation>Egy opcionálisan kérhető összeg. Hagyja üresen, vagy írjon be nullát, ha nem kívánja használni.</translation>
    </message>
    <message>
        <source>Clear all fields of the form.</source>
        <translation>Minden mező törlése</translation>
    </message>
    <message>
        <source>Clear</source>
        <translation>Törlés</translation>
    </message>
    <message>
        <source>Native segwit addresses (aka Bech32 or BIP-173) reduce your transaction fees later on and offer better protection against typos, but old wallets don't support them. When unchecked, an address compatible with older wallets will be created instead.</source>
        <translation>Segwit címek (Bech32 vagy BIP-173) csökkentik a tranzakciók díját és jobb védelmet biztosítanak gépelési hibával szemben, de a régi pénztárcák nem támogatják. Ha nincs aktiválva, egy régi pénztárcával is kompatibilis cím lesz létrehozva.</translation>
    </message>
    <message>
        <source>Generate native segwit (Bech32) address</source>
        <translation>Segwit cím (Bech32) létrehozása</translation>
    </message>
    <message>
        <source>Requested payments history</source>
        <translation>A kért kifizetések története</translation>
    </message>
    <message>
        <source>&amp;Request payment</source>
        <translation>&amp;Fizetés kérése</translation>
    </message>
    <message>
        <source>Show the selected request (does the same as double clicking an entry)</source>
        <translation>Mutassa meg a kiválasztott kérelmet (ugyanaz, mint a duplaklikk)</translation>
    </message>
    <message>
        <source>Show</source>
        <translation>Mutat</translation>
    </message>
    <message>
        <source>Remove the selected entries from the list</source>
        <translation>A kijelölt elemek törlése a listáról</translation>
    </message>
    <message>
        <source>Remove</source>
        <translation>Eltávolítás</translation>
    </message>
    <message>
        <source>Copy URI</source>
        <translation>URI másolása</translation>
    </message>
    <message>
        <source>Copy label</source>
        <translation>Címke másolása</translation>
    </message>
    <message>
        <source>Copy message</source>
        <translation>Üzenet másolása</translation>
    </message>
    <message>
        <source>Copy amount</source>
        <translation>Összeg másolása</translation>
    </message>
</context>
<context>
    <name>ReceiveRequestDialog</name>
    <message>
        <source>QR Code</source>
        <translation>QR kód</translation>
    </message>
    <message>
        <source>Copy &amp;URI</source>
        <translation>&amp;URI másolása</translation>
    </message>
    <message>
        <source>Copy &amp;Address</source>
        <translation>&amp;Cím másolása</translation>
    </message>
    <message>
        <source>&amp;Save Image...</source>
        <translation>&amp;Kép mentése</translation>
    </message>
    <message>
        <source>Request payment to %1</source>
        <translation>Fizetés kérése a %1 -hez</translation>
    </message>
    <message>
        <source>Payment information</source>
        <translation>Fizetési információ</translation>
    </message>
    <message>
        <source>URI</source>
        <translation>URI</translation>
    </message>
    <message>
        <source>Address</source>
        <translation>Cím</translation>
    </message>
    <message>
        <source>Amount</source>
        <translation>Összeg</translation>
    </message>
    <message>
        <source>Label</source>
        <translation>Címke</translation>
    </message>
    <message>
        <source>Message</source>
        <translation>Üzenet</translation>
    </message>
    <message>
<<<<<<< HEAD
=======
        <source>Wallet</source>
        <translation>Tárca</translation>
    </message>
    <message>
>>>>>>> 228c1378
        <source>Resulting URI too long, try to reduce the text for label / message.</source>
        <translation>A keletkezett URI túl hosszú, próbálja meg csökkenteni a cimke / üzenet szövegének méretét.</translation>
    </message>
    <message>
        <source>Error encoding URI into QR Code.</source>
        <translation>Hiba lépett fel az URI QR kóddá alakításakor.</translation>
    </message>
</context>
<context>
    <name>RecentRequestsTableModel</name>
    <message>
        <source>Date</source>
        <translation>Dátum</translation>
    </message>
    <message>
        <source>Label</source>
        <translation>Címke</translation>
    </message>
    <message>
        <source>Message</source>
        <translation>Üzenet</translation>
    </message>
    <message>
        <source>(no label)</source>
        <translation>(nincs címke)</translation>
    </message>
    <message>
        <source>(no message)</source>
        <translation>(nincs üzenet)</translation>
    </message>
    <message>
        <source>(no amount requested)</source>
        <translation>(nem kért összeget)</translation>
    </message>
    <message>
        <source>Requested</source>
        <translation>Kért</translation>
    </message>
</context>
<context>
    <name>SendCoinsDialog</name>
    <message>
        <source>Send Coins</source>
        <translation>Érmék küldése</translation>
    </message>
    <message>
        <source>Coin Control Features</source>
        <translation>Pénzküldés beállításai</translation>
    </message>
    <message>
        <source>Inputs...</source>
        <translation>Bemenetek...</translation>
    </message>
    <message>
        <source>automatically selected</source>
        <translation>automatikusan kiválasztva</translation>
    </message>
    <message>
        <source>Insufficient funds!</source>
        <translation>Fedezethiány!</translation>
    </message>
    <message>
        <source>Quantity:</source>
        <translation>Mennyiség:</translation>
    </message>
    <message>
        <source>Bytes:</source>
        <translation>Bájtok:</translation>
    </message>
    <message>
        <source>Amount:</source>
        <translation>Összeg:</translation>
    </message>
    <message>
        <source>Fee:</source>
        <translation>Díjak:</translation>
    </message>
    <message>
        <source>After Fee:</source>
        <translation>Utólagos díj:</translation>
    </message>
    <message>
        <source>Change:</source>
        <translation>Visszajáró:</translation>
    </message>
    <message>
        <source>If this is activated, but the change address is empty or invalid, change will be sent to a newly generated address.</source>
        <translation>Ha ezt a beállítást engedélyezi, de a visszajáró cím érvénytelen, a visszajáró egy újonnan generált címre lesz küldve.</translation>
    </message>
    <message>
        <source>Custom change address</source>
        <translation>Egyedi visszajáró cím</translation>
    </message>
    <message>
        <source>Transaction Fee:</source>
        <translation>Tranzakciós díj</translation>
    </message>
    <message>
        <source>Choose...</source>
        <translation>Válassz...</translation>
    </message>
    <message>
        <source>Using the fallbackfee can result in sending a transaction that will take several hours or days (or never) to confirm. Consider choosing your fee manually or wait until you have validated the complete chain.</source>
        <translation>A tartalék díj (failback fee) használata egy órákig vagy napokig tartó (vagy soha be nem fejeződő) tranzakciót eredményezhet. Fontolja meg, hogy Ön adja meg a díjat, vagy várjon amíg a teljes láncot érvényesíti.</translation>
    </message>
    <message>
        <source>Warning: Fee estimation is currently not possible.</source>
        <translation>Figyelem: A hozzávetőleges díjszámítás jelenleg nem lehetséges.</translation>
    </message>
    <message>
        <source>collapse fee-settings</source>
        <translation>díj beállítások bezárása</translation>
    </message>
    <message>
        <source>per kilobyte</source>
        <translation>kilobájtonként</translation>
    </message>
    <message>
        <source>Hide</source>
        <translation>Elrejtés</translation>
    </message>
    <message>
<<<<<<< HEAD
        <source>(read the tooltip)</source>
        <translation>(olvasd el a gyorstippet)</translation>
    </message>
    <message>
        <source>Recommended:</source>
        <translation>Ajánlott:</translation>
=======
        <source>Paying only the minimum fee is just fine as long as there is less transaction volume than space in the blocks. But be aware that this can end up in a never confirming transaction once there is more demand for qtum transactions than the network can process.</source>
        <translation>Alacsony díj is megfelelő, ha nincs több tranzakció mint amennyi hely a blokkokban. Figyelem! Ha a hálózat túlterhelt, lehetséges, hogy a tranzakció nem lesz megerősítve.</translation>
>>>>>>> 228c1378
    </message>
    <message>
        <source>(read the tooltip)</source>
        <translation>(olvasd el a gyorstippet)</translation>
    </message>
    <message>
<<<<<<< HEAD
=======
        <source>Recommended:</source>
        <translation>Ajánlott:</translation>
    </message>
    <message>
        <source>Custom:</source>
        <translation>Egyéni:</translation>
    </message>
    <message>
>>>>>>> 228c1378
        <source>Send to multiple recipients at once</source>
        <translation>Küldés több címzettnek egyszerre</translation>
    </message>
    <message>
        <source>Add &amp;Recipient</source>
        <translation>&amp;Címzett hozzáadása</translation>
    </message>
    <message>
        <source>Clear all fields of the form.</source>
        <translation>Minden mező törlése</translation>
    </message>
    <message>
        <source>Dust:</source>
        <translation>Por-határ:</translation>
    </message>
    <message>
        <source>Confirmation time target:</source>
        <translation>Várható megerősítési idő:</translation>
    </message>
    <message>
        <source>Enable Replace-By-Fee</source>
        <translation>Replace-By-Fee bekapcsolása</translation>
    </message>
    <message>
        <source>Clear &amp;All</source>
        <translation>Mindent &amp;töröl</translation>
    </message>
    <message>
        <source>Balance:</source>
        <translation>Egyenleg:</translation>
    </message>
    <message>
        <source>Confirm the send action</source>
        <translation>Küldés megerősítése</translation>
    </message>
    <message>
        <source>S&amp;end</source>
        <translation>&amp;Küldés</translation>
    </message>
    <message>
        <source>Copy quantity</source>
        <translation>Mennyiség másolása</translation>
    </message>
    <message>
        <source>Copy amount</source>
        <translation>Összeg másolása</translation>
    </message>
    <message>
        <source>Copy fee</source>
        <translation>Díj másolása</translation>
    </message>
    <message>
        <source>Copy after fee</source>
        <translation>Utólagos díj másolása</translation>
    </message>
    <message>
        <source>Copy bytes</source>
        <translation>Byte-ok másolása </translation>
    </message>
    <message>
        <source>Copy dust</source>
        <translation>Porszemek másolása</translation>
    </message>
    <message>
        <source>Copy change</source>
        <translation>Visszajáró másolása</translation>
    </message>
    <message>
        <source>Are you sure you want to send?</source>
        <translation>Biztosan el akarja küldeni?</translation>
    </message>
    <message>
<<<<<<< HEAD
        <source>added as transaction fee</source>
        <translation>hozzáadva, mint tranzakciós díj</translation>
    </message>
    <message>
        <source>Total Amount %1</source>
        <translation>Teljes Összeg %1</translation>
    </message>
    <message>
        <source>or</source>
        <translation>vagy</translation>
=======
        <source>or</source>
        <translation>vagy</translation>
    </message>
    <message>
        <source>You can increase the fee later (signals Replace-By-Fee, BIP-125).</source>
        <translation>Később növelheti a tranzakció díját (lásd Replace-By-Fee, BIP-125).</translation>
    </message>
    <message>
        <source>Transaction fee</source>
        <translation>Tranzakciós díj</translation>
>>>>>>> 228c1378
    </message>
    <message>
        <source>Confirm send coins</source>
        <translation>Összeg küldésének megerősítése</translation>
    </message>
    <message>
        <source>The recipient address is not valid. Please recheck.</source>
        <translation>A fogadó címe érvénytelen. Kérem ellenőrizze.</translation>
    </message>
    <message>
        <source>The amount to pay must be larger than 0.</source>
        <translation>A fizetendő összegnek nagyobbnak kell lennie 0-nál.</translation>
    </message>
    <message>
        <source>The amount exceeds your balance.</source>
        <translation>Az összeg meghaladja az egyenlegét.</translation>
    </message>
    <message>
        <source>The total exceeds your balance when the %1 transaction fee is included.</source>
        <translation>A küldeni kívánt összeg és a %1 tranzakciós díj együtt meghaladja az egyenlegén rendelkezésre álló összeget.</translation>
    </message>
    <message>
        <source>Duplicate address found: addresses should only be used once each.</source>
        <translation>Többször szerepel ugyanaz a cím: egy címet csak egyszer használjon.</translation>
    </message>
    <message>
        <source>Transaction creation failed!</source>
        <translation>Tranzakció létrehozása sikertelen!</translation>
    </message>
    <message>
        <source>The transaction was rejected with the following reason: %1</source>
        <translation>Tranzakció visszautasítva a következő indokkal: %1</translation>
    </message>
    <message>
        <source>A fee higher than %1 is considered an absurdly high fee.</source>
        <translation>Magasabb díj mint %1 abszurd magas díjnak számít.</translation>
    </message>
    <message>
        <source>Payment request expired.</source>
        <translation>A fizetési kérelem lejárt.</translation>
    </message>
    <message>
        <source>Pay only the required fee of %1</source>
        <translation>Csak a szükséges %1 díj fizetése</translation>
    </message>
    <message>
        <source>Warning: Invalid Qtum address</source>
        <translation>Figyelmeztetés: Érvénytelen Qtum cím</translation>
    </message>
    <message>
        <source>Warning: Unknown change address</source>
        <translation>Figyelmeztetés: Ismeretlen visszajáró cím</translation>
    </message>
    <message>
        <source>Confirm custom change address</source>
        <translation>Egyedi visszajáró cím jóváhagyása</translation>
    </message>
    <message>
        <source>The address you selected for change is not part of this wallet. Any or all funds in your wallet may be sent to this address. Are you sure?</source>
        <translation>A cím, amelyet a visszajárónak megadott, nincs ebben a tárcában. Bármennyi vagy minden összeg elküldhető a tárcájából erre a címre. Biztos benne?</translation>
    </message>
    <message>
        <source>(no label)</source>
        <translation>(nincs címke)</translation>
    </message>
</context>
<context>
    <name>SendCoinsEntry</name>
    <message>
        <source>A&amp;mount:</source>
        <translation>Összeg:</translation>
    </message>
    <message>
        <source>Pay &amp;To:</source>
        <translation>Címzett:</translation>
    </message>
    <message>
        <source>&amp;Label:</source>
        <translation>Címke:</translation>
    </message>
    <message>
        <source>Choose previously used address</source>
        <translation>Válassz egy korábban már használt címet</translation>
    </message>
    <message>
        <source>This is a normal payment.</source>
        <translation>Ez normál fizetés.</translation>
    </message>
    <message>
        <source>The Qtum address to send the payment to</source>
        <translation>Erre a Qtum címre küldje az összeget</translation>
    </message>
    <message>
        <source>Alt+A</source>
        <translation>Alt+A</translation>
    </message>
    <message>
        <source>Paste address from clipboard</source>
        <translation>Cím beillesztése a vágólapról</translation>
    </message>
    <message>
        <source>Alt+P</source>
        <translation>Alt+P</translation>
    </message>
    <message>
        <source>Remove this entry</source>
        <translation>Ez a bejegyzés eltávolítása</translation>
    </message>
    <message>
        <source>S&amp;ubtract fee from amount</source>
        <translation>&amp;Vonja le a díjat az összegből</translation>
    </message>
    <message>
<<<<<<< HEAD
=======
        <source>Use available balance</source>
        <translation>Elérhető egyenleg használata</translation>
    </message>
    <message>
>>>>>>> 228c1378
        <source>Message:</source>
        <translation>Üzenet:</translation>
    </message>
    <message>
<<<<<<< HEAD
=======
        <source>This is an unauthenticated payment request.</source>
        <translation>Ez egy nem hitelesített fizetési kérelem.</translation>
    </message>
    <message>
        <source>This is an authenticated payment request.</source>
        <translation>Ez egy hitelesített fizetési kérelem.</translation>
    </message>
    <message>
>>>>>>> 228c1378
        <source>Enter a label for this address to add it to the list of used addresses</source>
        <translation>Adjon egy címkét ehhez a címhez, hogy bekerüljön a használt címek közé</translation>
    </message>
    <message>
        <source>Pay To:</source>
        <translation>Címzett:</translation>
    </message>
    <message>
        <source>Memo:</source>
        <translation>Jegyzet:</translation>
    </message>
    <message>
        <source>Enter a label for this address to add it to your address book</source>
        <translation>Adjon egy címkét ehhez a címhez, hogy bekerüljön a címtárába</translation>
    </message>
</context>
<context>
    <name>SendConfirmationDialog</name>
    <message>
        <source>Yes</source>
        <translation>Igen</translation>
    </message>
</context>
<context>
    <name>ShutdownWindow</name>
    <message>
        <source>%1 is shutting down...</source>
        <translation>A %1 leáll...</translation>
    </message>
    <message>
        <source>Do not shut down the computer until this window disappears.</source>
        <translation>Ne állítsd le a számítógépet amíg ez az ablak el nem tűnik.</translation>
    </message>
</context>
<context>
    <name>SignVerifyMessageDialog</name>
    <message>
        <source>Signatures - Sign / Verify a Message</source>
        <translation>Aláírások - üzenet aláírása/ellenőrzése</translation>
    </message>
    <message>
        <source>&amp;Sign Message</source>
        <translation>Üzenet aláírása...</translation>
    </message>
    <message>
        <source>The Qtum address to sign the message with</source>
        <translation>Qtum cím, amivel alá kívánja írni az üzenetet</translation>
    </message>
    <message>
        <source>Choose previously used address</source>
        <translation>Válassz egy korábban már használt címet</translation>
    </message>
    <message>
        <source>Alt+A</source>
        <translation>Alt+A</translation>
    </message>
    <message>
        <source>Paste address from clipboard</source>
        <translation>Cím beillesztése a vágólapról</translation>
    </message>
    <message>
        <source>Alt+P</source>
        <translation>Alt+P</translation>
    </message>
    <message>
        <source>Enter the message you want to sign here</source>
        <translation>Ide írja az aláírandó üzenetet</translation>
    </message>
    <message>
        <source>Signature</source>
        <translation>Aláírás</translation>
    </message>
    <message>
        <source>Copy the current signature to the system clipboard</source>
        <translation>A jelenleg kiválasztott aláírás másolása a rendszer-vágólapra</translation>
    </message>
    <message>
        <source>Sign the message to prove you own this Qtum address</source>
        <translation>Üzenet </translation>
    </message>
    <message>
        <source>Sign &amp;Message</source>
        <translation>Üzenet &amp;aláírása</translation>
    </message>
    <message>
        <source>Clear &amp;All</source>
        <translation>Mindent &amp;töröl</translation>
    </message>
    <message>
        <source>&amp;Verify Message</source>
        <translation>Üzenet ellenőrzése</translation>
    </message>
    <message>
        <source>The Qtum address the message was signed with</source>
        <translation>Qtum cím, amivel aláírta az üzenetet</translation>
    </message>
    <message>
        <source>Verify the message to ensure it was signed with the specified Qtum address</source>
        <translation>Ellenőrizze az üzenetet, hogy valóban a megjelölt Qtum címmel van-e aláírva</translation>
    </message>
    <message>
        <source>Verify &amp;Message</source>
        <translation>Üzenet ellenőrzése</translation>
    </message>
    <message>
        <source>Click "Sign Message" to generate signature</source>
        <translation>Klikkeljen az "Üzenet Aláírása" -ra, hogy aláírást generáljon</translation>
    </message>
    <message>
        <source>The entered address is invalid.</source>
        <translation>A megadott cím nem érvényes.</translation>
    </message>
    <message>
        <source>Please check the address and try again.</source>
        <translation>Kérem ellenőrizze a címet és próbálja meg újra.</translation>
    </message>
    <message>
        <source>Wallet unlock was cancelled.</source>
        <translation>Tárca megnyitása megszakítva</translation>
    </message>
    <message>
        <source>Private key for the entered address is not available.</source>
        <translation>A megadott cím privát kulcsa nem található.</translation>
    </message>
    <message>
        <source>Message signing failed.</source>
        <translation>Üzenet aláírása sikertelen.</translation>
    </message>
    <message>
        <source>Message signed.</source>
        <translation>Üzenet aláírva.</translation>
    </message>
    <message>
        <source>The signature could not be decoded.</source>
        <translation>Az aláírást nem sikerült dekódolni.</translation>
    </message>
    <message>
        <source>Please check the signature and try again.</source>
        <translation>Kérem ellenőrizze az aláírást és próbálja újra.</translation>
    </message>
    <message>
        <source>Message verification failed.</source>
        <translation>Az üzenet ellenőrzése sikertelen.</translation>
    </message>
    <message>
        <source>Message verified.</source>
        <translation>Üzenet ellenőrizve.</translation>
    </message>
</context>
<context>
    <name>SplashScreen</name>
    <message>
        <source>[testnet]</source>
        <translation>[teszthálózat]</translation>
    </message>
</context>
<context>
    <name>TrafficGraphWidget</name>
    <message>
        <source>KB/s</source>
        <translation>KB/s</translation>
    </message>
</context>
<context>
    <name>TransactionDesc</name>
    <message>
        <source>Open until %1</source>
        <translation>%1 -ig megnyitva</translation>
    </message>
    <message>
<<<<<<< HEAD
        <source>%1/offline</source>
        <translation>%1/offline</translation>
    </message>
    <message>
=======
>>>>>>> 228c1378
        <source>0/unconfirmed, %1</source>
        <translation>0/megerősítetlen, %1</translation>
    </message>
    <message>
        <source>in memory pool</source>
        <translation>a memória halomban</translation>
    </message>
    <message>
        <source>not in memory pool</source>
        <translation>nincs a memória halomban</translation>
    </message>
    <message>
        <source>abandoned</source>
        <translation>elhagyott</translation>
    </message>
    <message>
        <source>%1/unconfirmed</source>
        <translation>%1/megerősítetlen</translation>
    </message>
    <message>
        <source>%1 confirmations</source>
        <translation>%1 megerősítés</translation>
    </message>
    <message>
        <source>Status</source>
        <translation>Állapot</translation>
    </message>
    <message>
<<<<<<< HEAD
        <source>, has not been successfully broadcast yet</source>
        <translation>, még nem sikerült közvetíteni</translation>
    </message>
    <message>
=======
>>>>>>> 228c1378
        <source>Date</source>
        <translation>Dátum</translation>
    </message>
    <message>
        <source>Source</source>
        <translation>Forrás</translation>
    </message>
    <message>
        <source>Generated</source>
        <translation>Generálva</translation>
    </message>
    <message>
        <source>From</source>
        <translation>Küldő: </translation>
    </message>
    <message>
        <source>unknown</source>
        <translation>ismeretlen</translation>
    </message>
    <message>
        <source>To</source>
        <translation>Címzett</translation>
    </message>
    <message>
        <source>own address</source>
        <translation>saját cím</translation>
    </message>
    <message>
        <source>watch-only</source>
        <translation>csak megfigyelés</translation>
    </message>
    <message>
        <source>label</source>
        <translation>címke</translation>
    </message>
    <message>
        <source>Credit</source>
        <translation>Jóváírás</translation>
    </message>
    <message>
        <source>not accepted</source>
        <translation>elutasítva</translation>
    </message>
    <message>
        <source>Debit</source>
        <translation>Terhelés</translation>
    </message>
    <message>
        <source>Total debit</source>
        <translation>Teljes terhelés</translation>
    </message>
    <message>
        <source>Transaction fee</source>
        <translation>Tranzakciós díj</translation>
    </message>
    <message>
        <source>Net amount</source>
        <translation>Nettó összeg</translation>
    </message>
    <message>
        <source>Message</source>
        <translation>Üzenet</translation>
    </message>
    <message>
        <source>Comment</source>
        <translation>Megjegyzés</translation>
    </message>
    <message>
        <source>Transaction ID</source>
        <translation>Tranzakció Azonosító</translation>
    </message>
    <message>
        <source>Transaction total size</source>
        <translation>Tranzakció teljes mérete</translation>
    </message>
    <message>
        <source>Merchant</source>
        <translation>Kereskedő</translation>
    </message>
    <message>
        <source>Debug information</source>
        <translation>Debug információ</translation>
    </message>
    <message>
        <source>Transaction</source>
        <translation>Tranzakció</translation>
    </message>
    <message>
        <source>Inputs</source>
        <translation>Bemenetek</translation>
    </message>
    <message>
        <source>Amount</source>
        <translation>Összeg</translation>
    </message>
    <message>
        <source>true</source>
        <translation>igaz</translation>
    </message>
    <message>
        <source>false</source>
        <translation>hamis</translation>
    </message>
</context>
<context>
    <name>TransactionDescDialog</name>
    <message>
        <source>This pane shows a detailed description of the transaction</source>
        <translation>Ez a mező a tranzakció részleteit mutatja</translation>
    </message>
    </context>
<context>
    <name>TransactionTableModel</name>
    <message>
        <source>Date</source>
        <translation>Dátum</translation>
    </message>
    <message>
        <source>Type</source>
        <translation>Típus</translation>
    </message>
    <message>
        <source>Label</source>
        <translation>Címke</translation>
    </message>
    <message>
        <source>Open until %1</source>
        <translation>%1 -ig megnyitva</translation>
    </message>
    <message>
<<<<<<< HEAD
        <source>Offline</source>
        <translation>Offline</translation>
    </message>
    <message>
=======
>>>>>>> 228c1378
        <source>Unconfirmed</source>
        <translation>Megerősítetlen</translation>
    </message>
    <message>
        <source>Abandoned</source>
        <translation>Elhagyott</translation>
    </message>
    <message>
        <source>Confirming (%1 of %2 recommended confirmations)</source>
        <translation>Megerősítés (%1 az ajánlott %2 megerősítésből)</translation>
    </message>
    <message>
        <source>Confirmed (%1 confirmations)</source>
        <translation>Megerősítve (%1 megerősítés)</translation>
    </message>
    <message>
        <source>Conflicted</source>
        <translation>Konfliktusos</translation>
    </message>
    <message>
        <source>Immature (%1 confirmations, will be available after %2)</source>
        <translation>Éretlen (%1 megerősítés, %2 után lesz elérhető)</translation>
    </message>
    <message>
<<<<<<< HEAD
        <source>This block was not received by any other nodes and will probably not be accepted!</source>
        <translation>Ezt a blokkot egyetlen másik csomópont sem kapta meg, így valószínűleg nem lesz elfogadva!</translation>
    </message>
    <message>
=======
>>>>>>> 228c1378
        <source>Generated but not accepted</source>
        <translation>Generálva, de nincs elfogadva</translation>
    </message>
    <message>
        <source>Received with</source>
        <translation>Erre a címre</translation>
    </message>
    <message>
        <source>Received from</source>
        <translation>Fogadva innen</translation>
    </message>
    <message>
        <source>Sent to</source>
        <translation>Elküldve ide</translation>
    </message>
    <message>
        <source>Payment to yourself</source>
        <translation>Magadnak kifizetve</translation>
    </message>
    <message>
        <source>Mined</source>
        <translation>Kibányászva</translation>
    </message>
    <message>
        <source>watch-only</source>
        <translation>csak megfigyelés</translation>
    </message>
    <message>
        <source>(n/a)</source>
        <translation>(nincs adat)</translation>
    </message>
    <message>
        <source>(no label)</source>
        <translation>(nincs címke)</translation>
    </message>
    <message>
        <source>Transaction status. Hover over this field to show number of confirmations.</source>
        <translation>Tranzakció állapota. Húzza ide az egeret, hogy lássa a megerősítések számát.</translation>
    </message>
    <message>
        <source>Date and time that the transaction was received.</source>
        <translation>Tranzakció fogadásának dátuma és időpontja.</translation>
    </message>
    <message>
        <source>Type of transaction.</source>
        <translation>Tranzakció típusa.</translation>
    </message>
    <message>
        <source>Whether or not a watch-only address is involved in this transaction.</source>
        <translation>Egy csak megfigyelt cím érintett vagy nem ebben a tranzakcióban.</translation>
    </message>
    </context>
<context>
    <name>TransactionView</name>
    <message>
        <source>All</source>
        <translation>Mind</translation>
    </message>
    <message>
        <source>Today</source>
        <translation>Ma</translation>
    </message>
    <message>
        <source>This week</source>
        <translation>Ezen a héten</translation>
    </message>
    <message>
        <source>This month</source>
        <translation>Ebben a hónapban</translation>
    </message>
    <message>
        <source>Last month</source>
        <translation>Múlt hónapban</translation>
    </message>
    <message>
        <source>This year</source>
        <translation>Ebben az évben</translation>
    </message>
    <message>
        <source>Range...</source>
        <translation>Tartomány...</translation>
    </message>
    <message>
        <source>Received with</source>
        <translation>Erre a címre</translation>
    </message>
    <message>
        <source>Sent to</source>
        <translation>Elküldve ide</translation>
    </message>
    <message>
        <source>To yourself</source>
        <translation>Magának</translation>
    </message>
    <message>
        <source>Mined</source>
        <translation>Kibányászva</translation>
    </message>
    <message>
        <source>Other</source>
        <translation>Más</translation>
    </message>
    <message>
        <source>Min amount</source>
        <translation>Minimális összeg</translation>
    </message>
    <message>
        <source>Abandon transaction</source>
        <translation>Tranzakció megszakítása</translation>
    </message>
    <message>
        <source>Increase transaction fee</source>
        <translation>Tranzakciós díj növelése</translation>
    </message>
    <message>
        <source>Copy address</source>
        <translation>Cím másolása</translation>
    </message>
    <message>
        <source>Copy label</source>
        <translation>Címke másolása</translation>
    </message>
    <message>
        <source>Copy amount</source>
        <translation>Összeg másolása</translation>
    </message>
    <message>
        <source>Copy transaction ID</source>
        <translation>Tranzakció azonosító másolása</translation>
    </message>
    <message>
        <source>Copy raw transaction</source>
        <translation>Nyers tranzakció másolása</translation>
    </message>
    <message>
        <source>Copy full transaction details</source>
        <translation>Tranzakció részleteinek teljes másolása</translation>
    </message>
    <message>
        <source>Edit label</source>
        <translation>Címke szerkesztése</translation>
    </message>
    <message>
        <source>Show transaction details</source>
        <translation>Tranzakció részletesen</translation>
    </message>
    <message>
        <source>Export Transaction History</source>
        <translation>Tranzakciós előzmények exportálása</translation>
    </message>
    <message>
        <source>Comma separated file (*.csv)</source>
        <translation>Vesszővel elválasztott adatokat tartalmazó fájl</translation>
    </message>
    <message>
        <source>Confirmed</source>
        <translation>Megerősítve</translation>
    </message>
    <message>
        <source>Watch-only</source>
        <translation>Csak megfigyelés</translation>
    </message>
    <message>
        <source>Date</source>
        <translation>Dátum</translation>
    </message>
    <message>
        <source>Type</source>
        <translation>Típus</translation>
    </message>
    <message>
        <source>Label</source>
        <translation>Címke</translation>
    </message>
    <message>
        <source>Address</source>
        <translation>Cím</translation>
    </message>
    <message>
        <source>ID</source>
        <translation>Azonosító</translation>
    </message>
    <message>
        <source>Exporting Failed</source>
        <translation>Hiba az exportálás során</translation>
    </message>
    <message>
        <source>There was an error trying to save the transaction history to %1.</source>
        <translation>Hiba történt a tranzakciós előzmények %1 helyre való mentésekor. </translation>
    </message>
    <message>
        <source>Exporting Successful</source>
        <translation>Sikeres Exportálás</translation>
    </message>
    <message>
        <source>Range:</source>
        <translation>Tartomány:</translation>
    </message>
    </context>
<context>
    <name>UnitDisplayStatusBarControl</name>
    </context>
<context>
    <name>WalletFrame</name>
    <message>
        <source>No wallet has been loaded.</source>
        <translation>Nincs betöltve pénztárca.</translation>
    </message>
</context>
<context>
    <name>WalletModel</name>
    <message>
        <source>Send Coins</source>
        <translation>Érmék Küldése</translation>
    </message>
    <message>
        <source>Increasing transaction fee failed</source>
        <translation>Tranzakciós díj növelése sikertelen</translation>
    </message>
    <message>
        <source>Do you want to increase the fee?</source>
        <translation>Kívánja megnövelni a díjat?</translation>
    </message>
    <message>
        <source>Current fee:</source>
        <translation>Jelenlegi díj:</translation>
    </message>
    <message>
<<<<<<< HEAD
=======
        <source>Increase:</source>
        <translation>Növekedés:</translation>
    </message>
    <message>
>>>>>>> 228c1378
        <source>New fee:</source>
        <translation>Új díj:</translation>
    </message>
    <message>
        <source>Can't sign transaction.</source>
        <translation>Tranzakció aláírása sikertelen.</translation>
    </message>
<<<<<<< HEAD
    </context>
=======
    <message>
        <source>Could not commit transaction</source>
        <translation>A tranzakciót nem lehet elküldeni</translation>
    </message>
</context>
>>>>>>> 228c1378
<context>
    <name>WalletView</name>
    <message>
        <source>&amp;Export</source>
        <translation>&amp;Exportálás</translation>
    </message>
    <message>
        <source>Export the data in the current tab to a file</source>
        <translation>Jelenlegi nézet adatainak exportálása fájlba</translation>
    </message>
    <message>
        <source>Backup Wallet</source>
        <translation>Biztonsági másolat készítése a Tárcáról</translation>
    </message>
    <message>
        <source>Wallet Data (*.dat)</source>
        <translation>Tárca Fájl (*.dat)</translation>
    </message>
    <message>
        <source>Backup Failed</source>
        <translation>Biztonsági másolat készítése sikertelen</translation>
    </message>
    <message>
        <source>Backup Successful</source>
        <translation>Sikeres biztonsági mentés</translation>
    </message>
    <message>
        <source>The wallet data was successfully saved to %1.</source>
        <translation>A tárca adatai sikeresen elmentve %1.</translation>
    </message>
<<<<<<< HEAD
</context>
=======
    </context>
>>>>>>> 228c1378
<context>
    <name>qtum-core</name>
    <message>
        <source>Distributed under the MIT software license, see the accompanying file %s or %s</source>
        <translation>MIT szoftver licenc alapján terjesztve, tekintse meg a hozzátartozó fájlt %s or %s</translation>
    </message>
    <message>
        <source>Error: A fatal internal error occurred, see debug.log for details</source>
        <translation>Hiba: Fatális belső hiba történt, nézze meg a debug.log -ot a részletekért</translation>
    </message>
    <message>
        <source>Unable to start HTTP server. See debug log for details.</source>
        <translation>HTTP szerver indítása sikertelen. A részleteket lásd: debug log.</translation>
    </message>
    <message>
        <source>Qtum Core</source>
        <translation>Qtum Core</translation>
    </message>
    <message>
        <source>The %s developers</source>
        <translation>A %s fejlesztők</translation>
    </message>
    <message>
<<<<<<< HEAD
        <source>Distributed under the MIT software license, see the accompanying file %s or %s</source>
        <translation>MIT szoftver licenc alapján terjesztve, tekintse meg a hozzátartozó fájlt %s or %s</translation>
    </message>
    <message>
        <source>Error: A fatal internal error occurred, see debug.log for details</source>
        <translation>Hiba: Fatális belső hiba történt, nézze meg a debug.log -ot a részletekért</translation>
    </message>
    <message>
        <source>Run in the background as a daemon and accept commands</source>
        <translation>Háttérben futtatás daemonként és parancsok elfogadása
</translation>
    </message>
    <message>
        <source>Qtum Core</source>
        <translation>Qtum Core</translation>
    </message>
    <message>
        <source>The %s developers</source>
        <translation>A %s fejlesztők</translation>
=======
        <source>This is a pre-release test build - use at your own risk - do not use for mining or merchant applications</source>
        <translation>Ez egy kiadás előtt álló, teszt verzió - csak saját felelősségre - ne használja bányászatra vagy kereskedéshez.</translation>
    </message>
    <message>
        <source>Warning: The network does not appear to fully agree! Some miners appear to be experiencing issues.</source>
        <translation>Figyelem: A hálózat úgy tűnik nem teljesen egyezik! Néhány bányász problémákat tapasztalhat.</translation>
>>>>>>> 228c1378
    </message>
    <message>
        <source>-maxmempool must be at least %d MB</source>
        <translation>-maxmempool legalább %d MB kell legyen.</translation>
    </message>
    <message>
        <source>Copyright (C) %i-%i</source>
        <translation>Szerzői jog (C) fenntartva %i-%i</translation>
    </message>
    <message>
        <source>&lt;category&gt; can be:</source>
        <translation>&lt;category&gt; lehet:</translation>
    </message>
    <message>
        <source>Accept connections from outside (default: 1 if no -proxy or -connect)</source>
        <translation>Kívülről érkező kapcsolatok elfogadása (alapértelmezett: 1, ha nem használt a -proxy vagy a -connect)</translation>
    </message>
    <message>
        <source>Corrupted block database detected</source>
        <translation>Sérült blokk-adatbázis észlelve</translation>
    </message>
    <message>
        <source>Do you want to rebuild the block database now?</source>
        <translation>Újra akarod építeni a blokk adatbázist most?</translation>
    </message>
    <message>
        <source>Error initializing block database</source>
        <translation>A blokkadatbázis inicializálása nem sikerült</translation>
    </message>
    <message>
        <source>Error initializing wallet database environment %s!</source>
        <translation>A tárca-adatbázis inicializálása nem sikerült: %s!</translation>
    </message>
    <message>
        <source>Error loading %s</source>
        <translation>Hiba a(z) %s betöltése közben</translation>
    </message>
    <message>
        <source>Error loading %s: Wallet corrupted</source>
        <translation>Hiba a(z) %s betöltése közben: A tárca hibás.</translation>
    </message>
    <message>
        <source>Error loading %s: Wallet requires newer version of %s</source>
        <translation>Hiba a(z) %s betöltése közben: A tárcához %s újabb verziója szükséges.</translation>
    </message>
    <message>
        <source>Error loading block database</source>
        <translation>Hiba a blokk adatbázis betöltése közben.</translation>
    </message>
    <message>
        <source>Error opening block database</source>
        <translation>Hiba a blokk adatbázis megnyitása közben.</translation>
    </message>
    <message>
        <source>Error: Disk space is low!</source>
        <translation>Hiba: kevés a hely a lemezen!</translation>
    </message>
    <message>
        <source>Failed to listen on any port. Use -listen=0 if you want this.</source>
        <translation>Egyik hálózati porton sem sikerül hallgatni. Használja a -listen=0 kapcsolót, ha ezt szeretné.</translation>
    </message>
    <message>
        <source>Failed to rescan the wallet during initialization</source>
        <translation>A tárca átvizsgálása közben hiba történt.</translation>
    </message>
    <message>
        <source>Importing...</source>
        <translation>Importálás</translation>
    </message>
    <message>
        <source>Incorrect or no genesis block found. Wrong datadir for network?</source>
        <translation>Helytelen vagy nemlétező genézis blokk. Helytelen hálózati adatkönyvtár?</translation>
    </message>
    <message>
        <source>Loading P2P addresses...</source>
        <translation>P2P címek betöltése...</translation>
    </message>
    <message>
        <source>Loading banlist...</source>
        <translation>Tiltólista betöltése...</translation>
    </message>
    <message>
        <source>Not enough file descriptors available.</source>
        <translation>Nincs elég fájlleíró. </translation>
    </message>
    <message>
<<<<<<< HEAD
        <source>Transaction fee and change calculation failed</source>
        <translation>A tranzakciós díj és a visszajáró kiszámítása nem sikerült</translation>
    </message>
    <message>
        <source>Verifying blocks...</source>
        <translation>Blokkok ellenőrzése...</translation>
=======
        <source>Replaying blocks...</source>
        <translation>Blokkok újrajátszása...</translation>
    </message>
    <message>
        <source>Rewinding blocks...</source>
        <translation>Blokkok visszapörgetése...</translation>
>>>>>>> 228c1378
    </message>
    <message>
        <source>The source code is available from %s.</source>
        <translation>A forráskód elérhető: %s.</translation>
    </message>
    <message>
        <source>Transaction fee and change calculation failed</source>
        <translation>A tranzakciós díj és a visszajáró kiszámítása nem sikerült</translation>
    </message>
    <message>
        <source>Upgrading UTXO database</source>
        <translation>Blokk adatbázis frissítése</translation>
    </message>
    <message>
        <source>Verifying blocks...</source>
        <translation>Blokkok ellenőrzése...</translation>
    </message>
    <message>
        <source>Wallet needed to be rewritten: restart %s to complete</source>
        <translation>A Tárca újraírása szükséges: Indítsa újra a %s-t.</translation>
    </message>
    <message>
        <source>Error reading from database, shutting down.</source>
        <translation>Hiba az adatbázis olvasásakor, leállítás</translation>
    </message>
    <message>
        <source>Error upgrading chainstate database</source>
        <translation>Hiba a blokk adatbázis betöltése közben</translation>
    </message>
    <message>
<<<<<<< HEAD
        <source>RPC server options:</source>
        <translation>RPC szerver opciók:</translation>
    </message>
    <message>
        <source>Send trace/debug info to console instead of debug.log file</source>
        <translation>trace/debug információ küldése a konzolra a debog.log fájl helyett</translation>
=======
        <source>Information</source>
        <translation>Információ</translation>
>>>>>>> 228c1378
    </message>
    <message>
        <source>Signing transaction failed</source>
        <translation>Tranzakció aláírása sikertelen</translation>
    </message>
    <message>
        <source>This is experimental software.</source>
        <translation>Ez egy kísérleti szoftver.</translation>
    </message>
    <message>
        <source>Transaction amount too small</source>
        <translation>Tranzakció összege túl alacsony</translation>
    </message>
    <message>
        <source>Transaction too large</source>
        <translation>Túl nagy tranzakció</translation>
    </message>
    <message>
        <source>Verifying wallet(s)...</source>
        <translation>Tárcák ellenőrzése...</translation>
    </message>
    <message>
        <source>Warning</source>
        <translation>Figyelem</translation>
    </message>
    <message>
<<<<<<< HEAD
        <source>You need to rebuild the database using -reindex to change -txindex</source>
        <translation>Az adatbázist újra kell építeni -reindex használatával, hogy a -tindex-et módosítsd.</translation>
    </message>
    <message>
        <source>Password for JSON-RPC connections</source>
        <translation>Jelszó JSON-RPC csatlakozásokhoz
</translation>
=======
        <source>Warning: Unknown block versions being mined! It's possible unknown rules are in effect</source>
        <translation>Figyelem: Ismeretlen blokkokat bányásznak! Lehetséges, hogy ismeretlen szabályok érvényesek.</translation>
>>>>>>> 228c1378
    </message>
    <message>
        <source>%s is set very high!</source>
        <translation>%s étéke nagyon magas!</translation>
    </message>
    <message>
        <source>Starting network threads...</source>
        <translation>Hálózati szálak indítása...</translation>
    </message>
    <message>
<<<<<<< HEAD
        <source>Warning: Unknown block versions being mined! It's possible unknown rules are in effect</source>
        <translation>Figyelem: Ismeretlen blokkokat bányásznak! Lehetséges, hogy ismeretlen szabályok érvényesek.</translation>
    </message>
    <message>
        <source>%s is set very high!</source>
        <translation>%s étéke nagyon magas!</translation>
=======
        <source>This is the minimum transaction fee you pay on every transaction.</source>
        <translation>Ez a minimum tranzakciós díj, amelyet tranzakciónként kifizet.</translation>
>>>>>>> 228c1378
    </message>
    <message>
        <source>This is the transaction fee you will pay if you send a transaction.</source>
        <translation>Ez a tranzakció díja, amelyet kifizet, ha tranzakciót indít.</translation>
    </message>
    <message>
<<<<<<< HEAD
        <source>Error loading wallet %s. Invalid characters in -wallet filename.</source>
        <translation>Hiba a tárca betöltése közben %s. Érvénytelen karakterek a -tárca fájlnevében.</translation>
    </message>
    <message>
        <source>How many blocks to check at startup (default: %u, 0 = all)</source>
        <translation>Hány blokkot ellenőrizzen induláskor (alapértelmezett: %u, 0 = mindet)</translation>
    </message>
    <message>
        <source>Include IP addresses in debug output (default: %u)</source>
        <translation>IP-címek megjelenítése a naplóban (alapértelmezett: %u)</translation>
    </message>
    <message>
        <source>Maximum per-connection receive buffer, &lt;n&gt;*1000 bytes (default: %u)</source>
        <translation>Kapcsolatonkénti maximum fogadó buffer, &lt;n&gt;*1000 byte (alapértelmezett: %u)</translation>
    </message>
    <message>
        <source>Maximum per-connection send buffer, &lt;n&gt;*1000 bytes (default: %u)</source>
        <translation>Kapcsolatonkénti maximum küldő buffer, &lt;n&gt;*1000 byte (alapértelmezett: %u)</translation>
    </message>
    <message>
        <source>Set key pool size to &lt;n&gt; (default: %u)</source>
        <translation>Kulcshalmaz méretének a beállítása &lt;n&gt;(alapértelmezett: %u) </translation>
    </message>
    <message>
        <source>Specify configuration file (default: %s)</source>
        <translation>Konfigurációs fájl megadása (alapértelmezett: %s)</translation>
    </message>
    <message>
        <source>Specify connection timeout in milliseconds (minimum: 1, default: %d)</source>
        <translation>Csatlakozás időtúllépése milliszekundumban (minimum: 1, alapértelmezett: %d)</translation>
    </message>
    <message>
        <source>Specify pid file (default: %s)</source>
        <translation>Pid-fájl megadása (alapértelmezett: %s)</translation>
    </message>
    <message>
        <source>Spend unconfirmed change when sending transactions (default: %u)</source>
        <translation>Tranzakciók küldésekor a jóváhagyatlan visszajáró elköltése (alapértelmezés: %u)</translation>
    </message>
    <message>
        <source>Starting network threads...</source>
        <translation>Hálózati szálak indítása...</translation>
    </message>
    <message>
        <source>This is the minimum transaction fee you pay on every transaction.</source>
        <translation>Ez a minimum tranzakciós díj, amelyet tranzakciónként kifizet.</translation>
    </message>
    <message>
        <source>This is the transaction fee you will pay if you send a transaction.</source>
        <translation>Ez a tranzakció díja, amelyet kifizet, ha tranzakciót indít.</translation>
    </message>
    <message>
        <source>Transaction amounts must not be negative</source>
        <translation>Tranzakció összege nem lehet negatív</translation>
    </message>
    <message>
=======
        <source>Transaction amounts must not be negative</source>
        <translation>Tranzakció összege nem lehet negatív</translation>
    </message>
    <message>
>>>>>>> 228c1378
        <source>Transaction must have at least one recipient</source>
        <translation>Legalább egy címzett kell a tranzakcióhoz</translation>
    </message>
    <message>
        <source>Unknown network specified in -onlynet: '%s'</source>
        <translation>Ismeretlen hálózat lett megadva -onlynet: '%s'</translation>
    </message>
    <message>
        <source>Insufficient funds</source>
        <translation>Nincs elég qtumod.</translation>
    </message>
    <message>
        <source>Loading block index...</source>
        <translation>Blokkindex betöltése...</translation>
    </message>
    <message>
        <source>Loading wallet...</source>
        <translation>Tárca betöltése...</translation>
    </message>
    <message>
        <source>Cannot downgrade wallet</source>
        <translation>Nem sikerült a Tárca visszaállítása a korábbi verzióra</translation>
    </message>
    <message>
        <source>Rescanning...</source>
        <translation>Újraszkennelés...</translation>
    </message>
    <message>
        <source>Done loading</source>
        <translation>Betöltés befejezve.</translation>
    </message>
    <message>
        <source>Error</source>
        <translation>Hiba</translation>
    </message>
</context>
</TS><|MERGE_RESOLUTION|>--- conflicted
+++ resolved
@@ -132,13 +132,10 @@
         <translation>Új jelszó újra</translation>
     </message>
     <message>
-<<<<<<< HEAD
-=======
         <source>Show password</source>
         <translation>Jelszó megjelenítése</translation>
     </message>
     <message>
->>>>>>> 228c1378
         <source>Enter the new passphrase to the wallet.&lt;br/&gt;Please use a passphrase of &lt;b&gt;ten or more random characters&lt;/b&gt;, or &lt;b&gt;eight or more words&lt;/b&gt;.</source>
         <translation>Gépelje be az új kulcsmondatot a pénztárcához.&lt;br/&gt;
 Kérem a kulcsmondatban használjon &lt;b&gt; tíz vagy több véletlenszerű karaktert &lt;/b&gt;, vagy &lt;b&gt; nyolc vagy több szót &lt;/b&gt;.</translation>
@@ -734,13 +731,6 @@
         <translation>&amp;Cím</translation>
     </message>
     <message>
-<<<<<<< HEAD
-        <source>New receiving address</source>
-        <translation>Új fogadó cím</translation>
-    </message>
-    <message>
-=======
->>>>>>> 228c1378
         <source>New sending address</source>
         <translation>Új küldő cím</translation>
     </message>
@@ -757,13 +747,6 @@
         <translation>A megadott "%1" cím nem egy érvényes Qtum-cím.</translation>
     </message>
     <message>
-<<<<<<< HEAD
-        <source>The entered address "%1" is already in the address book.</source>
-        <translation>A megadott "%1" cím már szerepel a címjegyzékben.</translation>
-    </message>
-    <message>
-=======
->>>>>>> 228c1378
         <source>Could not unlock wallet.</source>
         <translation>Tárca feloldása sikertelen</translation>
     </message>
@@ -804,53 +787,11 @@
     <message>
         <source>About %1</source>
         <translation>A %1 -ról</translation>
-<<<<<<< HEAD
     </message>
     <message>
         <source>Command-line options</source>
         <translation>Parancssoros opciók</translation>
     </message>
-    <message>
-        <source>Usage:</source>
-        <translation>Használat:</translation>
-=======
->>>>>>> 228c1378
-    </message>
-    <message>
-        <source>Command-line options</source>
-        <translation>Parancssoros opciók</translation>
-    </message>
-<<<<<<< HEAD
-    <message>
-        <source>UI Options:</source>
-        <translation>Kezelőfelület beállításai:</translation>
-    </message>
-    <message>
-        <source>Choose data directory on startup (default: %u)</source>
-        <translation>Adatkönyvtár kiválasztása induláskor (alapértelmezett:  %u)</translation>
-    </message>
-    <message>
-        <source>Set language, for example "de_DE" (default: system locale)</source>
-        <translation>Nyelvbeállítás, például "de_DE" (alapértelmezett: rendszer nyelve)</translation>
-    </message>
-    <message>
-        <source>Start minimized</source>
-        <translation>Indítás lekicsinyítve</translation>
-    </message>
-    <message>
-        <source>Set SSL root certificates for payment request (default: -system-)</source>
-        <translation>SLL gyökér-igazolások megadása fizetési kérelmekhez (alapértelmezett: -system-)</translation>
-    </message>
-    <message>
-        <source>Show splash screen on startup (default: %u)</source>
-        <translation>Indítóképernyő mutatása induláskor (alapértelmezett:  %u)</translation>
-    </message>
-    <message>
-        <source>Reset all settings changed in the GUI</source>
-        <translation>A grafikus felület összes megváltoztatott beállításának a visszaállítása</translation>
-    </message>
-=======
->>>>>>> 228c1378
 </context>
 <context>
     <name>Intro</name>
@@ -1032,13 +973,10 @@
         <translation>Megmutatja, hogy az alapértelmezett SOCKS5 proxy van-e használatban, hogy elérje a párokat ennél a hálózati típusnál.</translation>
     </message>
     <message>
-<<<<<<< HEAD
-=======
         <source>Hide the icon from the system tray.</source>
         <translation>Ikon elrejtése a tálcáról.</translation>
     </message>
     <message>
->>>>>>> 228c1378
         <source>Minimize instead of exit the application when the window is closed. When this option is enabled, the application will be closed only after selecting Exit in the menu.</source>
         <translation>Az alkalmazásból való kilépés helyett az eszköztárba kicsinyíti az alkalmazást az ablak bezárásakor. Ez esetben az alkalmazás csak a Kilépés menüponttal zárható be.</translation>
     </message>
@@ -1103,8 +1041,6 @@
         <translation>&amp;UPnP port-feltérképezés</translation>
     </message>
     <message>
-<<<<<<< HEAD
-=======
         <source>Accept connections from outside.</source>
         <translation>Külső csatlakozások elfogadása.</translation>
     </message>
@@ -1113,7 +1049,6 @@
         <translation>Bejövő kapcsolatok engedélyezése.</translation>
     </message>
     <message>
->>>>>>> 228c1378
         <source>Connect to the Qtum network through a SOCKS5 proxy.</source>
         <translation>Csatlakozás a Qtum hálózatához SOCKS5 proxyn keresztül</translation>
     </message>
@@ -1194,13 +1129,10 @@
         <translation>Mutassa a pénzküldés beállításait vagy ne.</translation>
     </message>
     <message>
-<<<<<<< HEAD
-=======
         <source>&amp;Third party transaction URLs</source>
         <translation>&amp;Harmadik féltől származó tranzakció URL-ek</translation>
     </message>
     <message>
->>>>>>> 228c1378
         <source>&amp;OK</source>
         <translation>&amp;OK</translation>
     </message>
@@ -1798,13 +1730,10 @@
         <translation>Használja a fel és le nyilakat az előzményekben való navigáláshoz, és %1 -et a képernyő törlésére.</translation>
     </message>
     <message>
-<<<<<<< HEAD
-=======
         <source>For more information on using this console type %1.</source>
         <translation>Több információért használja a konzolban a %1 parancsot.</translation>
     </message>
     <message>
->>>>>>> 228c1378
         <source>WARNING: Scammers have been active, telling users to type commands here, stealing their wallet contents. Do not use this console without fully understanding the ramifications of a command.</source>
         <translation>FIGYELEM: Csalók megpróbálnak felhasználókat rávenni, hogy parancsokat írjanak be ide, és ellopják a tárca tartalmát. Ne használja ezt a konzolt anélkül, hogy teljesen megértené egy parancs kiadásának a következményeit.</translation>
     </message>
@@ -1979,13 +1908,10 @@
         <translation>Üzenet</translation>
     </message>
     <message>
-<<<<<<< HEAD
-=======
         <source>Wallet</source>
         <translation>Tárca</translation>
     </message>
     <message>
->>>>>>> 228c1378
         <source>Resulting URI too long, try to reduce the text for label / message.</source>
         <translation>A keletkezett URI túl hosszú, próbálja meg csökkenteni a cimke / üzenet szövegének méretét.</translation>
     </message>
@@ -2108,34 +2034,22 @@
         <translation>Elrejtés</translation>
     </message>
     <message>
-<<<<<<< HEAD
+        <source>Paying only the minimum fee is just fine as long as there is less transaction volume than space in the blocks. But be aware that this can end up in a never confirming transaction once there is more demand for qtum transactions than the network can process.</source>
+        <translation>Alacsony díj is megfelelő, ha nincs több tranzakció mint amennyi hely a blokkokban. Figyelem! Ha a hálózat túlterhelt, lehetséges, hogy a tranzakció nem lesz megerősítve.</translation>
+    </message>
+    <message>
         <source>(read the tooltip)</source>
         <translation>(olvasd el a gyorstippet)</translation>
     </message>
     <message>
         <source>Recommended:</source>
         <translation>Ajánlott:</translation>
-=======
-        <source>Paying only the minimum fee is just fine as long as there is less transaction volume than space in the blocks. But be aware that this can end up in a never confirming transaction once there is more demand for qtum transactions than the network can process.</source>
-        <translation>Alacsony díj is megfelelő, ha nincs több tranzakció mint amennyi hely a blokkokban. Figyelem! Ha a hálózat túlterhelt, lehetséges, hogy a tranzakció nem lesz megerősítve.</translation>
->>>>>>> 228c1378
-    </message>
-    <message>
-        <source>(read the tooltip)</source>
-        <translation>(olvasd el a gyorstippet)</translation>
-    </message>
-    <message>
-<<<<<<< HEAD
-=======
-        <source>Recommended:</source>
-        <translation>Ajánlott:</translation>
     </message>
     <message>
         <source>Custom:</source>
         <translation>Egyéni:</translation>
     </message>
     <message>
->>>>>>> 228c1378
         <source>Send to multiple recipients at once</source>
         <translation>Küldés több címzettnek egyszerre</translation>
     </message>
@@ -2208,20 +2122,8 @@
         <translation>Biztosan el akarja küldeni?</translation>
     </message>
     <message>
-<<<<<<< HEAD
-        <source>added as transaction fee</source>
-        <translation>hozzáadva, mint tranzakciós díj</translation>
-    </message>
-    <message>
-        <source>Total Amount %1</source>
-        <translation>Teljes Összeg %1</translation>
-    </message>
-    <message>
         <source>or</source>
         <translation>vagy</translation>
-=======
-        <source>or</source>
-        <translation>vagy</translation>
     </message>
     <message>
         <source>You can increase the fee later (signals Replace-By-Fee, BIP-125).</source>
@@ -2230,7 +2132,6 @@
     <message>
         <source>Transaction fee</source>
         <translation>Tranzakciós díj</translation>
->>>>>>> 228c1378
     </message>
     <message>
         <source>Confirm send coins</source>
@@ -2344,19 +2245,14 @@
         <translation>&amp;Vonja le a díjat az összegből</translation>
     </message>
     <message>
-<<<<<<< HEAD
-=======
         <source>Use available balance</source>
         <translation>Elérhető egyenleg használata</translation>
     </message>
     <message>
->>>>>>> 228c1378
         <source>Message:</source>
         <translation>Üzenet:</translation>
     </message>
     <message>
-<<<<<<< HEAD
-=======
         <source>This is an unauthenticated payment request.</source>
         <translation>Ez egy nem hitelesített fizetési kérelem.</translation>
     </message>
@@ -2365,7 +2261,6 @@
         <translation>Ez egy hitelesített fizetési kérelem.</translation>
     </message>
     <message>
->>>>>>> 228c1378
         <source>Enter a label for this address to add it to the list of used addresses</source>
         <translation>Adjon egy címkét ehhez a címhez, hogy bekerüljön a használt címek közé</translation>
     </message>
@@ -2536,13 +2431,6 @@
         <translation>%1 -ig megnyitva</translation>
     </message>
     <message>
-<<<<<<< HEAD
-        <source>%1/offline</source>
-        <translation>%1/offline</translation>
-    </message>
-    <message>
-=======
->>>>>>> 228c1378
         <source>0/unconfirmed, %1</source>
         <translation>0/megerősítetlen, %1</translation>
     </message>
@@ -2571,13 +2459,6 @@
         <translation>Állapot</translation>
     </message>
     <message>
-<<<<<<< HEAD
-        <source>, has not been successfully broadcast yet</source>
-        <translation>, még nem sikerült közvetíteni</translation>
-    </message>
-    <message>
-=======
->>>>>>> 228c1378
         <source>Date</source>
         <translation>Dátum</translation>
     </message>
@@ -2708,13 +2589,6 @@
         <translation>%1 -ig megnyitva</translation>
     </message>
     <message>
-<<<<<<< HEAD
-        <source>Offline</source>
-        <translation>Offline</translation>
-    </message>
-    <message>
-=======
->>>>>>> 228c1378
         <source>Unconfirmed</source>
         <translation>Megerősítetlen</translation>
     </message>
@@ -2739,13 +2613,6 @@
         <translation>Éretlen (%1 megerősítés, %2 után lesz elérhető)</translation>
     </message>
     <message>
-<<<<<<< HEAD
-        <source>This block was not received by any other nodes and will probably not be accepted!</source>
-        <translation>Ezt a blokkot egyetlen másik csomópont sem kapta meg, így valószínűleg nem lesz elfogadva!</translation>
-    </message>
-    <message>
-=======
->>>>>>> 228c1378
         <source>Generated but not accepted</source>
         <translation>Generálva, de nincs elfogadva</translation>
     </message>
@@ -2974,13 +2841,10 @@
         <translation>Jelenlegi díj:</translation>
     </message>
     <message>
-<<<<<<< HEAD
-=======
         <source>Increase:</source>
         <translation>Növekedés:</translation>
     </message>
     <message>
->>>>>>> 228c1378
         <source>New fee:</source>
         <translation>Új díj:</translation>
     </message>
@@ -2988,15 +2852,11 @@
         <source>Can't sign transaction.</source>
         <translation>Tranzakció aláírása sikertelen.</translation>
     </message>
-<<<<<<< HEAD
-    </context>
-=======
     <message>
         <source>Could not commit transaction</source>
         <translation>A tranzakciót nem lehet elküldeni</translation>
     </message>
 </context>
->>>>>>> 228c1378
 <context>
     <name>WalletView</name>
     <message>
@@ -3027,11 +2887,7 @@
         <source>The wallet data was successfully saved to %1.</source>
         <translation>A tárca adatai sikeresen elmentve %1.</translation>
     </message>
-<<<<<<< HEAD
-</context>
-=======
     </context>
->>>>>>> 228c1378
 <context>
     <name>qtum-core</name>
     <message>
@@ -3055,34 +2911,12 @@
         <translation>A %s fejlesztők</translation>
     </message>
     <message>
-<<<<<<< HEAD
-        <source>Distributed under the MIT software license, see the accompanying file %s or %s</source>
-        <translation>MIT szoftver licenc alapján terjesztve, tekintse meg a hozzátartozó fájlt %s or %s</translation>
-    </message>
-    <message>
-        <source>Error: A fatal internal error occurred, see debug.log for details</source>
-        <translation>Hiba: Fatális belső hiba történt, nézze meg a debug.log -ot a részletekért</translation>
-    </message>
-    <message>
-        <source>Run in the background as a daemon and accept commands</source>
-        <translation>Háttérben futtatás daemonként és parancsok elfogadása
-</translation>
-    </message>
-    <message>
-        <source>Qtum Core</source>
-        <translation>Qtum Core</translation>
-    </message>
-    <message>
-        <source>The %s developers</source>
-        <translation>A %s fejlesztők</translation>
-=======
         <source>This is a pre-release test build - use at your own risk - do not use for mining or merchant applications</source>
         <translation>Ez egy kiadás előtt álló, teszt verzió - csak saját felelősségre - ne használja bányászatra vagy kereskedéshez.</translation>
     </message>
     <message>
         <source>Warning: The network does not appear to fully agree! Some miners appear to be experiencing issues.</source>
         <translation>Figyelem: A hálózat úgy tűnik nem teljesen egyezik! Néhány bányász problémákat tapasztalhat.</translation>
->>>>>>> 228c1378
     </message>
     <message>
         <source>-maxmempool must be at least %d MB</source>
@@ -3093,14 +2927,6 @@
         <translation>Szerzői jog (C) fenntartva %i-%i</translation>
     </message>
     <message>
-        <source>&lt;category&gt; can be:</source>
-        <translation>&lt;category&gt; lehet:</translation>
-    </message>
-    <message>
-        <source>Accept connections from outside (default: 1 if no -proxy or -connect)</source>
-        <translation>Kívülről érkező kapcsolatok elfogadása (alapértelmezett: 1, ha nem használt a -proxy vagy a -connect)</translation>
-    </message>
-    <message>
         <source>Corrupted block database detected</source>
         <translation>Sérült blokk-adatbázis észlelve</translation>
     </message>
@@ -3169,37 +2995,28 @@
         <translation>Nincs elég fájlleíró. </translation>
     </message>
     <message>
-<<<<<<< HEAD
+        <source>Replaying blocks...</source>
+        <translation>Blokkok újrajátszása...</translation>
+    </message>
+    <message>
+        <source>Rewinding blocks...</source>
+        <translation>Blokkok visszapörgetése...</translation>
+    </message>
+    <message>
+        <source>The source code is available from %s.</source>
+        <translation>A forráskód elérhető: %s.</translation>
+    </message>
+    <message>
         <source>Transaction fee and change calculation failed</source>
         <translation>A tranzakciós díj és a visszajáró kiszámítása nem sikerült</translation>
     </message>
     <message>
+        <source>Upgrading UTXO database</source>
+        <translation>Blokk adatbázis frissítése</translation>
+    </message>
+    <message>
         <source>Verifying blocks...</source>
         <translation>Blokkok ellenőrzése...</translation>
-=======
-        <source>Replaying blocks...</source>
-        <translation>Blokkok újrajátszása...</translation>
-    </message>
-    <message>
-        <source>Rewinding blocks...</source>
-        <translation>Blokkok visszapörgetése...</translation>
->>>>>>> 228c1378
-    </message>
-    <message>
-        <source>The source code is available from %s.</source>
-        <translation>A forráskód elérhető: %s.</translation>
-    </message>
-    <message>
-        <source>Transaction fee and change calculation failed</source>
-        <translation>A tranzakciós díj és a visszajáró kiszámítása nem sikerült</translation>
-    </message>
-    <message>
-        <source>Upgrading UTXO database</source>
-        <translation>Blokk adatbázis frissítése</translation>
-    </message>
-    <message>
-        <source>Verifying blocks...</source>
-        <translation>Blokkok ellenőrzése...</translation>
     </message>
     <message>
         <source>Wallet needed to be rewritten: restart %s to complete</source>
@@ -3214,17 +3031,8 @@
         <translation>Hiba a blokk adatbázis betöltése közben</translation>
     </message>
     <message>
-<<<<<<< HEAD
-        <source>RPC server options:</source>
-        <translation>RPC szerver opciók:</translation>
-    </message>
-    <message>
-        <source>Send trace/debug info to console instead of debug.log file</source>
-        <translation>trace/debug információ küldése a konzolra a debog.log fájl helyett</translation>
-=======
         <source>Information</source>
         <translation>Információ</translation>
->>>>>>> 228c1378
     </message>
     <message>
         <source>Signing transaction failed</source>
@@ -3251,18 +3059,8 @@
         <translation>Figyelem</translation>
     </message>
     <message>
-<<<<<<< HEAD
-        <source>You need to rebuild the database using -reindex to change -txindex</source>
-        <translation>Az adatbázist újra kell építeni -reindex használatával, hogy a -tindex-et módosítsd.</translation>
-    </message>
-    <message>
-        <source>Password for JSON-RPC connections</source>
-        <translation>Jelszó JSON-RPC csatlakozásokhoz
-</translation>
-=======
         <source>Warning: Unknown block versions being mined! It's possible unknown rules are in effect</source>
         <translation>Figyelem: Ismeretlen blokkokat bányásznak! Lehetséges, hogy ismeretlen szabályok érvényesek.</translation>
->>>>>>> 228c1378
     </message>
     <message>
         <source>%s is set very high!</source>
@@ -3273,86 +3071,18 @@
         <translation>Hálózati szálak indítása...</translation>
     </message>
     <message>
-<<<<<<< HEAD
-        <source>Warning: Unknown block versions being mined! It's possible unknown rules are in effect</source>
-        <translation>Figyelem: Ismeretlen blokkokat bányásznak! Lehetséges, hogy ismeretlen szabályok érvényesek.</translation>
-    </message>
-    <message>
-        <source>%s is set very high!</source>
-        <translation>%s étéke nagyon magas!</translation>
-=======
         <source>This is the minimum transaction fee you pay on every transaction.</source>
         <translation>Ez a minimum tranzakciós díj, amelyet tranzakciónként kifizet.</translation>
->>>>>>> 228c1378
     </message>
     <message>
         <source>This is the transaction fee you will pay if you send a transaction.</source>
         <translation>Ez a tranzakció díja, amelyet kifizet, ha tranzakciót indít.</translation>
     </message>
     <message>
-<<<<<<< HEAD
-        <source>Error loading wallet %s. Invalid characters in -wallet filename.</source>
-        <translation>Hiba a tárca betöltése közben %s. Érvénytelen karakterek a -tárca fájlnevében.</translation>
-    </message>
-    <message>
-        <source>How many blocks to check at startup (default: %u, 0 = all)</source>
-        <translation>Hány blokkot ellenőrizzen induláskor (alapértelmezett: %u, 0 = mindet)</translation>
-    </message>
-    <message>
-        <source>Include IP addresses in debug output (default: %u)</source>
-        <translation>IP-címek megjelenítése a naplóban (alapértelmezett: %u)</translation>
-    </message>
-    <message>
-        <source>Maximum per-connection receive buffer, &lt;n&gt;*1000 bytes (default: %u)</source>
-        <translation>Kapcsolatonkénti maximum fogadó buffer, &lt;n&gt;*1000 byte (alapértelmezett: %u)</translation>
-    </message>
-    <message>
-        <source>Maximum per-connection send buffer, &lt;n&gt;*1000 bytes (default: %u)</source>
-        <translation>Kapcsolatonkénti maximum küldő buffer, &lt;n&gt;*1000 byte (alapértelmezett: %u)</translation>
-    </message>
-    <message>
-        <source>Set key pool size to &lt;n&gt; (default: %u)</source>
-        <translation>Kulcshalmaz méretének a beállítása &lt;n&gt;(alapértelmezett: %u) </translation>
-    </message>
-    <message>
-        <source>Specify configuration file (default: %s)</source>
-        <translation>Konfigurációs fájl megadása (alapértelmezett: %s)</translation>
-    </message>
-    <message>
-        <source>Specify connection timeout in milliseconds (minimum: 1, default: %d)</source>
-        <translation>Csatlakozás időtúllépése milliszekundumban (minimum: 1, alapértelmezett: %d)</translation>
-    </message>
-    <message>
-        <source>Specify pid file (default: %s)</source>
-        <translation>Pid-fájl megadása (alapértelmezett: %s)</translation>
-    </message>
-    <message>
-        <source>Spend unconfirmed change when sending transactions (default: %u)</source>
-        <translation>Tranzakciók küldésekor a jóváhagyatlan visszajáró elköltése (alapértelmezés: %u)</translation>
-    </message>
-    <message>
-        <source>Starting network threads...</source>
-        <translation>Hálózati szálak indítása...</translation>
-    </message>
-    <message>
-        <source>This is the minimum transaction fee you pay on every transaction.</source>
-        <translation>Ez a minimum tranzakciós díj, amelyet tranzakciónként kifizet.</translation>
-    </message>
-    <message>
-        <source>This is the transaction fee you will pay if you send a transaction.</source>
-        <translation>Ez a tranzakció díja, amelyet kifizet, ha tranzakciót indít.</translation>
-    </message>
-    <message>
         <source>Transaction amounts must not be negative</source>
         <translation>Tranzakció összege nem lehet negatív</translation>
     </message>
     <message>
-=======
-        <source>Transaction amounts must not be negative</source>
-        <translation>Tranzakció összege nem lehet negatív</translation>
-    </message>
-    <message>
->>>>>>> 228c1378
         <source>Transaction must have at least one recipient</source>
         <translation>Legalább egy címzett kell a tranzakcióhoz</translation>
     </message>
