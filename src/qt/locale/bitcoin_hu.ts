--- conflicted
+++ resolved
@@ -707,11 +707,7 @@
     </message>
     <message>
         <source>Migrate Wallet</source>
-<<<<<<< HEAD
-        <translation type="unfinished">Tárca Migrálása</translation>
-=======
         <translation type="unfinished">Tárca migrálása</translation>
->>>>>>> 258457a4
     </message>
     <message>
         <source>Migrate a wallet</source>
@@ -1105,38 +1101,22 @@
     </message>
     <message>
         <source>Migrate Wallet</source>
-<<<<<<< HEAD
-        <translation type="unfinished">Tárca Migrálása</translation>
-    </message>
-    <message>
-        <source>Migrating Wallet &lt;b&gt;%1&lt;/b&gt;…</source>
-        <translation type="unfinished">A &lt;b&gt;%1&lt;/b&gt; Tárca Migrálása Folyamatban...</translation>
-=======
         <translation type="unfinished">Tárca migrálása</translation>
     </message>
     <message>
         <source>Migrating Wallet &lt;b&gt;%1&lt;/b&gt;…</source>
         <translation type="unfinished">A &lt;b&gt;%1&lt;/b&gt; tárca migrálása folyamatban...</translation>
->>>>>>> 258457a4
     </message>
     <message>
         <source>The wallet '%1' was migrated successfully.</source>
         <translation type="unfinished">A '%1' tárca sikeresen migrálva lett.</translation>
     </message>
     <message>
-<<<<<<< HEAD
-        <source> Watchonly scripts have been migrated to a new wallet named '%1'.</source>
-        <translation type="unfinished">Figyelő szkriptek az új '%1' nevű tárcába lettek migrálva.</translation>
-    </message>
-    <message>
-        <source> Solvable but not watched scripts have been migrated to a new wallet named '%1'.</source>
-=======
         <source>Watchonly scripts have been migrated to a new wallet named '%1'.</source>
         <translation type="unfinished">Figyelő szkriptek az új '%1' nevű tárcába lettek migrálva.</translation>
     </message>
     <message>
         <source>Solvable but not watched scripts have been migrated to a new wallet named '%1'.</source>
->>>>>>> 258457a4
         <translation type="unfinished">Megoldható de nem megfigyelt szkriptek az új '%1' nevű tárcába lettek migrálva.</translation>
     </message>
     <message>
@@ -1145,11 +1125,7 @@
     </message>
     <message>
         <source>Migration Successful</source>
-<<<<<<< HEAD
-        <translation type="unfinished">Migrálás Sikeres</translation>
-=======
         <translation type="unfinished">Migrálás sikeres</translation>
->>>>>>> 258457a4
     </message>
 </context>
 <context>
@@ -2075,10 +2051,6 @@
         <translation type="unfinished">saját cím</translation>
     </message>
     <message>
-        <source>own address</source>
-        <translation type="unfinished">saját cím</translation>
-    </message>
-    <message>
         <source>Unable to calculate transaction fee or total transaction amount.</source>
         <translation type="unfinished">Nem sikerült tranzakciós díjat vagy teljes tranzakció értéket számolni.</translation>
     </message>
@@ -2362,11 +2334,7 @@
     </message>
     <message>
         <source>Session ID</source>
-<<<<<<< HEAD
-        <translation type="unfinished">Munkamenet Azonosító</translation>
-=======
         <translation type="unfinished">Munkamenet azonosító</translation>
->>>>>>> 258457a4
     </message>
     <message>
         <source>Version</source>
@@ -3132,13 +3100,6 @@
     <message>
         <source>Creates a Partially Signed Qtum Transaction (PSBT) for use with e.g. an offline %1 wallet, or a PSBT-compatible hardware wallet.</source>
         <translation type="unfinished">Létrehoz egy Részlegesen Aláírt Qtum Tranzakciót (PSBT) melyet offline %1 tárcával vagy egy PSBT kompatibilis hardver tárcával használhat.</translation>
-<<<<<<< HEAD
-    </message>
-    <message>
-        <source> from wallet '%1'</source>
-        <translation type="unfinished"> '%1' tárcából</translation>
-=======
->>>>>>> 258457a4
     </message>
     <message>
         <source>%1 to '%2'</source>
@@ -3196,13 +3157,10 @@
         <source>Please, review your transaction proposal. This will produce a Partially Signed Qtum Transaction (PSBT) which you can save or copy and then sign with e.g. an offline %1 wallet, or a PSBT-compatible hardware wallet.</source>
         <extracomment>Text to inform a user attempting to create a transaction of their current options. At this stage, a user can only create a PSBT. This string is displayed when private keys are disabled and an external signer is not available.</extracomment>
         <translation type="unfinished">Kérjük nézze át a tranzakciós javaslatot. Ez létrehoz egy részlegesen aláírt qtum tranzakciót (PSBT) amit elmenthet vagy kimásolhat amit később aláírhatja offline %1 tárcával vagy egy PSBT kompatibilis hardvertárcával.</translation>
-<<<<<<< HEAD
-=======
     </message>
     <message>
         <source>%1 from wallet '%2'</source>
         <translation type="unfinished">%1 ebből a tárcából: '%2'</translation>
->>>>>>> 258457a4
     </message>
     <message>
         <source>Do you want to create this transaction?</source>
@@ -4955,13 +4913,10 @@
         <translation type="unfinished">Nem támogatott globális naplózási szint %s=%s. Lehetséges értékek: %s.</translation>
     </message>
     <message>
-<<<<<<< HEAD
-=======
         <source>Wallet file creation failed: %s</source>
         <translation type="unfinished">Tárca fájl létrehozása sikertelen: %s</translation>
     </message>
     <message>
->>>>>>> 258457a4
         <source>acceptstalefeeestimates is not supported on %s chain.</source>
         <translation type="unfinished">acceptstalefeeestimates nem támogatott ezen a láncon: %s</translation>
     </message>
