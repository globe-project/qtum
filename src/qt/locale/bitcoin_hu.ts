<TS language="hu" version="2.1">
<context>
    <name>AddressBookPage</name>
    <message>
        <source>Right-click to edit address or label</source>
        <translation>A cím vagy címke szerkeszteséhez kattintson a jobb gombbal</translation>
    </message>
    <message>
        <source>Create a new address</source>
        <translation>Új cím létrehozása</translation>
    </message>
    <message>
        <source>&amp;New</source>
        <translation>&amp;Új</translation>
    </message>
    <message>
        <source>Copy the currently selected address to the system clipboard</source>
        <translation>A kiválasztott cím másolása a vágólapra</translation>
    </message>
    <message>
        <source>&amp;Copy</source>
        <translation>&amp;Másolás</translation>
    </message>
    <message>
        <source>C&amp;lose</source>
        <translation>&amp;Bezárás</translation>
    </message>
    <message>
        <source>Delete the currently selected address from the list</source>
        <translation>Kiválasztott cím törlése a listából</translation>
    </message>
    <message>
        <source>Enter address or label to search</source>
        <translation>Írja be a keresendő címet vagy címkét</translation>
    </message>
    <message>
        <source>Export the data in the current tab to a file</source>
        <translation>Jelenlegi nézet exportálása fájlba</translation>
    </message>
    <message>
        <source>&amp;Export</source>
        <translation>&amp;Exportálás</translation>
    </message>
    <message>
        <source>&amp;Delete</source>
        <translation>&amp;Törlés</translation>
    </message>
    <message>
        <source>Choose the address to send coins to</source>
        <translation>Válassza ki a címet utaláshoz</translation>
    </message>
    <message>
        <source>Choose the address to receive coins with</source>
        <translation>Válassza ki a címet jóváíráshoz</translation>
    </message>
    <message>
        <source>C&amp;hoose</source>
        <translation>K&amp;iválaszt</translation>
    </message>
    <message>
        <source>Sending addresses</source>
        <translation>Küldési cím</translation>
    </message>
    <message>
        <source>Receiving addresses</source>
        <translation>Fogadási cím</translation>
    </message>
    <message>
        <source>These are your Qtum addresses for sending payments. Always check the amount and the receiving address before sending coins.</source>
        <translation>Ezek a Qtum címeid kifizetések küldéséhez. Mindíg ellenőrizd az összeget és a fogadó címet mielőtt coinokat küldenél.</translation>
<<<<<<< HEAD
=======
    </message>
    <message>
        <source>These are your Qtum addresses for receiving payments. Use the 'Create new receiving address' button in the receive tab to create new addresses.</source>
        <translation>Ezek a fizetések fogadására szolgáló Qtum-címeid. Használd az "Új fogadócím létrehozása" gombot a fogadás fülön új cím létrehozásához.</translation>
>>>>>>> ee8ca219
    </message>
    <message>
        <source>&amp;Copy Address</source>
        <translation>&amp;Cím másolása</translation>
    </message>
    <message>
        <source>Copy &amp;Label</source>
        <translation>Másolás és Címkézés</translation>
    </message>
    <message>
        <source>&amp;Edit</source>
        <translation>Szerkesztés</translation>
    </message>
    <message>
        <source>Export Address List</source>
        <translation>Címlista exportálása</translation>
    </message>
    <message>
        <source>Comma separated file (*.csv)</source>
        <translation>Vesszővel elválasztott adatokat tartalmazó fájl (*.csv)</translation>
    </message>
    <message>
        <source>Exporting Failed</source>
        <translation>Hiba az exportálás során</translation>
    </message>
    <message>
        <source>There was an error trying to save the address list to %1. Please try again.</source>
        <translation>Hiba történt a címlista %1 mentésekor.  Kérem próbálja újra.</translation>
    </message>
</context>
<context>
    <name>AddressTableModel</name>
    <message>
        <source>Label</source>
        <translation>Címke</translation>
    </message>
    <message>
        <source>Address</source>
        <translation>Cím</translation>
    </message>
    <message>
        <source>(no label)</source>
        <translation>(nincs címke)</translation>
    </message>
</context>
<context>
    <name>AskPassphraseDialog</name>
    <message>
        <source>Passphrase Dialog</source>
        <translation>Jelszó párbeszédablak</translation>
    </message>
    <message>
        <source>Enter passphrase</source>
        <translation>Írja be a jelszót</translation>
    </message>
    <message>
        <source>New passphrase</source>
        <translation>Új jelszó</translation>
    </message>
    <message>
        <source>Repeat new passphrase</source>
        <translation>Ismét az új jelszó</translation>
    </message>
    <message>
        <source>Show passphrase</source>
        <translation>Jelszó mutatása</translation>
    </message>
    <message>
        <source>Encrypt wallet</source>
        <translation>Tárca titkosítása</translation>
    </message>
    <message>
        <source>This operation needs your wallet passphrase to unlock the wallet.</source>
        <translation>Ehhez a művelethez szükség van a tárcanyitó jelszóra.</translation>
    </message>
    <message>
        <source>Unlock wallet</source>
        <translation>Tárca kinyitása</translation>
    </message>
    <message>
        <source>This operation needs your wallet passphrase to decrypt the wallet.</source>
        <translation>Ehhez a művelethez szükség van a tárcatitkosítást feloldó jelszóra.</translation>
    </message>
    <message>
        <source>Decrypt wallet</source>
        <translation>Tárcatitkosítás feloldása</translation>
    </message>
    <message>
        <source>Change passphrase</source>
        <translation>Jelszó megváltoztatása</translation>
    </message>
    <message>
        <source>Confirm wallet encryption</source>
        <translation>Tárca titkosításának megerősítése</translation>
    </message>
    <message>
        <source>Warning: If you encrypt your wallet and lose your passphrase, you will &lt;b&gt;LOSE ALL OF YOUR QTUMS&lt;/b&gt;!</source>
        <translation>Figyelem: Ha titkosítja a tárcáját és elveszíti a jelszavát, akkor &lt;b&gt;AZ ÖSSZES QTUMJA ELVESZIK&lt;/b&gt;!</translation>
    </message>
    <message>
        <source>Are you sure you wish to encrypt your wallet?</source>
        <translation>Biztosan titkosítani akarja a tárcát?</translation>
    </message>
    <message>
        <source>Wallet encrypted</source>
        <translation>Tárca titkosítva</translation>
    </message>
    <message>
        <source>Enter the new passphrase for the wallet.&lt;br/&gt;Please use a passphrase of &lt;b&gt;ten or more random characters&lt;/b&gt;, or &lt;b&gt;eight or more words&lt;/b&gt;.</source>
        <translation>Írja be a tárca új jelszavát. &lt;br/&gt;A jelszó összetétele a következő: &lt;b&gt;tíz vagy annál több véletlenszerű karakter&lt;/b&gt;, vagy &lt;b&gt;nyolc vagy annál több szó&lt;/b&gt;. </translation>
    </message>
    <message>
        <source>Enter the old passphrase and new passphrase for the wallet.</source>
        <translation>Írja be a tárca régi és új jelszavát.</translation>
    </message>
    <message>
        <source>Remember that encrypting your wallet cannot fully protect your qtums from being stolen by malware infecting your computer.</source>
        <translation>Ne feledd, hogy a tárca titkosítása nem nyújt teljes védelmet az adathalász programok fertőzésével szemben.</translation>
    </message>
    <message>
        <source>Wallet to be encrypted</source>
        <translation>A titkositandó tárca</translation>
    </message>
    <message>
        <source>Your wallet is about to be encrypted. </source>
        <translation>Tárcatitkosítás megkezdése.</translation>
    </message>
    <message>
        <source>Your wallet is now encrypted. </source>
        <translation>Tárcáját titkosítottuk.</translation>
    </message>
    <message>
        <source>IMPORTANT: Any previous backups you have made of your wallet file should be replaced with the newly generated, encrypted wallet file. For security reasons, previous backups of the unencrypted wallet file will become useless as soon as you start using the new, encrypted wallet.</source>
        <translation>FONTOS: A tárca-fájl minden korábbi biztonsági mentését cserélje le ezzel az újonnan generált, titkosított tárca-fájllal. Biztonsági okokból a tárca-fájl korábbi, titkosítás nélküli mentései használhatatlanná válnak, amint elkezdi használni az új, titkosított tárcát.</translation>
    </message>
    <message>
        <source>Wallet encryption failed</source>
        <translation>Nem sikerült a tárca titkosítása</translation>
    </message>
    <message>
        <source>Wallet encryption failed due to an internal error. Your wallet was not encrypted.</source>
        <translation>A tárca titkosítása belső hiba miatt nem sikerült. A tárcád nem lett titkosítva.</translation>
    </message>
    <message>
        <source>The supplied passphrases do not match.</source>
        <translation>A megadott jelszók nem egyeznek.</translation>
    </message>
    <message>
        <source>Wallet unlock failed</source>
        <translation>A tárca felnyitása nem sikerült</translation>
    </message>
    <message>
        <source>The passphrase entered for the wallet decryption was incorrect.</source>
        <translation>A tárcatitkosítás feloldásához megadott jelszó helytelen.</translation>
    </message>
    <message>
        <source>Wallet decryption failed</source>
        <translation>A tárca titkosításának feloldása nem sikerült</translation>
    </message>
    <message>
        <source>Wallet passphrase was successfully changed.</source>
        <translation>A tárca jelszavát sikeresen megváltoztatta.</translation>
    </message>
    <message>
        <source>Warning: The Caps Lock key is on!</source>
        <translation>Vigyázat: a Caps Lock be van kapcsolva!</translation>
    </message>
</context>
<context>
    <name>BanTableModel</name>
    <message>
        <source>IP/Netmask</source>
        <translation>IP-cím/maszk</translation>
    </message>
    <message>
        <source>Banned Until</source>
        <translation>Kitiltás vége</translation>
    </message>
</context>
<context>
    <name>QtumGUI</name>
    <message>
        <source>Sign &amp;message...</source>
        <translation>Üzenet aláírása...</translation>
    </message>
    <message>
        <source>Synchronizing with network...</source>
        <translation>Szinkronizálás a hálózattal...</translation>
    </message>
    <message>
        <source>&amp;Overview</source>
        <translation>&amp;Áttekintés</translation>
    </message>
    <message>
        <source>Show general overview of wallet</source>
        <translation>A tárca általános áttekintése</translation>
    </message>
    <message>
        <source>&amp;Transactions</source>
        <translation>&amp;Tranzakciók</translation>
    </message>
    <message>
        <source>Browse transaction history</source>
        <translation>Tranzakciós előzmények megtekintése</translation>
    </message>
    <message>
        <source>E&amp;xit</source>
        <translation>&amp;Kilépés</translation>
    </message>
    <message>
        <source>Quit application</source>
        <translation>Kilépés az alkalmazásból</translation>
    </message>
    <message>
        <source>&amp;About %1</source>
        <translation>&amp;A %1-ról</translation>
    </message>
    <message>
        <source>Show information about %1</source>
        <translation>%1 információ megjelenítése</translation>
    </message>
    <message>
        <source>About &amp;Qt</source>
        <translation>A &amp;Qt-ról</translation>
    </message>
    <message>
        <source>Show information about Qt</source>
        <translation>Információk a Qt-ról</translation>
    </message>
    <message>
        <source>&amp;Options...</source>
        <translation>&amp;Opciók...</translation>
    </message>
    <message>
        <source>Modify configuration options for %1</source>
        <translation>%1 beállítások módosítása</translation>
    </message>
    <message>
        <source>&amp;Encrypt Wallet...</source>
        <translation>Tárca &amp;titkosítása...</translation>
    </message>
    <message>
        <source>&amp;Backup Wallet...</source>
        <translation>&amp;Biztonsági tárcamásolat készítése...</translation>
    </message>
    <message>
        <source>&amp;Change Passphrase...</source>
        <translation>Jelszó &amp;megváltoztatása...</translation>
    </message>
    <message>
        <source>Open &amp;URI...</source>
        <translation>&amp;URI azonosító megnyitása...</translation>
    </message>
    <message>
        <source>Create Wallet...</source>
        <translation>Tárca készítése...</translation>
    </message>
    <message>
        <source>Create a new wallet</source>
        <translation>Új tárca készítése</translation>
    </message>
    <message>
        <source>Wallet:</source>
        <translation>Tárca:</translation>
    </message>
    <message>
        <source>Click to disable network activity.</source>
        <translation>Kattintson a hálózati tevékenység letiltásához.</translation>
    </message>
    <message>
        <source>Network activity disabled.</source>
        <translation>Hálózati tevékenység letiltva.</translation>
    </message>
    <message>
        <source>Click to enable network activity again.</source>
        <translation>Kattintson a hálózati tevékenység újbóli engedélyezéséhez.</translation>
    </message>
    <message>
        <source>Syncing Headers (%1%)...</source>
        <translation>Fejlécek Szinkronizálása (%1%)...</translation>
    </message>
    <message>
        <source>Reindexing blocks on disk...</source>
        <translation>Lemezen lévő blokkok újraindexelése...</translation>
    </message>
    <message>
        <source>Proxy is &lt;b&gt;enabled&lt;/b&gt;: %1</source>
        <translation>Proxy  &lt;b&gt;aktív&lt;/b&gt;: %1</translation>
    </message>
    <message>
        <source>Send coins to a Qtum address</source>
        <translation>Qtum küldése megadott címre</translation>
    </message>
    <message>
        <source>Backup wallet to another location</source>
        <translation>Biztonsági másolat készítése a tárcáról egy másik helyre</translation>
    </message>
    <message>
        <source>Change the passphrase used for wallet encryption</source>
        <translation>Tárcatitkosító jelszó megváltoztatása</translation>
<<<<<<< HEAD
    </message>
    <message>
        <source>&amp;Debug window</source>
        <translation>&amp;Debug ablak</translation>
    </message>
    <message>
        <source>Open debugging and diagnostic console</source>
        <translation>Hibakereső és diagnosztikai konzol megnyitása</translation>
=======
>>>>>>> ee8ca219
    </message>
    <message>
        <source>&amp;Verify message...</source>
        <translation>Üzenet &amp;valódiságának ellenőrzése</translation>
    </message>
    <message>
        <source>&amp;Send</source>
        <translation>&amp;Küldés</translation>
    </message>
    <message>
        <source>&amp;Receive</source>
        <translation>&amp;Fogadás</translation>
    </message>
    <message>
        <source>&amp;Show / Hide</source>
        <translation>&amp;Mutat / Elrejt</translation>
    </message>
    <message>
        <source>Show or hide the main Window</source>
        <translation>Főablakot mutat/elrejt</translation>
    </message>
    <message>
        <source>Encrypt the private keys that belong to your wallet</source>
        <translation>A tárcádhoz tartozó privát kulcsok titkosítása</translation>
    </message>
    <message>
        <source>Sign messages with your Qtum addresses to prove you own them</source>
        <translation>Üzenetek aláírása a Qtum-címmeiddel, amivel bizonyítod, hogy a cím a sajátod</translation>
    </message>
    <message>
        <source>Verify messages to ensure they were signed with specified Qtum addresses</source>
        <translation>Üzenetek ellenőrzése, hogy valóban a megjelölt Qtum-címekkel vannak-e aláírva</translation>
    </message>
    <message>
        <source>&amp;File</source>
        <translation>&amp;Fájl</translation>
    </message>
    <message>
        <source>&amp;Settings</source>
        <translation>&amp;Beállítások</translation>
    </message>
    <message>
        <source>&amp;Help</source>
        <translation>&amp;Súgó</translation>
    </message>
    <message>
        <source>Tabs toolbar</source>
        <translation>Fül eszköztár</translation>
    </message>
    <message>
        <source>Request payments (generates QR codes and qtum: URIs)</source>
        <translation>Fizetési kérelem (QR-kódot és "qtum:" URI azonosítót hoz létre)</translation>
    </message>
    <message>
        <source>Show the list of used sending addresses and labels</source>
        <translation>A használt küldési címek és címkék megtekintése</translation>
    </message>
    <message>
        <source>Show the list of used receiving addresses and labels</source>
        <translation>A használt fogadó címek és címkék megtekintése</translation>
    </message>
    <message>
<<<<<<< HEAD
        <source>Open a qtum: URI or payment request</source>
        <translation>"qtum:" URI azonosító vagy fizetési kérelem megnyitása</translation>
    </message>
    <message>
=======
>>>>>>> ee8ca219
        <source>&amp;Command-line options</source>
        <translation>Paran&amp;cssor kapcsolók</translation>
    </message>
    <message numerus="yes">
        <source>%n active connection(s) to Qtum network</source>
        <translation><numerusform>%n aktív kapcsolat a Qtum hálózathoz</numerusform><numerusform>%n aktív kapcsolat a Qtum hálózathoz</numerusform></translation>
    </message>
    <message>
        <source>Indexing blocks on disk...</source>
        <translation>Lemezen lévő blokkok indexelése...</translation>
    </message>
    <message>
        <source>Processing blocks on disk...</source>
        <translation>Lemezen lévő blokkok feldolgozása...</translation>
    </message>
    <message numerus="yes">
        <source>Processed %n block(s) of transaction history.</source>
        <translation><numerusform>%n blokk feldolgozva a tranzakció előzményből.</numerusform><numerusform>%n blokk feldolgozva a tranzakció előzményből.</numerusform></translation>
    </message>
    <message>
        <source>%1 behind</source>
        <translation>%1 lemaradás</translation>
    </message>
    <message>
        <source>Last received block was generated %1 ago.</source>
        <translation>Az utolsóként kapott blokk kora: %1.</translation>
    </message>
    <message>
        <source>Transactions after this will not yet be visible.</source>
        <translation>Ez utáni tranzakciók még nem lesznek láthatóak.</translation>
    </message>
    <message>
        <source>Error</source>
        <translation>Hiba</translation>
    </message>
    <message>
        <source>Warning</source>
        <translation>Figyelem</translation>
    </message>
    <message>
        <source>Information</source>
        <translation>Információ</translation>
    </message>
    <message>
        <source>Up to date</source>
        <translation>Naprakész</translation>
    </message>
    <message>
        <source>&amp;Sending addresses</source>
        <translation>&amp;Küldő címek</translation>
    </message>
    <message>
        <source>&amp;Receiving addresses</source>
        <translation>&amp;Fogadó címek</translation>
    </message>
    <message>
        <source>Open Wallet</source>
        <translation>Tárca megnyitása</translation>
    </message>
    <message>
        <source>Open a wallet</source>
        <translation>Tárca megnyitása</translation>
    </message>
    <message>
        <source>Close Wallet...</source>
        <translation>Tárca bezárása...</translation>
    </message>
    <message>
        <source>Close wallet</source>
        <translation>Tárca bezárása</translation>
    </message>
    <message>
        <source>Show the %1 help message to get a list with possible Qtum command-line options</source>
        <translation>A %1 súgó megjelenítése a Qtum lehetséges parancssori kapcsolóinak listájával</translation>
    </message>
    <message>
        <source>default wallet</source>
        <translation>Alapértelmezett tárca</translation>
    </message>
    <message>
        <source>No wallets available</source>
        <translation>Nincs elérhető tárca</translation>
    </message>
    <message>
        <source>&amp;Window</source>
        <translation>&amp;Ablak</translation>
    </message>
    <message>
        <source>Minimize</source>
        <translation>Rejtés</translation>
    </message>
    <message>
        <source>Zoom</source>
        <translation>Nagyítás</translation>
    </message>
    <message>
        <source>Main Window</source>
        <translation>Főablak</translation>
    </message>
    <message>
        <source>%1 client</source>
        <translation>%1 kliens</translation>
    </message>
    <message>
        <source>Connecting to peers...</source>
        <translation>Csatlakozás párokhoz...</translation>
    </message>
    <message>
        <source>Catching up...</source>
        <translation>Frissítés...</translation>
    </message>
    <message>
        <source>Error: %1</source>
        <translation>Hiba: %1</translation>
    </message>
    <message>
        <source>Date: %1
</source>
        <translation>Dátum:  %1
</translation>
    </message>
    <message>
        <source>Amount: %1
</source>
        <translation>Összeg: %1
</translation>
    </message>
    <message>
        <source>Wallet: %1
</source>
        <translation>Tárca: %1</translation>
    </message>
    <message>
        <source>Type: %1
</source>
        <translation>Típus: %1
</translation>
    </message>
    <message>
        <source>Label: %1
</source>
        <translation>Címke: %1
</translation>
    </message>
    <message>
        <source>Address: %1
</source>
        <translation>Cím: %1
</translation>
    </message>
    <message>
        <source>Sent transaction</source>
        <translation>Tranzakció elküldve.</translation>
    </message>
    <message>
        <source>Incoming transaction</source>
        <translation>Beérkező tranzakció</translation>
    </message>
    <message>
        <source>HD key generation is &lt;b&gt;enabled&lt;/b&gt;</source>
        <translation>HD kulcs generálás &lt;b&gt;engedélyezett&lt;/b&gt;</translation>
    </message>
    <message>
        <source>HD key generation is &lt;b&gt;disabled&lt;/b&gt;</source>
        <translation>HD kulcs generálás &lt;b&gt;tiltva&lt;/b&gt;</translation>
    </message>
    <message>
        <source>Private key &lt;b&gt;disabled&lt;/b&gt;</source>
        <translation>Privát kulcs &lt;b&gt;inaktív&lt;/b&gt;</translation>
    </message>
    <message>
        <source>Wallet is &lt;b&gt;encrypted&lt;/b&gt; and currently &lt;b&gt;unlocked&lt;/b&gt;</source>
        <translation>A tárca &lt;b&gt;titkosítva&lt;/b&gt; és jelenleg &lt;b&gt;megnyitva&lt;/b&gt;.</translation>
    </message>
    <message>
        <source>Wallet is &lt;b&gt;encrypted&lt;/b&gt; and currently &lt;b&gt;locked&lt;/b&gt;</source>
        <translation>A tárca &lt;b&gt;titkosítva&lt;/b&gt; és jelenleg &lt;b&gt;bezárva&lt;/b&gt;.</translation>
    </message>
    <message>
        <source>A fatal error occurred. Qtum can no longer continue safely and will quit.</source>
        <translation>Végzetes hiba történt. A Qtum működése nem biztonságos és hamarosan leáll.</translation>
    </message>
</context>
<context>
    <name>CoinControlDialog</name>
    <message>
        <source>Coin Selection</source>
        <translation>Érme Választás</translation>
    </message>
    <message>
        <source>Quantity:</source>
        <translation>Mennyiség:</translation>
    </message>
    <message>
        <source>Bytes:</source>
        <translation>Bájtok:</translation>
    </message>
    <message>
        <source>Amount:</source>
        <translation>Összeg:</translation>
    </message>
    <message>
        <source>Fee:</source>
        <translation>Díj:</translation>
    </message>
    <message>
        <source>Dust:</source>
        <translation>Por-határ:</translation>
    </message>
    <message>
        <source>After Fee:</source>
        <translation>Utólagos díj:</translation>
    </message>
    <message>
        <source>Change:</source>
        <translation>Visszajáró:</translation>
    </message>
    <message>
        <source>(un)select all</source>
        <translation>mindent kiválaszt/elvet</translation>
    </message>
    <message>
        <source>Tree mode</source>
        <translation>Fa nézet</translation>
    </message>
    <message>
        <source>List mode</source>
        <translation>Lista nézet</translation>
    </message>
    <message>
        <source>Amount</source>
        <translation>Összeg</translation>
    </message>
    <message>
        <source>Received with label</source>
        <translation>Címkével érkezett</translation>
    </message>
    <message>
        <source>Received with address</source>
        <translation>Címmel érkezett</translation>
    </message>
    <message>
        <source>Date</source>
        <translation>Dátum</translation>
    </message>
    <message>
        <source>Confirmations</source>
        <translation>Megerősítések</translation>
    </message>
    <message>
        <source>Confirmed</source>
        <translation>Megerősítve</translation>
    </message>
    <message>
        <source>Copy address</source>
        <translation>Cím másolása</translation>
    </message>
    <message>
        <source>Copy label</source>
        <translation>Címke másolása</translation>
    </message>
    <message>
        <source>Copy amount</source>
        <translation>Összeg másolása</translation>
    </message>
    <message>
        <source>Copy transaction ID</source>
        <translation>Tranzakció azonosító másolása</translation>
    </message>
    <message>
        <source>Lock unspent</source>
        <translation>Elköltetlen összeg zárolása</translation>
    </message>
    <message>
        <source>Unlock unspent</source>
        <translation>Elköltetlen összeg zárolásának a feloldása</translation>
    </message>
    <message>
        <source>Copy quantity</source>
        <translation>Mennyiség másolása</translation>
    </message>
    <message>
        <source>Copy fee</source>
        <translation>Díj másolása</translation>
    </message>
    <message>
        <source>Copy after fee</source>
        <translation>Utólagos díj másolása</translation>
    </message>
    <message>
        <source>Copy bytes</source>
        <translation>Byte-ok másolása</translation>
    </message>
    <message>
        <source>Copy dust</source>
        <translation>Porszemek másolása</translation>
    </message>
    <message>
        <source>Copy change</source>
        <translation>Visszajáró másolása</translation>
    </message>
    <message>
        <source>(%1 locked)</source>
        <translation>(%1 zárolva)</translation>
    </message>
    <message>
        <source>yes</source>
        <translation>igen</translation>
    </message>
    <message>
        <source>no</source>
        <translation>nem</translation>
    </message>
    <message>
        <source>This label turns red if any recipient receives an amount smaller than the current dust threshold.</source>
        <translation>Ez a címke pirosra változik, ha bármely fogadóhoz, a porszem határértéknél kevesebb összeg érkezik.</translation>
    </message>
    <message>
        <source>Can vary +/- %1 satoshi(s) per input.</source>
        <translation>Megadott értékenként  +/- %1 satoshi-val változhat.</translation>
    </message>
    <message>
        <source>(no label)</source>
        <translation>(nincs címke)</translation>
    </message>
    <message>
        <source>change from %1 (%2)</source>
        <translation>visszajáró %1-ből (%2)</translation>
    </message>
    <message>
        <source>(change)</source>
        <translation>(visszajáró)</translation>
    </message>
</context>
<context>
    <name>CreateWalletActivity</name>
    <message>
        <source>Creating Wallet &lt;b&gt;%1&lt;/b&gt;...</source>
        <translation>&lt;b&gt;%1&lt;/b&gt; tárca készítése folyamatban...</translation>
    </message>
    <message>
        <source>Create wallet failed</source>
        <translation>A tárcakészítés nem sikerült</translation>
    </message>
    <message>
        <source>Create wallet warning</source>
        <translation>Tárcakészítési figyelmeztetés</translation>
    </message>
</context>
<context>
    <name>CreateWalletDialog</name>
    <message>
        <source>Create Wallet</source>
        <translation>Tárca készítése</translation>
    </message>
    <message>
        <source>Wallet Name</source>
        <translation>Tárca neve</translation>
    </message>
    <message>
        <source>Encrypt the wallet. The wallet will be encrypted with a passphrase of your choice.</source>
        <translation>A tárca titkosítása. A tárcát egy Ön által megadott jelszó titkosítja.</translation>
    </message>
    <message>
        <source>Encrypt Wallet</source>
        <translation>Tárca titkosítása</translation>
    </message>
    <message>
        <source>Disable private keys for this wallet. Wallets with private keys disabled will have no private keys and cannot have an HD seed or imported private keys. This is ideal for watch-only wallets.</source>
        <translation>A tárcához tartozó privát kulcsok letiltása. Azok a tárcák, melyeknél a privát kulcsok le vannak tiltva, nem tartalmaznak privát kulcsokat és nem tartalmazhatnak HD magot vagy importált privát kulcsokat. Ez azoknál a tárcáknál ideális, melyeket csak megfigyelésre használnak.</translation>
    </message>
    <message>
        <source>Make a blank wallet. Blank wallets do not initially have private keys or scripts. Private keys and addresses can be imported, or an HD seed can be set, at a later time.</source>
        <translation>Üres tárca készítése. Az üres tárcák kezdetben nem tartalmaznak privát kulcsokat vagy szkripteket. Később lehetséges a privát kulcsok vagy címek importálása avagy egy HD mag beállítása.</translation>
    </message>
    <message>
        <source>Make Blank Wallet</source>
        <translation>Üres tárca készítése</translation>
    </message>
<<<<<<< HEAD
    </context>
=======
    <message>
        <source>Create</source>
        <translation>Létrehozás</translation>
    </message>
</context>
>>>>>>> ee8ca219
<context>
    <name>EditAddressDialog</name>
    <message>
        <source>Edit Address</source>
        <translation>Cím szerkesztése</translation>
    </message>
    <message>
        <source>&amp;Label</source>
        <translation>Cím&amp;ke</translation>
    </message>
    <message>
        <source>The label associated with this address list entry</source>
        <translation>Ehhez a listaelemhez rendelt címke</translation>
    </message>
    <message>
        <source>The address associated with this address list entry. This can only be modified for sending addresses.</source>
        <translation>Ehhez a címlistaelemhez rendelt cím. Csak a küldő címek módosíthatók.</translation>
    </message>
    <message>
        <source>&amp;Address</source>
        <translation>&amp;Cím</translation>
    </message>
    <message>
        <source>New sending address</source>
        <translation>Új küldő cím</translation>
    </message>
    <message>
        <source>Edit receiving address</source>
        <translation>Fogadó cím szerkesztése</translation>
    </message>
    <message>
        <source>Edit sending address</source>
        <translation>Küldő cím szerkesztése</translation>
    </message>
    <message>
        <source>The entered address "%1" is not a valid Qtum address.</source>
        <translation>A megadott "%1" cím nem egy érvényes Qtum-cím.</translation>
    </message>
    <message>
        <source>Could not unlock wallet.</source>
        <translation>Nem sikerült a tárca megnyitása</translation>
    </message>
    <message>
        <source>New key generation failed.</source>
        <translation>Új kulcs generálása sikertelen.</translation>
    </message>
</context>
<context>
    <name>FreespaceChecker</name>
    <message>
        <source>A new data directory will be created.</source>
        <translation>Új adatkönyvtár lesz létrehozva.</translation>
    </message>
    <message>
        <source>name</source>
        <translation>Név</translation>
    </message>
    <message>
        <source>Directory already exists. Add %1 if you intend to create a new directory here.</source>
        <translation>A könyvtár már létezik. %1 hozzáadása, ha új könyvtárat kíván létrehozni.</translation>
    </message>
    <message>
        <source>Path already exists, and is not a directory.</source>
        <translation>Az elérési út létezik, de nem egy könyvtáré.</translation>
    </message>
    <message>
        <source>Cannot create data directory here.</source>
        <translation>Adatkönyvtár nem hozható itt létre.</translation>
    </message>
</context>
<context>
    <name>HelpMessageDialog</name>
    <message>
        <source>version</source>
        <translation>verzió</translation>
    </message>
    <message>
        <source>About %1</source>
        <translation>A %1 -ról</translation>
    </message>
    <message>
        <source>Command-line options</source>
        <translation>Parancssoros opciók</translation>
    </message>
</context>
<context>
    <name>Intro</name>
    <message>
        <source>Welcome</source>
        <translation>Üdvözlünk</translation>
    </message>
    <message>
        <source>Welcome to %1.</source>
        <translation>Üdvözlünk a %1 -ban.</translation>
    </message>
    <message>
        <source>As this is the first time the program is launched, you can choose where %1 will store its data.</source>
        <translation>Mivel ez a program első indulása, megváltoztathatja, hogy a %1 hova mentse az adatokat.</translation>
    </message>
    <message>
        <source>When you click OK, %1 will begin to download and process the full %4 block chain (%2GB) starting with the earliest transactions in %3 when %4 initially launched.</source>
        <translation>Ha az OK-ra kattint, %1 megkezdi a teljes %4 blokk lánc letöltését és feldolgozását (%2GB) a legkorábbi tranzakciókkal kezdve %3 -ben, amikor a %4 bevezetésre került.</translation>
    </message>
    <message>
        <source>Reverting this setting requires re-downloading the entire blockchain. It is faster to download the full chain first and prune it later. Disables some advanced features.</source>
        <translation>A beállítás visszaállításához le kell tölteni a teljes blokkláncot. A teljes lánc letöltése és későbbi nyesése ennél gyorsabb. Bizonyos haladó funkciókat letilt.</translation>
    </message>
    <message>
        <source>This initial synchronisation is very demanding, and may expose hardware problems with your computer that had previously gone unnoticed. Each time you run %1, it will continue downloading where it left off.</source>
        <translation>Az első szinkronizáció nagyon erőforrás-igényes és felszínre hozhat a számítógépében eddig rejtve maradt hardver problémákat. Minden %1 indításnál a program onnan folytatja a letöltést, ahol legutóbb abbahagyta.</translation>
    </message>
    <message>
        <source>If you have chosen to limit block chain storage (pruning), the historical data must still be downloaded and processed, but will be deleted afterward to keep your disk usage low.</source>
        <translation>Ha a tárolt blokk lánc méretének korlátozását (megnyesését) választotta, akkor is le kell tölteni és feldolgozni az eddig keletkezett összes adatot, de utána ezek törlésre kerülnek, hogy ne foglaljunk sok helyet a merevlemezén.</translation>
    </message>
    <message>
        <source>Use the default data directory</source>
        <translation>Az alapértelmezett adat könyvtár használata</translation>
    </message>
    <message>
        <source>Use a custom data directory:</source>
        <translation>Saját adatkönyvtár használata:</translation>
    </message>
    <message>
        <source>Qtum</source>
        <translation>Qtum</translation>
    </message>
    <message>
        <source>Discard blocks after verification, except most recent %1 GB (prune)</source>
        <translation>Blokkok elhgyása ellenőrzés után, kivéve a legújabb %1 GB-ot (nyesés)</translation>
    </message>
    <message>
        <source>At least %1 GB of data will be stored in this directory, and it will grow over time.</source>
        <translation>Legalább %1 GB adatot fogunk ebben a könyvtárban tárolni és idővel ez egyre több lesz.</translation>
    </message>
    <message>
        <source>Approximately %1 GB of data will be stored in this directory.</source>
        <translation>Hozzávetőlegesen %1 GB adatot fogunk ebben a könyvtárban tárolni.</translation>
    </message>
    <message>
        <source>%1 will download and store a copy of the Qtum block chain.</source>
        <translation>%1 le fog töltődni és a Qtum blokk lánc egy másolatát fogja tárolni.</translation>
    </message>
    <message>
        <source>The wallet will also be stored in this directory.</source>
        <translation>A tárcát is ebben a könyvtárban tároljuk.</translation>
    </message>
    <message>
        <source>Error: Specified data directory "%1" cannot be created.</source>
        <translation>Hiba: A megadott "%1" adatkönyvtár nem hozható létre.</translation>
    </message>
    <message>
        <source>Error</source>
        <translation>Hiba</translation>
    </message>
    <message numerus="yes">
        <source>%n GB of free space available</source>
        <translation><numerusform>%n GB elérhető szabad hely</numerusform><numerusform>%n GB elérhető szabad hely</numerusform></translation>
    </message>
    </context>
<context>
    <name>ModalOverlay</name>
    <message>
        <source>Form</source>
        <translation>Űrlap</translation>
    </message>
    <message>
        <source>Recent transactions may not yet be visible, and therefore your wallet's balance might be incorrect. This information will be correct once your wallet has finished synchronizing with the qtum network, as detailed below.</source>
        <translation>A legutóbbi tranzakciók még lehet, hogy nem láthatók, és így előfordulhat, hogy a tárca egyenlege helytelen. A tárca azon nyomban az aktuális egyenleget fogja mutatni, amint befejezte a qtum hálózattal történő szinkronizációt, amely alább van részletezve.</translation>
    </message>
    <message>
        <source>Attempting to spend qtums that are affected by not-yet-displayed transactions will not be accepted by the network.</source>
        <translation>A hálózat nem fogadja el azoknak a qtumoknak az elköltését, amelyek érintettek a még nem látszódó tranzakciókban.</translation>
    </message>
    <message>
        <source>Number of blocks left</source>
        <translation>Hátralévő blokkok száma</translation>
    </message>
    <message>
        <source>Unknown...</source>
        <translation>Ismeretlen...</translation>
    </message>
    <message>
        <source>Last block time</source>
        <translation>Utolsó blokk ideje</translation>
    </message>
    <message>
        <source>Progress</source>
        <translation>Folyamat</translation>
    </message>
    <message>
        <source>Progress increase per hour</source>
        <translation>A folyamat előrehaladása óránként</translation>
    </message>
    <message>
        <source>calculating...</source>
        <translation>számítás folyamatban...</translation>
    </message>
    <message>
        <source>Estimated time left until synced</source>
        <translation>Hozzávetőlegesen a hátralévő idő a szinkronizáció befejezéséig</translation>
    </message>
    <message>
        <source>Hide</source>
        <translation>Elrejtés</translation>
    </message>
    </context>
<context>
    <name>OpenURIDialog</name>
    <message>
        <source>URI:</source>
        <translation>URI:</translation>
    </message>
</context>
<context>
    <name>OpenWalletActivity</name>
    <message>
        <source>Open wallet failed</source>
        <translation>Nem sikerült a tárca megnyitása</translation>
    </message>
    <message>
        <source>Open wallet warning</source>
        <translation>Tárca-megnyitási figyelmeztetés</translation>
    </message>
    <message>
        <source>Open wallet failed</source>
        <translation>Nem sikerült a tárca megnyitása</translation>
    </message>
    <message>
        <source>Open wallet warning</source>
        <translation>Tárca-megnyitási figyelmeztetés</translation>
    </message>
    <message>
        <source>default wallet</source>
        <translation>Alapértelmezett tárca</translation>
    </message>
    <message>
        <source>Opening Wallet &lt;b&gt;%1&lt;/b&gt;...</source>
        <translation>&lt;b&gt;%1&lt;/b&gt; tárca megnyitása...</translation>
    </message>
</context>
<context>
    <name>OptionsDialog</name>
    <message>
        <source>Options</source>
        <translation>Opciók</translation>
    </message>
    <message>
        <source>&amp;Main</source>
        <translation>&amp;Fő</translation>
    </message>
    <message>
        <source>Automatically start %1 after logging in to the system.</source>
        <translation>%1 automatikus indítása  a rendszerbe való belépés után.</translation>
    </message>
    <message>
        <source>&amp;Start %1 on system login</source>
        <translation>&amp;Induljon el a %1 a rendszerbe való belépéskor</translation>
    </message>
    <message>
        <source>Size of &amp;database cache</source>
        <translation>A&amp;datbázis gyorsítótár mérete</translation>
    </message>
    <message>
        <source>Number of script &amp;verification threads</source>
        <translation>A szkript &amp;igazolási szálak száma</translation>
    </message>
    <message>
        <source>IP address of the proxy (e.g. IPv4: 127.0.0.1 / IPv6: ::1)</source>
        <translation>A proxy IP címe (pl.: IPv4: 127.0.0.1 / IPv6: ::1)</translation>
    </message>
    <message>
        <source>Shows if the supplied default SOCKS5 proxy is used to reach peers via this network type.</source>
        <translation>Megmutatja, hogy az alapértelmezett SOCKS5 proxy van-e használatban, hogy elérje a párokat ennél a hálózati típusnál.</translation>
    </message>
    <message>
        <source>Use separate SOCKS&amp;5 proxy to reach peers via Tor hidden services:</source>
        <translation>Za dostop do soležnikov preko skritih storitev Tor uporabi drug posredniški strežnik SOCKS&amp;5:</translation>
    </message>
    <message>
        <source>Hide the icon from the system tray.</source>
        <translation>Ikon elrejtése a tálcáról.</translation>
    </message>
    <message>
        <source>&amp;Hide tray icon</source>
        <translation>&amp;Tálcaikon elrejtése</translation>
    </message>
    <message>
        <source>Minimize instead of exit the application when the window is closed. When this option is enabled, the application will be closed only after selecting Exit in the menu.</source>
        <translation>Az alkalmazásból való kilépés helyett az eszköztárba kicsinyíti az alkalmazást az ablak bezárásakor. Ez esetben az alkalmazás csak a Kilépés menüponttal zárható be.</translation>
    </message>
    <message>
        <source>Third party URLs (e.g. a block explorer) that appear in the transactions tab as context menu items. %s in the URL is replaced by transaction hash. Multiple URLs are separated by vertical bar |.</source>
        <translation>Harmadik féltől származó URL-ek (pl. egy blokk felfedező) amelyek a tranzakciós fülön jelennek meg mint a környezetérzékeny menü tételei. %s az URL-ben helyettesítve a tranzakciós hash-el. Több URL esetén, függőleges vonal választja el őket.</translation>
    </message>
    <message>
        <source>Open the %1 configuration file from the working directory.</source>
        <translation>A %1 konfigurációs fájl megnyitása a munkakönyvtárból.</translation>
    </message>
    <message>
        <source>Open Configuration File</source>
        <translation>Konfigurációs Fájl Megnyitása</translation>
    </message>
    <message>
        <source>Reset all client options to default.</source>
        <translation>Minden kliensbeállítás alapértelmezettre állítása.</translation>
    </message>
    <message>
        <source>&amp;Reset Options</source>
        <translation>Beállítások tö&amp;rlése</translation>
    </message>
    <message>
        <source>&amp;Network</source>
        <translation>&amp;Hálózat</translation>
    </message>
    <message>
        <source>Disables some advanced features but all blocks will still be fully validated. Reverting this setting requires re-downloading the entire blockchain. Actual disk usage may be somewhat higher.</source>
        <translation>Bizonyos haladó funkciókat letilt, de minden blokkot teljes mértékben érvényesít. A beállítás visszaállításához le kell tölteni a teljes blokkláncot. A tényleges lemezhasználat valamennyire megnövekedhet.</translation>
    </message>
    <message>
        <source>Prune &amp;block storage to</source>
        <translation>Nyesi a &amp;block tárolását ide:</translation>
    </message>
    <message>
        <source>GB</source>
        <translation>GB</translation>
    </message>
    <message>
        <source>Reverting this setting requires re-downloading the entire blockchain.</source>
        <translation>A beállítás visszaállításához le kell tölteni a teljes blokkláncot.</translation>
    </message>
    <message>
        <source>MiB</source>
        <translation>MB</translation>
    </message>
    <message>
        <source>(0 = auto, &lt;0 = leave that many cores free)</source>
        <translation>(0 = automatikus, &lt;0 = ennyi processzormagot hagyjon szabadon)</translation>
    </message>
    <message>
        <source>W&amp;allet</source>
        <translation>T&amp;árca</translation>
    </message>
    <message>
        <source>Expert</source>
        <translation>Szakértő</translation>
    </message>
    <message>
        <source>Enable coin &amp;control features</source>
        <translation>Pénzküldés beállításainak engedélyezése</translation>
    </message>
    <message>
        <source>If you disable the spending of unconfirmed change, the change from a transaction cannot be used until that transaction has at least one confirmation. This also affects how your balance is computed.</source>
        <translation>Ha letiltja a jóváhagyatlan visszajáró elköltését, akkor egy tranzakcióból származó visszajárót nem lehet felhasználni, amíg legalább egy jóváhagyás nem történik. Ez befolyásolja az egyenlegének a kiszámítását is.</translation>
    </message>
    <message>
        <source>&amp;Spend unconfirmed change</source>
        <translation>&amp;Költése a a jóváhagyatlan visszajárónak</translation>
    </message>
    <message>
        <source>Automatically open the Qtum client port on the router. This only works when your router supports UPnP and it is enabled.</source>
        <translation>A Qtum-kliens portjának automatikus megnyitása a routeren. Ez csak akkor működik, ha a routered támogatja az UPnP-t és az engedélyezve is van rajta.</translation>
    </message>
    <message>
        <source>Map port using &amp;UPnP</source>
        <translation>&amp;UPnP port-feltérképezés</translation>
    </message>
    <message>
        <source>Accept connections from outside.</source>
        <translation>Külső csatlakozások elfogadása.</translation>
    </message>
    <message>
        <source>Allow incomin&amp;g connections</source>
        <translation>Bejövő kapcsolatok engedélyezése.</translation>
    </message>
    <message>
        <source>Connect to the Qtum network through a SOCKS5 proxy.</source>
        <translation>Csatlakozás a Qtum hálózatához SOCKS5 proxyn keresztül</translation>
    </message>
    <message>
        <source>&amp;Connect through SOCKS5 proxy (default proxy):</source>
        <translation>&amp;Kapcsolódás SOCKS5 proxyn keresztül (alapértelmezett proxy):</translation>
    </message>
    <message>
        <source>Proxy &amp;IP:</source>
        <translation>Proxy &amp;IP:</translation>
    </message>
    <message>
        <source>&amp;Port:</source>
        <translation>&amp;Port:</translation>
    </message>
    <message>
        <source>Port of the proxy (e.g. 9050)</source>
        <translation>Proxy portja (pl.: 9050)</translation>
    </message>
    <message>
        <source>Used for reaching peers via:</source>
        <translation>Párok elérésére használjuk ezen keresztül:</translation>
    </message>
    <message>
        <source>IPv4</source>
        <translation>IPv4</translation>
    </message>
    <message>
        <source>IPv6</source>
        <translation>IPv6</translation>
    </message>
    <message>
        <source>Tor</source>
        <translation>Tor</translation>
    </message>
    <message>
        <source>Connect to the Qtum network through a separate SOCKS5 proxy for Tor hidden services.</source>
        <translation>Csatlakozás a Qtum hálózathoz külön SOCKS5 proxy használatával a Tor rejtett szolgáltatásainak eléréséhez.</translation>
    </message>
    <message>
        <source>&amp;Window</source>
        <translation>&amp;Ablak</translation>
    </message>
    <message>
        <source>Show only a tray icon after minimizing the window.</source>
        <translation>Kicsinyítés után csak eszköztár-ikont mutass</translation>
    </message>
    <message>
        <source>&amp;Minimize to the tray instead of the taskbar</source>
        <translation>&amp;Kicsinyítés a tálcára az eszköztár helyett</translation>
    </message>
    <message>
        <source>M&amp;inimize on close</source>
        <translation>K&amp;icsinyítés záráskor</translation>
    </message>
    <message>
        <source>&amp;Display</source>
        <translation>&amp;Megjelenítés</translation>
    </message>
    <message>
        <source>User Interface &amp;language:</source>
        <translation>Felhasználófelület nye&amp;lve:</translation>
    </message>
    <message>
        <source>The user interface language can be set here. This setting will take effect after restarting %1.</source>
        <translation>A felhasználói felület nyelvét tudja itt beállítani. Ez a beállítás csak a %1 újraindítása után lép életbe.</translation>
    </message>
    <message>
        <source>&amp;Unit to show amounts in:</source>
        <translation>&amp;Mértékegység:</translation>
    </message>
    <message>
        <source>Choose the default subdivision unit to show in the interface and when sending coins.</source>
        <translation>Válaszd ki az interfészen és érmék küldésekor megjelenítendő alapértelmezett alegységet.</translation>
    </message>
    <message>
        <source>Whether to show coin control features or not.</source>
        <translation>Mutassa a pénzküldés beállításait vagy ne.</translation>
    </message>
    <message>
        <source>&amp;Third party transaction URLs</source>
        <translation>&amp;Harmadik féltől származó tranzakció URL-ek</translation>
    </message>
    <message>
        <source>&amp;OK</source>
        <translation>&amp;OK</translation>
    </message>
    <message>
        <source>&amp;Cancel</source>
        <translation>Megszakítás</translation>
    </message>
    <message>
        <source>default</source>
        <translation>alapértelmezett</translation>
    </message>
    <message>
        <source>none</source>
        <translation>semmi</translation>
    </message>
    <message>
        <source>Confirm options reset</source>
        <translation>Beállítások törlésének jóváhagyása.</translation>
    </message>
    <message>
        <source>Client restart required to activate changes.</source>
        <translation>A változtatások aktiválásahoz újra kell indítani a klienst.</translation>
    </message>
    <message>
        <source>Client will be shut down. Do you want to proceed?</source>
        <translation>A kliens le fog állni. Szeretné folytatni?</translation>
    </message>
    <message>
        <source>Configuration options</source>
        <translation>Beállítási lehetőségek</translation>
    </message>
    <message>
        <source>The configuration file is used to specify advanced user options which override GUI settings. Additionally, any command-line options will override this configuration file.</source>
        <translation>A konfigurációs fájlt a haladó felhasználók olyan beállításokra használhatják, amelyek felülírják a grafikus felület beállításait. Azonban bármely parancssori beállítás felülírja a konfigurációs fájl beállításait.</translation>
    </message>
    <message>
        <source>Error</source>
        <translation>Hiba</translation>
    </message>
    <message>
        <source>The configuration file could not be opened.</source>
        <translation>Nem sikerült megnyitni a konfigurációs fájlt.</translation>
    </message>
    <message>
        <source>This change would require a client restart.</source>
        <translation>Ehhez a változtatáshoz újra kellene indítani a klienst.</translation>
    </message>
    <message>
        <source>The supplied proxy address is invalid.</source>
        <translation>A megadott proxy cím nem érvényes.</translation>
    </message>
</context>
<context>
    <name>OverviewPage</name>
    <message>
        <source>Form</source>
        <translation>Űrlap</translation>
    </message>
    <message>
        <source>The displayed information may be out of date. Your wallet automatically synchronizes with the Qtum network after a connection is established, but this process has not completed yet.</source>
        <translation>A kijelzett információ lehet, hogy elavult. A kapcsolat létrehozatalát követően tárcája automatikusan szinkronba kerül a Qtum hálózattal, de ez a folyamat még nem fejeződött be.</translation>
    </message>
    <message>
        <source>Watch-only:</source>
        <translation>Csak megfigyelés</translation>
    </message>
    <message>
        <source>Available:</source>
        <translation>Elérhető:</translation>
    </message>
    <message>
        <source>Your current spendable balance</source>
        <translation>Jelenlegi egyenleg</translation>
    </message>
    <message>
        <source>Pending:</source>
        <translation>Küldés:</translation>
    </message>
    <message>
        <source>Total of transactions that have yet to be confirmed, and do not yet count toward the spendable balance</source>
        <translation>Még megerősítésre váró, a jelenlegi egyenlegbe be nem számított tranzakciók</translation>
    </message>
    <message>
        <source>Immature:</source>
        <translation>Éretlen:</translation>
    </message>
    <message>
        <source>Mined balance that has not yet matured</source>
        <translation>Bányászott egyenleg amely még nem érett be.</translation>
    </message>
    <message>
        <source>Balances</source>
        <translation>Egyenlegek</translation>
    </message>
    <message>
        <source>Total:</source>
        <translation>Összesen:</translation>
    </message>
    <message>
        <source>Your current total balance</source>
        <translation>Aktuális egyenleged</translation>
    </message>
    <message>
        <source>Your current balance in watch-only addresses</source>
        <translation>A csak megfigyelt címeinek az egyenlege</translation>
    </message>
    <message>
        <source>Spendable:</source>
        <translation>Elkölthető:</translation>
    </message>
    <message>
        <source>Recent transactions</source>
        <translation>A legutóbbi tranzakciók</translation>
    </message>
    <message>
        <source>Unconfirmed transactions to watch-only addresses</source>
        <translation>A csak megfigyelt címek hitelesítetlen tranzakciói</translation>
    </message>
    <message>
        <source>Mined balance in watch-only addresses that has not yet matured</source>
        <translation>A csak megfigyelt címek bányászott, még éretlen egyenlege</translation>
    </message>
    <message>
        <source>Current total balance in watch-only addresses</source>
        <translation>A csak megfigyelt címek jelenlegi teljes egyenlege</translation>
    </message>
</context>
<context>
    <name>PaymentServer</name>
    <message>
        <source>Payment request error</source>
        <translation>Hiba történt a fizetési kérelem során</translation>
    </message>
    <message>
        <source>Cannot start qtum: click-to-pay handler</source>
        <translation>A qtum nem tud elindulni: click-to-pay kezelő</translation>
    </message>
    <message>
        <source>URI handling</source>
        <translation>URI kezelés</translation>
    </message>
    <message>
        <source>Due to widespread security flaws in BIP70 it's strongly recommended that any merchant instructions to switch wallets be ignored.</source>
        <translation>A BIP70 széleskörű biztonsági hiányosságai következtében határozottan ajánljuk, hogy hagyjon figyelmen kívül bármiféle kereskedelmi utasítást, amely a tárca váltására készteti.</translation>
    </message>
    <message>
        <source>Invalid payment address %1</source>
        <translation>Érvénytelen fizetési cím %1</translation>
    </message>
    <message>
        <source>URI cannot be parsed! This can be caused by an invalid Qtum address or malformed URI parameters.</source>
        <translation>Nem sikerült az URI elemzése! Ezt okozhatja érvénytelen Qtum cím, vagy rossz URI paraméterezés.</translation>
    </message>
    <message>
        <source>Payment request file handling</source>
        <translation>Fizetés kérelmi fájl kezelése</translation>
    </message>
<<<<<<< HEAD
    <message>
        <source>Payment request file cannot be read! This can be caused by an invalid payment request file.</source>
        <translation>Nem sikerült beolvasni a fizetési kérelmi fájlt! Ezt érvénytelen fizetési kérelmi fájl okozhatja.</translation>
    </message>
    <message>
        <source>Payment request rejected</source>
        <translation>A fizetési kérelem visszautasítva</translation>
    </message>
    <message>
        <source>Payment request network doesn't match client network.</source>
        <translation>A fizetési kérelmi hálózat nem egyezik a kliens hálózatával.</translation>
    </message>
    <message>
        <source>Payment request expired.</source>
        <translation>A fizetési kérelem lejárt.</translation>
    </message>
    <message>
        <source>Payment request is not initialized.</source>
        <translation>A fizetési kérelem nem inicializálódott</translation>
    </message>
    <message>
        <source>Invalid payment request.</source>
        <translation>Érvénytelen fizetési kérelem</translation>
    </message>
    <message>
        <source>Requested payment amount of %1 is too small (considered dust).</source>
        <translation>A %1 fizetésre kért összege túl kevés (porszemnek minősül).</translation>
    </message>
    <message>
        <source>Refund from %1</source>
        <translation>Visszatérítés innen: %1</translation>
    </message>
    <message>
        <source>Payment request %1 is too large (%2 bytes, allowed %3 bytes).</source>
        <translation>A fizetési kérelem %1 túl nagy (%2 byte, csak %3 byte engedélyezett).</translation>
    </message>
    <message>
        <source>Error communicating with %1: %2</source>
        <translation>Hiba a kommuniáció során %1 -el: %2</translation>
    </message>
    <message>
        <source>Payment request cannot be parsed!</source>
        <translation>Nem sikerült elemezni a fizetési kérelmet!</translation>
    </message>
    <message>
        <source>Bad response from server %1</source>
        <translation>Rossz válasz a kiszolgálótól %1</translation>
    </message>
    <message>
        <source>Network request error</source>
        <translation>Hálózati kérelem hiba</translation>
    </message>
    <message>
        <source>Payment acknowledged</source>
        <translation>Fizetés elfogadva</translation>
    </message>
=======
>>>>>>> ee8ca219
</context>
<context>
    <name>PeerTableModel</name>
    <message>
        <source>User Agent</source>
        <translation>User Agent</translation>
    </message>
    <message>
        <source>Node/Service</source>
        <translation>Csomópont/Szolgáltatás</translation>
    </message>
    <message>
        <source>NodeId</source>
        <translation>Csomópont Azonosító</translation>
    </message>
    <message>
        <source>Ping</source>
        <translation>Ping</translation>
    </message>
    <message>
        <source>Sent</source>
        <translation>Küldött</translation>
    </message>
    <message>
        <source>Received</source>
        <translation>Fogadott</translation>
    </message>
</context>
<context>
    <name>QObject</name>
    <message>
        <source>Amount</source>
        <translation>Összeg</translation>
    </message>
    <message>
        <source>Enter a Qtum address (e.g. %1)</source>
        <translation>Ad meg egy Qtum címet (pl: %1)</translation>
    </message>
    <message>
        <source>%1 d</source>
        <translation>%1 n</translation>
    </message>
    <message>
        <source>%1 h</source>
        <translation>%1 ó</translation>
    </message>
    <message>
        <source>%1 m</source>
        <translation>%1 p</translation>
    </message>
    <message>
        <source>%1 s</source>
        <translation>%1 mp</translation>
    </message>
    <message>
        <source>None</source>
        <translation>Semmi</translation>
    </message>
    <message>
        <source>N/A</source>
        <translation>Nem elérhető</translation>
    </message>
    <message>
        <source>%1 ms</source>
        <translation>%1 ms</translation>
    </message>
    <message numerus="yes">
        <source>%n second(s)</source>
        <translation><numerusform>%n másodperc</numerusform><numerusform>%n másodperc</numerusform></translation>
    </message>
    <message numerus="yes">
        <source>%n minute(s)</source>
        <translation><numerusform>%n perc</numerusform><numerusform>%n perc</numerusform></translation>
    </message>
    <message numerus="yes">
        <source>%n hour(s)</source>
        <translation><numerusform>%n óra</numerusform><numerusform>%n óra</numerusform></translation>
    </message>
    <message numerus="yes">
        <source>%n day(s)</source>
        <translation><numerusform>%n nap</numerusform><numerusform>%n nap</numerusform></translation>
    </message>
    <message numerus="yes">
        <source>%n week(s)</source>
        <translation><numerusform>%n hét</numerusform><numerusform>%n hét</numerusform></translation>
    </message>
    <message>
        <source>%1 and %2</source>
        <translation>%1 és %2</translation>
    </message>
    <message numerus="yes">
        <source>%n year(s)</source>
        <translation><numerusform>%n év</numerusform><numerusform>%n év</numerusform></translation>
    </message>
    <message>
        <source>%1 B</source>
        <translation>%1 B</translation>
    </message>
    <message>
        <source>%1 KB</source>
        <translation>%1 KB</translation>
    </message>
    <message>
        <source>%1 MB</source>
        <translation>%1 MB</translation>
    </message>
    <message>
        <source>%1 GB</source>
        <translation>%1 GB</translation>
    </message>
    <message>
        <source>Error: Specified data directory "%1" does not exist.</source>
        <translation>Hiba: A megadott "%1" adatkönyvtár nem létezik.</translation>
    </message>
    <message>
        <source>Error: Cannot parse configuration file: %1.</source>
        <translation>Napaka: Ne morem razčleniti konfiguracijske datoteke: %1.</translation>
    </message>
    <message>
        <source>Error: %1</source>
        <translation>Hiba: %1</translation>
    </message>
    <message>
        <source>%1 didn't yet exit safely...</source>
        <translation>%1 még nem lépett ki biztonságosan...</translation>
    </message>
    <message>
        <source>unknown</source>
        <translation>ismeretlen</translation>
    </message>
</context>
<context>
    <name>QRImageWidget</name>
    <message>
        <source>&amp;Save Image...</source>
        <translation>&amp;Kép Mentése</translation>
    </message>
    <message>
        <source>&amp;Copy Image</source>
        <translation>&amp;Kép Másolása</translation>
    </message>
    <message>
        <source>Resulting URI too long, try to reduce the text for label / message.</source>
        <translation>A keletkezett URI túl hosszú, próbálja meg csökkenteni a cimke / üzenet szövegének méretét.</translation>
    </message>
    <message>
        <source>Error encoding URI into QR Code.</source>
        <translation>Hiba lépett fel az URI QR kóddá alakításakor.</translation>
    </message>
    <message>
        <source>Save QR Code</source>
        <translation>QR Kód Mentése</translation>
    </message>
    <message>
        <source>PNG Image (*.png)</source>
        <translation>PNG kép (*.png)</translation>
    </message>
</context>
<context>
    <name>RPCConsole</name>
    <message>
        <source>N/A</source>
        <translation>Nem elérhető</translation>
    </message>
    <message>
        <source>Client version</source>
        <translation>Kliens verzió</translation>
    </message>
    <message>
        <source>&amp;Information</source>
        <translation>&amp;Információ</translation>
    </message>
    <message>
        <source>General</source>
        <translation>Általános</translation>
    </message>
    <message>
        <source>Using BerkeleyDB version</source>
        <translation>Használt BerkeleyDB verzió</translation>
    </message>
    <message>
        <source>Datadir</source>
        <translation>Adatkönyvtár</translation>
    </message>
    <message>
        <source>Startup time</source>
        <translation>Bekapcsolás ideje</translation>
    </message>
    <message>
        <source>Network</source>
        <translation>Hálózat</translation>
    </message>
    <message>
        <source>Name</source>
        <translation>Név</translation>
    </message>
    <message>
        <source>Number of connections</source>
        <translation>Kapcsolatok száma</translation>
    </message>
    <message>
        <source>Block chain</source>
        <translation>Blokklánc</translation>
    </message>
    <message>
        <source>Current number of blocks</source>
        <translation>Aktuális blokkok száma</translation>
    </message>
    <message>
        <source>Memory Pool</source>
        <translation>Memória Halom</translation>
    </message>
    <message>
        <source>Current number of transactions</source>
        <translation>Jelenlegi tranzakciók száma</translation>
    </message>
    <message>
        <source>Memory usage</source>
        <translation>Memóriahasználat</translation>
    </message>
    <message>
        <source>Wallet: </source>
        <translation>Tárca:</translation>
    </message>
    <message>
        <source>&amp;Reset</source>
        <translation>&amp;Visszaállítás</translation>
    </message>
    <message>
        <source>Received</source>
        <translation>Fogadott</translation>
    </message>
    <message>
        <source>Sent</source>
        <translation>Küldött</translation>
    </message>
    <message>
        <source>&amp;Peers</source>
        <translation>&amp;Peerek</translation>
    </message>
    <message>
        <source>Banned peers</source>
        <translation>Kitiltott felek</translation>
    </message>
    <message>
        <source>Select a peer to view detailed information.</source>
        <translation>Peer kijelölése a részletes információkért</translation>
    </message>
    <message>
        <source>Whitelisted</source>
        <translation>Engedélyezett</translation>
    </message>
    <message>
        <source>Direction</source>
        <translation>Irány</translation>
    </message>
    <message>
        <source>Version</source>
        <translation>Verzió</translation>
    </message>
    <message>
        <source>Starting Block</source>
        <translation>Kezdő Blokk</translation>
    </message>
    <message>
        <source>Synced Headers</source>
        <translation>Szinkronizált Fejlécek</translation>
    </message>
    <message>
        <source>Synced Blocks</source>
        <translation>Szinkronizált Blokkok</translation>
    </message>
    <message>
        <source>User Agent</source>
        <translation>User Agent</translation>
    </message>
    <message>
        <source>Open the %1 debug log file from the current data directory. This can take a few seconds for large log files.</source>
        <translation>A %1 debug log fájl megnyitása a jelenlegi könyvtárból. Ez néhány másodpercig eltarthat nagyobb log fájlok esetén.</translation>
    </message>
    <message>
        <source>Decrease font size</source>
        <translation>Betűméret kicsinyítése</translation>
    </message>
    <message>
        <source>Increase font size</source>
        <translation>Betűméret növelése</translation>
    </message>
    <message>
        <source>Services</source>
        <translation>Szolgáltatások</translation>
    </message>
    <message>
        <source>Ban Score</source>
        <translation>Kazenske točke</translation>
    </message>
    <message>
        <source>Connection Time</source>
        <translation>Csatlakozás ideje</translation>
    </message>
    <message>
        <source>Last Send</source>
        <translation>Legutóbbi küldés</translation>
    </message>
    <message>
        <source>Last Receive</source>
        <translation>Legutóbbi fogadás</translation>
    </message>
    <message>
        <source>Ping Time</source>
        <translation>Ping idő</translation>
    </message>
    <message>
        <source>The duration of a currently outstanding ping.</source>
        <translation>A jelenlegi kiváló ping időtartama.</translation>
    </message>
    <message>
        <source>Ping Wait</source>
        <translation>Ping Várakozás</translation>
    </message>
    <message>
        <source>Min Ping</source>
        <translation>Minimum Ping</translation>
    </message>
    <message>
        <source>Time Offset</source>
        <translation>Idő Eltolódás</translation>
    </message>
    <message>
        <source>Last block time</source>
        <translation>Utolsó blokk ideje</translation>
    </message>
    <message>
        <source>&amp;Open</source>
        <translation>&amp;Megnyitás</translation>
    </message>
    <message>
        <source>&amp;Console</source>
        <translation>&amp;Konzol</translation>
    </message>
    <message>
        <source>&amp;Network Traffic</source>
        <translation>&amp;Hálózati forgalom</translation>
    </message>
    <message>
        <source>Totals</source>
        <translation>Összesen:</translation>
    </message>
    <message>
        <source>In:</source>
        <translation>Be:</translation>
    </message>
    <message>
        <source>Out:</source>
        <translation>Ki:</translation>
    </message>
    <message>
        <source>Debug log file</source>
        <translation>Debug naplófájl</translation>
    </message>
    <message>
        <source>Clear console</source>
        <translation>Konzol törlése</translation>
    </message>
    <message>
        <source>1 &amp;hour</source>
        <translation>1 &amp;óra</translation>
    </message>
    <message>
        <source>1 &amp;day</source>
        <translation>1 &amp;nap</translation>
    </message>
    <message>
        <source>1 &amp;week</source>
        <translation>1 &amp;hét</translation>
    </message>
    <message>
        <source>1 &amp;year</source>
        <translation>1 &amp;év</translation>
    </message>
    <message>
        <source>&amp;Disconnect</source>
        <translation>&amp;Szétkapcsol</translation>
    </message>
    <message>
        <source>Ban for</source>
        <translation>Kitiltás oka</translation>
    </message>
    <message>
        <source>&amp;Unban</source>
        <translation>&amp;Feloldja a kitiltást</translation>
    </message>
    <message>
        <source>Welcome to the %1 RPC console.</source>
        <translation>Üdv a %1 RPC konzoljában.</translation>
    </message>
    <message>
        <source>Use up and down arrows to navigate history, and %1 to clear screen.</source>
        <translation>Használja a fel és le nyilakat az előzményekben való navigáláshoz, és %1 -et a képernyő törlésére.</translation>
    </message>
    <message>
        <source>Type %1 for an overview of available commands.</source>
        <translation>Írja be a %1 parancsot az elérhető utasítások áttekintéséhez.</translation>
    </message>
    <message>
        <source>For more information on using this console type %1.</source>
        <translation>Több információért használja a konzolban a %1 parancsot.</translation>
    </message>
    <message>
        <source>WARNING: Scammers have been active, telling users to type commands here, stealing their wallet contents. Do not use this console without fully understanding the ramifications of a command.</source>
        <translation>FIGYELEM: Csalók megpróbálnak felhasználókat rávenni, hogy parancsokat írjanak be ide, és ellopják a tárca tartalmát. Ne használja ezt a konzolt anélkül, hogy teljesen megértené egy parancs kiadásának a következményeit.</translation>
    </message>
    <message>
        <source>Network activity disabled</source>
        <translation>Hálózati tevékenység letiltva.</translation>
    </message>
    <message>
        <source>Executing command without any wallet</source>
        <translation>Parancs végrehajtása tárca nélkül</translation>
    </message>
    <message>
        <source>Executing command using "%1" wallet</source>
        <translation>Parancs végrehajtása a "%1" tárca használatával</translation>
    </message>
    <message>
        <source>(node id: %1)</source>
        <translation>(csomópont azonosító: %1)</translation>
    </message>
    <message>
        <source>via %1</source>
        <translation>%1 által</translation>
    </message>
    <message>
        <source>never</source>
        <translation>soha</translation>
    </message>
    <message>
        <source>Inbound</source>
        <translation>Bejövő</translation>
    </message>
    <message>
        <source>Outbound</source>
        <translation>Kimenő</translation>
    </message>
    <message>
        <source>Yes</source>
        <translation>Igen</translation>
    </message>
    <message>
        <source>No</source>
        <translation>Nem</translation>
    </message>
    <message>
        <source>Unknown</source>
        <translation>Ismeretlen</translation>
    </message>
</context>
<context>
    <name>ReceiveCoinsDialog</name>
    <message>
        <source>&amp;Amount:</source>
        <translation>&amp;Összeg:</translation>
    </message>
    <message>
        <source>&amp;Label:</source>
        <translation>Címke:</translation>
    </message>
    <message>
        <source>&amp;Message:</source>
        <translation>&amp;Üzenet:</translation>
    </message>
    <message>
        <source>An optional message to attach to the payment request, which will be displayed when the request is opened. Note: The message will not be sent with the payment over the Qtum network.</source>
        <translation>Egy opcionális üzenet csatolása a fizetési kérelemhez, amely megjelenik a kérelem megnyitásakor. Megjegyzés: Az üzenet nem lesz elküldve a fizetséggel a Qtum hálózaton keresztül.</translation>
    </message>
    <message>
        <source>An optional label to associate with the new receiving address.</source>
        <translation>Egy opcionális címke, amit hozzá lehet rendelni az új fogadó címhez.</translation>
    </message>
    <message>
        <source>Use this form to request payments. All fields are &lt;b&gt;optional&lt;/b&gt;.</source>
        <translation>Használja ezt az űrlapot fizetési kérelmekhez. Minden mező &lt;b&gt;opcionális&lt;/b&gt;</translation>
    </message>
    <message>
        <source>An optional amount to request. Leave this empty or zero to not request a specific amount.</source>
        <translation>Egy opcionálisan kérhető összeg. Hagyja üresen, vagy írjon be nullát, ha nem kívánja használni.</translation>
    </message>
    <message>
        <source>&amp;Create new receiving address</source>
        <translation>&amp;Új fogadócím létrehozása</translation>
    </message>
    <message>
        <source>Clear all fields of the form.</source>
        <translation>Minden mező törlése</translation>
    </message>
    <message>
        <source>Clear</source>
        <translation>Törlés</translation>
    </message>
    <message>
        <source>Native segwit addresses (aka Bech32 or BIP-173) reduce your transaction fees later on and offer better protection against typos, but old wallets don't support them. When unchecked, an address compatible with older wallets will be created instead.</source>
        <translation>Segwit címek (Bech32 vagy BIP-173) csökkentik a tranzakciók díját és jobb védelmet biztosítanak gépelési hibával szemben, de a régi pénztárcák nem támogatják. Ha nincs aktiválva, egy régi pénztárcával is kompatibilis cím lesz létrehozva.</translation>
    </message>
    <message>
        <source>Generate native segwit (Bech32) address</source>
        <translation>Segwit cím (Bech32) létrehozása</translation>
    </message>
    <message>
        <source>Requested payments history</source>
        <translation>A kért kifizetések története</translation>
    </message>
    <message>
        <source>Show the selected request (does the same as double clicking an entry)</source>
        <translation>Mutassa meg a kiválasztott kérelmet (ugyanaz, mint a duplaklikk)</translation>
    </message>
    <message>
        <source>Show</source>
        <translation>Mutat</translation>
    </message>
    <message>
        <source>Remove the selected entries from the list</source>
        <translation>A kijelölt elemek törlése a listáról</translation>
    </message>
    <message>
        <source>Remove</source>
        <translation>Eltávolítás</translation>
    </message>
    <message>
        <source>Copy URI</source>
        <translation>URI másolása</translation>
    </message>
    <message>
        <source>Copy label</source>
        <translation>Címke másolása</translation>
    </message>
    <message>
        <source>Copy message</source>
        <translation>Üzenet másolása</translation>
    </message>
    <message>
        <source>Copy amount</source>
        <translation>Összeg másolása</translation>
    </message>
</context>
<context>
    <name>ReceiveRequestDialog</name>
    <message>
        <source>QR Code</source>
        <translation>QR kód</translation>
    </message>
    <message>
        <source>Copy &amp;URI</source>
        <translation>&amp;URI másolása</translation>
    </message>
    <message>
        <source>Copy &amp;Address</source>
        <translation>&amp;Cím másolása</translation>
    </message>
    <message>
        <source>&amp;Save Image...</source>
        <translation>&amp;Kép mentése</translation>
    </message>
    <message>
        <source>Request payment to %1</source>
        <translation>Fizetés kérése a %1 -hez</translation>
    </message>
    <message>
        <source>Payment information</source>
        <translation>Fizetési információ</translation>
    </message>
    <message>
        <source>URI</source>
        <translation>URI</translation>
    </message>
    <message>
        <source>Address</source>
        <translation>Cím</translation>
    </message>
    <message>
        <source>Amount</source>
        <translation>Összeg</translation>
    </message>
    <message>
        <source>Label</source>
        <translation>Címke</translation>
    </message>
    <message>
        <source>Message</source>
        <translation>Üzenet</translation>
    </message>
    <message>
        <source>Wallet</source>
        <translation>Tárca</translation>
    </message>
</context>
<context>
    <name>RecentRequestsTableModel</name>
    <message>
        <source>Date</source>
        <translation>Dátum</translation>
    </message>
    <message>
        <source>Label</source>
        <translation>Címke</translation>
    </message>
    <message>
        <source>Message</source>
        <translation>Üzenet</translation>
    </message>
    <message>
        <source>(no label)</source>
        <translation>(nincs címke)</translation>
    </message>
    <message>
        <source>(no message)</source>
        <translation>(nincs üzenet)</translation>
    </message>
    <message>
        <source>(no amount requested)</source>
        <translation>(nem kért összeget)</translation>
    </message>
    <message>
        <source>Requested</source>
        <translation>Kért</translation>
    </message>
</context>
<context>
    <name>SendCoinsDialog</name>
    <message>
        <source>Send Coins</source>
        <translation>Érmék küldése</translation>
    </message>
    <message>
        <source>Coin Control Features</source>
        <translation>Pénzküldés beállításai</translation>
    </message>
    <message>
        <source>Inputs...</source>
        <translation>Bemenetek...</translation>
    </message>
    <message>
        <source>automatically selected</source>
        <translation>automatikusan kiválasztva</translation>
    </message>
    <message>
        <source>Insufficient funds!</source>
        <translation>Fedezethiány!</translation>
    </message>
    <message>
        <source>Quantity:</source>
        <translation>Mennyiség:</translation>
    </message>
    <message>
        <source>Bytes:</source>
        <translation>Bájtok:</translation>
    </message>
    <message>
        <source>Amount:</source>
        <translation>Összeg:</translation>
    </message>
    <message>
        <source>Fee:</source>
        <translation>Díjak:</translation>
    </message>
    <message>
        <source>After Fee:</source>
        <translation>Utólagos díj:</translation>
    </message>
    <message>
        <source>Change:</source>
        <translation>Visszajáró:</translation>
    </message>
    <message>
        <source>If this is activated, but the change address is empty or invalid, change will be sent to a newly generated address.</source>
        <translation>Ha ezt a beállítást engedélyezi, de a visszajáró cím érvénytelen, a visszajáró egy újonnan generált címre lesz küldve.</translation>
    </message>
    <message>
        <source>Custom change address</source>
        <translation>Egyedi visszajáró cím</translation>
    </message>
    <message>
        <source>Transaction Fee:</source>
        <translation>Tranzakciós díj</translation>
    </message>
    <message>
        <source>Choose...</source>
        <translation>Válassz...</translation>
    </message>
    <message>
        <source>Using the fallbackfee can result in sending a transaction that will take several hours or days (or never) to confirm. Consider choosing your fee manually or wait until you have validated the complete chain.</source>
        <translation>A tartalék díj (failback fee) használata egy órákig vagy napokig tartó (vagy soha be nem fejeződő) tranzakciót eredményezhet. Fontolja meg, hogy Ön adja meg a díjat, vagy várjon amíg a teljes láncot érvényesíti.</translation>
    </message>
    <message>
        <source>Warning: Fee estimation is currently not possible.</source>
        <translation>Figyelem: A hozzávetőleges díjszámítás jelenleg nem lehetséges.</translation>
    </message>
    <message>
        <source>per kilobyte</source>
        <translation>kilobájtonként</translation>
    </message>
    <message>
        <source>Hide</source>
        <translation>Elrejtés</translation>
    </message>
    <message>
        <source>Recommended:</source>
        <translation>Ajánlott:</translation>
    </message>
    <message>
        <source>Custom:</source>
        <translation>Egyéni:</translation>
    </message>
    <message>
        <source>(Smart fee not initialized yet. This usually takes a few blocks...)</source>
        <translation>(Samodejni obračun provizije še ni pripravljen. Po navadi izračun traja nekaj blokov ...)</translation>
    </message>
    <message>
        <source>Send to multiple recipients at once</source>
        <translation>Küldés több címzettnek egyszerre</translation>
    </message>
    <message>
        <source>Add &amp;Recipient</source>
        <translation>&amp;Címzett hozzáadása</translation>
    </message>
    <message>
        <source>Clear all fields of the form.</source>
        <translation>Minden mező törlése</translation>
    </message>
    <message>
        <source>Dust:</source>
        <translation>Por-határ:</translation>
    </message>
    <message>
        <source>A too low fee might result in a never confirming transaction (read the tooltip)</source>
        <translation>A túl alacsony illeték a tranzakció soha be nem teljesülését eredményezheti (olvassa el az elemleírást)</translation>
    </message>
    <message>
        <source>Confirmation time target:</source>
        <translation>Várható megerősítési idő:</translation>
    </message>
    <message>
        <source>Enable Replace-By-Fee</source>
        <translation>Replace-By-Fee bekapcsolása</translation>
    </message>
    <message>
        <source>Clear &amp;All</source>
        <translation>Mindent &amp;töröl</translation>
    </message>
    <message>
        <source>Balance:</source>
        <translation>Egyenleg:</translation>
    </message>
    <message>
        <source>Confirm the send action</source>
        <translation>Küldés megerősítése</translation>
    </message>
    <message>
        <source>S&amp;end</source>
        <translation>&amp;Küldés</translation>
    </message>
    <message>
        <source>Copy quantity</source>
        <translation>Mennyiség másolása</translation>
    </message>
    <message>
        <source>Copy amount</source>
        <translation>Összeg másolása</translation>
    </message>
    <message>
        <source>Copy fee</source>
        <translation>Díj másolása</translation>
    </message>
    <message>
        <source>Copy after fee</source>
        <translation>Utólagos díj másolása</translation>
    </message>
    <message>
        <source>Copy bytes</source>
        <translation>Byte-ok másolása</translation>
    </message>
    <message>
        <source>Copy dust</source>
        <translation>Porszemek másolása</translation>
    </message>
    <message>
        <source>Copy change</source>
        <translation>Visszajáró másolása</translation>
    </message>
    <message>
<<<<<<< HEAD
=======
        <source>%1 (%2 blocks)</source>
        <translation>%1 (%2 blokov)</translation>
    </message>
    <message>
>>>>>>> ee8ca219
        <source> from wallet '%1'</source>
        <translation>A "%1" tárcától</translation>
    </message>
    <message>
<<<<<<< HEAD
=======
        <source>%1 to %2</source>
        <translation>%1 do %2</translation>
    </message>
    <message>
>>>>>>> ee8ca219
        <source>Are you sure you want to send?</source>
        <translation>Biztosan el akarja küldeni?</translation>
    </message>
    <message>
        <source>or</source>
        <translation>vagy</translation>
    </message>
    <message>
        <source>You can increase the fee later (signals Replace-By-Fee, BIP-125).</source>
        <translation>Később növelheti a tranzakció díját (lásd Replace-By-Fee, BIP-125).</translation>
    </message>
    <message>
        <source>Please, review your transaction.</source>
        <translation>Kérjük, hogy ellenőrizze le a tranzakcióját.</translation>
    </message>
    <message>
        <source>Transaction fee</source>
        <translation>Tranzakciós díj</translation>
    </message>
    <message>
        <source>Total Amount</source>
        <translation>Teljes összeg</translation>
    </message>
    <message>
        <source>To review recipient list click "Show Details..."</source>
        <translation>A címzett lista ellenőrzéséhez kattintson a "További részletek" gombra.</translation>
    </message>
    <message>
        <source>Confirm send coins</source>
        <translation>Összeg küldésének megerősítése</translation>
    </message>
    <message>
        <source>The recipient address is not valid. Please recheck.</source>
        <translation>A fogadó címe érvénytelen. Kérem ellenőrizze.</translation>
    </message>
    <message>
        <source>The amount to pay must be larger than 0.</source>
        <translation>A fizetendő összegnek nagyobbnak kell lennie 0-nál.</translation>
    </message>
    <message>
        <source>The amount exceeds your balance.</source>
        <translation>Az összeg meghaladja az egyenlegét.</translation>
    </message>
    <message>
        <source>The total exceeds your balance when the %1 transaction fee is included.</source>
        <translation>A küldeni kívánt összeg és a %1 tranzakciós díj együtt meghaladja az egyenlegén rendelkezésre álló összeget.</translation>
    </message>
    <message>
        <source>Duplicate address found: addresses should only be used once each.</source>
        <translation>Többször szerepel ugyanaz a cím: egy címet csak egyszer használjon.</translation>
    </message>
    <message>
        <source>Transaction creation failed!</source>
        <translation>Tranzakció létrehozása sikertelen!</translation>
    </message>
    <message>
        <source>A fee higher than %1 is considered an absurdly high fee.</source>
        <translation>Magasabb díj mint %1 abszurd magas díjnak számít.</translation>
    </message>
    <message>
        <source>Payment request expired.</source>
        <translation>A fizetési kérelem lejárt.</translation>
    </message>
    <message>
        <source>Warning: Invalid Qtum address</source>
        <translation>Figyelmeztetés: Érvénytelen Qtum cím</translation>
    </message>
    <message>
        <source>Warning: Unknown change address</source>
        <translation>Figyelmeztetés: Ismeretlen visszajáró cím</translation>
    </message>
    <message>
        <source>Confirm custom change address</source>
        <translation>Egyedi visszajáró cím jóváhagyása</translation>
    </message>
    <message>
        <source>The address you selected for change is not part of this wallet. Any or all funds in your wallet may be sent to this address. Are you sure?</source>
        <translation>A visszajárónak megadott cím nem szerepel ebben a tárcában. Bármilyen - vagy az egész - összeg elküldhető a tárcájából erre a címre. Biztos benne?</translation>
    </message>
    <message>
        <source>(no label)</source>
        <translation>(nincs címke)</translation>
    </message>
</context>
<context>
    <name>SendCoinsEntry</name>
    <message>
        <source>A&amp;mount:</source>
        <translation>Összeg:</translation>
    </message>
    <message>
        <source>Pay &amp;To:</source>
        <translation>Címzett:</translation>
    </message>
    <message>
        <source>&amp;Label:</source>
        <translation>Címke:</translation>
    </message>
    <message>
        <source>Choose previously used address</source>
        <translation>Válassz egy korábban már használt címet</translation>
    </message>
    <message>
<<<<<<< HEAD
        <source>This is a normal payment.</source>
        <translation>Ez normál fizetés.</translation>
    </message>
    <message>
=======
>>>>>>> ee8ca219
        <source>The Qtum address to send the payment to</source>
        <translation>Erre a Qtum címre küldje az összeget</translation>
    </message>
    <message>
        <source>Alt+A</source>
        <translation>Alt+A</translation>
    </message>
    <message>
        <source>Paste address from clipboard</source>
        <translation>Cím beillesztése a vágólapról</translation>
    </message>
    <message>
        <source>Alt+P</source>
        <translation>Alt+P</translation>
    </message>
    <message>
        <source>Remove this entry</source>
        <translation>Ez a bejegyzés eltávolítása</translation>
    </message>
    <message>
        <source>The fee will be deducted from the amount being sent. The recipient will receive less qtums than you enter in the amount field. If multiple recipients are selected, the fee is split equally.</source>
        <translation>Znesek plačila bo zmanjšan za znesek provizije. Prejemnik bo prejel manjše število kovancev, kot je bil vnešeni znesek. Če je prejemnikov več, bo provizija med njih enakomerno porazdeljena.</translation>
    </message>
    <message>
        <source>S&amp;ubtract fee from amount</source>
        <translation>&amp;Vonja le a díjat az összegből</translation>
    </message>
    <message>
        <source>Use available balance</source>
        <translation>Elérhető egyenleg használata</translation>
    </message>
    <message>
        <source>Message:</source>
        <translation>Üzenet:</translation>
    </message>
    <message>
        <source>This is an unauthenticated payment request.</source>
        <translation>Ez egy nem hitelesített fizetési kérelem.</translation>
    </message>
    <message>
        <source>This is an authenticated payment request.</source>
        <translation>Ez egy hitelesített fizetési kérelem.</translation>
    </message>
    <message>
        <source>Enter a label for this address to add it to the list of used addresses</source>
        <translation>Adjon egy címkét ehhez a címhez, hogy bekerüljön a használt címek közé</translation>
    </message>
    <message>
        <source>A message that was attached to the qtum: URI which will be stored with the transaction for your reference. Note: This message will not be sent over the Qtum network.</source>
        <translation>Sporočilo, ki ste ga pripeli na URI tipa qtum:. Shranjeno bo skupaj s podatki o transakciji. Opomba: Sporočilo ne bo poslano preko omrežja Qtum.</translation>
    </message>
    <message>
        <source>Pay To:</source>
        <translation>Címzett:</translation>
    </message>
    <message>
        <source>Memo:</source>
        <translation>Jegyzet:</translation>
    </message>
</context>
<context>
    <name>ShutdownWindow</name>
    <message>
        <source>%1 is shutting down...</source>
        <translation>A %1 leáll...</translation>
    </message>
    <message>
        <source>Do not shut down the computer until this window disappears.</source>
        <translation>Ne állítsd le a számítógépet amíg ez az ablak el nem tűnik.</translation>
    </message>
</context>
<context>
    <name>SignVerifyMessageDialog</name>
    <message>
        <source>Signatures - Sign / Verify a Message</source>
        <translation>Aláírások - üzenet aláírása/ellenőrzése</translation>
    </message>
    <message>
        <source>&amp;Sign Message</source>
        <translation>Üzenet aláírása...</translation>
    </message>
    <message>
<<<<<<< HEAD
=======
        <source>You can sign messages/agreements with your addresses to prove you can receive qtums sent to them. Be careful not to sign anything vague or random, as phishing attacks may try to trick you into signing your identity over to them. Only sign fully-detailed statements you agree to.</source>
        <translation>S svojimi naslovi lahko podpisujete sporočila ali pogodbe in s tem dokazujete, da na teh naslovih lahko prejemate kovance. Bodite previdni in ne podpisujte ničesar nejasnega ali naključnega, ker vas zlikovci preko ribarjenja (phishing) lahko prelisičijo, da na njih prepišete svojo identiteto. Podpisujte samo podrobno opisane izjave, s katerimi se strinjate.</translation>
    </message>
    <message>
>>>>>>> ee8ca219
        <source>The Qtum address to sign the message with</source>
        <translation>Qtum cím, amivel alá kívánja írni az üzenetet</translation>
    </message>
    <message>
        <source>Choose previously used address</source>
        <translation>Válassz egy korábban már használt címet</translation>
    </message>
    <message>
        <source>Alt+A</source>
        <translation>Alt+A</translation>
    </message>
    <message>
        <source>Paste address from clipboard</source>
        <translation>Cím beillesztése a vágólapról</translation>
    </message>
    <message>
        <source>Alt+P</source>
        <translation>Alt+P</translation>
    </message>
    <message>
        <source>Enter the message you want to sign here</source>
        <translation>Ide írja az aláírandó üzenetet</translation>
    </message>
    <message>
        <source>Signature</source>
        <translation>Aláírás</translation>
    </message>
    <message>
        <source>Copy the current signature to the system clipboard</source>
        <translation>A jelenleg kiválasztott aláírás másolása a rendszer-vágólapra</translation>
    </message>
    <message>
        <source>Sign the message to prove you own this Qtum address</source>
        <translation>Üzenet</translation>
    </message>
    <message>
        <source>Sign &amp;Message</source>
        <translation>Üzenet &amp;aláírása</translation>
    </message>
    <message>
        <source>Reset all sign message fields</source>
        <translation>Počisti vsa polja za vnos v oknu za podpisovanje</translation>
    </message>
    <message>
        <source>Clear &amp;All</source>
        <translation>Mindent &amp;töröl</translation>
    </message>
    <message>
        <source>&amp;Verify Message</source>
        <translation>Üzenet ellenőrzése</translation>
    </message>
    <message>
<<<<<<< HEAD
=======
        <source>Enter the receiver's address, message (ensure you copy line breaks, spaces, tabs, etc. exactly) and signature below to verify the message. Be careful not to read more into the signature than what is in the signed message itself, to avoid being tricked by a man-in-the-middle attack. Note that this only proves the signing party receives with the address, it cannot prove sendership of any transaction!</source>
        <translation>Da preverite verodostojnost sporočila, spodaj vnesite: prejemnikov naslov, prejeto sporočilo (pazljivo skopirajte vse prelome vrstic, presledke, tabulatorje ipd.,) in prejeti podpis. Da se izognete napadom tipa man-in-the-middle, vedite, da iz veljavnega podpisa ne sledi nič drugega, kot tisto, kar je navedeno v sporočilu. Podpis samo potrjuje dejstvo, da ima podpisnik v lasti prejemni naslov, ne more pa dokazati vira nobene transakcije!</translation>
    </message>
    <message>
>>>>>>> ee8ca219
        <source>The Qtum address the message was signed with</source>
        <translation>Qtum cím, amivel aláírta az üzenetet</translation>
    </message>
    <message>
        <source>Verify the message to ensure it was signed with the specified Qtum address</source>
        <translation>Ellenőrizze az üzenetet, hogy valóban a megjelölt Qtum címmel van-e aláírva</translation>
    </message>
    <message>
        <source>Verify &amp;Message</source>
        <translation>Üzenet ellenőrzése</translation>
    </message>
    <message>
        <source>Reset all verify message fields</source>
        <translation>Počisti vsa polja za vnos v oknu za preverjanje</translation>
    </message>
    <message>
        <source>Click "Sign Message" to generate signature</source>
        <translation>Klikkeljen az "Üzenet Aláírása" -ra, hogy aláírást generáljon</translation>
    </message>
    <message>
        <source>The entered address is invalid.</source>
        <translation>A megadott cím nem érvényes.</translation>
    </message>
    <message>
        <source>Please check the address and try again.</source>
        <translation>Kérem ellenőrizze a címet és próbálja meg újra.</translation>
    </message>
    <message>
        <source>The entered address does not refer to a key.</source>
        <translation>Vnešeni naslov se ne nanaša na ključ.</translation>
    </message>
    <message>
        <source>Wallet unlock was cancelled.</source>
        <translation>Tárca megnyitása megszakítva</translation>
    </message>
    <message>
        <source>Private key for the entered address is not available.</source>
        <translation>A megadott cím privát kulcsa nem található.</translation>
    </message>
    <message>
        <source>Message signing failed.</source>
        <translation>Üzenet aláírása sikertelen.</translation>
    </message>
    <message>
        <source>Message signed.</source>
        <translation>Üzenet aláírva.</translation>
    </message>
    <message>
        <source>The signature could not be decoded.</source>
        <translation>Az aláírást nem sikerült dekódolni.</translation>
    </message>
    <message>
        <source>Please check the signature and try again.</source>
        <translation>Kérem ellenőrizze az aláírást és próbálja újra.</translation>
    </message>
    <message>
        <source>The signature did not match the message digest.</source>
        <translation>Podpis ne ustreza rezultatu (digest) preverjanja.</translation>
    </message>
    <message>
        <source>Message verification failed.</source>
        <translation>Az üzenet ellenőrzése sikertelen.</translation>
    </message>
    <message>
        <source>Message verified.</source>
        <translation>Üzenet ellenőrizve.</translation>
    </message>
</context>
<context>
    <name>TrafficGraphWidget</name>
    <message>
        <source>KB/s</source>
        <translation>KB/s</translation>
    </message>
</context>
<context>
    <name>TransactionDesc</name>
    <message>
        <source>Open until %1</source>
        <translation>%1 -ig megnyitva</translation>
    </message>
    <message>
        <source>conflicted with a transaction with %1 confirmations</source>
        <translation>v sporu s transakcijo z %1 potrditvami</translation>
    </message>
    <message>
        <source>0/unconfirmed, %1</source>
        <translation>0/megerősítetlen, %1</translation>
    </message>
    <message>
        <source>in memory pool</source>
        <translation>a memória halomban</translation>
    </message>
    <message>
        <source>not in memory pool</source>
        <translation>nincs a memória halomban</translation>
    </message>
    <message>
        <source>abandoned</source>
        <translation>elhagyott</translation>
    </message>
    <message>
        <source>%1/unconfirmed</source>
        <translation>%1/megerősítetlen</translation>
    </message>
    <message>
        <source>%1 confirmations</source>
        <translation>%1 megerősítés</translation>
    </message>
    <message>
        <source>Status</source>
        <translation>Állapot</translation>
    </message>
    <message>
        <source>Date</source>
        <translation>Dátum</translation>
    </message>
    <message>
        <source>Source</source>
        <translation>Forrás</translation>
    </message>
    <message>
        <source>Generated</source>
        <translation>Generálva</translation>
    </message>
    <message>
        <source>From</source>
        <translation>Küldő:</translation>
    </message>
    <message>
        <source>unknown</source>
        <translation>ismeretlen</translation>
    </message>
    <message>
        <source>To</source>
        <translation>Címzett</translation>
    </message>
    <message>
        <source>own address</source>
        <translation>saját cím</translation>
    </message>
    <message>
        <source>watch-only</source>
        <translation>csak megfigyelés</translation>
    </message>
    <message>
        <source>label</source>
        <translation>címke</translation>
    </message>
    <message>
        <source>Credit</source>
        <translation>Jóváírás</translation>
    </message>
    <message>
        <source>not accepted</source>
        <translation>elutasítva</translation>
    </message>
    <message>
        <source>Debit</source>
        <translation>Terhelés</translation>
    </message>
    <message>
        <source>Total debit</source>
        <translation>Teljes terhelés</translation>
    </message>
    <message>
        <source>Total credit</source>
        <translation>Skupni kredit</translation>
    </message>
    <message>
        <source>Transaction fee</source>
        <translation>Tranzakciós díj</translation>
    </message>
    <message>
        <source>Net amount</source>
        <translation>Nettó összeg</translation>
    </message>
    <message>
        <source>Message</source>
        <translation>Üzenet</translation>
    </message>
    <message>
        <source>Comment</source>
        <translation>Megjegyzés</translation>
    </message>
    <message>
        <source>Transaction ID</source>
        <translation>Tranzakció Azonosító</translation>
    </message>
    <message>
        <source>Transaction total size</source>
        <translation>Tranzakció teljes mérete</translation>
    </message>
    <message>
        <source>Output index</source>
        <translation>Indeks izhoda</translation>
    </message>
    <message>
        <source>Merchant</source>
        <translation>Kereskedő</translation>
    </message>
    <message>
        <source>Generated coins must mature %1 blocks before they can be spent. When you generated this block, it was broadcast to the network to be added to the block chain. If it fails to get into the chain, its state will change to "not accepted" and it won't be spendable. This may occasionally happen if another node generates a block within a few seconds of yours.</source>
        <translation>Ustvarjeni kovanci morajo zoreti %1 blokov, preden jih lahko porabite. Ko ste ta blok ustvarili, je bil posredovan v omrežje, da bo dodan v verigo blokov. Če se bloku ni uspelo uvrstiti v verigo, se bo njegovo stanje spremenilo v "ni bilo sprejeto" in kovancev ne bo mogoče porabiti. To se včasih zgodi, če kak drug rudar v roku nekaj sekund hkrati z vami odkrije drug blok.</translation>
    </message>
    <message>
        <source>Debug information</source>
        <translation>Debug információ</translation>
    </message>
    <message>
        <source>Transaction</source>
        <translation>Tranzakció</translation>
    </message>
    <message>
        <source>Inputs</source>
        <translation>Bemenetek</translation>
    </message>
    <message>
        <source>Amount</source>
        <translation>Összeg</translation>
    </message>
    <message>
        <source>true</source>
        <translation>igaz</translation>
    </message>
    <message>
        <source>false</source>
        <translation>hamis</translation>
    </message>
</context>
<context>
    <name>TransactionDescDialog</name>
    <message>
        <source>This pane shows a detailed description of the transaction</source>
        <translation>Ez a mező a tranzakció részleteit mutatja</translation>
    </message>
    <message>
        <source>Details for %1</source>
        <translation>%1 részletei</translation>
    </message>
</context>
<context>
    <name>TransactionTableModel</name>
    <message>
        <source>Date</source>
        <translation>Dátum</translation>
    </message>
    <message>
        <source>Type</source>
        <translation>Típus</translation>
    </message>
    <message>
        <source>Label</source>
        <translation>Címke</translation>
    </message>
    <message>
        <source>Open until %1</source>
        <translation>%1 -ig megnyitva</translation>
    </message>
    <message>
        <source>Unconfirmed</source>
        <translation>Megerősítetlen</translation>
    </message>
    <message>
        <source>Abandoned</source>
        <translation>Elhagyott</translation>
    </message>
    <message>
        <source>Confirming (%1 of %2 recommended confirmations)</source>
        <translation>Megerősítés (%1 az ajánlott %2 megerősítésből)</translation>
    </message>
    <message>
        <source>Confirmed (%1 confirmations)</source>
        <translation>Megerősítve (%1 megerősítés)</translation>
    </message>
    <message>
        <source>Conflicted</source>
        <translation>Konfliktusos</translation>
    </message>
    <message>
        <source>Immature (%1 confirmations, will be available after %2)</source>
        <translation>Éretlen (%1 megerősítés, %2 után lesz elérhető)</translation>
    </message>
    <message>
        <source>Generated but not accepted</source>
        <translation>Generálva, de nincs elfogadva</translation>
    </message>
    <message>
        <source>Received with</source>
        <translation>Erre a címre</translation>
    </message>
    <message>
        <source>Received from</source>
        <translation>Fogadva innen</translation>
    </message>
    <message>
        <source>Sent to</source>
        <translation>Elküldve ide</translation>
    </message>
    <message>
        <source>Payment to yourself</source>
        <translation>Magadnak kifizetve</translation>
    </message>
    <message>
        <source>Mined</source>
        <translation>Kibányászva</translation>
    </message>
    <message>
        <source>watch-only</source>
        <translation>csak megfigyelés</translation>
    </message>
    <message>
        <source>(n/a)</source>
        <translation>(nincs adat)</translation>
    </message>
    <message>
        <source>(no label)</source>
        <translation>(nincs címke)</translation>
    </message>
    <message>
        <source>Transaction status. Hover over this field to show number of confirmations.</source>
        <translation>Tranzakció állapota. Húzza ide az egeret, hogy lássa a megerősítések számát.</translation>
    </message>
    <message>
        <source>Date and time that the transaction was received.</source>
        <translation>Tranzakció fogadásának dátuma és időpontja.</translation>
    </message>
    <message>
        <source>Type of transaction.</source>
        <translation>Tranzakció típusa.</translation>
    </message>
    <message>
        <source>Whether or not a watch-only address is involved in this transaction.</source>
        <translation>Egy csak megfigyelt cím érintett vagy nem ebben a tranzakcióban.</translation>
    </message>
    <message>
        <source>User-defined intent/purpose of the transaction.</source>
        <translation>Uporabniško določen namen transakcije.</translation>
    </message>
    <message>
        <source>Amount removed from or added to balance.</source>
        <translation>Znesek spremembe stanja sredstev.</translation>
    </message>
</context>
<context>
    <name>TransactionView</name>
    <message>
        <source>All</source>
        <translation>Mind</translation>
    </message>
    <message>
        <source>Today</source>
        <translation>Ma</translation>
    </message>
    <message>
        <source>This week</source>
        <translation>Ezen a héten</translation>
    </message>
    <message>
        <source>This month</source>
        <translation>Ebben a hónapban</translation>
    </message>
    <message>
        <source>Last month</source>
        <translation>Múlt hónapban</translation>
    </message>
    <message>
        <source>This year</source>
        <translation>Ebben az évben</translation>
    </message>
    <message>
        <source>Range...</source>
        <translation>Tartomány...</translation>
    </message>
    <message>
        <source>Received with</source>
        <translation>Erre a címre</translation>
    </message>
    <message>
        <source>Sent to</source>
        <translation>Elküldve ide</translation>
    </message>
    <message>
        <source>To yourself</source>
        <translation>Magának</translation>
    </message>
    <message>
        <source>Mined</source>
        <translation>Kibányászva</translation>
    </message>
    <message>
        <source>Other</source>
        <translation>Más</translation>
    </message>
    <message>
        <source>Enter address, transaction id, or label to search</source>
        <translation>Vnesi naslov, ID transakcije, ali oznako za iskanje</translation>
    </message>
    <message>
        <source>Min amount</source>
        <translation>Minimális összeg</translation>
    </message>
    <message>
        <source>Abandon transaction</source>
        <translation>Tranzakció megszakítása</translation>
    </message>
    <message>
        <source>Increase transaction fee</source>
        <translation>Tranzakciós díj növelése</translation>
    </message>
    <message>
        <source>Copy address</source>
        <translation>Cím másolása</translation>
    </message>
    <message>
        <source>Copy label</source>
        <translation>Címke másolása</translation>
    </message>
    <message>
        <source>Copy amount</source>
        <translation>Összeg másolása</translation>
    </message>
    <message>
        <source>Copy transaction ID</source>
        <translation>Tranzakció azonosító másolása</translation>
    </message>
    <message>
        <source>Copy raw transaction</source>
        <translation>Nyers tranzakció másolása</translation>
    </message>
    <message>
        <source>Copy full transaction details</source>
        <translation>Tranzakció részleteinek teljes másolása</translation>
    </message>
    <message>
        <source>Edit label</source>
        <translation>Címke szerkesztése</translation>
    </message>
    <message>
        <source>Show transaction details</source>
        <translation>Tranzakció részletesen</translation>
    </message>
    <message>
        <source>Export Transaction History</source>
        <translation>Tranzakciós előzmények exportálása</translation>
    </message>
    <message>
        <source>Comma separated file (*.csv)</source>
        <translation>Vesszővel elválasztott adatokat tartalmazó fájl</translation>
    </message>
    <message>
        <source>Confirmed</source>
        <translation>Megerősítve</translation>
    </message>
    <message>
        <source>Watch-only</source>
        <translation>Csak megfigyelés</translation>
    </message>
    <message>
        <source>Date</source>
        <translation>Dátum</translation>
    </message>
    <message>
        <source>Type</source>
        <translation>Típus</translation>
    </message>
    <message>
        <source>Label</source>
        <translation>Címke</translation>
    </message>
    <message>
        <source>Address</source>
        <translation>Cím</translation>
    </message>
    <message>
        <source>ID</source>
        <translation>Azonosító</translation>
    </message>
    <message>
        <source>Exporting Failed</source>
        <translation>Hiba az exportálás során</translation>
    </message>
    <message>
        <source>There was an error trying to save the transaction history to %1.</source>
        <translation>Hiba történt a tranzakciós előzmények %1 helyre való mentésekor.</translation>
    </message>
    <message>
        <source>Exporting Successful</source>
        <translation>Sikeres Exportálás</translation>
    </message>
    <message>
        <source>The transaction history was successfully saved to %1.</source>
        <translation>Zgodovina poteklih transakcij je bila uspešno shranjena v datoteko %1.</translation>
    </message>
    <message>
        <source>Range:</source>
        <translation>Tartomány:</translation>
    </message>
    <message>
        <source>to</source>
        <translation>za</translation>
    </message>
</context>
<context>
    <name>UnitDisplayStatusBarControl</name>
    <message>
        <source>Unit to show amounts in. Click to select another unit.</source>
        <translation>Merska enota za prikaz zneskov. Kliknite za izbiro druge enote.</translation>
    </message>
</context>
<context>
    <name>WalletController</name>
    <message>
        <source>Close wallet</source>
        <translation>Tárca bezárása</translation>
    </message>
    <message>
        <source>Are you sure you wish to close the wallet &lt;i&gt;%1&lt;/i&gt;?</source>
        <translation>Biztos, hogy bezárja a "%1" tárcát?</translation>
    </message>
    <message>
        <source>Closing the wallet for too long can result in having to resync the entire chain if pruning is enabled.</source>
        <translation>A tárca hosszantartó bezárása nyesési üzemmódban azt eredményezheti, hogy a teljes láncot újra kell szinkronizálnia.</translation>
    </message>
</context>
<context>
    <name>WalletFrame</name>
    <message>
        <source>No wallet has been loaded.</source>
        <translation>Nincs betöltve pénztárca.</translation>
    </message>
</context>
<context>
    <name>WalletModel</name>
    <message>
        <source>Send Coins</source>
        <translation>Érmék Küldése</translation>
    </message>
    <message>
        <source>Increasing transaction fee failed</source>
        <translation>Tranzakciós díj növelése sikertelen</translation>
    </message>
    <message>
        <source>Do you want to increase the fee?</source>
        <translation>Kívánja megnövelni a díjat?</translation>
    </message>
    <message>
        <source>Current fee:</source>
        <translation>Jelenlegi díj:</translation>
    </message>
    <message>
        <source>Increase:</source>
        <translation>Növekedés:</translation>
    </message>
    <message>
        <source>New fee:</source>
        <translation>Új díj:</translation>
    </message>
    <message>
        <source>Can't sign transaction.</source>
        <translation>Tranzakció aláírása sikertelen.</translation>
    </message>
    <message>
        <source>Could not commit transaction</source>
        <translation>A tranzakciót nem lehet elküldeni</translation>
    </message>
    <message>
        <source>default wallet</source>
        <translation>Alapértelmezett tárca</translation>
    </message>
</context>
<context>
    <name>WalletView</name>
    <message>
        <source>&amp;Export</source>
        <translation>&amp;Exportálás</translation>
    </message>
    <message>
        <source>Export the data in the current tab to a file</source>
        <translation>Jelenlegi nézet adatainak exportálása fájlba</translation>
    </message>
    <message>
        <source>Backup Wallet</source>
        <translation>Biztonsági másolat készítése a Tárcáról</translation>
    </message>
    <message>
        <source>Wallet Data (*.dat)</source>
        <translation>Tárca Fájl (*.dat)</translation>
    </message>
    <message>
        <source>Backup Failed</source>
        <translation>Biztonsági másolat készítése sikertelen</translation>
    </message>
    <message>
        <source>There was an error trying to save the wallet data to %1.</source>
        <translation>Hiba történt a pénztárca adatainak %1 mentésekor.</translation>
    </message>
    <message>
        <source>Backup Successful</source>
        <translation>Sikeres biztonsági mentés</translation>
    </message>
    <message>
        <source>The wallet data was successfully saved to %1.</source>
        <translation>A tárca adatai sikeresen elmentve %1.</translation>
    </message>
    <message>
        <source>Cancel</source>
        <translation>Bezárás</translation>
    </message>
</context>
<context>
    <name>qtum-core</name>
    <message>
        <source>Distributed under the MIT software license, see the accompanying file %s or %s</source>
        <translation>MIT szoftver licenc alapján terjesztve, tekintse meg a hozzátartozó fájlt %s or %s</translation>
    </message>
    <message>
        <source>Prune configured below the minimum of %d MiB.  Please use a higher number.</source>
        <translation>Nyesés megkísérlése a minimális %d MiB alatt. Kérjük, használjon egy magasabb értéket.</translation>
    </message>
    <message>
        <source>Prune: last wallet synchronisation goes beyond pruned data. You need to -reindex (download the whole blockchain again in case of pruned node)</source>
        <translation>Nyesés: az utolsó tárcaszinkronizálás meghaladja a nyesett adatokat. Szükséges a -reindex használata (nyesett csomópont esetében a teljes blokklánc ismételt letöltése).</translation>
    </message>
    <message>
<<<<<<< HEAD
        <source>Rescans are not possible in pruned mode. You will need to use -reindex which will download the whole blockchain again.</source>
        <translation>Nyesett üzemmódban nem lehet megismételni a feltérképezést. Szükséges a -reindex használata, ami a teljes blokklánc letöltését eredményezi.</translation>
    </message>
    <message>
=======
>>>>>>> ee8ca219
        <source>Error: A fatal internal error occurred, see debug.log for details</source>
        <translation>Hiba: Fatális belső hiba történt, nézze meg a debug.log -ot a részletekért</translation>
    </message>
    <message>
        <source>Pruning blockstore...</source>
        <translation>Obrezujem ...</translation>
    </message>
    <message>
        <source>Unable to start HTTP server. See debug log for details.</source>
        <translation>HTTP szerver indítása sikertelen. A részleteket lásd: debug log.</translation>
    </message>
    <message>
        <source>The %s developers</source>
        <translation>A %s fejlesztők</translation>
    </message>
    <message>
        <source>Cannot obtain a lock on data directory %s. %s is probably already running.</source>
        <translation>Az %s adatkönyvtár nem zárható.  A %s valószínűleg fut már.</translation>
    </message>
    <message>
        <source>Please check that your computer's date and time are correct! If your clock is wrong, %s will not work properly.</source>
        <translation>Opozorilo: Preverite, če sta datum in ura na vašem računalniku točna! %s ne bo deloval pravilno, če je nastavljeni čas nepravilen.</translation>
    </message>
    <message>
        <source>This is a pre-release test build - use at your own risk - do not use for mining or merchant applications</source>
        <translation>Ez egy kiadás előtt álló, teszt verzió - csak saját felelősségre - ne használja bányászatra vagy kereskedéshez.</translation>
    </message>
    <message>
<<<<<<< HEAD
=======
        <source>Unable to replay blocks. You will need to rebuild the database using -reindex-chainstate.</source>
        <translation>Ne morem ponoviti blokov. Podatkovno bazo bo potrebno ponovno zgraditi z uporabo ukaza -reindex-chainstate.</translation>
    </message>
    <message>
>>>>>>> ee8ca219
        <source>Unable to rewind the database to a pre-fork state. You will need to redownload the blockchain</source>
        <translation>Az adatbázis visszatekerése az elágazás előtti állapotba nem sikerült. Ismételten le kell töltenie a blokkláncot.</translation>
    </message>
    <message>
        <source>Warning: The network does not appear to fully agree! Some miners appear to be experiencing issues.</source>
        <translation>Figyelem: A hálózat úgy tűnik nem teljesen egyezik! Néhány bányász problémákat tapasztalhat.</translation>
    </message>
    <message>
        <source>Warning: We do not appear to fully agree with our peers! You may need to upgrade, or other nodes may need to upgrade.</source>
        <translation>Opozorilo: Trenutno se s soležniki ne strinjamo v popolnosti! Mogoče bi morali vi ali drugi udeleženci posodobiti odjemalce.</translation>
    </message>
    <message>
        <source>%d of last 100 blocks have unexpected version</source>
        <translation>%d od zadnjih 100 blokov imajo nepričakovano verzijo</translation>
    </message>
    <message>
        <source>%s corrupt, salvage failed</source>
        <translation>%s poškodovana, obnova neuspešna</translation>
    </message>
    <message>
        <source>-maxmempool must be at least %d MB</source>
        <translation>-maxmempool legalább %d MB kell legyen.</translation>
    </message>
    <message>
        <source>Cannot resolve -%s address: '%s'</source>
        <translation>Naslova -%s ni mogoče razrešiti: '%s'</translation>
    </message>
    <message>
        <source>Change index out of range</source>
        <translation>Indeks drobiža izven dovoljenega območja</translation>
    </message>
    <message>
        <source>Copyright (C) %i-%i</source>
        <translation>Szerzői jog (C) fenntartva %i-%i</translation>
    </message>
    <message>
        <source>Corrupted block database detected</source>
        <translation>Sérült blokk-adatbázis észlelve</translation>
    </message>
    <message>
        <source>Do you want to rebuild the block database now?</source>
        <translation>Újra akarod építeni a blokk adatbázist most?</translation>
    </message>
    <message>
        <source>Error initializing block database</source>
        <translation>A blokkadatbázis inicializálása nem sikerült</translation>
    </message>
    <message>
        <source>Error initializing wallet database environment %s!</source>
        <translation>A tárca-adatbázis inicializálása nem sikerült: %s!</translation>
    </message>
    <message>
        <source>Error loading %s</source>
        <translation>Hiba a(z) %s betöltése közben</translation>
    </message>
    <message>
        <source>Error loading %s: Wallet corrupted</source>
        <translation>Hiba a(z) %s betöltése közben: A tárca hibás.</translation>
    </message>
    <message>
        <source>Error loading %s: Wallet requires newer version of %s</source>
        <translation>Hiba a(z) %s betöltése közben: A tárcához %s újabb verziója szükséges.</translation>
    </message>
    <message>
        <source>Error loading block database</source>
        <translation>Hiba a blokk adatbázis betöltése közben.</translation>
    </message>
    <message>
        <source>Error opening block database</source>
        <translation>Hiba a blokk adatbázis megnyitása közben.</translation>
    </message>
    <message>
        <source>Failed to listen on any port. Use -listen=0 if you want this.</source>
        <translation>Egyik hálózati porton sem sikerül hallgatni. Használja a -listen=0 kapcsolót, ha ezt szeretné.</translation>
    </message>
    <message>
        <source>Failed to rescan the wallet during initialization</source>
        <translation>Inicializálás közben nem sikerült feltérképezni a tárcát</translation>
    </message>
    <message>
        <source>Importing...</source>
        <translation>Importálás</translation>
    </message>
    <message>
        <source>Incorrect or no genesis block found. Wrong datadir for network?</source>
        <translation>Helytelen vagy nemlétező genézis blokk. Helytelen hálózati adatkönyvtár?</translation>
    </message>
    <message>
        <source>Invalid amount for -%s=&lt;amount&gt;: '%s'</source>
        <translation>Neveljavna količina za -%s=&lt;amount&gt;: '%s'</translation>
    </message>
    <message>
        <source>Invalid amount for -discardfee=&lt;amount&gt;: '%s'</source>
        <translation>Neveljavna količina za -discardfee=&lt;amount&gt;: '%s'</translation>
    </message>
    <message>
        <source>Invalid amount for -fallbackfee=&lt;amount&gt;: '%s'</source>
        <translation>Neveljavna količina za -fallbackfee=&lt;amount&gt;: '%s'</translation>
    </message>
    <message>
        <source>Loading P2P addresses...</source>
        <translation>P2P címek betöltése...</translation>
    </message>
    <message>
        <source>Loading banlist...</source>
        <translation>Tiltólista betöltése...</translation>
    </message>
    <message>
        <source>Not enough file descriptors available.</source>
        <translation>Nincs elég fájlleíró.</translation>
    </message>
    <message>
        <source>Prune cannot be configured with a negative value.</source>
        <translation>Nyesett üzemmódot nem lehet negatív értékkel kialakítani.</translation>
    </message>
    <message>
        <source>Prune mode is incompatible with -txindex.</source>
        <translation>A -txindex nem használható nyesett üzemmódban.</translation>
    </message>
    <message>
        <source>Replaying blocks...</source>
        <translation>Blokkok újrajátszása...</translation>
    </message>
    <message>
        <source>Rewinding blocks...</source>
        <translation>Blokkok visszapörgetése...</translation>
    </message>
    <message>
        <source>The source code is available from %s.</source>
        <translation>A forráskód elérhető: %s.</translation>
    </message>
    <message>
        <source>Transaction fee and change calculation failed</source>
        <translation>A tranzakciós díj és a visszajáró kiszámítása nem sikerült</translation>
    </message>
    <message>
        <source>Unable to bind to %s on this computer. %s is probably already running.</source>
        <translation>Na tem računalniku ni bilo mogoče vezati naslova %s. %s je verjetno že zagnan.</translation>
    </message>
    <message>
        <source>Upgrading UTXO database</source>
        <translation>Blokk adatbázis frissítése</translation>
    </message>
    <message>
        <source>Verifying blocks...</source>
        <translation>Blokkok ellenőrzése...</translation>
    </message>
    <message>
        <source>Wallet needed to be rewritten: restart %s to complete</source>
        <translation>A Tárca újraírása szükséges: Indítsa újra a %s-t.</translation>
    </message>
    <message>
<<<<<<< HEAD
=======
        <source>Error: Listening for incoming connections failed (listen returned error %s)</source>
        <translation>Napaka: Ni mogoče sprejemati dohodnih povezav (vrnjena napaka: %s)</translation>
    </message>
    <message>
>>>>>>> ee8ca219
        <source>You need to rebuild the database using -reindex to go back to unpruned mode.  This will redownload the entire blockchain</source>
        <translation>Újra kell építeni az adatbázist a -reindex használatával, ami a nyesett üzemmódot megszünteti. Ez a teljes blokklánc ismételt letöltésével jár.</translation>
    </message>
    <message>
        <source>Error reading from database, shutting down.</source>
        <translation>Hiba az adatbázis olvasásakor, leállítás</translation>
    </message>
    <message>
        <source>Error upgrading chainstate database</source>
        <translation>Hiba a blokk adatbázis betöltése közben</translation>
    </message>
    <message>
<<<<<<< HEAD
=======
        <source>Need to specify a port with -whitebind: '%s'</source>
        <translation>Pri opciji -whitebind morate navesti vrata: %s</translation>
    </message>
    <message>
>>>>>>> ee8ca219
        <source>Prune mode is incompatible with -blockfilterindex.</source>
        <translation>A -blockfilterindex nem használható nyesés üzemmódban.</translation>
    </message>
    <message>
<<<<<<< HEAD
=======
        <source>Reducing -maxconnections from %d to %d, because of system limitations.</source>
        <translation>Zmanjšujem maksimalno število povezav (-maxconnections) iz %d na %d, zaradi sistemskih omejitev.</translation>
    </message>
    <message>
>>>>>>> ee8ca219
        <source>Signing transaction failed</source>
        <translation>Tranzakció aláírása sikertelen</translation>
    </message>
    <message>
        <source>Specified -walletdir "%s" does not exist</source>
        <translation>A megadott "%s" -walletdir nem létezik</translation>
    </message>
    <message>
        <source>Specified -walletdir "%s" is a relative path</source>
        <translation>A megadott "%s" -walletdir relatív elérési út</translation>
    </message>
    <message>
        <source>Specified -walletdir "%s" is not a directory</source>
        <translation>A megadott "%s" -walletdir nem könyvtár</translation>
    </message>
    <message>
        <source>This is experimental software.</source>
        <translation>Ez egy kísérleti szoftver.</translation>
    </message>
    <message>
        <source>Transaction amount too small</source>
        <translation>Tranzakció összege túl alacsony</translation>
    </message>
    <message>
        <source>Transaction too large</source>
        <translation>Túl nagy tranzakció</translation>
    </message>
    <message>
        <source>Unable to bind to %s on this computer (bind returned error %s)</source>
        <translation>Na tem računalniku ni bilo mogoče vezati naslova %s (vrnjena napaka: %s)</translation>
    </message>
    <message>
        <source>Unable to generate initial keys</source>
        <translation>Ne zmorem ustvariti začetnih ključev</translation>
    </message>
    <message>
        <source>Verifying wallet(s)...</source>
        <translation>Tárcák ellenőrzése...</translation>
    </message>
    <message>
<<<<<<< HEAD
=======
        <source>Warning: unknown new rules activated (versionbit %i)</source>
        <translation>Opozorilo: neznana nova pravila aktivirana (verzija %i)</translation>
    </message>
    <message>
>>>>>>> ee8ca219
        <source>Zapping all transactions from wallet...</source>
        <translation>A tárca összes trancakciójának törlése...</translation>
    </message>
    <message>
        <source>Warning: Wallet file corrupt, data salvaged! Original %s saved as %s in %s; if your balance or transactions are incorrect you should restore from a backup.</source>
        <translation>Figyelem: A tárca-fájl megsérült, de az adatokat sikerült megmenteni! Az eredeti %s fájlt mentettük %s név alatt a %s könyvtárban. Amennyiben az egyenleg vagy a trancakciók helytelenek, állítsa vissza tárcáját a biztonsági mentés használatával.</translation>
    </message>
    <message>
        <source>%s is set very high!</source>
        <translation>%s étéke nagyon magas!</translation>
    </message>
    <message>
        <source>Error loading wallet %s. Duplicate -wallet filename specified.</source>
        <translation>Hiba történt a %s tárca betöltésekor, mert duplikált tárca-fájlnevet adott meg.</translation>
    </message>
    <message>
        <source>Starting network threads...</source>
        <translation>Hálózati szálak indítása...</translation>
    </message>
    <message>
        <source>The wallet will avoid paying less than the minimum relay fee.</source>
        <translation>A tárca nem fog a minimális továbbítási díjnál kevesebbet fizetni. </translation>
    </message>
    <message>
        <source>This is the minimum transaction fee you pay on every transaction.</source>
        <translation>Ez a minimum tranzakciós díj, amelyet tranzakciónként kifizet.</translation>
    </message>
    <message>
        <source>This is the transaction fee you will pay if you send a transaction.</source>
        <translation>Ez a tranzakció díja, amelyet kifizet, ha tranzakciót indít.</translation>
    </message>
    <message>
        <source>Transaction amounts must not be negative</source>
        <translation>Tranzakció összege nem lehet negatív</translation>
    </message>
    <message>
        <source>Transaction must have at least one recipient</source>
        <translation>Legalább egy címzett kell a tranzakcióhoz</translation>
    </message>
    <message>
        <source>Unknown network specified in -onlynet: '%s'</source>
        <translation>Ismeretlen hálózat lett megadva -onlynet: '%s'</translation>
    </message>
    <message>
        <source>Insufficient funds</source>
        <translation>Fedezethiány</translation>
    </message>
    <message>
        <source>Cannot upgrade a non HD split wallet without upgrading to support pre split keypool. Please use -upgradewallet=169900 or -upgradewallet with no version specified.</source>
        <translation>A nem HD-s megosztott tárcát nem lehet bővíteni anélkül, hogy először a megosztás előtti kulcskészlet támogatására bővít. Használja az -upgradewallet=169900 parancsot vagy az -upgradewallet parancsot verzió megadása nélkül.</translation>
    </message>
    <message>
        <source>Warning: Private keys detected in wallet {%s} with disabled private keys</source>
        <translation>Figyelem: Privát kulcsokat észleltünk a {%s} tárcában, melynél a privát kulcsok le vannak tiltva.</translation>
    </message>
    <message>
        <source>Loading block index...</source>
        <translation>Blokkindex betöltése...</translation>
    </message>
    <message>
        <source>Loading wallet...</source>
        <translation>Tárca betöltése...</translation>
    </message>
    <message>
        <source>Cannot downgrade wallet</source>
        <translation>Nem sikerült a Tárca visszaállítása a korábbi verzióra</translation>
    </message>
    <message>
        <source>Rescanning...</source>
        <translation>Feltérképezés megismétlése...</translation>
    </message>
    <message>
        <source>Done loading</source>
        <translation>Betöltés befejezve.</translation>
    </message>
</context>
</TS><|MERGE_RESOLUTION|>--- conflicted
+++ resolved
@@ -68,13 +68,10 @@
     <message>
         <source>These are your Qtum addresses for sending payments. Always check the amount and the receiving address before sending coins.</source>
         <translation>Ezek a Qtum címeid kifizetések küldéséhez. Mindíg ellenőrizd az összeget és a fogadó címet mielőtt coinokat küldenél.</translation>
-<<<<<<< HEAD
-=======
     </message>
     <message>
         <source>These are your Qtum addresses for receiving payments. Use the 'Create new receiving address' button in the receive tab to create new addresses.</source>
         <translation>Ezek a fizetések fogadására szolgáló Qtum-címeid. Használd az "Új fogadócím létrehozása" gombot a fogadás fülön új cím létrehozásához.</translation>
->>>>>>> ee8ca219
     </message>
     <message>
         <source>&amp;Copy Address</source>
@@ -375,17 +372,6 @@
     <message>
         <source>Change the passphrase used for wallet encryption</source>
         <translation>Tárcatitkosító jelszó megváltoztatása</translation>
-<<<<<<< HEAD
-    </message>
-    <message>
-        <source>&amp;Debug window</source>
-        <translation>&amp;Debug ablak</translation>
-    </message>
-    <message>
-        <source>Open debugging and diagnostic console</source>
-        <translation>Hibakereső és diagnosztikai konzol megnyitása</translation>
-=======
->>>>>>> ee8ca219
     </message>
     <message>
         <source>&amp;Verify message...</source>
@@ -448,13 +434,6 @@
         <translation>A használt fogadó címek és címkék megtekintése</translation>
     </message>
     <message>
-<<<<<<< HEAD
-        <source>Open a qtum: URI or payment request</source>
-        <translation>"qtum:" URI azonosító vagy fizetési kérelem megnyitása</translation>
-    </message>
-    <message>
-=======
->>>>>>> ee8ca219
         <source>&amp;Command-line options</source>
         <translation>Paran&amp;cssor kapcsolók</translation>
     </message>
@@ -834,15 +813,11 @@
         <source>Make Blank Wallet</source>
         <translation>Üres tárca készítése</translation>
     </message>
-<<<<<<< HEAD
-    </context>
-=======
     <message>
         <source>Create</source>
         <translation>Létrehozás</translation>
     </message>
 </context>
->>>>>>> ee8ca219
 <context>
     <name>EditAddressDialog</name>
     <message>
@@ -1068,14 +1043,6 @@
         <translation>Tárca-megnyitási figyelmeztetés</translation>
     </message>
     <message>
-        <source>Open wallet failed</source>
-        <translation>Nem sikerült a tárca megnyitása</translation>
-    </message>
-    <message>
-        <source>Open wallet warning</source>
-        <translation>Tárca-megnyitási figyelmeztetés</translation>
-    </message>
-    <message>
         <source>default wallet</source>
         <translation>Alapértelmezett tárca</translation>
     </message>
@@ -1460,65 +1427,6 @@
         <source>Payment request file handling</source>
         <translation>Fizetés kérelmi fájl kezelése</translation>
     </message>
-<<<<<<< HEAD
-    <message>
-        <source>Payment request file cannot be read! This can be caused by an invalid payment request file.</source>
-        <translation>Nem sikerült beolvasni a fizetési kérelmi fájlt! Ezt érvénytelen fizetési kérelmi fájl okozhatja.</translation>
-    </message>
-    <message>
-        <source>Payment request rejected</source>
-        <translation>A fizetési kérelem visszautasítva</translation>
-    </message>
-    <message>
-        <source>Payment request network doesn't match client network.</source>
-        <translation>A fizetési kérelmi hálózat nem egyezik a kliens hálózatával.</translation>
-    </message>
-    <message>
-        <source>Payment request expired.</source>
-        <translation>A fizetési kérelem lejárt.</translation>
-    </message>
-    <message>
-        <source>Payment request is not initialized.</source>
-        <translation>A fizetési kérelem nem inicializálódott</translation>
-    </message>
-    <message>
-        <source>Invalid payment request.</source>
-        <translation>Érvénytelen fizetési kérelem</translation>
-    </message>
-    <message>
-        <source>Requested payment amount of %1 is too small (considered dust).</source>
-        <translation>A %1 fizetésre kért összege túl kevés (porszemnek minősül).</translation>
-    </message>
-    <message>
-        <source>Refund from %1</source>
-        <translation>Visszatérítés innen: %1</translation>
-    </message>
-    <message>
-        <source>Payment request %1 is too large (%2 bytes, allowed %3 bytes).</source>
-        <translation>A fizetési kérelem %1 túl nagy (%2 byte, csak %3 byte engedélyezett).</translation>
-    </message>
-    <message>
-        <source>Error communicating with %1: %2</source>
-        <translation>Hiba a kommuniáció során %1 -el: %2</translation>
-    </message>
-    <message>
-        <source>Payment request cannot be parsed!</source>
-        <translation>Nem sikerült elemezni a fizetési kérelmet!</translation>
-    </message>
-    <message>
-        <source>Bad response from server %1</source>
-        <translation>Rossz válasz a kiszolgálótól %1</translation>
-    </message>
-    <message>
-        <source>Network request error</source>
-        <translation>Hálózati kérelem hiba</translation>
-    </message>
-    <message>
-        <source>Payment acknowledged</source>
-        <translation>Fizetés elfogadva</translation>
-    </message>
-=======
->>>>>>> ee8ca219
 </context>
 <context>
     <name>PeerTableModel</name>
@@ -2308,24 +2216,18 @@
         <translation>Visszajáró másolása</translation>
     </message>
     <message>
-<<<<<<< HEAD
-=======
         <source>%1 (%2 blocks)</source>
         <translation>%1 (%2 blokov)</translation>
     </message>
     <message>
->>>>>>> ee8ca219
         <source> from wallet '%1'</source>
         <translation>A "%1" tárcától</translation>
     </message>
     <message>
-<<<<<<< HEAD
-=======
         <source>%1 to %2</source>
         <translation>%1 do %2</translation>
     </message>
     <message>
->>>>>>> ee8ca219
         <source>Are you sure you want to send?</source>
         <translation>Biztosan el akarja küldeni?</translation>
     </message>
@@ -2429,13 +2331,6 @@
         <translation>Válassz egy korábban már használt címet</translation>
     </message>
     <message>
-<<<<<<< HEAD
-        <source>This is a normal payment.</source>
-        <translation>Ez normál fizetés.</translation>
-    </message>
-    <message>
-=======
->>>>>>> ee8ca219
         <source>The Qtum address to send the payment to</source>
         <translation>Erre a Qtum címre küldje az összeget</translation>
     </message>
@@ -2518,13 +2413,10 @@
         <translation>Üzenet aláírása...</translation>
     </message>
     <message>
-<<<<<<< HEAD
-=======
         <source>You can sign messages/agreements with your addresses to prove you can receive qtums sent to them. Be careful not to sign anything vague or random, as phishing attacks may try to trick you into signing your identity over to them. Only sign fully-detailed statements you agree to.</source>
         <translation>S svojimi naslovi lahko podpisujete sporočila ali pogodbe in s tem dokazujete, da na teh naslovih lahko prejemate kovance. Bodite previdni in ne podpisujte ničesar nejasnega ali naključnega, ker vas zlikovci preko ribarjenja (phishing) lahko prelisičijo, da na njih prepišete svojo identiteto. Podpisujte samo podrobno opisane izjave, s katerimi se strinjate.</translation>
     </message>
     <message>
->>>>>>> ee8ca219
         <source>The Qtum address to sign the message with</source>
         <translation>Qtum cím, amivel alá kívánja írni az üzenetet</translation>
     </message>
@@ -2577,13 +2469,10 @@
         <translation>Üzenet ellenőrzése</translation>
     </message>
     <message>
-<<<<<<< HEAD
-=======
         <source>Enter the receiver's address, message (ensure you copy line breaks, spaces, tabs, etc. exactly) and signature below to verify the message. Be careful not to read more into the signature than what is in the signed message itself, to avoid being tricked by a man-in-the-middle attack. Note that this only proves the signing party receives with the address, it cannot prove sendership of any transaction!</source>
         <translation>Da preverite verodostojnost sporočila, spodaj vnesite: prejemnikov naslov, prejeto sporočilo (pazljivo skopirajte vse prelome vrstic, presledke, tabulatorje ipd.,) in prejeti podpis. Da se izognete napadom tipa man-in-the-middle, vedite, da iz veljavnega podpisa ne sledi nič drugega, kot tisto, kar je navedeno v sporočilu. Podpis samo potrjuje dejstvo, da ima podpisnik v lasti prejemni naslov, ne more pa dokazati vira nobene transakcije!</translation>
     </message>
     <message>
->>>>>>> ee8ca219
         <source>The Qtum address the message was signed with</source>
         <translation>Qtum cím, amivel aláírta az üzenetet</translation>
     </message>
@@ -3209,13 +3098,6 @@
         <translation>Nyesés: az utolsó tárcaszinkronizálás meghaladja a nyesett adatokat. Szükséges a -reindex használata (nyesett csomópont esetében a teljes blokklánc ismételt letöltése).</translation>
     </message>
     <message>
-<<<<<<< HEAD
-        <source>Rescans are not possible in pruned mode. You will need to use -reindex which will download the whole blockchain again.</source>
-        <translation>Nyesett üzemmódban nem lehet megismételni a feltérképezést. Szükséges a -reindex használata, ami a teljes blokklánc letöltését eredményezi.</translation>
-    </message>
-    <message>
-=======
->>>>>>> ee8ca219
         <source>Error: A fatal internal error occurred, see debug.log for details</source>
         <translation>Hiba: Fatális belső hiba történt, nézze meg a debug.log -ot a részletekért</translation>
     </message>
@@ -3244,13 +3126,10 @@
         <translation>Ez egy kiadás előtt álló, teszt verzió - csak saját felelősségre - ne használja bányászatra vagy kereskedéshez.</translation>
     </message>
     <message>
-<<<<<<< HEAD
-=======
         <source>Unable to replay blocks. You will need to rebuild the database using -reindex-chainstate.</source>
         <translation>Ne morem ponoviti blokov. Podatkovno bazo bo potrebno ponovno zgraditi z uporabo ukaza -reindex-chainstate.</translation>
     </message>
     <message>
->>>>>>> ee8ca219
         <source>Unable to rewind the database to a pre-fork state. You will need to redownload the blockchain</source>
         <translation>Az adatbázis visszatekerése az elágazás előtti állapotba nem sikerült. Ismételten le kell töltenie a blokkláncot.</translation>
     </message>
@@ -3403,13 +3282,10 @@
         <translation>A Tárca újraírása szükséges: Indítsa újra a %s-t.</translation>
     </message>
     <message>
-<<<<<<< HEAD
-=======
         <source>Error: Listening for incoming connections failed (listen returned error %s)</source>
         <translation>Napaka: Ni mogoče sprejemati dohodnih povezav (vrnjena napaka: %s)</translation>
     </message>
     <message>
->>>>>>> ee8ca219
         <source>You need to rebuild the database using -reindex to go back to unpruned mode.  This will redownload the entire blockchain</source>
         <translation>Újra kell építeni az adatbázist a -reindex használatával, ami a nyesett üzemmódot megszünteti. Ez a teljes blokklánc ismételt letöltésével jár.</translation>
     </message>
@@ -3422,24 +3298,18 @@
         <translation>Hiba a blokk adatbázis betöltése közben</translation>
     </message>
     <message>
-<<<<<<< HEAD
-=======
         <source>Need to specify a port with -whitebind: '%s'</source>
         <translation>Pri opciji -whitebind morate navesti vrata: %s</translation>
     </message>
     <message>
->>>>>>> ee8ca219
         <source>Prune mode is incompatible with -blockfilterindex.</source>
         <translation>A -blockfilterindex nem használható nyesés üzemmódban.</translation>
     </message>
     <message>
-<<<<<<< HEAD
-=======
         <source>Reducing -maxconnections from %d to %d, because of system limitations.</source>
         <translation>Zmanjšujem maksimalno število povezav (-maxconnections) iz %d na %d, zaradi sistemskih omejitev.</translation>
     </message>
     <message>
->>>>>>> ee8ca219
         <source>Signing transaction failed</source>
         <translation>Tranzakció aláírása sikertelen</translation>
     </message>
@@ -3480,13 +3350,10 @@
         <translation>Tárcák ellenőrzése...</translation>
     </message>
     <message>
-<<<<<<< HEAD
-=======
         <source>Warning: unknown new rules activated (versionbit %i)</source>
         <translation>Opozorilo: neznana nova pravila aktivirana (verzija %i)</translation>
     </message>
     <message>
->>>>>>> ee8ca219
         <source>Zapping all transactions from wallet...</source>
         <translation>A tárca összes trancakciójának törlése...</translation>
     </message>
