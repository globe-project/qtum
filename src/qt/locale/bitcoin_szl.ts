<TS version="2.1" language="szl">
<context>
    <name>AddressBookPage</name>
    <message>
        <source>Right-click to edit address or label</source>
        <translation type="unfinished">Kliknij prawy knefel mysze, coby edytować adresã abo etyketã</translation>
    </message>
    <message>
        <source>Create a new address</source>
        <translation type="unfinished">Zrychtuj nowõ adresã</translation>
    </message>
    <message>
        <source>&amp;New</source>
        <translation type="unfinished">&amp;Nowy</translation>
    </message>
    <message>
        <source>Copy the currently selected address to the system clipboard</source>
        <translation type="unfinished">Skopiyruj aktualnie ôbranõ adresã do skrytki</translation>
    </message>
    <message>
        <source>&amp;Copy</source>
        <translation type="unfinished">&amp;Kopiyruj</translation>
    </message>
    <message>
        <source>C&amp;lose</source>
        <translation type="unfinished">&amp;Zawrzij</translation>
    </message>
    <message>
        <source>Delete the currently selected address from the list</source>
        <translation type="unfinished">Wychrōń zaznaczōnõ adresã z brify</translation>
    </message>
    <message>
        <source>Enter address or label to search</source>
        <translation type="unfinished">Wkludź adresã abo etyketã coby wyszukać</translation>
    </message>
    <message>
        <source>Export the data in the current tab to a file</source>
        <translation type="unfinished">Eksportuj dane z aktywnyj szkarty do zbioru</translation>
    </message>
    <message>
        <source>&amp;Export</source>
        <translation type="unfinished">&amp;Eksportuj</translation>
    </message>
    <message>
        <source>&amp;Delete</source>
        <translation type="unfinished">&amp;Wychrōń</translation>
    </message>
    <message>
        <source>Choose the address to send coins to</source>
        <translation type="unfinished">Ôbier adresã, na kerõ chcesz posłać mōnety</translation>
    </message>
    <message>
        <source>Choose the address to receive coins with</source>
        <translation type="unfinished">Ôbier adresã, na kerõ chcesz dostać mōnety</translation>
    </message>
    <message>
        <source>C&amp;hoose</source>
        <translation type="unfinished">Ô&amp;bier</translation>
    </message>
    <message>
<<<<<<< HEAD
        <source>Sending addresses</source>
        <translation type="unfinished">Adresy posyłaniŏ</translation>
    </message>
    <message>
        <source>Receiving addresses</source>
        <translation type="unfinished">Adresy ôdbiyraniŏ</translation>
    </message>
    <message>
=======
>>>>>>> 86d0551a
        <source>These are your Qtum addresses for sending payments. Always check the amount and the receiving address before sending coins.</source>
        <translation type="unfinished">Tukej sōm adresy Qtum na kere posyłŏsz płaty. Dycki wybaduj wielość i adresã ôdbiyrŏcza przed posłaniym mōnet.</translation>
    </message>
    <message>
        <source>&amp;Copy Address</source>
        <translation type="unfinished">&amp;Kopiyruj Adresã</translation>
    </message>
    <message>
        <source>Copy &amp;Label</source>
        <translation type="unfinished">Kopiyruj &amp;Etyketã</translation>
    </message>
    <message>
        <source>&amp;Edit</source>
        <translation type="unfinished">&amp;Edytuj</translation>
    </message>
    <message>
        <source>Export Address List</source>
        <translation type="unfinished">Eksportuj wykŏz adres</translation>
    </message>
    <message>
        <source>There was an error trying to save the address list to %1. Please try again.</source>
        <extracomment>An error message. %1 is a stand-in argument for the name of the file we attempted to save to.</extracomment>
        <translation type="unfinished">Przitrefiōł sie feler w czasie spamiyntowaniŏ brify adres do %1. Proszã sprōbować zaś.</translation>
    </message>
    <message>
        <source>Exporting Failed</source>
        <translation type="unfinished">Eksportowanie niy podarziło sie</translation>
    </message>
</context>
<context>
    <name>AddressTableModel</name>
    <message>
        <source>Label</source>
        <translation type="unfinished">Etyketa</translation>
    </message>
    <message>
        <source>Address</source>
        <translation type="unfinished">Adresa</translation>
    </message>
    <message>
        <source>(no label)</source>
        <translation type="unfinished">(chyba etykety)</translation>
    </message>
</context>
<context>
    <name>AskPassphraseDialog</name>
    <message>
        <source>Passphrase Dialog</source>
        <translation type="unfinished">Ôkiynko Hasła</translation>
    </message>
    <message>
        <source>Enter passphrase</source>
        <translation type="unfinished">Wkludź hasło</translation>
    </message>
    <message>
        <source>New passphrase</source>
        <translation type="unfinished">Nowe hasło</translation>
    </message>
    <message>
        <source>Repeat new passphrase</source>
        <translation type="unfinished">Powtōrz nowe hasło</translation>
    </message>
    <message>
        <source>Encrypt wallet</source>
        <translation type="unfinished">Zaszyfruj portmanyj</translation>
    </message>
    <message>
        <source>This operation needs your wallet passphrase to unlock the wallet.</source>
        <translation type="unfinished">Ta ôperacyjŏ wymŏgŏ hasła do portmanyja coby ôdszperować portmanyj.</translation>
    </message>
    <message>
        <source>Unlock wallet</source>
        <translation type="unfinished">Ôdszperuj portmanyj.</translation>
    </message>
    <message>
        <source>Change passphrase</source>
        <translation type="unfinished">Pōmiyń hasło</translation>
    </message>
    <message>
        <source>Confirm wallet encryption</source>
        <translation type="unfinished">Przituplikuj szyfrowanie portmanyja</translation>
    </message>
    <message>
        <source>Warning: If you encrypt your wallet and lose your passphrase, you will &lt;b&gt;LOSE ALL OF YOUR QTUMS&lt;/b&gt;!</source>
        <translation type="unfinished">Pozōr: jeźli zaszyfrujesz swōj portmanyj i stracisz hasło &lt;b&gt;STRACISZ WSZYJSKE SWOJE QTUMY&lt;/b&gt;!</translation>
    </message>
    <message>
        <source>Are you sure you wish to encrypt your wallet?</source>
        <translation type="unfinished">Na isto chcesz zaszyfrować swōj portmanyj?</translation>
    </message>
    <message>
        <source>Wallet encrypted</source>
        <translation type="unfinished">Portmanyj zaszyfrowany</translation>
    </message>
    <message>
        <source>IMPORTANT: Any previous backups you have made of your wallet file should be replaced with the newly generated, encrypted wallet file. For security reasons, previous backups of the unencrypted wallet file will become useless as soon as you start using the new, encrypted wallet.</source>
        <translation type="unfinished">WŎŻNE: Wszyjske wykōnane wczaśnij kopije zbioru portmanyja winny być umiyniōne na nowe, szyfrowane zbiory. Z powodōw bezpiyczyństwa, piyrwyjsze kopije niyszyfrowanych zbiorōw portmanyja stōnõ sie bezużyteczne jak ino zaczniesz używać nowego, szyfrowanego portmanyja.</translation>
    </message>
    <message>
        <source>Wallet encryption failed</source>
        <translation type="unfinished">Zaszyfrowanie portmanyja niy podarziło sie</translation>
    </message>
    <message>
        <source>Wallet encryption failed due to an internal error. Your wallet was not encrypted.</source>
        <translation type="unfinished">Zaszyfrowanie portmanyja niy podarziło sie bez wnyntrzny feler. Twōj portmanyj niy ôstoł zaszyfrowany.</translation>
    </message>
    <message>
        <source>The supplied passphrases do not match.</source>
        <translation type="unfinished">Podane hasła niy sōm take same.</translation>
    </message>
    <message>
        <source>Wallet unlock failed</source>
        <translation type="unfinished">Ôdszperowanie portmanyja niy podarziło sie</translation>
    </message>
    <message>
        <source>The passphrase entered for the wallet decryption was incorrect.</source>
        <translation type="unfinished">Wkludzōne hasło do ôdszyfrowaniŏ portmanyja je niynŏleżne.</translation>
    </message>
    <message>
        <source>Wallet passphrase was successfully changed.</source>
        <translation type="unfinished">Hasło do portmanyja ôstało sprŏwnie pōmiyniōne.</translation>
    </message>
    <message>
        <source>Warning: The Caps Lock key is on!</source>
        <translation type="unfinished">Pozōr: Caps Lock je zapuszczōny!</translation>
    </message>
</context>
<context>
    <name>BanTableModel</name>
    <message>
        <source>IP/Netmask</source>
        <translation type="unfinished">IP/Maska necu</translation>
    </message>
    <message>
        <source>Banned Until</source>
        <translation type="unfinished">Szpera do</translation>
    </message>
</context>
<context>
    <name>QObject</name>
    <message>
        <source>Error: %1</source>
        <translation type="unfinished">Feler: %1</translation>
    </message>
    <message>
        <source>unknown</source>
        <translation type="unfinished">niyznōme</translation>
    </message>
    <message>
        <source>Amount</source>
        <translation type="unfinished">Kwota</translation>
    </message>
    <message>
        <source>Enter a Qtum address (e.g. %1)</source>
        <translation type="unfinished">Wkludź adresã Qtum (bp. %1)</translation>
    </message>
    <message>
        <source>Inbound</source>
        <extracomment>An inbound connection from a peer. An inbound connection is a connection initiated by a peer.</extracomment>
        <translation type="unfinished">Wchodowy</translation>
    </message>
    <message>
        <source>Outbound</source>
        <extracomment>An outbound connection to a peer. An outbound connection is a connection initiated by us.</extracomment>
        <translation type="unfinished">Wychodowy</translation>
    </message>
    <message numerus="yes">
        <source>%n second(s)</source>
        <translation type="unfinished">
            <numerusform />
        </translation>
    </message>
    <message numerus="yes">
        <source>%n minute(s)</source>
        <translation type="unfinished">
            <numerusform />
        </translation>
    </message>
    <message numerus="yes">
        <source>%n hour(s)</source>
        <translation type="unfinished">
            <numerusform />
        </translation>
    </message>
    <message numerus="yes">
        <source>%n day(s)</source>
        <translation type="unfinished">
            <numerusform />
        </translation>
    </message>
    <message numerus="yes">
        <source>%n week(s)</source>
        <translation type="unfinished">
            <numerusform />
        </translation>
    </message>
    <message numerus="yes">
        <source>%n year(s)</source>
        <translation type="unfinished">
            <numerusform />
        </translation>
    </message>
    </context>
<context>
    <name>BitcoinGUI</name>
    <message>
        <source>&amp;Overview</source>
        <translation type="unfinished">&amp;Podsumowanie</translation>
    </message>
    <message>
        <source>Show general overview of wallet</source>
        <translation type="unfinished">Pokazuje ôgōlny widok portmanyja</translation>
    </message>
    <message>
        <source>&amp;Transactions</source>
        <translation type="unfinished">&amp;Transakcyje</translation>
    </message>
    <message>
        <source>Browse transaction history</source>
        <translation type="unfinished">Przeglōndej historyjõ transakcyji</translation>
    </message>
    <message>
        <source>E&amp;xit</source>
        <translation type="unfinished">&amp;Zakōńcz</translation>
    </message>
    <message>
        <source>Quit application</source>
        <translation type="unfinished">Zawrzij aplikacyjõ</translation>
    </message>
    <message>
        <source>&amp;About %1</source>
        <translation type="unfinished">&amp;Ô %1</translation>
    </message>
    <message>
        <source>Show information about %1</source>
        <translation type="unfinished">Pokŏż informacyje ô %1</translation>
    </message>
    <message>
        <source>About &amp;Qt</source>
        <translation type="unfinished">Ô &amp;Qt</translation>
    </message>
    <message>
        <source>Show information about Qt</source>
        <translation type="unfinished">Pokŏż informacyje ô Qt</translation>
    </message>
    <message>
        <source>Modify configuration options for %1</source>
        <translation type="unfinished">Zmiyń ôpcyje kōnfiguracyje dlŏ %1</translation>
    </message>
    <message>
        <source>Wallet:</source>
        <translation type="unfinished">Portmanyj:</translation>
    </message>
    <message>
        <source>Network activity disabled.</source>
        <extracomment>A substring of the tooltip.</extracomment>
        <translation type="unfinished">Aktywność necowŏ ôstała zastawiōnŏ.</translation>
    </message>
    <message>
        <source>Proxy is &lt;b&gt;enabled&lt;/b&gt;: %1</source>
        <translation type="unfinished">Proxy je &lt;b&gt;zapuszczone&lt;/b&gt;: %1</translation>
    </message>
    <message>
        <source>Send coins to a Qtum address</source>
        <translation type="unfinished">Poślij mōnety na adresã Qtum</translation>
    </message>
    <message>
        <source>Backup wallet to another location</source>
        <translation type="unfinished">Ibryczny portmanyj w inkszyj lokalizacyje</translation>
    </message>
    <message>
        <source>Change the passphrase used for wallet encryption</source>
        <translation type="unfinished">Pōmiyń hasło użyte do szyfrowaniŏ portmanyja</translation>
    </message>
    <message>
        <source>&amp;Send</source>
        <translation type="unfinished">&amp;Poślij</translation>
    </message>
    <message>
        <source>&amp;Receive</source>
        <translation type="unfinished">Ôd&amp;bier</translation>
    </message>
    <message>
        <source>Encrypt the private keys that belong to your wallet</source>
        <translation type="unfinished">Szyfruj klucze prywatne, kere sōm we twojim portmanyju</translation>
    </message>
    <message>
<<<<<<< HEAD
        <source>Sign messages with your Qtum addresses to prove you own them</source> 
=======
        <source>Sign messages with your Qtum addresses to prove you own them</source>
>>>>>>> 86d0551a
        <translation type="unfinished">Podpisz wiadōmości swojōm adresōm coby dowiyść jejich posiadanie</translation>
    </message>
    <message>
        <source>Verify messages to ensure they were signed with specified Qtum addresses</source>
        <translation type="unfinished">Zweryfikuj wiadōmość, coby wejzdrzeć sie, iże ôstała podpisanŏ podanōm adresōm Qtum.</translation>
    </message>
    <message>
        <source>&amp;File</source>
        <translation type="unfinished">&amp;Zbiōr</translation>
    </message>
    <message>
        <source>&amp;Settings</source>
        <translation type="unfinished">&amp;Nasztalowania</translation>
    </message>
    <message>
        <source>&amp;Help</source>
        <translation type="unfinished">Pō&amp;moc</translation>
    </message>
    <message>
        <source>Tabs toolbar</source>
        <translation type="unfinished">Lajsta szkart</translation>
    </message>
    <message>
        <source>Request payments (generates QR codes and qtum: URIs)</source>
        <translation type="unfinished">Żōndej płatu (gyneruje kod QR jak tyż URI qtum:)</translation>
    </message>
    <message>
        <source>Show the list of used sending addresses and labels</source>
        <translation type="unfinished">Pokŏż wykŏz adres i etyket użytych do posyłaniŏ</translation>
    </message>
    <message>
        <source>Show the list of used receiving addresses and labels</source>
        <translation type="unfinished">Pokŏż wykŏz adres i etyket użytych do ôdbiyraniŏ</translation>
    </message>
    <message>
        <source>&amp;Command-line options</source>
        <translation type="unfinished">Ôp&amp;cyje piski nakŏzań</translation>
    </message>
    <message numerus="yes">
        <source>Processed %n block(s) of transaction history.</source>
        <translation type="unfinished">
            <numerusform />
        </translation>
    </message>
    <message>
        <source>%1 behind</source>
        <translation type="unfinished">%1 za</translation>
    </message>
    <message>
        <source>Last received block was generated %1 ago.</source>
        <translation type="unfinished">Ôstatni dostany blok ôstoł wygynerowany %1 tymu.</translation>
    </message>
    <message>
        <source>Transactions after this will not yet be visible.</source>
        <translation type="unfinished">Transakcyje po tym mōmyncie niy bydōm jeszcze widzialne.</translation>
    </message>
    <message>
        <source>Error</source>
        <translation type="unfinished">Feler</translation>
    </message>
    <message>
        <source>Warning</source>
        <translation type="unfinished">Pozōr</translation>
    </message>
    <message>
        <source>Information</source>
        <translation type="unfinished">Informacyjŏ</translation>
    </message>
    <message>
        <source>Up to date</source>
        <translation type="unfinished">Terŏźny</translation>
    </message>
    <message>
        <source>&amp;Sending addresses</source>
        <translation type="unfinished">&amp;Adresy posyłaniŏ</translation>
    </message>
    <message>
        <source>Show the %1 help message to get a list with possible Qtum command-line options</source>
        <translation type="unfinished">Pokŏż pōmoc %1 coby zobŏczyć wykŏz wszyjskich ôpcyji piski nakŏzań.</translation>
    </message>
    <message>
        <source>default wallet</source>
        <translation type="unfinished">wychodny portmanyj</translation>
    </message>
    <message>
        <source>&amp;Window</source>
        <translation type="unfinished">Ô&amp;kno</translation>
    </message>
    <message>
        <source>%1 client</source>
        <translation type="unfinished">%1 klijynt</translation>
    </message>
    <message numerus="yes">
        <source>%n active connection(s) to Qtum network.</source>
        <extracomment>A substring of the tooltip.</extracomment>
        <translation type="unfinished">
            <numerusform />
        </translation>
    </message>
    <message>
        <source>Error: %1</source>
        <translation type="unfinished">Feler: %1</translation>
    </message>
    <message>
        <source>Date: %1
</source>
        <translation type="unfinished">Datōm: %1
</translation>
    </message>
    <message>
        <source>Amount: %1
</source>
        <translation type="unfinished">Kwota: %1
</translation>
    </message>
    <message>
        <source>Wallet: %1
</source>
        <translation type="unfinished">Portmanyj: %1
</translation>
    </message>
    <message>
        <source>Type: %1
</source>
        <translation type="unfinished">Zorta: %1
</translation>
    </message>
    <message>
        <source>Label: %1
</source>
        <translation type="unfinished">Etyketa: %1
</translation>
    </message>
    <message>
        <source>Address: %1
</source>
        <translation type="unfinished">Adresa: %1
</translation>
    </message>
    <message>
        <source>Sent transaction</source>
        <translation type="unfinished">Transakcyjŏ wysłanŏ</translation>
    </message>
    <message>
        <source>Incoming transaction</source>
        <translation type="unfinished">Transakcyjŏ przichodzōncŏ</translation>
    </message>
    <message>
        <source>HD key generation is &lt;b&gt;enabled&lt;/b&gt;</source>
        <translation type="unfinished">Gynerowanie kluczy HD je &lt;b&gt;zapuszczone&lt;/b&gt;</translation>
    </message>
    <message>
        <source>HD key generation is &lt;b&gt;disabled&lt;/b&gt;</source>
        <translation type="unfinished">Gynerowanie kluczy HD je &lt;b&gt;zastawiōne&lt;/b&gt;</translation>
    </message>
    <message>
        <source>Wallet is &lt;b&gt;encrypted&lt;/b&gt; and currently &lt;b&gt;unlocked&lt;/b&gt;</source>
        <translation type="unfinished">Portmanyj je &lt;b&gt;zaszyfrowany&lt;/b&gt; i terŏźnie &lt;b&gt;ôdszperowany&lt;/b&gt;</translation>
    </message>
    <message>
        <source>Wallet is &lt;b&gt;encrypted&lt;/b&gt; and currently &lt;b&gt;locked&lt;/b&gt;</source>
        <translation type="unfinished">Portmanyj je &lt;b&gt;zaszyfrowany&lt;/b&gt; i terŏźnie &lt;b&gt;zaszperowany&lt;/b&gt;</translation>
    </message>
    </context>
<context>
    <name>CoinControlDialog</name>
    <message>
        <source>Coin Selection</source>
        <translation type="unfinished">Ôbiōr mōnet</translation>
    </message>
    <message>
        <source>Quantity:</source>
        <translation type="unfinished">Wielość:</translation>
    </message>
    <message>
        <source>Bytes:</source>
        <translation type="unfinished">Bajtōw:</translation>
    </message>
    <message>
        <source>Amount:</source>
        <translation type="unfinished">Kwota:</translation>
    </message>
    <message>
        <source>Fee:</source>
        <translation type="unfinished">Ôpłŏcka:</translation>
    </message>
    <message>
        <source>After Fee:</source>
        <translation type="unfinished">Po ôpłŏcce:</translation>
    </message>
    <message>
        <source>Change:</source>
        <translation type="unfinished">Wydŏwka:</translation>
    </message>
    <message>
        <source>(un)select all</source>
        <translation type="unfinished">Zaznacz/Ôdznacz wszyjsko</translation>
    </message>
    <message>
        <source>Tree mode</source>
        <translation type="unfinished">Tryb strōma</translation>
    </message>
    <message>
        <source>List mode</source>
        <translation type="unfinished">Tryb wykŏzu</translation>
    </message>
    <message>
        <source>Amount</source>
        <translation type="unfinished">Kwota</translation>
    </message>
    <message>
        <source>Received with label</source>
        <translation type="unfinished">Ôdebrane z etyketōm</translation>
    </message>
    <message>
        <source>Received with address</source>
        <translation type="unfinished">Ôdebrane z adresōm</translation>
    </message>
    <message>
        <source>Date</source>
        <translation type="unfinished">Datōm</translation>
    </message>
    <message>
        <source>Confirmations</source>
        <translation type="unfinished">Przituplowania</translation>
    </message>
    <message>
        <source>Confirmed</source>
        <translation type="unfinished">Przituplowany</translation>
    </message>
    <message>
        <source>Copy amount</source>
        <translation type="unfinished">Kopiyruj kwotã</translation>
    </message>
    <message>
        <source>Copy quantity</source>
        <translation type="unfinished">Kopiyruj wielość</translation>
    </message>
    <message>
        <source>Copy fee</source>
        <translation type="unfinished">Kopiyruj ôpłŏckã</translation>
    </message>
    <message>
        <source>Copy after fee</source>
        <translation type="unfinished">Kopiyruj wielość po ôpłŏcce</translation>
    </message>
    <message>
        <source>Copy bytes</source>
        <translation type="unfinished">Kopiyruj wielość bajtōw</translation>
    </message>
    <message>
        <source>Copy change</source>
        <translation type="unfinished">Kopiyruj wydŏwkã</translation>
    </message>
    <message>
        <source>(%1 locked)</source>
        <translation type="unfinished">(%1 zaszperowane)</translation>
    </message>
    <message>
        <source>Can vary +/- %1 satoshi(s) per input.</source>
        <translation type="unfinished">Chwiyrŏ sie +/- %1 satoshi na wchōd.</translation>
    </message>
    <message>
        <source>(no label)</source>
        <translation type="unfinished">(chyba etykety)</translation>
    </message>
    <message>
        <source>change from %1 (%2)</source>
        <translation type="unfinished">wydŏwka z %1 (%2)</translation>
    </message>
    <message>
        <source>(change)</source>
        <translation type="unfinished">(wydŏwka)</translation>
    </message>
</context>
<context>
    <name>OpenWalletActivity</name>
    <message>
        <source>default wallet</source>
        <translation type="unfinished">wychodny portmanyj</translation>
    </message>
    </context>
<context>
    <name>CreateWalletDialog</name>
    <message>
        <source>Wallet</source>
        <translation type="unfinished">Portmanyj</translation>
    </message>
    </context>
<context>
    <name>EditAddressDialog</name>
    <message>
        <source>Edit Address</source>
        <translation type="unfinished">Edytuj adresã</translation>
    </message>
    <message>
        <source>&amp;Label</source>
        <translation type="unfinished">&amp;Etyketa</translation>
    </message>
    <message>
        <source>The label associated with this address list entry</source>
        <translation type="unfinished">Etyketa ôbwiōnzanŏ z tym wpisym na wykŏzie adres</translation>
    </message>
    <message>
        <source>The address associated with this address list entry. This can only be modified for sending addresses.</source>
        <translation type="unfinished">Ta adresa je ôbwiōnzanŏ z wpisym na wykŏzie adres. Może być zmodyfikowany jyno dlŏ adres posyłajōncych.</translation>
    </message>
    <message>
        <source>&amp;Address</source>
        <translation type="unfinished">&amp;Adresa</translation>
    </message>
    <message>
        <source>New sending address</source>
        <translation type="unfinished">Nowŏ adresa posyłaniŏ</translation>
    </message>
    <message>
        <source>Edit receiving address</source>
        <translation type="unfinished">Edytuj adresã ôdbiōru</translation>
    </message>
    <message>
        <source>Edit sending address</source>
        <translation type="unfinished">Edytuj adresã posyłaniŏ</translation>
    </message>
    <message>
        <source>The entered address "%1" is not a valid Qtum address.</source>
        <translation type="unfinished">Wkludzōnŏ adresa "%1" niyma nŏleżnōm adresōm Qtum.</translation>
    </message>
    <message>
        <source>Address "%1" already exists as a receiving address with label "%2" and so cannot be added as a sending address.</source>
        <translation type="unfinished">Adresa "%1" już je za adresã ôdbiorczõ z etyketōm "%2" i bez to niy idzie jeji przidać za adresã nadŏwcy.</translation>
    </message>
    <message>
        <source>The entered address "%1" is already in the address book with label "%2".</source>
        <translation type="unfinished">Wkludzōnŏ adresa "%1" już je w ksiōnżce adres z ôpisym "%2".</translation>
    </message>
    <message>
        <source>Could not unlock wallet.</source>
        <translation type="unfinished">Niy idzie było ôdszperować portmanyja.</translation>
    </message>
    <message>
        <source>New key generation failed.</source>
        <translation type="unfinished">Gynerowanie nowego klucza niy podarziło sie.</translation>
    </message>
</context>
<context>
    <name>FreespaceChecker</name>
    <message>
        <source>A new data directory will be created.</source>
        <translation type="unfinished">Bydzie zrychtowany nowy folder danych.</translation>
    </message>
    <message>
        <source>name</source>
        <translation type="unfinished">miano</translation>
    </message>
    <message>
        <source>Directory already exists. Add %1 if you intend to create a new directory here.</source>
        <translation type="unfinished">Katalog już je. Przidej %1 jeźli mŏsz zastrojynie zrychtować tukej nowy katalog.</translation>
    </message>
    <message>
        <source>Cannot create data directory here.</source>
        <translation type="unfinished">Niy idzie było tukej zrychtować folderu datōw.</translation>
    </message>
</context>
<context>
    <name>Intro</name>
    <message numerus="yes">
        <source>%n GB of space available</source>
        <translation type="unfinished">
            <numerusform />
        </translation>
    </message>
    <message numerus="yes">
        <source>(of %n GB needed)</source>
        <translation type="unfinished">
            <numerusform>(z %n GB przidajnego)</numerusform>
        </translation>
    </message>
    <message numerus="yes">
        <source>(%n GB needed for full chain)</source>
        <translation type="unfinished">
            <numerusform />
        </translation>
    </message>
    <message>
        <source>At least %1 GB of data will be stored in this directory, and it will grow over time.</source>
        <translation type="unfinished">Co nojmynij %1 GB datōw ôstanie spamiyntane w tym katalogu, daty te bydōm z czasym corŏz srogsze.</translation>
    </message>
    <message>
        <source>Approximately %1 GB of data will be stored in this directory.</source>
        <translation type="unfinished">Kole %1 GB datōw ôstanie spamiyntane w tym katalogu.</translation>
    </message>
    <message numerus="yes">
        <source>(sufficient to restore backups %n day(s) old)</source>
        <extracomment>Explanatory text on the capability of the current prune target.</extracomment>
        <translation type="unfinished">
            <numerusform />
        </translation>
    </message>
    <message>
        <source>%1 will download and store a copy of the Qtum block chain.</source>
        <translation type="unfinished">%1 sebiere i spamiyntŏ kopijõ kety blokōw Qtum.</translation>
    </message>
    <message>
        <source>The wallet will also be stored in this directory.</source>
        <translation type="unfinished">Portmanyj tyż ôstanie spamiyntany w tym katalogu.</translation>
    </message>
    <message>
        <source>Error: Specified data directory "%1" cannot be created.</source>
        <translation type="unfinished">Feler: podany folder datōw "%1" niy mōg ôstać zrychtowany.</translation>
    </message>
    <message>
        <source>Error</source>
        <translation type="unfinished">Feler</translation>
    </message>
    <message>
        <source>Welcome</source>
        <translation type="unfinished">Witej</translation>
    </message>
    <message>
        <source>Welcome to %1.</source>
        <translation type="unfinished">Witej w %1.</translation>
    </message>
    <message>
        <source>As this is the first time the program is launched, you can choose where %1 will store its data.</source>
        <translation type="unfinished">Pōniywŏż je to piyrsze sztartniyńcie programu, możesz ôbrać kaj %1 bydzie spamiyntować swoje daty.</translation>
    </message>
    <message>
        <source>This initial synchronisation is very demanding, and may expose hardware problems with your computer that had previously gone unnoticed. Each time you run %1, it will continue downloading where it left off.</source>
        <translation type="unfinished">Wstympnŏ synchrōnizacyjŏ je barzo wymŏgajōncŏ i może wyzdradzić wczaśnij niyzaôbserwowane niyprzileżytości sprzyntowe. Za kożdym sztartniyńciym %1 sebiyranie bydzie kōntynuowane ôd placu w kerym ôstało zastawiōne.</translation>
    </message>
    <message>
        <source>If you have chosen to limit block chain storage (pruning), the historical data must still be downloaded and processed, but will be deleted afterward to keep your disk usage low.</source>
        <translation type="unfinished">Jeźli ôbrołś ôpcyjõ ukrōcyniŏ spamiyntowaniŏ kety blokōw (przicinanie) daty historyczne cołki czas bydōm musiały być sebrane i przetworzōne, jednak po tym ôstanõ wychrōniōne coby ôgraniczyć użycie dysku.</translation>
    </message>
    <message>
        <source>Use the default data directory</source>
        <translation type="unfinished">Użyj wychodnego folderu datōw</translation>
    </message>
    <message>
        <source>Use a custom data directory:</source>
        <translation type="unfinished">Użyj ôbranego folderu datōw</translation>
    </message>
</context>
<context>
    <name>HelpMessageDialog</name>
    <message>
        <source>version</source>
        <translation type="unfinished">wersyjŏ</translation>
    </message>
    <message>
        <source>About %1</source>
        <translation type="unfinished">Ô %1</translation>
    </message>
    <message>
        <source>Command-line options</source>
        <translation type="unfinished">Ôpcyje piski nakŏzań</translation>
    </message>
</context>
<context>
    <name>ModalOverlay</name>
    <message>
        <source>Form</source>
        <translation type="unfinished">Formular</translation>
    </message>
    <message>
        <source>Recent transactions may not yet be visible, and therefore your wallet's balance might be incorrect. This information will be correct once your wallet has finished synchronizing with the qtum network, as detailed below.</source>
        <translation type="unfinished">Świyże transakcyje mogōm niy być jeszcze widzialne, a tedyć saldo portmanyja może być niynŏleżne. Te detale bydōm nŏleżne, kej portmanyj zakōńczy synchrōnizacyjõ z necym qtum, zgodnie z miyniōnym ôpisym.</translation>
<<<<<<< HEAD
  </message>
=======
    </message>
>>>>>>> 86d0551a
    <message>
        <source>Attempting to spend qtums that are affected by not-yet-displayed transactions will not be accepted by the network.</source>
        <translation type="unfinished">Prōba wydaniŏ qtumōw kere niy sōm jeszcze wyświytlōne za transakcyjŏ ôstanie ôdciepniyntŏ bez nec.</translation>
    </message>
    <message>
        <source>Number of blocks left</source>
        <translation type="unfinished">Ôstało blokōw</translation>
    </message>
    <message>
        <source>Last block time</source>
        <translation type="unfinished">Czas ôstatnigo bloku</translation>
    </message>
    <message>
        <source>Progress</source>
        <translation type="unfinished">Postymp</translation>
    </message>
    <message>
        <source>Progress increase per hour</source>
        <translation type="unfinished">Przirost postympu na godzinã</translation>
    </message>
    <message>
        <source>Estimated time left until synced</source>
        <translation type="unfinished">Przewidowany czŏs abszlusu synchrōnizacyje</translation>
    </message>
    <message>
        <source>Hide</source>
        <translation type="unfinished">Skryj</translation>
    </message>
    </context>
<context>
    <name>OptionsDialog</name>
    <message>
        <source>Options</source>
        <translation type="unfinished">Ôpcyje</translation>
    </message>
    <message>
        <source>&amp;Main</source>
        <translation type="unfinished">&amp;Bazowe</translation>
    </message>
    <message>
        <source>Automatically start %1 after logging in to the system.</source>
        <translation type="unfinished">Autōmatycznie sztartnij %1 po wlogowaniu do systymu.</translation>
    </message>
    <message>
        <source>&amp;Start %1 on system login</source>
        <translation type="unfinished">&amp;Sztartuj %1 w czasie logowaniŏ do systymu</translation>
    </message>
    <message>
        <source>Size of &amp;database cache</source>
        <translation type="unfinished">Srogość bufōra bazy datōw</translation>
    </message>
    <message>
        <source>Number of script &amp;verification threads</source>
        <translation type="unfinished">Wielość wōntkōw &amp;weryfikacyje skryptu</translation>
    </message>
    <message>
        <source>IP address of the proxy (e.g. IPv4: 127.0.0.1 / IPv6: ::1)</source>
        <translation type="unfinished">Adresa IP proxy (bp. IPv4: 127.0.0.1 / IPv6: ::1)</translation>
    </message>
    <message>
        <source>Minimize instead of exit the application when the window is closed. When this option is enabled, the application will be closed only after selecting Exit in the menu.</source>
        <translation type="unfinished">Minimalizuje zamiast zakōńczyć fungowanie aplikacyje przi zawiyraniu ôkna. Kej ta ôpcyjŏ je zapuszczonŏ, aplikacyjŏ zakōńczy fungowanie po ôbraniu Zawrzij w myni.</translation>
    </message>
    <message>
        <source>Open the %1 configuration file from the working directory.</source>
        <translation type="unfinished">Ôdewrzij %1 zbiōr kōnfiguracyje z czynnego katalogu.</translation>
    </message>
    <message>
        <source>Open Configuration File</source>
        <translation type="unfinished">Ôdewrzij zbiōr kōnfiguracyje</translation>
    </message>
    <message>
        <source>Reset all client options to default.</source>
        <translation type="unfinished">Prziwrōć wszyjske wychodne ustawiyniŏ klijynta.</translation>
    </message>
    <message>
        <source>&amp;Reset Options</source>
        <translation type="unfinished">&amp;Resetuj Ôpcyje</translation>
    </message>
    <message>
        <source>&amp;Network</source>
        <translation type="unfinished">&amp;Nec</translation>
    </message>
    <message>
        <source>Prune &amp;block storage to</source>
        <translation type="unfinished">Przitnij skłŏd &amp;blokōw do</translation>
    </message>
    <message>
        <source>Reverting this setting requires re-downloading the entire blockchain.</source>
        <translation type="unfinished">Cŏfniyńcie tego ustawiyniŏ fołdruje pōnownego sebraniŏ cołkij kety blokōw.</translation>
    </message>
    <message>
        <source>(0 = auto, &lt;0 = leave that many cores free)</source>
        <translation type="unfinished">(0 = autōmatycznie, &lt;0 = ôstŏw tela swobodnych drzyni)</translation>
    </message>
    <message>
        <source>W&amp;allet</source>
        <translation type="unfinished">Portm&amp;anyj</translation>
    </message>
    <message>
        <source>Expert</source>
        <translation type="unfinished">Ekspert</translation>
    </message>
    <message>
        <source>Enable coin &amp;control features</source>
        <translation type="unfinished">Zapuść funkcyje kōntroli mōnet</translation>
    </message>
    <message>
        <source>If you disable the spending of unconfirmed change, the change from a transaction cannot be used until that transaction has at least one confirmation. This also affects how your balance is computed.</source>
        <translation type="unfinished">Jeźli zastawisz możebność wydaniŏ niyprzituplikowanyj wydanej wydŏwki, wydŏwka z transakcyje niy bydzie mogła ôstać użytŏ, podwiela ta transakcyjŏ niy bydzie miała nojmynij jednego przituplowaniŏ. To tyż mŏ wpływ na porachowanie Twojigo salda.</translation>
    </message>
    <message>
        <source>&amp;Spend unconfirmed change</source>
        <translation type="unfinished">&amp;Wydej niyprzituplowanõ wydŏwkã</translation>
    </message>
    <message>
        <source>Automatically open the Qtum client port on the router. This only works when your router supports UPnP and it is enabled.</source>
        <translation type="unfinished">Autōmatycznie ôdewrzij port klijynta Qtum na routerze. Ta ôpcyjŏ funguje ino jeźli twōj router podpiyrŏ UPnP i je ôno zapuszczone.</translation>
<<<<<<< HEAD
   </message>
=======
    </message>
>>>>>>> 86d0551a
    <message>
        <source>Map port using &amp;UPnP</source>
        <translation type="unfinished">Mapuj port przi używaniu &amp;UPnP</translation>
    </message>
    <message>
        <source>Accept connections from outside.</source>
        <translation type="unfinished">Akceptuj skuplowania ôd zewnōntrz.</translation>
    </message>
    <message>
        <source>Allow incomin&amp;g connections</source>
        <translation type="unfinished">Zwōl na skuplowania przichodzōnce</translation>
    </message>
    <message>
        <source>Connect to the Qtum network through a SOCKS5 proxy.</source>
        <translation type="unfinished">Skupluj sie z necym Qtum bez SOCKS5 proxy.</translation>
    </message>
    <message>
        <source>&amp;Connect through SOCKS5 proxy (default proxy):</source>
        <translation type="unfinished">&amp;Skupluj bez proxy SOCKS5 (wychodne proxy):</translation>
    </message>
    <message>
        <source>Port of the proxy (e.g. 9050)</source>
        <translation type="unfinished">Port ôd proxy (bp. 9050)</translation>
    </message>
    <message>
        <source>&amp;Window</source>
        <translation type="unfinished">Ô&amp;kno</translation>
    </message>
    <message>
        <source>User Interface &amp;language:</source>
        <translation type="unfinished">Gŏdka &amp;używŏcza:</translation>
    </message>
    <message>
        <source>The user interface language can be set here. This setting will take effect after restarting %1.</source>
        <translation type="unfinished">Idzie sam nasztalować gŏdka interfejsu używŏcza. Nasztalowanie prziniesie skutki po resztarcie %1.</translation>
    </message>
    <message>
        <source>&amp;Cancel</source>
        <translation type="unfinished">&amp;Pociep</translation>
    </message>
    <message>
        <source>default</source>
        <translation type="unfinished">wychodny</translation>
    </message>
    <message>
        <source>none</source>
        <translation type="unfinished">żŏdyn</translation>
    </message>
    <message>
        <source>Configuration options</source>
        <extracomment>Window title text of pop-up box that allows opening up of configuration file.</extracomment>
        <translation type="unfinished">Ôpcyje kōnfiguracyje</translation>
    </message>
    <message>
        <source>Cancel</source>
        <translation type="unfinished">Pociep</translation>
    </message>
    <message>
        <source>Error</source>
        <translation type="unfinished">Feler</translation>
    </message>
    </context>
<context>
    <name>OverviewPage</name>
    <message>
        <source>Form</source>
        <translation type="unfinished">Formular</translation>
    </message>
    <message>
        <source>The displayed information may be out of date. Your wallet automatically synchronizes with the Qtum network after a connection is established, but this process has not completed yet.</source>
        <translation type="unfinished">Wyświytlanŏ informacyjŏ może być niyterŏźnŏ. Twōj portmanyj synchrōnizuje sie autōmatycznie z necym qtum zarŏz po tym, jak zrychtowane je skuplowanie, ale proces tyn niy ôstoł jeszcze skōńczōny.</translation>
<<<<<<< HEAD
   </message>
=======
    </message>
>>>>>>> 86d0551a
    <message>
        <source>Available:</source>
        <translation type="unfinished">Dostympne:</translation>
    </message>
    <message>
        <source>Pending:</source>
        <translation type="unfinished">Czekajōnce:</translation>
    </message>
    <message>
        <source>Balances</source>
        <translation type="unfinished">Salda</translation>
    </message>
    <message>
        <source>Total:</source>
        <translation type="unfinished">Cuzamyn:</translation>
    </message>
    <message>
        <source>Your current total balance</source>
        <translation type="unfinished">Twoje terŏźne saldo</translation>
    </message>
    </context>
<context>
    <name>PSBTOperationsDialog</name>
    <message>
        <source>or</source>
        <translation type="unfinished">abo</translation>
    </message>
    </context>
<context>
    <name>PaymentServer</name>
    <message>
        <source>Payment request error</source>
        <translation type="unfinished">Feler żōndaniŏ płatu</translation>
    </message>
    <message>
        <source>URI handling</source>
        <translation type="unfinished">Bedynōng URI</translation>
    </message>
    <message>
        <source>'qtum://' is not a valid URI. Use 'qtum:' instead.</source>
        <translation type="unfinished">'qtum://' to niyma nŏleżne URI. Użyj 'qtum:'.</translation>
<<<<<<< HEAD
   </message>
=======
    </message>
>>>>>>> 86d0551a
    </context>
<context>
    <name>PeerTableModel</name>
    <message>
        <source>User Agent</source>
        <extracomment>Title of Peers Table column which contains the peer's User Agent string.</extracomment>
        <translation type="unfinished">Agynt Używŏcza</translation>
    </message>
    <message>
        <source>Direction</source>
        <extracomment>Title of Peers Table column which indicates the direction the peer connection was initiated from.</extracomment>
        <translation type="unfinished">Richtōng</translation>
    </message>
    <message>
        <source>Received</source>
        <extracomment>Title of Peers Table column which indicates the total amount of network information we have received from the peer.</extracomment>
        <translation type="unfinished">Ôdebrane</translation>
    </message>
    <message>
        <source>Address</source>
        <extracomment>Title of Peers Table column which contains the IP/Onion/I2P address of the connected peer.</extracomment>
        <translation type="unfinished">Adresa</translation>
    </message>
    <message>
        <source>Type</source>
        <extracomment>Title of Peers Table column which describes the type of peer connection. The "type" describes why the connection exists.</extracomment>
        <translation type="unfinished">Zorta</translation>
    </message>
    <message>
        <source>Network</source>
        <extracomment>Title of Peers Table column which states the network the peer connected through.</extracomment>
        <translation type="unfinished">Nec</translation>
    </message>
    <message>
        <source>Inbound</source>
        <extracomment>An Inbound Connection from a Peer.</extracomment>
        <translation type="unfinished">Wchodowy</translation>
    </message>
    <message>
        <source>Outbound</source>
        <extracomment>An Outbound Connection to a Peer.</extracomment>
        <translation type="unfinished">Wychodowy</translation>
    </message>
</context>
<context>
    <name>QRImageWidget</name>
    <message>
        <source>&amp;Copy Image</source>
        <translation type="unfinished">&amp;Kopiyruj Ôbrŏzek</translation>
    </message>
    <message>
        <source>Save QR Code</source>
        <translation type="unfinished">Spamiyntej kod QR</translation>
    </message>
    </context>
<context>
    <name>RPCConsole</name>
    <message>
        <source>Client version</source>
        <translation type="unfinished">Wersyjŏ klijynta</translation>
    </message>
    <message>
        <source>Datadir</source>
        <translation type="unfinished">Katalog datōw</translation>
    </message>
    <message>
        <source>Startup time</source>
        <translation type="unfinished">Czŏs sztartniyńciŏ</translation>
    </message>
    <message>
        <source>Network</source>
        <translation type="unfinished">Nec</translation>
    </message>
    <message>
        <source>Name</source>
        <translation type="unfinished">Miano</translation>
    </message>
    <message>
        <source>Number of connections</source>
        <translation type="unfinished">Wielość skuplowań</translation>
    </message>
    <message>
        <source>Block chain</source>
        <translation type="unfinished">Keta blokōw</translation>
    </message>
    <message>
        <source>Current number of transactions</source>
        <translation type="unfinished">Terŏźniŏ wielość transakcyji</translation>
    </message>
    <message>
        <source>Wallet: </source>
        <translation type="unfinished">Portmanyj:</translation>
    </message>
    <message>
        <source>Received</source>
        <translation type="unfinished">Ôdebrane</translation>
    </message>
    <message>
        <source>Version</source>
        <translation type="unfinished">Wersyjŏ</translation>
    </message>
    <message>
        <source>User Agent</source>
        <translation type="unfinished">Agynt Używŏcza</translation>
    </message>
    <message>
        <source>Services</source>
        <translation type="unfinished">Usugi</translation>
    </message>
    <message>
        <source>Connection Time</source>
        <translation type="unfinished">Czŏs Skuplowaniŏ</translation>
    </message>
    <message>
        <source>Last block time</source>
        <translation type="unfinished">Czas ôstatnigo bloku</translation>
    </message>
    <message>
        <source>&amp;Open</source>
        <translation type="unfinished">Ô&amp;dewrzij</translation>
    </message>
    <message>
        <source>&amp;Network Traffic</source>
        <translation type="unfinished">&amp;Ruch necowy</translation>
    </message>
    <message>
        <source>In:</source>
        <translation type="unfinished">Wchōd:</translation>
    </message>
    <message>
        <source>Out:</source>
        <translation type="unfinished">Wychōd:</translation>
    </message>
    <message>
        <source>&amp;Disconnect</source>
        <translation type="unfinished">Ô&amp;dkupluj</translation>
    </message>
    <message>
        <source>Network activity disabled</source>
        <translation type="unfinished">Aktywność necowŏ zastawiōnŏ</translation>
    </message>
    <message>
        <source>Yes</source>
        <translation type="unfinished">Ja</translation>
    </message>
    <message>
        <source>No</source>
        <translation type="unfinished">Niy</translation>
    </message>
    <message>
        <source>To</source>
        <translation type="unfinished">Do</translation>
    </message>
    <message>
        <source>From</source>
        <translation type="unfinished">Z</translation>
    </message>
    </context>
<context>
    <name>ReceiveCoinsDialog</name>
    <message>
        <source>&amp;Label:</source>
        <translation type="unfinished">&amp;Etyketa:</translation>
    </message>
    <message>
        <source>An optional message to attach to the payment request, which will be displayed when the request is opened. Note: The message will not be sent with the payment over the Qtum network.</source>
        <translation type="unfinished">Ôpcyjōnalnŏ wiadōmość do prziwstōniŏ do żōndaniŏ płatu, kerŏ bydzie wyświytlanŏ, kej żōndanie ôstanie ôdewrzōne. Napōmniynie: wiadōmość ta niy ôstanie wysłanŏ z płatym w nec Qtum.</translation>
<<<<<<< HEAD
  </message>
=======
    </message>
>>>>>>> 86d0551a
    <message>
        <source>Clear</source>
        <translation type="unfinished">Wypucuj</translation>
    </message>
    <message>
        <source>Show</source>
        <translation type="unfinished">Pokŏż</translation>
    </message>
    <message>
        <source>Remove</source>
        <translation type="unfinished">Wychrōń</translation>
    </message>
    <message>
        <source>Copy &amp;URI</source>
        <translation type="unfinished">Kopiyruj &amp;URI</translation>
    </message>
    <message>
        <source>Could not unlock wallet.</source>
        <translation type="unfinished">Niy idzie było ôdszperować portmanyja.</translation>
    </message>
    </context>
<context>
    <name>ReceiveRequestDialog</name>
    <message>
        <source>Amount:</source>
        <translation type="unfinished">Kwota:</translation>
    </message>
    <message>
        <source>Message:</source>
        <translation type="unfinished">Wiadōmość:</translation>
    </message>
    <message>
        <source>Wallet:</source>
        <translation type="unfinished">Portmanyj:</translation>
    </message>
    <message>
        <source>Copy &amp;URI</source>
        <translation type="unfinished">Kopiyruj &amp;URI</translation>
    </message>
    <message>
        <source>Copy &amp;Address</source>
        <translation type="unfinished">Kopiyruj &amp;Adresã</translation>
    </message>
    <message>
        <source>Payment information</source>
        <translation type="unfinished">Informacyje ô płacie</translation>
    </message>
    </context>
<context>
    <name>RecentRequestsTableModel</name>
    <message>
        <source>Date</source>
        <translation type="unfinished">Datōm</translation>
    </message>
    <message>
        <source>Label</source>
        <translation type="unfinished">Etyketa</translation>
    </message>
    <message>
        <source>Message</source>
        <translation type="unfinished">Wiadōmość</translation>
    </message>
    <message>
        <source>(no label)</source>
        <translation type="unfinished">(chyba etykety)</translation>
    </message>
    </context>
<context>
    <name>SendCoinsDialog</name>
    <message>
        <source>Send Coins</source>
        <translation type="unfinished">Poślij mōnety</translation>
    </message>
    <message>
        <source>Quantity:</source>
        <translation type="unfinished">Wielość:</translation>
    </message>
    <message>
        <source>Bytes:</source>
        <translation type="unfinished">Bajtōw:</translation>
    </message>
    <message>
        <source>Amount:</source>
        <translation type="unfinished">Kwota:</translation>
    </message>
    <message>
        <source>Fee:</source>
        <translation type="unfinished">Ôpłŏcka:</translation>
    </message>
    <message>
        <source>After Fee:</source>
        <translation type="unfinished">Po ôpłŏcce:</translation>
    </message>
    <message>
        <source>Change:</source>
        <translation type="unfinished">Wydŏwka:</translation>
    </message>
    <message>
        <source>Warning: Fee estimation is currently not possible.</source>
        <translation type="unfinished">Pozōr: Ôszacowanie ôpłŏcki za transakcyje je aktualnie niymożebne.</translation>
    </message>
    <message>
        <source>per kilobyte</source>
        <translation type="unfinished">na kilobajt</translation>
    </message>
    <message>
        <source>Hide</source>
        <translation type="unfinished">Skryj</translation>
    </message>
    <message>
        <source>Recommended:</source>
        <translation type="unfinished">Doradzane:</translation>
    </message>
    <message>
        <source>Custom:</source>
        <translation type="unfinished">Włŏsne:</translation>
    </message>
    <message>
        <source>Balance:</source>
        <translation type="unfinished">Saldo:</translation>
    </message>
    <message>
        <source>Copy quantity</source>
        <translation type="unfinished">Kopiyruj wielość</translation>
    </message>
    <message>
        <source>Copy amount</source>
        <translation type="unfinished">Kopiyruj kwotã</translation>
    </message>
    <message>
        <source>Copy fee</source>
        <translation type="unfinished">Kopiyruj ôpłŏckã</translation>
    </message>
    <message>
        <source>Copy after fee</source>
        <translation type="unfinished">Kopiyruj wielość po ôpłŏcce</translation>
    </message>
    <message>
        <source>Copy bytes</source>
        <translation type="unfinished">Kopiyruj wielość bajtōw</translation>
    </message>
    <message>
        <source>Copy change</source>
        <translation type="unfinished">Kopiyruj wydŏwkã</translation>
    </message>
    <message>
        <source>%1 (%2 blocks)</source>
        <translation type="unfinished">%1 (%2 blokōw)</translation>
    </message>
    <message>
        <source>or</source>
        <translation type="unfinished">abo</translation>
    </message>
    <message>
        <source>Transaction creation failed!</source>
        <translation type="unfinished">Utworzynie transakcyje niy podarziło sie!</translation>
    </message>
    <message numerus="yes">
        <source>Estimated to begin confirmation within %n block(s).</source>
        <translation type="unfinished">
            <numerusform />
        </translation>
    </message>
    <message>
        <source>Warning: Invalid Qtum address</source>
        <translation type="unfinished">Pozōr: niynŏleżnŏ adresa Qtum</translation>
    </message>
    <message>
        <source>Warning: Unknown change address</source>
        <translation type="unfinished">Pozōr: Niyznōmŏ adresa wydŏwki</translation>
    </message>
    <message>
        <source>(no label)</source>
        <translation type="unfinished">(chyba etykety)</translation>
    </message>
</context>
<context>
    <name>SendCoinsEntry</name>
    <message>
        <source>&amp;Label:</source>
        <translation type="unfinished">&amp;Etyketa:</translation>
    </message>
    <message>
        <source>The Qtum address to send the payment to</source>
        <translation type="unfinished">Adresa Qtum, na kerõ chcesz posłać płat</translation>
<<<<<<< HEAD
   </message>
=======
    </message>
>>>>>>> 86d0551a
    <message>
        <source>Use available balance</source>
        <translation type="unfinished">Użyj dostympnego salda</translation>
    </message>
    <message>
        <source>Message:</source>
        <translation type="unfinished">Wiadōmość:</translation>
    </message>
    <message>
        <source>A message that was attached to the qtum: URI which will be stored with the transaction for your reference. Note: This message will not be sent over the Qtum network.</source>
        <translation type="unfinished">Wiadōmość, kerŏ ôstała prziwstōnŏ do URI qtum:, kerŏ bydzie przechowowanŏ z transakcyjōm w cylach informacyjnych. Napōmniynie: Ta wiadōmość niy bydzie rozszyrzowanŏ w necu Qtum.</translation>
    </message>
    </context>
<context>
    <name>SignVerifyMessageDialog</name>
    <message>
        <source>Signatures - Sign / Verify a Message</source>
        <translation type="unfinished">Szkryfki - Podpisz / Zweryfikuj Wiadōmość</translation>
    </message>
    <message>
        <source>&amp;Sign Message</source>
        <translation type="unfinished">&amp;Szkryftnij Wiadōmość</translation>
    </message>
    <message>
        <source>Sign &amp;Message</source>
        <translation type="unfinished">Szkryftnij &amp;Wiadōmość</translation>
    </message>
    <message>
        <source>&amp;Verify Message</source>
        <translation type="unfinished">&amp;Weryfikuj Wiadōmość</translation>
    </message>
    <message>
        <source>Message signing failed.</source>
        <translation type="unfinished">Szkryftniyńcie wiadōmości niy podarziło sie.</translation>
    </message>
    <message>
        <source>Message signed.</source>
        <translation type="unfinished">Wiadōmość szkryftniyntŏ.</translation>
    </message>
    <message>
        <source>Message verification failed.</source>
        <translation type="unfinished">Weryfikacyjŏ wiadōmości niy podarziła sie.</translation>
    </message>
    </context>
<context>
    <name>TransactionDesc</name>
    <message>
        <source>Status</source>
        <translation type="unfinished">Sztatus</translation>
    </message>
    <message>
        <source>Date</source>
        <translation type="unfinished">Datōm</translation>
    </message>
    <message>
        <source>Source</source>
        <translation type="unfinished">Źrōdło</translation>
    </message>
    <message>
        <source>From</source>
        <translation type="unfinished">Z</translation>
    </message>
    <message>
        <source>unknown</source>
        <translation type="unfinished">niyznōme</translation>
    </message>
    <message>
        <source>To</source>
        <translation type="unfinished">Do</translation>
    </message>
    <message>
        <source>label</source>
        <translation type="unfinished">etyketa</translation>
    </message>
    <message numerus="yes">
        <source>matures in %n more block(s)</source>
        <translation type="unfinished">
            <numerusform />
        </translation>
    </message>
    <message>
        <source>Message</source>
        <translation type="unfinished">Wiadōmość</translation>
    </message>
    <message>
        <source>Comment</source>
        <translation type="unfinished">Kōmyntŏrz</translation>
    </message>
    <message>
        <source>Transaction</source>
        <translation type="unfinished">Transakcyjŏ</translation>
    </message>
    <message>
        <source>Amount</source>
        <translation type="unfinished">Kwota</translation>
    </message>
    </context>
<context>
    <name>TransactionTableModel</name>
    <message>
        <source>Date</source>
        <translation type="unfinished">Datōm</translation>
    </message>
    <message>
        <source>Type</source>
        <translation type="unfinished">Zorta</translation>
    </message>
    <message>
        <source>Label</source>
        <translation type="unfinished">Etyketa</translation>
    </message>
    <message>
        <source>Received with</source>
        <translation type="unfinished">Ôdebrane z</translation>
    </message>
    <message>
        <source>Received from</source>
        <translation type="unfinished">Ôdebrane ôd</translation>
    </message>
    <message>
        <source>(no label)</source>
        <translation type="unfinished">(chyba etykety)</translation>
    </message>
    </context>
<context>
    <name>TransactionView</name>
    <message>
        <source>All</source>
        <translation type="unfinished">Wszyjske</translation>
    </message>
    <message>
        <source>Today</source>
        <translation type="unfinished">Dzisiej</translation>
    </message>
    <message>
        <source>Received with</source>
        <translation type="unfinished">Ôdebrane z</translation>
    </message>
    <message>
        <source>Other</source>
        <translation type="unfinished">Inksze</translation>
    </message>
    <message>
        <source>Enter address, transaction id, or label to search</source>
        <translation type="unfinished">Wkludź adresa, idyntyfikatōr transakcyje abo etyketã coby wyszukać</translation>
    </message>
    <message>
        <source>Confirmed</source>
        <translation type="unfinished">Przituplowany</translation>
    </message>
    <message>
        <source>Date</source>
        <translation type="unfinished">Datōm</translation>
    </message>
    <message>
        <source>Type</source>
        <translation type="unfinished">Zorta</translation>
    </message>
    <message>
        <source>Label</source>
        <translation type="unfinished">Etyketa</translation>
    </message>
    <message>
        <source>Address</source>
        <translation type="unfinished">Adresa</translation>
    </message>
    <message>
        <source>Exporting Failed</source>
        <translation type="unfinished">Eksportowanie niy podarziło sie</translation>
    </message>
    <message>
        <source>to</source>
        <translation type="unfinished">do</translation>
    </message>
</context>
<context>
    <name>WalletFrame</name>
    <message>
        <source>Error</source>
        <translation type="unfinished">Feler</translation>
    </message>
    </context>
<context>
    <name>WalletModel</name>
    <message>
        <source>Send Coins</source>
        <translation type="unfinished">Poślij mōnety</translation>
    </message>
    <message>
        <source>New fee:</source>
        <translation type="unfinished">Nowŏ ôpłŏcka:</translation>
    </message>
    <message>
        <source>default wallet</source>
        <translation type="unfinished">wychodny portmanyj</translation>
    </message>
</context>
<context>
    <name>WalletView</name>
    <message>
        <source>&amp;Export</source>
        <translation type="unfinished">&amp;Eksportuj</translation>
    </message>
    <message>
        <source>Export the data in the current tab to a file</source>
        <translation type="unfinished">Eksportuj dane z aktywnyj szkarty do zbioru</translation>
    </message>
    <message>
        <source>Backup Failed</source>
        <translation type="unfinished">Backup niy podarził sie</translation>
    </message>
    <message>
        <source>Cancel</source>
        <translation type="unfinished">Pociep</translation>
    </message>
</context>
<context>
    <name>bitcoin-core</name>
    <message>
        <source>The %s developers</source>
        <translation type="unfinished">Twōrcy %s</translation>
    </message>
    <message>
        <source>Total length of network version string (%i) exceeds maximum length (%i). Reduce the number or size of uacomments.</source>
        <translation type="unfinished">Imyntnŏ dugość kety wersyje (%i) przekrŏczŏ maksymalnõ dopuszczalnõ dugość (%i). Zmyńsz wielość abo miara parametra uacomment.</translation>
    </message>
    <message>
        <source>Warning: Private keys detected in wallet {%s} with disabled private keys</source>
        <translation type="unfinished">Pozōr: Wykryto było klucze prywatne w portmanyju {%s} kery mŏ zastawiōne klucze prywatne</translation>
    </message>
    <message>
        <source>Done loading</source>
        <translation type="unfinished">Wgrŏwanie zakōńczōne</translation>
    </message>
    <message>
        <source>Error loading %s</source>
        <translation type="unfinished">Feler wgrŏwaniŏ %s</translation>
    </message>
    <message>
        <source>Error loading %s: Private keys can only be disabled during creation</source>
        <translation type="unfinished">Feler wgrŏwaniŏ %s: Klucze prywatne mogōm być zastawiōne ino w czasie tworzyniŏ</translation>
    </message>
    <message>
        <source>Error loading %s: Wallet corrupted</source>
        <translation type="unfinished">Feler wgrŏwaniŏ %s: Portmanyj poprzniōny</translation>
    </message>
    <message>
        <source>Error loading %s: Wallet requires newer version of %s</source>
        <translation type="unfinished">Feler wgrŏwaniŏ %s: Portmanyj fołdruje nowszyj wersyje %s</translation>
    </message>
    <message>
        <source>Error loading block database</source>
        <translation type="unfinished">Feler wgrŏwaniŏ bazy blokōw</translation>
    </message>
    <message>
        <source>Error: Disk space is low for %s</source>
        <translation type="unfinished">Feler: Za mało wolnego placu na dysku dlŏ %s</translation>
    </message>
    <message>
        <source>Signing transaction failed</source>
        <translation type="unfinished">Szkryftniyńcie transakcyji niy podarziło sie</translation>
    </message>
    <message>
        <source>This is experimental software.</source>
        <translation type="unfinished">To je eksperymyntalny softwer.</translation>
    </message>
    <message>
        <source>Transaction too large</source>
        <translation type="unfinished">Transakcyjŏ za srogŏ</translation>
    </message>
    <message>
        <source>Unknown network specified in -onlynet: '%s'</source>
        <translation type="unfinished">Niyznōmy nec ôkryślōny w -onlynet: '%s'</translation>
    </message>
    <message>
        <source>Unsupported logging category %s=%s.</source>
        <translation type="unfinished">Niypodpiyranŏ kategoryjŏ registrowaniŏ %s=%s.</translation>
    </message>
    </context>
</TS><|MERGE_RESOLUTION|>--- conflicted
+++ resolved
@@ -58,17 +58,6 @@
         <translation type="unfinished">Ô&amp;bier</translation>
     </message>
     <message>
-<<<<<<< HEAD
-        <source>Sending addresses</source>
-        <translation type="unfinished">Adresy posyłaniŏ</translation>
-    </message>
-    <message>
-        <source>Receiving addresses</source>
-        <translation type="unfinished">Adresy ôdbiyraniŏ</translation>
-    </message>
-    <message>
-=======
->>>>>>> 86d0551a
         <source>These are your Qtum addresses for sending payments. Always check the amount and the receiving address before sending coins.</source>
         <translation type="unfinished">Tukej sōm adresy Qtum na kere posyłŏsz płaty. Dycki wybaduj wielość i adresã ôdbiyrŏcza przed posłaniym mōnet.</translation>
     </message>
@@ -356,11 +345,7 @@
         <translation type="unfinished">Szyfruj klucze prywatne, kere sōm we twojim portmanyju</translation>
     </message>
     <message>
-<<<<<<< HEAD
-        <source>Sign messages with your Qtum addresses to prove you own them</source> 
-=======
         <source>Sign messages with your Qtum addresses to prove you own them</source>
->>>>>>> 86d0551a
         <translation type="unfinished">Podpisz wiadōmości swojōm adresōm coby dowiyść jejich posiadanie</translation>
     </message>
     <message>
@@ -828,11 +813,7 @@
     <message>
         <source>Recent transactions may not yet be visible, and therefore your wallet's balance might be incorrect. This information will be correct once your wallet has finished synchronizing with the qtum network, as detailed below.</source>
         <translation type="unfinished">Świyże transakcyje mogōm niy być jeszcze widzialne, a tedyć saldo portmanyja może być niynŏleżne. Te detale bydōm nŏleżne, kej portmanyj zakōńczy synchrōnizacyjõ z necym qtum, zgodnie z miyniōnym ôpisym.</translation>
-<<<<<<< HEAD
-  </message>
-=======
-    </message>
->>>>>>> 86d0551a
+    </message>
     <message>
         <source>Attempting to spend qtums that are affected by not-yet-displayed transactions will not be accepted by the network.</source>
         <translation type="unfinished">Prōba wydaniŏ qtumōw kere niy sōm jeszcze wyświytlōne za transakcyjŏ ôstanie ôdciepniyntŏ bez nec.</translation>
@@ -951,11 +932,7 @@
     <message>
         <source>Automatically open the Qtum client port on the router. This only works when your router supports UPnP and it is enabled.</source>
         <translation type="unfinished">Autōmatycznie ôdewrzij port klijynta Qtum na routerze. Ta ôpcyjŏ funguje ino jeźli twōj router podpiyrŏ UPnP i je ôno zapuszczone.</translation>
-<<<<<<< HEAD
-   </message>
-=======
-    </message>
->>>>>>> 86d0551a
+    </message>
     <message>
         <source>Map port using &amp;UPnP</source>
         <translation type="unfinished">Mapuj port przi używaniu &amp;UPnP</translation>
@@ -1027,11 +1004,7 @@
     <message>
         <source>The displayed information may be out of date. Your wallet automatically synchronizes with the Qtum network after a connection is established, but this process has not completed yet.</source>
         <translation type="unfinished">Wyświytlanŏ informacyjŏ może być niyterŏźnŏ. Twōj portmanyj synchrōnizuje sie autōmatycznie z necym qtum zarŏz po tym, jak zrychtowane je skuplowanie, ale proces tyn niy ôstoł jeszcze skōńczōny.</translation>
-<<<<<<< HEAD
-   </message>
-=======
-    </message>
->>>>>>> 86d0551a
+    </message>
     <message>
         <source>Available:</source>
         <translation type="unfinished">Dostympne:</translation>
@@ -1073,11 +1046,7 @@
     <message>
         <source>'qtum://' is not a valid URI. Use 'qtum:' instead.</source>
         <translation type="unfinished">'qtum://' to niyma nŏleżne URI. Użyj 'qtum:'.</translation>
-<<<<<<< HEAD
-   </message>
-=======
-    </message>
->>>>>>> 86d0551a
+    </message>
     </context>
 <context>
     <name>PeerTableModel</name>
@@ -1245,11 +1214,7 @@
     <message>
         <source>An optional message to attach to the payment request, which will be displayed when the request is opened. Note: The message will not be sent with the payment over the Qtum network.</source>
         <translation type="unfinished">Ôpcyjōnalnŏ wiadōmość do prziwstōniŏ do żōndaniŏ płatu, kerŏ bydzie wyświytlanŏ, kej żōndanie ôstanie ôdewrzōne. Napōmniynie: wiadōmość ta niy ôstanie wysłanŏ z płatym w nec Qtum.</translation>
-<<<<<<< HEAD
-  </message>
-=======
-    </message>
->>>>>>> 86d0551a
+    </message>
     <message>
         <source>Clear</source>
         <translation type="unfinished">Wypucuj</translation>
@@ -1435,11 +1400,7 @@
     <message>
         <source>The Qtum address to send the payment to</source>
         <translation type="unfinished">Adresa Qtum, na kerõ chcesz posłać płat</translation>
-<<<<<<< HEAD
-   </message>
-=======
-    </message>
->>>>>>> 86d0551a
+    </message>
     <message>
         <source>Use available balance</source>
         <translation type="unfinished">Użyj dostympnego salda</translation>
@@ -1452,7 +1413,7 @@
         <source>A message that was attached to the qtum: URI which will be stored with the transaction for your reference. Note: This message will not be sent over the Qtum network.</source>
         <translation type="unfinished">Wiadōmość, kerŏ ôstała prziwstōnŏ do URI qtum:, kerŏ bydzie przechowowanŏ z transakcyjōm w cylach informacyjnych. Napōmniynie: Ta wiadōmość niy bydzie rozszyrzowanŏ w necu Qtum.</translation>
     </message>
-    </context>
+</context>
 <context>
     <name>SignVerifyMessageDialog</name>
     <message>
