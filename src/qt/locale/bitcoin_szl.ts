--- conflicted
+++ resolved
@@ -379,11 +379,7 @@
     <message>
         <source>Request payments (generates QR codes and qtum: URIs)</source>
         <translation type="unfinished">Żōndej płatu (gyneruje kod QR jak tyż URI qtum:)</translation>
-<<<<<<< HEAD
-   </message>
-=======
-    </message>
->>>>>>> 4985b774
+    </message>
     <message>
         <source>Show the list of used sending addresses and labels</source>
         <translation type="unfinished">Pokŏż wykŏz adres i etyket użytych do posyłaniŏ</translation>
@@ -435,11 +431,7 @@
         <translation type="unfinished">&amp;Adresy posyłaniŏ</translation>
     </message>
     <message>
-<<<<<<< HEAD
-        <source>Show the %1 help message to get a list with possible Qtum command-line options</source> 
-=======
         <source>Show the %1 help message to get a list with possible Qtum command-line options</source>
->>>>>>> 4985b774
         <translation type="unfinished">Pokŏż pōmoc %1 coby zobŏczyć wykŏz wszyjskich ôpcyji piski nakŏzań.</translation>
     </message>
     <message>
@@ -455,11 +447,7 @@
         <translation type="unfinished">%1 klijynt</translation>
     </message>
     <message numerus="yes">
-<<<<<<< HEAD
-        <source>%n active connection(s) to Qtum network.</source> 
-=======
         <source>%n active connection(s) to Qtum network.</source>
->>>>>>> 4985b774
         <extracomment>A substring of the tooltip.</extracomment>
         <translation type="unfinished">
             <numerusform />
@@ -711,13 +699,8 @@
     </message>
     <message>
         <source>The entered address "%1" is not a valid Qtum address.</source>
-<<<<<<< HEAD
-        <translation type="unfinished">Wkludzōnŏ adresa "%1" niyma nŏleżnōm adresōm Qtum.</translation>  
-  </message>
-=======
         <translation type="unfinished">Wkludzōnŏ adresa "%1" niyma nŏleżnōm adresōm Qtum.</translation>
     </message>
->>>>>>> 4985b774
     <message>
         <source>Address "%1" already exists as a receiving address with label "%2" and so cannot be added as a sending address.</source>
         <translation type="unfinished">Adresa "%1" już je za adresã ôdbiorczõ z etyketōm "%2" i bez to niy idzie jeji przidać za adresã nadŏwcy.</translation>
@@ -792,11 +775,7 @@
     <message>
         <source>%1 will download and store a copy of the Qtum block chain.</source>
         <translation type="unfinished">%1 sebiere i spamiyntŏ kopijõ kety blokōw Qtum.</translation>
-<<<<<<< HEAD
-   </message>
-=======
-    </message>
->>>>>>> 4985b774
+    </message>
     <message>
         <source>The wallet will also be stored in this directory.</source>
         <translation type="unfinished">Portmanyj tyż ôstanie spamiyntany w tym katalogu.</translation>
@@ -866,11 +845,7 @@
     <message>
         <source>Attempting to spend qtums that are affected by not-yet-displayed transactions will not be accepted by the network.</source>
         <translation type="unfinished">Prōba wydaniŏ qtumōw kere niy sōm jeszcze wyświytlōne za transakcyjŏ ôstanie ôdciepniyntŏ bez nec.</translation>
-<<<<<<< HEAD
-   </message>
-=======
-    </message>
->>>>>>> 4985b774
+    </message>
     <message>
         <source>Number of blocks left</source>
         <translation type="unfinished">Ôstało blokōw</translation>
@@ -1001,11 +976,7 @@
     <message>
         <source>Connect to the Qtum network through a SOCKS5 proxy.</source>
         <translation type="unfinished">Skupluj sie z necym Qtum bez SOCKS5 proxy.</translation>
-<<<<<<< HEAD
-   </message>
-=======
-    </message>
->>>>>>> 4985b774
+    </message>
     <message>
         <source>&amp;Connect through SOCKS5 proxy (default proxy):</source>
         <translation type="unfinished">&amp;Skupluj bez proxy SOCKS5 (wychodne proxy):</translation>
@@ -1270,11 +1241,7 @@
     </message>
     <message>
         <source>An optional message to attach to the payment request, which will be displayed when the request is opened. Note: The message will not be sent with the payment over the Qtum network.</source>
-<<<<<<< HEAD
-        <translation type="unfinished">Ôpcyjōnalnŏ wiadōmość do prziwstōniŏ do żōndaniŏ płatu, kerŏ bydzie wyświytlanŏ, kej żōndanie ôstanie ôdewrzōne. Napōmniynie: wiadōmość ta niy ôstanie wysłanŏ z płatym w nec Qtum.</translation>  
-=======
         <translation type="unfinished">Ôpcyjōnalnŏ wiadōmość do prziwstōniŏ do żōndaniŏ płatu, kerŏ bydzie wyświytlanŏ, kej żōndanie ôstanie ôdewrzōne. Napōmniynie: wiadōmość ta niy ôstanie wysłanŏ z płatym w nec Qtum.</translation>
->>>>>>> 4985b774
   </message>
     <message>
         <source>Clear</source>
@@ -1480,13 +1447,8 @@
     </message>
     <message>
         <source>A message that was attached to the qtum: URI which will be stored with the transaction for your reference. Note: This message will not be sent over the Qtum network.</source>
-<<<<<<< HEAD
-        <translation type="unfinished">Wiadōmość, kerŏ ôstała prziwstōnŏ do URI qtum:, kerŏ bydzie przechowowanŏ z transakcyjōm w cylach informacyjnych. Napōmniynie: Ta wiadōmość niy bydzie rozszyrzowanŏ w necu Qtum.</translation>  
-  </message>
-=======
         <translation type="unfinished">Wiadōmość, kerŏ ôstała prziwstōnŏ do URI qtum:, kerŏ bydzie przechowowanŏ z transakcyjōm w cylach informacyjnych. Napōmniynie: Ta wiadōmość niy bydzie rozszyrzowanŏ w necu Qtum.</translation>
     </message>
->>>>>>> 4985b774
     </context>
 <context>
     <name>SignVerifyMessageDialog</name>
