--- conflicted
+++ resolved
@@ -67,19 +67,11 @@
     </message>
     <message>
         <source>These are your Qtum addresses for sending payments. Always check the amount and the receiving address before sending coins.</source>
-<<<<<<< HEAD
-        <translation>这些是你要付款过去的QTUM地址。在付钱之前，务必要检查金额和收款地址是否正确。</translation>
-    </message>
-    <message>
-        <source>These are your Qtum addresses for receiving payments. It is recommended to use a new receiving address for each transaction.</source>
-        <translation>这些是你用来收款的QTUM地址。建议在每次交易时，都使用一个新的收款地址。</translation>
-=======
         <translation>您可以给这些QTUM地址付款。在付款之前，务必要检查金额和收款地址是否正确。</translation>
     </message>
     <message>
         <source>These are your Qtum addresses for receiving payments. It is recommended to use a new receiving address for each transaction.</source>
         <translation>您可以用这些QTUM地址收款。建议在每次交易时，都使用一个新的收款地址。</translation>
->>>>>>> 9e306671
     </message>
     <message>
         <source>&amp;Copy Address</source>
@@ -196,13 +188,8 @@
         <translation>钱包已加密</translation>
     </message>
     <message>
-<<<<<<< HEAD
-        <source>%1 will close now to finish the encryption process. Remember that encrypting your wallet cannot fully protect your qtums from being stolen by malware infecting your computer.</source>
-        <translation>%1 现在要关闭，以完成加密过程。请注意，加密钱包不能完全防止入侵你的电脑的恶意程序偷取钱币。</translation>
-=======
         <source>Your wallet is now encrypted. Remember that encrypting your wallet cannot fully protect your qtums from being stolen by malware infecting your computer.</source>
         <translation>你的钱包现在已被加密。请记住，对钱包进行加密仍然不能完全防止感染电脑的恶意软件偷取你的QTUM。</translation>
->>>>>>> 9e306671
     </message>
     <message>
         <source>IMPORTANT: Any previous backups you have made of your wallet file should be replaced with the newly generated, encrypted wallet file. For security reasons, previous backups of the unencrypted wallet file will become useless as soon as you start using the new, encrypted wallet.</source>
@@ -381,13 +368,6 @@
     <message>
         <source>Qtum</source>
         <translation>QTUM</translation>
-<<<<<<< HEAD
-    </message>
-    <message>
-        <source>Wallet</source>
-        <translation>钱包</translation>
-=======
->>>>>>> 9e306671
     </message>
     <message>
         <source>&amp;Send</source>
@@ -498,8 +478,6 @@
         <translation>已是最新</translation>
     </message>
     <message>
-<<<<<<< HEAD
-=======
         <source>&amp;Sending addresses</source>
         <translation>付款地址(&amp;S)</translation>
     </message>
@@ -524,7 +502,6 @@
         <translation>关闭钱包</translation>
     </message>
     <message>
->>>>>>> 9e306671
         <source>Show the %1 help message to get a list with possible Qtum command-line options</source>
         <translation>显示 %1 帮助信息，获取可用命令行选项列表</translation>
     </message>
@@ -828,8 +805,6 @@
     <message>
         <source>The entered address "%1" is not a valid Qtum address.</source>
         <translation>输入的地址 %1 并不是有效的QTUM地址。</translation>
-<<<<<<< HEAD
-=======
     </message>
     <message>
         <source>Address "%1" already exists as a receiving address with label "%2" and so cannot be added as a sending address.</source>
@@ -838,7 +813,6 @@
     <message>
         <source>The entered address "%1" is already in the address book with label "%2".</source>
         <translation>输入地址“%1”已经存在于地址簿中，标签为“%2”。</translation>
->>>>>>> 9e306671
     </message>
     <message>
         <source>Could not unlock wallet.</source>
@@ -2221,17 +2195,6 @@
         <translation>隐藏</translation>
     </message>
     <message>
-<<<<<<< HEAD
-        <source>Paying only the minimum fee is just fine as long as there is less transaction volume than space in the blocks. But be aware that this can end up in a never confirming transaction once there is more demand for qtum transactions than the network can process.</source>
-        <translation>交易量小时允许只支付最小交易费。但是请注意，当交易量大到超出网络可处理时您的交易可能永远无法确认。</translation>
-    </message>
-    <message>
-        <source>(read the tooltip)</source>
-        <translation>(请注意提示信息)</translation>
-    </message>
-    <message>
-=======
->>>>>>> 9e306671
         <source>Recommended:</source>
         <translation>推荐：</translation>
     </message>
@@ -2826,11 +2789,7 @@
     </message>
     <message>
         <source>Generated coins must mature %1 blocks before they can be spent. When you generated this block, it was broadcast to the network to be added to the block chain. If it fails to get into the chain, its state will change to "not accepted" and it won't be spendable. This may occasionally happen if another node generates a block within a few seconds of yours.</source>
-<<<<<<< HEAD
-        <translation>生成的QTUM在可以使用前必须有 %1 个成熟的区块。当您生成了此区块后，它将被广播到网络中以加入区块链。如果它未成功进入区块链，其状态将变更为“不接受”并且不可使用。这可能偶尔会发生，如果另一个节点比你早几秒钟成功生成一个区块。</translation>
-=======
         <translation>新挖出的QTUM在可以使用前必须经过 %1 个区块确认的成熟过程。当您挖出此区块后，它将被广播到网络中以加入区块链。如果它未成功进入区块链，其状态将变更为“不接受”并且不可使用。这可能偶尔会发生，在另一个节点比你早几秒钟成功挖出一个区块时就会这样。</translation>
->>>>>>> 9e306671
     </message>
     <message>
         <source>Debug information</source>
