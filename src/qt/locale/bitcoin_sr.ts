<TS language="sr" version="2.1">
<context>
    <name>AddressBookPage</name>
    <message>
        <source>Right-click to edit address or label</source>
        <translation>Десни клик за измену адресе или ознаке</translation>
    </message>
    <message>
        <source>Create a new address</source>
        <translation>Направи нову адресу</translation>
    </message>
    <message>
        <source>&amp;New</source>
        <translation>&amp;Ново</translation>
    </message>
    <message>
        <source>Copy the currently selected address to the system clipboard</source>
        <translation>Копирај тренутно одабрану адресу</translation>
    </message>
    <message>
        <source>&amp;Copy</source>
        <translation>&amp;Копирај</translation>
    </message>
    <message>
        <source>C&amp;lose</source>
        <translation>&amp;Затвори</translation>
    </message>
    <message>
        <source>Delete the currently selected address from the list</source>
        <translation>Обриши тренутно одабрану адресу са листе</translation>
    </message>
    <message>
        <source>Enter address or label to search</source>
        <translation>Унеси адресу или назив за претрагу</translation>
    </message>
    <message>
        <source>Export the data in the current tab to a file</source>
        <translation>Извези податке из одабране картице у фајлj</translation>
    </message>
    <message>
        <source>&amp;Export</source>
        <translation>&amp;Извези</translation>
    </message>
    <message>
        <source>&amp;Delete</source>
        <translation>&amp;Обриши</translation>
    </message>
    <message>
        <source>Choose the address to send coins to</source>
        <translation>Изабери адресу за слање</translation>
    </message>
    <message>
        <source>Choose the address to receive coins with</source>
        <translation>Изабери адресу за примање</translation>
    </message>
    <message>
        <source>C&amp;hoose</source>
        <translation>&amp;Изабери</translation>
    </message>
    <message>
        <source>Sending addresses</source>
        <translation>Адресе за слање</translation>
    </message>
    <message>
        <source>Receiving addresses</source>
        <translation>Адресе за примање</translation>
    </message>
    <message>
        <source>These are your Qtum addresses for sending payments. Always check the amount and the receiving address before sending coins.</source>
<<<<<<< HEAD
        <translation>Ово су ваше Биткоин адресе за слање уплата. Увек добро проверите износ и адресу на коју шаљете пре него што пошаљете уплату.</translation>
=======
        <translation>Ово су твоје Биткоин адресе за слање уплата. Увек добро проверите износ и адресу на коју шаљете пре него што пошаљете уплату.</translation>
    </message>
    <message>
        <source>These are your Qtum addresses for receiving payments. Use the 'Create new receiving address' button in the receive tab to create new addresses.</source>
        <translation>Ово су твоје Биткоин адресе за приманје уплата. Користи дугме „Направи нову адресу за примање” у картици за примање за креирање нових адреса.</translation>
>>>>>>> ee8ca219
    </message>
    <message>
        <source>&amp;Copy Address</source>
        <translation>&amp;Копирај Адресу</translation>
    </message>
    <message>
        <source>Copy &amp;Label</source>
        <translation>Копирај &amp; Обележи</translation>
    </message>
    <message>
        <source>&amp;Edit</source>
        <translation>&amp;Измени</translation>
    </message>
    <message>
        <source>Export Address List</source>
        <translation>Извези Листу Адреса</translation>
    </message>
    <message>
        <source>Comma separated file (*.csv)</source>
        <translation>Зарезом одвојене вредности (*.csv)</translation>
    </message>
    <message>
        <source>Exporting Failed</source>
        <translation>Извоз Неуспешан</translation>
    </message>
    <message>
        <source>There was an error trying to save the address list to %1. Please try again.</source>
        <translation>Десила се грешка приликом покушаја да се листа адреса упамти на  %1. Молимо покушајте поново.</translation>
    </message>
</context>
<context>
    <name>AddressTableModel</name>
    <message>
        <source>Label</source>
        <translation>Етикета</translation>
    </message>
    <message>
        <source>Address</source>
        <translation>Адреса</translation>
    </message>
    <message>
        <source>(no label)</source>
        <translation>(без етикете)</translation>
    </message>
</context>
<context>
    <name>AskPassphraseDialog</name>
    <message>
        <source>Passphrase Dialog</source>
        <translation>Прозор за унос лозинке</translation>
    </message>
    <message>
        <source>Enter passphrase</source>
        <translation>Унеси лозинку</translation>
    </message>
    <message>
        <source>New passphrase</source>
        <translation>Нова лозинка</translation>
    </message>
    <message>
        <source>Repeat new passphrase</source>
        <translation>Понови нову лозинку</translation>
    </message>
    <message>
        <source>Show passphrase</source>
        <translation>Прикажи лозинку</translation>
    </message>
    <message>
        <source>Encrypt wallet</source>
        <translation>Шифрирај новчаник</translation>
    </message>
    <message>
        <source>This operation needs your wallet passphrase to unlock the wallet.</source>
        <translation>Ова операција захтева да унесеш лозинку новчаника како би се новчаник откључао.</translation>
    </message>
    <message>
        <source>Unlock wallet</source>
        <translation>Откључај новчаник</translation>
    </message>
    <message>
        <source>This operation needs your wallet passphrase to decrypt the wallet.</source>
        <translation>Ова операција захтева да унесеш лозинку новчаника како би новчаник био дешифрован.</translation>
    </message>
    <message>
        <source>Decrypt wallet</source>
        <translation>Дешифруј новчаник</translation>
    </message>
    <message>
        <source>Change passphrase</source>
        <translation>Измену лозинку</translation>
    </message>
    <message>
        <source>Confirm wallet encryption</source>
        <translation>Потврди шифрирање новчаника</translation>
    </message>
    <message>
        <source>Warning: If you encrypt your wallet and lose your passphrase, you will &lt;b&gt;LOSE ALL OF YOUR QTUMS&lt;/b&gt;!</source>
        <translation>Упозорење: Уколико шифрирате новчаник и изгубите своју лозинку, &lt;b&gt;ИЗГУБИЋЕТЕ СВЕ СВОЈЕ БИТКОИНЕ&lt;/b&gt;!</translation>
    </message>
    <message>
        <source>Are you sure you wish to encrypt your wallet?</source>
        <translation>Да ли сте сигурни да желите да шифрирате свој новчаник?</translation>
    </message>
    <message>
        <source>Wallet encrypted</source>
        <translation>Новчаник шифриран</translation>
    </message>
    <message>
        <source>Enter the new passphrase for the wallet.&lt;br/&gt;Please use a passphrase of &lt;b&gt;ten or more random characters&lt;/b&gt;, or &lt;b&gt;eight or more words&lt;/b&gt;.</source>
        <translation>Унеси нову лозинку за новчаник&lt;br/&gt;Молимо користи лозинку од десет или више насумичних карактера&lt;b&gt;,или&lt;b&gt;осам или више речи&lt;/b&gt;.</translation>
    </message>
    <message>
        <source>Enter the old passphrase and new passphrase for the wallet.</source>
        <translation>Унеси стару лозунку и нову лозинку новчаника.</translation>
    </message>
    <message>
        <source>Remember that encrypting your wallet cannot fully protect your qtums from being stolen by malware infecting your computer.</source>
        <translation>Упамти, шифрирање новчаника не може у потуности заштити твоје биткоине од крађе од стране малвера инфицира твој рачунар.</translation>
    </message>
    <message>
        <source>Wallet to be encrypted</source>
        <translation>Новчаник за шифрирање</translation>
    </message>
    <message>
        <source>Your wallet is about to be encrypted. </source>
        <translation>Твој новчаник ће бити шифриран.</translation>
    </message>
    <message>
        <source>Your wallet is now encrypted. </source>
        <translation>Твој новчаник сада је шифриран.</translation>
    </message>
    <message>
        <source>IMPORTANT: Any previous backups you have made of your wallet file should be replaced with the newly generated, encrypted wallet file. For security reasons, previous backups of the unencrypted wallet file will become useless as soon as you start using the new, encrypted wallet.</source>
        <translation>ВАЖНО: Свакa претходнa резерва новчаника коју сте имали треба да се замени новим, шифрираним фајлом новчаника. Из сигурносних разлога, свака претходна резерва нешифрираног фајла новчаника постаће сувишна, чим почнете да користите нови, шифрирани новчаник.</translation>
    </message>
    <message>
        <source>Wallet encryption failed</source>
        <translation>Шифрирање новчаника неуспешно.</translation>
    </message>
    <message>
        <source>Wallet encryption failed due to an internal error. Your wallet was not encrypted.</source>
        <translation>Шифрирање новчаника није успело због интерне грешке. Ваш новчаник није шифриран.</translation>
    </message>
    <message>
        <source>The supplied passphrases do not match.</source>
        <translation>Лозинке које сте унели нису исте.</translation>
    </message>
    <message>
        <source>Wallet unlock failed</source>
        <translation>Отључавање новчаника није успело.</translation>
    </message>
    <message>
        <source>The passphrase entered for the wallet decryption was incorrect.</source>
        <translation>Лозинка коју сте унели за дешифровање новчаника је погрешна.</translation>
    </message>
    <message>
        <source>Wallet decryption failed</source>
        <translation>Дешифровање новчаника неуспешно.</translation>
    </message>
    <message>
        <source>Wallet passphrase was successfully changed.</source>
        <translation>Лозинка новчаника успешно је промењена.</translation>
    </message>
    <message>
        <source>Warning: The Caps Lock key is on!</source>
        <translation>Упозорање Caps Lock дугме укључено.</translation>
    </message>
</context>
<context>
    <name>BanTableModel</name>
    <message>
        <source>IP/Netmask</source>
        <translation>ИП/Нетмаск</translation>
    </message>
    <message>
        <source>Banned Until</source>
        <translation>Забрањен до</translation>
    </message>
</context>
<context>
    <name>QtumGUI</name>
    <message>
        <source>Sign &amp;message...</source>
        <translation>Потпиши &amp;поруку...</translation>
    </message>
    <message>
        <source>Synchronizing with network...</source>
        <translation>Синхронизација са мрежом у току...</translation>
    </message>
    <message>
        <source>&amp;Overview</source>
        <translation>&amp;Општи преглед</translation>
    </message>
    <message>
        <source>Show general overview of wallet</source>
        <translation>Погледајте општи преглед новчаника</translation>
    </message>
    <message>
        <source>&amp;Transactions</source>
        <translation>&amp;Трансакције</translation>
    </message>
    <message>
        <source>Browse transaction history</source>
        <translation>Претражите историјат трансакција</translation>
    </message>
    <message>
        <source>E&amp;xit</source>
        <translation>И&amp;злаз</translation>
    </message>
    <message>
        <source>Quit application</source>
        <translation>Напустите програм</translation>
    </message>
    <message>
        <source>&amp;About %1</source>
        <translation>&amp;О %1</translation>
    </message>
    <message>
        <source>Show information about %1</source>
        <translation>Прикажи информације о %1</translation>
    </message>
    <message>
        <source>About &amp;Qt</source>
        <translation>О &amp;Qt-у</translation>
    </message>
    <message>
        <source>Show information about Qt</source>
        <translation>Прегледајте информације о Qt-у</translation>
    </message>
    <message>
        <source>&amp;Options...</source>
        <translation>П&amp;оставке...</translation>
    </message>
    <message>
        <source>Modify configuration options for %1</source>
        <translation>Измени конфигурацију поставки за %1</translation>
    </message>
    <message>
        <source>&amp;Encrypt Wallet...</source>
        <translation>&amp;Шифровање новчаника...</translation>
    </message>
    <message>
        <source>&amp;Backup Wallet...</source>
        <translation>&amp;Резерна копија новчаника</translation>
    </message>
    <message>
        <source>&amp;Change Passphrase...</source>
        <translation>Промени &amp;лозинку...</translation>
    </message>
    <message>
        <source>Open &amp;URI...</source>
        <translation>Отвори &amp;УРИ...</translation>
    </message>
    <message>
        <source>Create Wallet...</source>
        <translation>Направи Новчаник...</translation>
    </message>
    <message>
        <source>Create a new wallet</source>
        <translation>Направи нови ночаник</translation>
    </message>
    <message>
        <source>Wallet:</source>
        <translation>Новчаник</translation>
    </message>
    <message>
        <source>Click to disable network activity.</source>
        <translation>Кликни да искључиш активност на мрежи.</translation>
    </message>
    <message>
        <source>Network activity disabled.</source>
        <translation>Активност на мрежи искључена.</translation>
    </message>
    <message>
        <source>Click to enable network activity again.</source>
        <translation>Кликни да поново омогућиш активност на мрежи.</translation>
    </message>
    <message>
        <source>Syncing Headers (%1%)...</source>
        <translation>Синхронизовање Заглавља (%1%)...</translation>
    </message>
    <message>
        <source>Reindexing blocks on disk...</source>
        <translation>Поново идексирање блокова на диску.</translation>
    </message>
    <message>
        <source>Proxy is &lt;b&gt;enabled&lt;/b&gt;: %1</source>
        <translation>Прокси је &lt;b&gt;омогућен&lt;/b&gt;: %1</translation>
    </message>
    <message>
        <source>Send coins to a Qtum address</source>
        <translation>Пошаљите новац на Биткоин адресу</translation>
    </message>
    <message>
        <source>Backup wallet to another location</source>
        <translation>Направите резервну копију новчаника на другој локацији</translation>
    </message>
    <message>
        <source>Change the passphrase used for wallet encryption</source>
        <translation>Мењање лозинке којом се шифрује новчаник</translation>
    </message>
    <message>
        <source>&amp;Verify message...</source>
        <translation>&amp;Верификовање поруке...</translation>
    </message>
    <message>
        <source>&amp;Send</source>
        <translation>&amp;Пошаљи</translation>
    </message>
    <message>
        <source>&amp;Receive</source>
        <translation>&amp;Прими</translation>
    </message>
    <message>
        <source>&amp;Show / Hide</source>
        <translation>&amp;Прикажи / Сакриј</translation>
    </message>
    <message>
        <source>Show or hide the main Window</source>
        <translation>Прикажи или сакрији главни прозор</translation>
    </message>
    <message>
        <source>Encrypt the private keys that belong to your wallet</source>
        <translation>Шифрирај приватни клуљ који припада новчанику.</translation>
    </message>
    <message>
        <source>Sign messages with your Qtum addresses to prove you own them</source>
        <translation>Потписуј поруку са своје Биткоин адресе као доказ да си њихов власник</translation>
    </message>
    <message>
        <source>Verify messages to ensure they were signed with specified Qtum addresses</source>
        <translation>Верификуј поруке и утврди да ли су потписане од стране спецификованих Биткоин адреса</translation>
    </message>
    <message>
        <source>&amp;File</source>
        <translation>&amp;Фајл</translation>
    </message>
    <message>
        <source>&amp;Settings</source>
        <translation>&amp;Подешавања</translation>
    </message>
    <message>
        <source>&amp;Help</source>
        <translation>&amp;Помоћ</translation>
    </message>
    <message>
        <source>Tabs toolbar</source>
        <translation>Трака са картицама</translation>
    </message>
    <message>
        <source>Request payments (generates QR codes and qtum: URIs)</source>
        <translation>Затражи плаћање (генерише QR кодове и биткоин: URI-е)</translation>
    </message>
    <message>
        <source>Show the list of used sending addresses and labels</source>
        <translation>Прегледајте листу коришћених адреса и етикета за слање уплата</translation>
    </message>
    <message>
        <source>Show the list of used receiving addresses and labels</source>
        <translation>Прегледајте листу коришћених адреса и етикета за пријем уплата</translation>
    </message>
    <message>
<<<<<<< HEAD
        <source>Open a qtum: URI or payment request</source>
        <translation>Отворите биткоин: URI или захтев за плаћање</translation>
    </message>
    <message>
=======
>>>>>>> ee8ca219
        <source>&amp;Command-line options</source>
        <translation>&amp;Опције командне линије</translation>
    </message>
    <message numerus="yes">
        <source>%n active connection(s) to Qtum network</source>
        <translation><numerusform>%n aктивна веза са Биткоин мрежом</numerusform><numerusform>%n aктивних веза са Биткоин мрежом</numerusform><numerusform>%n aктивних веза са Биткоин мрежом</numerusform></translation>
    </message>
    <message>
        <source>Indexing blocks on disk...</source>
        <translation>Идексирање блокова на диску...</translation>
    </message>
    <message>
        <source>Processing blocks on disk...</source>
        <translation>Обрада блокова на диску...</translation>
    </message>
    <message numerus="yes">
        <source>Processed %n block(s) of transaction history.</source>
        <translation><numerusform>Обрађенo %n блокова историјата трансакција.</numerusform><numerusform>Обрађенo %n блокова историјата трансакција.</numerusform><numerusform>Обрађенo је %n блокова историјата трансакција.</numerusform></translation>
    </message>
    <message>
        <source>%1 behind</source>
        <translation>%1 уназад</translation>
    </message>
    <message>
        <source>Last received block was generated %1 ago.</source>
        <translation>Последњи примљени блок је направљен пре %1.</translation>
    </message>
    <message>
        <source>Transactions after this will not yet be visible.</source>
        <translation>Трансакције након овога још неће бити видљиве.</translation>
    </message>
    <message>
        <source>Error</source>
        <translation>Greška</translation>
    </message>
    <message>
        <source>Warning</source>
        <translation>Упозорење</translation>
    </message>
    <message>
        <source>Information</source>
        <translation>Информације</translation>
    </message>
    <message>
        <source>Up to date</source>
        <translation>Ажурно</translation>
    </message>
    <message>
<<<<<<< HEAD
=======
        <source>Node window</source>
        <translation>Ноде прозор</translation>
    </message>
    <message>
        <source>Open node debugging and diagnostic console</source>
        <translation>Отвори конзолу за ноде дебуг и дијагностику</translation>
    </message>
    <message>
        <source>&amp;Sending addresses</source>
        <translation>&amp;Адресе за слање</translation>
    </message>
    <message>
        <source>&amp;Receiving addresses</source>
        <translation>&amp;Адресе за примање</translation>
    </message>
    <message>
        <source>Open a qtum: URI</source>
        <translation>Отвори биткоин: URI</translation>
    </message>
    <message>
        <source>Open Wallet</source>
        <translation>Отвори новчаник</translation>
    </message>
    <message>
        <source>Open a wallet</source>
        <translation>Отвори новчаник</translation>
    </message>
    <message>
        <source>Close Wallet...</source>
        <translation>Затвори новчаник...</translation>
    </message>
    <message>
        <source>Close wallet</source>
        <translation>Затвори новчаник</translation>
    </message>
    <message>
>>>>>>> ee8ca219
        <source>Show the %1 help message to get a list with possible Qtum command-line options</source>
        <translation>Прикажи  поруку помоћи %1 за листу са могућим опцијама Биткоин командне линије</translation>
    </message>
    <message>
        <source>default wallet</source>
        <translation>подразумевани новчаник</translation>
    </message>
    <message>
        <source>No wallets available</source>
        <translation>Нема доступних новчаника</translation>
    </message>
    <message>
        <source>Minimize</source>
        <translation>Умањи</translation>
    </message>
    <message>
        <source>Zoom</source>
        <translation>Увећај</translation>
    </message>
    <message>
        <source>Main Window</source>
        <translation>Главни прозор</translation>
    </message>
    <message>
        <source>%1 client</source>
        <translation>%1 клијент</translation>
    </message>
    <message>
        <source>Connecting to peers...</source>
        <translation>Повезивање са клијентима...</translation>
    </message>
    <message>
        <source>Catching up...</source>
        <translation>Ажурирање у току...</translation>
    </message>
    <message>
        <source>Error: %1</source>
        <translation>Грешка: %1</translation>
    </message>
    <message>
        <source>Warning: %1</source>
        <translation>Упозорење: %1</translation>
    </message>
    <message>
        <source>Date: %1
</source>
        <translation>Датум: %1
</translation>
    </message>
    <message>
        <source>Amount: %1
</source>
        <translation>Износ: %1
</translation>
    </message>
    <message>
        <source>Wallet: %1
</source>
        <translation>Новчаник: %1
</translation>
    </message>
    <message>
        <source>Type: %1
</source>
        <translation>Тип: %1
</translation>
    </message>
    <message>
        <source>Label: %1
</source>
        <translation>Етикета: %1
</translation>
    </message>
    <message>
        <source>Address: %1
</source>
        <translation>Адреса: %1
</translation>
    </message>
    <message>
        <source>Sent transaction</source>
        <translation>Послата трансакција</translation>
    </message>
    <message>
        <source>Incoming transaction</source>
        <translation>Долазна трансакција</translation>
    </message>
    <message>
        <source>HD key generation is &lt;b&gt;enabled&lt;/b&gt;</source>
        <translation>Генерисање ХД кључа је &lt;b&gt;омогућено&lt;/b&gt;</translation>
    </message>
    <message>
        <source>HD key generation is &lt;b&gt;disabled&lt;/b&gt;</source>
        <translation>Генерисање ХД кључа је &lt;b&gt;онеомогућено&lt;/b&gt;</translation>
    </message>
    <message>
        <source>Private key &lt;b&gt;disabled&lt;/b&gt;</source>
        <translation>Приватни кључ &lt;b&gt;онемогућен&lt;/b&gt;</translation>
    </message>
    <message>
        <source>Wallet is &lt;b&gt;encrypted&lt;/b&gt; and currently &lt;b&gt;unlocked&lt;/b&gt;</source>
        <translation>Новчаник јс &lt;b&gt;шифрован&lt;/b&gt; и тренутно &lt;b&gt;откључан&lt;/b&gt;</translation>
    </message>
    <message>
        <source>Wallet is &lt;b&gt;encrypted&lt;/b&gt; and currently &lt;b&gt;locked&lt;/b&gt;</source>
        <translation>Новчаник јс &lt;b&gt;шифрован&lt;/b&gt; и тренутно &lt;b&gt;закључан&lt;/b&gt;</translation>
    </message>
    <message>
        <source>A fatal error occurred. Qtum can no longer continue safely and will quit.</source>
        <translation>Дошло је до критичне грешке. Биткоин не може безбедно да настави са радом и искључиће се.</translation>
    </message>
</context>
<context>
    <name>CoinControlDialog</name>
    <message>
        <source>Coin Selection</source>
        <translation>Избор новчића</translation>
    </message>
    <message>
        <source>Quantity:</source>
        <translation>Количина:</translation>
    </message>
    <message>
        <source>Bytes:</source>
        <translation>Бајта:</translation>
    </message>
    <message>
        <source>Amount:</source>
        <translation>Износ:</translation>
    </message>
    <message>
        <source>Fee:</source>
        <translation>Накнада:</translation>
    </message>
    <message>
        <source>Dust:</source>
        <translation>Прашина:</translation>
    </message>
    <message>
        <source>After Fee:</source>
        <translation>Након накнаде:</translation>
    </message>
    <message>
        <source>Change:</source>
        <translation>Промени:</translation>
    </message>
    <message>
        <source>(un)select all</source>
        <translation>(Де)Селектуј све</translation>
    </message>
    <message>
        <source>Tree mode</source>
        <translation>Прикажи као стабло</translation>
    </message>
    <message>
        <source>List mode</source>
        <translation>Прикажи као листу</translation>
    </message>
    <message>
        <source>Amount</source>
        <translation>Износ</translation>
    </message>
    <message>
        <source>Received with label</source>
        <translation>Примљено са налепницом</translation>
    </message>
    <message>
        <source>Received with address</source>
        <translation>Примљено са адресом</translation>
    </message>
    <message>
        <source>Date</source>
        <translation>датум</translation>
    </message>
    <message>
        <source>Confirmations</source>
        <translation>Потврде</translation>
    </message>
    <message>
        <source>Confirmed</source>
        <translation>Потврђено</translation>
    </message>
    <message>
        <source>Copy address</source>
        <translation>Копирај адресу</translation>
    </message>
    <message>
        <source>Copy label</source>
        <translation>Копирај налепницу</translation>
    </message>
    <message>
        <source>Copy amount</source>
        <translation>Копирај износ</translation>
    </message>
    <message>
        <source>Copy transaction ID</source>
        <translation>Копирај идентификациони број трансакције</translation>
    </message>
    <message>
        <source>Lock unspent</source>
        <translation>Закључај непотрошено</translation>
    </message>
    <message>
        <source>Unlock unspent</source>
        <translation>Откључај непотрошено</translation>
    </message>
    <message>
        <source>Copy quantity</source>
        <translation>Копирај количину</translation>
    </message>
    <message>
        <source>Copy fee</source>
        <translation>Копирај провизију</translation>
    </message>
    <message>
        <source>Copy after fee</source>
        <translation>Копирај након провизије</translation>
    </message>
    <message>
        <source>Copy bytes</source>
        <translation>Копирај бајтове</translation>
    </message>
    <message>
        <source>Copy dust</source>
        <translation>Копирај прашину</translation>
    </message>
    <message>
        <source>Copy change</source>
        <translation>Копирај промену</translation>
    </message>
    <message>
        <source>(%1 locked)</source>
        <translation>(%1 закључан)</translation>
    </message>
    <message>
        <source>yes</source>
        <translation>да</translation>
    </message>
    <message>
        <source>no</source>
        <translation>не</translation>
    </message>
    <message>
        <source>This label turns red if any recipient receives an amount smaller than the current dust threshold.</source>
        <translation>Ознака постаје црвена уколико прималац прими износ мањи од износа прашине - сићушног износа.</translation>
    </message>
    <message>
        <source>Can vary +/- %1 satoshi(s) per input.</source>
        <translation>Може варирати  +/- %1 сатоши(ја) по инпуту.</translation>
    </message>
    <message>
        <source>(no label)</source>
        <translation>(без налепнице)</translation>
    </message>
    <message>
        <source>change from %1 (%2)</source>
        <translation>Измени од %1 (%2)</translation>
    </message>
    <message>
        <source>(change)</source>
        <translation>(промени)</translation>
    </message>
</context>
<context>
    <name>CreateWalletActivity</name>
    <message>
        <source>Creating Wallet &lt;b&gt;%1&lt;/b&gt;...</source>
        <translation>Креирање новчаника&lt;b&gt;%1... &lt;/b&gt;...</translation>
    </message>
    <message>
        <source>Create wallet failed</source>
        <translation>Креирање неуспешно</translation>
    </message>
    <message>
        <source>Create wallet warning</source>
        <translation>Направи упозорење за новчаник</translation>
    </message>
</context>
<context>
    <name>CreateWalletDialog</name>
    <message>
        <source>Create Wallet</source>
        <translation>Направи новчаник</translation>
    </message>
    <message>
        <source>Wallet Name</source>
        <translation>Име новчаника</translation>
    </message>
    <message>
        <source>Encrypt the wallet. The wallet will be encrypted with a passphrase of your choice.</source>
        <translation>Шифрирај новчаник. Новчаник ће бити шифриран лозинком коју одаберете.</translation>
    </message>
    <message>
        <source>Encrypt Wallet</source>
        <translation>Шифрирај новчаник</translation>
    </message>
    <message>
        <source>Disable private keys for this wallet. Wallets with private keys disabled will have no private keys and cannot have an HD seed or imported private keys. This is ideal for watch-only wallets.</source>
        <translation>Онемогући приватни кључ за овај новчаник. Новчаници са онемогућеним приватним кључем неће  имати приватни кључ и не могу имати HD семе или увезени приватни кључ. Ова опција идеална је за новчанике који су искључиво за посматрање.</translation>
    </message>
    <message>
        <source>Disable Private Keys</source>
        <translation>Онемогући Приватне Кључеве</translation>
    </message>
    <message>
        <source>Make a blank wallet. Blank wallets do not initially have private keys or scripts. Private keys and addresses can be imported, or an HD seed can be set, at a later time.</source>
        <translation>Направи празан новчаник. Празни новчанци немају приватане кључеве или скрипте. Приватни кључеви могу се увести, или HD семе може бити постављено касније.</translation>
    </message>
    <message>
        <source>Make Blank Wallet</source>
        <translation>Направи Празан Новчаник</translation>
    </message>
    <message>
        <source>Create</source>
        <translation>Направи</translation>
    </message>
</context>
<context>
    <name>EditAddressDialog</name>
    <message>
        <source>Edit Address</source>
        <translation>Измени адресу</translation>
    </message>
    <message>
        <source>&amp;Label</source>
        <translation>&amp;Етикета</translation>
    </message>
    <message>
        <source>The label associated with this address list entry</source>
        <translation>Етикета повезана са овом ставком из листе адреса</translation>
    </message>
    <message>
        <source>The address associated with this address list entry. This can only be modified for sending addresses.</source>
        <translation>Адреса повезана са овом ставком из листе адреса. Ово можете променити једини у случају адреса за плаћање.</translation>
    </message>
    <message>
        <source>&amp;Address</source>
        <translation>&amp;Адреса</translation>
    </message>
    <message>
        <source>New sending address</source>
        <translation>Нова адреса за слање</translation>
    </message>
    <message>
        <source>Edit receiving address</source>
        <translation>Измени адресу за примање</translation>
    </message>
    <message>
        <source>Edit sending address</source>
        <translation>Измени адресу за слање</translation>
    </message>
    <message>
        <source>The entered address "%1" is not a valid Qtum address.</source>
        <translation>Унета адреса "%1" није важећа Биткоин адреса.</translation>
    </message>
    <message>
        <source>Address "%1" already exists as a receiving address with label "%2" and so cannot be added as a sending address.</source>
        <translation>Адреса "%1" већ постоји као примајућа адреса са ознаком "%2" и не може бити додата као адреса за слање.</translation>
    </message>
    <message>
        <source>The entered address "%1" is already in the address book with label "%2".</source>
        <translation>Унета адреса "%1" већ постоји у адресару са ознаком "%2".</translation>
    </message>
    <message>
        <source>Could not unlock wallet.</source>
        <translation>Новчаник није могуће откључати.</translation>
    </message>
    <message>
        <source>New key generation failed.</source>
        <translation>Генерисање новог кључа није успело.</translation>
    </message>
</context>
<context>
    <name>FreespaceChecker</name>
    <message>
        <source>A new data directory will be created.</source>
        <translation>Нови директоријум података ће бити креиран.</translation>
    </message>
    <message>
        <source>name</source>
        <translation>име</translation>
    </message>
    <message>
        <source>Directory already exists. Add %1 if you intend to create a new directory here.</source>
        <translation>Директоријум већ постоји. Додајте %1 ако намеравате да креирате нови директоријум овде.</translation>
    </message>
    <message>
        <source>Path already exists, and is not a directory.</source>
        <translation>Путања већ постоји и није директоријум.</translation>
    </message>
    <message>
        <source>Cannot create data directory here.</source>
        <translation>Не можете креирати директоријум података овде.</translation>
    </message>
</context>
<context>
    <name>HelpMessageDialog</name>
    <message>
        <source>version</source>
        <translation>верзија</translation>
    </message>
    <message>
        <source>About %1</source>
        <translation>Приближно %1</translation>
    </message>
    <message>
        <source>Command-line options</source>
        <translation>Опције командне линије</translation>
    </message>
</context>
<context>
    <name>Intro</name>
    <message>
        <source>Welcome</source>
        <translation>Добродошли</translation>
    </message>
    <message>
        <source>Welcome to %1.</source>
        <translation>Добродошли на  %1.</translation>
    </message>
    <message>
        <source>As this is the first time the program is launched, you can choose where %1 will store its data.</source>
        <translation>Пошто је ово први пут да је програм покренут, можете изабрати где ће %1 чувати своје податке.</translation>
    </message>
    <message>
        <source>When you click OK, %1 will begin to download and process the full %4 block chain (%2GB) starting with the earliest transactions in %3 when %4 initially launched.</source>
        <translation>Када кликнете на ОК, %1 ће почети с преузимањем и процесирањем целокупног ланца блокова %4 (%2GB), почевши од најранијих трансакција у %3 када је %4 покренут.</translation>
    </message>
    <message>
        <source>Reverting this setting requires re-downloading the entire blockchain. It is faster to download the full chain first and prune it later. Disables some advanced features.</source>
        <translation>Враћање ове опције захтева поновно преузимање целокупног блокчејна. Брже је преузети цели ланац и касније га скратити. Онемогућава неке напредне опције.</translation>
    </message>
    <message>
        <source>This initial synchronisation is very demanding, and may expose hardware problems with your computer that had previously gone unnoticed. Each time you run %1, it will continue downloading where it left off.</source>
        <translation>Ова иницијална синхронизација је веома захтевна и може изложити ваш рачунар хардверским проблемима који раније нису били примећени. Сваки пут када покренете %1, преузимање ће се наставити тамо где је било прекинуто.</translation>
    </message>
    <message>
        <source>If you have chosen to limit block chain storage (pruning), the historical data must still be downloaded and processed, but will be deleted afterward to keep your disk usage low.</source>
        <translation>Ако сте одлучили да ограничите складиштење ланаца блокова (тримовање), историјски подаци се ипак морају преузети и обрадити, али ће након тога бити избрисани како би се ограничила употреба диска.</translation>
    </message>
    <message>
        <source>Use the default data directory</source>
        <translation>Користите подразумевани директоријум података</translation>
    </message>
    <message>
        <source>Use a custom data directory:</source>
        <translation>Користите прилагођени директоријум података:</translation>
    </message>
    <message>
        <source>Qtum</source>
        <translation>Биткоин</translation>
    </message>
    <message>
        <source>Discard blocks after verification, except most recent %1 GB (prune)</source>
        <translation>Обриши блокове након верификације, осим најновије %1 GB (скраћено)</translation>
    </message>
    <message>
        <source>At least %1 GB of data will be stored in this directory, and it will grow over time.</source>
        <translation>Најмање %1 GB подататака биће складиштен у овај директорјиум који ће временом порасти.</translation>
    </message>
    <message>
        <source>Approximately %1 GB of data will be stored in this directory.</source>
        <translation>Најмање %1 GB подататака биће складиштен у овај директорјиум.</translation>
    </message>
    <message>
        <source>%1 will download and store a copy of the Qtum block chain.</source>
        <translation>%1 биће преузеће и складиштити копију Биткоин ланца блокова.</translation>
    </message>
    <message>
        <source>The wallet will also be stored in this directory.</source>
        <translation>Новчаник ће бити складиштен у овом директоријуму.</translation>
    </message>
    <message>
        <source>Error: Specified data directory "%1" cannot be created.</source>
        <translation>Грешка: Одабрана датотека  "%1" не може бити креирана.</translation>
    </message>
    <message>
        <source>Error</source>
        <translation>Greška</translation>
    </message>
    <message numerus="yes">
        <source>%n GB of free space available</source>
        <translation><numerusform>Dostupno %n GB slobodnog prostora</numerusform><numerusform>Доступно %n GB слободног простора</numerusform><numerusform>Доступно %n GB слободног простора</numerusform></translation>
    </message>
    <message numerus="yes">
        <source>(of %n GB needed)</source>
        <translation><numerusform>(од потребних %n GB)</numerusform><numerusform>(од потребних %n GB)</numerusform><numerusform>(од  потребних  %n GB)</numerusform></translation>
    </message>
    <message numerus="yes">
        <source>(%n GB needed for full chain)</source>
        <translation><numerusform>(%n GB потребно за цео ланац)</numerusform><numerusform>(%n GB потребно за цео ланац)</numerusform><numerusform>(%n GB потребно за цео ланац)</numerusform></translation>
    </message>
</context>
<context>
    <name>ModalOverlay</name>
    <message>
        <source>Form</source>
        <translation>Форма</translation>
    </message>
    <message>
        <source>Recent transactions may not yet be visible, and therefore your wallet's balance might be incorrect. This information will be correct once your wallet has finished synchronizing with the qtum network, as detailed below.</source>
        <translation>Недавне трансакције можда не буду видљиве, зато салдо твог новчаника можда буде нетачан. </translation>
    </message>
    <message>
        <source>Attempting to spend qtums that are affected by not-yet-displayed transactions will not be accepted by the network.</source>
        <translation>Покушај слања биткоина који су под утицајем још не приказаних трансакција неће бити прихваћен од стране мреже.</translation>
    </message>
    <message>
        <source>Number of blocks left</source>
        <translation>Остала количина блокова</translation>
    </message>
    <message>
        <source>Unknown...</source>
        <translation>Непознато...</translation>
    </message>
    <message>
        <source>Last block time</source>
        <translation>Време последњег блока</translation>
    </message>
    <message>
        <source>Progress</source>
        <translation>Напредак</translation>
    </message>
    <message>
        <source>Progress increase per hour</source>
        <translation>Пораст напретка по часу</translation>
    </message>
    <message>
        <source>calculating...</source>
        <translation>Рачунање</translation>
    </message>
    <message>
        <source>Estimated time left until synced</source>
        <translation>Оквирно време до краја синхронизације</translation>
    </message>
    <message>
        <source>Hide</source>
        <translation>Сакриј</translation>
    </message>
    <message>
        <source>Esc</source>
        <translation>Есц</translation>
    </message>
    <message>
        <source>%1 is currently syncing.  It will download headers and blocks from peers and validate them until reaching the tip of the block chain.</source>
        <translation>%1 се синхронузује. Преузеће заглавља и блокове од клијената и потврдити их док не стигне на крај ланца блокова.</translation>
    </message>
    <message>
        <source>Unknown. Syncing Headers (%1, %2%)...</source>
        <translation>Непознато. Синхронизација заглавља (%1, %2%)...</translation>
    </message>
</context>
<context>
    <name>OpenURIDialog</name>
    <message>
        <source>Open qtum URI</source>
        <translation>Отвори биткоин URI</translation>
    </message>
    <message>
        <source>URI:</source>
        <translation>URI:</translation>
    </message>
</context>
<context>
    <name>OpenWalletActivity</name>
    <message>
        <source>Open wallet failed</source>
        <translation>Отварање новчаника неуспешно</translation>
    </message>
    <message>
        <source>Open wallet warning</source>
        <translation>Упозорење приликом отварања новчаника</translation>
    </message>
    <message>
        <source>default wallet</source>
        <translation>подразумевани новчаник</translation>
    </message>
    <message>
        <source>Opening Wallet &lt;b&gt;%1&lt;/b&gt;...</source>
        <translation>Отварање новчаника&lt;b&gt;%1&lt;/b&gt;...</translation>
    </message>
</context>
<context>
    <name>OptionsDialog</name>
    <message>
        <source>Options</source>
        <translation>Поставке</translation>
    </message>
    <message>
        <source>&amp;Main</source>
        <translation>&amp;Главни</translation>
    </message>
    <message>
        <source>Automatically start %1 after logging in to the system.</source>
        <translation>Аутоматски почети %1 након пријање на систем.</translation>
    </message>
    <message>
        <source>&amp;Start %1 on system login</source>
        <translation>&amp;Покрени %1 приликом пријаве на систем</translation>
    </message>
    <message>
        <source>Size of &amp;database cache</source>
        <translation>Величина кеша базе података</translation>
    </message>
    <message>
        <source>Number of script &amp;verification threads</source>
        <translation>Број скрипти и CPU за верификацију</translation>
    </message>
    <message>
        <source>IP address of the proxy (e.g. IPv4: 127.0.0.1 / IPv6: ::1)</source>
        <translation>ИП адреса проксија (нпр. IPv4: 127.0.0.1 / IPv6: ::1)</translation>
    </message>
    <message>
        <source>Shows if the supplied default SOCKS5 proxy is used to reach peers via this network type.</source>
        <translation>Приказује се ако је испоручени уобичајени SOCKS5 проxy коришћен ради проналажења клијената преко овог типа мреже. </translation>
    </message>
    <message>
        <source>Use separate SOCKS&amp;5 proxy to reach peers via Tor hidden services:</source>
        <translation>Користи посебан SOCKS&amp;5 како би пронашли клијенте преко Тор-а.</translation>
    </message>
    <message>
        <source>Hide the icon from the system tray.</source>
        <translation>Сакриј икону са системске траке.</translation>
    </message>
    <message>
        <source>&amp;Hide tray icon</source>
        <translation>&amp;Сакриј икону</translation>
    </message>
    <message>
        <source>Minimize instead of exit the application when the window is closed. When this option is enabled, the application will be closed only after selecting Exit in the menu.</source>
        <translation>Минимизирај апликацију уместо затворити, када се затвори прозор. Када је ова опција омогућена, апликација ће бити затворена тек након одабира Излаз у менију. </translation>
    </message>
    <message>
        <source>Open the %1 configuration file from the working directory.</source>
        <translation>Отвори  %1 конфигурациони фајл из директоријума у употреби.</translation>
    </message>
    <message>
        <source>Open Configuration File</source>
        <translation>Отвори Конфигурациону Датотеку</translation>
    </message>
    <message>
        <source>Reset all client options to default.</source>
        <translation>Ресетуј све опције клијента на почетна подешавања.</translation>
    </message>
    <message>
        <source>&amp;Reset Options</source>
        <translation>&amp;Ресет Опције</translation>
    </message>
    <message>
        <source>&amp;Network</source>
        <translation>&amp;Мрежа</translation>
    </message>
    <message>
        <source>Disables some advanced features but all blocks will still be fully validated. Reverting this setting requires re-downloading the entire blockchain. Actual disk usage may be somewhat higher.</source>
        <translation>Онемогућава поједина напредна својства, али ће сви блокови у потпуности бити валидирани.</translation>
    </message>
    <message>
        <source>Prune &amp;block storage to</source>
        <translation>Сакрати &amp;block складиштење на</translation>
    </message>
    <message>
        <source>GB</source>
        <translation>GB</translation>
    </message>
    <message>
        <source>Reverting this setting requires re-downloading the entire blockchain.</source>
        <translation>Враћање ове опције захтева да поновно преузимање целокупонг блокчејна.</translation>
    </message>
    <message>
        <source>MiB</source>
        <translation>MiB</translation>
    </message>
    <message>
        <source>(0 = auto, &lt;0 = leave that many cores free)</source>
        <translation>(0 = аутоматски одреди, &lt;0 = остави слободно толико језгара)</translation>
    </message>
    <message>
        <source>W&amp;allet</source>
        <translation>новчаник</translation>
    </message>
    <message>
        <source>Expert</source>
        <translation>Експерт</translation>
    </message>
    <message>
        <source>Enable coin &amp;control features</source>
        <translation>Омогући опцију контроле новчића</translation>
    </message>
    <message>
        <source>If you disable the spending of unconfirmed change, the change from a transaction cannot be used until that transaction has at least one confirmation. This also affects how your balance is computed.</source>
        <translation>Уколико онемогућиш трошење непотврђеног кусура, кусур трансакције неће моћи да се користи док транскација нема макар једну потврду. Ово такође утиче како ће се салдо рачунати.</translation>
    </message>
    <message>
        <source>&amp;Spend unconfirmed change</source>
        <translation>&amp;Троши непотврђени кусур</translation>
    </message>
    <message>
        <source>Automatically open the Qtum client port on the router. This only works when your router supports UPnP and it is enabled.</source>
        <translation>Аутоматски отвори Биткоин клијент порт на рутеру. Ова опција ради само уколико твој рутер подржава и има омогућен UPnP.</translation>
    </message>
    <message>
        <source>Map port using &amp;UPnP</source>
        <translation>Мапирај порт користећи &amp;UPnP</translation>
    </message>
    <message>
        <source>Accept connections from outside.</source>
        <translation>Прихвати конекције од споља.</translation>
    </message>
    <message>
        <source>Allow incomin&amp;g connections</source>
        <translation>Дозволи долазеће конекције.</translation>
    </message>
    <message>
        <source>Connect to the Qtum network through a SOCKS5 proxy.</source>
        <translation>Конектуј се на Биткоин мрежу кроз SOCKS5 проксијем.</translation>
    </message>
    <message>
        <source>&amp;Connect through SOCKS5 proxy (default proxy):</source>
        <translation>&amp;Конектуј се кроз SOCKS5 прокси (уобичајени прокси):</translation>
    </message>
    <message>
        <source>Proxy &amp;IP:</source>
        <translation>Прокси &amp;IP:</translation>
    </message>
    <message>
        <source>&amp;Port:</source>
        <translation>&amp;Порт:</translation>
    </message>
    <message>
        <source>Port of the proxy (e.g. 9050)</source>
        <translation>Прокси порт (нпр. 9050)</translation>
    </message>
    <message>
        <source>Used for reaching peers via:</source>
        <translation>Коришћен за приступ другим чворовима преко:</translation>
    </message>
    <message>
        <source>IPv4</source>
        <translation>IPv4</translation>
    </message>
    <message>
        <source>IPv6</source>
        <translation>IPv6</translation>
    </message>
    <message>
        <source>Tor</source>
        <translation>Тор</translation>
    </message>
    <message>
        <source>Connect to the Qtum network through a separate SOCKS5 proxy for Tor hidden services.</source>
        <translation>Конектуј се на Биткоин мрежу кроз SOCK5 прокси за Тор скривене сервисе.</translation>
    </message>
    <message>
        <source>Show only a tray icon after minimizing the window.</source>
        <translation>Покажи само иконицу у панелу након минимизирања прозора</translation>
    </message>
    <message>
        <source>&amp;Minimize to the tray instead of the taskbar</source>
        <translation>&amp;минимизирај у доњу линију, уместо у програмску траку</translation>
    </message>
    <message>
        <source>M&amp;inimize on close</source>
        <translation>Минимизирај на затварању</translation>
    </message>
    <message>
        <source>&amp;Display</source>
        <translation>&amp;Прикажи</translation>
    </message>
    <message>
        <source>User Interface &amp;language:</source>
        <translation>&amp;Језик корисничког интерфејса:</translation>
    </message>
    <message>
        <source>The user interface language can be set here. This setting will take effect after restarting %1.</source>
        <translation>Језик корисничког интерфејса може се овде поставити. Ово својство биће на снази након поновног покреања %1.</translation>
    </message>
    <message>
        <source>&amp;Unit to show amounts in:</source>
        <translation>&amp;Јединица за приказивање износа:</translation>
    </message>
    <message>
        <source>Choose the default subdivision unit to show in the interface and when sending coins.</source>
        <translation>Одабери уобичајену подјединицу која се приказује у интерфејсу и када се шаљу новчићи.</translation>
    </message>
    <message>
        <source>Whether to show coin control features or not.</source>
        <translation>Да ли да се прикажу опције контроле новчића или не.</translation>
    </message>
    <message>
        <source>&amp;Third party transaction URLs</source>
        <translation>&amp;URL-ови трансакција трећих страна</translation>
    </message>
    <message>
        <source>Options set in this dialog are overridden by the command line or in the configuration file:</source>
        <translation>Опције постављене у овом диалогу су поништене командном линијом или у конфигурационој датотеци:</translation>
    </message>
    <message>
        <source>&amp;OK</source>
        <translation>&amp;Уреду</translation>
    </message>
    <message>
        <source>&amp;Cancel</source>
        <translation>&amp;Откажи</translation>
    </message>
    <message>
        <source>default</source>
        <translation>подразумевано</translation>
    </message>
    <message>
        <source>none</source>
        <translation>ниједно</translation>
    </message>
    <message>
        <source>Confirm options reset</source>
        <translation>Потврди ресет опција</translation>
    </message>
    <message>
        <source>Client restart required to activate changes.</source>
        <translation>Рестарт клијента захтеван како би се промене активирале.</translation>
    </message>
    <message>
        <source>Client will be shut down. Do you want to proceed?</source>
        <translation>Клијент ће се искључити. Да ли желите да наставите?</translation>
    </message>
    <message>
        <source>Configuration options</source>
        <translation>Конфигурација својстава</translation>
    </message>
    <message>
        <source>The configuration file is used to specify advanced user options which override GUI settings. Additionally, any command-line options will override this configuration file.</source>
        <translation>Конфигурациона датотека се користи да одреди напредне корисничке опције које поништају подешавања у графичком корисничком интерфејсу.</translation>
    </message>
    <message>
        <source>Error</source>
        <translation>Greška</translation>
    </message>
    <message>
        <source>The configuration file could not be opened.</source>
        <translation>Ова конфигурациона датотека не може бити отворена.</translation>
    </message>
    <message>
        <source>This change would require a client restart.</source>
        <translation>Ова промена захтева да се рачунар поново покрене.</translation>
    </message>
    <message>
        <source>The supplied proxy address is invalid.</source>
        <translation>Достављена прокси адреса није валидна.</translation>
    </message>
</context>
<context>
    <name>OverviewPage</name>
    <message>
        <source>Form</source>
        <translation>Форма</translation>
    </message>
    <message>
        <source>The displayed information may be out of date. Your wallet automatically synchronizes with the Qtum network after a connection is established, but this process has not completed yet.</source>
        <translation>Приказана информација може бити застарела. Ваш новчаник се аутоматски синхронизује са Биткоин мрежом након успостављања конекције, али овај процес је још увек у току.</translation>
    </message>
    <message>
        <source>Watch-only:</source>
        <translation>Само гледање:</translation>
    </message>
    <message>
        <source>Available:</source>
        <translation>Доступно:</translation>
    </message>
    <message>
        <source>Your current spendable balance</source>
        <translation>Салдо који можете потрошити</translation>
    </message>
    <message>
        <source>Pending:</source>
        <translation>На чекању:</translation>
    </message>
    <message>
        <source>Total of transactions that have yet to be confirmed, and do not yet count toward the spendable balance</source>
        <translation>Тотал трансакција које још увек нису потврђене, и не рачунају се у баланс рачуна који је могуће потрошити</translation>
    </message>
    <message>
        <source>Immature:</source>
        <translation>Недоспело:</translation>
    </message>
    <message>
        <source>Mined balance that has not yet matured</source>
        <translation>Баланс рударења који још увек није доспео</translation>
    </message>
    <message>
        <source>Balances</source>
        <translation>Салдо</translation>
    </message>
    <message>
        <source>Total:</source>
        <translation>Укупно:</translation>
    </message>
    <message>
        <source>Your current total balance</source>
        <translation>Твој тренутни салдо</translation>
    </message>
    <message>
        <source>Your current balance in watch-only addresses</source>
        <translation>Твој тренутни салдо са посматрај-само адресама</translation>
    </message>
    <message>
        <source>Spendable:</source>
        <translation>Могуће потрошити:</translation>
    </message>
    <message>
        <source>Recent transactions</source>
        <translation>Недавне трансакције</translation>
    </message>
    <message>
        <source>Unconfirmed transactions to watch-only addresses</source>
        <translation>Трансакције за гледај-само адресе које нису потврђене</translation>
    </message>
    <message>
        <source>Mined balance in watch-only addresses that has not yet matured</source>
        <translation>Баланс рударења у адресама које су у моду само гледање, који још увек није доспео</translation>
    </message>
    <message>
        <source>Current total balance in watch-only addresses</source>
        <translation>Тренутни укупни баланс у адресама у моду само гледање</translation>
    </message>
</context>
<context>
    <name>PaymentServer</name>
    <message>
        <source>Payment request error</source>
        <translation>Грешка у захтеву за плаћање</translation>
    </message>
    <message>
        <source>Cannot start qtum: click-to-pay handler</source>
        <translation>Не могу покренути биткоин: кликни-да-платиш механизам</translation>
    </message>
    <message>
        <source>URI handling</source>
        <translation>URI манипулација</translation>
    </message>
    <message>
        <source>'qtum://' is not a valid URI. Use 'qtum:' instead.</source>
        <translation>'qtum://' није важећи URI. Уместо тога користити  'qtum:'.</translation>
    </message>
    <message>
        <source>Cannot process payment request because BIP70 is not supported.</source>
        <translation>Захтев за плаћање се не може обрадити, јер BIP70 није подржан.</translation>
    </message>
    <message>
        <source>Due to widespread security flaws in BIP70 it's strongly recommended that any merchant instructions to switch wallets be ignored.</source>
        <translation>Због великог броја безбедносних пропуста у BIP70, врло је препоручено да се све инструкције клијента за промену новчаника игноришу.</translation>
    </message>
    <message>
        <source>If you are receiving this error you should request the merchant provide a BIP21 compatible URI.</source>
        <translation>Уколико добијате грешку овог типа, потребно је да захтевате од трговца BIP21 компатибилан URI.</translation>
    </message>
    <message>
        <source>Invalid payment address %1</source>
        <translation>Неважећа адреса за плаћање %1</translation>
    </message>
    <message>
        <source>URI cannot be parsed! This can be caused by an invalid Qtum address or malformed URI parameters.</source>
        <translation>URI се не може рашчланити! Ово може бити проузроковано неважећом Биткоин адресом или погрешно форматираним URI параметрима.</translation>
    </message>
    <message>
        <source>Payment request file handling</source>
        <translation>Манипулација датотеком захтева за плаћање</translation>
    </message>
</context>
<context>
    <name>PeerTableModel</name>
    <message>
        <source>User Agent</source>
        <translation>Кориснички агент</translation>
    </message>
    <message>
        <source>Node/Service</source>
        <translation>Чвор/Сервис</translation>
    </message>
    <message>
        <source>NodeId</source>
        <translation>Идентификација чвора</translation>
    </message>
    <message>
        <source>Ping</source>
        <translation>Пинг</translation>
    </message>
    <message>
        <source>Sent</source>
        <translation>Послато</translation>
    </message>
    <message>
        <source>Received</source>
        <translation>Примљено</translation>
    </message>
</context>
<context>
    <name>QObject</name>
    <message>
        <source>Amount</source>
        <translation>iznos</translation>
    </message>
    <message>
        <source>Enter a Qtum address (e.g. %1)</source>
        <translation>Унеси Биткоин адресу, (нпр %1)</translation>
    </message>
    <message>
        <source>%1 d</source>
        <translation>%1 d</translation>
    </message>
    <message>
        <source>%1 h</source>
        <translation>%1 h</translation>
    </message>
    <message>
        <source>%1 m</source>
        <translation>%1 m</translation>
    </message>
    <message>
        <source>%1 s</source>
        <translation>%1 s</translation>
    </message>
    <message>
        <source>None</source>
        <translation>Nijedan</translation>
    </message>
    <message>
        <source>N/A</source>
        <translation>Није применљиво</translation>
    </message>
    <message>
        <source>%1 ms</source>
        <translation>%1 ms</translation>
    </message>
    <message numerus="yes">
        <source>%n second(s)</source>
        <translation><numerusform>%n секунда</numerusform><numerusform>%n секунде</numerusform><numerusform>%n секунди</numerusform></translation>
    </message>
    <message numerus="yes">
        <source>%n minute(s)</source>
        <translation><numerusform>%n минут</numerusform><numerusform>%n минута</numerusform><numerusform>%n минута</numerusform></translation>
    </message>
    <message numerus="yes">
        <source>%n hour(s)</source>
        <translation><numerusform>%n час</numerusform><numerusform>%n часа</numerusform><numerusform>%n часова</numerusform></translation>
    </message>
    <message numerus="yes">
        <source>%n day(s)</source>
        <translation><numerusform>%n минут</numerusform><numerusform>%n минута</numerusform><numerusform>%n минута</numerusform></translation>
    </message>
    <message numerus="yes">
        <source>%n week(s)</source>
        <translation><numerusform>%n недеља</numerusform><numerusform>%n недеље</numerusform><numerusform>%n недеља</numerusform></translation>
    </message>
    <message>
        <source>%1 and %2</source>
        <translation>%1 и %2</translation>
    </message>
    <message numerus="yes">
        <source>%n year(s)</source>
        <translation><numerusform>%n година</numerusform><numerusform>%n године</numerusform><numerusform>%n година</numerusform></translation>
    </message>
    <message>
        <source>%1 B</source>
        <translation>%1 B</translation>
    </message>
    <message>
        <source>%1 KB</source>
        <translation>%1 KB</translation>
    </message>
    <message>
        <source>%1 MB</source>
        <translation>%1 MB</translation>
    </message>
    <message>
        <source>%1 GB</source>
        <translation>%1 GB</translation>
    </message>
    <message>
        <source>Error: Specified data directory "%1" does not exist.</source>
        <translation>Грешка: Одабрани директорјиум датотеке "%1" не постоји.</translation>
    </message>
    <message>
        <source>Error: %1</source>
        <translation>Грешка: %1</translation>
    </message>
    <message>
        <source>%1 didn't yet exit safely...</source>
        <translation>%1 није изашао безбедно...</translation>
    </message>
    <message>
        <source>unknown</source>
        <translation>nepoznato</translation>
    </message>
</context>
<context>
    <name>QRImageWidget</name>
    <message>
        <source>&amp;Save Image...</source>
        <translation>&amp;Сачувај Слику...</translation>
    </message>
    <message>
        <source>&amp;Copy Image</source>
        <translation>&amp;Копирај Слику</translation>
    </message>
    <message>
        <source>Resulting URI too long, try to reduce the text for label / message.</source>
        <translation>Дати резултат URI  предуг, покушајте да смањите текст за налепницу / поруку.</translation>
    </message>
    <message>
        <source>Error encoding URI into QR Code.</source>
        <translation>Грешка током енкодирања URI у QR Код.</translation>
    </message>
    <message>
        <source>QR code support not available.</source>
        <translation>QR код подршка није доступна.</translation>
    </message>
    <message>
        <source>Save QR Code</source>
        <translation>Упамти QR Код</translation>
    </message>
    <message>
        <source>PNG Image (*.png)</source>
        <translation>PNG Слка (*.png)</translation>
    </message>
</context>
<context>
<<<<<<< HEAD
    <name>qtum-core</name>
=======
    <name>RPCConsole</name>
>>>>>>> ee8ca219
    <message>
        <source>N/A</source>
        <translation>Није применљиво</translation>
    </message>
    <message>
        <source>Client version</source>
        <translation>Верзија клијента</translation>
    </message>
    <message>
        <source>&amp;Information</source>
        <translation>&amp;Информације</translation>
    </message>
    <message>
        <source>General</source>
        <translation>Опште</translation>
    </message>
    <message>
        <source>Using BerkeleyDB version</source>
        <translation>Коришћење BerkeleyDB верзије.</translation>
    </message>
    <message>
        <source>Datadir</source>
        <translation>Datadir</translation>
    </message>
    <message>
        <source>To specify a non-default location of the data directory use the '%1' option.</source>
        <translation>Да би сте одредили локацију која није унапред задата за директоријум података користите '%1' опцију.</translation>
    </message>
    <message>
        <source>Blocksdir</source>
        <translation>Blocksdir</translation>
    </message>
    <message>
        <source>To specify a non-default location of the blocks directory use the '%1' option.</source>
        <translation>Да би сте одредили локацију која није унапред задата за директоријум блокова користите '%1' опцију.</translation>
    </message>
    <message>
        <source>Startup time</source>
        <translation>Време подизања система</translation>
    </message>
    <message>
        <source>Network</source>
        <translation>Мрежа</translation>
    </message>
    <message>
        <source>Name</source>
        <translation>Име</translation>
    </message>
    <message>
        <source>Number of connections</source>
        <translation>Број конекција</translation>
    </message>
    <message>
        <source>Block chain</source>
        <translation>Блокчејн</translation>
    </message>
    <message>
        <source>Current number of blocks</source>
        <translation>Тренутни број блокова</translation>
    </message>
    <message>
        <source>Memory Pool</source>
        <translation>Удружена меморија</translation>
    </message>
    <message>
        <source>Current number of transactions</source>
        <translation>Тренутни број трансакција</translation>
    </message>
    <message>
        <source>Memory usage</source>
        <translation>Употреба меморије</translation>
    </message>
    <message>
        <source>Wallet: </source>
        <translation>Новчаник</translation>
    </message>
    <message>
        <source>(none)</source>
        <translation>(ниједан)</translation>
    </message>
    <message>
        <source>&amp;Reset</source>
        <translation>&amp;Ресетуј</translation>
    </message>
    <message>
        <source>Received</source>
        <translation>Примљено</translation>
    </message>
    <message>
        <source>Sent</source>
        <translation>Послато</translation>
    </message>
    <message>
        <source>&amp;Peers</source>
        <translation>&amp;Колеге</translation>
    </message>
    <message>
        <source>Banned peers</source>
        <translation>Забрањене колеге на мрежи</translation>
    </message>
    <message>
        <source>Select a peer to view detailed information.</source>
        <translation>Одабери колегу да би видели детаљне информације</translation>
    </message>
    <message>
        <source>Whitelisted</source>
        <translation>На списку познатих</translation>
    </message>
    <message>
        <source>Direction</source>
        <translation>Правац</translation>
    </message>
    <message>
        <source>Version</source>
        <translation>Верзија</translation>
    </message>
    <message>
        <source>Starting Block</source>
        <translation>Почетни блок</translation>
    </message>
    <message>
        <source>Synced Headers</source>
        <translation>Синхронизована заглавља</translation>
    </message>
    <message>
        <source>Synced Blocks</source>
        <translation>Синхронизовани блокови</translation>
    </message>
    <message>
        <source>The mapped Autonomous System used for diversifying peer selection.</source>
        <translation>Мапирани аутономни систем који се користи за диверсификацију селекције колега чворова.</translation>
    </message>
    <message>
        <source>Mapped AS</source>
        <translation>Мапирани АС</translation>
    </message>
    <message>
        <source>User Agent</source>
        <translation>Кориснички агент</translation>
    </message>
    <message>
        <source>Node window</source>
        <translation>Ноде прозор</translation>
    </message>
    <message>
        <source>Open the %1 debug log file from the current data directory. This can take a few seconds for large log files.</source>
        <translation>Отворите %1 датотеку са записима о отклоњеним грешкама из тренутног директоријума датотека. Ово може потрајати неколико секунди за велике датотеке записа.</translation>
    </message>
    <message>
        <source>Decrease font size</source>
        <translation>Смањи величину фонта</translation>
    </message>
    <message>
        <source>Increase font size</source>
        <translation>Увећај величину фонта</translation>
    </message>
    <message>
        <source>Services</source>
        <translation>Услуге</translation>
    </message>
    <message>
        <source>Ban Score</source>
        <translation>Ниво забране</translation>
    </message>
    <message>
        <source>Connection Time</source>
        <translation>Време конекције</translation>
    </message>
    <message>
        <source>Last Send</source>
        <translation>Последње послато</translation>
    </message>
    <message>
        <source>Last Receive</source>
        <translation>Последње примљено</translation>
    </message>
    <message>
        <source>Ping Time</source>
        <translation>Пинг време</translation>
    </message>
    <message>
        <source>The duration of a currently outstanding ping.</source>
        <translation>Трајање тренутно неразрешеног пинга.</translation>
    </message>
    <message>
        <source>Ping Wait</source>
        <translation>Чекање на пинг</translation>
    </message>
    <message>
        <source>Min Ping</source>
        <translation>Мин Пинг</translation>
    </message>
    <message>
        <source>Time Offset</source>
        <translation>Помак времена</translation>
    </message>
    <message>
        <source>Last block time</source>
        <translation>Време последњег блока</translation>
    </message>
    <message>
        <source>&amp;Open</source>
        <translation>&amp;Отвори</translation>
    </message>
    <message>
        <source>&amp;Console</source>
        <translation>&amp;Конзола</translation>
    </message>
    <message>
        <source>&amp;Network Traffic</source>
        <translation>&amp;Мрежа Саобраћај</translation>
    </message>
    <message>
        <source>Totals</source>
        <translation>Укупно</translation>
    </message>
    <message>
        <source>In:</source>
        <translation>Долазно:</translation>
    </message>
    <message>
        <source>Out:</source>
        <translation>Одлазно:</translation>
    </message>
    <message>
        <source>Debug log file</source>
        <translation>Дебугуј лог фајл</translation>
    </message>
    <message>
        <source>Clear console</source>
        <translation>Очисти конзолу</translation>
    </message>
    <message>
        <source>1 &amp;hour</source>
        <translation>1 &amp;Сат</translation>
    </message>
    <message>
        <source>1 &amp;day</source>
        <translation>1 &amp;дан</translation>
    </message>
    <message>
        <source>1 &amp;week</source>
        <translation>1 &amp;недеља</translation>
    </message>
    <message>
        <source>1 &amp;year</source>
        <translation>1 &amp;година</translation>
    </message>
    <message>
        <source>&amp;Disconnect</source>
        <translation>&amp;Прекини везу</translation>
    </message>
    <message>
        <source>Ban for</source>
        <translation>Забрани за</translation>
    </message>
    <message>
        <source>&amp;Unban</source>
        <translation>&amp;Уклони забрану</translation>
    </message>
    <message>
        <source>Welcome to the %1 RPC console.</source>
        <translation>Добродошли на  %1 RPC конзоле.</translation>
    </message>
    <message>
        <source>Use up and down arrows to navigate history, and %1 to clear screen.</source>
        <translation>Користи стрелице горе и доле за навигацију историје, и %1 зa чишћење екрана.</translation>
    </message>
    <message>
        <source>Type %1 for an overview of available commands.</source>
        <translation>Укуцај  %1 за преглед доступних команди.</translation>
    </message>
    <message>
        <source>For more information on using this console type %1.</source>
        <translation>За више информација о коришћењу конзиле укуцај %1.</translation>
    </message>
    <message>
        <source>WARNING: Scammers have been active, telling users to type commands here, stealing their wallet contents. Do not use this console without fully understanding the ramifications of a command.</source>
        <translation>УПОЗОРЕЊЕ: Преваранти активно говоре корисницима да овде укуцају команде, том приликом краду садржај новчаника. Немојте користити конзолу без претходног разумевања последица коришћења команди.</translation>
    </message>
    <message>
        <source>Network activity disabled</source>
        <translation>Активност мреже онемогућена</translation>
    </message>
    <message>
        <source>Executing command without any wallet</source>
        <translation>Извршење команде без новчаника</translation>
    </message>
    <message>
        <source>Executing command using "%1" wallet</source>
        <translation>Извршење команде коришћењем  "%1" новчаника</translation>
    </message>
    <message>
        <source>(node id: %1)</source>
        <translation>(node id: %1)</translation>
    </message>
    <message>
        <source>via %1</source>
        <translation>преко %1</translation>
    </message>
    <message>
        <source>never</source>
        <translation>никад</translation>
    </message>
    <message>
        <source>Inbound</source>
        <translation>Долазеће</translation>
    </message>
    <message>
        <source>Outbound</source>
        <translation>Одлазеће</translation>
    </message>
    <message>
        <source>Yes</source>
        <translation>Da</translation>
    </message>
    <message>
        <source>No</source>
        <translation>Ne</translation>
    </message>
    <message>
        <source>Unknown</source>
        <translation>Непознато</translation>
    </message>
</context>
<context>
    <name>ReceiveCoinsDialog</name>
    <message>
        <source>&amp;Amount:</source>
        <translation>Iznos:</translation>
    </message>
    <message>
        <source>&amp;Label:</source>
        <translation>&amp;Етикета</translation>
    </message>
    <message>
        <source>&amp;Message:</source>
        <translation>Poruka:</translation>
    </message>
    <message>
        <source>An optional message to attach to the payment request, which will be displayed when the request is opened. Note: The message will not be sent with the payment over the Qtum network.</source>
        <translation>Опционална порука коју можеш прикачити уз захтев за плаћање, која ће бити приказана када захтев буде отворен. Напомена: Порука неће бити послата са уплатом на Биткоин мрежи.</translation>
    </message>
    <message>
        <source>An optional label to associate with the new receiving address.</source>
        <translation>Опционална етикета за поистовећивање са новом примајућом адресом.</translation>
    </message>
    <message>
        <source>Use this form to request payments. All fields are &lt;b&gt;optional&lt;/b&gt;.</source>
        <translation>Користи ову форму како би захтевао уплату. Сва поља су &lt;b&gt;опционална&lt;/b&gt;.</translation>
    </message>
    <message>
        <source>An optional amount to request. Leave this empty or zero to not request a specific amount.</source>
        <translation>Опциони износ за захтев. Остави празно или нула уколико не желиш прецизирати износ.</translation>
    </message>
    <message>
        <source>An optional label to associate with the new receiving address (used by you to identify an invoice).  It is also attached to the payment request.</source>
        <translation>Опционална етикета за поистовећивање са новом адресом примаоца (користите је за идентификацију рачуна). Она је такође придодата захтеву за плаћање.</translation>
    </message>
    <message>
        <source>An optional message that is attached to the payment request and may be displayed to the sender.</source>
        <translation>Опциона порука која је придодата захтеву за плаћање и може бити приказана пошиљаоцу.</translation>
    </message>
    <message>
        <source>&amp;Create new receiving address</source>
        <translation>&amp;Направи нову адресу за примање</translation>
    </message>
    <message>
        <source>Clear all fields of the form.</source>
        <translation>Очисти сва пола форме.</translation>
    </message>
    <message>
        <source>Clear</source>
        <translation>Очисти</translation>
    </message>
    <message>
        <source>Native segwit addresses (aka Bech32 or BIP-173) reduce your transaction fees later on and offer better protection against typos, but old wallets don't support them. When unchecked, an address compatible with older wallets will be created instead.</source>
        <translation>Природне segwit адресе (нпр Bech32 или BIP-173) касније смањују трошкове ваших трансакција и нуде бољу заштиту од грешака у куцању, али их стари новчаници не подржавају. Када није потврђен, биће креирана адреса компатибилна са старијим новчаницима.</translation>
    </message>
    <message>
        <source>Generate native segwit (Bech32) address</source>
        <translation>Направи segwit (Bech32) адресу</translation>
    </message>
    <message>
        <source>Requested payments history</source>
        <translation>Историја захтева за плаћање</translation>
    </message>
    <message>
        <source>Show the selected request (does the same as double clicking an entry)</source>
        <translation>Прикажи селектовани захтев (има исту сврху као и дупли клик на одговарајући унос)</translation>
    </message>
    <message>
        <source>Show</source>
        <translation>Prikaži</translation>
    </message>
    <message>
        <source>Remove the selected entries from the list</source>
        <translation>Уклони одабрани унос из листе</translation>
    </message>
    <message>
        <source>Remove</source>
        <translation>Уклони</translation>
    </message>
    <message>
        <source>Copy URI</source>
        <translation>Копирај URI</translation>
    </message>
    <message>
        <source>Copy label</source>
        <translation>Копирај налепницу
</translation>
    </message>
    <message>
        <source>Copy message</source>
        <translation>Копирај поруку</translation>
    </message>
    <message>
        <source>Copy amount</source>
        <translation>к</translation>
    </message>
</context>
<context>
    <name>ReceiveRequestDialog</name>
    <message>
        <source>QR Code</source>
        <translation>QR Код</translation>
    </message>
    <message>
        <source>Copy &amp;URI</source>
        <translation>Копирај &amp;URI</translation>
    </message>
    <message>
        <source>Copy &amp;Address</source>
        <translation>Kopirajte adresu</translation>
    </message>
    <message>
        <source>&amp;Save Image...</source>
        <translation>&amp;Сачувај Слику...</translation>
    </message>
    <message>
        <source>Request payment to %1</source>
        <translation>Захтевај уплату ка %1</translation>
    </message>
    <message>
        <source>Payment information</source>
        <translation>Информације о плаћању</translation>
    </message>
    <message>
        <source>URI</source>
        <translation>URI</translation>
    </message>
    <message>
        <source>Address</source>
        <translation>Adresa</translation>
    </message>
    <message>
        <source>Amount</source>
        <translation>Износ</translation>
    </message>
    <message>
        <source>Label</source>
        <translation>Налепница</translation>
    </message>
    <message>
        <source>Message</source>
        <translation>Poruka</translation>
    </message>
    <message>
        <source>Wallet</source>
        <translation>Новчаник</translation>
    </message>
</context>
<context>
    <name>RecentRequestsTableModel</name>
    <message>
        <source>Date</source>
        <translation>datum</translation>
    </message>
    <message>
        <source>Label</source>
        <translation>Налепница</translation>
    </message>
    <message>
        <source>Message</source>
        <translation>Poruka</translation>
    </message>
    <message>
        <source>(no label)</source>
        <translation>(без налепнице)</translation>
    </message>
    <message>
        <source>(no message)</source>
        <translation>(нема поруке)</translation>
    </message>
    <message>
        <source>(no amount requested)</source>
        <translation>(нема захтеваног износа)</translation>
    </message>
    <message>
        <source>Requested</source>
        <translation>Захтевано</translation>
    </message>
</context>
<context>
    <name>SendCoinsDialog</name>
    <message>
        <source>Send Coins</source>
        <translation>Слање новца</translation>
    </message>
    <message>
        <source>Coin Control Features</source>
        <translation>Опција контроле новчића</translation>
    </message>
    <message>
        <source>Inputs...</source>
        <translation>Инпути...</translation>
    </message>
    <message>
        <source>automatically selected</source>
        <translation>аутоматски селектовано</translation>
    </message>
    <message>
        <source>Insufficient funds!</source>
        <translation>Недовољно средстава!</translation>
    </message>
    <message>
        <source>Quantity:</source>
        <translation>Количина:</translation>
    </message>
    <message>
        <source>Bytes:</source>
        <translation>Бајта:</translation>
    </message>
    <message>
        <source>Amount:</source>
        <translation>Iznos:</translation>
    </message>
    <message>
        <source>Fee:</source>
        <translation>Накнада:</translation>
    </message>
    <message>
        <source>After Fee:</source>
        <translation>Након накнаде:</translation>
    </message>
    <message>
        <source>Change:</source>
        <translation>Промени:</translation>
    </message>
    <message>
        <source>If this is activated, but the change address is empty or invalid, change will be sent to a newly generated address.</source>
        <translation>Уколико је ово активирано, али је промењена адреса празна или неважећа, промена ће бити послата на ново-генерисану адресу.</translation>
    </message>
    <message>
        <source>Custom change address</source>
        <translation>Прилагођена промењена адреса</translation>
    </message>
    <message>
        <source>Transaction Fee:</source>
        <translation>Провизија за трансакцију:</translation>
    </message>
    <message>
        <source>Choose...</source>
        <translation>Одабери...</translation>
    </message>
    <message>
        <source>Using the fallbackfee can result in sending a transaction that will take several hours or days (or never) to confirm. Consider choosing your fee manually or wait until you have validated the complete chain.</source>
        <translation>Коришћење безбедносне накнаде може резултовати у времену потребно за потврду трансакције од неколико сати или дана (или никад). Размислите о ручном одабиру провизије или сачекајте док нисте потврдили комплетан ланац.</translation>
    </message>
    <message>
        <source>Warning: Fee estimation is currently not possible.</source>
        <translation>Упозорење: Процена провизије тренутно није могућа.</translation>
    </message>
    <message>
        <source>Specify a custom fee per kB (1,000 bytes) of the transaction's virtual size.

Note:  Since the fee is calculated on a per-byte basis, a fee of "100 satoshis per kB" for a transaction size of 500 bytes (half of 1 kB) would ultimately yield a fee of only 50 satoshis.</source>
        <translation>Одредити прилагођену провизију по kB (1,000 битова) виртуелне величине трансакције. 

Напомена: С обзиром да се провизија рачуна на основу броја бајтова, провизија за "100 сатошија по kB" за величину трансакције од 500 бајтова (пола од 1 kB) ће аутоматски износити само 50 сатошија.</translation>
    </message>
    <message>
        <source>per kilobyte</source>
        <translation>по килобајту</translation>
    </message>
    <message>
        <source>Hide</source>
        <translation>Сакриј</translation>
    </message>
    <message>
        <source>Recommended:</source>
        <translation>Препоручено:</translation>
    </message>
    <message>
        <source>Custom:</source>
        <translation>Прилагођено:</translation>
    </message>
    <message>
        <source>(Smart fee not initialized yet. This usually takes a few blocks...)</source>
        <translation>(Паметна провизија још није покренута. Ово уобичајено траје неколико блокова...)</translation>
    </message>
    <message>
        <source>Send to multiple recipients at once</source>
        <translation>Пошаљи на више примаоца одједанпут</translation>
    </message>
    <message>
        <source>Add &amp;Recipient</source>
        <translation>Додај &amp;Примаоца</translation>
    </message>
    <message>
        <source>Clear all fields of the form.</source>
        <translation>Очисти сва пола форме.</translation>
    </message>
    <message>
        <source>Dust:</source>
        <translation>Прашина:</translation>
    </message>
    <message>
        <source>Hide transaction fee settings</source>
        <translation>Сакријте подешавања провизије за трансакцију</translation>
    </message>
    <message>
        <source>When there is less transaction volume than space in the blocks, miners as well as relaying nodes may enforce a minimum fee. Paying only this minimum fee is just fine, but be aware that this can result in a never confirming transaction once there is more demand for qtum transactions than the network can process.</source>
        <translation>Када је мањи обим трансакција од простора у блоку, рудари, као и повезани чворови могу применити минималну провизију. Плаћање само минималне провизије је добро, али треба бити свестан да ово може резултовати у трансакцији која неће никада бити потврђена, у случају када је број захтева за биткоин трансакцијама већи од могућности мреже да обради.</translation>
    </message>
    <message>
        <source>A too low fee might result in a never confirming transaction (read the tooltip)</source>
        <translation>Сувише ниска провизија може резултовати у трансакцији која никад неће бити потврђена (прочитајте опис)</translation>
    </message>
    <message>
        <source>Confirmation time target:</source>
        <translation>Циљно време потврде:</translation>
    </message>
    <message>
        <source>Enable Replace-By-Fee</source>
        <translation>Омогући Замени-за-Провизију</translation>
    </message>
    <message>
        <source>With Replace-By-Fee (BIP-125) you can increase a transaction's fee after it is sent. Without this, a higher fee may be recommended to compensate for increased transaction delay risk.</source>
        <translation>Са Замени-за-Провизију (BIP-125) се може повећати висина провизије за трансакцију након што је послата. Без овога, виша провизија може бити препоручена да се смањи ризик од кашњења трансакције. </translation>
    </message>
    <message>
        <source>Clear &amp;All</source>
        <translation>Очисти &amp;Све</translation>
    </message>
    <message>
        <source>Balance:</source>
        <translation>Салдо:</translation>
    </message>
    <message>
        <source>Confirm the send action</source>
        <translation>Потврди акцију слања</translation>
    </message>
    <message>
        <source>S&amp;end</source>
        <translation>&amp;Пошаљи</translation>
    </message>
    <message>
        <source>Copy quantity</source>
        <translation>Копирај количину</translation>
    </message>
    <message>
        <source>Copy amount</source>
        <translation>к</translation>
    </message>
    <message>
        <source>Copy fee</source>
        <translation>Копирај провизију</translation>
    </message>
    <message>
        <source>Copy after fee</source>
        <translation>Копирај након провизије</translation>
    </message>
    <message>
        <source>Copy bytes</source>
        <translation>Копирај бајтове</translation>
    </message>
    <message>
        <source>Copy dust</source>
        <translation>Копирај прашину</translation>
    </message>
    <message>
        <source>Copy change</source>
        <translation>Копирај промену</translation>
    </message>
    <message>
        <source>%1 (%2 blocks)</source>
        <translation>%1 (%2 блокови)</translation>
    </message>
    <message>
        <source>Cr&amp;eate Unsigned</source>
        <translation>Креирај непотписано</translation>
    </message>
    <message>
        <source>Creates a Partially Signed Qtum Transaction (PSBT) for use with e.g. an offline %1 wallet, or a PSBT-compatible hardware wallet.</source>
        <translation>Креира делимично потписану Биткоин трансакцију (PSBT) за коришћење са нпр. офлајн %1 новчаником, или PSBT компатибилним хардверским новчаником. </translation>
    </message>
    <message>
        <source> from wallet '%1'</source>
        <translation>из новчаника '%1'</translation>
    </message>
    <message>
        <source>%1 to '%2'</source>
        <translation>%1 до '%2'</translation>
    </message>
    <message>
        <source>%1 to %2</source>
        <translation>%1 до %2</translation>
    </message>
    <message>
        <source>Do you want to draft this transaction?</source>
        <translation>Да ли желите да саставите ову трансакцију?</translation>
    </message>
    <message>
        <source>Are you sure you want to send?</source>
        <translation>Да ли сте сигурни да желите да пошаљете?</translation>
    </message>
    <message>
        <source>Please, review your transaction proposal. This will produce a Partially Signed Qtum Transaction (PSBT) which you can copy and then sign with e.g. an offline %1 wallet, or a PSBT-compatible hardware wallet.</source>
        <translation>Молим, проверите ваш предлог трансакције. Ово ће произвести делимично потписану Биткоин трансакцију (PSBT) коју можете копирати и онда потписати са нпр. офлајн %1 новчаником, или PSBT компатибилним хардверским новчаником.</translation>
    </message>
    <message>
        <source>or</source>
        <translation>или</translation>
    </message>
    <message>
        <source>You can increase the fee later (signals Replace-By-Fee, BIP-125).</source>
        <translation>Можете повећати провизију касније (сигнали Замени-са-Провизијом, BIP-125).</translation>
    </message>
    <message>
        <source>Please, review your transaction.</source>
        <translation>Молим, размотрите вашу трансакцију.</translation>
    </message>
    <message>
        <source>Transaction fee</source>
        <translation>Провизија за трансакцију</translation>
    </message>
    <message>
        <source>Not signalling Replace-By-Fee, BIP-125.</source>
        <translation>Не сигнализира Замени-са-Провизијом, BIP-125.</translation>
    </message>
    <message>
        <source>Total Amount</source>
        <translation>Укупан износ</translation>
    </message>
    <message>
        <source>To review recipient list click "Show Details..."</source>
        <translation>Да би сте размотрили листу примаоца кликните на "Прикажи детаље..."</translation>
    </message>
    <message>
        <source>Confirm send coins</source>
        <translation>Потврдите слање новчића</translation>
    </message>
    <message>
        <source>Confirm transaction proposal</source>
        <translation>Потврдите предлог трансакције</translation>
    </message>
    <message>
        <source>Copy PSBT to clipboard</source>
        <translation>Копирајте PSBT у базу за копирање</translation>
    </message>
    <message>
        <source>Send</source>
        <translation>Пошаљи</translation>
    </message>
    <message>
        <source>PSBT copied</source>
        <translation>PSBT је копиран</translation>
    </message>
    <message>
        <source>Watch-only balance:</source>
        <translation>Само-гледање Стање:</translation>
    </message>
    <message>
        <source>The recipient address is not valid. Please recheck.</source>
        <translation>Адреса примаоца није валидна. Молим проверите поново.</translation>
    </message>
    <message>
        <source>The amount to pay must be larger than 0.</source>
        <translation>Овај износ за плаћање мора бити већи од 0.</translation>
    </message>
    <message>
        <source>The amount exceeds your balance.</source>
        <translation>Овај износ је већи од вашег салда.</translation>
    </message>
    <message>
        <source>The total exceeds your balance when the %1 transaction fee is included.</source>
        <translation>Укупни износ премашује ваш салдо, када се %1 провизија за трансакцију укључи у износ.</translation>
    </message>
    <message>
        <source>Duplicate address found: addresses should only be used once each.</source>
        <translation>Пронађена је дуплирана адреса: адресе се требају користити само једном.</translation>
    </message>
    <message>
        <source>Transaction creation failed!</source>
        <translation>Израда трансакције није успела!</translation>
    </message>
    <message>
        <source>A fee higher than %1 is considered an absurdly high fee.</source>
        <translation>Провизија већа од %1 се сматра апсурдно високом провизијом.</translation>
    </message>
    <message>
        <source>Payment request expired.</source>
        <translation>Захтев за плаћање је истекао.</translation>
    </message>
    <message numerus="yes">
        <source>Estimated to begin confirmation within %n block(s).</source>
        <translation><numerusform>Процењује се да ће започети потврду унутар %n блока.</numerusform><numerusform>Процењује се да ће започети потврду унутар %n блока.</numerusform><numerusform>Процењује се да ће започети потврду унутар %n блокова.</numerusform></translation>
    </message>
    <message>
        <source>Warning: Invalid Qtum address</source>
        <translation>Упозорење: Неважећа Биткоин адреса</translation>
    </message>
    <message>
        <source>Warning: Unknown change address</source>
        <translation>Упозорење: Непозната адреса за промену</translation>
    </message>
    <message>
        <source>Confirm custom change address</source>
        <translation>Потврдите прилагођену адресу за промену</translation>
    </message>
    <message>
        <source>The address you selected for change is not part of this wallet. Any or all funds in your wallet may be sent to this address. Are you sure?</source>
        <translation>Адреса коју сте одабрали за промену није део овог новчаника. Део или цео износ вашег новчаника може бити послат на ову адресу. Да ли сте сигурни?</translation>
    </message>
    <message>
        <source>(no label)</source>
        <translation>(без налепнице)</translation>
    </message>
</context>
<context>
    <name>SendCoinsEntry</name>
    <message>
        <source>A&amp;mount:</source>
        <translation>Iznos:</translation>
    </message>
    <message>
        <source>Pay &amp;To:</source>
        <translation>Плати &amp;За:</translation>
    </message>
    <message>
        <source>&amp;Label:</source>
        <translation>&amp;Етикета</translation>
    </message>
    <message>
        <source>Choose previously used address</source>
        <translation>Промени претходно коришћену адресу</translation>
    </message>
    <message>
        <source>The Qtum address to send the payment to</source>
        <translation>Биткоин адреса на коју се шаље уплата</translation>
    </message>
    <message>
        <source>Alt+A</source>
        <translation>Alt+</translation>
    </message>
    <message>
        <source>Paste address from clipboard</source>
        <translation>Налепите адресу из базе за копирање</translation>
    </message>
    <message>
        <source>Alt+P</source>
        <translation>Alt+П</translation>
    </message>
    <message>
        <source>Remove this entry</source>
        <translation>Уклоните овај унос</translation>
    </message>
    <message>
        <source>The amount to send in the selected unit</source>
        <translation>Износ који ће бити послат у одабрану јединицу</translation>
    </message>
    <message>
        <source>The fee will be deducted from the amount being sent. The recipient will receive less qtums than you enter in the amount field. If multiple recipients are selected, the fee is split equally.</source>
        <translation>Провизија ће бити одузета од износа који је послат. Примаоц ће добити мање биткоина него што је унесено у поље за износ. Уколико је одабрано више примаоца, провизија се дели равномерно.</translation>
    </message>
    <message>
        <source>S&amp;ubtract fee from amount</source>
        <translation>Одузми провизију од износа</translation>
    </message>
    <message>
        <source>Use available balance</source>
        <translation>Користи расположиви салдо</translation>
    </message>
    <message>
        <source>Message:</source>
        <translation>Poruka:</translation>
    </message>
    <message>
        <source>This is an unauthenticated payment request.</source>
        <translation>Ово је неовлашћени захтев за плаћање.</translation>
    </message>
    <message>
        <source>This is an authenticated payment request.</source>
        <translation>Ово је овлашћени захтев за плаћање.</translation>
    </message>
    <message>
        <source>Enter a label for this address to add it to the list of used addresses</source>
        <translation>Унесите ознаку за ову адресу да бисте је додали на листу коришћених адреса</translation>
    </message>
    <message>
        <source>A message that was attached to the qtum: URI which will be stored with the transaction for your reference. Note: This message will not be sent over the Qtum network.</source>
        <translation>Порука која је приложена биткоину: URI која ће бити сачувана уз трансакцију ради референце. Напомена: Ова порука се шаље преко Биткоин мреже.</translation>
    </message>
    <message>
        <source>Pay To:</source>
        <translation>Плати ка:</translation>
    </message>
    <message>
        <source>Memo:</source>
        <translation>Мемо:</translation>
    </message>
</context>
<context>
    <name>ShutdownWindow</name>
    <message>
        <source>%1 is shutting down...</source>
        <translation>%1 се искључује</translation>
    </message>
    <message>
        <source>Do not shut down the computer until this window disappears.</source>
        <translation>Немојте искључити рачунар док овај прозор не нестане.</translation>
    </message>
</context>
<context>
    <name>SignVerifyMessageDialog</name>
    <message>
        <source>Signatures - Sign / Verify a Message</source>
        <translation>Потписи - Потпиши / Потврди поруку</translation>
    </message>
    <message>
        <source>You can sign messages/agreements with your addresses to prove you can receive qtums sent to them. Be careful not to sign anything vague or random, as phishing attacks may try to trick you into signing your identity over to them. Only sign fully-detailed statements you agree to.</source>
        <translation>Можете потписати поруку/споразум са вашом адресом да би сте доказали да можете примити биткоин послат ка њима. Будите опрезни да не потписујете ништа нејасно или случајно, јер се може десити напад крађе идентитета, да потпишете ваш идентитет нападачу. Потпишите само потпуно детаљне изјаве са којима се слажете.</translation>
    </message>
    <message>
        <source>The Qtum address to sign the message with</source>
        <translation>Биткоин адреса са којом ћете потписати поруку</translation>
    </message>
    <message>
        <source>Choose previously used address</source>
        <translation>Промени претходно коришћену адресу</translation>
    </message>
    <message>
        <source>Alt+A</source>
        <translation>Alt+</translation>
    </message>
    <message>
        <source>Paste address from clipboard</source>
        <translation>Налепите адресу из базе за копирање</translation>
    </message>
    <message>
        <source>Alt+P</source>
        <translation>Alt+П</translation>
    </message>
    <message>
        <source>Enter the message you want to sign here</source>
        <translation>Унесите поруку коју желите да потпишете овде</translation>
    </message>
    <message>
        <source>Signature</source>
        <translation>Потпис</translation>
    </message>
    <message>
        <source>Copy the current signature to the system clipboard</source>
        <translation>Копирајте тренутни потпис у системску базу за копирање</translation>
    </message>
    <message>
        <source>Sign the message to prove you own this Qtum address</source>
        <translation>Потпишите поруку да докажете да сте власник ове Биткоин адресе</translation>
    </message>
    <message>
        <source>Sign &amp;Message</source>
        <translation>Потпис &amp;Порука</translation>
    </message>
    <message>
        <source>Reset all sign message fields</source>
        <translation>Поништите сва поља за потписивање поруке</translation>
    </message>
    <message>
        <source>Clear &amp;All</source>
        <translation>Очисти &amp;Све</translation>
    </message>
    <message>
        <source>&amp;Verify Message</source>
        <translation>&amp;Потврди поруку</translation>
    </message>
    <message>
        <source>Enter the receiver's address, message (ensure you copy line breaks, spaces, tabs, etc. exactly) and signature below to verify the message. Be careful not to read more into the signature than what is in the signed message itself, to avoid being tricked by a man-in-the-middle attack. Note that this only proves the signing party receives with the address, it cannot prove sendership of any transaction!</source>
        <translation>Унесите адресу примаоца, поруку (осигурајте да тачно копирате прекиде линија, размаке, картице итд) и потпишите испод да потврдите поруку. Будите опрезни да не убаците више у потпис од онога што је у потписаној поруци, да би сте избегли напад посредника. Имајте на уму да потпис само доказује да потписник прима са потписаном адресом, а не може да докаже слање било које трансакције!</translation>
    </message>
    <message>
        <source>The Qtum address the message was signed with</source>
        <translation>Биткоин адреса са којом је потписана порука</translation>
    </message>
    <message>
        <source>The signed message to verify</source>
        <translation>Потписана порука за потврду</translation>
    </message>
    <message>
        <source>The signature given when the message was signed</source>
        <translation>Потпис који је дат приликом потписивања поруке</translation>
    </message>
    <message>
        <source>Verify the message to ensure it was signed with the specified Qtum address</source>
        <translation>Потврдите поруку да осигурате да је потписана са одговарајућом Биткоин адресом</translation>
    </message>
    <message>
        <source>Verify &amp;Message</source>
        <translation>Потврди &amp;Поруку</translation>
    </message>
    <message>
        <source>Reset all verify message fields</source>
        <translation>Поништите сва поља за потврду поруке</translation>
    </message>
    <message>
        <source>Click "Sign Message" to generate signature</source>
        <translation>Притисни "Потпиши поруку" за израду потписа</translation>
    </message>
    <message>
        <source>The entered address is invalid.</source>
        <translation>Унесена адреса није важећа.</translation>
    </message>
    <message>
        <source>Please check the address and try again.</source>
        <translation>Молим проверите адресу и покушајте поново.</translation>
    </message>
    <message>
        <source>The entered address does not refer to a key.</source>
        <translation>Унесена адреса се не односи на кључ.</translation>
    </message>
    <message>
        <source>Wallet unlock was cancelled.</source>
        <translation>Откључавање новчаника је отказано.</translation>
    </message>
    <message>
        <source>No error</source>
        <translation>Нема грешке</translation>
    </message>
    <message>
        <source>Private key for the entered address is not available.</source>
        <translation>Приватни кључ за унесену адресу није доступан.</translation>
    </message>
    <message>
        <source>Message signing failed.</source>
        <translation>Потписивање поруке није успело.</translation>
    </message>
    <message>
        <source>Message signed.</source>
        <translation>Порука је потписана.</translation>
    </message>
    <message>
        <source>The signature could not be decoded.</source>
        <translation>Потпис не може бити декодиран.</translation>
    </message>
    <message>
        <source>Please check the signature and try again.</source>
        <translation>Молим проверите потпис и покушајте поново.</translation>
    </message>
    <message>
        <source>The signature did not match the message digest.</source>
        <translation>Потпис се не подудара са прегледом порука.</translation>
    </message>
    <message>
        <source>Message verification failed.</source>
        <translation>Провера поруке није успела.</translation>
    </message>
    <message>
        <source>Message verified.</source>
        <translation>Порука је проверена.</translation>
    </message>
</context>
<context>
    <name>TrafficGraphWidget</name>
    <message>
        <source>KB/s</source>
        <translation>KB/s</translation>
    </message>
</context>
<context>
    <name>TransactionDesc</name>
    <message numerus="yes">
        <source>Open for %n more block(s)</source>
        <translation><numerusform>Отворено за још %n блок.</numerusform><numerusform>Отворено за још %n блока</numerusform><numerusform>Отворено за још %n блокова</numerusform></translation>
    </message>
    <message>
        <source>Open until %1</source>
        <translation>Otvoreno do %1</translation>
    </message>
    <message>
        <source>0/unconfirmed, %1</source>
        <translation>0/непотврђено, %1</translation>
    </message>
    <message>
        <source>in memory pool</source>
        <translation>у удруженој меморији</translation>
    </message>
    <message>
        <source>not in memory pool</source>
        <translation>није у удруженој меморији</translation>
    </message>
    <message>
        <source>abandoned</source>
        <translation>напуштено</translation>
    </message>
    <message>
        <source>%1/unconfirmed</source>
        <translation>%1/nepotvrdjeno</translation>
    </message>
    <message>
        <source>%1 confirmations</source>
        <translation>%1 potvrde</translation>
    </message>
    <message>
        <source>Status</source>
        <translation>Статус</translation>
    </message>
    <message>
        <source>Date</source>
        <translation>datum</translation>
    </message>
    <message>
        <source>Source</source>
        <translation>Извор</translation>
    </message>
    <message>
        <source>Generated</source>
        <translation>Генерисано</translation>
    </message>
    <message>
        <source>From</source>
        <translation>Од</translation>
    </message>
    <message>
        <source>unknown</source>
        <translation>nepoznato</translation>
    </message>
    <message>
        <source>To</source>
        <translation>За</translation>
    </message>
    <message>
        <source>own address</source>
        <translation>сопствена адреса</translation>
    </message>
    <message>
        <source>watch-only</source>
        <translation>гледај-само</translation>
    </message>
    <message>
        <source>label</source>
        <translation>етикета</translation>
    </message>
    <message>
        <source>Credit</source>
        <translation>Заслуге</translation>
    </message>
    <message numerus="yes">
        <source>matures in %n more block(s)</source>
        <translation><numerusform>сазрева за %n блок</numerusform><numerusform>сазрева за %n блока</numerusform><numerusform>сазрева за %n блокова</numerusform></translation>
    </message>
    <message>
        <source>not accepted</source>
        <translation>није прихваћено</translation>
    </message>
    <message>
        <source>Debit</source>
        <translation>Задужење</translation>
    </message>
    <message>
        <source>Total debit</source>
        <translation>Укупно задужење</translation>
    </message>
    <message>
        <source>Total credit</source>
        <translation>Укупни кредит</translation>
    </message>
    <message>
        <source>Transaction fee</source>
        <translation>Провизија за трансакцију</translation>
    </message>
    <message>
        <source>Net amount</source>
        <translation>Нето износ</translation>
    </message>
    <message>
        <source>Message</source>
        <translation>Poruka</translation>
    </message>
    <message>
        <source>Comment</source>
        <translation>Коментар</translation>
    </message>
    <message>
        <source>Transaction ID</source>
        <translation>ID Трансакције</translation>
    </message>
    <message>
        <source>Transaction total size</source>
        <translation>Укупна величина трансакције</translation>
    </message>
    <message>
        <source>Transaction virtual size</source>
        <translation>Виртуелна величина трансакције</translation>
    </message>
    <message>
        <source>Output index</source>
        <translation>Излазни индекс</translation>
    </message>
    <message>
        <source> (Certificate was not verified)</source>
        <translation>(Сертификат још није проверен)</translation>
    </message>
    <message>
        <source>Merchant</source>
        <translation>Трговац</translation>
    </message>
    <message>
        <source>Generated coins must mature %1 blocks before they can be spent. When you generated this block, it was broadcast to the network to be added to the block chain. If it fails to get into the chain, its state will change to "not accepted" and it won't be spendable. This may occasionally happen if another node generates a block within a few seconds of yours.</source>
        <translation>Генерисани новчићи морају доспети %1 блокова пре него што могу бити потрошени. Када генеришете овај блок, он се емитује у мрежу, да би био придодат на ланац блокова. Укупно не успе да се придода на ланац, његово стање се мења у "није прихваћен" и неће га бити могуће потрошити. Ово се може повремено десити уколико други чвор генерише блок у периоду од неколико секунди од вашег.</translation>
    </message>
    <message>
        <source>Debug information</source>
        <translation>Информације о оклањању грешака</translation>
    </message>
    <message>
        <source>Transaction</source>
        <translation>transakcije</translation>
    </message>
    <message>
        <source>Inputs</source>
        <translation>Инпути</translation>
    </message>
    <message>
        <source>Amount</source>
        <translation>Износ</translation>
    </message>
    <message>
        <source>true</source>
        <translation>тачно</translation>
    </message>
    <message>
        <source>false</source>
        <translation>нетачно</translation>
    </message>
</context>
<context>
    <name>TransactionDescDialog</name>
    <message>
        <source>This pane shows a detailed description of the transaction</source>
        <translation>Ovaj odeljak pokazuje detaljan opis transakcije</translation>
    </message>
    <message>
        <source>Details for %1</source>
        <translation>Детаљи за %1</translation>
    </message>
</context>
<context>
    <name>TransactionTableModel</name>
    <message>
        <source>Date</source>
        <translation>datum</translation>
    </message>
    <message>
        <source>Type</source>
        <translation>tip</translation>
    </message>
    <message>
        <source>Label</source>
        <translation>Налепница</translation>
    </message>
    <message numerus="yes">
        <source>Open for %n more block(s)</source>
        <translation><numerusform>Отворено за још %n блок </numerusform><numerusform>Отворено за још %n блока</numerusform><numerusform> Отворено за још %n блокова</numerusform></translation>
    </message>
    <message>
        <source>Open until %1</source>
        <translation>Otvoreno do %1</translation>
    </message>
    <message>
        <source>Unconfirmed</source>
        <translation>Непотврђено</translation>
    </message>
    <message>
        <source>Abandoned</source>
        <translation>Напуштено</translation>
    </message>
    <message>
        <source>Confirming (%1 of %2 recommended confirmations)</source>
        <translation>Потврђивање у току (%1 од %2 препоручене потврде)</translation>
    </message>
    <message>
        <source>Confirmed (%1 confirmations)</source>
        <translation>Potvrdjena (%1 potvrdjenih)</translation>
    </message>
    <message>
        <source>Conflicted</source>
        <translation>Неуслагашен</translation>
    </message>
    <message>
        <source>Immature (%1 confirmations, will be available after %2)</source>
        <translation>Није доспео (%1 потврде, биће доступан након %2)</translation>
    </message>
    <message>
        <source>Generated but not accepted</source>
        <translation>Generisan ali nije prihvaćen</translation>
    </message>
    <message>
        <source>Received with</source>
        <translation>Primljen sa</translation>
    </message>
    <message>
        <source>Received from</source>
        <translation>Primljeno od</translation>
    </message>
    <message>
        <source>Sent to</source>
        <translation>Poslat ka</translation>
    </message>
    <message>
        <source>Payment to yourself</source>
        <translation>Isplata samom sebi</translation>
    </message>
    <message>
        <source>Mined</source>
        <translation>Minirano</translation>
    </message>
    <message>
        <source>watch-only</source>
        <translation>гледај-само</translation>
    </message>
    <message>
        <source>(n/a)</source>
        <translation>(n/a)</translation>
    </message>
    <message>
        <source>(no label)</source>
        <translation>(без налепнице)</translation>
    </message>
    <message>
        <source>Transaction status. Hover over this field to show number of confirmations.</source>
        <translation>Status vaše transakcije. Predjite mišem preko ovog polja da bi ste videli broj konfirmacija</translation>
    </message>
    <message>
        <source>Date and time that the transaction was received.</source>
        <translation>Datum i vreme primljene transakcije.</translation>
    </message>
    <message>
        <source>Type of transaction.</source>
        <translation>Tip transakcije</translation>
    </message>
    <message>
        <source>Whether or not a watch-only address is involved in this transaction.</source>
        <translation>Без обзира да ли је у ову трансакције укључена или није - адреса само за гледање.</translation>
    </message>
    <message>
        <source>User-defined intent/purpose of the transaction.</source>
        <translation>Намена / сврха трансакције коју одређује корисник.</translation>
    </message>
    <message>
        <source>Amount removed from or added to balance.</source>
        <translation>Iznos odbijen ili dodat balansu.</translation>
    </message>
</context>
<context>
    <name>TransactionView</name>
    <message>
        <source>All</source>
        <translation>Sve</translation>
    </message>
    <message>
        <source>Today</source>
        <translation>Danas</translation>
    </message>
    <message>
        <source>This week</source>
        <translation>ove nedelje</translation>
    </message>
    <message>
        <source>This month</source>
        <translation>Ovog meseca</translation>
    </message>
    <message>
        <source>Last month</source>
        <translation>Prošlog meseca</translation>
    </message>
    <message>
        <source>This year</source>
        <translation>Ove godine</translation>
    </message>
    <message>
        <source>Range...</source>
        <translation>Opseg...</translation>
    </message>
    <message>
        <source>Received with</source>
        <translation>Primljen sa</translation>
    </message>
    <message>
        <source>Sent to</source>
        <translation>Poslat ka</translation>
    </message>
    <message>
        <source>To yourself</source>
        <translation>Vama - samom sebi</translation>
    </message>
    <message>
        <source>Mined</source>
        <translation>Minirano</translation>
    </message>
    <message>
        <source>Other</source>
        <translation>Drugi</translation>
    </message>
    <message>
        <source>Enter address, transaction id, or label to search</source>
        <translation>Унесите адресу, ознаку трансакције, или назив за претрагу</translation>
    </message>
    <message>
        <source>Min amount</source>
        <translation>Min iznos</translation>
    </message>
    <message>
        <source>Abandon transaction</source>
        <translation>Напусти трансакцију</translation>
    </message>
    <message>
        <source>Increase transaction fee</source>
        <translation>Повећај провизију трансакције</translation>
    </message>
    <message>
        <source>Copy address</source>
        <translation>Копирај адресу</translation>
    </message>
    <message>
        <source>Copy label</source>
        <translation>Копирај налепницу
</translation>
    </message>
    <message>
        <source>Copy amount</source>
        <translation>к</translation>
    </message>
    <message>
        <source>Copy transaction ID</source>
        <translation>Копирај идентификациони број трансакције</translation>
    </message>
    <message>
        <source>Copy raw transaction</source>
        <translation>Копирајте необрађену трансакцију</translation>
    </message>
    <message>
        <source>Copy full transaction details</source>
        <translation>Копирајте потпуне детаље трансакције</translation>
    </message>
    <message>
        <source>Edit label</source>
        <translation>promeni naziv</translation>
    </message>
    <message>
        <source>Show transaction details</source>
        <translation>Прикажи детаље транакције</translation>
    </message>
    <message>
        <source>Export Transaction History</source>
        <translation>Извези Детаље Трансакције</translation>
    </message>
    <message>
        <source>Comma separated file (*.csv)</source>
        <translation>Фајл раздојен тачком (*.csv)</translation>
    </message>
    <message>
        <source>Confirmed</source>
        <translation>Potvrdjen</translation>
    </message>
    <message>
        <source>Watch-only</source>
        <translation>Само-гледање</translation>
    </message>
    <message>
        <source>Date</source>
        <translation>datum</translation>
    </message>
    <message>
        <source>Type</source>
        <translation>tip</translation>
    </message>
    <message>
        <source>Label</source>
        <translation>Налепница</translation>
    </message>
    <message>
        <source>Address</source>
        <translation>Adresa</translation>
    </message>
    <message>
        <source>ID</source>
        <translation>Ознака</translation>
    </message>
    <message>
        <source>Exporting Failed</source>
        <translation>Извоз Неуспешан</translation>
    </message>
    <message>
        <source>There was an error trying to save the transaction history to %1.</source>
        <translation>Десила се грешка приликом покушаја да се сними историја трансакција на %1.</translation>
    </message>
    <message>
        <source>Exporting Successful</source>
        <translation>Извоз Успешан</translation>
    </message>
    <message>
        <source>The transaction history was successfully saved to %1.</source>
        <translation>Историја трансакција је успешно снимљена на %1.</translation>
    </message>
    <message>
        <source>Range:</source>
        <translation>Opseg:</translation>
    </message>
    <message>
        <source>to</source>
        <translation>do</translation>
    </message>
</context>
<context>
    <name>UnitDisplayStatusBarControl</name>
    <message>
        <source>Unit to show amounts in. Click to select another unit.</source>
        <translation>Јединица у којој се приказују износи. Притисни да се прикаже друга јединица.</translation>
    </message>
</context>
<context>
    <name>WalletController</name>
    <message>
        <source>Close wallet</source>
        <translation>Затвори новчаник</translation>
    </message>
    <message>
        <source>Are you sure you wish to close the wallet &lt;i&gt;%1&lt;/i&gt;?</source>
        <translation>Да ли сте сигурни да желите да затворите новчаник &lt;i&gt;%1&lt;/i&gt;?</translation>
    </message>
    <message>
        <source>Closing the wallet for too long can result in having to resync the entire chain if pruning is enabled.</source>
        <translation>Услед затварања новчаника на дугачки период времена може се десити да је потребна поновна синхронизација комплетног ланца, уколико је дозвољено резање.</translation>
    </message>
</context>
<context>
    <name>WalletFrame</name>
    <message>
        <source>No wallet has been loaded.</source>
        <translation>Ниједан новчаник није учитан.</translation>
    </message>
</context>
<context>
    <name>WalletModel</name>
    <message>
        <source>Send Coins</source>
        <translation>Слање новца</translation>
    </message>
    <message>
        <source>Fee bump error</source>
        <translation>Изненадна грешка у накнади</translation>
    </message>
    <message>
        <source>Increasing transaction fee failed</source>
        <translation>Повећавање провизије за трансакцију није успело</translation>
    </message>
    <message>
        <source>Do you want to increase the fee?</source>
        <translation>Да ли желиш да увећаш накнаду?</translation>
    </message>
    <message>
        <source>Do you want to draft a transaction with fee increase?</source>
        <translation>Да ли желите да саставите трансакцију са повећаном провизијом?</translation>
    </message>
    <message>
        <source>Current fee:</source>
        <translation>Тренутна накнада:</translation>
    </message>
    <message>
        <source>Increase:</source>
        <translation>Увећај:</translation>
    </message>
    <message>
        <source>New fee:</source>
        <translation>Нова накнада:</translation>
    </message>
    <message>
        <source>Confirm fee bump</source>
        <translation>Потврдите ударну провизију</translation>
    </message>
    <message>
        <source>Can't draft transaction.</source>
        <translation>Није могуће саставити трансакцију.</translation>
    </message>
    <message>
        <source>PSBT copied</source>
        <translation>PSBT је копиран</translation>
    </message>
    <message>
        <source>Can't sign transaction.</source>
        <translation>Није могуће потписати трансакцију.</translation>
    </message>
    <message>
        <source>Could not commit transaction</source>
        <translation>Трансакција није могућа</translation>
    </message>
    <message>
        <source>default wallet</source>
        <translation>подразумевани новчаник</translation>
    </message>
</context>
<context>
    <name>WalletView</name>
    <message>
        <source>&amp;Export</source>
        <translation>&amp;Izvedi</translation>
    </message>
    <message>
        <source>Export the data in the current tab to a file</source>
        <translation>Извези податке из одабране картице у фајлj</translation>
    </message>
    <message>
        <source>Backup Wallet</source>
        <translation>Backup новчаника</translation>
    </message>
    <message>
        <source>Wallet Data (*.dat)</source>
        <translation>Датотека новчаника (*.dat)</translation>
    </message>
    <message>
        <source>Backup Failed</source>
        <translation>Резервна копија није успела</translation>
    </message>
    <message>
        <source>There was an error trying to save the wallet data to %1.</source>
        <translation>Десила се грешка приликом покушаја да се сними датотека новчаника на %1.</translation>
    </message>
    <message>
        <source>Backup Successful</source>
        <translation>Резервна копија је успела</translation>
    </message>
    <message>
        <source>The wallet data was successfully saved to %1.</source>
        <translation>Датотека новчаника је успешно снимљена на %1.</translation>
    </message>
    <message>
        <source>Cancel</source>
        <translation>Откажи</translation>
    </message>
</context>
<context>
    <name>qtum-core</name>
    <message>
        <source>Distributed under the MIT software license, see the accompanying file %s or %s</source>
        <translation>Дистрибуирано под MIT софтверском лиценцом, погледајте придружени документ %s или %s</translation>
    </message>
    <message>
        <source>Prune configured below the minimum of %d MiB.  Please use a higher number.</source>
        <translation>Скраћивање је конфигурисано испод минимума од %d MiB. Молимо користите већи број.</translation>
    </message>
    <message>
        <source>Prune: last wallet synchronisation goes beyond pruned data. You need to -reindex (download the whole blockchain again in case of pruned node)</source>
        <translation>Скраћивање: последња синхронизација иде преко одрезаних података. Потребно је урадити ре-индексирање (преузети комплетан ланац блокова поново у случају одсеченог чвора)</translation>
    </message>
    <message>
        <source>Error: A fatal internal error occurred, see debug.log for details</source>
        <translation>Грешка: Десила се фатална интерна грешка, погледати debug.log за детаље</translation>
    </message>
    <message>
        <source>Pruning blockstore...</source>
        <translation>Скраћивање спремљених блокова...</translation>
    </message>
    <message>
        <source>Unable to start HTTP server. See debug log for details.</source>
        <translation>Стартовање HTTP сервера није могуће. Погледати дневник исправљених грешака за детаље.</translation>
    </message>
    <message>
        <source>The %s developers</source>
        <translation>%s девелопери</translation>
    </message>
    <message>
        <source>Can't generate a change-address key. No keys in the internal keypool and can't generate any keys.</source>
        <translation>Кључ за промену адресе није могуће генерисати. У интерној групи кључева нема кључева и не може се генерисати нови кључ.</translation>
    </message>
    <message>
        <source>Cannot obtain a lock on data directory %s. %s is probably already running.</source>
        <translation>Директоријум података се не може закључати %s. %s је вероватно већ покренут.</translation>
    </message>
    <message>
        <source>Cannot provide specific connections and have addrman find outgoing connections at the same.</source>
        <translation>Не може се обезбедити одређена конекција и да addrman нађе одлазне конекције у исто време.</translation>
    </message>
    <message>
        <source>Error reading %s! All keys read correctly, but transaction data or address book entries might be missing or incorrect.</source>
        <translation>Грешка у читању %s! Сви кључеви су прочитани коректно, али подаци о трансакцији или уноси у адресар могу недостајати или бити нетачни.</translation>
    </message>
    <message>
        <source>Please check that your computer's date and time are correct! If your clock is wrong, %s will not work properly.</source>
        <translation>Молим проверите да су време и датум на вашем рачунару тачни. Уколико је сат нетачан, %s неће радити исправно.</translation>
    </message>
    <message>
        <source>Please contribute if you find %s useful. Visit %s for further information about the software.</source>
        <translation>Молим донирајте, уколико сматрате %s корисним. Посетите %s за више информација о софтверу.</translation>
    </message>
    <message>
        <source>The block database contains a block which appears to be from the future. This may be due to your computer's date and time being set incorrectly. Only rebuild the block database if you are sure that your computer's date and time are correct</source>
        <translation>База података о блоковима садржи блок, за који се чини да је из будућности. Ово може бити услед тога што су време и датум на вашем рачунару нису подешени коректно. Покушајте обнову базе података о блоковима, само уколико сте сигурни да су време и датум на вашем рачунару исправни.</translation>
    </message>
    <message>
        <source>This is a pre-release test build - use at your own risk - do not use for mining or merchant applications</source>
        <translation>Ово је тестна верзија пред издавање - користите на ваш ризик - не користити за рударење или трговачку примену</translation>
    </message>
    <message>
        <source>This is the transaction fee you may discard if change is smaller than dust at this level</source>
        <translation>Ово је накнада за трансакцију коју можете одбацити уколико је мања од нивоа прашине</translation>
    </message>
    <message>
        <source>Unable to replay blocks. You will need to rebuild the database using -reindex-chainstate.</source>
        <translation>Блокове није могуће поново репродуковати. Ви ћете морати да обновите базу података користећи -reindex-chainstate.</translation>
    </message>
    <message>
        <source>Unable to rewind the database to a pre-fork state. You will need to redownload the blockchain</source>
        <translation>Није могуће вратити базу података на стање пре форк-а. Ви ћете морати да урадите поновно преузимање ланца блокова.</translation>
    </message>
    <message>
        <source>Warning: The network does not appear to fully agree! Some miners appear to be experiencing issues.</source>
        <translation>Упозорење: Изгледа да не постоји пуна сагласност на мрежи. Изгледа да одређени рудари имају проблеме.</translation>
    </message>
    <message>
        <source>Warning: We do not appear to fully agree with our peers! You may need to upgrade, or other nodes may need to upgrade.</source>
        <translation>Упозорење: Изгледа да се ми у потпуности не слажемо са нашим чворовима! Можда постоји потреба да урадите надоградњу, или други чворови морају да ураде надоградњу.</translation>
    </message>
    <message>
        <source>%d of last 100 blocks have unexpected version</source>
        <translation>%d од последњих 100 блокова имају неочекивану верзију</translation>
    </message>
    <message>
        <source>%s corrupt, salvage failed</source>
        <translation>%s је оштећен, спас није успео</translation>
    </message>
    <message>
        <source>-maxmempool must be at least %d MB</source>
        <translation>-maxmempool мора бити минимално %d MB</translation>
    </message>
    <message>
        <source>Cannot resolve -%s address: '%s'</source>
        <translation>Не могу решити -%s адреса: '%s'</translation>
    </message>
    <message>
        <source>Change index out of range</source>
        <translation>Промењен индекс изван домета</translation>
    </message>
    <message>
        <source>Config setting for %s only applied on %s network when in [%s] section.</source>
        <translation>Подешавање конфигурације за %s је само примењено на %s мрежи када је у [%s] секцији.</translation>
    </message>
    <message>
        <source>Copyright (C) %i-%i</source>
        <translation>Ауторско право (C) %i-%i</translation>
    </message>
    <message>
        <source>Corrupted block database detected</source>
        <translation>Детектована је оштећена база података блокова</translation>
    </message>
    <message>
        <source>Could not find asmap file %s</source>
        <translation>Не могу пронаћи датотеку asmap %s</translation>
    </message>
    <message>
        <source>Could not parse asmap file %s</source>
        <translation>Не могу рашчланити датотеку asmap %s</translation>
    </message>
    <message>
        <source>Do you want to rebuild the block database now?</source>
        <translation>Да ли желите да сада обновите базу података блокова?</translation>
    </message>
    <message>
        <source>Error initializing block database</source>
        <translation>Грешка у иницијализацији базе података блокова</translation>
    </message>
    <message>
        <source>Error initializing wallet database environment %s!</source>
        <translation>Грешка код иницијализације окружења базе података новчаника %s!</translation>
    </message>
    <message>
        <source>Error loading %s</source>
        <translation>Грешка током учитавања %s</translation>
    </message>
    <message>
        <source>Error loading %s: Private keys can only be disabled during creation</source>
        <translation>Грешка током учитавања %s: Приватни кључеви могу бити онемогућени само приликом креирања</translation>
    </message>
    <message>
        <source>Error loading %s: Wallet corrupted</source>
        <translation>Грешка током учитавања %s: Новчаник је оштећен</translation>
    </message>
    <message>
        <source>Error loading %s: Wallet requires newer version of %s</source>
        <translation>Грешка током учитавања %s: Новчаник захтева новију верзију %s</translation>
    </message>
    <message>
        <source>Error loading block database</source>
        <translation>Грешка у учитавању базе података блокова</translation>
    </message>
    <message>
        <source>Error opening block database</source>
        <translation>Грешка приликом отварања базе података блокова</translation>
    </message>
    <message>
        <source>Failed to listen on any port. Use -listen=0 if you want this.</source>
        <translation>Преслушавање није успело ни на једном порту. Користите -listen=0 уколико желите то.</translation>
    </message>
    <message>
        <source>Failed to rescan the wallet during initialization</source>
        <translation>Није успело поновно скенирање новчаника приликом иницијализације.</translation>
    </message>
    <message>
        <source>Importing...</source>
        <translation>Увоз у току...</translation>
    </message>
    <message>
        <source>Incorrect or no genesis block found. Wrong datadir for network?</source>
        <translation>Почетни блок је погрешан или се не може пронаћи. Погрешан datadir за мрежу?</translation>
    </message>
    <message>
        <source>Initialization sanity check failed. %s is shutting down.</source>
        <translation>Провера исправности иницијализације није успела. %s се искључује.</translation>
    </message>
    <message>
        <source>Invalid P2P permission: '%s'</source>
        <translation>Неважећа P2P дозвола: '%s'</translation>
    </message>
    <message>
        <source>Invalid amount for -%s=&lt;amount&gt;: '%s'</source>
        <translation>Неважећи износ за %s=&lt;amount&gt;: '%s'</translation>
    </message>
    <message>
        <source>Invalid amount for -discardfee=&lt;amount&gt;: '%s'</source>
        <translation>Неважећи износ за -discardfee=&lt;amount&gt;: '%s'</translation>
    </message>
    <message>
        <source>Invalid amount for -fallbackfee=&lt;amount&gt;: '%s'</source>
        <translation>Неважећи износ за -fallbackfee=&lt;amount&gt;: '%s'</translation>
    </message>
    <message>
        <source>Specified blocks directory "%s" does not exist.</source>
        <translation>Наведени директоријум блокова "%s" не постоји.</translation>
    </message>
    <message>
        <source>Unknown address type '%s'</source>
        <translation>Непознати тип адресе '%s'</translation>
    </message>
    <message>
        <source>Unknown change type '%s'</source>
        <translation>Непознати тип промене '%s'</translation>
    </message>
    <message>
        <source>Upgrading txindex database</source>
        <translation>Надоградња txindex базе података</translation>
    </message>
    <message>
        <source>Loading P2P addresses...</source>
        <translation>Учитавање P2P адреса...</translation>
    </message>
    <message>
        <source>Error: Disk space is too low!</source>
        <translation>Грешка: Простор на диску је сувише мали!</translation>
    </message>
    <message>
        <source>Loading banlist...</source>
        <translation>Учитавање листе забрана...</translation>
    </message>
    <message>
        <source>Not enough file descriptors available.</source>
        <translation>Нема довољно доступних дескриптора датотеке.</translation>
    </message>
    <message>
        <source>Prune cannot be configured with a negative value.</source>
        <translation>Скраћење се не може конфигурисати са негативном вредношћу.</translation>
    </message>
    <message>
        <source>Prune mode is incompatible with -txindex.</source>
        <translation>Мод скраћивања није компатибилан са -txindex.</translation>
    </message>
    <message>
        <source>Replaying blocks...</source>
        <translation>Поновно репродуковање блокова...</translation>
    </message>
    <message>
        <source>Rewinding blocks...</source>
        <translation>Премотавање блокова...</translation>
    </message>
    <message>
        <source>The source code is available from %s.</source>
        <translation>Изворни код је доступан из %s.</translation>
    </message>
    <message>
        <source>Transaction fee and change calculation failed</source>
        <translation>Провизија за трансакцију и промена израчуна није успела</translation>
    </message>
    <message>
        <source>Unable to bind to %s on this computer. %s is probably already running.</source>
        <translation>Није могуће повезивање са %s на овом рачунару. %s је вероватно већ покренут.</translation>
    </message>
    <message>
        <source>Unable to generate keys</source>
        <translation>Није могуће генерисати кључеве</translation>
    </message>
    <message>
        <source>Unsupported logging category %s=%s.</source>
        <translation>Категорија записа није подржана %s=%s.</translation>
    </message>
    <message>
        <source>Upgrading UTXO database</source>
        <translation>Надоградња UTXO базе података</translation>
    </message>
    <message>
        <source>User Agent comment (%s) contains unsafe characters.</source>
        <translation>Коментар агента корисника (%s) садржи небезбедне знакове.</translation>
    </message>
    <message>
        <source>Verifying blocks...</source>
        <translation>Потврда блокова у току...</translation>
    </message>
    <message>
        <source>Wallet needed to be rewritten: restart %s to complete</source>
        <translation>Новчаник треба да буде преписан: поновно покрените %s да завршите</translation>
    </message>
    <message>
        <source>Error: Listening for incoming connections failed (listen returned error %s)</source>
        <translation>Грешка: Претрага за долазним конекцијама није успела (претрага враћа грешку %s)</translation>
    </message>
    <message>
        <source>Invalid amount for -maxtxfee=&lt;amount&gt;: '%s' (must be at least the minrelay fee of %s to prevent stuck transactions)</source>
        <translation>Неважећи износ за -maxtxfee=&lt;amount&gt;: '%s' (мора бити minrelay провизија од %s да би се спречило да се трансакција заглави)</translation>
    </message>
    <message>
        <source>The transaction amount is too small to send after the fee has been deducted</source>
        <translation>Износ трансакције је толико мали за слање након што се одузме провизија</translation>
    </message>
    <message>
        <source>You need to rebuild the database using -reindex to go back to unpruned mode.  This will redownload the entire blockchain</source>
        <translation>Ви морате обновити базу података користећи -reindex да би се вратили у нескраћени мод. Ово ће урадити поновно преузимање комплетног ланца података</translation>
    </message>
    <message>
        <source>Error reading from database, shutting down.</source>
        <translation>Грешка приликом читања из базе података, искључивање у току.</translation>
    </message>
    <message>
        <source>Error upgrading chainstate database</source>
        <translation>Грешка приликом надоградње базе података стања ланца</translation>
    </message>
    <message>
        <source>Error: Disk space is low for %s</source>
        <translation>Грешка: Простор на диску је мали за %s</translation>
    </message>
    <message>
        <source>Invalid -onion address or hostname: '%s'</source>
        <translation>Неважећа -onion адреса или име хоста: '%s'</translation>
    </message>
    <message>
        <source>Invalid -proxy address or hostname: '%s'</source>
        <translation>Неважећа -proxy адреса или име хоста: '%s'</translation>
    </message>
    <message>
        <source>Invalid amount for -paytxfee=&lt;amount&gt;: '%s' (must be at least %s)</source>
        <translation>Неважећи износ за -paytxfee=&lt;amount&gt;: '%s' (мора бити бар %s)</translation>
    </message>
    <message>
        <source>Invalid netmask specified in -whitelist: '%s'</source>
        <translation>Неважећа мрежна маска наведена у -whitelist: '%s'</translation>
    </message>
    <message>
        <source>Need to specify a port with -whitebind: '%s'</source>
        <translation>Ви морате одредити порт са -whitebind: '%s'</translation>
    </message>
    <message>
        <source>Prune mode is incompatible with -blockfilterindex.</source>
        <translation>Мод скраћења је некомпатибилна са -blockfilterindex.</translation>
    </message>
    <message>
        <source>Reducing -maxconnections from %d to %d, because of system limitations.</source>
        <translation>Смањивање -maxconnections са %d на %d, због ограничења система.</translation>
    </message>
    <message>
        <source>Section [%s] is not recognized.</source>
        <translation>Одељак [%s] није препознат.</translation>
    </message>
    <message>
        <source>Signing transaction failed</source>
        <translation>Потписивање трансакције није успело</translation>
    </message>
    <message>
        <source>Specified -walletdir "%s" does not exist</source>
        <translation>Наведени -walletdir "%s" не постоји</translation>
    </message>
    <message>
        <source>Specified -walletdir "%s" is a relative path</source>
        <translation>Наведени -walletdir "%s" је релативна путања</translation>
    </message>
    <message>
        <source>Specified -walletdir "%s" is not a directory</source>
        <translation>Наведени -walletdir "%s" није директоријум</translation>
    </message>
    <message>
        <source>The specified config file %s does not exist
</source>
        <translation>Наведени конфигурациони документ %s не постоји
</translation>
    </message>
    <message>
        <source>The transaction amount is too small to pay the fee</source>
        <translation>Износ трансакције је сувише мали да се плати трансакција</translation>
    </message>
    <message>
        <source>This is experimental software.</source>
        <translation>Ово је експерименталн софтвер.</translation>
    </message>
    <message>
        <source>Transaction amount too small</source>
        <translation>Износ трансакције премали.</translation>
    </message>
    <message>
        <source>Transaction too large</source>
        <translation>Трансакција превелика.</translation>
    </message>
    <message>
        <source>Unable to bind to %s on this computer (bind returned error %s)</source>
        <translation>Није могуће повезати %s на овом рачунару (веза враћа грешку %s)</translation>
    </message>
    <message>
        <source>Unable to create the PID file '%s': %s</source>
        <translation>Стварање PID документа '%s': %s није могуће</translation>
    </message>
    <message>
        <source>Unable to generate initial keys</source>
        <translation>Генерисање кључева за иницијализацију није могуће</translation>
    </message>
    <message>
        <source>Unknown -blockfilterindex value %s.</source>
        <translation>Непозната вредност -blockfilterindex %s.</translation>
    </message>
    <message>
        <source>Verifying wallet(s)...</source>
        <translation>Потврђивање новчаника(а)...</translation>
    </message>
    <message>
        <source>Warning: unknown new rules activated (versionbit %i)</source>
        <translation>Упозорење: активирано је ново непознато правило (versionbit %i)</translation>
    </message>
    <message>
        <source>Zapping all transactions from wallet...</source>
        <translation>Затварање свих трансакција из новчаника...</translation>
    </message>
    <message>
        <source>-maxtxfee is set very high! Fees this large could be paid on a single transaction.</source>
        <translation>-maxtxfee је постављен сувише високо! Овако велике провизије могу бити наплаћене на само једној трансакцији.</translation>
    </message>
    <message>
        <source>This is the transaction fee you may pay when fee estimates are not available.</source>
        <translation>Ово је провизија за трансакцију коју можете платити када процена провизије није доступна.</translation>
    </message>
    <message>
        <source>Total length of network version string (%i) exceeds maximum length (%i). Reduce the number or size of uacomments.</source>
        <translation>Укупна дужина мрежне верзије низа (%i) је већа од максималне дужине (%i). Смањити број или величину корисничких коментара.</translation>
    </message>
    <message>
        <source>Warning: Wallet file corrupt, data salvaged! Original %s saved as %s in %s; if your balance or transactions are incorrect you should restore from a backup.</source>
        <translation>Упозорење: Датотека новчаника је оштећена, подаци су спасени! Оргинални %s је снимљен као %s у %s; уколико ваш салдо или трансакције нису исправни, потребно је вратити податке из резервне копије. </translation>
    </message>
    <message>
        <source>%s is set very high!</source>
        <translation>%s је постављен врло високо!</translation>
    </message>
    <message>
        <source>Error loading wallet %s. Duplicate -wallet filename specified.</source>
        <translation>Грешка приликом учитавања новчаника %s. Наведено је дуплирано име датотеке -wallet.</translation>
    </message>
    <message>
        <source>Starting network threads...</source>
        <translation>Покретање мрежних тема...</translation>
    </message>
    <message>
        <source>The wallet will avoid paying less than the minimum relay fee.</source>
        <translation>Новчаник ће избећи плаћање износа мањег него што је минимална повезана провизија.</translation>
    </message>
    <message>
        <source>This is the minimum transaction fee you pay on every transaction.</source>
        <translation>Ово је минимални износ провизије за трансакцију коју ћете платити на свакој трансакцији.</translation>
    </message>
    <message>
        <source>This is the transaction fee you will pay if you send a transaction.</source>
        <translation>Ово је износ провизије за трансакцију коју ћете платити уколико шаљете трансакцију.</translation>
    </message>
    <message>
        <source>Transaction amounts must not be negative</source>
        <translation>Износ трансакције не може бити негативан</translation>
    </message>
    <message>
        <source>Transaction has too long of a mempool chain</source>
        <translation>Трансакција има предугачак ланац у удруженој меморији</translation>
    </message>
    <message>
        <source>Transaction must have at least one recipient</source>
        <translation>Трансакција мора имати бар једног примаоца</translation>
    </message>
    <message>
        <source>Unknown network specified in -onlynet: '%s'</source>
        <translation>Непозната мрежа је наведена у -onlynet: '%s'</translation>
    </message>
    <message>
        <source>Insufficient funds</source>
        <translation>Nedovoljno sredstava</translation>
    </message>
    <message>
        <source>Cannot upgrade a non HD split wallet without upgrading to support pre split keypool. Please use -upgradewallet=169900 or -upgradewallet with no version specified.</source>
        <translation>HD подељени новчаник се не може надоградити без надоградње групе кључева пре дељења. Молим користите -upgradewallet=169900 или -upgradewallet без наведене верзије.</translation>
    </message>
    <message>
        <source>Fee estimation failed. Fallbackfee is disabled. Wait a few blocks or enable -fallbackfee.</source>
        <translation>Процена провизије није успела. Промена провизије током трансакције је онемогућена. Сачекајте неколико блокова или омогућите -fallbackfee.</translation>
    </message>
    <message>
        <source>Warning: Private keys detected in wallet {%s} with disabled private keys</source>
        <translation>Упозорење: Приватни кључеви су пронађени у новчанику {%s} са онемогућеним приватним кључевима.</translation>
    </message>
    <message>
        <source>Cannot write to data directory '%s'; check permissions.</source>
        <translation>Није могуће извршити упис у директоријум података '%s'; проверите дозволе за упис.</translation>
    </message>
    <message>
        <source>Loading block index...</source>
        <translation>Učitavam blok indeksa...</translation>
    </message>
    <message>
        <source>Loading wallet...</source>
        <translation>Новчаник се учитава...</translation>
    </message>
    <message>
        <source>Cannot downgrade wallet</source>
        <translation>Новчаник се не може уназадити</translation>
    </message>
    <message>
        <source>Rescanning...</source>
        <translation>Ponovo skeniram...</translation>
    </message>
    <message>
        <source>Done loading</source>
        <translation>Završeno učitavanje</translation>
    </message>
</context>
</TS><|MERGE_RESOLUTION|>--- conflicted
+++ resolved
@@ -67,15 +67,11 @@
     </message>
     <message>
         <source>These are your Qtum addresses for sending payments. Always check the amount and the receiving address before sending coins.</source>
-<<<<<<< HEAD
-        <translation>Ово су ваше Биткоин адресе за слање уплата. Увек добро проверите износ и адресу на коју шаљете пре него што пошаљете уплату.</translation>
-=======
         <translation>Ово су твоје Биткоин адресе за слање уплата. Увек добро проверите износ и адресу на коју шаљете пре него што пошаљете уплату.</translation>
     </message>
     <message>
         <source>These are your Qtum addresses for receiving payments. Use the 'Create new receiving address' button in the receive tab to create new addresses.</source>
         <translation>Ово су твоје Биткоин адресе за приманје уплата. Користи дугме „Направи нову адресу за примање” у картици за примање за креирање нових адреса.</translation>
->>>>>>> ee8ca219
     </message>
     <message>
         <source>&amp;Copy Address</source>
@@ -438,13 +434,6 @@
         <translation>Прегледајте листу коришћених адреса и етикета за пријем уплата</translation>
     </message>
     <message>
-<<<<<<< HEAD
-        <source>Open a qtum: URI or payment request</source>
-        <translation>Отворите биткоин: URI или захтев за плаћање</translation>
-    </message>
-    <message>
-=======
->>>>>>> ee8ca219
         <source>&amp;Command-line options</source>
         <translation>&amp;Опције командне линије</translation>
     </message>
@@ -493,8 +482,6 @@
         <translation>Ажурно</translation>
     </message>
     <message>
-<<<<<<< HEAD
-=======
         <source>Node window</source>
         <translation>Ноде прозор</translation>
     </message>
@@ -531,7 +518,6 @@
         <translation>Затвори новчаник</translation>
     </message>
     <message>
->>>>>>> ee8ca219
         <source>Show the %1 help message to get a list with possible Qtum command-line options</source>
         <translation>Прикажи  поруку помоћи %1 за листу са могућим опцијама Биткоин командне линије</translation>
     </message>
@@ -1657,11 +1643,7 @@
     </message>
 </context>
 <context>
-<<<<<<< HEAD
-    <name>qtum-core</name>
-=======
     <name>RPCConsole</name>
->>>>>>> ee8ca219
     <message>
         <source>N/A</source>
         <translation>Није применљиво</translation>
