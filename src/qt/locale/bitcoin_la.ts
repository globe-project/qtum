--- conflicted
+++ resolved
@@ -293,11 +293,7 @@
     <message>
         <source>Sign messages with your Qtum addresses to prove you own them</source>
         <translation type="unfinished">Signa nuntios cum tuis inscriptionibus Qtum ut demonstres te eas possidere</translation>
-<<<<<<< HEAD
-   </message>
-=======
-    </message>
->>>>>>> 86d0551a
+    </message>
     <message>
         <source>Verify messages to ensure they were signed with specified Qtum addresses</source>
         <translation type="unfinished">Verifica nuntios ut certus sis eos signatos esse cum specificatis inscriptionibus Qtum</translation>
@@ -648,11 +644,7 @@
     <message>
         <source>Cannot start qtum: click-to-pay handler</source>
         <translation type="unfinished">Qtum incipere non potest: cliccare-ad-pensandum handler</translation>
-<<<<<<< HEAD
-   </message>
-=======
-    </message>
->>>>>>> 86d0551a
+    </message>
     <message>
         <source>URI handling</source>
         <translation type="unfinished">Tractatio URI</translation>
