--- conflicted
+++ resolved
@@ -1338,13 +1338,10 @@
     </context>
 <context>
     <name>qtum-core</name>
-<<<<<<< HEAD
-=======
     <message>
         <source>This is a pre-release test build - use at your own risk - do not use for mining or merchant applications</source>
         <translation>Hoc est prae-dimittum experimentala aedes - utere eo periculo tuo proprio - nolite utere fodendo vel applicationibus mercatoriis</translation>
     </message>
->>>>>>> ee8ca219
     <message>
         <source>Corrupted block database detected</source>
         <translation>Corruptum databasum frustorum invenitur</translation>
