<TS language="la" version="2.1">
<context>
    <name>AddressBookPage</name>
    <message>
        <source>Right-click to edit address or label</source>
        <translation>Right-click to edit address or label</translation>
    </message>
    <message>
        <source>Create a new address</source>
        <translation>Crea novam inscriptionem</translation>
    </message>
    <message>
        <source>Copy the currently selected address to the system clipboard</source>
        <translation>Copia inscriptionem iam selectam in latibulum systematis</translation>
    </message>
    <message>
        <source>Delete the currently selected address from the list</source>
        <translation>Dele active selectam inscriptionem ex enumeratione</translation>
    </message>
    <message>
        <source>Enter address or label to search</source>
        <translation>Insere inscriptionem vel titulum ut quaeras</translation>
    </message>
    <message>
        <source>Export the data in the current tab to a file</source>
        <translation>Exporta data in hac tabella in plicam</translation>
    </message>
    <message>
        <source>&amp;Export</source>
        <translation>&amp;Exporta</translation>
    </message>
    <message>
        <source>&amp;Delete</source>
        <translation>&amp;Dele</translation>
    </message>
    <message>
        <source>These are your Qtum addresses for sending payments. Always check the amount and the receiving address before sending coins.</source>
        <translation>Hae sunt inscriptiones mittendi pensitationes.  Semper inspice quantitatem et inscriptionem accipiendi antequam nummos mittis.</translation>
    </message>
    <message>
        <source>&amp;Copy Address</source>
        <translation>&amp;Copia Inscriptionem</translation>
    </message>
    <message>
        <source>Copy &amp;Label</source>
        <translation>Copia &amp;Titulum</translation>
    </message>
    <message>
        <source>&amp;Edit</source>
        <translation>&amp;Muta</translation>
    </message>
    <message>
        <source>Comma separated file (*.csv)</source>
        <translation>Comma Separata Plica (*.csv)</translation>
    </message>
    </context>
<context>
    <name>AddressTableModel</name>
    <message>
        <source>Label</source>
        <translation>Titulus</translation>
    </message>
    <message>
        <source>Address</source>
        <translation>Inscriptio</translation>
    </message>
    <message>
        <source>(no label)</source>
        <translation>(nullus titulus)</translation>
    </message>
</context>
<context>
    <name>AskPassphraseDialog</name>
    <message>
        <source>Passphrase Dialog</source>
        <translation>Dialogus Tesserae</translation>
    </message>
    <message>
        <source>Enter passphrase</source>
        <translation>Insere tesseram</translation>
    </message>
    <message>
        <source>New passphrase</source>
        <translation>Nova tessera</translation>
    </message>
    <message>
        <source>Repeat new passphrase</source>
        <translation>Itera novam tesseram</translation>
    </message>
    <message>
        <source>Encrypt wallet</source>
        <translation>Cifra cassidile</translation>
    </message>
    <message>
        <source>This operation needs your wallet passphrase to unlock the wallet.</source>
        <translation>Huic operationi necesse est tessera cassidili tuo ut cassidile reseret.</translation>
    </message>
    <message>
        <source>Unlock wallet</source>
        <translation>Resera cassidile</translation>
    </message>
    <message>
        <source>This operation needs your wallet passphrase to decrypt the wallet.</source>
        <translation>Huic operationi necesse est tessera cassidili tuo ut cassidile decifret.</translation>
    </message>
    <message>
        <source>Decrypt wallet</source>
        <translation>Decifra cassidile</translation>
    </message>
    <message>
        <source>Change passphrase</source>
        <translation>Muta tesseram</translation>
    </message>
    <message>
        <source>Confirm wallet encryption</source>
        <translation>Confirma cifrationem cassidilis</translation>
    </message>
    <message>
        <source>Warning: If you encrypt your wallet and lose your passphrase, you will &lt;b&gt;LOSE ALL OF YOUR QTUMS&lt;/b&gt;!</source>
        <translation>Monitio: Si cassidile tuum cifras et tesseram amittis, tu &lt;b&gt;AMITTES OMNES TUOS NUMMOS BITOS&lt;/b&gt;!</translation>
    </message>
    <message>
        <source>Are you sure you wish to encrypt your wallet?</source>
        <translation>Certusne es te velle tuum cassidile cifrare?</translation>
    </message>
    <message>
        <source>Wallet encrypted</source>
        <translation>Cassidile cifratum</translation>
    </message>
    <message>
        <source>IMPORTANT: Any previous backups you have made of your wallet file should be replaced with the newly generated, encrypted wallet file. For security reasons, previous backups of the unencrypted wallet file will become useless as soon as you start using the new, encrypted wallet.</source>
        <translation>GRAVE: Oportet ulla prioria conservata quae fecisti de plica tui cassidilis reponi a nove generata cifrata plica cassidilis.  Propter securitatem, prioria conservata de plica non cifrata cassidilis inutilia fiet simul atque incipis uti novo cifrato cassidili.</translation>
    </message>
    <message>
        <source>Wallet encryption failed</source>
        <translation>Cassidile cifrare abortum est</translation>
    </message>
    <message>
        <source>Wallet encryption failed due to an internal error. Your wallet was not encrypted.</source>
        <translation>Cassidile cifrare abortum est propter internum errorem.  Tuum cassidile cifratum non est.</translation>
    </message>
    <message>
        <source>The supplied passphrases do not match.</source>
        <translation>Tesserae datae non eaedem sunt.</translation>
    </message>
    <message>
        <source>Wallet unlock failed</source>
        <translation>Cassidile reserare abortum est.</translation>
    </message>
    <message>
        <source>The passphrase entered for the wallet decryption was incorrect.</source>
        <translation>Tessera inserta pro cassidilis decifrando prava erat.</translation>
    </message>
    <message>
        <source>Wallet decryption failed</source>
        <translation>Cassidile decifrare abortum est.</translation>
    </message>
    <message>
        <source>Wallet passphrase was successfully changed.</source>
        <translation>Tessera cassidilis successa est in mutando.</translation>
    </message>
    <message>
        <source>Warning: The Caps Lock key is on!</source>
        <translation>Monitio: Litterae ut capitales seratae sunt!</translation>
    </message>
</context>
<context>
    <name>BanTableModel</name>
    </context>
<context>
    <name>QtumGUI</name>
    <message>
        <source>Sign &amp;message...</source>
        <translation>Signa &amp;nuntium...</translation>
    </message>
    <message>
        <source>Synchronizing with network...</source>
        <translation>Synchronizans cum rete...</translation>
    </message>
    <message>
        <source>&amp;Overview</source>
        <translation>&amp;Summarium</translation>
    </message>
    <message>
        <source>Show general overview of wallet</source>
        <translation>Monstra generale summarium cassidilis</translation>
    </message>
    <message>
        <source>&amp;Transactions</source>
        <translation>&amp;Transactiones</translation>
    </message>
    <message>
        <source>Browse transaction history</source>
        <translation>Inspicio historiam transactionum</translation>
    </message>
    <message>
        <source>E&amp;xit</source>
        <translation>E&amp;xi</translation>
    </message>
    <message>
        <source>Quit application</source>
        <translation>Exi applicatione</translation>
    </message>
    <message>
        <source>About &amp;Qt</source>
        <translation>Informatio de &amp;Qt</translation>
    </message>
    <message>
        <source>Show information about Qt</source>
        <translation>Monstra informationem de Qt</translation>
    </message>
    <message>
        <source>&amp;Options...</source>
        <translation>&amp;Optiones</translation>
    </message>
    <message>
        <source>&amp;Encrypt Wallet...</source>
        <translation>&amp;Cifra Cassidile...</translation>
    </message>
    <message>
        <source>&amp;Backup Wallet...</source>
        <translation>&amp;Conserva Cassidile...</translation>
    </message>
    <message>
        <source>&amp;Change Passphrase...</source>
        <translation>&amp;Muta tesseram...</translation>
    </message>
    <message>
        <source>Reindexing blocks on disk...</source>
        <translation>Recreans indicem frustorum in disco...</translation>
    </message>
    <message>
        <source>Send coins to a Qtum address</source>
        <translation>Mitte nummos ad inscriptionem Qtum</translation>
    </message>
    <message>
        <source>Backup wallet to another location</source>
        <translation>Conserva cassidile in locum alium</translation>
    </message>
    <message>
        <source>Change the passphrase used for wallet encryption</source>
        <translation>Muta tesseram utam pro cassidilis cifrando</translation>
    </message>
    <message>
        <source>&amp;Verify message...</source>
        <translation>&amp;Verifica nuntium...</translation>
    </message>
    <message>
        <source>&amp;Send</source>
        <translation>&amp;Mitte</translation>
    </message>
    <message>
        <source>&amp;Receive</source>
        <translation>&amp;Accipe</translation>
    </message>
    <message>
        <source>&amp;Show / Hide</source>
        <translation>&amp;Monstra/Occulta</translation>
    </message>
    <message>
        <source>Show or hide the main Window</source>
        <translation>Monstra vel occulta Fenestram principem</translation>
    </message>
    <message>
        <source>Encrypt the private keys that belong to your wallet</source>
        <translation>Cifra claves privatas quae cassidili tui sunt</translation>
    </message>
    <message>
        <source>Sign messages with your Qtum addresses to prove you own them</source>
        <translation>Signa nuntios cum tuis inscriptionibus Qtum ut demonstres te eas possidere</translation>
    </message>
    <message>
        <source>Verify messages to ensure they were signed with specified Qtum addresses</source>
        <translation>Verifica nuntios ut certus sis eos signatos esse cum specificatis inscriptionibus Qtum</translation>
    </message>
    <message>
        <source>&amp;File</source>
        <translation>&amp;Plica</translation>
    </message>
    <message>
        <source>&amp;Settings</source>
        <translation>&amp;Configuratio</translation>
    </message>
    <message>
        <source>&amp;Help</source>
        <translation>&amp;Auxilium</translation>
    </message>
    <message>
        <source>Tabs toolbar</source>
        <translation>Tabella instrumentorum "Tabs"</translation>
    </message>
    <message>
        <source>&amp;Command-line options</source>
        <translation>Optiones mandati initiantis</translation>
    </message>
    <message>
        <source>%1 behind</source>
        <translation>%1 post</translation>
    </message>
    <message>
        <source>Last received block was generated %1 ago.</source>
        <translation>Postremum acceptum frustum generatum est %1 abhinc.</translation>
    </message>
    <message>
        <source>Transactions after this will not yet be visible.</source>
        <translation>Transactiones post hoc nondum visibiles erunt.</translation>
    </message>
    <message>
        <source>Error</source>
        <translation>Error</translation>
    </message>
    <message>
        <source>Warning</source>
        <translation>Monitio</translation>
    </message>
    <message>
        <source>Information</source>
        <translation>Informatio</translation>
    </message>
    <message>
        <source>Up to date</source>
        <translation>Recentissimo</translation>
    </message>
    <message>
        <source>&amp;Window</source>
        <translation>&amp;Fenestra</translation>
    </message>
    <message>
        <source>Catching up...</source>
        <translation>Persequens...</translation>
    </message>
    <message>
        <source>Sent transaction</source>
        <translation>Transactio missa</translation>
    </message>
    <message>
        <source>Incoming transaction</source>
        <translation>Transactio incipiens</translation>
    </message>
    <message>
        <source>Wallet is &lt;b&gt;encrypted&lt;/b&gt; and currently &lt;b&gt;unlocked&lt;/b&gt;</source>
        <translation>Cassidile &lt;b&gt;cifratum&lt;/b&gt; est et iam nunc &lt;b&gt;reseratum&lt;/b&gt;</translation>
    </message>
    <message>
        <source>Wallet is &lt;b&gt;encrypted&lt;/b&gt; and currently &lt;b&gt;locked&lt;/b&gt;</source>
        <translation>Cassidile &lt;b&gt;cifratum&lt;/b&gt; est et iam nunc &lt;b&gt;seratum&lt;/b&gt;</translation>
    </message>
<<<<<<< HEAD
    <message>
        <source>A fatal error occurred. Qtum can no longer continue safely and will quit.</source>
        <translation>Error fatalis accidit.  Qtum nondum pergere tute potest, et exibit.</translation>
    </message>
</context>
=======
    </context>
>>>>>>> da23532c
<context>
    <name>CoinControlDialog</name>
    <message>
        <source>Amount:</source>
        <translation>Quantitas:</translation>
    </message>
    <message>
        <source>Amount</source>
        <translation>Quantitas</translation>
    </message>
    <message>
        <source>Date</source>
        <translation>Dies</translation>
    </message>
    <message>
        <source>Confirmed</source>
        <translation>Confirmatum</translation>
    </message>
    <message>
        <source>Copy address</source>
        <translation>Copia inscriptionem</translation>
    </message>
    <message>
        <source>Copy label</source>
        <translation>Copia titulum</translation>
    </message>
    <message>
        <source>Copy amount</source>
        <translation>Copia quantitatem</translation>
    </message>
    <message>
        <source>Copy transaction ID</source>
        <translation>Copia transactionis ID</translation>
    </message>
    <message>
        <source>(no label)</source>
        <translation>(nullus titulus)</translation>
    </message>
    </context>
<context>
    <name>CreateWalletActivity</name>
    </context>
<context>
    <name>CreateWalletDialog</name>
    </context>
<context>
    <name>EditAddressDialog</name>
    <message>
        <source>Edit Address</source>
        <translation>Muta Inscriptionem</translation>
    </message>
    <message>
        <source>&amp;Label</source>
        <translation>&amp;Titulus</translation>
    </message>
    <message>
        <source>&amp;Address</source>
        <translation>&amp;Inscriptio</translation>
    </message>
    <message>
        <source>New sending address</source>
        <translation>Nova inscriptio mittendi</translation>
    </message>
    <message>
        <source>Edit receiving address</source>
        <translation>Muta inscriptionem accipiendi</translation>
    </message>
    <message>
        <source>Edit sending address</source>
        <translation>Muta inscriptionem mittendi</translation>
    </message>
    <message>
        <source>The entered address "%1" is not a valid Qtum address.</source>
        <translation>Inscriptio inserta "%1" non valida inscriptio Qtum est.</translation>
    </message>
    <message>
        <source>Could not unlock wallet.</source>
        <translation>Non potuisse cassidile reserare</translation>
    </message>
    <message>
        <source>New key generation failed.</source>
        <translation>Generare novam clavem abortum est.</translation>
    </message>
</context>
<context>
    <name>FreespaceChecker</name>
    </context>
<context>
    <name>HelpMessageDialog</name>
    <message>
        <source>version</source>
        <translation>versio</translation>
    </message>
    <message>
        <source>Command-line options</source>
        <translation>Optiones mandati initiantis</translation>
    </message>
</context>
<context>
    <name>Intro</name>
    <message>
        <source>Qtum</source>
        <translation>Qtum</translation>
    </message>
    <message>
        <source>Error</source>
        <translation>Error</translation>
    </message>
    </context>
<context>
    <name>ModalOverlay</name>
    <message>
        <source>Form</source>
        <translation>Schema</translation>
    </message>
    <message>
        <source>Last block time</source>
        <translation>Hora postremi frusti</translation>
    </message>
    </context>
<context>
    <name>OpenURIDialog</name>
    </context>
<context>
    <name>OpenWalletActivity</name>
    </context>
<context>
    <name>OptionsDialog</name>
    <message>
        <source>Options</source>
        <translation>Optiones</translation>
    </message>
    <message>
        <source>&amp;Main</source>
        <translation>&amp;Princeps</translation>
    </message>
    <message>
        <source>Reset all client options to default.</source>
        <translation>Reconstitue omnes optiones clientis ad praedefinita.</translation>
    </message>
    <message>
        <source>&amp;Reset Options</source>
        <translation>&amp;Reconstitue Optiones</translation>
    </message>
    <message>
        <source>&amp;Network</source>
        <translation>&amp;Rete</translation>
    </message>
    <message>
        <source>W&amp;allet</source>
        <translation>Cassidile</translation>
    </message>
    <message>
        <source>Automatically open the Qtum client port on the router. This only works when your router supports UPnP and it is enabled.</source>
        <translation>Aperi per se portam clientis Qtum in itineratore.  Hoc tantum effectivum est si itineratrum tuum supportat UPnP et id activum est.</translation>
    </message>
    <message>
        <source>Map port using &amp;UPnP</source>
        <translation>Designa portam utendo &amp;UPnP</translation>
    </message>
    <message>
        <source>Proxy &amp;IP:</source>
        <translation>&amp;IP vicarii:</translation>
    </message>
    <message>
        <source>&amp;Port:</source>
        <translation>&amp;Porta:</translation>
    </message>
    <message>
        <source>Port of the proxy (e.g. 9050)</source>
        <translation>Porta vicarii (e.g. 9050)</translation>
    </message>
    <message>
        <source>&amp;Window</source>
        <translation>&amp;Fenestra</translation>
    </message>
    <message>
        <source>Show only a tray icon after minimizing the window.</source>
        <translation>Monstra tantum iconem in tabella systematis postquam fenestram minifactam est.</translation>
    </message>
    <message>
        <source>&amp;Minimize to the tray instead of the taskbar</source>
        <translation>&amp;Minifac in tabellam systematis potius quam applicationum</translation>
    </message>
    <message>
        <source>M&amp;inimize on close</source>
        <translation>M&amp;inifac ad claudendum</translation>
    </message>
    <message>
        <source>&amp;Display</source>
        <translation>&amp;UI</translation>
    </message>
    <message>
        <source>User Interface &amp;language:</source>
        <translation>&amp;Lingua monstranda utenti:</translation>
    </message>
    <message>
        <source>&amp;Unit to show amounts in:</source>
        <translation>&amp;Unita qua quantitates monstrare:</translation>
    </message>
    <message>
        <source>Choose the default subdivision unit to show in the interface and when sending coins.</source>
        <translation>Selige praedefinitam unitam subdivisionis monstrare in interfacie et quando nummos mittere</translation>
    </message>
    <message>
        <source>&amp;OK</source>
        <translation>&amp;OK</translation>
    </message>
    <message>
        <source>&amp;Cancel</source>
        <translation>&amp;Cancella</translation>
    </message>
    <message>
        <source>default</source>
        <translation>praedefinitum</translation>
    </message>
    <message>
        <source>Confirm options reset</source>
        <translation>Confirma optionum reconstituere</translation>
    </message>
    <message>
        <source>Error</source>
        <translation>Error</translation>
    </message>
    <message>
        <source>The supplied proxy address is invalid.</source>
        <translation>Inscriptio vicarii tradita non valida est.</translation>
    </message>
</context>
<context>
    <name>OverviewPage</name>
    <message>
        <source>Form</source>
        <translation>Schema</translation>
    </message>
    <message>
        <source>The displayed information may be out of date. Your wallet automatically synchronizes with the Qtum network after a connection is established, but this process has not completed yet.</source>
        <translation>Monstrata informatio fortasse non recentissima est.  Tuum cassidile per se synchronizat cum rete Qtum postquam conexio constabilita est, sed hoc actio nondum perfecta est.</translation>
    </message>
    <message>
        <source>Immature:</source>
        <translation>Immatura:</translation>
    </message>
    <message>
        <source>Mined balance that has not yet matured</source>
        <translation>Fossum pendendum quod nondum maturum est</translation>
    </message>
    </context>
<context>
    <name>PSBTOperationsDialog</name>
    </context>
<context>
    <name>PaymentServer</name>
    <message>
        <source>Cannot start qtum: click-to-pay handler</source>
        <translation>Qtum incipere non potest: cliccare-ad-pensandum handler</translation>
    </message>
    <message>
        <source>URI handling</source>
        <translation>Tractatio URI</translation>
    </message>
    </context>
<context>
    <name>PeerTableModel</name>
    </context>
<context>
    <name>QObject</name>
    <message>
        <source>Amount</source>
        <translation>Quantitas</translation>
    </message>
    <message>
        <source>N/A</source>
        <translation>N/A</translation>
    </message>
    <message>
        <source>unknown</source>
        <translation>ignotum</translation>
    </message>
</context>
<context>
    <name>QRImageWidget</name>
    <message>
        <source>Resulting URI too long, try to reduce the text for label / message.</source>
        <translation>Resultato URI nimis longo, conare minuere verba pro titulo / nuntio.</translation>
    </message>
    <message>
        <source>Error encoding URI into QR Code.</source>
        <translation>Error codificandi URI in codicem QR.</translation>
    </message>
    <message>
        <source>Save QR Code</source>
        <translation>Salva codicem QR</translation>
    </message>
    </context>
<context>
    <name>RPCConsole</name>
    <message>
        <source>N/A</source>
        <translation>N/A</translation>
    </message>
    <message>
        <source>Client version</source>
        <translation>Versio clientis</translation>
    </message>
    <message>
        <source>&amp;Information</source>
        <translation>&amp;Informatio</translation>
    </message>
    <message>
        <source>Startup time</source>
        <translation>Tempus initiandi</translation>
    </message>
    <message>
        <source>Network</source>
        <translation>Rete</translation>
    </message>
    <message>
        <source>Number of connections</source>
        <translation>Numerus conexionum</translation>
    </message>
    <message>
        <source>Block chain</source>
        <translation>Catena frustorum</translation>
    </message>
    <message>
        <source>Last block time</source>
        <translation>Hora postremi frusti</translation>
    </message>
    <message>
        <source>&amp;Open</source>
        <translation>&amp;Aperi</translation>
    </message>
    <message>
        <source>&amp;Console</source>
        <translation>&amp;Terminale</translation>
    </message>
    <message>
        <source>Debug log file</source>
        <translation>Debug catalogi plica</translation>
    </message>
    <message>
        <source>Clear console</source>
        <translation>Vacuefac terminale</translation>
    </message>
    </context>
<context>
    <name>ReceiveCoinsDialog</name>
    <message>
        <source>&amp;Amount:</source>
        <translation>Quantitas:</translation>
    </message>
    <message>
        <source>&amp;Label:</source>
        <translation>&amp;Titulus:</translation>
    </message>
    <message>
        <source>&amp;Message:</source>
        <translation>Nuntius:</translation>
    </message>
    <message>
        <source>Copy label</source>
        <translation>Copia titulum</translation>
    </message>
    <message>
        <source>Copy amount</source>
        <translation>Copia quantitatem</translation>
    </message>
    <message>
        <source>Could not unlock wallet.</source>
        <translation>Non potuisse cassidile reserare</translation>
    </message>
    </context>
<context>
    <name>ReceiveRequestDialog</name>
    <message>
        <source>Amount:</source>
        <translation>Quantitas:</translation>
    </message>
    <message>
        <source>Label:</source>
        <translation>Titulus:</translation>
    </message>
    <message>
        <source>Message:</source>
        <translation>Nuntius:</translation>
    </message>
    <message>
        <source>Copy &amp;Address</source>
        <translation>&amp;Copia Inscriptionem</translation>
    </message>
    </context>
<context>
    <name>RecentRequestsTableModel</name>
    <message>
        <source>Date</source>
        <translation>Dies</translation>
    </message>
    <message>
        <source>Label</source>
        <translation>Titulus</translation>
    </message>
    <message>
        <source>Message</source>
        <translation>Nuntius</translation>
    </message>
    <message>
        <source>(no label)</source>
        <translation>(nullus titulus)</translation>
    </message>
    </context>
<context>
    <name>SendCoinsDialog</name>
    <message>
        <source>Send Coins</source>
        <translation>Mitte Nummos</translation>
    </message>
    <message>
        <source>Insufficient funds!</source>
        <translation>Inopia nummorum</translation>
    </message>
    <message>
        <source>Amount:</source>
        <translation>Quantitas:</translation>
    </message>
    <message>
        <source>Transaction Fee:</source>
        <translation>Transactionis merces:</translation>
    </message>
    <message>
        <source>Send to multiple recipients at once</source>
        <translation>Mitte pluribus accipientibus simul</translation>
    </message>
    <message>
        <source>Add &amp;Recipient</source>
        <translation>Adde &amp;Accipientem</translation>
    </message>
    <message>
        <source>Clear &amp;All</source>
        <translation>Vacuefac &amp;Omnia</translation>
    </message>
    <message>
        <source>Balance:</source>
        <translation>Pendendum:</translation>
    </message>
    <message>
        <source>Confirm the send action</source>
        <translation>Confirma actionem mittendi</translation>
    </message>
    <message>
        <source>S&amp;end</source>
        <translation>&amp;Mitte</translation>
    </message>
    <message>
        <source>Copy amount</source>
        <translation>Copia quantitatem</translation>
    </message>
    <message>
        <source>Transaction fee</source>
        <translation>Transactionis merces</translation>
    </message>
    <message>
        <source>Confirm send coins</source>
        <translation>Confirma mittendum nummorum</translation>
    </message>
    <message>
        <source>The amount to pay must be larger than 0.</source>
        <translation>Oportet quantitatem ad pensandum maiorem quam 0 esse.</translation>
    </message>
    <message>
        <source>The amount exceeds your balance.</source>
        <translation>Quantitas est ultra quod habes.</translation>
    </message>
    <message>
        <source>The total exceeds your balance when the %1 transaction fee is included.</source>
        <translation>Quantitas est ultra quod habes cum merces transactionis %1 includitur.</translation>
    </message>
    <message>
        <source>(no label)</source>
        <translation>(nullus titulus)</translation>
    </message>
</context>
<context>
    <name>SendCoinsEntry</name>
    <message>
        <source>A&amp;mount:</source>
        <translation>&amp;Quantitas:</translation>
    </message>
    <message>
        <source>Pay &amp;To:</source>
        <translation>Pensa &amp;Ad:</translation>
    </message>
    <message>
        <source>&amp;Label:</source>
        <translation>&amp;Titulus:</translation>
    </message>
    <message>
        <source>Alt+A</source>
        <translation>Alt+A</translation>
    </message>
    <message>
        <source>Paste address from clipboard</source>
        <translation>Glutina inscriptionem ex latibulo</translation>
    </message>
    <message>
        <source>Alt+P</source>
        <translation>Alt+P</translation>
    </message>
    <message>
        <source>Message:</source>
        <translation>Nuntius:</translation>
    </message>
    <message>
        <source>Pay To:</source>
        <translation>Pensa Ad:</translation>
    </message>
    </context>
<context>
    <name>ShutdownWindow</name>
    </context>
<context>
    <name>SignVerifyMessageDialog</name>
    <message>
        <source>Signatures - Sign / Verify a Message</source>
        <translation>Signationes - Signa / Verifica nuntium</translation>
    </message>
    <message>
        <source>&amp;Sign Message</source>
        <translation>&amp;Signa Nuntium</translation>
    </message>
    <message>
        <source>Alt+A</source>
        <translation>Alt+A</translation>
    </message>
    <message>
        <source>Paste address from clipboard</source>
        <translation>Glutina inscriptionem ex latibulo</translation>
    </message>
    <message>
        <source>Alt+P</source>
        <translation>Alt+P</translation>
    </message>
    <message>
        <source>Enter the message you want to sign here</source>
        <translation>Insere hic nuntium quod vis signare</translation>
    </message>
    <message>
        <source>Signature</source>
        <translation>Signatio</translation>
    </message>
    <message>
        <source>Copy the current signature to the system clipboard</source>
        <translation>Copia signationem in latibulum systematis</translation>
    </message>
    <message>
        <source>Sign the message to prove you own this Qtum address</source>
        <translation>Signa nuntium ut demonstres hanc inscriptionem Qtum a te possessa esse</translation>
    </message>
    <message>
        <source>Sign &amp;Message</source>
        <translation>Signa &amp;Nuntium</translation>
    </message>
    <message>
        <source>Reset all sign message fields</source>
        <translation>Reconstitue omnes campos signandi nuntii</translation>
    </message>
    <message>
        <source>Clear &amp;All</source>
        <translation>Vacuefac &amp;Omnia</translation>
    </message>
    <message>
        <source>&amp;Verify Message</source>
        <translation>&amp;Verifica Nuntium</translation>
    </message>
    <message>
        <source>Verify the message to ensure it was signed with the specified Qtum address</source>
        <translation>Verifica nuntium ut cures signatum esse cum specifica inscriptione Qtum</translation>
    </message>
    <message>
        <source>Verify &amp;Message</source>
        <translation>Verifica &amp;Nuntium</translation>
    </message>
    <message>
        <source>Reset all verify message fields</source>
        <translation>Reconstitue omnes campos verificandi nuntii</translation>
    </message>
    <message>
        <source>Click "Sign Message" to generate signature</source>
        <translation>Clicca "Signa Nuntium" ut signatio generetur</translation>
    </message>
    <message>
        <source>The entered address is invalid.</source>
        <translation>Inscriptio inserta non valida est.</translation>
    </message>
    <message>
        <source>Please check the address and try again.</source>
        <translation>Sodes inscriptionem proba et rursus conare.</translation>
    </message>
    <message>
        <source>The entered address does not refer to a key.</source>
        <translation>Inserta inscriptio clavem non refert.</translation>
    </message>
    <message>
        <source>Wallet unlock was cancelled.</source>
        <translation>Cassidilis reserare cancellatum est.</translation>
    </message>
    <message>
        <source>Private key for the entered address is not available.</source>
        <translation>Clavis privata absens est pro inserta inscriptione.</translation>
    </message>
    <message>
        <source>Message signing failed.</source>
        <translation>Nuntium signare abortum est.</translation>
    </message>
    <message>
        <source>Message signed.</source>
        <translation>Nuntius signatus.</translation>
    </message>
    <message>
        <source>The signature could not be decoded.</source>
        <translation>Signatio decodificari non potuit.</translation>
    </message>
    <message>
        <source>Please check the signature and try again.</source>
        <translation>Sodes signationem proba et rursus conare.</translation>
    </message>
    <message>
        <source>The signature did not match the message digest.</source>
        <translation>Signatio non convenit digesto nuntii</translation>
    </message>
    <message>
        <source>Message verification failed.</source>
        <translation>Nuntium verificare abortum est.</translation>
    </message>
    <message>
        <source>Message verified.</source>
        <translation>Nuntius verificatus.</translation>
    </message>
</context>
<context>
    <name>TrafficGraphWidget</name>
    </context>
<context>
    <name>TransactionDesc</name>
    <message>
        <source>Open until %1</source>
        <translation>Apertum donec %1</translation>
    </message>
    <message>
        <source>%1/unconfirmed</source>
        <translation>%1/non confirmata</translation>
    </message>
    <message>
        <source>%1 confirmations</source>
        <translation>%1 confirmationes</translation>
    </message>
    <message>
        <source>Status</source>
        <translation>Status</translation>
    </message>
    <message>
        <source>Date</source>
        <translation>Dies</translation>
    </message>
    <message>
        <source>Source</source>
        <translation>Fons</translation>
    </message>
    <message>
        <source>Generated</source>
        <translation>Generatum</translation>
    </message>
    <message>
        <source>From</source>
        <translation>Ab</translation>
    </message>
    <message>
        <source>unknown</source>
        <translation>ignotum</translation>
    </message>
    <message>
        <source>To</source>
        <translation>Ad</translation>
    </message>
    <message>
        <source>own address</source>
        <translation>inscriptio propria</translation>
    </message>
    <message>
        <source>label</source>
        <translation>titulus</translation>
    </message>
    <message>
        <source>Credit</source>
        <translation>Creditum</translation>
    </message>
    <message>
        <source>not accepted</source>
        <translation>non acceptum</translation>
    </message>
    <message>
        <source>Debit</source>
        <translation>Debitum</translation>
    </message>
    <message>
        <source>Transaction fee</source>
        <translation>Transactionis merces</translation>
    </message>
    <message>
        <source>Net amount</source>
        <translation>Cuncta quantitas</translation>
    </message>
    <message>
        <source>Message</source>
        <translation>Nuntius</translation>
    </message>
    <message>
        <source>Comment</source>
        <translation>Annotatio</translation>
    </message>
    <message>
        <source>Transaction ID</source>
        <translation>ID transactionis</translation>
    </message>
    <message>
        <source>Debug information</source>
        <translation>Informatio de debug</translation>
    </message>
    <message>
        <source>Transaction</source>
        <translation>Transactio</translation>
    </message>
    <message>
        <source>Inputs</source>
        <translation>Lectenda</translation>
    </message>
    <message>
        <source>Amount</source>
        <translation>Quantitas</translation>
    </message>
    <message>
        <source>true</source>
        <translation>verum</translation>
    </message>
    <message>
        <source>false</source>
        <translation>falsum</translation>
    </message>
</context>
<context>
    <name>TransactionDescDialog</name>
    <message>
        <source>This pane shows a detailed description of the transaction</source>
        <translation>Haec tabula monstrat descriptionem verbosam transactionis</translation>
    </message>
    </context>
<context>
    <name>TransactionTableModel</name>
    <message>
        <source>Date</source>
        <translation>Dies</translation>
    </message>
    <message>
        <source>Type</source>
        <translation>Typus</translation>
    </message>
    <message>
        <source>Label</source>
        <translation>Titulus</translation>
    </message>
    <message>
        <source>Open until %1</source>
        <translation>Apertum donec %1</translation>
    </message>
    <message>
        <source>Confirmed (%1 confirmations)</source>
        <translation>Confirmatum (%1 confirmationes)</translation>
    </message>
    <message>
        <source>Generated but not accepted</source>
        <translation>Generatum sed non acceptum</translation>
    </message>
    <message>
        <source>Received with</source>
        <translation>Acceptum cum</translation>
    </message>
    <message>
        <source>Received from</source>
        <translation>Acceptum ab</translation>
    </message>
    <message>
        <source>Sent to</source>
        <translation>Missum ad</translation>
    </message>
    <message>
        <source>Payment to yourself</source>
        <translation>Pensitatio ad te ipsum</translation>
    </message>
    <message>
        <source>Mined</source>
        <translation>Fossa</translation>
    </message>
    <message>
        <source>(n/a)</source>
        <translation>(n/a)</translation>
    </message>
    <message>
        <source>(no label)</source>
        <translation>(nullus titulus)</translation>
    </message>
    <message>
        <source>Transaction status. Hover over this field to show number of confirmations.</source>
        <translation>Status transactionis.  Supervola cum mure ut monstretur numerus confirmationum.</translation>
    </message>
    <message>
        <source>Date and time that the transaction was received.</source>
        <translation>Dies et tempus quando transactio accepta est.</translation>
    </message>
    <message>
        <source>Type of transaction.</source>
        <translation>Typus transactionis.</translation>
    </message>
    <message>
        <source>Amount removed from or added to balance.</source>
        <translation>Quantitas remota ex pendendo aut addita ei.</translation>
    </message>
</context>
<context>
    <name>TransactionView</name>
    <message>
        <source>All</source>
        <translation>Omne</translation>
    </message>
    <message>
        <source>Today</source>
        <translation>Hodie</translation>
    </message>
    <message>
        <source>This week</source>
        <translation>Hac hebdomade</translation>
    </message>
    <message>
        <source>This month</source>
        <translation>Hoc mense</translation>
    </message>
    <message>
        <source>Last month</source>
        <translation>Postremo mense</translation>
    </message>
    <message>
        <source>This year</source>
        <translation>Hoc anno</translation>
    </message>
    <message>
        <source>Range...</source>
        <translation>Intervallum...</translation>
    </message>
    <message>
        <source>Received with</source>
        <translation>Acceptum cum</translation>
    </message>
    <message>
        <source>Sent to</source>
        <translation>Missum ad</translation>
    </message>
    <message>
        <source>To yourself</source>
        <translation>Ad te ipsum</translation>
    </message>
    <message>
        <source>Mined</source>
        <translation>Fossa</translation>
    </message>
    <message>
        <source>Other</source>
        <translation>Alia</translation>
    </message>
    <message>
        <source>Min amount</source>
        <translation>Quantitas minima</translation>
    </message>
    <message>
        <source>Copy address</source>
        <translation>Copia inscriptionem</translation>
    </message>
    <message>
        <source>Copy label</source>
        <translation>Copia titulum</translation>
    </message>
    <message>
        <source>Copy amount</source>
        <translation>Copia quantitatem</translation>
    </message>
    <message>
        <source>Copy transaction ID</source>
        <translation>Copia transactionis ID</translation>
    </message>
    <message>
        <source>Edit label</source>
        <translation>Muta titulum</translation>
    </message>
    <message>
        <source>Show transaction details</source>
        <translation>Monstra particularia transactionis</translation>
    </message>
    <message>
        <source>Comma separated file (*.csv)</source>
        <translation>Comma Separata Plica (*.csv)</translation>
    </message>
    <message>
        <source>Confirmed</source>
        <translation>Confirmatum</translation>
    </message>
    <message>
        <source>Date</source>
        <translation>Dies</translation>
    </message>
    <message>
        <source>Type</source>
        <translation>Typus</translation>
    </message>
    <message>
        <source>Label</source>
        <translation>Titulus</translation>
    </message>
    <message>
        <source>Address</source>
        <translation>Inscriptio</translation>
    </message>
    <message>
        <source>ID</source>
        <translation>ID</translation>
    </message>
    <message>
        <source>Range:</source>
        <translation>Intervallum:</translation>
    </message>
    <message>
        <source>to</source>
        <translation>ad</translation>
    </message>
</context>
<context>
    <name>UnitDisplayStatusBarControl</name>
    </context>
<context>
    <name>WalletController</name>
    </context>
<context>
    <name>WalletFrame</name>
    </context>
<context>
    <name>WalletModel</name>
    <message>
        <source>Send Coins</source>
        <translation>Mitte Nummos</translation>
    </message>
    </context>
<context>
    <name>WalletView</name>
    <message>
        <source>&amp;Export</source>
        <translation>&amp;Exporta</translation>
    </message>
    <message>
        <source>Export the data in the current tab to a file</source>
        <translation>Exporta data in hac tabella in plicam</translation>
    </message>
    <message>
        <source>Error</source>
        <translation>Error</translation>
    </message>
    <message>
        <source>Backup Wallet</source>
        <translation>Conserva cassidile</translation>
    </message>
    <message>
        <source>Wallet Data (*.dat)</source>
        <translation>Data cassidilis (*.dat)</translation>
    </message>
    <message>
        <source>Backup Failed</source>
        <translation>Conservare abortum est.</translation>
    </message>
    <message>
        <source>Backup Successful</source>
        <translation>Successum in conservando</translation>
    </message>
    </context>
<context>
    <name>qtum-core</name>
    <message>
        <source>This is a pre-release test build - use at your own risk - do not use for mining or merchant applications</source>
        <translation>Hoc est prae-dimittum experimentala aedes - utere eo periculo tuo proprio - nolite utere fodendo vel applicationibus mercatoriis</translation>
    </message>
    <message>
        <source>Corrupted block database detected</source>
        <translation>Corruptum databasum frustorum invenitur</translation>
    </message>
    <message>
        <source>Do you want to rebuild the block database now?</source>
        <translation>Visne reficere databasum frustorum iam?</translation>
    </message>
    <message>
        <source>Error initializing block database</source>
        <translation>Error initiando databasem frustorum</translation>
    </message>
    <message>
        <source>Error initializing wallet database environment %s!</source>
        <translation>Error initiando systematem databasi cassidilis %s!</translation>
    </message>
    <message>
        <source>Error loading block database</source>
        <translation>Error legendo frustorum databasem</translation>
    </message>
    <message>
        <source>Error opening block database</source>
        <translation>Error aperiendo databasum frustorum</translation>
    </message>
    <message>
        <source>Failed to listen on any port. Use -listen=0 if you want this.</source>
        <translation>Non potuisse auscultare in ulla porta.  Utere -listen=0 si hoc vis.</translation>
    </message>
    <message>
        <source>Not enough file descriptors available.</source>
        <translation>Inopia descriptorum plicarum.</translation>
    </message>
    <message>
        <source>Verifying blocks...</source>
        <translation>Verificante frusta...</translation>
    </message>
    <message>
        <source>Signing transaction failed</source>
        <translation>Signandum transactionis abortum est</translation>
    </message>
    <message>
        <source>Transaction amount too small</source>
        <translation>Magnitudo transactionis nimis parva</translation>
    </message>
    <message>
        <source>Transaction too large</source>
        <translation>Transactio nimis magna</translation>
    </message>
    <message>
        <source>Unknown network specified in -onlynet: '%s'</source>
        <translation>Ignotum rete specificatum in -onlynet: '%s'</translation>
    </message>
    <message>
        <source>Insufficient funds</source>
        <translation>Inopia nummorum</translation>
    </message>
    <message>
        <source>Loading block index...</source>
        <translation>Legens indicem frustorum...</translation>
    </message>
    <message>
        <source>Loading wallet...</source>
        <translation>Legens cassidile...</translation>
    </message>
    <message>
        <source>Cannot downgrade wallet</source>
        <translation>Non posse cassidile regredi</translation>
    </message>
    <message>
        <source>Rescanning...</source>
        <translation>Iterum perlegens...</translation>
    </message>
    <message>
        <source>Done loading</source>
        <translation>Completo lengendi</translation>
    </message>
</context>
</TS><|MERGE_RESOLUTION|>--- conflicted
+++ resolved
@@ -345,15 +345,7 @@
         <source>Wallet is &lt;b&gt;encrypted&lt;/b&gt; and currently &lt;b&gt;locked&lt;/b&gt;</source>
         <translation>Cassidile &lt;b&gt;cifratum&lt;/b&gt; est et iam nunc &lt;b&gt;seratum&lt;/b&gt;</translation>
     </message>
-<<<<<<< HEAD
-    <message>
-        <source>A fatal error occurred. Qtum can no longer continue safely and will quit.</source>
-        <translation>Error fatalis accidit.  Qtum nondum pergere tute potest, et exibit.</translation>
-    </message>
-</context>
-=======
-    </context>
->>>>>>> da23532c
+    </context>
 <context>
     <name>CoinControlDialog</name>
     <message>
