--- conflicted
+++ resolved
@@ -356,11 +356,7 @@
     <message>
         <source>Sign messages with your Qtum addresses to prove you own them</source>
         <translation type="unfinished">Signa nuntios cum tuis inscriptionibus Qtum ut demonstres te eas possidere</translation>
-<<<<<<< HEAD
-    </message>
-=======
    </message>
->>>>>>> d82fec21
     <message>
         <source>Verify messages to ensure they were signed with specified Qtum addresses</source>
         <translation type="unfinished">Verifica nuntios ut certus sis eos signatos esse cum specificatis inscriptionibus Qtum</translation>
@@ -421,11 +417,7 @@
         <translation type="unfinished">&amp;Fenestra</translation>
     </message>
     <message numerus="yes">
-<<<<<<< HEAD
-        <source>%n active connection(s) to Qtum network.</source>
-=======
         <source>%n active connection(s) to Qtum network.</source> 
->>>>>>> d82fec21
         <extracomment>A substring of the tooltip.</extracomment>
         <translation type="unfinished">
             <numerusform />
@@ -516,11 +508,7 @@
     <message>
         <source>The entered address "%1" is not a valid Qtum address.</source>
         <translation type="unfinished">Inscriptio inserta "%1" non valida inscriptio Qtum est.</translation>
-<<<<<<< HEAD
-    </message>
-=======
    </message>
->>>>>>> d82fec21
     <message>
         <source>Could not unlock wallet.</source>
         <translation type="unfinished">Non potuisse cassidile reserare</translation>
@@ -712,11 +700,7 @@
     <message>
         <source>Cannot start qtum: click-to-pay handler</source>
         <translation type="unfinished">Qtum incipere non potest: cliccare-ad-pensandum handler</translation>
-<<<<<<< HEAD
-    </message>
-=======
    </message>
->>>>>>> d82fec21
     <message>
         <source>URI handling</source>
         <translation type="unfinished">Tractatio URI</translation>
@@ -1001,11 +985,7 @@
     <message>
         <source>Sign the message to prove you own this Qtum address</source>
         <translation type="unfinished">Signa nuntium ut demonstres hanc inscriptionem Qtum a te possessa esse</translation>
-<<<<<<< HEAD
-    </message>
-=======
    </message>
->>>>>>> d82fec21
     <message>
         <source>Sign &amp;Message</source>
         <translation type="unfinished">Signa &amp;Nuntium</translation>
@@ -1025,11 +1005,7 @@
     <message>
         <source>Verify the message to ensure it was signed with the specified Qtum address</source>
         <translation type="unfinished">Verifica nuntium ut cures signatum esse cum specifica inscriptione Qtum</translation>
-<<<<<<< HEAD
-    </message>
-=======
    </message>
->>>>>>> d82fec21
     <message>
         <source>Verify &amp;Message</source>
         <translation type="unfinished">Verifica &amp;Nuntium</translation>
