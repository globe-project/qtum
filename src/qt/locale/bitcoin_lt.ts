--- conflicted
+++ resolved
@@ -593,15 +593,7 @@
         <source>Wallet is &lt;b&gt;encrypted&lt;/b&gt; and currently &lt;b&gt;locked&lt;/b&gt;</source>
         <translation>Piniginė &lt;b&gt;užšifruota&lt;/b&gt; ir šiuo metu &lt;b&gt;užrakinta&lt;/b&gt;</translation>
     </message>
-<<<<<<< HEAD
-    <message>
-        <source>A fatal error occurred. Qtum can no longer continue safely and will quit.</source>
-        <translation>Kritinė klaida. Qtum nebegali tęsti saugiai ir bus išjungtas.</translation>
-    </message>
-</context>
-=======
     </context>
->>>>>>> da23532c
 <context>
     <name>CoinControlDialog</name>
     <message>
@@ -929,13 +921,10 @@
     <message>
         <source>Qtum</source>
         <translation>Qtum</translation>
-<<<<<<< HEAD
-=======
     </message>
     <message>
         <source>Discard blocks after verification, except most recent %1 GB (prune)</source>
         <translation>Ištrinti blokus po patikrinimo, išskyrus paskutinius %1 GB (nukarpimas)</translation>
->>>>>>> da23532c
     </message>
     <message>
         <source>At least %1 GB of data will be stored in this directory, and it will grow over time.</source>
@@ -1214,13 +1203,6 @@
         <translation>Tor</translation>
     </message>
     <message>
-<<<<<<< HEAD
-        <source>Connect to the Qtum network through a separate SOCKS5 proxy for Tor hidden services.</source>
-        <translation>Prisijunkite prie „Qtum“ tinklo per atskirą „SOCKS5“ proxy „Tor“ paslėptas paslaugas.</translation>
-    </message>
-    <message>
-=======
->>>>>>> da23532c
         <source>&amp;Window</source>
         <translation>&amp;Langas</translation>
     </message>
